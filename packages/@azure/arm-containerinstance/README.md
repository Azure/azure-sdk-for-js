## Azure ContainerInstanceManagementClient SDK for JavaScript

This package contains an isomorphic SDK for ContainerInstanceManagementClient.

### Currently supported environments

- Node.js version 6.x.x or higher
- Browser JavaScript

### How to Install

```
npm install @azure/arm-containerinstance
```

### How to use

#### nodejs - Authentication, client creation and list containerGroups as an example written in TypeScript.

<<<<<<< HEAD
##### Install ms-rest-nodeauth

```
npm install ms-rest-nodeauth
=======
##### Install @azure/ms-rest-nodeauth

```
npm install @azure/ms-rest-nodeauth
>>>>>>> 778c8b33
```

##### Sample code

```ts
import * as msRest from "@azure/ms-rest-js";
import * as msRestAzure from "@azure/ms-rest-azure-js";
import * as msRestNodeAuth from "@azure/ms-rest-nodeauth";
import { ContainerInstanceManagementClient, ContainerInstanceManagementModels, ContainerInstanceManagementMappers } from "@azure/arm-containerinstance";
const subscriptionId = process.env["AZURE_SUBSCRIPTION_ID"];

msRestNodeAuth.interactiveLogin().then((creds) => {
  const client = new ContainerInstanceManagementClient(creds, subscriptionId);
  client.containerGroups.list().then((result) => {
    console.log("The result is:");
    console.log(result);
  });
}).catch((err) => {
  console.error(err);
});
```

#### browser - Authentication, client creation and list containerGroups as an example written in JavaScript.

<<<<<<< HEAD
##### Install ms-rest-browserauth

```
npm install ms-rest-browserauth
=======
##### Install @azure/ms-rest-browserauth

```
npm install @azure/ms-rest-browserauth
>>>>>>> 778c8b33
```

##### Sample code

See https://github.com/Azure/ms-rest-browserauth to learn how to authenticate to Azure in the browser.

- index.html
```html
<!DOCTYPE html>
<html lang="en">
  <head>
    <title>@azure/arm-containerinstance sample</title>
    <script src="node_modules/@azure/ms-rest-js/dist/msRest.browser.js"></script>
    <script src="node_modules/@azure/ms-rest-azure-js/dist/msRestAzure.js"></script>
    <script src="node_modules/@azure/ms-rest-browserauth/dist/msAuth.js"></script>
    <script src="node_modules/@azure/arm-containerinstance/dist/arm-containerinstance.js"></script>
    <script type="text/javascript">
      const subscriptionId = "<Subscription_Id>";
      const authManager = new msAuth.AuthManager({
        clientId: "<client id for your Azure AD app>",
        tenant: "<optional tenant for your organization>"
      });
      authManager.finalizeLogin().then((res) => {
        if (!res.isLoggedIn) {
          // may cause redirects
          authManager.login();
        }
        const client = new Azure.ArmContainerinstance.ContainerInstanceManagementClient(res.creds, subscriptionId);
        client.containerGroups.list().then((result) => {
          console.log("The result is:");
          console.log(result);
        }).catch((err) => {
          console.log("An error occurred:");
          console.error(err);
        });
      });
    </script>
  </head>
  <body></body>
</html>
```

## Related projects

- [Microsoft Azure SDK for Javascript](https://github.com/Azure/azure-sdk-for-js)
<|MERGE_RESOLUTION|>--- conflicted
+++ resolved
@@ -1,110 +1,96 @@
-## Azure ContainerInstanceManagementClient SDK for JavaScript
-
-This package contains an isomorphic SDK for ContainerInstanceManagementClient.
-
-### Currently supported environments
-
-- Node.js version 6.x.x or higher
-- Browser JavaScript
-
-### How to Install
-
-```
-npm install @azure/arm-containerinstance
-```
-
-### How to use
-
-#### nodejs - Authentication, client creation and list containerGroups as an example written in TypeScript.
-
-<<<<<<< HEAD
-##### Install ms-rest-nodeauth
-
-```
-npm install ms-rest-nodeauth
-=======
-##### Install @azure/ms-rest-nodeauth
-
-```
-npm install @azure/ms-rest-nodeauth
->>>>>>> 778c8b33
-```
-
-##### Sample code
-
-```ts
-import * as msRest from "@azure/ms-rest-js";
-import * as msRestAzure from "@azure/ms-rest-azure-js";
-import * as msRestNodeAuth from "@azure/ms-rest-nodeauth";
-import { ContainerInstanceManagementClient, ContainerInstanceManagementModels, ContainerInstanceManagementMappers } from "@azure/arm-containerinstance";
-const subscriptionId = process.env["AZURE_SUBSCRIPTION_ID"];
-
-msRestNodeAuth.interactiveLogin().then((creds) => {
-  const client = new ContainerInstanceManagementClient(creds, subscriptionId);
-  client.containerGroups.list().then((result) => {
-    console.log("The result is:");
-    console.log(result);
-  });
-}).catch((err) => {
-  console.error(err);
-});
-```
-
-#### browser - Authentication, client creation and list containerGroups as an example written in JavaScript.
-
-<<<<<<< HEAD
-##### Install ms-rest-browserauth
-
-```
-npm install ms-rest-browserauth
-=======
-##### Install @azure/ms-rest-browserauth
-
-```
-npm install @azure/ms-rest-browserauth
->>>>>>> 778c8b33
-```
-
-##### Sample code
-
-See https://github.com/Azure/ms-rest-browserauth to learn how to authenticate to Azure in the browser.
-
-- index.html
-```html
-<!DOCTYPE html>
-<html lang="en">
-  <head>
-    <title>@azure/arm-containerinstance sample</title>
-    <script src="node_modules/@azure/ms-rest-js/dist/msRest.browser.js"></script>
-    <script src="node_modules/@azure/ms-rest-azure-js/dist/msRestAzure.js"></script>
-    <script src="node_modules/@azure/ms-rest-browserauth/dist/msAuth.js"></script>
-    <script src="node_modules/@azure/arm-containerinstance/dist/arm-containerinstance.js"></script>
-    <script type="text/javascript">
-      const subscriptionId = "<Subscription_Id>";
-      const authManager = new msAuth.AuthManager({
-        clientId: "<client id for your Azure AD app>",
-        tenant: "<optional tenant for your organization>"
-      });
-      authManager.finalizeLogin().then((res) => {
-        if (!res.isLoggedIn) {
-          // may cause redirects
-          authManager.login();
-        }
-        const client = new Azure.ArmContainerinstance.ContainerInstanceManagementClient(res.creds, subscriptionId);
-        client.containerGroups.list().then((result) => {
-          console.log("The result is:");
-          console.log(result);
-        }).catch((err) => {
-          console.log("An error occurred:");
-          console.error(err);
-        });
-      });
-    </script>
-  </head>
-  <body></body>
-</html>
-```
-
-## Related projects
-
-- [Microsoft Azure SDK for Javascript](https://github.com/Azure/azure-sdk-for-js)
+## Azure ContainerInstanceManagementClient SDK for JavaScript
+
+This package contains an isomorphic SDK for ContainerInstanceManagementClient.
+
+### Currently supported environments
+
+- Node.js version 6.x.x or higher
+- Browser JavaScript
+
+### How to Install
+
+```
+npm install @azure/arm-containerinstance
+```
+
+### How to use
+
+#### nodejs - Authentication, client creation and list containerGroups as an example written in TypeScript.
+
+##### Install @azure/ms-rest-nodeauth
+
+```
+npm install @azure/ms-rest-nodeauth
+```
+
+##### Sample code
+
+```ts
+import * as msRest from "@azure/ms-rest-js";
+import * as msRestAzure from "@azure/ms-rest-azure-js";
+import * as msRestNodeAuth from "@azure/ms-rest-nodeauth";
+import { ContainerInstanceManagementClient, ContainerInstanceManagementModels, ContainerInstanceManagementMappers } from "@azure/arm-containerinstance";
+const subscriptionId = process.env["AZURE_SUBSCRIPTION_ID"];
+
+msRestNodeAuth.interactiveLogin().then((creds) => {
+  const client = new ContainerInstanceManagementClient(creds, subscriptionId);
+  client.containerGroups.list().then((result) => {
+    console.log("The result is:");
+    console.log(result);
+  });
+}).catch((err) => {
+  console.error(err);
+});
+```
+
+#### browser - Authentication, client creation and list containerGroups as an example written in JavaScript.
+
+##### Install @azure/ms-rest-browserauth
+
+```
+npm install @azure/ms-rest-browserauth
+```
+
+##### Sample code
+
+See https://github.com/Azure/ms-rest-browserauth to learn how to authenticate to Azure in the browser.
+
+- index.html
+```html
+<!DOCTYPE html>
+<html lang="en">
+  <head>
+    <title>@azure/arm-containerinstance sample</title>
+    <script src="node_modules/@azure/ms-rest-js/dist/msRest.browser.js"></script>
+    <script src="node_modules/@azure/ms-rest-azure-js/dist/msRestAzure.js"></script>
+    <script src="node_modules/@azure/ms-rest-browserauth/dist/msAuth.js"></script>
+    <script src="node_modules/@azure/arm-containerinstance/dist/arm-containerinstance.js"></script>
+    <script type="text/javascript">
+      const subscriptionId = "<Subscription_Id>";
+      const authManager = new msAuth.AuthManager({
+        clientId: "<client id for your Azure AD app>",
+        tenant: "<optional tenant for your organization>"
+      });
+      authManager.finalizeLogin().then((res) => {
+        if (!res.isLoggedIn) {
+          // may cause redirects
+          authManager.login();
+        }
+        const client = new Azure.ArmContainerinstance.ContainerInstanceManagementClient(res.creds, subscriptionId);
+        client.containerGroups.list().then((result) => {
+          console.log("The result is:");
+          console.log(result);
+        }).catch((err) => {
+          console.log("An error occurred:");
+          console.error(err);
+        });
+      });
+    </script>
+  </head>
+  <body></body>
+</html>
+```
+
+## Related projects
+
+- [Microsoft Azure SDK for Javascript](https://github.com/Azure/azure-sdk-for-js)