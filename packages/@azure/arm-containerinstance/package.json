{
  "name": "@azure/arm-containerinstance",
  "author": "Microsoft Corporation",
  "description": "ContainerInstanceManagementClient Library with typescript type definitions for node.js and browser.",
  "version": "0.1.0",
  "dependencies": {
<<<<<<< HEAD
    "ms-rest-azure-js": "^1.0.181",
<<<<<<< HEAD
    "ms-rest-js": "^1.0.462",
=======
    "ms-rest-js": "^1.0.460",
>>>>>>> 0f1ff186c004c02102592d4f6a9378e6f9f256cb
=======
    "@azure/ms-rest-azure-js": "^1.1.0",
    "@azure/ms-rest-js": "^1.1.0",
>>>>>>> 778c8b33
    "tslib": "^1.9.3"
  },
  "keywords": [
    "node",
    "azure",
    "typescript",
    "browser",
    "isomorphic"
  ],
  "license": "MIT",
  "main": "./dist/arm-containerinstance.js",
  "module": "./esm/containerInstanceManagementClient.js",
  "types": "./esm/containerInstanceManagementClient.d.ts",
  "devDependencies": {
    "typescript": "^3.1.1",
    "rollup": "^0.66.2",
    "rollup-plugin-node-resolve": "^3.4.0",
    "uglify-js": "^3.4.9"
  },
  "homepage": "https://github.com/azure/azure-sdk-for-js/tree/master/packages/@azure/arm-containerinstance",
  "repository": {
    "type": "git",
    "url": "https://github.com/azure/azure-sdk-for-js.git"
  },
  "bugs": {
    "url": "https://github.com/azure/azure-sdk-for-js/issues"
  },
  "files": [
    "dist/**/*.js",
    "dist/**/*.js.map",
    "dist/**/*.d.ts",
    "dist/**/*.d.ts.map",
    "esm/**/*.js",
    "esm/**/*.js.map",
    "esm/**/*.d.ts",
    "esm/**/*.d.ts.map",
    "lib/**/*.ts",
    "rollup.config.js",
    "tsconfig.json"
  ],
  "scripts": {
    "build": "tsc && rollup -c rollup.config.js && npm run minify",
    "minify": "uglifyjs -c -m --comments --source-map \"content='./dist/arm-containerinstance.js.map'\" -o ./dist/arm-containerinstance.min.js ./dist/arm-containerinstance.js",
    "prepack": "npm install && npm run build"
  },
  "sideEffects": false
}<|MERGE_RESOLUTION|>--- conflicted
+++ resolved
@@ -4,17 +4,8 @@
   "description": "ContainerInstanceManagementClient Library with typescript type definitions for node.js and browser.",
   "version": "0.1.0",
   "dependencies": {
-<<<<<<< HEAD
-    "ms-rest-azure-js": "^1.0.181",
-<<<<<<< HEAD
-    "ms-rest-js": "^1.0.462",
-=======
-    "ms-rest-js": "^1.0.460",
->>>>>>> 0f1ff186c004c02102592d4f6a9378e6f9f256cb
-=======
     "@azure/ms-rest-azure-js": "^1.1.0",
     "@azure/ms-rest-js": "^1.1.0",
->>>>>>> 778c8b33
     "tslib": "^1.9.3"
   },
   "keywords": [
