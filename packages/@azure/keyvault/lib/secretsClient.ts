--- conflicted
+++ resolved
@@ -1,367 +1,318 @@
-<<<<<<< HEAD
-import { HttpClient as IHttpClient, HttpPipelineLogger as IHttpPipelineLogger, ServiceClientOptions as Pipeline, ServiceClientCredentials, RequestPolicyFactory, deserializationPolicy, signingPolicy, RequestOptionsBase, exponentialRetryPolicy, ServiceClient } from "@azure/ms-rest-js";
-import { IRetryOptions, RetryPolicyFactory } from "./RetryPolicyFactory";
-import {
-  ITelemetryOptions,
-  TelemetryPolicyFactory
-} from "./TelemetryPolicyFactory";
-import * as Models from "./models";
-import { Secrets } from './secrets';
-
-/**
- * Option interface for Pipeline.newPipeline method.
- *
- * @export
- * @interface INewPipelineOptions
- */
-export interface INewPipelineOptions {
-    /**
-     * Telemetry configures the built-in telemetry policy behavior.
-     *
-     * @type {ITelemetryOptions}
-     * @memberof INewPipelineOptions
-     */
-    telemetry?: ITelemetryOptions;
-    retryOptions?: IRetryOptions;
-
-    logger?: IHttpPipelineLogger;
-    httpClient?: IHttpClient;
-  }
-
-=======
-import { ServiceClientCredentials, RequestOptionsBase } from "@azure/ms-rest-js";
-import { AzureServiceClientOptions } from "@azure/ms-rest-azure-js";
-import * as Models from "./models";
-import { KeyVaultClient } from "./keyVaultClient";
-
-export class SecretsClient {
-  public readonly vaultBaseUrl: string;
-
-  protected readonly client: KeyVaultClient;
-
-  constructor(
-    url: string,
-    credential: ServiceClientCredentials,
-    options?: AzureServiceClientOptions
-  ) {
-    this.vaultBaseUrl = url;
-    this.client = new KeyVaultClient(credential, options);
-  }
-
-  /**
-   * The SET operation adds a secret to the Azure Key Vault. If the named secret already exists,
-   * Azure Key Vault creates a new version of that secret. This operation requires the secrets/set
-   * permission.
-   * @summary Sets a secret in a specified key vault.
-   * @param secretName The name of the secret.
-   * @param value The value of the secret.
-   * @param [options] The optional parameters
-   * @returns Promise<Secret>
-   */
-  public async setSecret(
-    secretName: string,
-    value: string,
-    options?: Models.KeyVaultClientSetSecretOptionalParams
-  ) {
-    const response = await this.client.setSecret(this.vaultBaseUrl, secretName, value, options);
-    if (response._response.status !== 200) {
-      throw new Error(response._response.bodyAsText);
-    }
-    return this.getSecretFromSecretBundle(response);
-  }
->>>>>>> 5bc3cd16
-
-export class SecretsClient {
-  /**
-<<<<<<< HEAD
-   * A static method used to create a new Pipeline object with Credential provided.
-   *
-   * @static
-   * @param {ServiceClientCredentials} credential that implements signRequet().
-   * @param {INewPipelineOptions} [pipelineOptions] Optional. Options.
-   * @returns {Pipeline} A new Pipeline object.
-   * @memberof SecretsClient
-   */
-  public static getDefaultPipeline(
-    credential: ServiceClientCredentials,
-    pipelineOptions: INewPipelineOptions = {}
-  ): Pipeline {
-    // Order is important. Closer to the API at the top & closer to the network at the bottom.
-    // The credential's policy factory must appear close to the wire so it can sign any
-    // changes made by other factories (like UniqueRequestIDPolicyFactory)
-    const retryOptions = pipelineOptions.retryOptions || {};
-    const requestPolicyFactories: RequestPolicyFactory[] = [
-      new TelemetryPolicyFactory(pipelineOptions.telemetry),
-      // TODO: new UniqueRequestIDPolicyFactory(),
-      // TODO: new BrowserPolicyFactory(),
-      deserializationPolicy(), // Default deserializationPolicy is provided by protocol layer
-      // new RetryPolicyFactory(retryOptions),
-      // TODO: or use the one from ms-rest-js?
-      exponentialRetryPolicy(retryOptions.maxTries, retryOptions.retryDelayInMs, retryOptions.retryDelayInMs, retryOptions.maxRetryDelayInMs),
-      // TODO: new LoggingPolicyFactory(),
-      // TODO: the KeyVaultClient constructor already takes a credential.
-      signingPolicy(credential)
-    ];
-
-    return  {
-      httpClient: pipelineOptions.httpClient,
-      httpPipelineLogger: pipelineOptions.logger,
-      requestPolicyFactories
-    };
-  }
-
-  public readonly vaultBaseUrl: string;
-
-  public readonly pipeline: Pipeline;
-
-  protected readonly credential: ServiceClientCredentials;
-  protected readonly client: Secrets;
-
-  constructor(
-    url: string,
-    credential: ServiceClientCredentials,
-    pipelineOptions: INewPipelineOptions = {}
-  ) {
-
-    this.vaultBaseUrl = url; // TODO: escape url path?
-    this.credential = credential;
-    this.pipeline = SecretsClient.getDefaultPipeline(credential as ServiceClientCredentials, pipelineOptions)
-
-    this.client = new Secrets(credential, this.pipeline);
-  }
-
-  // TODO: do we want Aborter as well?
-  public async setSecret(secretName: string, value: string, options: Models.KeyVaultClientSetSecretOptionalParams = {}) {
-    const response = await this.client.setSecret(
-        this.vaultBaseUrl,
-        secretName,
-        value,
-        options
-    );
-
-    return { name: secretName, value: value, version: this.secretIdToVersion(response.id) };
-  }
-
-  public async getSecret(secretName: string, version: string, options: RequestOptionsBase = {}): Promise<string | undefined> {
-    const response = await this.client.getSecret(
-      this.vaultBaseUrl,
-      secretName,
-      version
-    );
-    return response.value;
-  }
-
-  public async getSecretVersions(secretName: string, options: Models.KeyVaultClientGetSecretVersionsOptionalParams = {}) {
-    const response = await this.client.getSecretVersions(
-      this.vaultBaseUrl,
-      secretName,
-      options
-    );
-
-    return response.map((secret) => this.secretIdToVersion(secret.id));
-  }
-
-  private secretIdToVersion(id: string | undefined) {
-    if (!id) {
-      return undefined;
-    }
-    const lastIndex = id.lastIndexOf("/");
-    return lastIndex > 0 && lastIndex < id.length - 1
-      ? id.substring(lastIndex + 1)
-      : undefined
-  }
-}
-=======
-   * The DELETE operation applies to any secret stored in Azure Key Vault. DELETE cannot be applied
-   * to an individual version of a secret. This operation requires the secrets/delete permission.
-   * @summary Deletes a secret from a specified key vault.
-   * @param vaultBaseUrl The vault name, for example https://myvault.vault.azure.net.
-   * @param secretName The name of the secret.
-   * @param [options] The optional parameters
-   * @returns Promise<DeletedSecret>
-   */
-  public async deleteSecret(
-    secretName: string,
-    options?: RequestOptionsBase
-  ): Promise<DeletedSecret> {
-    const response = await this.client.deleteSecret(this.vaultBaseUrl, secretName, options);
-    if (response._response.status !== 200) {
-      throw new Error(response._response.bodyAsText);
-    }
-    return this.getSecretFromSecretBundle(response);
-  }
-
-  /**
-   * The UPDATE operation changes specified attributes of an existing stored secret. Attributes that
-   * are not specified in the request are left unchanged. The value of a secret itself cannot be
-   * changed. This operation requires the secrets/set permission.
-   * @summary Updates the attributes associated with a specified secret in a given key vault.
-   * @param secretName The name of the secret.
-   * @param secretVersion The version of the secret.
-   * @param [options] The optional parameters
-   * @returns Promise<Secret>
-   */
-  public async updateSecret(
-    secretName: string,
-    secretVersion: string,
-    options?: Models.KeyVaultClientUpdateSecretOptionalParams
-  ): Promise<Secret> {
-    const response = await this.client.updateSecret(
-      this.vaultBaseUrl,
-      secretName,
-      secretVersion,
-      options
-    );
-    if (response._response.status !== 200) {
-      throw new Error(response._response.bodyAsText);
-    }
-    return this.getSecretFromSecretBundle(response);
-  }
-
-  /**
-   * The GET operation is applicable to any secret stored in Azure Key Vault. This operation requires
-   * the secrets/get permission.
-   * @summary Get a specified secret from a given key vault.
-   * @param secretName The name of the secret.
-   * @param secretVersion The version of the secret.
-   * @param [options] The optional parameters
-   * @returns Promise<Secret>
-   */
-  public async getSecret(
-    secretName: string,
-    secretVersion: string,
-    options: RequestOptionsBase = {}
-  ): Promise<Secret> {
-    const response = await this.client.getSecret(
-      this.vaultBaseUrl,
-      secretName,
-      secretVersion,
-      options
-    );
-    if (response._response.status !== 200) {
-      throw new Error(response._response.bodyAsText);
-    }
-    return this.getSecretFromSecretBundle(response);
-  }
-
-  /**
-   * The Get Deleted Secret operation returns the specified deleted secret along with its attributes.
-   * This operation requires the secrets/get permission.
-   * @summary Gets the specified deleted secret.
-   * @param secretName The name of the secret.
-   * @param [options] The optional parameters
-   * @returns Promise<DeletedSecret>
-   */
-  public async getDeletedSecret(
-    secretName: string,
-    options?: RequestOptionsBase
-  ): Promise<DeletedSecret> {
-    const response = await this.client.getDeletedSecret(this.vaultBaseUrl, secretName, options);
-    if (response._response.status !== 200) {
-      throw new Error(response._response.bodyAsText);
-    }
-    return this.getSecretFromSecretBundle(response);
-  }
-
-  /**
-   * The purge deleted secret operation removes the secret permanently, without the possibility of
-   * recovery. This operation can only be enabled on a soft-delete enabled vault. This operation
-   * requires the secrets/purge permission.
-   * @summary Permanently deletes the specified secret.
-   * @param secretName The name of the secret.
-   * @param [options] The optional parameters
-   * @returns Promise<void>
-   */
-  public async purgeDeletedSecret(secretName: string, options?: RequestOptionsBase): Promise<void> {
-    const response = await this.client.purgeDeletedSecret(this.vaultBaseUrl, secretName, options);
-    if (response._response.status !== 200) {
-      throw new Error(response._response.bodyAsText || undefined);
-    }
-  }
-
-  /**
-   * Recovers the deleted secret in the specified vault. This operation can only be performed on a
-   * soft-delete enabled vault. This operation requires the secrets/recover permission.
-   * @summary Recovers the deleted secret to the latest version.
-   * @param secretName The name of the deleted secret.
-   * @param [options] The optional parameters
-   * @returns Promise<Secret>
-   */
-  public async recoverDeletedSecret(
-    secretName: string,
-    options?: RequestOptionsBase
-  ): Promise<Secret> {
-    const response = await this.client.recoverDeletedSecret(this.vaultBaseUrl, secretName, options);
-    if (response._response.status !== 200) {
-      throw new Error(response._response.bodyAsText || undefined);
-    }
-    return this.getSecretFromSecretBundle(response);
-  }
-
-  /**
-   * Requests that a backup of the specified secret be downloaded to the client. All versions of the
-   * secret will be downloaded. This operation requires the secrets/backup permission.
-   * @summary Backs up the specified secret.
-   * @param secretName The name of the secret.
-   * @param [options] The optional parameters
-   * @returns Promise<Uint8Array | undefined>
-   */
-  public async backupSecret(
-    secretName: string,
-    options?: RequestOptionsBase
-  ): Promise<Uint8Array | undefined> {
-    const response = await this.client.backupSecret(this.vaultBaseUrl, secretName, options);
-    if (response._response.status !== 200) {
-      throw new Error(response._response.bodyAsText);
-    }
-    return response.value;
-  }
-
-  /**
-   * Restores a backed up secret, and all its versions, to a vault. This operation requires the
-   * secrets/restore permission.
-   * @summary Restores a backed up secret to a vault.
-   * @param secretBundleBackup The backup blob associated with a secret bundle.
-   * @param [options] The optional parameters
-   * @returns Promise<Secret>
-   */
-  public async restoreSecret(
-    secretBundleBackup: Uint8Array,
-    options?: RequestOptionsBase
-  ): Promise<Secret> {
-    const response = await this.client.restoreSecret(
-      this.vaultBaseUrl,
-      secretBundleBackup,
-      options
-    );
-    if (response._response.status !== 200) {
-      throw new Error(response._response.bodyAsText);
-    }
-    return this.getSecretFromSecretBundle(response);
-  }
-
-  private getSecretIdFromVersion(id: string | undefined) {
-    if (!id) {
-      return undefined;
-    }
-    const lastIndex = id.lastIndexOf("/");
-    return lastIndex > 0 && lastIndex < id.length - 1 ? id.substring(lastIndex + 1) : undefined;
-  }
-
-  private getSecretFromSecretBundle(secretBundle: Models.SecretBundle): Secret {
-    return {
-      ...secretBundle,
-      version: this.getSecretIdFromVersion(secretBundle.id)
-    };
-  }
-}
-
-export interface Secret extends Models.SecretBundle {
-  version?: string;
-}
-
-export interface DeletedSecret extends Models.DeletedSecretBundle {
-  version?: string;
-}
-
->>>>>>> 5bc3cd16
+import {
+  HttpClient as IHttpClient,
+  HttpPipelineLogger as IHttpPipelineLogger,
+  ServiceClientOptions as Pipeline,
+  ServiceClientCredentials,
+  RequestPolicyFactory,
+  deserializationPolicy,
+  signingPolicy,
+  RequestOptionsBase,
+  exponentialRetryPolicy
+} from "@azure/ms-rest-js";
+import { IRetryOptions } from "./RetryPolicyFactory";
+import { ITelemetryOptions, TelemetryPolicyFactory } from "./TelemetryPolicyFactory";
+import * as Models from "./models";
+import { KeyVaultClient } from "./keyVaultClient";
+
+/**
+ * Option interface for Pipeline.newPipeline method.
+ *
+ * @export
+ * @interface INewPipelineOptions
+ */
+export interface INewPipelineOptions {
+  /**
+   * Telemetry configures the built-in telemetry policy behavior.
+   *
+   * @type {ITelemetryOptions}
+   * @memberof INewPipelineOptions
+   */
+  telemetry?: ITelemetryOptions;
+  retryOptions?: IRetryOptions;
+
+  logger?: IHttpPipelineLogger;
+  httpClient?: IHttpClient;
+}
+
+
+export class SecretsClient {
+  /**
+   * A static method used to create a new Pipeline object with Credential provided.
+   *
+   * @static
+   * @param {ServiceClientCredentials} credential that implements signRequet().
+   * @param {INewPipelineOptions} [pipelineOptions] Optional. Options.
+   * @returns {Pipeline} A new Pipeline object.
+   * @memberof SecretsClient
+   */
+  public static getDefaultPipeline(
+    credential: ServiceClientCredentials,
+    pipelineOptions: INewPipelineOptions = {}
+  ): Pipeline {
+    // Order is important. Closer to the API at the top & closer to the network at the bottom.
+    // The credential's policy factory must appear close to the wire so it can sign any
+    // changes made by other factories (like UniqueRequestIDPolicyFactory)
+    const retryOptions = pipelineOptions.retryOptions || {};
+    const requestPolicyFactories: RequestPolicyFactory[] = [
+      new TelemetryPolicyFactory(pipelineOptions.telemetry),
+      // TODO: new UniqueRequestIDPolicyFactory(),
+      // TODO: new BrowserPolicyFactory(),
+      deserializationPolicy(), // Default deserializationPolicy is provided by protocol layer
+      // new RetryPolicyFactory(retryOptions),
+      // TODO: or use the one from ms-rest-js?
+      exponentialRetryPolicy(
+        retryOptions.maxTries,
+        retryOptions.retryDelayInMs,
+        retryOptions.retryDelayInMs,
+        retryOptions.maxRetryDelayInMs
+      ),
+      // TODO: new LoggingPolicyFactory(),
+      // TODO: the KeyVaultClient constructor already takes a credential.
+      signingPolicy(credential)
+    ];
+
+    return {
+      httpClient: pipelineOptions.httpClient,
+      httpPipelineLogger: pipelineOptions.logger,
+      requestPolicyFactories
+    };
+  }
+
+  public readonly vaultBaseUrl: string;
+
+  public readonly pipeline: Pipeline;
+
+  protected readonly credential: ServiceClientCredentials;
+  protected readonly client: KeyVaultClient;
+
+  constructor(
+    url: string,
+    credential: ServiceClientCredentials,
+    pipelineOptions: INewPipelineOptions = {}
+  ) {
+    this.vaultBaseUrl = url; // TODO: escape url path?
+    this.credential = credential;
+    this.pipeline = SecretsClient.getDefaultPipeline(
+      credential as ServiceClientCredentials,
+      pipelineOptions
+    );
+
+    this.client = new KeyVaultClient(credential, this.pipeline);
+  }
+
+  // TODO: do we want Aborter as well?
+
+  /**
+   * The SET operation adds a secret to the Azure Key Vault. If the named secret already exists,
+   * Azure Key Vault creates a new version of that secret. This operation requires the secrets/set
+   * permission.
+   * @summary Sets a secret in a specified key vault.
+   * @param secretName The name of the secret.
+   * @param value The value of the secret.
+   * @param [options] The optional parameters
+   * @returns Promise<Secret>
+   */
+  public async setSecret(
+    secretName: string,
+    value: string,
+    options?: Models.KeyVaultClientSetSecretOptionalParams
+  ) {
+    const response = await this.client.setSecret(this.vaultBaseUrl, secretName, value, options);
+    if (response._response.status !== 200) {
+      throw new Error(response._response.bodyAsText);
+    }
+    return this.getSecretFromSecretBundle(response);
+  }
+
+  /**
+   * The DELETE operation applies to any secret stored in Azure Key Vault. DELETE cannot be applied
+   * to an individual version of a secret. This operation requires the secrets/delete permission.
+   * @summary Deletes a secret from a specified key vault.
+   * @param vaultBaseUrl The vault name, for example https://myvault.vault.azure.net.
+   * @param secretName The name of the secret.
+   * @param [options] The optional parameters
+   * @returns Promise<DeletedSecret>
+   */
+  public async deleteSecret(
+    secretName: string,
+    options?: RequestOptionsBase
+  ): Promise<DeletedSecret> {
+    const response = await this.client.deleteSecret(this.vaultBaseUrl, secretName, options);
+    if (response._response.status !== 200) {
+      throw new Error(response._response.bodyAsText);
+    }
+    return this.getSecretFromSecretBundle(response);
+  }
+
+  /**
+   * The UPDATE operation changes specified attributes of an existing stored secret. Attributes that
+   * are not specified in the request are left unchanged. The value of a secret itself cannot be
+   * changed. This operation requires the secrets/set permission.
+   * @summary Updates the attributes associated with a specified secret in a given key vault.
+   * @param secretName The name of the secret.
+   * @param secretVersion The version of the secret.
+   * @param [options] The optional parameters
+   * @returns Promise<Secret>
+   */
+  public async updateSecret(
+    secretName: string,
+    secretVersion: string,
+    options?: Models.KeyVaultClientUpdateSecretOptionalParams
+  ): Promise<Secret> {
+    const response = await this.client.updateSecret(
+      this.vaultBaseUrl,
+      secretName,
+      secretVersion,
+      options
+    );
+    if (response._response.status !== 200) {
+      throw new Error(response._response.bodyAsText);
+    }
+    return this.getSecretFromSecretBundle(response);
+  }
+
+  /**
+   * The GET operation is applicable to any secret stored in Azure Key Vault. This operation requires
+   * the secrets/get permission.
+   * @summary Get a specified secret from a given key vault.
+   * @param secretName The name of the secret.
+   * @param secretVersion The version of the secret.
+   * @param [options] The optional parameters
+   * @returns Promise<Secret>
+   */
+  public async getSecret(
+    secretName: string,
+    secretVersion: string,
+    options: RequestOptionsBase = {}
+  ): Promise<Secret> {
+    const response = await this.client.getSecret(
+      this.vaultBaseUrl,
+      secretName,
+      secretVersion,
+      options
+    );
+    if (response._response.status !== 200) {
+      throw new Error(response._response.bodyAsText);
+    }
+    return this.getSecretFromSecretBundle(response);
+  }
+
+  /**
+   * The Get Deleted Secret operation returns the specified deleted secret along with its attributes.
+   * This operation requires the secrets/get permission.
+   * @summary Gets the specified deleted secret.
+   * @param secretName The name of the secret.
+   * @param [options] The optional parameters
+   * @returns Promise<DeletedSecret>
+   */
+  public async getDeletedSecret(
+    secretName: string,
+    options?: RequestOptionsBase
+  ): Promise<DeletedSecret> {
+    const response = await this.client.getDeletedSecret(this.vaultBaseUrl, secretName, options);
+    if (response._response.status !== 200) {
+      throw new Error(response._response.bodyAsText);
+    }
+    return this.getSecretFromSecretBundle(response);
+  }
+
+  /**
+   * The purge deleted secret operation removes the secret permanently, without the possibility of
+   * recovery. This operation can only be enabled on a soft-delete enabled vault. This operation
+   * requires the secrets/purge permission.
+   * @summary Permanently deletes the specified secret.
+   * @param secretName The name of the secret.
+   * @param [options] The optional parameters
+   * @returns Promise<void>
+   */
+  public async purgeDeletedSecret(secretName: string, options?: RequestOptionsBase): Promise<void> {
+    const response = await this.client.purgeDeletedSecret(this.vaultBaseUrl, secretName, options);
+    if (response._response.status !== 200) {
+      throw new Error(response._response.bodyAsText || undefined);
+    }
+  }
+
+  /**
+   * Recovers the deleted secret in the specified vault. This operation can only be performed on a
+   * soft-delete enabled vault. This operation requires the secrets/recover permission.
+   * @summary Recovers the deleted secret to the latest version.
+   * @param secretName The name of the deleted secret.
+   * @param [options] The optional parameters
+   * @returns Promise<Secret>
+   */
+  public async recoverDeletedSecret(
+    secretName: string,
+    options?: RequestOptionsBase
+  ): Promise<Secret> {
+    const response = await this.client.recoverDeletedSecret(this.vaultBaseUrl, secretName, options);
+    if (response._response.status !== 200) {
+      throw new Error(response._response.bodyAsText || undefined);
+    }
+    return this.getSecretFromSecretBundle(response);
+  }
+
+  /**
+   * Requests that a backup of the specified secret be downloaded to the client. All versions of the
+   * secret will be downloaded. This operation requires the secrets/backup permission.
+   * @summary Backs up the specified secret.
+   * @param secretName The name of the secret.
+   * @param [options] The optional parameters
+   * @returns Promise<Uint8Array | undefined>
+   */
+  public async backupSecret(
+    secretName: string,
+    options?: RequestOptionsBase
+  ): Promise<Uint8Array | undefined> {
+    const response = await this.client.backupSecret(this.vaultBaseUrl, secretName, options);
+    if (response._response.status !== 200) {
+      throw new Error(response._response.bodyAsText);
+    }
+    return response.value;
+  }
+
+  /**
+   * Restores a backed up secret, and all its versions, to a vault. This operation requires the
+   * secrets/restore permission.
+   * @summary Restores a backed up secret to a vault.
+   * @param secretBundleBackup The backup blob associated with a secret bundle.
+   * @param [options] The optional parameters
+   * @returns Promise<Secret>
+   */
+  public async restoreSecret(
+    secretBundleBackup: Uint8Array,
+    options?: RequestOptionsBase
+  ): Promise<Secret> {
+    const response = await this.client.restoreSecret(
+      this.vaultBaseUrl,
+      secretBundleBackup,
+      options
+    );
+    if (response._response.status !== 200) {
+      throw new Error(response._response.bodyAsText);
+    }
+    return this.getSecretFromSecretBundle(response);
+  }
+
+  private getSecretIdFromVersion(id: string | undefined) {
+    if (!id) {
+      return undefined;
+    }
+    const lastIndex = id.lastIndexOf("/");
+    return lastIndex > 0 && lastIndex < id.length - 1 ? id.substring(lastIndex + 1) : undefined;
+  }
+
+  private getSecretFromSecretBundle(secretBundle: Models.SecretBundle): Secret {
+    return {
+      ...secretBundle,
+      version: this.getSecretIdFromVersion(secretBundle.id)
+    };
+  }
+}
+
+export interface Secret extends Models.SecretBundle {
+  version?: string;
+}
+
+export interface DeletedSecret extends Models.DeletedSecretBundle {
+  version?: string;
+}