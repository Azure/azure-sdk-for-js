--- conflicted
+++ resolved
@@ -1,165 +1,81 @@
-<<<<<<< HEAD
-# Azure CognitiveServicesManagementClient SDK for JavaScript
-This package contains an isomorphic SDK for CognitiveServicesManagementClient.
-
-## Currently supported environments
-- Node.js version 6.x.x or higher
-- Browser JavaScript
-
-## How to Install
-```
-npm install @azure/arm-cognitiveservices
-```
-
-
-## How to use
-
-### nodejs - Authentication, client creation and getProperties accounts as an example written in TypeScript.
-
-```ts
-import * as msRest from "ms-rest-js";
-import * as msRestAzure from "ms-rest-azure-js";
-import * as msRestNodeAuth from "ms-rest-nodeauth";
-import { CognitiveServicesManagementClient, CognitiveServicesManagementModels, CognitiveServicesManagementMappers } from "@azure/arm-cognitiveservices";
-const subscriptionId = process.env["AZURE_SUBSCRIPTION_ID"];
-
-msRestNodeAuth.interactiveLogin().then((creds) => {
-  const client = new CognitiveServicesManagementClient(creds, subscriptionId);
-  const resourceGroupName = "testresourceGroupName";
-  const accountName = "testaccountName";
-  client.accounts.getProperties(resourceGroupName, accountName).then((result) => {
-    console.log("The result is:");
-    console.log(result);
-  });
-}).catch((err) => {
-  console.error(err);
-});
-```
-
-### browser - Authentication, client creation and getProperties accounts as an example written in JavaScript.
-See https://github.com/Azure/ms-rest-browserauth to learn how to authenticate to Azure in the browser.
-
-- index.html
-```html
-<!DOCTYPE html>
-<html lang="en">
-  <head>
-    <title>@azure/arm-cognitiveservices sample</title>
-    <script src="node_modules/ms-rest-js/dist/msRest.browser.js"></script>
-    <script src="node_modules/ms-rest-azure-js/dist/msRestAzure.js"></script>
-    <script src="node_modules/ms-rest-browserauth/dist/msAuth.js"></script>
-    <script src="node_modules/@azure/arm-cognitiveservices/dist/arm-cognitiveservices.js"></script>
-    <script>
-      const subscriptionId = "<Subscription_Id>";
-      const authManager = new msAuth.AuthManager({
-        clientId: "<client id for your Azure AD app>",
-        tenant: "<optional tenant for your organization>"
-      });
-      authManager.finalizeLogin().then((res) => {
-        if (!res.isLoggedIn) {
-          // may cause redirects
-          authManager.login();
-        }
-        const client = new Azure.ArmCognitiveservices.CognitiveServicesManagementClient(res.creds, subscriptionId);
-        const resourceGroupName = "testresourceGroupName";
-        const accountName = "testaccountName";
-        client.accounts.getProperties(resourceGroupName, accountName).then((result) => {
-          console.log("The result is:");
-          console.log(result);
-        }).catch((err) => {
-          console.log("An error occurred:");
-          console.error(err);
-        });
-      });
-    </script>
-  </head>
-  <body>
-  </body>
-</html>
-```
-
-# Related projects
- - [Microsoft Azure SDK for Javascript](https://github.com/Azure/azure-sdk-for-js)
-=======
-# Azure CognitiveServicesManagementClient SDK for JavaScript
-This package contains an isomorphic SDK for CognitiveServicesManagementClient.
-
-## Currently supported environments
-- Node.js version 6.x.x or higher
-- Browser JavaScript
-
-## How to Install
-```
-npm install @azure/arm-cognitiveservices
-```
-
-
-## How to use
-
-### nodejs - Authentication, client creation and getProperties accounts as an example written in TypeScript.
-
-```ts
-import * as msRest from "ms-rest-js";
-import * as msRestAzure from "ms-rest-azure-js";
-import * as msRestNodeAuth from "ms-rest-nodeauth";
-import { CognitiveServicesManagementClient, CognitiveServicesManagementModels, CognitiveServicesManagementMappers } from "@azure/arm-cognitiveservices";
-const subscriptionId = process.env["AZURE_SUBSCRIPTION_ID"];
-
-msRestNodeAuth.interactiveLogin().then((creds) => {
-  const client = new CognitiveServicesManagementClient(creds, subscriptionId);
-  const resourceGroupName = "testresourceGroupName";
-  const accountName = "testaccountName";
-  client.accounts.getProperties(resourceGroupName, accountName).then((result) => {
-    console.log("The result is:");
-    console.log(result);
-  });
-}).catch((err) => {
-  console.error(err);
-});
-```
-
-### browser - Authentication, client creation and getProperties accounts as an example written in JavaScript.
-See https://github.com/Azure/ms-rest-browserauth to learn how to authenticate to Azure in the browser.
-
-- index.html
-```html
-<!DOCTYPE html>
-<html lang="en">
-  <head>
-    <title>@azure/arm-cognitiveservices sample</title>
-    <script src="node_modules/ms-rest-js/dist/msRest.browser.js"></script>
-    <script src="node_modules/ms-rest-azure-js/dist/msRestAzure.js"></script>
-    <script src="node_modules/ms-rest-browserauth/dist/msAuth.js"></script>
-    <script src="node_modules/@azure/arm-cognitiveservices/dist/arm-cognitiveservices.js"></script>
-    <script>
-      const subscriptionId = "<Subscription_Id>";
-      const authManager = new msAuth.AuthManager({
-        clientId: "<client id for your Azure AD app>",
-        tenant: "<optional tenant for your organization>"
-      });
-      authManager.finalizeLogin().then((res) => {
-        if (!res.isLoggedIn) {
-          // may cause redirects
-          authManager.login();
-        }
-        const client = new Azure.ArmCognitiveservices.CognitiveServicesManagementClient(res.creds, subscriptionId);
-        const resourceGroupName = "testresourceGroupName";
-        const accountName = "testaccountName";
-        client.accounts.getProperties(resourceGroupName, accountName).then((result) => {
-          console.log("The result is:");
-          console.log(result);
-        }).catch((err) => {
-          console.log("An error occurred:");
-          console.error(err);
-        });
-      });
-    </script>
-  </head>
-  <body>
-  </body>
-</html>
-```
-
-# Related projects
- - [Microsoft Azure SDK for Javascript](https://github.com/Azure/azure-sdk-for-js)
->>>>>>> 9b53c193
+# Azure CognitiveServicesManagementClient SDK for JavaScript
+This package contains an isomorphic SDK for CognitiveServicesManagementClient.
+
+## Currently supported environments
+- Node.js version 6.x.x or higher
+- Browser JavaScript
+
+## How to Install
+```
+npm install @azure/arm-cognitiveservices
+```
+
+
+## How to use
+
+### nodejs - Authentication, client creation and getProperties accounts as an example written in TypeScript.
+
+```ts
+import * as msRest from "ms-rest-js";
+import * as msRestAzure from "ms-rest-azure-js";
+import * as msRestNodeAuth from "ms-rest-nodeauth";
+import { CognitiveServicesManagementClient, CognitiveServicesManagementModels, CognitiveServicesManagementMappers } from "@azure/arm-cognitiveservices";
+const subscriptionId = process.env["AZURE_SUBSCRIPTION_ID"];
+
+msRestNodeAuth.interactiveLogin().then((creds) => {
+  const client = new CognitiveServicesManagementClient(creds, subscriptionId);
+  const resourceGroupName = "testresourceGroupName";
+  const accountName = "testaccountName";
+  client.accounts.getProperties(resourceGroupName, accountName).then((result) => {
+    console.log("The result is:");
+    console.log(result);
+  });
+}).catch((err) => {
+  console.error(err);
+});
+```
+
+### browser - Authentication, client creation and getProperties accounts as an example written in JavaScript.
+See https://github.com/Azure/ms-rest-browserauth to learn how to authenticate to Azure in the browser.
+
+- index.html
+```html
+<!DOCTYPE html>
+<html lang="en">
+  <head>
+    <title>@azure/arm-cognitiveservices sample</title>
+    <script src="node_modules/ms-rest-js/dist/msRest.browser.js"></script>
+    <script src="node_modules/ms-rest-azure-js/dist/msRestAzure.js"></script>
+    <script src="node_modules/ms-rest-browserauth/dist/msAuth.js"></script>
+    <script src="node_modules/@azure/arm-cognitiveservices/dist/arm-cognitiveservices.js"></script>
+    <script>
+      const subscriptionId = "<Subscription_Id>";
+      const authManager = new msAuth.AuthManager({
+        clientId: "<client id for your Azure AD app>",
+        tenant: "<optional tenant for your organization>"
+      });
+      authManager.finalizeLogin().then((res) => {
+        if (!res.isLoggedIn) {
+          // may cause redirects
+          authManager.login();
+        }
+        const client = new Azure.ArmCognitiveservices.CognitiveServicesManagementClient(res.creds, subscriptionId);
+        const resourceGroupName = "testresourceGroupName";
+        const accountName = "testaccountName";
+        client.accounts.getProperties(resourceGroupName, accountName).then((result) => {
+          console.log("The result is:");
+          console.log(result);
+        }).catch((err) => {
+          console.log("An error occurred:");
+          console.error(err);
+        });
+      });
+    </script>
+  </head>
+  <body>
+  </body>
+</html>
+```
+
+# Related projects
+ - [Microsoft Azure SDK for Javascript](https://github.com/Azure/azure-sdk-for-js)