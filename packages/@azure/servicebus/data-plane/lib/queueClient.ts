// Copyright (c) Microsoft Corporation. All rights reserved.
// Licensed under the MIT License.

import * as Long from "long";
import * as log from "./log";
import { ConnectionContext } from "./connectionContext";
import { ReceivedMessageInfo } from "./serviceBusMessage";
import { Client } from "./client";
import { MessageSession, SessionReceiverOptions } from "./session/messageSession";
import { Sender } from "./sender";
import { Receiver, MessageReceiverOptions, SessionReceiver } from "./receiver";
import { throwErrorIfConnectionClosed } from "./util/utils";
import { AmqpError, generate_uuid } from "rhea-promise";
import { ClientEntityContext } from "./clientEntityContext";

/**
 * Describes the client that allows interacting with a Service Bus Queue.
 * Use the `createQueueClient` function on the Namespace object to instantiate a QueueClient
 * @class QueueClient
 */
export class QueueClient implements Client {
  /**
   * @property {string} The entitypath for the Service Bus Queue for which this client is created.
   */
  readonly entityPath: string;
  /**
   * @property {string} A unique identifier for the client.
   */
  readonly id: string;
  /**
   * @property {boolean} _isClosed Denotes if close() was called on this client.
   */
  private _isClosed: boolean = false;
  /**
   * @property {ClientEntityContext} _context Describes the amqp connection context for the QueueClient.
   */
  private _context: ClientEntityContext;

  private _currentReceiver: Receiver | undefined;
  private _currentSender: Sender | undefined;

  /**
   * Constructor for QueueClient.
   * This is not meant for the user to call directly.
   * The user should use the `createQueueClient` on the Namespace instead.
   *
   * @constructor
   * @internal
   * @param name The Queue name.
   * @param context The connection context to create the QueueClient.
   */
  constructor(name: string, context: ConnectionContext) {
    throwErrorIfConnectionClosed(context);
    this.entityPath = name;
    this.id = `${this.entityPath}/${generate_uuid()}`;
    this._context = ClientEntityContext.create(this.entityPath, context);
  }

  /**
   * Closes all the AMQP links for sender/receivers created by this client.
   * Once closed, neither the QueueClient nor its sender/recievers can be used for any
   * further operations. Use the `createQueueClient` function on the Namespace object to
   * instantiate a new QueueClient
   *
   * @returns {Promise<void>}
   */
  async close(): Promise<void> {
    try {
      if (this._context.namespace.connection && this._context.namespace.connection.isOpen()) {
        log.qClient("Closing the Queue client '%s'.", this.id);

        // Close the sender.
        if (this._currentSender) {
          await this._currentSender.close();
        }

        // Close the sessionManager.
        if (this._context.sessionManager) {
          this._context.sessionManager.close();
        }

        // Close the streaming and batching receivers.
        if (this._currentReceiver) {
          await this._currentReceiver.close();
        }

        // Close all the MessageSessions.
        for (const messageSessionId of Object.keys(this._context.messageSessions)) {
          await this._context.messageSessions[messageSessionId].close();
        }

        // Make sure that we clear the map of deferred messages
        this._context.requestResponseLockedMessages.clear();

        // Delete the reference in ConnectionContext
        await this._context.clearClientReference(this.id);

        // Mark this client as closed, so that we can show appropriate errors for subsequent usage
        this._isClosed = true;

        log.qClient("Closed the Queue client '%s'.", this.id);
      }
    } catch (err) {
      const msg =
        `An error occurred while closing the queue client ` +
        `"${this.id}": ${JSON.stringify(err)} `;
      log.error(msg);
      throw new Error(msg);
    }
  }

  /**
   * Will reconnect the queueClient and all its sender/receiver links.
   * This is meant for the library to use to resume sending/receiving when retryable errors are seen.
   * This is not meant for the consumer of this library to use.
   * @ignore
   * @param error Error if any due to which we are attempting to reconnect
   */
  async detached(error?: AmqpError | Error): Promise<void> {
    try {
      await this._context.detached(error);
    } catch (err) {
      log.error(
        "[%s] [%s] An error occurred while reconnecting the client: %O.",
        this._context.namespace.connectionId,
        this.id,
        err
      );
    }
  }

  /**
   * Creates a Sender to be used for sending messages, scheduling messages to be sent at a later time
   * and cancelling such scheduled messages.
   * Throws error if an open sender already exists for this QueueClient.
   */
<<<<<<< HEAD
  createSender(): Sender {
    this.throwErrorIfClientOrConnectionClosed();
=======
  getSender(): Sender {
    this._throwErrorIfClientOrConnectionClosed();
>>>>>>> b1d2c654
    if (!this._currentSender || this._currentSender.isClosed) {
      this._currentSender = new Sender(this._context);
      return this._currentSender;
    }
    throw new Error(
      "An open sender already exists on this QueueClient. Please close it and try" +
        " again or use a new QueueClient instance"
    );
  }

  /**
   * Creates a Receiver to be used for receiving messages in batches or by registering handlers.
   * Throws error if an open receiver already exists for this QueueClient.
   * @param options Options for creating the receiver.
   */
<<<<<<< HEAD
  createReceiver(options?: MessageReceiverOptions): Receiver {
    this.throwErrorIfClientOrConnectionClosed();
=======
  getReceiver(options?: MessageReceiverOptions): Receiver {
    this._throwErrorIfClientOrConnectionClosed();
>>>>>>> b1d2c654
    if (!this._currentReceiver || this._currentReceiver.isClosed) {
      this._currentReceiver = new Receiver(this._context, options);
      return this._currentReceiver;
    }
    throw new Error(
      "An open receiver already exists on this QueueClient. Please close it and try" +
        " again or use a new QueueClient instance"
    );
  }

  /**
   * Fetches the next batch of active messages (including deferred but not deadlettered messages).
   * The first call to `peek()` fetches the first active message. Each subsequent call fetches the
   * subsequent message.
   *
   * Unlike a `received` message, `peeked` message is a read-only version of the message.
   * It cannot be `Completed/Abandoned/Deferred/Deadlettered`. The lock on it cannot be renewed.
   *
   * @param [messageCount] The number of messages to retrieve. Default value `1`.
   * @returns Promise<ReceivedSBMessage[]>
   */
  async peek(messageCount?: number): Promise<ReceivedMessageInfo[]> {
    this._throwErrorIfClientOrConnectionClosed();
    return this._context.managementClient!.peek(messageCount);
  }

  /**
   * Peeks the desired number of active messages (including deferred but not deadlettered messages)
   * from the specified sequence number.
   *
   * Unlike a `received` message, `peeked` message is a read-only version of the message.
   * It cannot be `Completed/Abandoned/Deferred/Deadlettered`. The lock on it cannot be renewed.
   *
   * @param fromSequenceNumber The sequence number from where to read the message.
   * @param [messageCount] The number of messages to retrieve. Default value `1`.
   * @returns Promise<ReceivedSBMessage[]>
   */
  async peekBySequenceNumber(
    fromSequenceNumber: Long,
    messageCount?: number
  ): Promise<ReceivedMessageInfo[]> {
    this._throwErrorIfClientOrConnectionClosed();
    return this._context.managementClient!.peekBySequenceNumber(fromSequenceNumber, {
      messageCount: messageCount
    });
  }

  // /**
  //  * Lists the ids of the sessions on the ServiceBus Queue.
  //  * @param maxNumberOfSessions Maximum number of sessions.
  //  * @param lastUpdateTime Filter to include only sessions updated after a given time. Default
  //  * value is 3 days before the current time.
  //  */
  // async listMessageSessions(
  //   maxNumberOfSessions: number,
  //   lastUpdatedTime?: Date
  // ): Promise<string[]> {
  // this.throwErrorIfClientOrConnectionClosed();
  //   return this._context.managementClient!.listMessageSessions(
  //     0,
  //     maxNumberOfSessions,
  //     lastUpdatedTime
  //   );
  // }

  /**
   * Creates a SessionReceiver for receiving messages in batches or by registering handlers from a
   * session enabled Queue. When no sessionId is given, a random session among the available
   * sessions is used.
   * Throws error if an open receiver already exists for given sessionId.
   * @param options Options to provide sessionId and ReceiveMode for receiving messages from the
   * session enabled Servicebus Queue.
   *
   * @returns SessionReceiver An instance of a SessionReceiver to receive messages from the session.
   */
<<<<<<< HEAD
  async createSessionReceiver(options?: SessionReceiverOptions): Promise<SessionReceiver> {
    this.throwErrorIfClientOrConnectionClosed();
=======
  async getSessionReceiver(options?: SessionReceiverOptions): Promise<SessionReceiver> {
    this._throwErrorIfClientOrConnectionClosed();
>>>>>>> b1d2c654
    if (!options) options = {};
    if (options.sessionId) {
      if (
        this._context.messageSessions[options.sessionId] &&
        this._context.messageSessions[options.sessionId].isOpen()
      ) {
        throw new Error(
          `An open receiver already exists for sessionId '${
            options.sessionId
          }'. Please close it and try again.`
        );
      }
    }
    this._context.isSessionEnabled = true;
    const messageSession = await MessageSession.create(this._context, options);
    if (messageSession.sessionId) {
      delete this._context.expiredMessageSessions[messageSession.sessionId];
    }
    return new SessionReceiver(this._context, messageSession);
  }

  /**
   * Throws error if this queueClient has been closed
   * @param client
   */
  private _throwErrorIfClientOrConnectionClosed(): void {
    throwErrorIfConnectionClosed(this._context.namespace);
    if (this._isClosed) {
      throw new Error("The queueClient has been closed and can no longer be used.");
    }
  }

  /**
   * Returns the corresponding dead letter queue name for the queue represented by the given name.
   * Use this in the `createQueueClient` function on the `ServiceBusClient` instance to receive
   * messages from the dead letter queue.
   * @param queueName
   */
  static getDeadLetterQueuePath(queueName: string): string {
    return `${queueName}/$DeadLetterQueue`;
  }
}<|MERGE_RESOLUTION|>--- conflicted
+++ resolved
@@ -134,13 +134,8 @@
    * and cancelling such scheduled messages.
    * Throws error if an open sender already exists for this QueueClient.
    */
-<<<<<<< HEAD
   createSender(): Sender {
-    this.throwErrorIfClientOrConnectionClosed();
-=======
-  getSender(): Sender {
-    this._throwErrorIfClientOrConnectionClosed();
->>>>>>> b1d2c654
+    this._throwErrorIfClientOrConnectionClosed();
     if (!this._currentSender || this._currentSender.isClosed) {
       this._currentSender = new Sender(this._context);
       return this._currentSender;
@@ -156,13 +151,8 @@
    * Throws error if an open receiver already exists for this QueueClient.
    * @param options Options for creating the receiver.
    */
-<<<<<<< HEAD
   createReceiver(options?: MessageReceiverOptions): Receiver {
-    this.throwErrorIfClientOrConnectionClosed();
-=======
-  getReceiver(options?: MessageReceiverOptions): Receiver {
-    this._throwErrorIfClientOrConnectionClosed();
->>>>>>> b1d2c654
+    this._throwErrorIfClientOrConnectionClosed();
     if (!this._currentReceiver || this._currentReceiver.isClosed) {
       this._currentReceiver = new Receiver(this._context, options);
       return this._currentReceiver;
@@ -238,13 +228,8 @@
    *
    * @returns SessionReceiver An instance of a SessionReceiver to receive messages from the session.
    */
-<<<<<<< HEAD
   async createSessionReceiver(options?: SessionReceiverOptions): Promise<SessionReceiver> {
-    this.throwErrorIfClientOrConnectionClosed();
-=======
-  async getSessionReceiver(options?: SessionReceiverOptions): Promise<SessionReceiver> {
-    this._throwErrorIfClientOrConnectionClosed();
->>>>>>> b1d2c654
+    this._throwErrorIfClientOrConnectionClosed();
     if (!options) options = {};
     if (options.sessionId) {
       if (
