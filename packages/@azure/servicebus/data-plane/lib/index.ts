--- conflicted
+++ resolved
@@ -1,13 +1,9 @@
 // Copyright (c) Microsoft Corporation. All rights reserved.
 // Licensed under the MIT License.
 
-<<<<<<< HEAD
-export { Namespace, NamespaceOptions } from "./namespace";
-=======
 /// <reference lib="es2015" />
 
-export { Namespace, NamespaceOptions, NamespaceOptionsBase } from "./namespace";
->>>>>>> 30339bf9
+export { Namespace, NamespaceOptions } from "./namespace";
 export {
   TokenInfo,
   TokenType,
