// Copyright (c) Microsoft Corporation. All rights reserved.
// Licensed under the MIT License.

import * as log from "./log";
import { ConnectionContext } from "./connectionContext";
import { Receiver, MessageReceiverOptions, SessionReceiver } from "./receiver";
import { ReceivedMessageInfo } from "./serviceBusMessage";
import { Client } from "./client";
import { CorrelationFilter, RuleDescription } from "./core/managementClient";
import { MessageSession, SessionReceiverOptions } from "./session/messageSession";
import { throwErrorIfConnectionClosed } from "./util/utils";
import { AmqpError, generate_uuid } from "rhea-promise";
import { ClientEntityContext } from "./clientEntityContext";

/**
 * Describes the client that allows interacting with a Service Bus Subscription.
 * Use the `createSubscriptionClient` function on the Namespace object to instantiate a
 * SubscriptionClient
 * @class SubscriptionClient
 */
export class SubscriptionClient implements Client {
  /**
   * @property {string}  The topic name.
   */
  readonly topicName: string;
  /**
   * @property {string}  The subscription name.
   */
  readonly subscriptionName: string;

  /**
   * @property {string} defaultRuleName Name of the default rule on the subscription.
   */
  readonly defaultRuleName: string = "$Default";

  /**
   * @property {string} The entitypath for the Service Bus Subscription for which this client is created.
   */
  readonly entityPath: string;
  /**
   * @property {string} A unique identifier for the client.
   */
  readonly id: string;
  /**
   * @property {boolean} _isClosed Denotes if close() was called on this client.
   */
  private _isClosed: boolean = false;
  /**
   * @property {ClientEntityContext} _context Describes the amqp connection context for the QueueClient.
   */
  private _context: ClientEntityContext;

  private _currentReceiver: Receiver | undefined;

  /**
   * Constructor for SubscriptionClient.
   * This is not meant for the user to call directly.
   * The user should use the `createSubscriptionClient` on the Namespace instead.
   *
   * @constructor
   * @internal
   * @param topicName - The Topic name.
   * @param subscriptionName - The Subscription name.
   * @param context - The connection context to create the SubscriptionClient.
   */
  constructor(topicName: string, subscriptionName: string, context: ConnectionContext) {
    throwErrorIfConnectionClosed(context);

    this.entityPath = `${topicName}/Subscriptions/${subscriptionName}`;
    this.id = `${this.entityPath}/${generate_uuid()}`;
    this._context = ClientEntityContext.create(this.entityPath, context);

    this.topicName = topicName;
    this.subscriptionName = subscriptionName;
  }

  /**
   * Closes the AMQP link for the receivers created by this client.
   * Once closed, neither the SubscriptionClient nor its recievers can be used for any
   * further operations. Use the `createSubscriptionClient` function on the Namespace object to
   * instantiate a new SubscriptionClient.
   *
   * @returns {Promise<void>}
   */
  async close(): Promise<void> {
    try {
      if (this._context.namespace.connection && this._context.namespace.connection.isOpen()) {
        log.subscriptionClient("Closing the subscription client '%s'.", this.id);

        // Close the sessionManager.
        if (this._context.sessionManager) {
          this._context.sessionManager.close();
        }

        // Close the streaming and batching receivers.
        if (this._currentReceiver) {
          await this._currentReceiver.close();
        }

        // Close all the MessageSessions.
        for (const messageSessionId of Object.keys(this._context.messageSessions)) {
          await this._context.messageSessions[messageSessionId].close();
        }

        // Make sure that we clear the map of deferred messages
        this._context.requestResponseLockedMessages.clear();

        // Delete the reference in ConnectionContext
        await this._context.clearClientReference(this.id);

        // Mark this client as closed, so that we can show appropriate errors for subsequent usage
        this._isClosed = true;

        log.subscriptionClient("Closed the subscription client '%s'.", this.id);
      }
    } catch (err) {
      const msg =
        `An error occurred while closing the subscription client ` +
        `"${this.id}": ${JSON.stringify(err)} `;
      log.error(msg);
      throw new Error(msg);
    }
  }

  /**
   * Will reconnect the subscritpionClient and its receiver links.
   * This is meant for the library to use to resume receiving when retryable errors are seen.
   * This is not meant for the consumer of this library to use.
   * @ignore
   * @param error Error if any due to which we are attempting to reconnect
   */
  async detached(error?: AmqpError | Error): Promise<void> {
    try {
      await this._context.detached(error);
    } catch (err) {
      log.error(
        "[%s] [%s] An error occurred while reconnecting the client: %O.",
        this._context.namespace.connectionId,
        this.id,
        err
      );
    }
  }

  /**
   * Creates a Receiver to be used for receiving messages in batches or by registering handlers.
   * Throws error if an open receiver already exists for this SubscriptionClient.
   * @param options Options for creating the receiver.
   */
<<<<<<< HEAD
  createReceiver(options?: MessageReceiverOptions): Receiver {
    this.throwErrorIfClientOrConnectionClosed();
=======
  getReceiver(options?: MessageReceiverOptions): Receiver {
    this._throwErrorIfClientOrConnectionClosed();
>>>>>>> b1d2c654
    if (!this._currentReceiver || this._currentReceiver.isClosed) {
      this._currentReceiver = new Receiver(this._context, options);
      return this._currentReceiver;
    }
    throw new Error(
      "An open receiver already exists on this SubscriptionClient. Please close it and try" +
        " again or use a new SubscriptionClient instance"
    );
  }

  /**
   * Fetches the next batch of active messages (including deferred but not deadlettered messages).
   * The first call to `peek()` fetches the first active message. Each subsequent call fetches the
   * subsequent message.
   *
   * Unlike a `received` message, `peeked` message is a read-only version of the message.
   * It cannot be `Completed/Abandoned/Deferred/Deadlettered`. The lock on it cannot be renewed.
   *
   * @param [messageCount] The number of messages to retrieve. Default value `1`.
   * @returns Promise<ReceivedSBMessage[]>
   */
  async peek(messageCount?: number): Promise<ReceivedMessageInfo[]> {
    this._throwErrorIfClientOrConnectionClosed();
    return this._context.managementClient!.peek(messageCount);
  }

  /**
   * Peeks the desired number of active messages (including deferred but not deadlettered messages)
   * from the specified sequence number.
   *
   * Unlike a `received` message, `peeked` message is a read-only version of the message.
   * It cannot be `Completed/Abandoned/Deferred/Deadlettered`. The lock on it cannot be renewed.
   *
   * @param fromSequenceNumber The sequence number from where to read the message.
   * @param [messageCount] The number of messages to retrieve. Default value `1`.
   * @returns Promise<ReceivedSBMessage[]>
   */
  async peekBySequenceNumber(
    fromSequenceNumber: Long,
    messageCount?: number
  ): Promise<ReceivedMessageInfo[]> {
    this._throwErrorIfClientOrConnectionClosed();
    return this._context.managementClient!.peekBySequenceNumber(fromSequenceNumber, {
      messageCount: messageCount
    });
  }

  //#region topic-filters

  /**
   * Get all the rules associated with the subscription
   */
  async getRules(): Promise<RuleDescription[]> {
    this._throwErrorIfClientOrConnectionClosed();
    return this._context.managementClient!.getRules();
  }

  /**
   * Removes the rule on the subscription identified by the given rule name.
   * @param ruleName
   */
  async removeRule(ruleName: string): Promise<void> {
    this._throwErrorIfClientOrConnectionClosed();
    return this._context.managementClient!.removeRule(ruleName);
  }

  /**
   * Adds a rule on the subscription as defined by the given rule name, filter and action.
   * Remember to remove the default true filter on the subscription before adding a rule,
   * otherwise, the added rule will have no affect as the true filter will always result in
   * the subscription receiving all messages.
   * @param ruleName Name of the rule
   * @param filter A Boolean, SQL expression or a Correlation filter. For SQL Filter syntax, see
   * {@link https://docs.microsoft.com/en-us/azure/service-bus-messaging/service-bus-messaging-sql-filter SQLFilter syntax}.
   * @param sqlRuleActionExpression Action to perform if the message satisfies the filtering expression. For SQL Rule Action syntax,
   * see {@link https://docs.microsoft.com/en-us/azure/service-bus-messaging/service-bus-messaging-sql-rule-action SQLRuleAction syntax}.
   */
  async addRule(
    ruleName: string,
    filter: boolean | string | CorrelationFilter,
    sqlRuleActionExpression?: string
  ): Promise<void> {
    this._throwErrorIfClientOrConnectionClosed();
    return this._context.managementClient!.addRule(ruleName, filter, sqlRuleActionExpression);
  }

  //#endregion

  //#region sessions

  // /**
  //  * Lists the ids of the sessions on the ServiceBus Subscription.
  //  * @param maxNumberOfSessions Maximum number of sessions.
  //  * @param lastUpdateTime Filter to include only sessions updated after a given time. Default
  //  * value is 3 days before the current time.
  //  */
  // async listMessageSessions(
  //   maxNumberOfSessions: number,
  //   lastUpdatedTime?: Date
  // ): Promise<string[]> {
  // this.throwErrorIfClientOrConnectionClosed();
  //   return this._context.managementClient!.listMessageSessions(
  //     0,
  //     maxNumberOfSessions,
  //     lastUpdatedTime
  //   );
  // }

  /**
   * Creates a SessionReceiver for receiving messages in batches or by registering handlers from a
   * session enabled Subscription. When no sessionId is given, a random session among the available
   * sessions is used.
   * Throws error if an open receiver already exists for given sessionId.
   * @param options Options to provide sessionId and ReceiveMode for receiving messages from the
   * session enabled Servicebus Subscription.
   *
   * @returns SessionReceiver An instance of a SessionReceiver to receive messages from the session.
   */
<<<<<<< HEAD
  async createSessionReceiver(options?: SessionReceiverOptions): Promise<SessionReceiver> {
    this.throwErrorIfClientOrConnectionClosed();
=======
  async getSessionReceiver(options?: SessionReceiverOptions): Promise<SessionReceiver> {
    this._throwErrorIfClientOrConnectionClosed();
>>>>>>> b1d2c654
    if (!options) options = {};
    if (options.sessionId) {
      if (
        this._context.messageSessions[options.sessionId] &&
        this._context.messageSessions[options.sessionId].isOpen()
      ) {
        throw new Error(
          `An open receiver already exists for sessionId '${
            options.sessionId
          }'. Please close it and try again.`
        );
      }
    }
    this._context.isSessionEnabled = true;
    const messageSession = await MessageSession.create(this._context, options);
    if (messageSession.sessionId) {
      delete this._context.expiredMessageSessions[messageSession.sessionId];
    }
    return new SessionReceiver(this._context, messageSession);
  }

  //#endregion

  /**
   * Throws error if this subscriptionClient has been closed
   * @param client
   */
  private _throwErrorIfClientOrConnectionClosed(): void {
    throwErrorIfConnectionClosed(this._context.namespace);
    if (this._isClosed) {
      throw new Error("The subscriptionClient has been closed and can no longer be used.");
    }
  }
}<|MERGE_RESOLUTION|>--- conflicted
+++ resolved
@@ -147,13 +147,8 @@
    * Throws error if an open receiver already exists for this SubscriptionClient.
    * @param options Options for creating the receiver.
    */
-<<<<<<< HEAD
   createReceiver(options?: MessageReceiverOptions): Receiver {
-    this.throwErrorIfClientOrConnectionClosed();
-=======
-  getReceiver(options?: MessageReceiverOptions): Receiver {
-    this._throwErrorIfClientOrConnectionClosed();
->>>>>>> b1d2c654
+    this._throwErrorIfClientOrConnectionClosed();
     if (!this._currentReceiver || this._currentReceiver.isClosed) {
       this._currentReceiver = new Receiver(this._context, options);
       return this._currentReceiver;
@@ -272,13 +267,8 @@
    *
    * @returns SessionReceiver An instance of a SessionReceiver to receive messages from the session.
    */
-<<<<<<< HEAD
   async createSessionReceiver(options?: SessionReceiverOptions): Promise<SessionReceiver> {
-    this.throwErrorIfClientOrConnectionClosed();
-=======
-  async getSessionReceiver(options?: SessionReceiverOptions): Promise<SessionReceiver> {
-    this._throwErrorIfClientOrConnectionClosed();
->>>>>>> b1d2c654
+    this._throwErrorIfClientOrConnectionClosed();
     if (!options) options = {};
     if (options.sessionId) {
       if (
