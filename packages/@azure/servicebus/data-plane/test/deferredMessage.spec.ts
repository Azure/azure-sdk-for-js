// Copyright (c) Microsoft Corporation. All rights reserved.
// Licensed under the MIT License.

import chai from "chai";
const should = chai.should();
import chaiAsPromised from "chai-as-promised";
import dotenv from "dotenv";
dotenv.config();
chai.use(chaiAsPromised);
import {
  Namespace,
  QueueClient,
  TopicClient,
  SubscriptionClient,
  SessionClient,
  ServiceBusMessage,
  SendableMessageInfo
} from "../lib";

import {
  testSimpleMessages,
  testMessagesWithSessions,
  testSessionId,
  getSenderClient,
  getReceiverClient,
  ClientType
} from "./testUtils";

async function testPeekMsgsLength(
  client: QueueClient | SubscriptionClient | SessionClient,
  expectedPeekLength: number
): Promise<void> {
  const peekedMsgs = await client.peek(expectedPeekLength + 1);
  should.equal(
    peekedMsgs.length,
    expectedPeekLength,
    "Unexpected number of msgs found when peeking"
  );
}

let ns: Namespace;

<<<<<<< HEAD
let partitionedQueueClient: QueueClient;
let partitionedDeadletterQueueClient: QueueClient;

let partitionedQueueSessionClient: QueueClient;
let partitionedQueueMessageSession: SessionClient;
let partitionedDeadletterQueueSessionClient: QueueClient;

let partitionedTopicClient: TopicClient;
let partitionedSubscriptionClient: SubscriptionClient;
let partitionedDeadletterSubscriptionClient: SubscriptionClient;

let partitionedTopicSessionClient: TopicClient;
let partitionedSubscriptionSessionClient: SubscriptionClient;
let partitionedSubscriptionMessageSession: SessionClient;
let partitionedDeadletterSubscriptionSessionClient: SubscriptionClient;

// let unpartitionedQueueClient: QueueClient;
// let unpartitionedDeadletterQueueClient: QueueClient;

// let unpartitionedQueueSessionClient: QueueClient;
// let unpartitionedQueueMessageSession: MessageSession;
// let unpartitionedDeadletterQueueSessionClient: QueueClient;

// let unpartitionedTopicClient: TopicClient;
// let unpartitionedSubscriptionClient: SubscriptionClient;
// let unpartitionedDeadletterSubscriptionClient: SubscriptionClient;

// let unpartitionedTopicSessionClient: TopicClient;
// let unpartitionedSubscriptionSessionClient: SubscriptionClient;
// let unpartitionedSubscriptionMessageSession: MessageSession;
// let unpartitionedDeadletterSubscriptionSessionClient: SubscriptionClient;

async function beforeEachTest(): Promise<void> {
=======
let senderClient: QueueClient | TopicClient;
let receiverClient: QueueClient | SubscriptionClient;
let deadLetterClient: QueueClient | SubscriptionClient;
let messageSession: MessageSession;

async function beforeEachTest(
  senderType: ClientType,
  receiverType: ClientType,
  useSessions?: boolean
): Promise<void> {
>>>>>>> d6143446
  // The tests in this file expect the env variables to contain the connection string and
  // the names of empty queue/topic/subscription that are to be tested

  if (!process.env.SERVICEBUS_CONNECTION_STRING) {
    throw new Error(
      "Define SERVICEBUS_CONNECTION_STRING in your environment before running integration tests."
    );
  }
  ns = Namespace.createFromConnectionString(process.env.SERVICEBUS_CONNECTION_STRING);

  senderClient = getSenderClient(ns, senderType);
  receiverClient = getReceiverClient(ns, receiverType);

<<<<<<< HEAD
  // Unpartitioned Queues and Subscriptions
  // unpartitionedQueueClient = getSenderClient(ns, ClientType.UnpartitionedQueue) as QueueClient;
  // unpartitionedDeadletterQueueClient = ns.createQueueClient(
  //   Namespace.getDeadLetterQueuePathForQueue(unpartitionedQueueClient.name)
  // );
  // unpartitionedTopicClient = getSenderClient(ns, ClientType.UnpartitionedTopic) as TopicClient;
  // unpartitionedSubscriptionClient = getReceiverClient(
  //   ns,
  //   ClientType.UnpartitionedSubscription
  // ) as SubscriptionClient;
  // unpartitionedDeadletterSubscriptionClient = ns.createSubscriptionClient(
  //   Namespace.getDeadLetterSubcriptionPathForSubcription(
  //     unpartitionedTopicClient.name,
  //     unpartitionedSubscriptionClient.subscriptionName
  //   ),
  //   unpartitionedSubscriptionClient.subscriptionName
  // );

  // Partitioned Queues and Subscriptions with Sessions
  partitionedQueueSessionClient = getSenderClient(
    ns,
    ClientType.PartitionedQueueWithSessions
  ) as QueueClient;
  partitionedQueueMessageSession = await partitionedQueueSessionClient.createSessionClient({
    sessionId: testSessionId
  });
  partitionedDeadletterQueueSessionClient = ns.createQueueClient(
    Namespace.getDeadLetterQueuePathForQueue(partitionedQueueSessionClient.name)
  );
  partitionedTopicSessionClient = getSenderClient(
    ns,
    ClientType.PartitionedTopicWithSessions
  ) as TopicClient;
  partitionedSubscriptionSessionClient = getReceiverClient(
    ns,
    ClientType.PartitionedSubscriptionWithSessions
  ) as SubscriptionClient;
  partitionedSubscriptionMessageSession = await partitionedSubscriptionSessionClient.createSessionClient(
    {
      sessionId: testSessionId
    }
  );
  partitionedDeadletterSubscriptionSessionClient = ns.createSubscriptionClient(
    Namespace.getDeadLetterSubcriptionPathForSubcription(
      partitionedTopicSessionClient.name,
      partitionedSubscriptionSessionClient.subscriptionName
    ),
    partitionedSubscriptionSessionClient.subscriptionName
  );
  // Unpartitioned Queues and Subscriptions with Sessions
  // unpartitionedQueueSessionClient = getSenderClient(
  //   ns,
  //   ClientType.UnpartitionedQueueWithSessions
  // ) as QueueClient;
  // unpartitionedQueueMessageSession = await unpartitionedQueueSessionClient.acceptSession({
  //   sessionId: testSessionId
  // });
  // unpartitionedDeadletterQueueSessionClient = ns.createQueueClient(
  //   Namespace.getDeadLetterQueuePathForQueue(unpartitionedQueueSessionClient.name)
  // );
  // unpartitionedTopicSessionClient = getSenderClient(
  //   ns,
  //   ClientType.UnpartitionedTopicWithSessions
  // ) as TopicClient;
  // unpartitionedSubscriptionSessionClient = getReceiverClient(
  //   ns,
  //   ClientType.UnpartitionedSubscriptionWithSessions
  // ) as SubscriptionClient;
  // unpartitionedSubscriptionMessageSession = await unpartitionedSubscriptionSessionClient.acceptSession(
  //   {
  //     sessionId: testSessionId
  //   }
  // );
  // unpartitionedDeadletterSubscriptionSessionClient = ns.createSubscriptionClient(
  //   Namespace.getDeadLetterSubcriptionPathForSubcription(
  //     unpartitionedTopicSessionClient.name,
  //     unpartitionedSubscriptionSessionClient.subscriptionName
  //   ),
  //   unpartitionedSubscriptionSessionClient.subscriptionName
  // );

  const peekedPartitionedQueueMsg = await partitionedQueueClient.peek();
  if (peekedPartitionedQueueMsg.length) {
    throw new Error("Please use an empty partitioned queue for integration testing");
=======
  if (receiverClient instanceof QueueClient) {
    deadLetterClient = ns.createQueueClient(
      Namespace.getDeadLetterQueuePathForQueue(receiverClient.name)
    );
>>>>>>> d6143446
  }

  if (receiverClient instanceof SubscriptionClient) {
    deadLetterClient = ns.createSubscriptionClient(
      Namespace.getDeadLetterSubcriptionPathForSubcription(
        senderClient.name,
        receiverClient.subscriptionName
      ),
      receiverClient.subscriptionName
    );
  }

  if (useSessions) {
    messageSession = await receiverClient.acceptSession({
      sessionId: testSessionId
    });
  }

  const peekedMsgs = await receiverClient.peek();
  const receiverEntityType = receiverClient instanceof QueueClient ? "queue" : "topic";
  if (peekedMsgs.length) {
    throw new Error(`Please use an empty ${receiverEntityType} for integration testing`);
  }
}

async function afterEachTest(): Promise<void> {
  await ns.close();
}

async function deferMessage(
  senderClient: QueueClient | TopicClient,
  receiverClient: QueueClient | SubscriptionClient | SessionClient,
  testMessages: SendableMessageInfo[]
): Promise<ServiceBusMessage> {
  await senderClient.send(testMessages[0]);
  const receivedMsgs = await receiverClient.receiveBatch(1);

  should.equal(receivedMsgs.length, 1);
  should.equal(receivedMsgs[0].body, testMessages[0].body);
  should.equal(receivedMsgs[0].deliveryCount, 0);
  should.equal(receivedMsgs[0].messageId, testMessages[0].messageId);

  if (!receivedMsgs[0].sequenceNumber) {
    throw "Sequence Number can not be null";
  }
  const sequenceNumber = receivedMsgs[0].sequenceNumber;
  await receivedMsgs[0].defer();

  const deferredMsgs = await receiverClient.receiveDeferredMessage(sequenceNumber);
  if (!deferredMsgs) {
    throw "No message received for sequence number";
  }
  should.equal(deferredMsgs.body, testMessages[0].body);
  should.equal(deferredMsgs.messageId, testMessages[0].messageId);
  should.equal(deferredMsgs.deliveryCount, 1);

  return deferredMsgs;
}

async function completeDeferredMessage(
  receiverClient: QueueClient | SubscriptionClient | SessionClient,
  sequenceNumber: Long,
  expectedDeliverCount: number,
  testMessages: SendableMessageInfo[]
): Promise<void> {
  await testPeekMsgsLength(receiverClient, 1);

  const deferredMsg = await receiverClient.receiveDeferredMessage(sequenceNumber);
  if (!deferredMsg) {
    throw "No message received for sequence number";
  }

  should.equal(deferredMsg.body, testMessages[0].body);
  should.equal(deferredMsg.deliveryCount, expectedDeliverCount);
  should.equal(deferredMsg.messageId, testMessages[0].messageId);

  await deferredMsg.complete();

  await testPeekMsgsLength(receiverClient, 0);
}

describe("Abandon/Defer/Deadletter deferred message", function(): void {
  afterEach(async () => {
    await afterEachTest();
  });

<<<<<<< HEAD
  async function testAbandon(
    senderClient: QueueClient | TopicClient,
    receiverClient: QueueClient | SubscriptionClient | SessionClient,
    useSessions?: boolean
  ): Promise<void> {
=======
  async function testAbandon(useSessions?: boolean): Promise<void> {
>>>>>>> d6143446
    const testMessages = useSessions ? testMessagesWithSessions : testSimpleMessages;
    const currentReceiverClient = useSessions ? messageSession : receiverClient;
    const deferredMsg = await deferMessage(senderClient, currentReceiverClient, testMessages);
    const sequenceNumber = deferredMsg.sequenceNumber;
    if (!sequenceNumber) {
      throw "Sequence Number can not be null";
    }
    await deferredMsg.abandon();
    await completeDeferredMessage(currentReceiverClient, sequenceNumber, 2, testMessages);
  }

  it("Partitioned Queues: Abandoning a deferred message puts it back to the deferred queue.", async function(): Promise<
    void
  > {
    await beforeEachTest(ClientType.PartitionedQueue, ClientType.PartitionedQueue);
    await testAbandon();
  });

  it("Partitioned Topics and Subscription: Abandoning a deferred message puts it back to the deferred queue.", async function(): Promise<
    void
  > {
    await beforeEachTest(ClientType.PartitionedTopic, ClientType.PartitionedSubscription);
    await testAbandon();
  });

  it("Partitioned Queues with Sessions: Abandoning a deferred message puts it back to the deferred queue.", async function(): Promise<
    void
  > {
    await beforeEachTest(
      ClientType.PartitionedQueueWithSessions,
      ClientType.PartitionedQueueWithSessions,
      true
    );
    await testAbandon(true);
  });

  it("Partitioned Topics and Subscription with Sessions: Abandoning a deferred message puts it back to the deferred queue.", async function(): Promise<
    void
  > {
    await beforeEachTest(
      ClientType.PartitionedTopicWithSessions,
      ClientType.PartitionedSubscriptionWithSessions,
      true
    );
    await testAbandon(true);
  });

  it("Unpartitioned Queues: Abandoning a deferred message puts it back to the deferred queue.", async function(): Promise<
    void
  > {
    await beforeEachTest(ClientType.UnpartitionedQueue, ClientType.UnpartitionedQueue);
    await testAbandon();
  });

  it("Unpartitioned Topics and Subscription: Abandoning a deferred message puts it back to the deferred queue.", async function(): Promise<
    void
  > {
    await beforeEachTest(ClientType.UnpartitionedTopic, ClientType.UnpartitionedSubscription);
    await testAbandon();
  });

  it("Unpartitioned Queues with Sessions:: Abandoning a deferred message puts it back to the deferred queue.", async function(): Promise<
    void
  > {
    await beforeEachTest(
      ClientType.UnpartitionedQueueWithSessions,
      ClientType.UnpartitionedQueueWithSessions,
      true
    );
    await testAbandon(true);
  });

  it("Unpartitioned Topics and Subscription with Sessions:: Abandoning a deferred message puts it back to the deferred queue.", async function(): Promise<
    void
  > {
    await beforeEachTest(
      ClientType.UnpartitionedTopicWithSessions,
      ClientType.UnpartitionedSubscriptionWithSessions,
      true
    );
    await testAbandon(true);
  });
});

describe("Deferring a deferred message puts it back to the deferred queue.", function(): void {
  afterEach(async () => {
    await afterEachTest();
  });

<<<<<<< HEAD
  async function testDefer(
    senderClient: QueueClient | TopicClient,
    receiverClient: QueueClient | SubscriptionClient | SessionClient,
    useSessions?: boolean
  ): Promise<void> {
=======
  async function testDefer(useSessions?: boolean): Promise<void> {
>>>>>>> d6143446
    const testMessages = useSessions ? testMessagesWithSessions : testSimpleMessages;
    const currentReceiverClient = useSessions ? messageSession : receiverClient;
    const deferredMsg = await deferMessage(senderClient, currentReceiverClient, testMessages);
    const sequenceNumber = deferredMsg.sequenceNumber;
    if (!sequenceNumber) {
      throw "Sequence Number can not be null";
    }
    await deferredMsg.defer();
    await completeDeferredMessage(currentReceiverClient, sequenceNumber, 2, testMessages);
  }

  it("Partitioned Queues: Deferring a deferred message puts it back to the deferred queue.", async function(): Promise<
    void
  > {
    await beforeEachTest(ClientType.PartitionedQueue, ClientType.PartitionedQueue);
    await testDefer();
  });

  it("Partitioned Topics and Subscription: Deferring a deferred message puts it back to the deferred queue.", async function(): Promise<
    void
  > {
    await beforeEachTest(ClientType.PartitionedTopic, ClientType.PartitionedSubscription);
    await testDefer();
  });

  it("Partitioned Queues with Sessions: Deferring a deferred message puts it back to the deferred queue.", async function(): Promise<
    void
  > {
    await beforeEachTest(
      ClientType.PartitionedQueueWithSessions,
      ClientType.PartitionedQueueWithSessions,
      true
    );
    await testDefer(true);
  });

  it("Partitioned Topics and Subscription with Sessions: Deferring a deferred message puts it back to the deferred queue.", async function(): Promise<
    void
  > {
    await beforeEachTest(
      ClientType.PartitionedTopicWithSessions,
      ClientType.PartitionedSubscriptionWithSessions,
      true
    );
    await testDefer(true);
  });

  it("Unpartitioned Queues: Deferring a deferred message puts it back to the deferred queue.", async function(): Promise<
    void
  > {
    await beforeEachTest(ClientType.UnpartitionedQueue, ClientType.UnpartitionedQueue);
    await testDefer();
  });

  it("Unpartitioned Topics and Subscription: Deferring a deferred message puts it back to the deferred queue.", async function(): Promise<
    void
  > {
    await beforeEachTest(ClientType.UnpartitionedTopic, ClientType.UnpartitionedSubscription);
    await testDefer();
  });

  it("Unpartitioned Queues with Sessions: Deferring a deferred message puts it back to the deferred queue.", async function(): Promise<
    void
  > {
    await beforeEachTest(
      ClientType.UnpartitionedQueueWithSessions,
      ClientType.UnpartitionedQueueWithSessions,
      true
    );
    await testDefer(true);
  });

  it("Unpartitioned Topics and Subscription with Sessions: Deferring a deferred message puts it back to the deferred queue.", async function(): Promise<
    void
  > {
    await beforeEachTest(
      ClientType.UnpartitionedTopicWithSessions,
      ClientType.UnpartitionedSubscriptionWithSessions,
      true
    );
    await testDefer(true);
  });
});

describe("Deadlettering a deferred message moves it to dead letter queue.", function(): void {
  afterEach(async () => {
    await afterEachTest();
  });

<<<<<<< HEAD
  async function testDeadletter(
    senderClient: QueueClient | TopicClient,
    receiverClient: QueueClient | SubscriptionClient | SessionClient,
    deadLetterClient: QueueClient | SubscriptionClient,
    useSessions?: boolean
  ): Promise<void> {
=======
  async function testDeadletter(useSessions?: boolean): Promise<void> {
>>>>>>> d6143446
    const testMessages = useSessions ? testMessagesWithSessions : testSimpleMessages;
    const currentReceiverClient = useSessions ? messageSession : receiverClient;
    const deferredMsg = await deferMessage(senderClient, currentReceiverClient, testMessages);

    await deferredMsg.deadLetter();

    await testPeekMsgsLength(currentReceiverClient, 0);

    const deadLetterMsgs = await deadLetterClient.receiveBatch(1);

    should.equal(deadLetterMsgs.length, 1);
    should.equal(deadLetterMsgs[0].body, testMessages[0].body);
    should.equal(deadLetterMsgs[0].deliveryCount, 1);
    should.equal(deadLetterMsgs[0].messageId, testMessages[0].messageId);

    await deadLetterMsgs[0].complete();

    await testPeekMsgsLength(deadLetterClient, 0);
  }

  it("Partitioned Queues: Deadlettering a deferred message moves it to dead letter queue.", async function(): Promise<
    void
  > {
    await beforeEachTest(ClientType.PartitionedQueue, ClientType.PartitionedQueue);
    await testDeadletter();
  });

  it("Partitioned Topics and Subscription: Deadlettering a deferred message moves it to dead letter queue.", async function(): Promise<
    void
  > {
    await beforeEachTest(ClientType.PartitionedTopic, ClientType.PartitionedSubscription);
    await testDeadletter();
  });

  it("Partitioned Queues with Sessions: Deadlettering a deferred message moves it to dead letter queue.", async function(): Promise<
    void
  > {
    await beforeEachTest(
      ClientType.PartitionedQueueWithSessions,
      ClientType.PartitionedQueueWithSessions,
      true
    );
    await testDeadletter(true);
  });

  it("Partitioned Topics and Subscription with Sessions: Deadlettering a deferred message moves it to dead letter queue.", async function(): Promise<
    void
  > {
    await beforeEachTest(
      ClientType.PartitionedTopicWithSessions,
      ClientType.PartitionedSubscriptionWithSessions,
      true
    );
    await testDeadletter(true);
  });

  it("Unpartitioned Queues: Deadlettering a deferred message moves it to dead letter queue.", async function(): Promise<
    void
  > {
    await beforeEachTest(ClientType.UnpartitionedQueue, ClientType.UnpartitionedQueue);
    await testDeadletter();
  });

  it("Unpartitioned Topics and Subscription: Deadlettering a deferred message moves it to dead letter queue.", async function(): Promise<
    void
  > {
    await beforeEachTest(ClientType.UnpartitionedTopic, ClientType.UnpartitionedSubscription);
    await testDeadletter();
  });

  it("Unpartitioned Queues with Sessions: Deadlettering a deferred message moves it to dead letter queue.", async function(): Promise<
    void
  > {
    await beforeEachTest(
      ClientType.UnpartitionedQueueWithSessions,
      ClientType.UnpartitionedQueueWithSessions,
      true
    );
    await testDeadletter(true);
  });

  it("Unpartitioned Topics and Subscription with Sessions: Deadlettering a deferred message moves it to dead letter queue.", async function(): Promise<
    void
  > {
    await beforeEachTest(
      ClientType.UnpartitionedTopicWithSessions,
      ClientType.UnpartitionedSubscriptionWithSessions,
      true
    );
    await testDeadletter(true);
  });
});<|MERGE_RESOLUTION|>--- conflicted
+++ resolved
@@ -40,52 +40,16 @@
 
 let ns: Namespace;
 
-<<<<<<< HEAD
-let partitionedQueueClient: QueueClient;
-let partitionedDeadletterQueueClient: QueueClient;
-
-let partitionedQueueSessionClient: QueueClient;
-let partitionedQueueMessageSession: SessionClient;
-let partitionedDeadletterQueueSessionClient: QueueClient;
-
-let partitionedTopicClient: TopicClient;
-let partitionedSubscriptionClient: SubscriptionClient;
-let partitionedDeadletterSubscriptionClient: SubscriptionClient;
-
-let partitionedTopicSessionClient: TopicClient;
-let partitionedSubscriptionSessionClient: SubscriptionClient;
-let partitionedSubscriptionMessageSession: SessionClient;
-let partitionedDeadletterSubscriptionSessionClient: SubscriptionClient;
-
-// let unpartitionedQueueClient: QueueClient;
-// let unpartitionedDeadletterQueueClient: QueueClient;
-
-// let unpartitionedQueueSessionClient: QueueClient;
-// let unpartitionedQueueMessageSession: MessageSession;
-// let unpartitionedDeadletterQueueSessionClient: QueueClient;
-
-// let unpartitionedTopicClient: TopicClient;
-// let unpartitionedSubscriptionClient: SubscriptionClient;
-// let unpartitionedDeadletterSubscriptionClient: SubscriptionClient;
-
-// let unpartitionedTopicSessionClient: TopicClient;
-// let unpartitionedSubscriptionSessionClient: SubscriptionClient;
-// let unpartitionedSubscriptionMessageSession: MessageSession;
-// let unpartitionedDeadletterSubscriptionSessionClient: SubscriptionClient;
-
-async function beforeEachTest(): Promise<void> {
-=======
 let senderClient: QueueClient | TopicClient;
 let receiverClient: QueueClient | SubscriptionClient;
 let deadLetterClient: QueueClient | SubscriptionClient;
-let messageSession: MessageSession;
+let messageSession: SessionClient;
 
 async function beforeEachTest(
   senderType: ClientType,
   receiverType: ClientType,
   useSessions?: boolean
 ): Promise<void> {
->>>>>>> d6143446
   // The tests in this file expect the env variables to contain the connection string and
   // the names of empty queue/topic/subscription that are to be tested
 
@@ -99,97 +63,10 @@
   senderClient = getSenderClient(ns, senderType);
   receiverClient = getReceiverClient(ns, receiverType);
 
-<<<<<<< HEAD
-  // Unpartitioned Queues and Subscriptions
-  // unpartitionedQueueClient = getSenderClient(ns, ClientType.UnpartitionedQueue) as QueueClient;
-  // unpartitionedDeadletterQueueClient = ns.createQueueClient(
-  //   Namespace.getDeadLetterQueuePathForQueue(unpartitionedQueueClient.name)
-  // );
-  // unpartitionedTopicClient = getSenderClient(ns, ClientType.UnpartitionedTopic) as TopicClient;
-  // unpartitionedSubscriptionClient = getReceiverClient(
-  //   ns,
-  //   ClientType.UnpartitionedSubscription
-  // ) as SubscriptionClient;
-  // unpartitionedDeadletterSubscriptionClient = ns.createSubscriptionClient(
-  //   Namespace.getDeadLetterSubcriptionPathForSubcription(
-  //     unpartitionedTopicClient.name,
-  //     unpartitionedSubscriptionClient.subscriptionName
-  //   ),
-  //   unpartitionedSubscriptionClient.subscriptionName
-  // );
-
-  // Partitioned Queues and Subscriptions with Sessions
-  partitionedQueueSessionClient = getSenderClient(
-    ns,
-    ClientType.PartitionedQueueWithSessions
-  ) as QueueClient;
-  partitionedQueueMessageSession = await partitionedQueueSessionClient.createSessionClient({
-    sessionId: testSessionId
-  });
-  partitionedDeadletterQueueSessionClient = ns.createQueueClient(
-    Namespace.getDeadLetterQueuePathForQueue(partitionedQueueSessionClient.name)
-  );
-  partitionedTopicSessionClient = getSenderClient(
-    ns,
-    ClientType.PartitionedTopicWithSessions
-  ) as TopicClient;
-  partitionedSubscriptionSessionClient = getReceiverClient(
-    ns,
-    ClientType.PartitionedSubscriptionWithSessions
-  ) as SubscriptionClient;
-  partitionedSubscriptionMessageSession = await partitionedSubscriptionSessionClient.createSessionClient(
-    {
-      sessionId: testSessionId
-    }
-  );
-  partitionedDeadletterSubscriptionSessionClient = ns.createSubscriptionClient(
-    Namespace.getDeadLetterSubcriptionPathForSubcription(
-      partitionedTopicSessionClient.name,
-      partitionedSubscriptionSessionClient.subscriptionName
-    ),
-    partitionedSubscriptionSessionClient.subscriptionName
-  );
-  // Unpartitioned Queues and Subscriptions with Sessions
-  // unpartitionedQueueSessionClient = getSenderClient(
-  //   ns,
-  //   ClientType.UnpartitionedQueueWithSessions
-  // ) as QueueClient;
-  // unpartitionedQueueMessageSession = await unpartitionedQueueSessionClient.acceptSession({
-  //   sessionId: testSessionId
-  // });
-  // unpartitionedDeadletterQueueSessionClient = ns.createQueueClient(
-  //   Namespace.getDeadLetterQueuePathForQueue(unpartitionedQueueSessionClient.name)
-  // );
-  // unpartitionedTopicSessionClient = getSenderClient(
-  //   ns,
-  //   ClientType.UnpartitionedTopicWithSessions
-  // ) as TopicClient;
-  // unpartitionedSubscriptionSessionClient = getReceiverClient(
-  //   ns,
-  //   ClientType.UnpartitionedSubscriptionWithSessions
-  // ) as SubscriptionClient;
-  // unpartitionedSubscriptionMessageSession = await unpartitionedSubscriptionSessionClient.acceptSession(
-  //   {
-  //     sessionId: testSessionId
-  //   }
-  // );
-  // unpartitionedDeadletterSubscriptionSessionClient = ns.createSubscriptionClient(
-  //   Namespace.getDeadLetterSubcriptionPathForSubcription(
-  //     unpartitionedTopicSessionClient.name,
-  //     unpartitionedSubscriptionSessionClient.subscriptionName
-  //   ),
-  //   unpartitionedSubscriptionSessionClient.subscriptionName
-  // );
-
-  const peekedPartitionedQueueMsg = await partitionedQueueClient.peek();
-  if (peekedPartitionedQueueMsg.length) {
-    throw new Error("Please use an empty partitioned queue for integration testing");
-=======
   if (receiverClient instanceof QueueClient) {
     deadLetterClient = ns.createQueueClient(
       Namespace.getDeadLetterQueuePathForQueue(receiverClient.name)
     );
->>>>>>> d6143446
   }
 
   if (receiverClient instanceof SubscriptionClient) {
@@ -203,7 +80,7 @@
   }
 
   if (useSessions) {
-    messageSession = await receiverClient.acceptSession({
+    messageSession = await receiverClient.createSessionClient({
       sessionId: testSessionId
     });
   }
@@ -276,15 +153,7 @@
     await afterEachTest();
   });
 
-<<<<<<< HEAD
-  async function testAbandon(
-    senderClient: QueueClient | TopicClient,
-    receiverClient: QueueClient | SubscriptionClient | SessionClient,
-    useSessions?: boolean
-  ): Promise<void> {
-=======
   async function testAbandon(useSessions?: boolean): Promise<void> {
->>>>>>> d6143446
     const testMessages = useSessions ? testMessagesWithSessions : testSimpleMessages;
     const currentReceiverClient = useSessions ? messageSession : receiverClient;
     const deferredMsg = await deferMessage(senderClient, currentReceiverClient, testMessages);
@@ -374,15 +243,7 @@
     await afterEachTest();
   });
 
-<<<<<<< HEAD
-  async function testDefer(
-    senderClient: QueueClient | TopicClient,
-    receiverClient: QueueClient | SubscriptionClient | SessionClient,
-    useSessions?: boolean
-  ): Promise<void> {
-=======
   async function testDefer(useSessions?: boolean): Promise<void> {
->>>>>>> d6143446
     const testMessages = useSessions ? testMessagesWithSessions : testSimpleMessages;
     const currentReceiverClient = useSessions ? messageSession : receiverClient;
     const deferredMsg = await deferMessage(senderClient, currentReceiverClient, testMessages);
@@ -472,16 +333,7 @@
     await afterEachTest();
   });
 
-<<<<<<< HEAD
-  async function testDeadletter(
-    senderClient: QueueClient | TopicClient,
-    receiverClient: QueueClient | SubscriptionClient | SessionClient,
-    deadLetterClient: QueueClient | SubscriptionClient,
-    useSessions?: boolean
-  ): Promise<void> {
-=======
   async function testDeadletter(useSessions?: boolean): Promise<void> {
->>>>>>> d6143446
     const testMessages = useSessions ? testMessagesWithSessions : testSimpleMessages;
     const currentReceiverClient = useSessions ? messageSession : receiverClient;
     const deferredMsg = await deferMessage(senderClient, currentReceiverClient, testMessages);
