// Copyright (c) Microsoft Corporation. All rights reserved.
// Licensed under the MIT License.

import chai from "chai";
const should = chai.should();
import chaiAsPromised from "chai-as-promised";
import dotenv from "dotenv";
dotenv.config();
chai.use(chaiAsPromised);
import {
  Namespace,
  QueueClient,
  ServiceBusMessage,
  TopicClient,
  SubscriptionClient,
  delay
} from "../lib";

import { DispositionType } from "../lib/serviceBusMessage";

import {
  testSimpleMessages,
  getSenderReceiverClients,
  ClientType,
  purge,
  DelayStreaming
} from "./testUtils";
import { Receiver } from "../lib/receiver";
import { Sender } from "../lib/sender";

async function testPeekMsgsLength(
  client: QueueClient | SubscriptionClient,
  expectedPeekLength: number
): Promise<void> {
  const peekedMsgs = await client.peek(expectedPeekLength + 1);
  should.equal(
    peekedMsgs.length,
    expectedPeekLength,
    "Unexpected number of msgs found when peeking"
  );
}

let ns: Namespace;
let senderClient: QueueClient | TopicClient;
let receiverClient: QueueClient | SubscriptionClient;
let sender: Sender;
let receiver: Receiver;
let deadLetterClient: QueueClient | SubscriptionClient;
let errorWasThrown: boolean;
let unexpectedError: Error | undefined;
const maxDeliveryCount = 10;

function unExpectedErrorHandler(err: Error): void {
  if (err) {
    unexpectedError = err;
  }
}

async function beforeEachTest(senderType: ClientType, receiverType: ClientType): Promise<void> {
  // The tests in this file expect the env variables to contain the connection string and
  // the names of empty queue/topic/subscription that are to be tested

  if (!process.env.SERVICEBUS_CONNECTION_STRING) {
    throw new Error(
      "Define SERVICEBUS_CONNECTION_STRING in your environment before running integration tests."
    );
  }

  ns = Namespace.createFromConnectionString(process.env.SERVICEBUS_CONNECTION_STRING);

  const clients = await getSenderReceiverClients(ns, senderType, receiverType);
  senderClient = clients.senderClient;
  receiverClient = clients.receiverClient;

  if (receiverClient instanceof QueueClient) {
    deadLetterClient = ns.createQueueClient(Namespace.getDeadLetterQueuePath(receiverClient.name));
  }

  if (receiverClient instanceof SubscriptionClient) {
    deadLetterClient = ns.createSubscriptionClient(
      Namespace.getDeadLetterTopicPath(senderClient.name, receiverClient.subscriptionName),
      receiverClient.subscriptionName
    );
  }

  await purge(receiverClient);
  await purge(deadLetterClient);
  const peekedMsgs = await receiverClient.peek();
  const receiverEntityType = receiverClient instanceof QueueClient ? "queue" : "topic";
  if (peekedMsgs.length) {
    chai.assert.fail(`Please use an empty ${receiverEntityType} for integration testing`);
  }
  const peekedDeadMsgs = await deadLetterClient.peek();
  if (peekedDeadMsgs.length) {
    chai.assert.fail(
      `Please use an empty dead letter ${receiverEntityType} for integration testing`
    );
  }

  sender = senderClient.getSender();
  receiver = receiverClient.getReceiver();

  errorWasThrown = false;
  unexpectedError = undefined;
}

async function afterEachTest(): Promise<void> {
  await ns.close();
}

describe("Streaming Receiver - Misc Tests", function(): void {
  afterEach(async () => {
    await afterEachTest();
  });

  async function testAutoComplete(): Promise<void> {
    await sender.send(testSimpleMessages);

    const receivedMsgs: ServiceBusMessage[] = [];
    receiver.receive((msg: ServiceBusMessage) => {
      receivedMsgs.push(msg);
      should.equal(msg.body, testSimpleMessages.body, "MessageBody is different than expected");
      should.equal(
        msg.messageId,
        testSimpleMessages.messageId,
        "MessageId is different than expected"
      );

      return Promise.resolve();
    }, unExpectedErrorHandler);

    const msgsCheck = await DelayStreaming(() => receivedMsgs.length === 1);

    should.equal(msgsCheck, true, "Could not receive the messages in expected time.");
    await receiver.close();

    should.equal(unexpectedError, undefined, unexpectedError && unexpectedError.message);
<<<<<<< HEAD
=======
    should.equal(receivedMsgs.length, 1, "Unexpected number of messages");
>>>>>>> f0b6ebf4
    await testPeekMsgsLength(receiverClient, 0);
  }

  it("AutoComplete removes the message from Partitioned Queue", async function(): Promise<void> {
    await beforeEachTest(ClientType.PartitionedQueue, ClientType.PartitionedQueue);
    await testAutoComplete();
  });

  it("AutoComplete removes the message from Partitioned Subscription", async function(): Promise<
    void
  > {
    await beforeEachTest(ClientType.PartitionedTopic, ClientType.PartitionedSubscription);
    await testAutoComplete();
  });

  it("AutoComplete removes the message from UnPartitioned Queue", async function(): Promise<void> {
    await beforeEachTest(ClientType.UnpartitionedQueue, ClientType.UnpartitionedQueue);
    await testAutoComplete();
  });

  it("AutoComplete removes the message from UnPartitioned Subscription", async function(): Promise<
    void
  > {
    await beforeEachTest(ClientType.UnpartitionedTopic, ClientType.UnpartitionedSubscription);
    await testAutoComplete();
  });

  async function testManualComplete(): Promise<void> {
    await sender.send(testSimpleMessages);

    const receivedMsgs: ServiceBusMessage[] = [];
    receiver.receive(
      (msg: ServiceBusMessage) => {
        receivedMsgs.push(msg);
        should.equal(msg.body, testSimpleMessages.body, "MessageBody is different than expected");
        should.equal(
          msg.messageId,
          testSimpleMessages.messageId,
          "MessageId is different than expected"
        );
        return Promise.resolve();
      },
      unExpectedErrorHandler,
      { autoComplete: false }
    );

    const msgsCheck = await DelayStreaming(() => receivedMsgs.length === 1);

    should.equal(msgsCheck, true, "Could not receive the messages in expected time.");
    await testPeekMsgsLength(receiverClient, 1);

    await receivedMsgs[0].complete();
    await receiver.close();

    should.equal(unexpectedError, undefined, unexpectedError && unexpectedError.message);
  }

  it("Disabled autoComplete, no manual complete retains the message in Partitioned Queue", async function(): Promise<
    void
  > {
    await beforeEachTest(ClientType.PartitionedQueue, ClientType.PartitionedQueue);
    await testManualComplete();
  });

  it("Disabled autoComplete, no manual complete retains the message in Partitioned Subscription", async function(): Promise<
    void
  > {
    await beforeEachTest(ClientType.PartitionedTopic, ClientType.PartitionedSubscription);
    await testManualComplete();
  });

  it("Disabled autoComplete, no manual complete retains the message in UnPartitioned Queue", async function(): Promise<
    void
  > {
    await beforeEachTest(ClientType.UnpartitionedQueue, ClientType.UnpartitionedQueue);
    await testManualComplete();
  });

  it("Disabled autoComplete, no manual complete retains the message in UnPartitioned Subscription", async function(): Promise<
    void
  > {
    await beforeEachTest(ClientType.UnpartitionedTopic, ClientType.UnpartitionedSubscription);
    await testManualComplete();
  });
});

describe("Streaming Receiver - Complete message", function(): void {
  afterEach(async () => {
    await afterEachTest();
  });

  async function testComplete(autoComplete: boolean): Promise<void> {
    await sender.send(testSimpleMessages);

    const receivedMsgs: ServiceBusMessage[] = [];
    receiver.receive(
      (msg: ServiceBusMessage) => {
        receivedMsgs.push(msg);
        should.equal(msg.body, testSimpleMessages.body, "MessageBody is different than expected");
        should.equal(
          msg.messageId,
          testSimpleMessages.messageId,
          "MessageId is different than expected"
        );
        return msg.complete();
      },
      unExpectedErrorHandler,
      { autoComplete }
    );

    const msgsCheck = await DelayStreaming(() => receivedMsgs.length === 1);
    should.equal(msgsCheck, true, "Could not receive the messages in expected time.");

    await receiver.close();
    should.equal(unexpectedError, undefined, unexpectedError && unexpectedError.message);

    await testPeekMsgsLength(receiverClient, 0);
  }
  it("Partitioned Queue: complete() removes message", async function(): Promise<void> {
    await beforeEachTest(ClientType.PartitionedQueue, ClientType.PartitionedQueue);
    await testComplete(false);
  });

  it("Partitioned Subscription: complete() removes message", async function(): Promise<void> {
    await beforeEachTest(ClientType.PartitionedTopic, ClientType.PartitionedSubscription);
    await testComplete(false);
  });

  it("UnPartitioned Queue: complete() removes message", async function(): Promise<void> {
    await beforeEachTest(ClientType.UnpartitionedQueue, ClientType.UnpartitionedQueue);
    await testComplete(false);
  });

  it("UnPartitioned Subscription: complete() removes message", async function(): Promise<void> {
    await beforeEachTest(ClientType.UnpartitionedTopic, ClientType.UnpartitionedSubscription);
    await testComplete(false);
  });

  it("Partitioned Queue with autoComplete: complete() removes message", async function(): Promise<
    void
  > {
    await beforeEachTest(ClientType.PartitionedQueue, ClientType.PartitionedQueue);
    await testComplete(true);
  });

  it("Partitioned Subscription with autoComplete: complete() removes message", async function(): Promise<
    void
  > {
    await beforeEachTest(ClientType.PartitionedTopic, ClientType.PartitionedSubscription);
    await testComplete(true);
  });

  it("UnPartitioned Queue with autoComplete: complete() removes message", async function(): Promise<
    void
  > {
    await beforeEachTest(ClientType.UnpartitionedQueue, ClientType.UnpartitionedQueue);
    await testComplete(true);
  });

  it("UnPartitioned Subscription with autoComplete: complete() removes message", async function(): Promise<
    void
  > {
    await beforeEachTest(ClientType.UnpartitionedTopic, ClientType.UnpartitionedSubscription);
    await testComplete(true);
  });
});

describe("Streaming Receiver - Abandon message", function(): void {
  afterEach(async () => {
    await afterEachTest();
  });

  async function testMultipleAbandons(): Promise<void> {
    await sender.send(testSimpleMessages);

    let checkDeliveryCount = 0;

    receiver.receive(
      (msg: ServiceBusMessage) => {
        should.equal(
          msg.deliveryCount,
          checkDeliveryCount,
          "DeliveryCount is different than expected"
        );
        checkDeliveryCount++;
        return msg.abandon();
      },
      unExpectedErrorHandler,
      { autoComplete: false }
    );

    const deliveryCountFlag = await DelayStreaming(() => checkDeliveryCount === maxDeliveryCount);
    should.equal(deliveryCountFlag, true, "DeliveryCount is different than expected");

    await receiver.close();
    should.equal(unexpectedError, undefined, unexpectedError && unexpectedError.message);

<<<<<<< HEAD
=======
    should.equal(checkDeliveryCount, maxDeliveryCount, "DeliveryCount is different than expected");

>>>>>>> f0b6ebf4
    await testPeekMsgsLength(receiverClient, 0); // No messages in the queue

    const deadLetterMsgs = await deadLetterClient.getReceiver().receiveBatch(1);
    should.equal(Array.isArray(deadLetterMsgs), true, "`ReceivedMessages` is not an array");
    should.equal(deadLetterMsgs.length, 1, "Unexpected number of messages");
    should.equal(
      deadLetterMsgs[0].deliveryCount,
      maxDeliveryCount,
      "DeliveryCount is different than expected"
    );
    should.equal(
      deadLetterMsgs[0].messageId,
      testSimpleMessages.messageId,
      "MessageId is different than expected"
    );

    await deadLetterMsgs[0].complete();

    await testPeekMsgsLength(deadLetterClient, 0);
  }

  it("Partitioned Queue: Multiple abandons until maxDeliveryCount", async function(): Promise<
    void
  > {
    await beforeEachTest(ClientType.PartitionedQueue, ClientType.PartitionedQueue);
    await testMultipleAbandons();
  });

  it("Partitioned Subscription: Multiple abandons until maxDeliveryCount", async function(): Promise<
    void
  > {
    await beforeEachTest(ClientType.PartitionedTopic, ClientType.PartitionedSubscription);
    await testMultipleAbandons();
  });

  it("Unpartitioned Queue: Multiple abandons until maxDeliveryCount", async function(): Promise<
    void
  > {
    await beforeEachTest(ClientType.UnpartitionedQueue, ClientType.UnpartitionedQueue);
    await testMultipleAbandons();
  });

  it("Unpartitioned Subscription: Multiple abandons until maxDeliveryCount", async function(): Promise<
    void
  > {
    await beforeEachTest(ClientType.UnpartitionedTopic, ClientType.UnpartitionedSubscription);
    await testMultipleAbandons();
  });
});

describe("Streaming Receiver - Defer message", function(): void {
  afterEach(async () => {
    await afterEachTest();
  });

  async function testDefer(autoComplete: boolean): Promise<void> {
    await sender.send(testSimpleMessages);
    let sequenceNum: any = 0;
    receiver.receive(
      (msg: ServiceBusMessage) => {
        sequenceNum = msg.sequenceNumber;
        return msg.defer();
      },
      unExpectedErrorHandler,
      { autoComplete }
    );

    const sequenceNumCheck = await DelayStreaming(() => sequenceNum !== 0);
    should.equal(
      sequenceNumCheck,
      true,
      "Either the message is not received or observed an unexpected SequenceNumber."
    );

    await receiver.close();
    should.equal(unexpectedError, undefined, unexpectedError && unexpectedError.message);

    receiver = receiverClient.getReceiver();
    const deferredMsgs = await receiver.receiveDeferredMessages([sequenceNum]);
    if (!deferredMsgs) {
      throw "No message received for sequence number";
    }

    should.equal(
      deferredMsgs[0].body,
      testSimpleMessages.body,
      "MessageBody is different than expected"
    );
    should.equal(
      deferredMsgs[0].messageId,
      testSimpleMessages.messageId,
      "MessageId is different than expected"
    );
    should.equal(deferredMsgs[0].deliveryCount, 1, "DeliveryCount is different than expected");

    await deferredMsgs[0].complete();
    await testPeekMsgsLength(receiverClient, 0);
  }

  it("Partitioned Queue: defer() moves message to deferred queue", async function(): Promise<void> {
    await beforeEachTest(ClientType.PartitionedQueue, ClientType.PartitionedQueue);
    await testDefer(false);
  });

  it("Partitioned Subscription: defer() moves message to deferred queue", async function(): Promise<
    void
  > {
    await beforeEachTest(ClientType.PartitionedTopic, ClientType.PartitionedSubscription);
    await testDefer(false);
  });

  it("UnPartitioned Queue: defer() moves message to deferred queue", async function(): Promise<
    void
  > {
    await beforeEachTest(ClientType.UnpartitionedQueue, ClientType.UnpartitionedQueue);
    await testDefer(false);
  });

  it("UnPartitioned Subscription: defer() moves message to deferred queue", async function(): Promise<
    void
  > {
    await beforeEachTest(ClientType.UnpartitionedTopic, ClientType.UnpartitionedSubscription);
    await testDefer(false);
  });

  it("Partitioned Queue with autoComplete: defer() moves message to deferred queue", async function(): Promise<
    void
  > {
    await beforeEachTest(ClientType.PartitionedQueue, ClientType.PartitionedQueue);
    await testDefer(true);
  });

  it("Partitioned Subscription with autoComplete: defer() moves message to deferred queue", async function(): Promise<
    void
  > {
    await beforeEachTest(ClientType.PartitionedTopic, ClientType.PartitionedSubscription);
    await testDefer(true);
  });

  it("UnPartitioned Queue with autoComplete: defer() moves message to deferred queue", async function(): Promise<
    void
  > {
    await beforeEachTest(ClientType.UnpartitionedQueue, ClientType.UnpartitionedQueue);
    await testDefer(true);
  });

  it("UnPartitioned Subscription with autoComplete: defer() moves message to deferred queue", async function(): Promise<
    void
  > {
    await beforeEachTest(ClientType.UnpartitionedTopic, ClientType.UnpartitionedSubscription);
    await testDefer(true);
  });
});

describe("Streaming Receiver - Deadletter message", function(): void {
  afterEach(async () => {
    await afterEachTest();
  });

  async function testDeadletter(autoComplete: boolean): Promise<void> {
    await sender.send(testSimpleMessages);

    const receivedMsgs: ServiceBusMessage[] = [];
    receiver.receive(
      (msg: ServiceBusMessage) => {
        receivedMsgs.push(msg);
        return msg.deadLetter();
      },
      unExpectedErrorHandler,
      { autoComplete }
    );

    const msgsCheck = await DelayStreaming(() => receivedMsgs.length === 1);
    should.equal(msgsCheck, true, "Could not receive the messages in expected time.");

    await receiver.close();
    should.equal(unexpectedError, undefined, unexpectedError && unexpectedError.message);

    await testPeekMsgsLength(receiverClient, 0);

    const deadLetterMsgs = await deadLetterClient.getReceiver().receiveBatch(1);
    should.equal(Array.isArray(deadLetterMsgs), true, "`ReceivedMessages` is not an array");
    should.equal(deadLetterMsgs.length, 1, "Unexpected number of messages");
    should.equal(
      deadLetterMsgs[0].messageId,
      testSimpleMessages.messageId,
      "MessageId is different than expected"
    );

    await deadLetterMsgs[0].complete();
    await testPeekMsgsLength(deadLetterClient, 0);
  }

  it("Partitioned Queue: deadLetter() moves message to deadletter queue", async function(): Promise<
    void
  > {
    await beforeEachTest(ClientType.PartitionedQueue, ClientType.PartitionedQueue);
    await testDeadletter(false);
  });

  it("Partitioned Subscription: deadLetter() moves message to deadletter queue", async function(): Promise<
    void
  > {
    await beforeEachTest(ClientType.PartitionedTopic, ClientType.PartitionedSubscription);
    await testDeadletter(false);
  });

  it("UnPartitioned Queue: deadLetter() moves message to deadletter queue", async function(): Promise<
    void
  > {
    await beforeEachTest(ClientType.UnpartitionedQueue, ClientType.UnpartitionedQueue);
    await testDeadletter(false);
  });

  it("UnPartitioned Subscription: deadLetter() moves message to deadletter queue", async function(): Promise<
    void
  > {
    await beforeEachTest(ClientType.UnpartitionedTopic, ClientType.UnpartitionedSubscription);
    await testDeadletter(false);
  });

  it("Partitioned Queue with autoComplete: deadLetter() moves message to deadletter queue", async function(): Promise<
    void
  > {
    await beforeEachTest(ClientType.PartitionedQueue, ClientType.PartitionedQueue);
    await testDeadletter(true);
  });

  it("Partitioned Subscription with autoComplete: deadLetter() moves message to deadletter", async function(): Promise<
    void
  > {
    await beforeEachTest(ClientType.PartitionedTopic, ClientType.PartitionedSubscription);
    await testDeadletter(true);
  });

  it("UnPartitioned Queue with autoComplete: deadLetter() moves message to deadletter queue", async function(): Promise<
    void
  > {
    await beforeEachTest(ClientType.UnpartitionedQueue, ClientType.UnpartitionedQueue);
    await testDeadletter(true);
  });

  it("UnPartitioned Subscription with autoComplete: deadLetter() moves message to deadletter queue", async function(): Promise<
    void
  > {
    await beforeEachTest(ClientType.UnpartitionedTopic, ClientType.UnpartitionedSubscription);
    await testDeadletter(true);
  });
});

describe("Streaming Receiver - Multiple Streaming Receivers", function(): void {
  afterEach(async () => {
    await afterEachTest();
  });

  async function testMultipleReceiveCalls(
    receiverClient: QueueClient | SubscriptionClient
  ): Promise<void> {
    receiver.receive((msg: ServiceBusMessage) => {
      return msg.complete();
    }, unExpectedErrorHandler);
    await delay(1000);
    try {
      receiver.receive(
        (msg: ServiceBusMessage) => {
          return Promise.resolve();
        },
        (err: Error) => {
          should.exist(err);
        }
      );
    } catch (err) {
      errorWasThrown = true;
      should.equal(
        !err.message.search("has already been created for the Subscription"),
        false,
        "ErrorMessage is different than expected"
      );
    }
    should.equal(errorWasThrown, true, "Error thrown flag must be true");
  }

  it("Second Streaming Receiver call should fail if the first one is not stopped for Partitioned Queue", async function(): Promise<
    void
  > {
    await beforeEachTest(ClientType.PartitionedQueue, ClientType.PartitionedQueue);
    await testMultipleReceiveCalls(receiverClient);
  });

  it("Second Streaming Receiver call should fail if the first one is not stopped for Partitioned Subscription", async function(): Promise<
    void
  > {
    await beforeEachTest(ClientType.PartitionedTopic, ClientType.PartitionedSubscription);
    await testMultipleReceiveCalls(receiverClient);
  });

  it("Second Streaming Receiver call should fail if the first one is not stopped for UnPartitioned Queue", async function(): Promise<
    void
  > {
    await beforeEachTest(ClientType.UnpartitionedQueue, ClientType.UnpartitionedQueue);
    await testMultipleReceiveCalls(receiverClient);
  });

  it("Second Streaming Receiver call should fail if the first one is not stopped for UnPartitioned Subscription", async function(): Promise<
    void
  > {
    await beforeEachTest(ClientType.UnpartitionedTopic, ClientType.UnpartitionedSubscription);
    await testMultipleReceiveCalls(receiverClient);
  });
});

describe("Streaming Receiver - Settle an already Settled message throws error", () => {
  afterEach(async () => {
    await afterEachTest();
  });

  const testError = (err: Error) => {
    should.equal(
      err.message,
      "This message has been already settled.",
      "ErrorMessage is different than expected"
    );
    errorWasThrown = true;
  };

  async function testSettlement(operation: DispositionType): Promise<void> {
    await sender.send(testSimpleMessages);
    const receivedMsgs: ServiceBusMessage[] = [];
    receiver.receive((msg: ServiceBusMessage) => {
      receivedMsgs.push(msg);
      return Promise.resolve();
    }, unExpectedErrorHandler);

    const msgsCheck = await DelayStreaming(() => receivedMsgs.length === 1);
    should.equal(msgsCheck, true, "Could not receive the messages in expected time.");

    should.equal(unexpectedError, undefined, unexpectedError && unexpectedError.message);

<<<<<<< HEAD
    should.equal(receivedMsgs[0].body, testSimpleMessages.body);
    should.equal(receivedMsgs[0].messageId, testSimpleMessages.messageId);
=======
    should.equal(receivedMsgs.length, 1, "Unexpected number of messages");
    should.equal(
      receivedMsgs[0].body,
      testSimpleMessages.body,
      "MessageBody is different than expected"
    );
    should.equal(
      receivedMsgs[0].messageId,
      testSimpleMessages.messageId,
      "MessageId is different than expected"
    );
>>>>>>> f0b6ebf4

    await testPeekMsgsLength(receiverClient, 0);

    if (operation === DispositionType.complete) {
      await receivedMsgs[0].complete().catch((err) => testError(err));
    } else if (operation === DispositionType.abandon) {
      await receivedMsgs[0].abandon().catch((err) => testError(err));
    } else if (operation === DispositionType.deadletter) {
      await receivedMsgs[0].deadLetter().catch((err) => testError(err));
    } else if (operation === DispositionType.defer) {
      await receivedMsgs[0].defer().catch((err) => testError(err));
    }

    should.equal(errorWasThrown, true, "Error thrown flag must be true");
  }

  it("Partitioned Queue: complete() throws error", async function(): Promise<void> {
    await beforeEachTest(ClientType.PartitionedQueue, ClientType.PartitionedQueue);
    await testSettlement(DispositionType.complete);
  });

  it("Partitioned Subscription: complete() throws error", async function(): Promise<void> {
    await beforeEachTest(ClientType.PartitionedTopic, ClientType.PartitionedSubscription);
    await testSettlement(DispositionType.complete);
  });

  it("UnPartitioned Queue: complete() throws error", async function(): Promise<void> {
    await beforeEachTest(ClientType.UnpartitionedQueue, ClientType.UnpartitionedQueue);
    await testSettlement(DispositionType.complete);
  });

  it("UnPartitioned Subscription: complete() throws error", async function(): Promise<void> {
    await beforeEachTest(ClientType.UnpartitionedTopic, ClientType.UnpartitionedSubscription);
    await testSettlement(DispositionType.complete);
  });

  it("Partitioned Queue: abandon() throws error", async function(): Promise<void> {
    await beforeEachTest(ClientType.PartitionedQueue, ClientType.PartitionedQueue);
    await testSettlement(DispositionType.abandon);
  });

  it("Partitioned Subscription: abandon() throws error", async function(): Promise<void> {
    await beforeEachTest(ClientType.PartitionedTopic, ClientType.PartitionedSubscription);
    await testSettlement(DispositionType.abandon);
  });

  it("UnPartitioned Queue: abandon() throws error", async function(): Promise<void> {
    await beforeEachTest(ClientType.UnpartitionedQueue, ClientType.UnpartitionedQueue);
    await testSettlement(DispositionType.abandon);
  });

  it("UnPartitioned Subscription: abandon() throws error", async function(): Promise<void> {
    await beforeEachTest(ClientType.UnpartitionedTopic, ClientType.UnpartitionedSubscription);
    await testSettlement(DispositionType.abandon);
  });

  it("Partitioned Queue: defer() throws error", async function(): Promise<void> {
    await beforeEachTest(ClientType.PartitionedQueue, ClientType.PartitionedQueue);
    await testSettlement(DispositionType.defer);
  });

  it("Partitioned Subscription: defer() throws error", async function(): Promise<void> {
    await beforeEachTest(ClientType.PartitionedTopic, ClientType.PartitionedSubscription);
    await testSettlement(DispositionType.defer);
  });

  it("UnPartitioned Queue: defer() throws error", async function(): Promise<void> {
    await beforeEachTest(ClientType.UnpartitionedQueue, ClientType.UnpartitionedQueue);
    await testSettlement(DispositionType.defer);
  });

  it("UnPartitioned Subscription: defer() throws error", async function(): Promise<void> {
    await beforeEachTest(ClientType.UnpartitionedTopic, ClientType.UnpartitionedSubscription);
    await testSettlement(DispositionType.defer);
  });

  it("Partitioned Queue: deadLetter() throws error", async function(): Promise<void> {
    await beforeEachTest(ClientType.PartitionedQueue, ClientType.PartitionedQueue);
    await testSettlement(DispositionType.deadletter);
  });

  it("Partitioned Subscription: deadLetter() throws error", async function(): Promise<void> {
    await beforeEachTest(ClientType.PartitionedTopic, ClientType.PartitionedSubscription);
    await testSettlement(DispositionType.deadletter);
  });

  it("UnPartitioned Queue: deadLetter() throws error", async function(): Promise<void> {
    await beforeEachTest(ClientType.UnpartitionedQueue, ClientType.UnpartitionedQueue);
    await testSettlement(DispositionType.deadletter);
  });

  it("UnPartitioned Subscription: deadLetter() throws error", async function(): Promise<void> {
    await beforeEachTest(ClientType.UnpartitionedTopic, ClientType.UnpartitionedSubscription);
    await testSettlement(DispositionType.deadletter);
  });
});<|MERGE_RESOLUTION|>--- conflicted
+++ resolved
@@ -135,10 +135,7 @@
     await receiver.close();
 
     should.equal(unexpectedError, undefined, unexpectedError && unexpectedError.message);
-<<<<<<< HEAD
-=======
     should.equal(receivedMsgs.length, 1, "Unexpected number of messages");
->>>>>>> f0b6ebf4
     await testPeekMsgsLength(receiverClient, 0);
   }
 
@@ -336,11 +333,6 @@
     await receiver.close();
     should.equal(unexpectedError, undefined, unexpectedError && unexpectedError.message);
 
-<<<<<<< HEAD
-=======
-    should.equal(checkDeliveryCount, maxDeliveryCount, "DeliveryCount is different than expected");
-
->>>>>>> f0b6ebf4
     await testPeekMsgsLength(receiverClient, 0); // No messages in the queue
 
     const deadLetterMsgs = await deadLetterClient.getReceiver().receiveBatch(1);
@@ -679,10 +671,6 @@
 
     should.equal(unexpectedError, undefined, unexpectedError && unexpectedError.message);
 
-<<<<<<< HEAD
-    should.equal(receivedMsgs[0].body, testSimpleMessages.body);
-    should.equal(receivedMsgs[0].messageId, testSimpleMessages.messageId);
-=======
     should.equal(receivedMsgs.length, 1, "Unexpected number of messages");
     should.equal(
       receivedMsgs[0].body,
@@ -694,7 +682,6 @@
       testSimpleMessages.messageId,
       "MessageId is different than expected"
     );
->>>>>>> f0b6ebf4
 
     await testPeekMsgsLength(receiverClient, 0);
 
