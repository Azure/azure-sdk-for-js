// Copyright (c) Microsoft Corporation. All rights reserved.
// Licensed under the MIT License.

import chai from "chai";
const should = chai.should();
import chaiAsPromised from "chai-as-promised";
import dotenv from "dotenv";
dotenv.config();
chai.use(chaiAsPromised);
import {
  Namespace,
  QueueClient,
  TopicClient,
  SubscriptionClient,
  delay,
  SendableMessageInfo
} from "../lib";

import {
  testSimpleMessages,
  testMessagesWithSessions,
  testSessionId1,
  getSenderClient,
  getReceiverClient,
  ClientType,
  purge
} from "./testUtils";
import { Receiver, SessionReceiver } from "../lib/receiver";

async function testPeekMsgsLength(
  client: QueueClient | SubscriptionClient,
  expectedPeekLength: number
): Promise<void> {
  const peekedMsgs = await client.peek(expectedPeekLength + 1);
  should.equal(
    peekedMsgs.length,
    expectedPeekLength,
    "Unexpected number of msgs found when peeking"
  );
}

let ns: Namespace;
let senderClient: QueueClient | TopicClient;
let receiverClient: QueueClient | SubscriptionClient;

let receiver: Receiver | SessionReceiver;

async function beforeEachTest(
  senderType: ClientType,
  receiverType: ClientType,
  useSessions?: boolean
): Promise<void> {
  // The tests in this file expect the env variables to contain the connection string and
  // the names of empty queue/topic/subscription that are to be tested

  if (!process.env.SERVICEBUS_CONNECTION_STRING) {
    throw new Error(
      "Define SERVICEBUS_CONNECTION_STRING in your environment before running integration tests."
    );
  }
  ns = Namespace.createFromConnectionString(process.env.SERVICEBUS_CONNECTION_STRING);

  senderClient = getSenderClient(ns, senderType);
  receiverClient = getReceiverClient(ns, receiverType);

  await purge(receiverClient, useSessions ? testSessionId1 : undefined);
  const peekedMsgs = await receiverClient.peek();
  const receiverEntityType = receiverClient instanceof QueueClient ? "queue" : "topic";
  if (peekedMsgs.length) {
    chai.assert.fail(`Please use an empty ${receiverEntityType} for integration testing`);
  }

  receiver = useSessions
    ? await receiverClient.getSessionReceiver({
        sessionId: testSessionId1
      })
    : receiverClient.getReceiver();
}

async function afterEachTest(): Promise<void> {
  await ns.close();
}

describe("Send to Queue/Subscription", function(): void {
  afterEach(async () => {
    await afterEachTest();
  });

  async function testSimpleSend(useSessions?: boolean): Promise<void> {
    const testMessages = useSessions ? testMessagesWithSessions : testSimpleMessages;
    await senderClient.getSender().send(testMessages);
    const msgs = await receiver.receiveBatch(1);

<<<<<<< HEAD
    should.equal(Array.isArray(msgs), true, "`ReceivedMessages` is not an array");
    should.equal(msgs.length, 1, "Unexpected number of messages");
    should.equal(msgs[0].body, testMessages[0].body, "MessageBody is different than expected");
    should.equal(
      msgs[0].messageId,
      testMessages[0].messageId,
      "MessageId is different than expected"
    );
    should.equal(msgs[0].deliveryCount, 0, "DeliveryCount is different than expected");
=======
    should.equal(Array.isArray(msgs), true);
    should.equal(msgs.length, 1);
    should.equal(msgs[0].body, testMessages.body);
    should.equal(msgs[0].messageId, testMessages.messageId);
    should.equal(msgs[0].deliveryCount, 0);
>>>>>>> 297716e2

    await msgs[0].complete();

    await testPeekMsgsLength(receiverClient, 0);
  }

  it("Simple send using Partitioned Queue", async function(): Promise<void> {
    await beforeEachTest(ClientType.PartitionedQueue, ClientType.PartitionedQueue);
    await testSimpleSend();
  });

  it("Simple send using Partitioned Topic", async function(): Promise<void> {
    await beforeEachTest(ClientType.PartitionedTopic, ClientType.PartitionedSubscription);
    await testSimpleSend();
  });

  it("Simple send using Unpartitioned Queue", async function(): Promise<void> {
    await beforeEachTest(ClientType.UnpartitionedQueue, ClientType.UnpartitionedQueue);
    await testSimpleSend();
  });

  it("Simple send using Unpartitioned Topic", async function(): Promise<void> {
    await beforeEachTest(ClientType.UnpartitionedTopic, ClientType.UnpartitionedSubscription);
    await testSimpleSend();
  });

  it("Simple send using Partitioned Queue with Sessions", async function(): Promise<void> {
    await beforeEachTest(
      ClientType.PartitionedQueueWithSessions,
      ClientType.PartitionedQueueWithSessions,
      true
    );
    await testSimpleSend(true);
  });

  it("Simple send using Partitioned Topic with Sessions", async function(): Promise<void> {
    await beforeEachTest(
      ClientType.PartitionedTopicWithSessions,
      ClientType.PartitionedSubscriptionWithSessions,
      true
    );
    await testSimpleSend(true);
  });

  it("Simple send using Unpartitioned Queue with Sessions", async function(): Promise<void> {
    await beforeEachTest(
      ClientType.UnpartitionedQueueWithSessions,
      ClientType.UnpartitionedQueueWithSessions,
      true
    );
    await testSimpleSend(true);
  });

  it("Simple send using Unpartitioned Topic with Sessions", async function(): Promise<void> {
    await beforeEachTest(
      ClientType.UnpartitionedTopicWithSessions,
      ClientType.UnpartitionedSubscriptionWithSessions,
      true
    );
    await testSimpleSend(true);
  });
});

describe("Schedule a single message to Queue/Subscription", function(): void {
  afterEach(async () => {
    await afterEachTest();
  });

  async function testScheduleMessage(useSessions?: boolean): Promise<void> {
    const testMessages = useSessions ? testMessagesWithSessions : testSimpleMessages;
    const scheduleTime = new Date(Date.now() + 10000); // 10 seconds from now
    await senderClient.getSender().scheduleMessage(scheduleTime, testMessages);

    const msgs = await receiver.receiveBatch(1);
    const msgEnqueueTime = msgs[0].enqueuedTimeUtc ? msgs[0].enqueuedTimeUtc.valueOf() : 0;

    should.equal(Array.isArray(msgs), true, "`ReceivedMessages` is not an array");
    should.equal(msgs.length, 1, "Unexpected number of messages");
    should.equal(msgEnqueueTime - scheduleTime.valueOf() >= 0, true); // checking received message enqueue time is greater or equal to the scheduled time.
<<<<<<< HEAD
    should.equal(msgs[0].body, testMessages[0].body, "MessageBody is different than expected");
    should.equal(
      msgs[0].messageId,
      testMessages[0].messageId,
      "MessageId is different than expected"
    );
=======
    should.equal(msgs[0].body, testMessages.body);
    should.equal(msgs[0].messageId, testMessages.messageId);
>>>>>>> 297716e2

    await msgs[0].complete();

    await testPeekMsgsLength(receiverClient, 0);
  }

  it("Schedule single message using Partitioned Queue", async function(): Promise<void> {
    await beforeEachTest(ClientType.PartitionedQueue, ClientType.PartitionedQueue);
    await testScheduleMessage();
  });

  it("Schedule single message using Partitioned Topic", async function(): Promise<void> {
    await beforeEachTest(ClientType.PartitionedTopic, ClientType.PartitionedSubscription);
    await testScheduleMessage();
  });

  it("Schedule single message using Unpartitioned Queue", async function(): Promise<void> {
    await beforeEachTest(ClientType.UnpartitionedQueue, ClientType.UnpartitionedQueue);
    await testScheduleMessage();
  });

  it("Schedule single message using Unpartitioned Topic", async function(): Promise<void> {
    await beforeEachTest(ClientType.UnpartitionedTopic, ClientType.UnpartitionedSubscription);
    await testScheduleMessage();
  });

  it("Schedule single message using Partitioned Queue with Sessions", async function(): Promise<
    void
  > {
    await beforeEachTest(
      ClientType.PartitionedQueueWithSessions,
      ClientType.PartitionedQueueWithSessions,
      true
    );
    await testScheduleMessage(true);
  });

  it("Schedule single message using Partitioned Topic with Sessions", async function(): Promise<
    void
  > {
    await beforeEachTest(
      ClientType.PartitionedTopicWithSessions,
      ClientType.PartitionedSubscriptionWithSessions,
      true
    );
    await testScheduleMessage(true);
  });

  it("Schedule single message using Unpartitioned Queue with Sessions", async function(): Promise<
    void
  > {
    await beforeEachTest(
      ClientType.UnpartitionedQueueWithSessions,
      ClientType.UnpartitionedQueueWithSessions,
      true
    );
    await testScheduleMessage(true);
  });

  it("Schedule single message using Unpartitioned Topic with Sessions", async function(): Promise<
    void
  > {
    await beforeEachTest(
      ClientType.UnpartitionedTopicWithSessions,
      ClientType.UnpartitionedSubscriptionWithSessions,
      true
    );
    await testScheduleMessage(true);
  });
});

describe("Schedule multiple messages to Queue/Subscription", function(): void {
  afterEach(async () => {
    await afterEachTest();
  });

  const messages: SendableMessageInfo[] = [
    {
      body: "hello1",
      messageId: `test message ${Math.random()}`,
      partitionKey: "dummy" // partitionKey is only for partitioned queue/subscrption, Unpartitioned queue/subscrption do not care about partitionKey.
    },
    {
      body: "hello2",
      messageId: `test message ${Math.random()}`,
      partitionKey: "dummy" // partitionKey is only for partitioned queue/subscrption, Unpartitioned queue/subscrption do not care about partitionKey.
    }
  ];
  const messageWithSessions: SendableMessageInfo[] = [
    {
      body: "hello1",
      messageId: `test message ${Math.random()}`,
      sessionId: testSessionId1
    },
    {
      body: "hello2",
      messageId: `test message ${Math.random()}`,
      sessionId: testSessionId1
    }
  ];

  async function testScheduleMessages(useSessions?: boolean): Promise<void> {
    const testMessages = useSessions ? messageWithSessions : messages;
    const scheduleTime = new Date(Date.now() + 10000); // 10 seconds from now
    await senderClient.getSender().scheduleMessages(scheduleTime, testMessages);

    const msgs = await receiver.receiveBatch(2);
    should.equal(Array.isArray(msgs), true, "`ReceivedMessages` is not an array");
    should.equal(msgs.length, 2);

    const msgEnqueueTime1 = msgs[0].enqueuedTimeUtc ? msgs[0].enqueuedTimeUtc.valueOf() : 0;
    const msgEnqueueTime2 = msgs[1].enqueuedTimeUtc ? msgs[1].enqueuedTimeUtc.valueOf() : 0;

    // checking received message enqueue time is greater or equal to the scheduled time.
    should.equal(msgEnqueueTime1 - scheduleTime.valueOf() >= 0, true);
    should.equal(msgEnqueueTime2 - scheduleTime.valueOf() >= 0, true);
    should.equal(testMessages.some((x) => x.messageId === msgs[0].messageId), true);
    should.equal(testMessages.some((x) => x.messageId === msgs[1].messageId), true);

    await msgs[0].complete();
    await msgs[1].complete();

    await testPeekMsgsLength(receiverClient, 0);
  }

  it("Schedule messages using Queue", async function(): Promise<void> {
    await beforeEachTest(ClientType.PartitionedQueue, ClientType.PartitionedQueue);
    await testScheduleMessages();
  });

  it("Schedule messages using Topic", async function(): Promise<void> {
    await beforeEachTest(ClientType.PartitionedTopic, ClientType.PartitionedSubscription);
    await testScheduleMessages();
  });

  it("Schedule messages using UnPartitioned Queue", async function(): Promise<void> {
    await beforeEachTest(ClientType.UnpartitionedQueue, ClientType.UnpartitionedQueue);
    await testScheduleMessages();
  });

  it("Schedule messages using UnPartitioned Topic", async function(): Promise<void> {
    await beforeEachTest(ClientType.UnpartitionedTopic, ClientType.UnpartitionedSubscription);
    await testScheduleMessages();
  });

  it("Schedule messages using Partitioned Queue with Sessions", async function(): Promise<void> {
    await beforeEachTest(
      ClientType.PartitionedQueueWithSessions,
      ClientType.PartitionedQueueWithSessions,
      true
    );
    await testScheduleMessages(true);
  });

  it("Schedule messages using Partitioned Topic with Sessions", async function(): Promise<void> {
    await beforeEachTest(
      ClientType.PartitionedTopicWithSessions,
      ClientType.PartitionedSubscriptionWithSessions,
      true
    );
    await testScheduleMessages(true);
  });

  it("Schedule messages using Unpartitioned Queue with Sessions", async function(): Promise<void> {
    await beforeEachTest(
      ClientType.UnpartitionedQueueWithSessions,
      ClientType.UnpartitionedQueueWithSessions,
      true
    );
    await testScheduleMessages(true);
  });

  it("Schedule messages using Unpartitioned Topic with Sessions", async function(): Promise<void> {
    await beforeEachTest(
      ClientType.UnpartitionedTopicWithSessions,
      ClientType.UnpartitionedSubscriptionWithSessions,
      true
    );
    await testScheduleMessages(true);
  });
});

describe("Cancel a single Scheduled message for sending to Queue/Subscription", function(): void {
  afterEach(async () => {
    await afterEachTest();
  });

  async function testCancelScheduleMessage(useSessions?: boolean): Promise<void> {
    const testMessages = useSessions ? testMessagesWithSessions : testSimpleMessages;
    const scheduleTime = new Date(Date.now() + 30000); // 30 seconds from now as anything less gives inconsistent results for cancelling
    const sequenceNumber = await senderClient
      .getSender()
      .scheduleMessage(scheduleTime, testMessages);

    await delay(2000);

    await senderClient.getSender().cancelScheduledMessage(sequenceNumber);

    // Wait until we are sure we have passed the schedule time
    await delay(30000);
    await testPeekMsgsLength(receiverClient, 0);
  }

  it("Cancel a single Scheduled message using Partitioned Queue", async function(): Promise<void> {
    await beforeEachTest(ClientType.PartitionedQueue, ClientType.PartitionedQueue);
    await testCancelScheduleMessage();
  });

  it("Cancel a single Scheduled message using Partitioned Topic", async function(): Promise<void> {
    await beforeEachTest(ClientType.PartitionedTopic, ClientType.PartitionedSubscription);
    await testCancelScheduleMessage();
  });

  it("Cancel a single Scheduled message using Unpartitioned Queue", async function(): Promise<
    void
  > {
    await beforeEachTest(ClientType.UnpartitionedQueue, ClientType.UnpartitionedQueue);
    await testCancelScheduleMessage();
  });

  it("Cancel a single Scheduled message using Unpartitioned Topic", async function(): Promise<
    void
  > {
    await beforeEachTest(ClientType.UnpartitionedTopic, ClientType.UnpartitionedSubscription);
    await testCancelScheduleMessage();
  });

  it("Cancel a single Scheduled message using Partitioned Queue with Sessions", async function(): Promise<
    void
  > {
    await beforeEachTest(
      ClientType.PartitionedQueueWithSessions,
      ClientType.PartitionedQueueWithSessions,
      true
    );
    await testCancelScheduleMessage(true);
  });

  it("Cancel a single Scheduled message using Partitioned Topic with Sessions", async function(): Promise<
    void
  > {
    await beforeEachTest(
      ClientType.PartitionedTopicWithSessions,
      ClientType.PartitionedSubscriptionWithSessions,
      true
    );
    await testCancelScheduleMessage(true);
  });

  it("Cancel a single Scheduled message using Unpartitioned Queue with Sessions", async function(): Promise<
    void
  > {
    await beforeEachTest(
      ClientType.UnpartitionedQueueWithSessions,
      ClientType.UnpartitionedQueueWithSessions,
      true
    );
    await testCancelScheduleMessage(true);
  });

  it("Cancel a single Scheduled message using Unpartitioned Topic with Sessions", async function(): Promise<
    void
  > {
    await beforeEachTest(
      ClientType.UnpartitionedTopicWithSessions,
      ClientType.UnpartitionedSubscriptionWithSessions,
      true
    );
    await testCancelScheduleMessage(true);
  });
});

describe("Cancel multiple Scheduled messages for sending to Queue/Subscription", function(): void {
  afterEach(async () => {
    await afterEachTest();
  });

  async function testCancelScheduleMessages(
    usePartitions?: boolean,
    useSessions?: boolean
  ): Promise<void> {
    let testMessages = useSessions ? testMessagesWithSessions : testSimpleMessages;
    if (usePartitions) {
      testMessages = useSessions ? testMessagesWithSessions : testSimpleMessages;
    }
    const sender = senderClient.getSender();
    const scheduleTime = new Date(Date.now() + 30000); // 30 seconds from now as anything less gives inconsistent results for cancelling
    const sequenceNumber1 = await sender.scheduleMessage(scheduleTime, testMessages);
    const sequenceNumber2 = await sender.scheduleMessage(scheduleTime, testMessages);

    await delay(2000);

    await sender.cancelScheduledMessages([sequenceNumber1, sequenceNumber2]);

    // Wait until we are sure we have passed the schedule time
    await delay(30000);
    await testPeekMsgsLength(receiverClient, 0);
  }

  it("Cancel Scheduled messages using Partitioned Queue", async function(): Promise<void> {
    await beforeEachTest(ClientType.PartitionedQueue, ClientType.PartitionedQueue);
    await testCancelScheduleMessages(true, false);
  });

  it("Cancel Scheduled messages using Partitioned Topic", async function(): Promise<void> {
    await beforeEachTest(ClientType.PartitionedTopic, ClientType.PartitionedSubscription);
    await testCancelScheduleMessages(true, false);
  });

  it("Cancel Scheduled messages using Unpartitioned Queue", async function(): Promise<void> {
    await beforeEachTest(ClientType.UnpartitionedQueue, ClientType.UnpartitionedQueue);
    await testCancelScheduleMessages(false, false);
  });

  it("Cancel Scheduled messages using Unpartitioned Topic", async function(): Promise<void> {
    await beforeEachTest(ClientType.UnpartitionedTopic, ClientType.UnpartitionedSubscription);
    await testCancelScheduleMessages(false, false);
  });

  it("Cancel Scheduled messages using Partitioned Queue with Sessions", async function(): Promise<
    void
  > {
    await beforeEachTest(
      ClientType.PartitionedQueueWithSessions,
      ClientType.PartitionedQueueWithSessions,
      true
    );
    await testCancelScheduleMessages(true, true);
  });

  it("Cancel Scheduled messages using Partitioned Topic with Sessions", async function(): Promise<
    void
  > {
    await beforeEachTest(
      ClientType.PartitionedTopicWithSessions,
      ClientType.PartitionedSubscriptionWithSessions,
      true
    );
    await testCancelScheduleMessages(true, true);
  });

  it("Cancel Scheduled messages using Unpartitioned Queue with Sessions", async function(): Promise<
    void
  > {
    await beforeEachTest(
      ClientType.UnpartitionedQueueWithSessions,
      ClientType.UnpartitionedQueueWithSessions,
      true
    );
    await testCancelScheduleMessages(true, true);
  });

  it("Cancel Scheduled messages using Unpartitioned Topic with Sessions", async function(): Promise<
    void
  > {
    await beforeEachTest(
      ClientType.UnpartitionedTopicWithSessions,
      ClientType.UnpartitionedSubscriptionWithSessions,
      true
    );
    await testCancelScheduleMessages(true, true);
  });
});<|MERGE_RESOLUTION|>--- conflicted
+++ resolved
@@ -91,23 +91,11 @@
     await senderClient.getSender().send(testMessages);
     const msgs = await receiver.receiveBatch(1);
 
-<<<<<<< HEAD
     should.equal(Array.isArray(msgs), true, "`ReceivedMessages` is not an array");
     should.equal(msgs.length, 1, "Unexpected number of messages");
-    should.equal(msgs[0].body, testMessages[0].body, "MessageBody is different than expected");
-    should.equal(
-      msgs[0].messageId,
-      testMessages[0].messageId,
-      "MessageId is different than expected"
-    );
+    should.equal(msgs[0].body, testMessages.body, "MessageBody is different than expected");
+    should.equal(msgs[0].messageId, testMessages.messageId, "MessageId is different than expected");
     should.equal(msgs[0].deliveryCount, 0, "DeliveryCount is different than expected");
-=======
-    should.equal(Array.isArray(msgs), true);
-    should.equal(msgs.length, 1);
-    should.equal(msgs[0].body, testMessages.body);
-    should.equal(msgs[0].messageId, testMessages.messageId);
-    should.equal(msgs[0].deliveryCount, 0);
->>>>>>> 297716e2
 
     await msgs[0].complete();
 
@@ -187,17 +175,8 @@
     should.equal(Array.isArray(msgs), true, "`ReceivedMessages` is not an array");
     should.equal(msgs.length, 1, "Unexpected number of messages");
     should.equal(msgEnqueueTime - scheduleTime.valueOf() >= 0, true); // checking received message enqueue time is greater or equal to the scheduled time.
-<<<<<<< HEAD
-    should.equal(msgs[0].body, testMessages[0].body, "MessageBody is different than expected");
-    should.equal(
-      msgs[0].messageId,
-      testMessages[0].messageId,
-      "MessageId is different than expected"
-    );
-=======
-    should.equal(msgs[0].body, testMessages.body);
-    should.equal(msgs[0].messageId, testMessages.messageId);
->>>>>>> 297716e2
+    should.equal(msgs[0].body, testMessages.body, "MessageBody is different than expected");
+    should.equal(msgs[0].messageId, testMessages.messageId, "MessageId is different than expected");
 
     await msgs[0].complete();
 
