--- conflicted
+++ resolved
@@ -1,176 +1,96 @@
-<<<<<<< HEAD
-# Azure DataFactoryManagementClient SDK for JavaScript
-This package contains an isomorphic SDK for DataFactoryManagementClient.
-
-## Currently supported environments
-- Node.js version 6.x.x or higher
-- Browser JavaScript
-
-## How to Install
-```
-npm install @azure/arm-datafactory
-```
-
-
-## How to use
-
-### nodejs - Authentication, client creation and list operations as an example written in TypeScript.
-
-```ts
-import * as msRest from "ms-rest-js";
-import * as msRestAzure from "ms-rest-azure-js";
-import * as msRestNodeAuth from "ms-rest-nodeauth";
-import { DataFactoryManagementClient, DataFactoryManagementModels, DataFactoryManagementMappers } from "@azure/arm-datafactory";
-const subscriptionId = process.env["AZURE_SUBSCRIPTION_ID"];
-
-msRestNodeAuth.interactiveLogin().then((creds) => {
-  const client = new DataFactoryManagementClient(creds, subscriptionId);
-  client.operations.list().then((result) => {
-    console.log("The result is:");
-    console.log(result);
-  });
-}).catch((err) => {
-  console.error(err);
-});
-```
-
-### browser - Authentication, client creation and list operations as an example written in JavaScript.
-See https://github.com/Azure/ms-rest-browserauth to learn how to authenticate to Azure in the browser.
-
-- index.html
-```html
-<!DOCTYPE html>
-<html lang="en">
-  <head>
-    <title>@azure/arm-datafactory sample</title>
-    <script src="node_modules/ms-rest-js/dist/msRest.browser.js"></script>
-    <script src="node_modules/ms-rest-azure-js/dist/msRestAzure.js"></script>
-    <script src="node_modules/ms-rest-browserauth/dist/msAuth.js"></script>
-    <script src="node_modules/@azure/arm-datafactory/dist/arm-datafactory.js"></script>
-    <script>
-      const subscriptionId = "<Subscription_Id>";
-      const authManager = new msAuth.AuthManager({
-        clientId: "<client id for your Azure AD app>",
-        tenant: "<optional tenant for your organization>"
-      });
-      authManager.finalizeLogin().then((res) => {
-        if (!res.isLoggedIn) {
-          // may cause redirects
-          authManager.login();
-        }
-        const client = new Azure.ArmDatafactory.DataFactoryManagementClient(res.creds, subscriptionId);
-        client.operations.list().then((result) => {
-          console.log("The result is:");
-          console.log(result);
-        }).catch((err) => {
-          console.log("An error occurred:");
-          console.error(err);
-        });
-      });
-    </script>
-  </head>
-  <body>
-  </body>
-</html>
-```
-
-# Related projects
- - [Microsoft Azure SDK for Javascript](https://github.com/Azure/azure-sdk-for-js)
-=======
-## Azure DataFactoryManagementClient SDK for JavaScript
-
-This package contains an isomorphic SDK for DataFactoryManagementClient.
-
-### Currently supported environments
-
-- Node.js version 6.x.x or higher
-- Browser JavaScript
-
-### How to Install
-
-```
-npm install @azure/arm-datafactory
-```
-
-### How to use
-
-#### nodejs - Authentication, client creation and list operations as an example written in TypeScript.
-
-##### Install @azure/ms-rest-nodeauth
-
-```
-npm install @azure/ms-rest-nodeauth
-```
-
-##### Sample code
-
-```ts
-import * as msRest from "@azure/ms-rest-js";
-import * as msRestAzure from "@azure/ms-rest-azure-js";
-import * as msRestNodeAuth from "@azure/ms-rest-nodeauth";
-import { DataFactoryManagementClient, DataFactoryManagementModels, DataFactoryManagementMappers } from "@azure/arm-datafactory";
-const subscriptionId = process.env["AZURE_SUBSCRIPTION_ID"];
-
-msRestNodeAuth.interactiveLogin().then((creds) => {
-  const client = new DataFactoryManagementClient(creds, subscriptionId);
-  client.operations.list().then((result) => {
-    console.log("The result is:");
-    console.log(result);
-  });
-}).catch((err) => {
-  console.error(err);
-});
-```
-
-#### browser - Authentication, client creation and list operations as an example written in JavaScript.
-
-##### Install @azure/ms-rest-browserauth
-
-```
-npm install @azure/ms-rest-browserauth
-```
-
-##### Sample code
-
-See https://github.com/Azure/ms-rest-browserauth to learn how to authenticate to Azure in the browser.
-
-- index.html
-```html
-<!DOCTYPE html>
-<html lang="en">
-  <head>
-    <title>@azure/arm-datafactory sample</title>
-    <script src="node_modules/@azure/ms-rest-js/dist/msRest.browser.js"></script>
-    <script src="node_modules/@azure/ms-rest-azure-js/dist/msRestAzure.js"></script>
-    <script src="node_modules/@azure/ms-rest-browserauth/dist/msAuth.js"></script>
-    <script src="node_modules/@azure/arm-datafactory/dist/arm-datafactory.js"></script>
-    <script type="text/javascript">
-      const subscriptionId = "<Subscription_Id>";
-      const authManager = new msAuth.AuthManager({
-        clientId: "<client id for your Azure AD app>",
-        tenant: "<optional tenant for your organization>"
-      });
-      authManager.finalizeLogin().then((res) => {
-        if (!res.isLoggedIn) {
-          // may cause redirects
-          authManager.login();
-        }
-        const client = new Azure.ArmDatafactory.DataFactoryManagementClient(res.creds, subscriptionId);
-        client.operations.list().then((result) => {
-          console.log("The result is:");
-          console.log(result);
-        }).catch((err) => {
-          console.log("An error occurred:");
-          console.error(err);
-        });
-      });
-    </script>
-  </head>
-  <body></body>
-</html>
-```
-
-## Related projects
-
-- [Microsoft Azure SDK for Javascript](https://github.com/Azure/azure-sdk-for-js)
->>>>>>> 61b62248
+## Azure DataFactoryManagementClient SDK for JavaScript
+
+This package contains an isomorphic SDK for DataFactoryManagementClient.
+
+### Currently supported environments
+
+- Node.js version 6.x.x or higher
+- Browser JavaScript
+
+### How to Install
+
+```
+npm install @azure/arm-datafactory
+```
+
+### How to use
+
+#### nodejs - Authentication, client creation and list operations as an example written in TypeScript.
+
+##### Install @azure/ms-rest-nodeauth
+
+```
+npm install @azure/ms-rest-nodeauth
+```
+
+##### Sample code
+
+```ts
+import * as msRest from "@azure/ms-rest-js";
+import * as msRestAzure from "@azure/ms-rest-azure-js";
+import * as msRestNodeAuth from "@azure/ms-rest-nodeauth";
+import { DataFactoryManagementClient, DataFactoryManagementModels, DataFactoryManagementMappers } from "@azure/arm-datafactory";
+const subscriptionId = process.env["AZURE_SUBSCRIPTION_ID"];
+
+msRestNodeAuth.interactiveLogin().then((creds) => {
+  const client = new DataFactoryManagementClient(creds, subscriptionId);
+  client.operations.list().then((result) => {
+    console.log("The result is:");
+    console.log(result);
+  });
+}).catch((err) => {
+  console.error(err);
+});
+```
+
+#### browser - Authentication, client creation and list operations as an example written in JavaScript.
+
+##### Install @azure/ms-rest-browserauth
+
+```
+npm install @azure/ms-rest-browserauth
+```
+
+##### Sample code
+
+See https://github.com/Azure/ms-rest-browserauth to learn how to authenticate to Azure in the browser.
+
+- index.html
+```html
+<!DOCTYPE html>
+<html lang="en">
+  <head>
+    <title>@azure/arm-datafactory sample</title>
+    <script src="node_modules/@azure/ms-rest-js/dist/msRest.browser.js"></script>
+    <script src="node_modules/@azure/ms-rest-azure-js/dist/msRestAzure.js"></script>
+    <script src="node_modules/@azure/ms-rest-browserauth/dist/msAuth.js"></script>
+    <script src="node_modules/@azure/arm-datafactory/dist/arm-datafactory.js"></script>
+    <script type="text/javascript">
+      const subscriptionId = "<Subscription_Id>";
+      const authManager = new msAuth.AuthManager({
+        clientId: "<client id for your Azure AD app>",
+        tenant: "<optional tenant for your organization>"
+      });
+      authManager.finalizeLogin().then((res) => {
+        if (!res.isLoggedIn) {
+          // may cause redirects
+          authManager.login();
+        }
+        const client = new Azure.ArmDatafactory.DataFactoryManagementClient(res.creds, subscriptionId);
+        client.operations.list().then((result) => {
+          console.log("The result is:");
+          console.log(result);
+        }).catch((err) => {
+          console.log("An error occurred:");
+          console.error(err);
+        });
+      });
+    </script>
+  </head>
+  <body></body>
+</html>
+```
+
+## Related projects
+
+- [Microsoft Azure SDK for Javascript](https://github.com/Azure/azure-sdk-for-js)