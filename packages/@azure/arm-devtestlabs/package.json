{
  "name": "@azure/arm-devtestlabs",
  "author": "Microsoft Corporation",
  "description": "DevTestLabsClient Library with typescript type definitions for node.js and browser.",
<<<<<<< HEAD
  "version": "3.1.0",
=======
  "version": "3.2.0",
>>>>>>> 9965d5dc
  "dependencies": {
    "@azure/ms-rest-azure-js": "^1.3.1",
    "@azure/ms-rest-js": "^1.2.6",
    "tslib": "^1.9.3"
  },
  "keywords": [
    "node",
    "azure",
    "typescript",
    "browser",
    "isomorphic"
  ],
  "license": "MIT",
  "main": "./dist/arm-devtestlabs.js",
  "module": "./esm/devTestLabsClient.js",
  "types": "./esm/devTestLabsClient.d.ts",
  "devDependencies": {
    "typescript": "^3.1.1",
    "rollup": "^0.66.2",
    "rollup-plugin-node-resolve": "^3.4.0",
    "rollup-plugin-sourcemaps": "^0.4.2",
    "uglify-js": "^3.4.9"
  },
  "homepage": "https://github.com/azure/azure-sdk-for-js/tree/master/packages/@azure/arm-devtestlabs",
  "repository": {
    "type": "git",
    "url": "https://github.com/azure/azure-sdk-for-js.git"
  },
  "bugs": {
    "url": "https://github.com/azure/azure-sdk-for-js/issues"
  },
  "files": [
    "dist/**/*.js",
    "dist/**/*.js.map",
    "dist/**/*.d.ts",
    "dist/**/*.d.ts.map",
    "esm/**/*.js",
    "esm/**/*.js.map",
    "esm/**/*.d.ts",
    "esm/**/*.d.ts.map",
    "lib/**/*.ts",
    "README.md",
    "rollup.config.js",
    "tsconfig.json"
  ],
  "scripts": {
    "build": "tsc && rollup -c rollup.config.js && npm run minify",
    "minify": "uglifyjs -c -m --comments --source-map \"content='./dist/arm-devtestlabs.js.map'\" -o ./dist/arm-devtestlabs.min.js ./dist/arm-devtestlabs.js",
    "prepack": "npm install && npm run build"
  },
  "sideEffects": false,
  "autoPublish": true
}<|MERGE_RESOLUTION|>--- conflicted
+++ resolved
@@ -2,11 +2,7 @@
   "name": "@azure/arm-devtestlabs",
   "author": "Microsoft Corporation",
   "description": "DevTestLabsClient Library with typescript type definitions for node.js and browser.",
-<<<<<<< HEAD
-  "version": "3.1.0",
-=======
   "version": "3.2.0",
->>>>>>> 9965d5dc
   "dependencies": {
     "@azure/ms-rest-azure-js": "^1.3.1",
     "@azure/ms-rest-js": "^1.2.6",
