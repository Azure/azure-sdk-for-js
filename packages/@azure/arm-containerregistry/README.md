--- conflicted
+++ resolved
@@ -1,103 +1,71 @@
-# Azure ContainerRegistryManagementClient SDK for JavaScript
-This package contains an isomorphic SDK for ContainerRegistryManagementClient.
-
-## Currently supported environments
-- Node.js version 6.x.x or higher
-- Browser JavaScript
-
-## How to Install
-```
-npm install @azure/arm-containerregistry
-```
-
-
-## How to use
-
-### nodejs - Authentication, client creation and get registries as an example written in TypeScript.
-
-```ts
-import * as msRest from "ms-rest-js";
-import * as msRestAzure from "ms-rest-azure-js";
-import * as msRestNodeAuth from "ms-rest-nodeauth";
-import { ContainerRegistryManagementClient, ContainerRegistryManagementModels, ContainerRegistryManagementMappers } from "@azure/arm-containerregistry";
-const subscriptionId = process.env["AZURE_SUBSCRIPTION_ID"];
-
-msRestNodeAuth.interactiveLogin().then((creds) => {
-  const client = new ContainerRegistryManagementClient(creds, subscriptionId);
-  const resourceGroupName = "testresourceGroupName";
-  const registryName = "testregistryName";
-  client.registries.get(resourceGroupName, registryName).then((result) => {
-    console.log("The result is:");
-    console.log(result);
-  });
-}).catch((err) => {
-  console.error(err);
-});
-```
-
-### browser - Authentication, client creation and get registries as an example written in JavaScript.
-<<<<<<< HEAD
-See https://github.com/Azure/ms-rest-browserauth to learn how to authenticate to Azure in the browser.
-=======
->>>>>>> 44e839b3
-
-- index.html
-```html
-<!DOCTYPE html>
-<html lang="en">
-  <head>
-    <title>@azure/arm-containerregistry sample</title>
-<<<<<<< HEAD
-    <script src="node_modules/ms-rest-js/dist/msRest.browser.js"></script>
-    <script src="node_modules/ms-rest-azure-js/dist/msRestAzure.js"></script>
-    <script src="node_modules/ms-rest-browserauth/dist/msAuth.js"></script>
-    <script src="node_modules/@azure/arm-containerregistry/dist/arm-containerregistry.js"></script>
-    <script>
-      const subscriptionId = "<Subscription_Id>";
-      const authManager = new msAuth.AuthManager({
-        clientId: "<client id for your Azure AD app>",
-        tenant: "<optional tenant for your organization>"
-      });
-      authManager.finalizeLogin().then((res) => {
-        if (!res.isLoggedIn) {
-          // may cause redirects
-          authManager.login();
-        }
-        const client = new Azure.ArmContainerregistry.ContainerRegistryManagementClient(res.creds, subscriptionId);
-        const resourceGroupName = "testresourceGroupName";
-        const registryName = "testregistryName";
-        client.registries.get(resourceGroupName, registryName).then((result) => {
-          console.log("The result is:");
-          console.log(result);
-        }).catch((err) => {
-          console.log('An error occurred:');
-          console.error(err);
-        });
-=======
-    <script src="node_modules/ms-rest-js/master/msRestBundle.js"></script>
-    <script src="node_modules/ms-rest-azure-js/master/msRestAzureBundle.js"></script>
-    <script src="node_modules/@azure/arm-containerregistry/containerRegistryManagementClientBundle.js"></script>
-    <script>
-      const subscriptionId = "<Subscription_Id>";
-      const token = "<access_token>";
-      const creds = new msRest.TokenCredentials(token);
-      const client = new ContainerRegistryManagementClient(creds, undefined, subscriptionId);
-      const resourceGroupName = "testresourceGroupName";
-      const registryName = "testregistryName";
-      client.registries.get(resourceGroupName, registryName).then((result) => {
-        console.log("The result is:");
-        console.log(result);
-      }).catch((err) => {
-        console.log('An error ocurred:');
-        console.error(err);
->>>>>>> 44e839b3
-      });
-    </script>
-  </head>
-  <body>
-  </body>
-</html>
-```
-
-# Related projects
- - [Microsoft Azure SDK for Javascript](https://github.com/Azure/azure-sdk-for-js)
+# Azure ContainerRegistryManagementClient SDK for JavaScript
+This package contains an isomorphic SDK for ContainerRegistryManagementClient.
+
+## Currently supported environments
+- Node.js version 6.x.x or higher
+- Browser JavaScript
+
+## How to Install
+```
+npm install @azure/arm-containerregistry
+```
+
+
+## How to use
+
+### nodejs - Authentication, client creation and get registries as an example written in TypeScript.
+
+```ts
+import * as msRest from "ms-rest-js";
+import * as msRestAzure from "ms-rest-azure-js";
+import * as msRestNodeAuth from "ms-rest-nodeauth";
+import { ContainerRegistryManagementClient, ContainerRegistryManagementModels, ContainerRegistryManagementMappers } from "@azure/arm-containerregistry";
+const subscriptionId = process.env["AZURE_SUBSCRIPTION_ID"];
+
+msRestNodeAuth.interactiveLogin().then((creds) => {
+  const client = new ContainerRegistryManagementClient(creds, subscriptionId);
+  const resourceGroupName = "testresourceGroupName";
+  const registryName = "testregistryName";
+  client.registries.get(resourceGroupName, registryName).then((result) => {
+    console.log("The result is:");
+    console.log(result);
+  });
+}).catch((err) => {
+  console.error(err);
+});
+```
+
+### browser - Authentication, client creation and get registries as an example written in JavaScript.
+
+- index.html
+```html
+<!DOCTYPE html>
+<html lang="en">
+  <head>
+    <title>@azure/arm-containerregistry sample</title>
+    <script src="node_modules/ms-rest-js/master/msRestBundle.js"></script>
+    <script src="node_modules/ms-rest-azure-js/master/msRestAzureBundle.js"></script>
+    <script src="node_modules/@azure/arm-containerregistry/containerRegistryManagementClientBundle.js"></script>
+    <script>
+      const subscriptionId = "<Subscription_Id>";
+      const token = "<access_token>";
+      const creds = new msRest.TokenCredentials(token);
+      const client = new ContainerRegistryManagementClient(creds, undefined, subscriptionId);
+      const resourceGroupName = "testresourceGroupName";
+      const registryName = "testregistryName";
+      client.registries.get(resourceGroupName, registryName).then((result) => {
+        console.log("The result is:");
+        console.log(result);
+      }).catch((err) => {
+        console.log('An error ocurred:');
+        console.error(err);
+      });
+    </script>
+  </head>
+  <body>
+  </body>
+</html>
+```
+
+# Related projects
+ - [Microsoft Azure SDK for Javascript](https://github.com/Azure/azure-sdk-for-js)