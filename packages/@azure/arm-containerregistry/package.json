--- conflicted
+++ resolved
@@ -4,13 +4,8 @@
   "description": "ContainerRegistryManagementClient Library with typescript type definitions for node.js and browser.",
   "version": "4.3.0",
   "dependencies": {
-<<<<<<< HEAD
-    "ms-rest-azure-js": "^1.0.181",
-    "ms-rest-js": "^1.0.460",
-=======
-    "@azure/ms-rest-azure-js": "^1.2.0",
-    "@azure/ms-rest-js": "^1.2.0",
->>>>>>> ddb948ee
+    "@azure/ms-rest-azure-js": "^1.1.0",
+    "@azure/ms-rest-js": "^1.1.0",
     "tslib": "^1.9.3"
   },
   "keywords": [
