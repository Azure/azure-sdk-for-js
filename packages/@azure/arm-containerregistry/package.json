{
  "name": "@azure/arm-containerregistry",
  "author": "Microsoft Corporation",
  "description": "ContainerRegistryManagementClient Library with typescript type definitions for node.js and browser.",
  "version": "1.0.0",
  "dependencies": {
<<<<<<< HEAD
    "ms-rest-azure-js": "^1.0.172",
    "ms-rest-js": "^1.0.443",
    "tslib": "^1.9.3"
=======
    "ms-rest-azure-js": "~0.17.165",
    "ms-rest-js": "~0.22.434"
>>>>>>> 44e839b3
  },
  "keywords": [
    "node",
    "azure",
    "typescript",
    "browser",
    "isomorphic"
  ],
  "license": "MIT",
  "main": "./cjs/containerRegistryManagementClient.js",
  "module": "./esm/containerRegistryManagementClient.js",
  "types": "./cjs/containerRegistryManagementClient.d.ts",
  "devDependencies": {
    "tslib": "^1.9.3",
    "typescript": "^3.0.3",
    "webpack": "^4.17.2",
    "webpack-cli": "^3.1.0"
  },
  "homepage": "https://github.com/azure/azure-sdk-for-js/tree/master/packages/@azure/arm-containerregistry",
  "repository": {
    "type": "git",
    "url": "https://github.com/azure/azure-sdk-for-js.git"
  },
  "bugs": {
    "url": "https://github.com/azure/azure-sdk-for-js/issues"
  },
  "scripts": {
    "build": "tsc && tsc -p tsconfig.esm.json && webpack",
    "prepare": "npm run build"
  }
}<|MERGE_RESOLUTION|>--- conflicted
+++ resolved
@@ -4,14 +4,9 @@
   "description": "ContainerRegistryManagementClient Library with typescript type definitions for node.js and browser.",
   "version": "1.0.0",
   "dependencies": {
-<<<<<<< HEAD
     "ms-rest-azure-js": "^1.0.172",
     "ms-rest-js": "^1.0.443",
     "tslib": "^1.9.3"
-=======
-    "ms-rest-azure-js": "~0.17.165",
-    "ms-rest-js": "~0.22.434"
->>>>>>> 44e839b3
   },
   "keywords": [
     "node",
