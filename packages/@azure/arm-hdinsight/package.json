--- conflicted
+++ resolved
@@ -54,9 +54,5 @@
     "prepack": "npm install && npm run build"
   },
   "sideEffects": false,
-<<<<<<< HEAD
-  "authPublish": true
-=======
   "autoPublish": true
->>>>>>> 6c61c738
 }