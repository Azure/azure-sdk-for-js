--- conflicted
+++ resolved
@@ -17,29 +17,27 @@
 - [Client](#client)
 - [Management](#management)
 
+> NOTE: Some of these packages have beta versions. If you need to ensure your code is ready for production, use one of the stable, non-beta packages.
+
 ### Client
 
 Given an Azure resource already exists, you would use the client libraries to consume it and interact with it.
 Most of these libraries follow the [Azure SDK Design Guidelines for JavaScript & TypeScript](https://azure.github.io/azure-sdk/typescript_introduction.html) and share a number of core functionalities such as retries, logging, transport protocols, authentication protocols, etc. Others will be updated in the near future to follow the guidelines as well.
 
-> NOTE: Some of these packages have beta versions. If you need to ensure your code is ready for production, use one of the stable, non-beta packages.
+To get a list of all client libraries that follow the new guidelines, please visit our [Azure SDK releases page](https://azure.github.io/azure-sdk/releases/latest/js.html).
 
-### Management: New Releases
 
-<<<<<<< HEAD
+### Management
+
 Libraries which enable you to provision specific resources. You can recognize these libraries by `@azure/arm-` in their package names. These are purely auto-generated based on the swagger files that represent the APIs for resource management. These swagger files can be found in the [azure-rest-api-specs repository](https://github.com/Azure/azure-rest-api-specs/).
-=======
-A new set of management libraries that follow the [Azure SDK Design Guidelines for TypeScript](https://azure.github.io/azure-sdk/typescript_introduction.html) are now available. These new libraries provide a number of core capabilities that are shared amongst all Azure SDKs, including the intuitive Azure Identity library, an HTTP Pipeline with custom policies, error-handling, distributed tracing, and much more.
-Documentation and code samples for these new libraries can be found [here](https://aka.ms/azsdk/js/mgmt). In addition, a migration guide that shows how to transition from older versions of libraries is located [here](https://github.com/Azure/azure-sdk-for-js/blob/main/documentation/MIGRATION-guide-for-next-generation-management-libraries.md).
 
-You can find the [most up to date list of all of the new packages on our page](https://azure.github.io/azure-sdk/releases/latest/mgmt/js.html)
+Version 30 and above of these libraries follow the [Azure SDK Design Guidelines for TypeScript](https://azure.github.io/azure-sdk/typescript_introduction.html). These new versions provide a number of core capabilities that are shared amongst all Azure SDKs, including the intuitive Azure Identity library, an HTTP Pipeline with custom policies, error-handling, distributed tracing, and much more. A few helpful resources to get started with these are:
+- [Documentation and code samples](https://aka.ms/azsdk/js/mgmt).
+- [Migration guide](https://github.com/Azure/azure-sdk-for-js/blob/main/documentation/MIGRATION-guide-for-next-generation-management-libraries.md) that shows how to transition from older versions of libraries.
 
-> NOTE: If you need to ensure your code is ready for production use one of the stable, non-preview libraries. Also, if you are experiencing authentication issues with the management libraries after upgrading certain packages, it's possible that you upgraded to the new versions of SDK without changing the authentication code, please refer to the migration guide mentioned above for proper instructions.
+To get a list of all management libraries that follow the new guidelines, please visit our [Azure SDK releases page](https://azure.github.io/azure-sdk/releases/latest/mgmt/js.html).
 
-### Management: Previous Versions
-For a complete list of management libraries which enable you to provision and manage Azure resources, please [check here](https://azure.github.io/azure-sdk/releases/latest/all/js.html). They might not have the same feature set as the new releases but they do offer wider coverage of services.
-Management libraries can be identified by namespaces that start with `@azure/arm-`, e.g. `@azure/arm-compute`
->>>>>>> 4960638d
+> NOTE: If you are experiencing authentication issues with the management libraries after upgrading certain packages, it's possible that you upgraded to the new versions of SDK without changing the authentication code, please refer to the migration guide mentioned above for proper instructions.
 
 ## Need help?
 
@@ -58,11 +56,7 @@
 
 ## Contributing
 
-<<<<<<< HEAD
-For details on contributing to this repository, see the [contributing guide](https://github.com/Azure/azure-sdk-for-js/blob/master/CONTRIBUTING.md).
-=======
 For details on contributing to this repository, see the [contributing guide](https://github.com/Azure/azure-sdk-for-js/blob/main/CONTRIBUTING.md).
->>>>>>> 4960638d
 
 This project welcomes contributions and suggestions. Most contributions require you to agree to a Contributor License Agreement (CLA) declaring that you have the right to, and actually do, grant us the rights to use your contribution. For details, visit
 https://cla.microsoft.com.
