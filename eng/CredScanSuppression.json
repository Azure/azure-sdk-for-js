--- conflicted
+++ resolved
@@ -45,12 +45,9 @@
         "kt#_gahr!@aGERDXA",
         "goose",
         "_password",
-<<<<<<< HEAD
+        "eyJhbGciOiJIUzI1NiIsInR5cCI6IkpXVCJ9.eyJleHAiOjM2MDB9.adM-ddBZZlQ1WlN3pdPBOF5G4Wh9iZpxNP_fSvpF4cWs",
         "Resource",
         "sanitized.${expiryReplacement}.sanitized"
-=======
-        "eyJhbGciOiJIUzI1NiIsInR5cCI6IkpXVCJ9.eyJleHAiOjM2MDB9.adM-ddBZZlQ1WlN3pdPBOF5G4Wh9iZpxNP_fSvpF4cWs"
->>>>>>> 4868986e
       ],
       "_justification": "Secret used by test code, it is fake."
     },
