--- conflicted
+++ resolved
@@ -528,11 +528,7 @@
         $templateParameters.Add('azsdkPipelineSubnetList', @($env:PoolSubnet))
     }
     # Some arm/bicep templates may want to change deployment settings (e.g. local auth) in sandboxed TME tenants
-<<<<<<< HEAD
-    $templateParameters.Add('tenantIsTME', ($context.Tenant.Name -like '*TME*'))
-=======
     $templateParameters.Add('supportsSafeSecretStandard', ($context.Tenant.Name -like '*TME*'))
->>>>>>> e99e5d94
 
     $defaultCloudParameters = LoadCloudConfig $Environment
     MergeHashes $defaultCloudParameters $(Get-Variable templateParameters)
