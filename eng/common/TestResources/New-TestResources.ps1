--- conflicted
+++ resolved
@@ -611,8 +611,6 @@
         }
     }
 
-<<<<<<< HEAD
-=======
     if ($UserAuth) {
         if ($TestApplicationId) {
             Write-Warning "The specified TestApplicationId '$TestApplicationId' will be ignored when UserAuth is set."
@@ -624,7 +622,6 @@
         $userAccountName = $userAccount.UserPrincipalName
         Log "User authentication with user '$userAccountName' ('$TestApplicationId') will be used."
     }
->>>>>>> f69169e4
     # If no test application ID was specified during an interactive session, create a new service principal.
     if (!$CI -and !$TestApplicationId) {
         # Cache the created service principal in this session for frequent reuse.
