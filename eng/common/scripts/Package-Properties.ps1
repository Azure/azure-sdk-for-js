--- conflicted
+++ resolved
@@ -121,11 +121,6 @@
 
     [void]InitializeCIArtifacts(){
         $RepoRoot = Resolve-Path (Join-Path $PSScriptRoot ".." ".." "..")
-<<<<<<< HEAD
-        # $ciFilePath = Join-Path -Path $RepoRoot -ChildPath (Join-Path "sdk" $this.ServiceDirectory "ci.yml")
-        # $ciMgmtYmlFilePath = Join-Path -Path $RepoRoot -ChildPath (Join-Path "sdk" $this.ServiceDirectory "ci.mgmt.yml")
-=======
->>>>>>> 26720a6f
 
         $ciFolderPath = Join-Path -Path $RepoRoot -ChildPath (Join-Path "sdk" $this.ServiceDirectory)
         $ciFiles = Get-ChildItem -Path $ciFolderPath -Filter "ci*.yml" -File
