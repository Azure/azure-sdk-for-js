param (
  [string]$TargetDirectory = "", # Code path to code owners. e.g sdk/core/azure-amqp
  [string]$CodeOwnerFileLocation = (Resolve-Path $PSScriptRoot/../../../.github/CODEOWNERS), # The absolute path of CODEOWNERS file. 
<<<<<<< HEAD
  [string]$ToolVersion = "1.0.0-dev.20220121.1", # Placeholder. Will update in next PR
=======
  [string]$ToolVersion = "1.0.0-dev.20220121.1", 
>>>>>>> 5058926c
  [string]$ToolPath = (Join-Path ([System.IO.Path]::GetTempPath()) "codeowners-tool-path"), # The place to check the tool existence. Put temp path as default
  [string]$DevOpsFeed = "https://pkgs.dev.azure.com/azure-sdk/public/_packaging/azure-sdk-for-net/nuget/v3/index.json", # DevOp tool feeds.
  [string]$VsoVariable = "", # Option of write code owners into devop variable
  [switch]$IncludeNonUserAliases, # Option to filter out the team alias in code owner list. e.g. Azure/azure-sdk-team
  [switch]$Test  #Run test functions against the script logic
)

function Get-CodeOwnersTool()
{
  $command = Join-Path $ToolPath "retrieve-codeowners"
  # Check if the retrieve-codeowners tool exsits or not.
  if (Get-Command $command -errorAction SilentlyContinue) {
    return $command
  }
  if (!(Test-Path $ToolPath)) {
    New-Item -ItemType Directory -Path $ToolPath | Out-Null
  }
  Write-Host "Installing the retrieve-codeowners tool under $ToolPath... "

  # Run command under tool path to avoid dotnet tool install command checking .csproj files. 
  # This is a bug for dotnet tool command. Issue: https://github.com/dotnet/sdk/issues/9623
  Push-Location $ToolPath
  dotnet tool install --tool-path $ToolPath --add-source $DevOpsFeed --version $ToolVersion "Azure.Sdk.Tools.RetrieveCodeOwners" | Out-Null
  Pop-Location
  # Test to see if the tool properly installed.
  if (!(Get-Command $command -errorAction SilentlyContinue)) {
    Write-Error "The retrieve-codeowners tool is not properly installed. Please check your tool path. $ToolPath"
    return 
  }
  return $command
}

function Get-CodeOwners ([string]$targetDirectory, [string]$codeOwnerFileLocation, [bool]$includeNonUserAliases = $false)
{
  $command = Get-CodeOwnersTool
  # Filter out the non user alias from code owner list.
  if($includeNonUserAliases) {
    $codeOwnersString = & $command --target-directory $targetDirectory --code-owner-file-path $codeOwnerFileLocation 2>&1
  }
  else {
    $codeOwnersString = & $command --target-directory $targetDirectory --code-owner-file-path $codeOwnerFileLocation --filter-out-non-user-aliases 2>&1
  }
  # Failed at the command of fetching code owners.
  if ($LASTEXITCODE -ne 0) {
    Write-Host $codeOwnersString
    return ,@()
  }
  
  $codeOwnersJson = $codeOwnersString | ConvertFrom-Json
  if (!$codeOwnersJson) {
    Write-Host "No code owners returned from the path: $targetDirectory"
    return ,@()
  }
  
  if ($VsoVariable) {
    $codeOwners = $codeOwnersJson.Owners -join ","
    Write-Host "##vso[task.setvariable variable=$VsoVariable;]$codeOwners"
  }

  return ,@($codeOwnersJson.Owners)
}

function TestGetCodeOwner([string]$targetDirectory, [string]$codeOwnerFileLocation, [bool]$includeNonUserAliases = $false, [string[]]$expectReturn) {
  Write-Host "Testing on $targetDirectory..."
  $actualReturn = Get-CodeOwners -targetDirectory $targetDirectory -codeOwnerFileLocation $codeOwnerFileLocation -includeNonUserAliases $IncludeNonUserAliases

  if ($actualReturn.Count -ne $expectReturn.Count) {
    Write-Error "The length of actual result is not as expected. Expected length: $($expectReturn.Count), Actual length: $($actualReturn.Count)."
    exit 1
  }
  for ($i = 0; $i -lt $expectReturn.Count; $i++) {
    if ($expectReturn[$i] -ne $actualReturn[$i]) {
      Write-Error "Expect result $expectReturn[$i] is different than actual result $actualReturn[$i]."
      exit 1
    }
  }
}

if($Test) {
  $testFile = (Resolve-Path $PSScriptRoot/../../../tools/code-owners-parser/Azure.Sdk.Tools.RetrieveCodeOwners.Tests/CODEOWNERS)
  TestGetCodeOwner -targetDirectory "sdk" -codeOwnerFileLocation $testFile -includeNonUserAliases $true -expectReturn @("person1", "person2")
  TestGetCodeOwner -targetDirectory "sdk/noPath" -codeOwnerFileLocation $testFile -includeNonUserAliases $true -expectReturn @("person1", "person2")
  TestGetCodeOwner -targetDirectory "/sdk/azconfig" -codeOwnerFileLocation $testFile -includeNonUserAliases $true -expectReturn @("person3", "person4")
  TestGetCodeOwner -targetDirectory "/sdk/azconfig/package" -codeOwnerFileLocation $testFile -includeNonUserAliases $true  $testFile -expectReturn @("person3", "person4")
  TestGetCodeOwner -targetDirectory "/sd" -codeOwnerFileLocation $testFile -includeNonUserAliases $true  -expectReturn @()
  TestGetCodeOwner -targetDirectory "/sdk/testUser/" -codeOwnerFileLocation $testFile -expectReturn @("azure-sdk") 
  exit 0
}
else {
  return Get-CodeOwners -targetDirectory $TargetDirectory -codeOwnerFileLocation $CodeOwnerFileLocation -includeNonUserAliases $IncludeNonUserAliases
}<|MERGE_RESOLUTION|>--- conflicted
+++ resolved
@@ -1,11 +1,7 @@
 param (
   [string]$TargetDirectory = "", # Code path to code owners. e.g sdk/core/azure-amqp
   [string]$CodeOwnerFileLocation = (Resolve-Path $PSScriptRoot/../../../.github/CODEOWNERS), # The absolute path of CODEOWNERS file. 
-<<<<<<< HEAD
-  [string]$ToolVersion = "1.0.0-dev.20220121.1", # Placeholder. Will update in next PR
-=======
   [string]$ToolVersion = "1.0.0-dev.20220121.1", 
->>>>>>> 5058926c
   [string]$ToolPath = (Join-Path ([System.IO.Path]::GetTempPath()) "codeowners-tool-path"), # The place to check the tool existence. Put temp path as default
   [string]$DevOpsFeed = "https://pkgs.dev.azure.com/azure-sdk/public/_packaging/azure-sdk-for-net/nuget/v3/index.json", # DevOp tool feeds.
   [string]$VsoVariable = "", # Option of write code owners into devop variable
