parameters:
  - name: ServiceDirectory
    type: string
    default: ""
  - name: DiffDirectory
    type: string
    default: $(Build.ArtifactStagingDirectory)/diff
  - name: PackageInfoDirectory
    type: string
    default: $(Build.ArtifactStagingDirectory)/PackageInfo
  - name: TargetPath
    type: string
    default: $(Build.SourcesDirectory)
  - name: ScriptDirectory
    type: string
    default: eng/common/scripts
  - name: ServiceDirectoryFilter
    type: string
    default: ""

steps:
<<<<<<< HEAD
  - ${{ if and(eq(variables['Build.Reason'], 'PullRequest'), or(eq(parameters.ServiceDirectoryFilter, ''), eq(parameters.ServiceDirectory, parameters.ServiceDirectoryFilter))) }}:
=======
  # There will be transitory period for every language repo where the <language> - pullrequest build definition will run
  # alongside the <language> - <service> - ci definitions. These pullrequest build definitions will have the ServiceDirectory parameter
  # set to 'auto', which will allow the expanding and contracting based on PR Diff.

  # The other public CI builds will pass a real service directory, which will not activate the PR diff logic and as such will operate
  # as before this change.
  - ${{ if and(eq(variables['Build.Reason'], 'PullRequest'), eq(parameters.ServiceDirectory, 'auto')) }}:
>>>>>>> 1f4c88c1
      - task: Powershell@2
        displayName: Generate PR Diff
        inputs:
          filePath: ${{ parameters.ScriptDirectory }}/Generate-PR-Diff.ps1
          arguments: >
            -TargetPath '${{ parameters.TargetPath }}'
            -ArtifactPath '${{ parameters.DiffDirectory }}'
          pwsh: true

      - task: Powershell@2
        displayName: Save package properties filtered for PR
        inputs:
          filePath: ${{ parameters.ScriptDirectory }}/Save-Package-Properties.ps1
          arguments: >
            -PrDiff '${{ parameters.DiffDirectory }}/diff.json'
            -OutDirectory '${{ parameters.PackageInfoDirectory }}'
          pwsh: true
  - ${{ else }}:
      - task: Powershell@2
        displayName: Save package properties
        inputs:
          filePath: ${{ parameters.ScriptDirectory }}/Save-Package-Properties.ps1
          arguments: >
            -ServiceDirectory '${{parameters.ServiceDirectory}}'
            -OutDirectory '${{ parameters.PackageInfoDirectory }}'
            -AddDevVersion:$${{ eq(variables['SetDevVersion'],'true') }}
          pwsh: true<|MERGE_RESOLUTION|>--- conflicted
+++ resolved
@@ -19,9 +19,6 @@
     default: ""
 
 steps:
-<<<<<<< HEAD
-  - ${{ if and(eq(variables['Build.Reason'], 'PullRequest'), or(eq(parameters.ServiceDirectoryFilter, ''), eq(parameters.ServiceDirectory, parameters.ServiceDirectoryFilter))) }}:
-=======
   # There will be transitory period for every language repo where the <language> - pullrequest build definition will run
   # alongside the <language> - <service> - ci definitions. These pullrequest build definitions will have the ServiceDirectory parameter
   # set to 'auto', which will allow the expanding and contracting based on PR Diff.
@@ -29,7 +26,6 @@
   # The other public CI builds will pass a real service directory, which will not activate the PR diff logic and as such will operate
   # as before this change.
   - ${{ if and(eq(variables['Build.Reason'], 'PullRequest'), eq(parameters.ServiceDirectory, 'auto')) }}:
->>>>>>> 1f4c88c1
       - task: Powershell@2
         displayName: Generate PR Diff
         inputs:
