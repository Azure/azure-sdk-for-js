{
  "name": "typescript-emitter-package",
  "main": "dist/src/index.js",
  "dependencies": {
<<<<<<< HEAD
    "@azure-tools/typespec-ts": "0.20.0",
    "@azure-tools/typespec-azure-core": "0.37.2",
    "@azure-tools/typespec-autorest": "0.37.2",
    "@azure-tools/typespec-client-generator-core": "0.37.0",
    "@typespec/compiler": "0.51.0",
    "@typespec/http": "0.51.0",
    "@typespec/rest": "0.51.0",
    "@typespec/versioning": "0.51.0"
=======
    "@azure-tools/typespec-ts": "0.22.0",
    "@azure-tools/typespec-azure-core": "0.38.0",
    "@azure-tools/typespec-autorest": "0.38.0",
    "@azure-tools/typespec-client-generator-core": "0.38.0",
    "@typespec/compiler": "0.52.0",
    "@typespec/http": "0.52.1",
    "@typespec/rest": "0.52.0",
    "@typespec/versioning": "0.52.0"
>>>>>>> 2e50e2a7
  }
}<|MERGE_RESOLUTION|>--- conflicted
+++ resolved
@@ -2,16 +2,6 @@
   "name": "typescript-emitter-package",
   "main": "dist/src/index.js",
   "dependencies": {
-<<<<<<< HEAD
-    "@azure-tools/typespec-ts": "0.20.0",
-    "@azure-tools/typespec-azure-core": "0.37.2",
-    "@azure-tools/typespec-autorest": "0.37.2",
-    "@azure-tools/typespec-client-generator-core": "0.37.0",
-    "@typespec/compiler": "0.51.0",
-    "@typespec/http": "0.51.0",
-    "@typespec/rest": "0.51.0",
-    "@typespec/versioning": "0.51.0"
-=======
     "@azure-tools/typespec-ts": "0.22.0",
     "@azure-tools/typespec-azure-core": "0.38.0",
     "@azure-tools/typespec-autorest": "0.38.0",
@@ -20,6 +10,5 @@
     "@typespec/http": "0.52.1",
     "@typespec/rest": "0.52.0",
     "@typespec/versioning": "0.52.0"
->>>>>>> 2e50e2a7
   }
 }