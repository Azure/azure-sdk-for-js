--- conflicted
+++ resolved
@@ -422,18 +422,7 @@
     return;
   }
   await replaceSourceReferences(targetPackagePath, targetPackage.packageName, testFolder);
-<<<<<<< HEAD
-  await copyRepoFile(
-    repoRoot,
-    "common/tools",
-    "mocha-multi-reporter.js",
-    targetPackagePath,
-    testFolder,
-  );
-
-=======
   await updateRushConfig(repoRoot, targetPackage, testFolder);
->>>>>>> ba93a6eb
   outputTestPath(targetPackage.projectFolder, sourceDir, testFolder);
 }
 main(argv);