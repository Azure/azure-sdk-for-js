## Min-max dependency testing:

When a library has dependencies with semantic version or semver ranges, how do you ensure and validate that your library actually supports the version ranges you claim? For instance, if we have @azure/keyvault-keys that supports 1.0.0 to 1.0.4 version ranges of @azure/core-http, how would you ensure that this library is actually compatible with all versions of core-http from 1.0.0 to 1.0.4 ( 1.0.0 , 1.0.1, 1.0.2, 1.0.3 and 1.0.4)? One solution is to test the library against each version of the dependency that you claim to support.

But as we keep releasing newer versions, the list of versions that we want to test will keep increasing. Given this, the testing of the entire version range for all dependencies may not always be feasible and we want to find an optimum scalable solution for the dependency testing in this scenario. One approach to this is “min-max” testing, or testing the library against the minimum version of dependency version range and against the maximum version of the dependency version range.

To read in-depth design decisions made during the min-max dependency testing and what it does, read [the blog post](https://devblogs.microsoft.com/azure-sdk/testing-semver-dependency-ranges/).

### Running dependency tests

The minimum and maximum semver dependency testing for Azure SDK packages runs every night along with the nightly live test pipelines.
In order to run the minimum and maximum semver dependency testing **locally on your machine, you can follow these steps:**

### Setup your local dev environment to simulate min/max testing

1. Go to the repo root (e.g. `C:\repos\azure-sdk-for-js`) and run pnpm install and build package along with all its dependencies.

```
   pnpm install
   pnpm build --filter <package-name>... --verbose
```

For example:

```
   pnpm build --filter @azure/communication-sms... --verbose
```

2. Install the dependency-testing package dependencies:

```
cd eng\tools\dependency-testing

npm install
```

3. Run the dependency-testing script

```
node index.js --artifact-name "package-name" --version-type "{min | max}" --source-dir "path_to_js_repo" --test-folder "test/public"
```

For example,

```
node index.js --artifact-name "@azure/communication-sms" --version-type "min" --source-dir "C:\repos\azure-sdk-for-js\" --test-folder "test/public"
```

(Note: You may not need to do `npm install` every time you are testing, only once should be enough).

4. Go back to the repo root (e.g. `C:\repos\azure-sdk-for-js`) and run `pnpm install`
5. Go to your package's `test\public` folder and run these steps from inside it:

```
cd sdk/communication/communication-sms/test/public
<<<<<<< HEAD
pnpm build
pnpm integration-test:node
=======
rushx build
rushx test:node
>>>>>>> 835b3dca
```

### Restore your local dev environment

1. Go to your package's `test\public` folder
2. Revert the modified test files: run `git checkout -- .`
3. Delete the uncommitted files added to the test folder: (package.json, tsconfig.json etc.)
4. Delete the `node_modules` folder under the package's `test\public` folder
5. Run the following steps from the root of the repo (e.g. `C:\repos\azure-sdk-for-js`)

```
pnpm install
pnpm rebuild
```

Note : If the above step fails, you can reset the repo: `git clean -f -x -d` (Warning: this will delete all unversioned files including those ignored by gitignore. Backup any .env files and push any commits you wanted to etc)

### Troubleshooting guide for min-max test failures

#### This is not a module

When you see an error message as shown below, it implies that there has been an internal source reference in a file inside the test/public folder that has been replaced by an empty file to avoid multiple versions of a dependency being pulled in.

```
communicationIdentityClient.mocked.spec.ts(8,68): error TS2306: File '/mnt/vss/_work/1/s/sdk/communication/communication-identity/test/public/utils/mockHttpClients.ts' is not a module.
utils/testCommunicationIdentityClient.ts(17,8): error TS2306: File '/mnt/vss/_work/1/s/sdk/communication/communication-identity/test/public/utils/mockHttpClients.ts' is not a module.
```

To fix the error, first locate where in the above file are you using the internal source reference. For example, from the above error, you notice that `/mnt/vss/_work/1/s/sdk/communication/communication-identity/test/public/utils/mockHttpClients.ts` probably has an internal source reference, which is why it's not accessible anymore since it's replaced by an empty file by the dependency-testing tool. This is the internal source reference detected in the `test/public/utils/mockHttpClients.ts` file.

```
import { CommunicationIdentityAccessTokenResult } from "../../../src/generated/src/models";
```

After locating the internal source reference, you have one of the following options:

- Either expose the above interface/ constant through the public API in the src/index.ts file of the Azure-SDK and change the import to accessing it from the src in this format - `../../../src` so that it becomes a public reference
- Or move the tests and references to test/internal folder if there's something you are accessing that cannot be exposed publicly.<|MERGE_RESOLUTION|>--- conflicted
+++ resolved
@@ -53,13 +53,8 @@
 
 ```
 cd sdk/communication/communication-sms/test/public
-<<<<<<< HEAD
 pnpm build
-pnpm integration-test:node
-=======
-rushx build
-rushx test:node
->>>>>>> 835b3dca
+pnpm test:node
 ```
 
 ### Restore your local dev environment
