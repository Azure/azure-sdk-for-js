trigger: none
pr: none

stages:
  - stage:
    displayName: Manual Validation All Packages

    pool:
      name: azsdk-pool
      demands: ImageOverride -equals ubuntu-24.04

    jobs:
      - job: BuildAllPackages
        timeoutInMinutes: 180
        variables:
          - template: /eng/pipelines/templates/variables/globals.yml
        steps:
          - template: /eng/pipelines/templates/steps/use-node-version.yml
            parameters:
              NodeVersion: $(NODE_VERSION_LTS_ACTIVE)

          - template: ./templates/steps/generate-doc.yml
            parameters:
              ServiceDirectory: core

          - script: |
              npm install -g pnpm
            displayName: "Install Pnpm"

          - script: |
              pnpm install
            displayName: "Install library dependencies"

          - script: |
<<<<<<< HEAD
              pnpm run --filter @azure/eslint-plugin-azure-sdk... build
=======
              pnpm build --filter @azure/eslint-plugin-azure-sdk...
>>>>>>> df11d45b
            displayName: "Build ESLint Plugin"

          - script: |
              node eng/tools/ci-runner/index.js build monitor -packages "azure-monitor-opentelemetry-exporter"
            displayName: "Build packages to enable typed checking"

          - script: |
<<<<<<< HEAD
              pnpm run lint
            displayName: "Lint All Packages"

          - script: |
              pnpm run build
            displayName: "Build All Packages"

          - script: |
              pnpm run --filter @azure/identity... --filter @azure/app-configuration... --filter @azure/event-hubs... --workspace-concurrency=1 test
=======
              pnpm lint
            displayName: "Lint All Packages"

          - script: |
              pnpm build
            displayName: "Build All Packages"

          - script: |
              pnpm test --filter @azure/identity... --filter @azure/app-configuration... --filter @azure/event-hubs... --workspace-concurrency=1
>>>>>>> df11d45b
            displayName: "Run Unit Tests for Selected Packages"<|MERGE_RESOLUTION|>--- conflicted
+++ resolved
@@ -32,11 +32,7 @@
             displayName: "Install library dependencies"
 
           - script: |
-<<<<<<< HEAD
-              pnpm run --filter @azure/eslint-plugin-azure-sdk... build
-=======
               pnpm build --filter @azure/eslint-plugin-azure-sdk...
->>>>>>> df11d45b
             displayName: "Build ESLint Plugin"
 
           - script: |
@@ -44,17 +40,6 @@
             displayName: "Build packages to enable typed checking"
 
           - script: |
-<<<<<<< HEAD
-              pnpm run lint
-            displayName: "Lint All Packages"
-
-          - script: |
-              pnpm run build
-            displayName: "Build All Packages"
-
-          - script: |
-              pnpm run --filter @azure/identity... --filter @azure/app-configuration... --filter @azure/event-hubs... --workspace-concurrency=1 test
-=======
               pnpm lint
             displayName: "Lint All Packages"
 
@@ -64,5 +49,4 @@
 
           - script: |
               pnpm test --filter @azure/identity... --filter @azure/app-configuration... --filter @azure/event-hubs... --workspace-concurrency=1
->>>>>>> df11d45b
             displayName: "Run Unit Tests for Selected Packages"