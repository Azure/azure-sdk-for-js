trigger: none
pr: none

stages:
  - stage:
    displayName: Manual Validation All Packages

    pool:
      name: azsdk-pool-mms-ubuntu-2204-general

    jobs:
      - job: BuildAllPackages
        timeoutInMinutes: 120
        steps:
          - template: /eng/pipelines/templates/steps/use-node-version.yml
            parameters:
              NodeVersion: 20.x

          - template: ./templates/steps/generate-doc.yml
            parameters:
              ServiceDirectory: core

          - script: |
              npm install -g pnpm
            displayName: "Install Pnpm"

          - script: |
              pnpm install
            displayName: "Install library dependencies"

          - script: |
              pnpm run --filter @azure/eslint-plugin-azure-sdk... build
            displayName: "Build ESLint Plugin"

          - script: |
              node eng/tools/ci-runner/index.js build monitor -packages "azure-monitor-opentelemetry-exporter"
            displayName: "Build packages to enable typed checking"

          - script: |
              pnpm run lint
            displayName: "Lint All Packages"

          - script: |
              pnpm run build
            displayName: "Build All Packages"

          - script: |
<<<<<<< HEAD
              pnpm run --filter @azure/identity... --filter @azure/app-configuration... --filter @azure/event-hubs... --workspace-concurrency=1 build:test
            displayName: "Build Tests for Selected Packages"

          - script: |
              pnpm run --filter @azure/identity... --filter @azure/app-configuration... --filter @azure/event-hubs... --workspace-concurrency=1 unit-test
            displayName: "Run Unit Tests for Selected Packages"

          - script: |
              pnpm run --filter @azure/app-configuration --filter @azure/storage-blob --filter @azure-rest/synapse-access-control --workspace-concurrency=1 integration-test
            displayName: "Run Integration Tests for Selected Packages"
=======
              node common/scripts/install-run-rush.js test -t @azure/identity -t @azure/app-configuration -t @azure/event-hubs -p 1 --verbose
            displayName: "Run Unit Tests for Selected Packages"

          - script: |
              node common/scripts/install-run-rush.js test:node:esm --only @azure/app-configuration --only @azure/storage-blob --only @azure-rest/synapse-access-control -p 1 --verbose
            displayName: "Run Node ESM Tests for Selected Packages"
>>>>>>> 835b3dca
<|MERGE_RESOLUTION|>--- conflicted
+++ resolved
@@ -45,22 +45,9 @@
             displayName: "Build All Packages"
 
           - script: |
-<<<<<<< HEAD
-              pnpm run --filter @azure/identity... --filter @azure/app-configuration... --filter @azure/event-hubs... --workspace-concurrency=1 build:test
-            displayName: "Build Tests for Selected Packages"
-
-          - script: |
-              pnpm run --filter @azure/identity... --filter @azure/app-configuration... --filter @azure/event-hubs... --workspace-concurrency=1 unit-test
+              pnpm run --filter @azure/identity... --filter @azure/app-configuration... --filter @azure/event-hubs... --workspace-concurrency=1 test
             displayName: "Run Unit Tests for Selected Packages"
 
           - script: |
-              pnpm run --filter @azure/app-configuration --filter @azure/storage-blob --filter @azure-rest/synapse-access-control --workspace-concurrency=1 integration-test
-            displayName: "Run Integration Tests for Selected Packages"
-=======
-              node common/scripts/install-run-rush.js test -t @azure/identity -t @azure/app-configuration -t @azure/event-hubs -p 1 --verbose
-            displayName: "Run Unit Tests for Selected Packages"
-
-          - script: |
-              node common/scripts/install-run-rush.js test:node:esm --only @azure/app-configuration --only @azure/storage-blob --only @azure-rest/synapse-access-control -p 1 --verbose
-            displayName: "Run Node ESM Tests for Selected Packages"
->>>>>>> 835b3dca
+              pnpm run --filter @azure/app-configuration --filter @azure/storage-blob --filter @azure-rest/synapse-access-control --workspace-concurrency=1 test:node:esm
+            displayName: "Run Integration Tests for Selected Packages"