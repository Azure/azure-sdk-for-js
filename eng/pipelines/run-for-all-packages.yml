trigger: none
pr: none

stages:
  - stage:
    displayName: Manual Validation All Packages

    pool:
      name: azsdk-pool
      demands: ImageOverride -equals ubuntu-24.04

    jobs:
      - job: BuildAllPackages
        timeoutInMinutes: 180
        variables:
          - template: /eng/pipelines/templates/variables/globals.yml
        steps:
          - template: /eng/pipelines/templates/steps/use-node-version.yml
            parameters:
              NodeVersion: $(NODE_VERSION_LTS_ACTIVE)

          - template: ./templates/steps/generate-doc.yml
            parameters:
              ServiceDirectory: core

          - script: |
              npm install -g pnpm
            displayName: "Install Pnpm"

          - script: |
              pnpm install
            displayName: "Install library dependencies"

          - script: |
              pnpm build --filter @azure/eslint-plugin-azure-sdk...
            displayName: "Build ESLint Plugin"

          - script: |
<<<<<<< HEAD
              node eng/tools/ci-runner/index.js build monitor -packages "azure-monitor-opentelemetry-exporter"
            displayName: "Build packages to enable typed checking"
=======
              pnpm build --filter @azure/monitor-opentelemetry-exporter...
            displayName: "Build packages to enable typed linting"
>>>>>>> 28159308

          - script: |
              pnpm lint
            displayName: "Lint All Packages"

          - script: |
              pnpm build
            displayName: "Build All Packages"

          - script: |
<<<<<<< HEAD
              pnpm test --filter @azure/identity... --filter @azure/app-configuration... --filter @azure/event-hubs... --workspace-concurrency=1
=======
              pnpm test --filter @azure/identity... --filter @azure/app-configuration... --filter @azure/event-hubs... --concurrency=1
>>>>>>> 28159308
            displayName: "Run Unit Tests for Selected Packages"<|MERGE_RESOLUTION|>--- conflicted
+++ resolved
@@ -36,13 +36,8 @@
             displayName: "Build ESLint Plugin"
 
           - script: |
-<<<<<<< HEAD
-              node eng/tools/ci-runner/index.js build monitor -packages "azure-monitor-opentelemetry-exporter"
-            displayName: "Build packages to enable typed checking"
-=======
               pnpm build --filter @azure/monitor-opentelemetry-exporter...
             displayName: "Build packages to enable typed linting"
->>>>>>> 28159308
 
           - script: |
               pnpm lint
@@ -53,9 +48,5 @@
             displayName: "Build All Packages"
 
           - script: |
-<<<<<<< HEAD
-              pnpm test --filter @azure/identity... --filter @azure/app-configuration... --filter @azure/event-hubs... --workspace-concurrency=1
-=======
               pnpm test --filter @azure/identity... --filter @azure/app-configuration... --filter @azure/event-hubs... --concurrency=1
->>>>>>> 28159308
             displayName: "Run Unit Tests for Selected Packages"