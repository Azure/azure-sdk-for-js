{
  "displayNames": {
    "**/test-results.xml": ""
  },
  "matrix": {
    "Agent": {
      "windows-2022": {
        "OSVmImage": "MMS2022",
        "Pool": "azsdk-pool-mms-win-2022-general"
      },
      "ubuntu-20.04": {
        "OSVmImage": "MMSUbuntu20.04",
        "Pool": "azsdk-pool-mms-ubuntu-2004-general"
      },
      "macos-11": {
        "OSVmImage": "macos-11",
        "Pool": "Azure Pipelines"
      }
    },
<<<<<<< HEAD
    "NodeTestVersion": [
      "16.x",
      "18.x",
      "20.x",
      "21.x"
    ],
=======
    "NodeTestVersion": ["18.x", "20.x"],
>>>>>>> ddb9e777
    "TestType": "node",
    "TestResultsFiles": "**/test-results.xml"
  },
  "include": [
    {
      "Agent": {
        "windows-2022": {
          "OSVmImage": "MMS2022",
          "Pool": "azsdk-pool-mms-win-2022-general"
        }
      },
      "Scenario": {
        "coverage": {
          "TestType": "node",
          "TestResultsFiles": "**/test-results.xml",
          "PublishCodeCoverage": "true"
        },
        "sample": {
          "TestType": "sample",
          "TestResultsFiles": "**/test-results.xml"
        },
        "browser": {
          "TestType": "browser",
          "TestResultsFiles": "**/test-results.browser.xml"
        }
      },
      "NodeTestVersion": "18.x"
    },
    {
      "Agent": {
        "ubuntu-20.04": {
          "OSVmImage": "MMSUbuntu20.04",
          "Pool": "azsdk-pool-mms-ubuntu-2004-general"
        }
      },
      "TestType": "node",
      "NodeTestVersion": "18.x",
      "DependencyVersion": ["max", "min"],
      "TestResultsFiles": "**/test-results.xml"
    }
  ]
}<|MERGE_RESOLUTION|>--- conflicted
+++ resolved
@@ -17,16 +17,11 @@
         "Pool": "Azure Pipelines"
       }
     },
-<<<<<<< HEAD
     "NodeTestVersion": [
-      "16.x",
       "18.x",
       "20.x",
       "21.x"
     ],
-=======
-    "NodeTestVersion": ["18.x", "20.x"],
->>>>>>> ddb9e777
     "TestType": "node",
     "TestResultsFiles": "**/test-results.xml"
   },
