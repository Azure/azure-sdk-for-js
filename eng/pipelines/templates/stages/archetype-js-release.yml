parameters:
  Artifacts: []
  TestPipeline: false
  ArtifactName: packages
  DependsOn: Build
  Registry: https://registry.npmjs.org/
  PrivateRegistry: https://pkgs.dev.azure.com/azure-sdk/internal/_packaging/azure-sdk-for-js-pr/npm/registry/
  TargetDocRepoOwner: ''
  TargetDocRepoName: ''
  ServiceDirectory: ''


stages:
  - ${{if and(in(variables['Build.Reason'], 'Manual', ''), eq(variables['System.TeamProject'], 'internal'))}}:
      - ${{ each artifact in parameters.Artifacts }}:
          - stage:
            variables:
              - template: /eng/pipelines/templates/variables/globals.yml
              - template: /eng/pipelines/templates/variables/image.yml
            displayName: 'Release: ${{artifact.name}}'
            dependsOn: ${{parameters.DependsOn}}
            condition: and(succeeded(), ne(variables['SetDevVersion'], 'true'), ne(variables['Skip.Release'], 'true'), ne(variables['Build.Repository.Name'], 'Azure/azure-sdk-for-js-pr'))
            jobs:
              - job: TagRepository
                displayName: Create release tag
                condition: ne(variables['Skip.TagRepository'], 'true')
                pool:
                  name: $(LINUXPOOL)
                  image: $(LINUXVMIMAGE)
                  os: linux
                steps:
                  - checkout: self
                  - download: current
                  - template: /eng/common/pipelines/templates/steps/retain-run.yml
                  - template: /eng/common/pipelines/templates/steps/set-test-pipeline-version.yml
                    parameters:
                      PackageName: '@azure/template'
                      ServiceDirectory: template
                      TestPipeline: ${{ parameters.TestPipeline }}
                  - template: /eng/common/pipelines/templates/steps/verify-changelog.yml
                    parameters:
                      PackageName: ${{artifact.name}}
                      ServiceName: ${{parameters.ServiceDirectory}}
                      ForRelease: true
                  - template: /eng/common/pipelines/templates/steps/verify-restapi-spec-location.yml
                    parameters:
                      PackageName: ${{artifact.name}}
                      ServiceDirectory: ${{parameters.ServiceDirectory}}
                      ArtifactLocation: $(Pipeline.Workspace)/${{parameters.ArtifactName}}
                  - pwsh: >
                      Get-ChildItem -Recurse ${{parameters.ArtifactName}}/${{artifact.name}}
                    workingDirectory: $(Pipeline.Workspace)
                    displayName: Output Visible Artifacts
                  - template: /eng/common/pipelines/templates/steps/create-tags-and-git-release.yml
                    parameters:
                      ArtifactLocation: $(Pipeline.Workspace)/${{parameters.ArtifactName}}/${{artifact.name}}
                      PackageRepository: Npm
                      ReleaseSha: $(Build.SourceVersion)
                      RepoId: Azure/azure-sdk-for-js
                      WorkingDirectory: $(System.DefaultWorkingDirectory)

              - ${{ if ne(artifact.skipPublishPackage, 'true') }}:
                  - template: /eng/common/pipelines/templates/jobs/npm-publish.yml
                    parameters:
                      DependsOn: TagRepository
                      DeploymentName: PublishPackage_${{ replace(artifact.name, '-', '_') }}
                      ArtifactName: ${{ parameters.ArtifactName }}
                      ArtifactSubPath: '${{ artifact.name }}'
                      Registry: 'https://registry.npmjs.org/'

              - ${{ if ne(artifact.skipPublishDocMs, 'true') }}:
                  - job: PublishDocs
                    displayName: Docs.MS Release
                    condition: and(succeeded(), ne(variables['Skip.PublishDocs'], 'true'))
                    dependsOn: PublishPackage_${{ replace(artifact.name, '-', '_') }}
                    pool:
                      name: $(LINUXPOOL)
                      image: $(LINUXVMIMAGE)
                      os: linux
                    steps:
                      - template: /eng/common/pipelines/templates/steps/sparse-checkout.yml
                        parameters:
                          Paths:
                            - sdk/**/*.md
                            - .github/CODEOWNERS
                      - download: current
                      - template: /eng/pipelines/templates/steps/install-rex-validation-tool.yml
                      - template: /eng/common/pipelines/templates/steps/update-docsms-metadata.yml
                        parameters:
                          PackageInfoLocations:
                            - $(Pipeline.Workspace)/${{parameters.ArtifactName}}/PackageInfo/${{artifact.name}}.json
                          RepoId: Azure/azure-sdk-for-js
                          WorkingDirectory: $(System.DefaultWorkingDirectory)
                          TargetDocRepoOwner: ${{parameters.TargetDocRepoOwner}}
                          TargetDocRepoName: ${{parameters.TargetDocRepoName}}
                          Language: javascript
                          SparseCheckoutPaths:
                            - docs-ref-services/
                            - metadata/
                            - ci-configs/packages-latest.json
                            - ci-configs/packages-preview.json

              - ${{ if ne(artifact.skipPublishDocGithubIo, 'true') }}:
                  - job: PublishDocsGitHubIO
                    displayName: Publish Docs to GitHubIO Blob Storage
                    condition: and(succeeded(), ne(variables['Skip.PublishDocs'], 'true'))
                    dependsOn: PublishPackage_${{ replace(artifact.name, '-', '_') }}
                    pool:
                      name: $(LINUXPOOL)
                      image: $(LINUXVMIMAGE)
                      os: linux
                    steps:
                      - checkout: self
                      - download: current
                      - pwsh: |
                          Get-ChildItem -Recurse ${{parameters.ArtifactName}}/${{artifact.name}}
                        workingDirectory: $(Pipeline.Workspace)
                        displayName: Output Visible Artifacts
                      - template: /eng/common/pipelines/templates/steps/publish-blobs.yml
                        parameters:
                          FolderForUpload: $(Pipeline.Workspace)/${{parameters.ArtifactName}}/${{artifact.name}}
                          TargetLanguage: javascript
                          ArtifactLocation: $(Pipeline.Workspace)/${{parameters.ArtifactName}}/${{artifact.name}}

<<<<<<< HEAD
=======
              - ${{ if ne(artifact.skipUpdatePackageVersion, 'true') }}:
                  - job: UpdatePackageVersion
                    displayName: Update Package Version
                    condition: and(succeeded(), ne(variables['Skip.UpdatePackageVersion'], 'true'))
                    dependsOn: PublishPackage_${{ replace(artifact.name, '-', '_') }}
                    pool:
                      name: $(LINUXPOOL)
                      image: $(LINUXVMIMAGE)
                      os: linux
                    steps:
                      - checkout: self
                      - download: current
                      - template: /eng/pipelines/templates/steps/common.yml

                      # Mark package as shipped in APIView
                      - template: /eng/common/pipelines/templates/steps/create-apireview.yml
                        parameters:
                          ArtifactPath: $(Pipeline.Workspace)/packages
                          Artifacts: ${{ parameters.Artifacts }}
                          ConfigFileDir: $(Pipeline.Workspace)/packages/PackageInfo
                          MarkPackageAsShipped: true
                          ArtifactName: ${{ parameters.ArtifactName }}
                          PackageName: ${{ artifact.name }}

                      - bash: |
                          npm install
                        workingDirectory: ./eng/tools/versioning
                        displayName: Install versioning tool dependencies

                      - bash: |
                          node ./eng/tools/versioning/increment.js --artifact-name ${{ artifact.name }} --repo-root .
                        displayName: Increment package version

                      - bash: |
                          node common/scripts/install-run-rush.js install
                        displayName: "Install dependencies"

                      # Disabled until packages can be updated to support ES2019 syntax.
                      # - bash: |
                      #     npm install -g ./common/tools/dev-tool
                      #     npm install ./eng/tools/eng-package-utils
                      #     node ./eng/tools/eng-package-utils/update-samples.js ${{ artifact.name }}
                      #   displayName: Update samples

                      - template: /eng/common/pipelines/templates/steps/create-pull-request.yml
                        parameters:
                          RepoName: azure-sdk-for-js
                          PRBranchName: post-release-automation-${{ parameters.ServiceDirectory }}-$(Build.BuildId)
                          CommitMsg: Post release automated changes for ${{ artifact.name }}
                          PRTitle: Post release automated changes for ${{ parameters.ServiceDirectory }} releases
                          CloseAfterOpenForTesting: ${{ parameters.TestPipeline }}
>>>>>>> f9e0c64f
  - stage: Integration
    dependsOn: ${{ parameters.DependsOn }}
    condition: and(succeeded(), or(eq(variables['SetDevVersion'], 'true'), and(eq(variables['Build.Reason'],'Schedule'), eq(variables['System.TeamProject'], 'internal'))))
    variables:
      - template: /eng/pipelines/templates/variables/globals.yml
      - template: /eng/pipelines/templates/variables/image.yml
    jobs:
      - template: /eng/common/pipelines/templates/jobs/npm-publish.yml
        parameters:
          Tag: 'dev'
          ArtifactName: ${{ parameters.ArtifactName }}-dev-publish
          ${{ if eq(variables['Build.Repository.Name'], 'Azure/azure-sdk-for-js')}}:
            Registry: 'https://registry.npmjs.org/'
          ${{ else }}:
            Registry: 'https://pkgs.dev.azure.com/azure-sdk/internal/_packaging/azure-sdk-for-js-pr/npm/registry/'
          FailOnMissingPackages: false
          Environment: 'none'

      - job: PublishDocsToNightlyBranch
        condition: and(succeeded(), ne(variables['Skip.PublishDocs'], 'true'))
        pool:
          name: $(LINUXPOOL)
          image: $(LINUXVMIMAGE)
          os: linux
        steps:
          - template: /eng/common/pipelines/templates/steps/sparse-checkout.yml
            parameters:
              Paths:
                - sdk/**/*.md
                - .github/CODEOWNERS
          - download: current
          - pwsh: |
              Get-ChildItem -Recurse $(Pipeline.Workspace)/${{parameters.ArtifactName}}/
            displayName: Show visible artifacts
          - template: /eng/pipelines/templates/steps/install-rex-validation-tool.yml
          - template: /eng/common/pipelines/templates/steps/update-docsms-metadata.yml
            parameters:
              PackageInfoLocations:
                - ${{ each artifact in parameters.Artifacts }}:
                    - ${{if ne(artifact.skipPublishDocMs, 'true')}}:
                        - $(Pipeline.Workspace)/${{parameters.ArtifactName}}/PackageInfo/${{artifact.name}}.json
              RepoId: Azure/azure-sdk-for-js
              WorkingDirectory: $(System.DefaultWorkingDirectory)
              TargetDocRepoOwner: ${{parameters.TargetDocRepoOwner}}
              TargetDocRepoName: ${{parameters.TargetDocRepoName}}
              Language: javascript
              DailyDocsBuild: true
              SparseCheckoutPaths:
                - docs-ref-services/
                - metadata/
                - ci-configs/packages-latest.json
                - ci-configs/packages-preview.json
          - template: /eng/common/pipelines/templates/steps/docsms-ensure-validation.yml<|MERGE_RESOLUTION|>--- conflicted
+++ resolved
@@ -122,8 +122,6 @@
                           TargetLanguage: javascript
                           ArtifactLocation: $(Pipeline.Workspace)/${{parameters.ArtifactName}}/${{artifact.name}}
 
-<<<<<<< HEAD
-=======
               - ${{ if ne(artifact.skipUpdatePackageVersion, 'true') }}:
                   - job: UpdatePackageVersion
                     displayName: Update Package Version
@@ -158,7 +156,7 @@
                         displayName: Increment package version
 
                       - bash: |
-                          node common/scripts/install-run-rush.js install
+                          pnpm install
                         displayName: "Install dependencies"
 
                       # Disabled until packages can be updated to support ES2019 syntax.
@@ -175,7 +173,6 @@
                           CommitMsg: Post release automated changes for ${{ artifact.name }}
                           PRTitle: Post release automated changes for ${{ parameters.ServiceDirectory }} releases
                           CloseAfterOpenForTesting: ${{ parameters.TestPipeline }}
->>>>>>> f9e0c64f
   - stage: Integration
     dependsOn: ${{ parameters.DependsOn }}
     condition: and(succeeded(), or(eq(variables['SetDevVersion'], 'true'), and(eq(variables['Build.Reason'],'Schedule'), eq(variables['System.TeamProject'], 'internal'))))
