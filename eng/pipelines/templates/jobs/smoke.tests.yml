parameters:
  - name: Daily
    type: boolean
    default: true
  - name: ServiceDirectory
    type: string
    default: ""
  - name: Artifact
    type: object
    default: {}
  - name: ArtifactName
    type: string
    default: 'not-specified'

jobs:
  - ${{ if and(eq(parameters.Daily, false), ne(variables['Skip.Release'], 'true')) }}:
    - job: smoke_test_eligibility
      variables:
        - template: /eng/pipelines/templates/variables/globals.yml
      pool:
        name: "azsdk-pool"
        vmImage: "ubuntu-24.04"
      displayName: Check Smoke Test Eligibility
      steps:
        - template: /eng/pipelines/templates/steps/use-node-version.yml

        # As of npm v7, "npm install -g" no longer installs local dependencies as part of the global install.
        # As a workaround, we run "npm install --prod" before "npm install -g".
        # https://github.com/npm/cli/issues/2968
        - pwsh: npm install --prod; npm install -g
          workingDirectory: $(Build.SourcesDirectory)/common/tools/dev-tool
          displayName: Install dev-tool

        - pwsh: |
            $(Build.SourcesDirectory)/eng/common/scripts/Import-AzModules.ps1

            ./Initialize-SmokeTests.ps1 -DryRun -CI -Verbose -ServiceDirectory ${{ parameters.ServiceDirectory }}
            if (-not (Test-Path ./run-manifest.json)) {
              exit
            }
            $packages = Get-Content ./run-manifest.json | ConvertFrom-Json
            $packages | ForEach-Object {
              if ($_) {
                Write-Host "Smoke tests will run for $($_.Name)"
                Write-Host "##vso[task.setvariable variable=RunSmokeTests;isOutput=true;]true"
              }
            }
          name: check_smoke_tests
          displayName: Check smoke test eligibility for ${{ parameters.ServiceDirectory }}
          workingDirectory: $(Build.SourcesDirectory)/common/smoke-test

  - job: SmokeTest
    ${{ if and(eq(parameters.Daily, false), ne(variables['Skip.Release'], 'true')) }}:
      dependsOn: smoke_test_eligibility
      condition: and(succeeded(), eq(dependencies.smoke_test_eligibility.outputs['check_smoke_tests.RunSmokeTests'], true))
    strategy:
      matrix:
        Mac node lts maintenance:
          Pool: Azure Pipelines
          OSVmImage: "macos-latest"
<<<<<<< HEAD
          NodeTestVersion: "18.x"
        Windows Node20 (AzureCloud):
          Pool: "azsdk-pool"
          OSVmImage: "windows-2022"
          NodeTestVersion: "20.x"
        Linux Node18 (AzureCloud):
          Pool: "azsdk-pool"
          OSVmImage: "ubuntu-24.04"
          NodeTestVersion: "18.x"
        Linux Node20 (AzureCloud):
          Pool: "azsdk-pool"
          OSVmImage: "ubuntu-24.04"
          NodeTestVersion: "20.x"
=======
          NodeTestVersion: $(NODE_VERSION_LTS_MAINTENANCE)
        Windows node lts active:
          Pool: "azsdk-pool-mms-win-2022-general"
          OSVmImage: "MMS2022"
          NodeTestVersion: $(NODE_VERSION_LTS_ACTIVE)
        Linux node lts maintenance:
          Pool: "azsdk-pool-mms-ubuntu-2004-general"
          OSVmImage: "MMSUbuntu20.04"
          NodeTestVersion: $(NODE_VERSION_LTS_MAINTENANCE)
        Linux node lts active:
          Pool: "azsdk-pool-mms-ubuntu-2004-general"
          OSVmImage: "MMSUbuntu20.04"
          NodeTestVersion: $(NODE_VERSION_LTS_ACTIVE)
>>>>>>> df619df9

    pool:
      name: $(Pool)
      vmImage: $(OSVmImage)

    variables:
      - template: /eng/pipelines/templates/variables/globals.yml

    steps:
      - template: /eng/pipelines/templates/steps/common.yml

        # As of npm v7, "npm install -g" no longer installs local dependencies as part of the global install.
        # As a workaround, we run "npm install --prod" before "npm install -g".
        # https://github.com/npm/cli/issues/2968
      - pwsh: npm install --prod; npm install -g
        workingDirectory: $(Build.SourcesDirectory)/common/tools/dev-tool
        displayName: Install dev-tool

      - download: current
        artifact: ${{parameters.ArtifactName}}
        condition: and(succeeded(), ne('${{ parameters.Daily }}', 'true'))

      - pwsh: |
          $(Build.SourcesDirectory)/eng/common/scripts/Import-AzModules.ps1

          # TODO: When we re-enable this pipeline we will need to refactor to use federated auth for deployment
          $subscriptionConfiguration = @"
            $(SubscriptionConfiguration)
          "@ | ConvertFrom-Json -AsHashtable;

          if ([System.Convert]::ToBoolean("${{ parameters.Daily }}")) {
            ./Initialize-SmokeTests.ps1 `
              -CI `
              -Verbose `
              -Location '$(Location)' `
              -Daily `
              @subscriptionConfiguration `
              -AdditionalParameters $(ArmTemplateParameters)
          } else {
            $packageArtifact = Get-ChildItem $(Pipeline.Workspace)/${{parameters.ArtifactName}}/${{parameters.Artifact.name}}/*.tgz
            if ($packageArtifact.name -notmatch "${{parameters.Artifact.name}}") {
              Write-Error "Package name mismatch: expecting ${{parameters.Artifact.name}}, found $packageArtifact.name"
              exit 1
            }
            if ($packageArtifact.count -ne 1) {
              Write-Error "Got $packageArtifact.count packages, expecting 1."
              exit 1
            }
            $result = $(System.DefaultWorkingDirectory)/eng/scripts/get-npm-tags.ps1 -packageArtifact $packageArtifact -workingDirectory $(System.DefaultWorkingDirectory)/temp
            $packageInfo = Get-Content -Path "$(Pipeline.Workspace)/${{parameters.ArtifactName}}/PackageInfo/${{parameters.Artifact.name}}.json"
              | ConvertFrom-Json -AsHashtable

            ./Initialize-SmokeTests.ps1 `
              -CI `
              -Verbose `
              -Location '$(Location)' `
              -TagOverride $result.Tag `
              -TagOverridePackages $packageInfo.Name `
              -ServiceDirectory ${{ parameters.ServiceDirectory }} `
              @subscriptionConfiguration `
              -AdditionalParameters $(ArmTemplateParameters)
          }

        workingDirectory: $(Build.SourcesDirectory)/common/smoke-test
        displayName: Deploy Smoke Test resources and prepare samples

      - pwsh: Get-Content ./run-manifest.json
        workingDirectory: $(Build.SourcesDirectory)/common/smoke-test
        displayName: Print run manifest

      - template: /eng/pipelines/templates/steps/use-node-version.yml
        parameters:
          NodeVersion: $(NodeTestVersion)

      - task: Npm@1
        inputs:
          command: install
          workingDir: common/smoke-test/
        displayName: Install packages

      - task: Npm@1
        inputs:
          command: custom
          customCommand: "list --depth=0"
          workingDir: common/smoke-test/
        displayName: List packages installed from the feed

      - script: npm run smoke-test -- --devops-logging
        workingDirectory: common/smoke-test/
        displayName: Run smoke tests

      - template: /eng/common/TestResources/remove-test-resources.yml
        parameters:
          ServiceConnection: azure-sdk-tests-public<|MERGE_RESOLUTION|>--- conflicted
+++ resolved
@@ -58,35 +58,19 @@
         Mac node lts maintenance:
           Pool: Azure Pipelines
           OSVmImage: "macos-latest"
-<<<<<<< HEAD
-          NodeTestVersion: "18.x"
-        Windows Node20 (AzureCloud):
+          NodeTestVersion: $(NODE_VERSION_LTS_MAINTENANCE)
+        Windows node lts active:
           Pool: "azsdk-pool"
           OSVmImage: "windows-2022"
-          NodeTestVersion: "20.x"
-        Linux Node18 (AzureCloud):
+          NodeTestVersion: $(NODE_VERSION_LTS_ACTIVE)
+        Linux node lts maintenance:
           Pool: "azsdk-pool"
           OSVmImage: "ubuntu-24.04"
-          NodeTestVersion: "18.x"
-        Linux Node20 (AzureCloud):
+          NodeTestVersion: $(NODE_VERSION_LTS_MAINTENANCE)
+        Linux node lts active:
           Pool: "azsdk-pool"
           OSVmImage: "ubuntu-24.04"
-          NodeTestVersion: "20.x"
-=======
-          NodeTestVersion: $(NODE_VERSION_LTS_MAINTENANCE)
-        Windows node lts active:
-          Pool: "azsdk-pool-mms-win-2022-general"
-          OSVmImage: "MMS2022"
           NodeTestVersion: $(NODE_VERSION_LTS_ACTIVE)
-        Linux node lts maintenance:
-          Pool: "azsdk-pool-mms-ubuntu-2004-general"
-          OSVmImage: "MMSUbuntu20.04"
-          NodeTestVersion: $(NODE_VERSION_LTS_MAINTENANCE)
-        Linux node lts active:
-          Pool: "azsdk-pool-mms-ubuntu-2004-general"
-          OSVmImage: "MMSUbuntu20.04"
-          NodeTestVersion: $(NODE_VERSION_LTS_ACTIVE)
->>>>>>> df619df9
 
     pool:
       name: $(Pool)
