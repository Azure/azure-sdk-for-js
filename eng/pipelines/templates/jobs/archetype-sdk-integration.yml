parameters:
  Toolchain: "rush"
  PackageName: "" # For Rush toolchain only
  PackagePath: "" # For NPM toolchain only
  PreIntegrationSteps: ""
<<<<<<< HEAD
  PostIntegrationSteps: ""
=======
  ResourceFileLocation: ""
>>>>>>> 935a11ef
  EnvVars: []
  MaxParallel: 0
  Matrix:
    Linux_Node10:
      OSVmImage: "ubuntu-16.04"
      TestType: "node"
    Windows_Node10:
      OSVmImage: "vs2017-win2016"
      TestType: "node"
    macOS_Node10:
      OSVmImage: "macOS-10.13"
      TestType: "node"
    Browser_Linux_Node10:
      OSVmImage: "ubuntu-16.04"
      TestType: "browser"
    Browser_Windows_Node10:
      OSVmImage: "vs2017-win2016"
      TestType: "browser"
    Browser_macOS_Node10:
      OSVmImage: "macOS-10.13"
      TestType: "browser"

jobs:
  - job: "IntegrationTest"

    variables:
      - template: ../variables/globals.yml

    strategy:
      maxParallel: ${{ parameters.MaxParallel }}
      matrix:
        ${{ each matrixEntry in parameters.Matrix }}:
          ${{ matrixEntry.key }}:
            # TestResultsFiles
            ${{ if eq(matrixEntry.value.TestType, 'browser' )}}:
              TestResultsFiles: "**/test-results.browser.xml"
            ${{ if eq(matrixEntry.value.TestType, 'node') }}:
              TestResultsFiles: "**/test-results.xml"

            # Remaining entries from the matrix object
            ${{ insert }}: ${{ matrixEntry.value }}

    pool:
      vmImage: "$(OSVmImage)"

    timeoutInMinutes: 240

    steps:
      - template: ../steps/common.yml

      - ${{ if ne(parameters.ResourceFileLocation, '') }}:
          - pwsh: |
              # $uniqueIdentifier generates a pseudorandom value that represents a unique name that can be used with all resources
              $uniqueIdentifier =  "t" + [guid]::NewGuid().ToString().Replace("-", "").Substring(0,16)
              $jobName = "$(Agent.JobName)".Replace(" ", "_")
              $resourceGroupName = "Tests-$(Build.BuildId)-" + $jobName + "-" + $uniqueIdentifier
              echo "##vso[task.setvariable variable=ResourceGroupName]$resourceGroupName"
              echo "##vso[task.setvariable variable=ScopedIdentifier]$uniqueIdentifier"
              $resourceGroupExpiration = (Get-Date).ToUniversalTime().AddHours(24).ToString("o")

              az login --service-principal -u $env:PROVISIONER_AAD_ID -p $env:PROVISIONER_AAD_SECRET --tenant $env:PROVISIONER_AAD_TENANT
              az account set --subscription $env:PROVISIONER_SUBSCRIPTION

              az group create --name $resourceGroupName --location $env:PROVISIONER_RG_LOCATION --tags DeleteAfter=$resourceGroupExpiration
              az group wait --created --resource-group $resourceGroupName

              az group deployment create --resource-group $resourceGroupName --template-file ${{ parameters.ResourceFileLocation }} --parameters unique_id=$uniqueIdentifier location="$env:PROVISIONER_RG_LOCATION" tenant_id="$env:PROVISIONER_AAD_TENANT" test_app_id="$env:TEST_APP_ID"

            env:
              PROVISIONER_AAD_ID: $(provisioner-aad-id)
              PROVISIONER_AAD_SECRET: $(provisioner-aad-secret)
              PROVISIONER_AAD_TENANT: $(provisioner-aad-tenant)
              PROVISIONER_SUBSCRIPTION: $(provisioner-subscription)
              PROVISIONER_RG_LOCATION: westus2
              TEST_APP_ID: $(provisioner-test-app-id)
            displayName: Provision Test-Specific Azure Resources

      - template: ../steps/integration-${{parameters.Toolchain}}.yml
        parameters:
          PackageName: ${{parameters.PackageName}}
          PackagePath: ${{parameters.PackagePath}}
          PreIntegrationSteps: ${{parameters.PreIntegrationSteps}}
          PostIntegrationSteps: ${{parameters.PostIntegrationSteps}}
          TestType: $(TestType)
          EnvVars: ${{parameters.EnvVars}}

      - ${{ if ne(parameters.ResourceFileLocation, '') }}:
          - pwsh: |
              az login --service-principal -u $env:PROVISIONER_AAD_ID -p $env:PROVISIONER_AAD_SECRET --tenant $env:PROVISIONER_AAD_TENANT
              az account set --subscription $env:PROVISIONER_SUBSCRIPTION

              az group delete --resource-group $(ResourceGroupName) -y --no-wait
            env:
              PROVISIONER_AAD_ID: $(provisioner-aad-id)
              PROVISIONER_AAD_SECRET: $(provisioner-aad-secret)
              PROVISIONER_AAD_TENANT: $(provisioner-aad-tenant)
              PROVISIONER_SUBSCRIPTION: $(provisioner-subscription)
            displayName: Delete Test-Specific Azure Resources
            condition: succeededOrFailed()

      - task: PublishTestResults@2
        inputs:
          testResultsFiles: "**/test-results.xml"
          testRunTitle: "$(OSName) - NodeJS - Integration Tests - [Node $(NodeVersion)]"
        condition: and(succeededOrFailed(), eq(variables['TestType'], 'node'))
        displayName: "Publish NodeJS integration test results"

      - task: PublishTestResults@2
        inputs:
          testResultsFiles: "**/test-results.browser.xml"
          testRunTitle: "$(OSName) - Browser - Integration Tests - [Node $(NodeVersion)]"
        condition: and(succeededOrFailed(), eq(variables['TestType'], 'browser'))
        displayName: "Publish browser integration test results"<|MERGE_RESOLUTION|>--- conflicted
+++ resolved
@@ -3,11 +3,8 @@
   PackageName: "" # For Rush toolchain only
   PackagePath: "" # For NPM toolchain only
   PreIntegrationSteps: ""
-<<<<<<< HEAD
   PostIntegrationSteps: ""
-=======
   ResourceFileLocation: ""
->>>>>>> 935a11ef
   EnvVars: []
   MaxParallel: 0
   Matrix:
