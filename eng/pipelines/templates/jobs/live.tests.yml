--- conflicted
+++ resolved
@@ -217,11 +217,7 @@
 
               node ../../../common/scripts/install-run-rushx.js test:$(TestType)
               exit $LASTEXITCODE
-<<<<<<< HEAD
-          displayName: "Test libraries - PackagePath"
-=======
-          displayName: "Integration test libraries"
->>>>>>> f9e3c6f6
+          displayName: "Test libraries"
           condition: and(succeededOrFailed(),ne(variables['TestType'],'sample'),eq(variables['DependencyVersion'],''))
           env:
             TEST_MODE: "live"
@@ -278,13 +274,8 @@
 
       - ${{ else }}:
         - script: |
-<<<<<<< HEAD
             node ../../../common/scripts/install-run-rushx.js test:$(TestType)
-          displayName: "Integration test libraries - PackagePath"
-=======
-            node ../../../common/scripts/install-run-rushx.js integration-test:$(TestType)
           displayName: "Integration test libraries"
->>>>>>> f9e3c6f6
           workingDirectory: $(PackagePath)
           condition: and(succeededOrFailed(),ne(variables['TestType'],'sample'),eq(variables['DependencyVersion'],''))
           env:
@@ -293,13 +284,8 @@
             ${{ insert }}: ${{ parameters.EnvVars }}
 
         - script: |
-<<<<<<< HEAD
             node $(Build.SourcesDirectory)/common/scripts/install-run-rushx.js test:$(TestType)
-          displayName: "Integration test libraries - PackageTestPath"
-=======
-            node $(Build.SourcesDirectory)/common/scripts/install-run-rushx.js integration-test:$(TestType)
-          displayName: "Integration test libraries - min/max testing"
->>>>>>> f9e3c6f6
+          displayName: "Test libraries - min/max testing"
           workingDirectory: $(PackageTestPath)
           condition: and(succeeded(),ne(variables['TestType'],'sample'),ne(variables['DependencyVersion'],''))
           env:
