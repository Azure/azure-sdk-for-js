--- conflicted
+++ resolved
@@ -118,11 +118,7 @@
         displayName: "Install library dependencies"
 
       - script: |
-<<<<<<< HEAD
-          pnpm run --filter ${{parameters.PackageName}}... build
-=======
           pnpm build --filter ${{parameters.PackageName}}...
->>>>>>> df11d45b
         displayName: "Build libraries"
 
       - script: |
@@ -336,11 +332,7 @@
       # Retry for 30 seconds, since this command may fail with error.
       - pwsh: |
           for ($i=0; $i -lt 30; $i++) {
-<<<<<<< HEAD
-            pnpm run purge
-=======
             pnpm purge
->>>>>>> df11d45b
             if ($lastexitcode -eq 0) {
               break
             }
