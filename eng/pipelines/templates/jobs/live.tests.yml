parameters:
- name: PackageName
  type: string
  default: ""
- name: ServiceDirectory
  type: string
  default: ""
- name: TestResourceDirectories
  type: object
  default:
- name: EnvVars
  type: object
  default: {}
- name: MaxParallel
  type: number
  default: 0
- name: TimeoutInMinutes
  type: number
  default: 60
- name: PublishCodeCoverage
  type: boolean
  default: false
- name: PreSteps
  type: object
  default: []
- name: PostSteps
  type: object
  default: []
- name: Location
  type: string
  default: ''
- name: CloudConfig
  type: object
  default: {}
- name: Matrix
  type: string
- name: DependsOn
  type: string
  default: ''
- name: UsePlatformContainer
  type: boolean
  default: false
- name: OSName
  type: string
- name: UseFederatedAuth
  type: boolean
  default: false
- name: PersistOidcToken
  type: boolean
  default: false

jobs:
  - job:
    dependsOn: ${{ parameters.DependsOn }}
    condition: ne(${{ parameters.Matrix }}, '{}')
    strategy:
      maxParallel: ${{ parameters.MaxParallel }}
      matrix: $[ ${{ parameters.Matrix }} ]

    variables:
      - template: ../variables/globals.yml
      - name: ArmTemplateParameters
        value: '@{}'

    pool:
      name: $(Pool)
      # 1es pipeline templates converts `image` to demands: ImageOverride under the hood
      # which is incompatible with image selection in the default non-1es hosted pools
      ${{ if eq(parameters.OSName, 'macOS') }}:
        vmImage: $(OSVmImage)
      ${{ else }}:
        image: $(OSVmImage)
      os: ${{ parameters.OSName }}

    timeoutInMinutes: ${{ parameters.TimeoutInMinutes }}

    ${{ if eq(parameters.UsePlatformContainer, 'true') }}:
      container: $[ variables['Container'] ]

    steps:
      - template: ../steps/common.yml

      - ${{ parameters.PreSteps }}

      - ${{ if ne(parameters.ServiceDirectory, '') }}:
        - template: /eng/common/TestResources/build-test-resource-config.yml
          parameters:
            SubscriptionConfiguration: ${{ parameters.CloudConfig.SubscriptionConfiguration }}
            SubscriptionConfigurations: ${{ parameters.CloudConfig.SubscriptionConfigurations }}
            EnvVars:
              Pool: $(Pool)
              ${{ insert }}: ${{ parameters.EnvVars }}
            ${{ if parameters.UseFederatedAuth }}:
              SubscriptionConfigurationFilePaths: ${{ parameters.CloudConfig.SubscriptionConfigurationFilePaths }}

        - ${{ each directory in coalesce(parameters.TestResourceDirectories, split(parameters.ServiceDirectory, '|')) }}:
          - template: /eng/common/TestResources/deploy-test-resources.yml
            parameters:
              ${{ if or(parameters.Location, parameters.CloudConfig.Location) }}:
                Location: ${{ coalesce(parameters.Location, parameters.CloudConfig.Location) }}
              ServiceDirectory: '${{ directory }}'
              SubscriptionConfiguration: $(SubscriptionConfiguration)
              ArmTemplateParameters: $(ArmTemplateParameters)
              UseFederatedAuth: ${{ parameters.UseFederatedAuth }}
              PersistOidcToken: ${{ parameters.PersistOidcToken }}
              ServiceConnection: ${{ parameters.CloudConfig.ServiceConnection }}
              SubscriptionConfigurationFilePaths: ${{ parameters.CloudConfig.SubscriptionConfigurationFilePaths }}
              EnvVars:
                Pool: $(Pool)
                ${{ insert }}: ${{ parameters.EnvVars }}

      - script: |
          npm install -g pnpm
        displayName: "Install Pnpm"

      - script: |
          pnpm install
        displayName: "Install library dependencies"

      - script: |
          pnpm run --filter ${{parameters.PackageName}}... build
        displayName: "Build libraries"

      - script: |
          pnpm run --filter ${{parameters.PackageName}}... build:test
        displayName: "Build test assets"
        condition: and(succeededOrFailed(),eq(variables['DependencyVersion'],''))

      - script: |
          npm install
          node index.js --artifact-name "${{parameters.PackageName}}" --version-type $(DependencyVersion) --source-dir "$(Build.SourcesDirectory)" --test-folder "test/public"
        displayName: "Convert tests to run against package references"
        workingDirectory: $(Build.SourcesDirectory)/eng/tools/dependency-testing
        condition: and(succeededOrFailed(),ne(variables['DependencyVersion'],''))

      - script: |
          pnpm install
        displayName: "Re-run Pnpm install"
        workingDirectory: $(Build.SourcesDirectory)
        condition: and(succeededOrFailed(),ne(variables['DependencyVersion'],''))

      - script: |
          pnpm run build
        displayName: "Build test package"
        workingDirectory: $(PackageTestPath)
        condition: and(succeededOrFailed(),ne(variables['DependencyVersion'],''))

      - pwsh: |
          npm install
          node getPackagePath.js --repo-root "$(Build.SourcesDirectory)" --package-name "${{parameters.PackageName}}"
        workingDirectory: $(Build.SourcesDirectory)/eng/tools/eng-package-utils
        displayName: "Get package path"

      - ${{ if eq('true', parameters.UseFederatedAuth) }}:
        - task: AzurePowerShell@5
          inputs:
            azureSubscription: ${{ parameters.CloudConfig.ServiceConnection }}
            azurePowerShellVersion: LatestVersion
            pwsh: true
            ScriptType: InlineScript
            Inline: |
              Start-Process "node" -ArgumentList "launch.js run start-browser-relay" -NoNewWindow -WorkingDirectory "$(Build.SourcesDirectory)/common/tools/dev-tool"
              for ($i = 0; $i -lt 10; $i++) {
                  try {
                      Invoke-WebRequest -Uri "http://localhost:4895/health" | Out-Null
                      exit 0
                  } catch {
                      Write-Warning "Failed to successfully connect to browser credential relay. Retrying..."
                      Start-Sleep 6
                  }
              }
              Write-Error "Could not connect to browser credential relay."
              exit 1
          displayName: "Start browser credential relay"
          condition: and(succeeded(), eq(variables['TestType'], 'browser'))
          env:
            SYSTEM_ACCESSTOKEN: $(System.AccessToken)
            TEST_MODE: "live"
            ${{ insert }}: ${{ parameters.EnvVars }}

      - ${{ else }}:
        - pwsh: |
            Start-Process "node" -ArgumentList "launch.js run start-browser-relay" -NoNewWindow -WorkingDirectory "$(Build.SourcesDirectory)/common/tools/dev-tool"
            for ($i = 0; $i -lt 10; $i++) {
                try {
                    Invoke-WebRequest -Uri "http://localhost:4895/health" | Out-Null
                    exit 0
                } catch {
                    Write-Warning "Failed to successfully connect to browser credential relay. Retrying..."
                    Start-Sleep 6
                }
            }
            Write-Error "Could not connect to browser credential relay."
            exit 1
          displayName: "Start browser credential relay"
          condition: and(succeeded(), eq(variables['TestType'], 'browser'))
          env:
            TEST_MODE: "live"
            ${{ insert }}: ${{ parameters.EnvVars }}

      - template: ../steps/use-node-test-version.yml

      # ===== BEGIN LIVE TEST RUNS =====

      - ${{ if eq('true', parameters.UseFederatedAuth) }}:
        - task: AzurePowerShell@5
          inputs:
            azureSubscription: ${{ parameters.CloudConfig.ServiceConnection }}
            azurePowerShellVersion: LatestVersion
            workingDirectory: $(PackagePath)
            pwsh: true
            ScriptType: InlineScript
            Inline: |
              $account = (Get-AzContext).Account
              $env:AZURESUBSCRIPTION_CLIENT_ID = $account.Id
              $env:AZURESUBSCRIPTION_TENANT_ID = $account.Tenants

              pnpm run integration-test:$(TestType)
              exit $LASTEXITCODE
          displayName: "Integration test libraries - PackagePath"
          condition: and(succeededOrFailed(),ne(variables['TestType'],'sample'),eq(variables['DependencyVersion'],''))
          env:
            TEST_MODE: "live"
            SERVICE_VERSION: $(ServiceVersion)
            SYSTEM_ACCESSTOKEN: $(System.AccessToken)
            ${{ insert }}: ${{ parameters.EnvVars }}

        - task: AzurePowerShell@5
          inputs:
            azureSubscription: ${{ parameters.CloudConfig.ServiceConnection }}
            azurePowerShellVersion: LatestVersion
            workingDirectory: $(PackageTestPath)
            ScriptType: InlineScript
            Inline: |
              $account = (Get-AzContext).Account
              $env:AZURESUBSCRIPTION_CLIENT_ID = $account.Id
              $env:AZURESUBSCRIPTION_TENANT_ID = $account.Tenants

              pnpm run integration-test:$(TestType)
              exit $LASTEXITCODE
          displayName: "Integration test libraries - PackageTestPath"
          condition: and(succeeded(),ne(variables['TestType'],'sample'),ne(variables['DependencyVersion'],''))
          env:
            TEST_MODE: "live"
            SERVICE_VERSION: $(ServiceVersion)
            SYSTEM_ACCESSTOKEN: $(System.AccessToken)
            ${{ insert }}: ${{ parameters.EnvVars }}

        - ${{ parameters.PostSteps }}

        - task: AzurePowerShell@5
          inputs:
            azureSubscription: ${{ parameters.CloudConfig.ServiceConnection }}
            azurePowerShellVersion: LatestVersion
            workingDirectory: $(PackagePath)
            ScriptType: InlineScript
            Inline: |
              $account = (Get-AzContext).Account
              $env:AZURESUBSCRIPTION_CLIENT_ID = $account.Id
              $env:AZURESUBSCRIPTION_TENANT_ID = $account.Tenants

              pnpm run execute:samples
              exit $LASTEXITCODE
          displayName: "Execute Samples"
          env:
            TEST_MODE: "live"
            # Set fake authority host to ensure Managed Identity fail for Default Azure Credential
            # so "execute samples" step correctly picks up Powershell credential.
            AZURE_POD_IDENTITY_AUTHORITY_HOST: "FakeAuthorityHost"
            SYSTEM_ACCESSTOKEN: $(System.AccessToken)
            ${{ insert }}: ${{ parameters.EnvVars }}
          condition: and(succeeded(),eq(variables['TestType'],'sample'))

      - ${{ else }}:
        - script: |
<<<<<<< HEAD
            pnpm run integration-test:$(TestType)
          displayName: "Integration test libraries"
=======
            node ../../../common/scripts/install-run-rushx.js integration-test:$(TestType)
          displayName: "Integration test libraries - PackagePath"
>>>>>>> d2088e16
          workingDirectory: $(PackagePath)
          condition: and(succeededOrFailed(),ne(variables['TestType'],'sample'),eq(variables['DependencyVersion'],''))
          env:
            TEST_MODE: "live"
            SERVICE_VERSION: $(ServiceVersion)
            ${{ insert }}: ${{ parameters.EnvVars }}

        - script: |
<<<<<<< HEAD
            pnpm run integration-test:$(TestType)
          displayName: "Integration test libraries"
=======
            node $(Build.SourcesDirectory)/common/scripts/install-run-rushx.js integration-test:$(TestType)
          displayName: "Integration test libraries - PackageTestPath"
>>>>>>> d2088e16
          workingDirectory: $(PackageTestPath)
          condition: and(succeeded(),ne(variables['TestType'],'sample'),ne(variables['DependencyVersion'],''))
          env:
            TEST_MODE: "live"
            SERVICE_VERSION: $(ServiceVersion)
            ${{ insert }}: ${{ parameters.EnvVars }}

        - ${{ parameters.PostSteps }}

        - script: |
            pnpm run execute:samples
          displayName: "Execute Samples"
          workingDirectory: $(PackagePath)
          env:
            TEST_MODE: "live"
            # Set fake authority host to ensure Managed Identity fail for Default Azure Credential
            # so "execute samples" step correctly picks up Powershell credential.
            AZURE_POD_IDENTITY_AUTHORITY_HOST: "FakeAuthorityHost"
            ${{ insert }}: ${{ parameters.EnvVars }}
          condition: and(succeeded(),eq(variables['TestType'],'sample'))

      # ===== END LIVE TEST RUNS =====

      - ${{ if ne(parameters.ServiceDirectory, '') }}:
        - ${{ each directory in coalesce(parameters.TestResourceDirectories, split(parameters.ServiceDirectory, '|')) }}:
          - template: /eng/common/TestResources/remove-test-resources.yml
            parameters:
              ServiceDirectory: "${{ directory }}"
              SubscriptionConfiguration: $(SubscriptionConfiguration)
              UseFederatedAuth: ${{ parameters.UseFederatedAuth }}
              ServiceConnection: ${{ parameters.CloudConfig.ServiceConnection }}

      - task: PublishCodeCoverageResults@2
        displayName: "Publish NodeJs Code Coverage to DevOps"
        continueOnError: true
        condition: and(succeededOrFailed(),eq(variables['TestType'], 'node'),eq(variables['PublishCodeCoverage'], true))
        inputs:
          summaryFileLocation: "$(PackagePath)/coverage/cobertura-coverage.xml"

      - template: /eng/common/pipelines/templates/steps/publish-1es-artifact.yml
        parameters:
          ArtifactPath: "$(PackagePath)/coverage-browser"
          ArtifactName: BrowserCodeCoverageReport
          CustomCondition: and(succeededOrFailed(),eq(variables['TestType'], 'browser'),eq(variables['PublishCodeCoverage'], true))
          SbomEnabled: false

      # Unlink node_modules folders to significantly improve performance of subsequent tasks
      # which need to walk the directory tree (and are hardcoded to follow symlinks).
      # Retry for 30 seconds, since this command may fail with error.
      - pwsh: |
          for ($i=0; $i -lt 30; $i++) {
            pnpm run purge
            if ($lastexitcode -eq 0) {
              break
            }
            else {
              start-sleep 1
            }
          }
        condition: always()
        displayName: "Purge dependencies"

      # It's important for performance to pass "sdk" as "searchFolder" to avoid looking under root "node_modules".
      # PublishTestResults.searchFolder only supports absolute paths, not relative.
      - task: PublishTestResults@2
        inputs:
          searchFolder: "$(System.DefaultWorkingDirectory)/sdk"
          testResultsFiles: "$(TestResultsFiles)"
          testRunTitle: "${{ parameters.ServiceDirectory }} ${{ parameters.CloudConfig.Cloud }} $(Agent.JobName)"
        condition: >
          and(
            always(),
            ne(variables['TestResultsFiles'], ''),
            or(eq(variables['TestType'], 'node'), eq(variables['TestType'], 'browser'))
          )
        displayName: "Publish $(TestType) integration test results"<|MERGE_RESOLUTION|>--- conflicted
+++ resolved
@@ -273,13 +273,8 @@
 
       - ${{ else }}:
         - script: |
-<<<<<<< HEAD
             pnpm run integration-test:$(TestType)
           displayName: "Integration test libraries"
-=======
-            node ../../../common/scripts/install-run-rushx.js integration-test:$(TestType)
-          displayName: "Integration test libraries - PackagePath"
->>>>>>> d2088e16
           workingDirectory: $(PackagePath)
           condition: and(succeededOrFailed(),ne(variables['TestType'],'sample'),eq(variables['DependencyVersion'],''))
           env:
@@ -288,13 +283,8 @@
             ${{ insert }}: ${{ parameters.EnvVars }}
 
         - script: |
-<<<<<<< HEAD
             pnpm run integration-test:$(TestType)
           displayName: "Integration test libraries"
-=======
-            node $(Build.SourcesDirectory)/common/scripts/install-run-rushx.js integration-test:$(TestType)
-          displayName: "Integration test libraries - PackageTestPath"
->>>>>>> d2088e16
           workingDirectory: $(PackageTestPath)
           condition: and(succeeded(),ne(variables['TestType'],'sample'),ne(variables['DependencyVersion'],''))
           env:
