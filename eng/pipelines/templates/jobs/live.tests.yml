parameters:
- name: PackageName
  type: string
  default: ""
- name: ServiceDirectory
  type: string
  default: ""
- name: TestResourceDirectories
  type: object
  default:
- name: EnvVars
  type: object
  default: {}
- name: MaxParallel
  type: number
  default: 0
- name: TimeoutInMinutes
  type: number
  default: 60
- name: PublishCodeCoverage
  type: boolean
  default: false
- name: PreSteps
  type: object
  default: []
- name: PostSteps
  type: object
  default: []
- name: Location
  type: string
  default: ''
- name: CloudConfig
  type: object
  default: {}
- name: Matrix
  type: string
- name: DependsOn
  type: string
  default: ''
- name: UsePlatformContainer
  type: boolean
  default: false
- name: OSName
  type: string
- name: UseFederatedAuth
  type: boolean
  default: false

jobs:
  - job:
    dependsOn: ${{ parameters.DependsOn }}
    condition: ne(${{ parameters.Matrix }}, '{}')
    strategy:
      maxParallel: ${{ parameters.MaxParallel }}
      matrix: $[ ${{ parameters.Matrix }} ]

    variables:
      - template: ../variables/globals.yml
      - name: ArmTemplateParameters
        value: '@{}'

    pool:
      name: $(Pool)
      # 1es pipeline templates converts `image` to demands: ImageOverride under the hood
      # which is incompatible with image selection in the default non-1es hosted pools
      ${{ if eq(parameters.OSName, 'macOS') }}:
        vmImage: $(OSVmImage)
      ${{ else }}:
        image: $(OSVmImage)
      os: ${{ parameters.OSName }}

    timeoutInMinutes: ${{ parameters.TimeoutInMinutes }}

    ${{ if eq(parameters.UsePlatformContainer, 'true') }}:
      container: $[ variables['Container'] ]

    steps:
      - template: ../steps/common.yml

      - ${{ if ne(parameters.ServiceDirectory, '') }}:
        - template: /eng/common/TestResources/build-test-resource-config.yml
          parameters:
            SubscriptionConfiguration: ${{ parameters.CloudConfig.SubscriptionConfiguration }}
            SubscriptionConfigurations: ${{ parameters.CloudConfig.SubscriptionConfigurations }}
            EnvVars: ${{ parameters.EnvVars }}

        - ${{ if parameters.TestResourceDirectories }}:
          - ${{ each directory in parameters.TestResourceDirectories }}:
            - template: /eng/common/TestResources/deploy-test-resources.yml
              parameters:
                ${{ if or(parameters.Location, parameters.CloudConfig.Location) }}:
                  Location: ${{ coalesce(parameters.Location, parameters.CloudConfig.Location) }}
                ServiceDirectory: '${{ directory }}'
                SubscriptionConfiguration: $(SubscriptionConfiguration)
                ArmTemplateParameters: $(ArmTemplateParameters)
                UseFederatedAuth: ${{ parameters.UseFederatedAuth }}
                ServiceConnection: ${{ parameters.CloudConfig.ServiceConnection }}
                SubscriptionConfigurationFilePaths: ${{ parameters.CloudConfig.SubscriptionConfigurationFilePaths }}
        - ${{ if not(parameters.TestResourceDirectories) }}:
          - template: /eng/common/TestResources/deploy-test-resources.yml
            parameters:
              ${{ if or(parameters.Location, parameters.CloudConfig.Location) }}:
                Location: ${{ coalesce(parameters.Location, parameters.CloudConfig.Location) }}
              ServiceDirectory: '${{ parameters.ServiceDirectory }}'
              SubscriptionConfiguration: $(SubscriptionConfiguration)
              ArmTemplateParameters: $(ArmTemplateParameters)
              UseFederatedAuth: ${{ parameters.UseFederatedAuth }}
              ServiceConnection: ${{ parameters.CloudConfig.ServiceConnection }}
              SubscriptionConfigurationFilePaths: ${{ parameters.CloudConfig.SubscriptionConfigurationFilePaths }}

      - script: |
          node common/scripts/install-run-rush.js install
        displayName: "Install dependencies"

      # Option "-p max" ensures parallelism is set to the number of cores on all platforms, which improves build times.
      # The default on Windows is "cores - 1" (microsoft/rushstack#436).
      - script: |
          node common/scripts/install-run-rush.js build -t "${{parameters.PackageName}}" --verbose -p max
        displayName: "Build libraries"

      # Option "-p max" ensures parallelism is set to the number of cores on all platforms, which improves build times.
      # The default on Windows is "cores - 1" (microsoft/rushstack#436).
      - script: |
          node common/scripts/install-run-rush.js build:test -t "${{parameters.PackageName}}" --verbose -p max
        displayName: "Build test assets"
        condition: and(succeededOrFailed(),eq(variables['DependencyVersion'],''))

      - script: |
          npm install
          node index.js --artifact-name "${{parameters.PackageName}}" --version-type $(DependencyVersion) --source-dir "$(Build.SourcesDirectory)" --test-folder "test/public"
        displayName: "Convert tests to run against package references"
        workingDirectory: $(Build.SourcesDirectory)/eng/tools/dependency-testing
        condition: and(succeededOrFailed(),ne(variables['DependencyVersion'],''))

      - script: |
          node common/scripts/install-run-rush.js update
        displayName: "Rush update"
        workingDirectory: $(Build.SourcesDirectory)
        condition: and(succeededOrFailed(),ne(variables['DependencyVersion'],''))

      - script: |
          node $(Build.SourcesDirectory)/common/scripts/install-run-rushx.js build
        displayName: "Build test package"
        workingDirectory: $(PackageTestPath)
        condition: and(succeededOrFailed(),ne(variables['DependencyVersion'],''))

      - ${{ parameters.PreSteps }}

      - pwsh: |
          npm install
          node getPackagePath.js --repo-root "$(Build.SourcesDirectory)" --package-name "${{parameters.PackageName}}"
        workingDirectory: $(Build.SourcesDirectory)/eng/tools/eng-package-utils
        displayName: "Get package path"

      - ${{ if eq('true', parameters.UseFederatedAuth) }}:
        - task: AzurePowerShell@5
          inputs:
            azureSubscription: ${{ parameters.CloudConfig.ServiceConnection }}
            azurePowerShellVersion: LatestVersion
            pwsh: true
            ScriptType: InlineScript
            Inline: |
              Start-Process "node" -ArgumentList "launch.js run start-browser-relay" -NoNewWindow -WorkingDirectory "$(Build.SourcesDirectory)/common/tools/dev-tool"
              for ($i = 0; $i -lt 10; $i++) {
                  try {
                      Invoke-WebRequest -Uri "http://localhost:4895/health" | Out-Null
                      exit 0
                  } catch {
                      Write-Warning "Failed to successfully connect to browser credential relay. Retrying..."
                      Start-Sleep 6
                  }
              }
              Write-Error "Could not connect to browser credential relay."
              exit 1
          displayName: "Start browser credential relay"
          condition: and(succeeded(), eq(variables['TestType'], 'browser'))
          env:
            TEST_MODE: "live"
            ${{ insert }}: ${{ parameters.EnvVars }}

      - ${{ else }}:
        - pwsh: |
            Start-Process "node" -ArgumentList "launch.js run start-browser-relay" -NoNewWindow -WorkingDirectory "$(Build.SourcesDirectory)/common/tools/dev-tool"
            for ($i = 0; $i -lt 10; $i++) {
                try {
                    Invoke-WebRequest -Uri "http://localhost:4895/health" | Out-Null
                    exit 0
                } catch {
                    Write-Warning "Failed to successfully connect to browser credential relay. Retrying..."
                    Start-Sleep 6
                }
            }
            Write-Error "Could not connect to browser credential relay."
            exit 1
          displayName: "Start browser credential relay"
          condition: and(succeeded(), eq(variables['TestType'], 'browser'))
          env:
            TEST_MODE: "live"
            ${{ insert }}: ${{ parameters.EnvVars }}

      - template: ../steps/use-node-test-version.yml

      # ===== BEGIN LIVE TEST RUNS =====

      - ${{ if eq('true', parameters.UseFederatedAuth) }}:
        - task: AzurePowerShell@5
          inputs:
            azureSubscription: ${{ parameters.CloudConfig.ServiceConnection }}
            azurePowerShellVersion: LatestVersion
            workingDirectory: $(PackagePath)
            pwsh: true
            ScriptType: InlineScript
            Inline: |
              node ../../../common/scripts/install-run-rushx.js integration-test:$(TestType)
              exit $LASTEXITCODE
          displayName: "Integration test libraries"
          condition: and(succeededOrFailed(),ne(variables['TestType'],'sample'),eq(variables['DependencyVersion'],''))
          env:
            TEST_MODE: "live"
            SERVICE_VERSION: $(ServiceVersion)
            SYSTEM_ACCESSTOKEN: $(System.AccessToken)
            ${{ insert }}: ${{ parameters.EnvVars }}

        - task: AzurePowerShell@5
          inputs:
            azureSubscription: ${{ parameters.CloudConfig.ServiceConnection }}
            azurePowerShellVersion: LatestVersion
            workingDirectory: $(PackageTestPath)
            ScriptType: InlineScript
            Inline: |
              node $(Build.SourcesDirectory)/common/scripts/install-run-rushx.js integration-test:$(TestType)
              exit $LASTEXITCODE
          displayName: "Integration test libraries"
          condition: and(succeeded(),ne(variables['TestType'],'sample'),ne(variables['DependencyVersion'],''))
          env:
            TEST_MODE: "live"
            SERVICE_VERSION: $(ServiceVersion)
            SYSTEM_ACCESSTOKEN: $(System.AccessToken)
            ${{ insert }}: ${{ parameters.EnvVars }}

        - ${{ parameters.PostSteps }}

        - task: AzurePowerShell@5
          inputs:
            azureSubscription: ${{ parameters.CloudConfig.ServiceConnection }}
            azurePowerShellVersion: LatestVersion
            workingDirectory: $(PackagePath)
            ScriptType: InlineScript
            Inline: |
              node ../../../common/scripts/install-run-rushx.js execute:samples
              exit $LASTEXITCODE
          displayName: "Execute Samples"
          env:
            TEST_MODE: "live"
<<<<<<< HEAD
            AZURE_POD_IDENTITY_AUTHORITY_HOST: "FakeAuthorityHost" 
=======
            SYSTEM_ACCESSTOKEN: $(System.AccessToken)
>>>>>>> 3849bd96
            ${{ insert }}: ${{ parameters.EnvVars }}
          condition: and(succeeded(),eq(variables['TestType'],'sample'))

      - ${{ else }}:
        - script: |
            node ../../../common/scripts/install-run-rushx.js integration-test:$(TestType)
          displayName: "Integration test libraries"
          workingDirectory: $(PackagePath)
          condition: and(succeededOrFailed(),ne(variables['TestType'],'sample'),eq(variables['DependencyVersion'],''))
          env:
            TEST_MODE: "live"
            SERVICE_VERSION: $(ServiceVersion)
            ${{ insert }}: ${{ parameters.EnvVars }}

        - script: |
            node $(Build.SourcesDirectory)/common/scripts/install-run-rushx.js integration-test:$(TestType)
          displayName: "Integration test libraries"
          workingDirectory: $(PackageTestPath)
          condition: and(succeeded(),ne(variables['TestType'],'sample'),ne(variables['DependencyVersion'],''))
          env:
            TEST_MODE: "live"
            SERVICE_VERSION: $(ServiceVersion)
            ${{ insert }}: ${{ parameters.EnvVars }}

        - ${{ parameters.PostSteps }}

        - script: |
            node ../../../common/scripts/install-run-rushx.js execute:samples
          displayName: "Execute Samples"
          workingDirectory: $(PackagePath)
          env:
            TEST_MODE: "live"
            AZURE_POD_IDENTITY_AUTHORITY_HOST: "FakeAuthorityHost" 
            ${{ insert }}: ${{ parameters.EnvVars }}
          condition: and(succeeded(),eq(variables['TestType'],'sample'))

      # ===== END LIVE TEST RUNS =====

      - ${{ if ne(parameters.ServiceDirectory, '') }}:
        - ${{ if parameters.TestResourceDirectories }}:
          - ${{ each directory in parameters.TestResourceDirectories }}:
            - template: /eng/common/TestResources/remove-test-resources.yml
              parameters:
                ServiceDirectory: "${{ directory }}"
                SubscriptionConfiguration: $(SubscriptionConfiguration)
        - ${{ if not(parameters.TestResourceDirectories) }}:
          - template: /eng/common/TestResources/remove-test-resources.yml
            parameters:
              ServiceDirectory: "${{ parameters.ServiceDirectory }}"
              SubscriptionConfiguration: $(SubscriptionConfiguration)

      - task: PublishCodeCoverageResults@1
        displayName: "Publish NodeJs Code Coverage to DevOps"
        continueOnError: true
        condition: and(succeededOrFailed(),eq(variables['TestType'], 'node'),eq(variables['PublishCodeCoverage'], true))
        inputs:
          codeCoverageTool: Cobertura
          summaryFileLocation: "$(PackagePath)/coverage/cobertura-coverage.xml"

      - template: /eng/common/pipelines/templates/steps/publish-1es-artifact.yml
        parameters:
          ArtifactPath: "$(PackagePath)/coverage-browser"
          ArtifactName: BrowserCodeCoverageReport
          CustomCondition: and(succeededOrFailed(),eq(variables['TestType'], 'browser'),eq(variables['PublishCodeCoverage'], true))
          SbomEnabled: false

      # Unlink node_modules folders to significantly improve performance of subsequent tasks
      # which need to walk the directory tree (and are hardcoded to follow symlinks).
      # Retry for 30 seconds, since this command may fail with error "Another rush command is already
      # running in this repository" if the previous rush command was killed.
      - pwsh: |
          for ($i=0; $i -lt 30; $i++) {
            node eng/tools/rush-runner.js unlink
            if ($lastexitcode -eq 0) {
              break
            }
            else {
              start-sleep 1
            }
          }
        condition: always()
        displayName: "Unlink dependencies"

      # It's important for performance to pass "sdk" as "searchFolder" to avoid looking under root "node_modules".
      # PublishTestResults.searchFolder only supports absolute paths, not relative.
      - task: PublishTestResults@2
        inputs:
          searchFolder: "$(System.DefaultWorkingDirectory)/sdk"
          testResultsFiles: "$(TestResultsFiles)"
          testRunTitle: "${{ parameters.ServiceDirectory }} ${{ parameters.CloudConfig.Cloud }} $(Agent.JobName)"
        condition: >
          and(
            always(),
            ne(variables['TestResultsFiles'], ''),
            or(eq(variables['TestType'], 'node'), eq(variables['TestType'], 'browser'))
          )
        displayName: "Publish $(TestType) integration test results"<|MERGE_RESOLUTION|>--- conflicted
+++ resolved
@@ -252,11 +252,8 @@
           displayName: "Execute Samples"
           env:
             TEST_MODE: "live"
-<<<<<<< HEAD
             AZURE_POD_IDENTITY_AUTHORITY_HOST: "FakeAuthorityHost" 
-=======
             SYSTEM_ACCESSTOKEN: $(System.AccessToken)
->>>>>>> 3849bd96
             ${{ insert }}: ${{ parameters.EnvVars }}
           condition: and(succeeded(),eq(variables['TestType'],'sample'))
 
