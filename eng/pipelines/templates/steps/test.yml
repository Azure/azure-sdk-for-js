--- conflicted
+++ resolved
@@ -30,33 +30,18 @@
       node eng/tools/ci-runner/index.js build $(ChangedServices) -packages "$(ArtifactPackageNames)"
     displayName: "Build libraries"
 
-<<<<<<< HEAD
-  - script: |
-      node eng/tools/ci-runner/index.js build:test $(ChangedServices) -packages "$(ArtifactPackageNames)"
-    displayName: "Build test assets"
-
-=======
->>>>>>> 835b3dca
   - template: ../steps/use-node-test-version.yml
 
   - ${{ if eq(parameters.TestProxy, true) }}:
     - template: /eng/common/testproxy/test-proxy-standalone-tool.yml
 
   - script: |
-<<<<<<< HEAD
-      node eng/tools/ci-runner/index.js unit-test:node $(ChangedServices) -packages "$(ArtifactPackageNames)" --ci
-=======
-      node eng/tools/rush-runner/index.js test:node $(ChangedServices) -packages "$(ArtifactPackageNames)" --ci --verbose -p max
->>>>>>> 835b3dca
+      node eng/tools/ci-runner/index.js test:node $(ChangedServices) -packages "$(ArtifactPackageNames)" --ci
     displayName: "Test libraries"
     condition: and(succeeded(),eq(variables['TestType'], 'node'))
 
   - script: |
-<<<<<<< HEAD
-      node eng/tools/ci-runner/index.js unit-test:browser $(ChangedServices) -packages "$(ArtifactPackageNames)" --ci
-=======
-      node eng/tools/rush-runner/index.js test:browser $(ChangedServices) -packages "$(ArtifactPackageNames)" --ci --verbose -p max
->>>>>>> 835b3dca
+      node eng/tools/ci-runner/index.js test:browser $(ChangedServices) -packages "$(ArtifactPackageNames)" --ci
     displayName: "Test libraries"
     condition: and(succeeded(),eq(variables['TestType'], 'browser'))
 
