parameters:
  Artifacts: []
  ServiceDirectory: not-specified
  TestProxy: true
  OSName: ''

steps:
  - template: /eng/common/pipelines/templates/steps/verify-agent-os.yml
    parameters:
      AgentImage: ${{ parameters.OSName}}

  - template: /eng/common/pipelines/templates/steps/save-package-properties.yml
    parameters:
      ServiceDirectory: ${{parameters.ServiceDirectory}}

  - script: |
      npm install -g pnpm
    displayName: "Install Pnpm"

  - script: |
      pnpm install
    displayName: "Install library dependencies"

  - template: /eng/pipelines/templates/steps/set-artifact-packages.yml
    parameters:
      PackageInfo: $(Build.ArtifactStagingDirectory)/PackageInfo
      Artifacts: ${{ parameters.Artifacts }}

  - script: |
      node eng/tools/ci-runner/index.js build $(ChangedServices) -packages "$(ArtifactPackageNames)"
    displayName: "Build libraries"

  - template: ../steps/use-node-test-version.yml

  - ${{ if eq(parameters.TestProxy, true) }}:
    - template: /eng/common/testproxy/test-proxy-standalone-tool.yml

  - script: |
<<<<<<< HEAD
      node eng/tools/ci-runner/index.js test:node $(ChangedServices) -packages "$(ArtifactPackageNames)" --ci
    displayName: "Test libraries"
=======
      node eng/tools/rush-runner/index.js test:node $(ChangedServices) -packages "$(ArtifactPackageNames)" --ci --verbose -p max
    displayName: "Test libraries node $(NodeTestVersion)"
>>>>>>> 6a92a77a
    condition: and(succeeded(),eq(variables['TestType'], 'node'))

  - script: |
<<<<<<< HEAD
      node eng/tools/ci-runner/index.js test:browser $(ChangedServices) -packages "$(ArtifactPackageNames)" --ci
    displayName: "Test libraries"
=======
      node eng/tools/rush-runner/index.js test:browser $(ChangedServices) -packages "$(ArtifactPackageNames)" --ci --verbose -p max
    displayName: "Test libraries node $(NodeTestVersion)"
>>>>>>> 6a92a77a
    condition: and(succeeded(),eq(variables['TestType'], 'browser'))

  - ${{ if eq(parameters.TestProxy, true) }}:
    - pwsh: |
        copy $(Build.SourcesDirectory)/test-proxy.log $(Build.ArtifactStagingDirectory)
      displayName: 'Dump Test Proxy logs'
      condition: succeededOrFailed()

  # Unlink node_modules folders to significantly improve performance of subsequent tasks
  # which need to walk the directory tree (and are hardcoded to follow symlinks).
  # Retry for 30 seconds.
  - pwsh: |
      for ($i=0; $i -lt 30; $i++) {
        pnpm run purge
        if ($lastexitcode -eq 0) {
          break
        }
        else {
          start-sleep 1
        }
      }
    condition: always()
    displayName: "Purge dependencies"

  # It's important for performance to pass "sdk" as "searchFolder" to avoid looking under root "node_modules".
  # PublishTestResults.searchFolder only supports absolute paths, not relative.
  - task: PublishTestResults@2
    inputs:
      searchFolder: "$(System.DefaultWorkingDirectory)/sdk"
      testResultsFiles: "**/test-results.xml"
      testRunTitle: "$(OSName) - NodeJS - Unit Tests - [Node $(NodeTestVersion)]"
    condition: and(always(),eq(variables['TestType'], 'node'))
    displayName: "Publish NodeJS unit test results"

  # It's important for performance to pass "sdk" as "searchFolder" to avoid looking under root "node_modules".
  # PublishTestResults.searchFolder only supports absolute paths, not relative.
  - task: PublishTestResults@2
    inputs:
      searchFolder: "$(System.DefaultWorkingDirectory)/sdk"
      testResultsFiles: "**/test-results.browser.xml"
      testRunTitle: "$(OSName) - Browser - Unit Tests - [Node $(NodeTestVersion)]"
    condition: and(always(),eq(variables['TestType'], 'browser'))
    displayName: "Publish browser unit test results"

  - ${{ if eq(parameters.TestProxy, true) }}:
    - template: /eng/common/pipelines/templates/steps/publish-1es-artifact.yml
      parameters:
        ArtifactPath: '$(Build.ArtifactStagingDirectory)/test-proxy.log'
        ArtifactName: 'test proxy logs $(Agent.JobName)'
        SbomEnabled: false<|MERGE_RESOLUTION|>--- conflicted
+++ resolved
@@ -36,23 +36,13 @@
     - template: /eng/common/testproxy/test-proxy-standalone-tool.yml
 
   - script: |
-<<<<<<< HEAD
       node eng/tools/ci-runner/index.js test:node $(ChangedServices) -packages "$(ArtifactPackageNames)" --ci
-    displayName: "Test libraries"
-=======
-      node eng/tools/rush-runner/index.js test:node $(ChangedServices) -packages "$(ArtifactPackageNames)" --ci --verbose -p max
     displayName: "Test libraries node $(NodeTestVersion)"
->>>>>>> 6a92a77a
     condition: and(succeeded(),eq(variables['TestType'], 'node'))
 
   - script: |
-<<<<<<< HEAD
       node eng/tools/ci-runner/index.js test:browser $(ChangedServices) -packages "$(ArtifactPackageNames)" --ci
-    displayName: "Test libraries"
-=======
-      node eng/tools/rush-runner/index.js test:browser $(ChangedServices) -packages "$(ArtifactPackageNames)" --ci --verbose -p max
-    displayName: "Test libraries node $(NodeTestVersion)"
->>>>>>> 6a92a77a
+    displayName: "Test libraries browser $(NodeTestVersion)"
     condition: and(succeeded(),eq(variables['TestType'], 'browser'))
 
   - ${{ if eq(parameters.TestProxy, true) }}:
