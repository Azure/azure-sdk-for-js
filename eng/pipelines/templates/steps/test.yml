--- conflicted
+++ resolved
@@ -28,7 +28,6 @@
       node eng/tools/rush-runner/index.js build $(ChangedServices) -packages "$(ArtifactPackageNames)" -packageInfo "$(Build.ArtifactStagingDirectory)/PackageInfo" -changeInfo "$(Build.ArtifactStagingDirectory)/diff/diff.json" --verbose -p max
     displayName: "Build libraries"
 
-<<<<<<< HEAD
   # Option "-p max" ensures parallelism is set to the number of cores on all platforms, which improves build times.
   # The default on Windows is "cores - 1" (microsoft/rushstack#436).
   # todo for making rush-runner aware of which packages are directlychanged
@@ -39,8 +38,6 @@
       node eng/tools/rush-runner/index.js build:test $(ChangedServices) -packages "$(ArtifactPackageNames)" -packageInfo "$(Build.ArtifactStagingDirectory)/PackageInfo" -changeInfo "$(Build.ArtifactStagingDirectory)/diff/diff.json" --verbose -p max
     displayName: "Build test assets"
 
-=======
->>>>>>> 33ca2384
   - template: ../steps/use-node-test-version.yml
 
   - ${{ if eq(parameters.TestProxy, true) }}:
@@ -49,25 +46,15 @@
   # Option "-p max" ensures parallelism is set to the number of cores on all platforms, which improves build times.
   # The default on Windows is "cores - 1" (microsoft/rushstack#436).
   - script: |
-<<<<<<< HEAD
-      node eng/tools/rush-runner/index.js unit-test:node $(ChangedServices) -packages "$(ArtifactPackageNames)" -packageInfo "$(Build.ArtifactStagingDirectory)/PackageInfo" -changeInfo "$(Build.ArtifactStagingDirectory)/diff/diff.json" --ci --verbose -p max
-    displayName: "Test libraries"
-=======
-      node eng/tools/rush-runner/index.js test:node $(ChangedServices) -packages "$(ArtifactPackageNames)" --ci --verbose -p max
-    displayName: "Test libraries node $(NodeTestVersion)"
->>>>>>> 33ca2384
+      node eng/tools/rush-runner/index.js test:node $(ChangedServices) -packages "$(ArtifactPackageNames)" -packageInfo "$(Build.ArtifactStagingDirectory)/PackageInfo" -changeInfo "$(Build.ArtifactStagingDirectory)/diff/diff.json" --ci --verbose -p max
+    displayName: "Test libraries node NodeJS $(NodeTestVersion)"
     condition: and(succeeded(),eq(variables['TestType'], 'node'))
 
   # Option "-p max" ensures parallelism is set to the number of cores on all platforms, which improves build times.
   # The default on Windows is "cores - 1" (microsoft/rushstack#436).
   - script: |
-<<<<<<< HEAD
-      node eng/tools/rush-runner/index.js unit-test:browser $(ChangedServices) -packages "$(ArtifactPackageNames)" -packageInfo "$(Build.ArtifactStagingDirectory)/PackageInfo" -changeInfo "$(Build.ArtifactStagingDirectory)/diff/diff.json" --ci --verbose -p max
-    displayName: "Test libraries"
-=======
-      node eng/tools/rush-runner/index.js test:browser $(ChangedServices) -packages "$(ArtifactPackageNames)" --ci --verbose -p max
-    displayName: "Test libraries node $(NodeTestVersion)"
->>>>>>> 33ca2384
+      node eng/tools/rush-runner/index.js test:browser $(ChangedServices) -packages "$(ArtifactPackageNames)" -packageInfo "$(Build.ArtifactStagingDirectory)/PackageInfo" -changeInfo "$(Build.ArtifactStagingDirectory)/diff/diff.json" --ci --verbose -p max
+    displayName: "Test libraries browser NodeJS $(NodeTestVersion)"
     condition: and(succeeded(),eq(variables['TestType'], 'browser'))
 
   - ${{ if eq(parameters.TestProxy, true) }}:
