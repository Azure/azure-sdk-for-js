parameters:
  Artifacts: []
  TestPipeline: false
  ServiceDirectory: not-specified
  IncludeRelease: true

steps:
  - template: /eng/common/pipelines/templates/steps/set-test-pipeline-version.yml
    parameters:
      PackageName: "@azure/template"
      ServiceDirectory: "template"
      TestPipeline: ${{ parameters.TestPipeline }}

  - pwsh: |
      $folder = "${{parameters.ServiceDirectory}}"
      if ($folder -eq "*" -or $folder -eq "auto") { $folder = "" }
      echo "##vso[task.setvariable variable=folder]$folder"
    displayName: "Set folder variable for readme links"

  # Create package info file with package version before it's updated to daily dev version
  - template: /eng/common/pipelines/templates/steps/save-package-properties.yml
    parameters:
      ServiceDirectory: ${{parameters.ServiceDirectory}}

  # we are not passing service directory, so we only ever set dev build to true
  - template: /eng/common/pipelines/templates/steps/daily-dev-build-variable.yml

  - script: |
      npm install -g pnpm
    displayName: "Install Pnpm"

  - script: |
      npm ci
    condition: and(succeeded(),eq(variables['SetDevVersion'],'true'))
    workingDirectory: ./eng/tools/eng-package-utils
    displayName: Install eng-package-utils dependencies

  - script: |
      npm ci
    condition: and(succeeded(),eq(variables['SetDevVersion'],'true'))
    workingDirectory: ./eng/tools/versioning
    displayName: Install versioning tool dependencies

  - script: |
      node eng/tools/versioning/set-dev.js --build-id "$(Build.BuildNumber)" --repo-root "$(Build.SourcesDirectory)" --service "$(folder)"
      pnpm install
    condition: and(succeeded(),eq(variables['SetDevVersion'],'true'))
    displayName: "Update package versions for dev build"

  # Update the package info file to include dev version
  - template: /eng/common/pipelines/templates/steps/save-package-properties.yml
    parameters:
      ServiceDirectory: ${{parameters.ServiceDirectory}}

  - script: |
      pnpm install
    condition: and(succeeded(),ne(variables['SetDevVersion'],'true'))
    displayName: "Install library dependencies"

  - template: /eng/pipelines/templates/steps/set-artifact-packages.yml
    parameters:
      PackageInfo: $(Build.ArtifactStagingDirectory)/PackageInfo
      Artifacts: ${{ parameters.Artifacts }}

  - pwsh: |
      npm install ./eng/tools/ci-runner
      node eng/tools/ci-runner/index.js build "$(ChangedServices)" -packages "$(ArtifactPackageNames)"
    displayName: "Build libraries"

  - script: |
      node eng/tools/ci-runner/index.js build:samples "$(ChangedServices)" -packages "$(ArtifactPackageNames)"
    displayName: "Build samples for PR"

  - pwsh: |
      eng/tools/check-api-warning.ps1
    displayName: "Check api extractor output changes"

  - script: |
      node eng/tools/ci-runner/index.js pack "$(ChangedServices)" -packages "$(ArtifactPackageNames)"
    displayName: "Pack libraries"

  # Unlink node_modules folders to significantly improve performance of subsequent tasks
  # which need to walk the directory tree (and are hardcoded to follow symlinks).
  - script: |
<<<<<<< HEAD
      pnpm run purge
=======
      pnpm purge
>>>>>>> df11d45b
    displayName: "Purge dependencies"

  - template: ../steps/generate-doc.yml
    parameters:
      ServiceDirectory: ${{parameters.ServiceDirectory}}

  - pwsh: |
      . ./eng/common/scripts/common.ps1

      $artifacts = "$(ArtifactPackageNames)".Split(",")

      foreach ($artifact in $artifacts)
      {
        $artifactDetails = Get-Content -Raw $(Build.ArtifactStagingDirectory)/PackageInfo/$artifact.json | ConvertFrom-Json
        $packageJson = Join-Path $(Build.SourcesDirectory) $artifactDetails.DirectoryPath "package.json"

        $stagingArtifactDirectory = "$(Build.ArtifactStagingDirectory)/$artifact"
        Write-Host "Copying $artifact artifacts to $stagingArtifactDirectory"
        New-Item -Type Directory $stagingArtifactDirectory -Force | Out-Null

        $packageFile = (dir sdk/$($artifactDetails.ServiceDirectory)/**/$artifact-[0-9]*.[0-9]*.[0-9]*.tgz)[0]
        Copy-Item $packageFile $stagingArtifactDirectory
        Copy-Item sdk/$($artifactDetails.ServiceDirectory)/**/browser/$artifact-[0-9]*.[0-9]*.[0-9]*.zip $stagingArtifactDirectory

        if ($env:SETDEVVERSION -eq 'true' -and $artifactDetails.ArtifactDetails.skipPublishDev -ne $true)
        {
          $stagingDevArtifactDirectory = "$(Agent.TempDirectory)/packages-dev-publish/$artifact"
          New-Item -Type Directory $stagingDevArtifactDirectory -Force | Out-Null
          $hasSourceChanges = HasPackageSourceCodeChanges $packageFile $(Agent.TempDirectory)
          if ($hasSourceChanges) {
            Write-Host "There were source code changes for $artifact, so we need to publish"
            Write-Host "Copying $packageFile artifacts to $stagingDevArtifactDirectory"
            Copy-Item $packageFile $stagingDevArtifactDirectory
          }
          else {
            Write-Host "No source code changes for $artifact, skipping publish"
          }
          Get-ChildItem $stagingDevArtifactDirectory -Recurse -Name
        }

        if ($${{ parameters.IncludeRelease }} -eq $true -and (Get-Content $packageJson -Raw | ConvertFrom-Json).private -ne $true)
        {
          New-Item -Type Directory $stagingArtifactDirectory/documentation -Force | Out-Null
          Copy-Item $(Build.SourcesDirectory)/docGen/$artifact.zip $stagingArtifactDirectory/documentation
        }
        else {
          Write-Host "Skipping documentation for package $artifact."
        }

        Get-ChildItem $stagingArtifactDirectory -Recurse -Name
      }
    displayName: "Copy Packages"

  - pwsh: |
      eng/scripts/stage-api-review-file.ps1 -PackageInfoPath $(Build.ArtifactStagingDirectory)/PackageInfo -StagingDirectory $(Build.ArtifactStagingDirectory)
    displayName: "Copy API extracted files"

  - task: Powershell@2
    inputs:
      filePath: $(Build.SourcesDirectory)/eng/scripts/Generate-APIView-CodeFile.ps1
      arguments: >
        -ArtifactPath $(Build.ArtifactStagingDirectory)
      pwsh: true
      workingDirectory: $(Pipeline.Workspace)
    displayName: Create APIView code file

  - template: /eng/common/pipelines/templates/steps/publish-1es-artifact.yml
    parameters:
      ArtifactPath: "$(Build.ArtifactStagingDirectory)"
      ArtifactName: "packages"

  - template: /eng/common/pipelines/templates/steps/publish-1es-artifact.yml
    parameters:
      ArtifactPath: "$(Agent.TempDirectory)/packages-dev-publish"
      ArtifactName: "packages-dev-publish"
      CustomCondition: eq(variables['SetDevVersion'], 'true')

  - template: /eng/common/pipelines/templates/steps/create-apireview.yml
    parameters:
      Artifacts: ${{ parameters.Artifacts }}

  - template: /eng/common/pipelines/templates/steps/detect-api-changes.yml
    parameters:
      Artifacts: ${{ parameters.Artifacts }}

  - template: /eng/common/pipelines/templates/steps/validate-all-packages.yml
    parameters:
      Artifacts: ${{ parameters.Artifacts }}<|MERGE_RESOLUTION|>--- conflicted
+++ resolved
@@ -82,11 +82,7 @@
   # Unlink node_modules folders to significantly improve performance of subsequent tasks
   # which need to walk the directory tree (and are hardcoded to follow symlinks).
   - script: |
-<<<<<<< HEAD
-      pnpm run purge
-=======
       pnpm purge
->>>>>>> df11d45b
     displayName: "Purge dependencies"
 
   - template: ../steps/generate-doc.yml
