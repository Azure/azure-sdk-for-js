--- conflicted
+++ resolved
@@ -11,19 +11,11 @@
     displayName: "Install library dependencies"
 
   - pwsh: |
-<<<<<<< HEAD
-      pnpm run --filter @azure/eslint-plugin-azure-sdk... --filter @azure/monitor-opentelemetry-exporter... build
-=======
       pnpm build --filter @azure/eslint-plugin-azure-sdk... --filter @azure/monitor-opentelemetry-exporter...
->>>>>>> df11d45b
       $env:FORCE_COLOR = "1"
       node eng/tools/ci-runner/index.js lint "${{parameters.ServiceDirectory}}"
     displayName: "Build ESLint Plugin and Lint Libraries"
 
   - pwsh: |
-<<<<<<< HEAD
-      pnpm run --filter @azure/eslint-plugin-azure-sdk... test
-=======
       pnpm test --filter @azure/eslint-plugin-azure-sdk...
->>>>>>> df11d45b
     displayName: "Run ESLint Plugin Unit Tests"