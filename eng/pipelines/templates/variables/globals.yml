variables:
  DocWardenVersion: '0.5.0'
<<<<<<< HEAD
  NodeVersion: "18.x"
  OSVmImage: "ubuntu-24.04"
=======
  OSVmImage: "ubuntu-20.04"
>>>>>>> df619df9
  skipComponentGovernanceDetection: true
  coalesceResultFilter: $[ coalesce(variables['packageGlobFilter'], '**') ]
  ServiceVersion: ""
  # Disable CodeQL injections except for where we specifically enable it
  Codeql.SkipTaskAutoInjection: true
  # Disable warning until issue 21765 and 21766 are closed
  DisableDockerDetector: true

  # Supported versions for testing. These variables are referenced in test matrix files and in pipeline yaml.
  NODE_VERSION_LTS_CURRENT: '24.x'
  NODE_VERSION_LTS_ACTIVE: '22.x'
  NODE_VERSION_LTS_MAINTENANCE: '20.x'<|MERGE_RESOLUTION|>--- conflicted
+++ resolved
@@ -1,11 +1,6 @@
 variables:
   DocWardenVersion: '0.5.0'
-<<<<<<< HEAD
-  NodeVersion: "18.x"
   OSVmImage: "ubuntu-24.04"
-=======
-  OSVmImage: "ubuntu-20.04"
->>>>>>> df619df9
   skipComponentGovernanceDetection: true
   coalesceResultFilter: $[ coalesce(variables['packageGlobFilter'], '**') ]
   ServiceVersion: ""
