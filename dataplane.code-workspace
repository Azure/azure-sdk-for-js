--- conflicted
+++ resolved
@@ -154,14 +154,10 @@
     },
     {
       "name": "perfstress",
-<<<<<<< HEAD
       "path": "sdk/test-utils/perfstress"
-=======
-      "path": "sdk\\test-utils\\perfstress"
     },
     {
-      "path": "sdk\\digitaltwins\\digitaltwins"
->>>>>>> cce70bb2
+      "path": "sdk/digitaltwins/digitaltwins"
     }
   ],
   "settings": {
