--- conflicted
+++ resolved
@@ -3,16 +3,11 @@
   "ui": "stream",
   "daemon": false,
   "remoteCache": {
-<<<<<<< HEAD
-    "enabled": false,
-    "teamSlug": "azsdkjs"
-=======
     "teamSlug": "azsdkjs",
     "teamId": "azsdkjs",
     "enabled": true,
     "apiUrl": "https://turborepo-remote-cache-app.orangefield-d237357a.westus3.azurecontainerapps.io",
     "loginUrl": "https://turborepo-remote-cache-app.orangefield-d237357a.westus3.azurecontainerapps.io"
->>>>>>> dbef75e2
   },
   "tasks": {
     "build": {
