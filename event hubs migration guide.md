# Migration Guide (EventHubs 2 to 5)

## Class changes

`EventHubClient` has been split into two clients - `EventHubProducerClient` (for sending
messages) and `EventHubConsumerClient` (for receiving messages).

| In v2                                          | Equivalent in v5                                                 | Sample |
|------------------------------------------------|------------------------------------------------------------------|--------|
| `EventHubClient.createFromConnectionString`    | `new EventHubProducerClient()` or `new EventHubConsumerClient()` | [All](https://github.com/Azure/azure-sdk-for-js/blob/master/sdk/eventhub/event-hubs/samples/) |
| `EventHubClient.createFromAadTokenCredentials` | `new EventHubProducerClient()` or `new EventHubConsumerClient()` | [usingAadAuth](https://github.com/Azure/azure-sdk-for-js/blob/master/sdk/eventhub/event-hubs/samples/usingAadAuth.ts)
| `EventHubClient.receive`                       | `EventHubConsumerClient.subscribe`                               | [receiveEvents](https://github.com/Azure/azure-sdk-for-js/blob/master/sdk/eventhub/event-hubs/samples/receiveEvents.ts) |
| `EventHubClient.receiveBatch`                  | Removed in favor of `EventHubConsumerClient.subscribe`           | [receiveEvents](https://github.com/Azure/azure-sdk-for-js/blob/master/sdk/eventhub/event-hubs/samples/receiveEvents.ts) |
| `EventHubClient.send`                          | `EventHubConsumerClient.sendBatch`                               | [sendEvents](https://github.com/Azure/azure-sdk-for-js/blob/master/sdk/eventhub/event-hubs/samples/sendEvents.ts) |

### Migrating code from `EventHubClient` to `EventHubConsumerClient` for receiving events

In V2, event handlers were passed as positional arguments to `receive`.

In V5, event handlers are passed as part of a `SubscriptionEventHandlers` shaped object.

For example, this code which receives from a partition in V2:

```typescript
const client = EventHubClient.createFromConnectionString(connectionString);
const rcvHandler = client.receive(partitionId, onMessageHandler, onErrorHandler, {
  eventPosition: EventPosition.fromStart(),
  consumerGroup: "$Default"
});
await rcvHandler.stop();
```

Becomes this in V5:

```typescript
const eventHubConsumerClient = new EventHubConsumerClient("$Default", connectionString);

const subscription = eventHubConsumerClient.subscribe(
  partitionId, {
    processInitialize: (initContext) => {
      initContext.setStartingPosition(EventPosition.fromStart());
    },
    processEvents: onMessageHandler,
    processError: onErrorHandler
});
  
await subscription.close();
```

See [`receiveEvents.ts`](https://github.com/Azure/azure-sdk-for-js/blob/master/sdk/eventhub/event-hubs/samples/receiveEvents.ts) 
for a sample program demonstrating this.

<<<<<<< HEAD
### Migrating code from `EventHubClient` to `EventHubProducerClient` for sending events
=======
### Migrating code from `EventHubClient` to `EventHubProducerClient` for sending events.
>>>>>>> 5d7dceb6

In V2, there were multiple options on how to send data.

In V5, this has been consolidated into a more efficient `sendBatch` method. 
Batching merges information from multiple messages into a single send, reducing
the amount of network communication needed vs sending messages one at a time.

So in V2:
```typescript
const client = EventHubClient.createFromConnectionString(connectionString);
console.log(`Sending event: ${eventData.body}`);
await client.send(eventData, partitionId);
```

In V5:
```typescript
const eventHubProducerClient = new EventHubProducerClient(connectionString);
console.log(`Sending event: ${eventData.body}`);

// note that the partition ID is now specified as part of the 
// batch, rather than as part of the sendBatch call.
const batch = await eventHubProducerClient.createBatch({
  partitionId: partitionId
});

const added = batch.tryAdd(eventData);

if (!added) {
  throw new Error("Failed to add event - larger than maximum allowed size");
}

await eventHubProducerClient.sendBatch(batch);
```<|MERGE_RESOLUTION|>--- conflicted
+++ resolved
@@ -50,11 +50,7 @@
 See [`receiveEvents.ts`](https://github.com/Azure/azure-sdk-for-js/blob/master/sdk/eventhub/event-hubs/samples/receiveEvents.ts) 
 for a sample program demonstrating this.
 
-<<<<<<< HEAD
 ### Migrating code from `EventHubClient` to `EventHubProducerClient` for sending events
-=======
-### Migrating code from `EventHubClient` to `EventHubProducerClient` for sending events.
->>>>>>> 5d7dceb6
 
 In V2, there were multiple options on how to send data.
 
