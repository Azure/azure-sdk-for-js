--- conflicted
+++ resolved
@@ -1,5 +1,4 @@
 # Release History
-<<<<<<< HEAD
     
 ## 18.0.0-beta.3 (2023-01-18)
     
@@ -193,21 +192,7 @@
 
   - Interface ContainerServiceClientOptionalParams no longer has parameter apiVersion
   - Class ContainerServiceClient no longer has parameter apiVersion
-    
-    
-=======
-
-## 17.3.1 (Unreleased)
-
-### Features Added
-
-### Breaking Changes
-
-### Bugs Fixed
-
-### Other Changes
-
->>>>>>> af430929
+
 ## 17.3.0 (2023-01-06)
     
 **Features**
