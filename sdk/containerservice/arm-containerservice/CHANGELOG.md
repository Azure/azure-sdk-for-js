# Release History

<<<<<<< HEAD
## 20.0.0-beta.2 (Unreleased)
=======
## 20.0.1 (Unreleased)
>>>>>>> 6ef8b0b0

### Features Added

### Breaking Changes

### Bugs Fixed

### Other Changes

<<<<<<< HEAD
=======
## 20.0.0 (2024-04-26)
    
**Features**

  - Added Interface AgentPoolWindowsProfile
  - Added Interface ManagedClusterCostAnalysis
  - Added Interface ManagedClusterMetricsProfile
  - Interface AgentPool has a new optional parameter windowsProfile
  - Interface KubernetesVersion has a new optional parameter isDefault
  - Interface ManagedCluster has a new optional parameter metricsProfile
  - Interface ManagedClusterAgentPoolProfileProperties has a new optional parameter windowsProfile

**Breaking Changes**

  - Interface IstioEgressGateway no longer has parameter nodeSelector
    
    
>>>>>>> 6ef8b0b0
## 20.0.0-beta.1 (2024-04-12)
    
**Features**

  - Added operation group Machines
  - Added operation group ManagedClusterSnapshots
  - Added operation group OperationStatusResultOperations
  - Added operation AgentPools.beginDeleteMachines
  - Added operation AgentPools.beginDeleteMachinesAndWait
  - Added operation ManagedClusters.getGuardrailsVersions
  - Added operation ManagedClusters.getSafeguardsVersions
  - Added operation ManagedClusters.listGuardrailsVersions
  - Added operation ManagedClusters.listSafeguardsVersions
  - Added Interface AgentPoolArtifactStreamingProfile
  - Added Interface AgentPoolDeleteMachinesParameter
  - Added Interface AgentPoolGatewayProfile
  - Added Interface AgentPoolGPUProfile
  - Added Interface AgentPoolsDeleteMachinesHeaders
  - Added Interface AgentPoolsDeleteMachinesOptionalParams
  - Added Interface AgentPoolSecurityProfile
  - Added Interface AgentPoolWindowsProfile
  - Added Interface ContainerServiceNetworkProfileKubeProxyConfig
  - Added Interface ContainerServiceNetworkProfileKubeProxyConfigIpvsConfig
  - Added Interface GuardrailsAvailableVersion
  - Added Interface GuardrailsAvailableVersionsList
  - Added Interface GuardrailsAvailableVersionsProperties
  - Added Interface Machine
  - Added Interface MachineIpAddress
  - Added Interface MachineListResult
  - Added Interface MachineNetworkProperties
  - Added Interface MachineProperties
  - Added Interface MachinesGetOptionalParams
  - Added Interface MachinesListNextOptionalParams
  - Added Interface MachinesListOptionalParams
  - Added Interface ManagedClusterAIToolchainOperatorProfile
  - Added Interface ManagedClusterAzureMonitorProfileAppMonitoring
  - Added Interface ManagedClusterAzureMonitorProfileAppMonitoringAutoInstrumentation
  - Added Interface ManagedClusterAzureMonitorProfileAppMonitoringOpenTelemetryLogs
  - Added Interface ManagedClusterAzureMonitorProfileAppMonitoringOpenTelemetryMetrics
  - Added Interface ManagedClusterAzureMonitorProfileContainerInsights
  - Added Interface ManagedClusterBootstrapProfile
  - Added Interface ManagedClusterCostAnalysis
  - Added Interface ManagedClusterMetricsProfile
  - Added Interface ManagedClusterNodeProvisioningProfile
  - Added Interface ManagedClusterNodeResourceGroupProfile
  - Added Interface ManagedClusterPropertiesForSnapshot
  - Added Interface ManagedClusterSecurityProfileImageIntegrity
  - Added Interface ManagedClusterSecurityProfileNodeRestriction
  - Added Interface ManagedClustersGetGuardrailsVersionsOptionalParams
  - Added Interface ManagedClustersGetSafeguardsVersionsOptionalParams
  - Added Interface ManagedClustersListGuardrailsVersionsNextOptionalParams
  - Added Interface ManagedClustersListGuardrailsVersionsOptionalParams
  - Added Interface ManagedClustersListSafeguardsVersionsNextOptionalParams
  - Added Interface ManagedClustersListSafeguardsVersionsOptionalParams
  - Added Interface ManagedClusterSnapshot
  - Added Interface ManagedClusterSnapshotListResult
  - Added Interface ManagedClusterSnapshotsCreateOrUpdateOptionalParams
  - Added Interface ManagedClusterSnapshotsDeleteOptionalParams
  - Added Interface ManagedClusterSnapshotsGetOptionalParams
  - Added Interface ManagedClusterSnapshotsListByResourceGroupNextOptionalParams
  - Added Interface ManagedClusterSnapshotsListByResourceGroupOptionalParams
  - Added Interface ManagedClusterSnapshotsListNextOptionalParams
  - Added Interface ManagedClusterSnapshotsListOptionalParams
  - Added Interface ManagedClusterSnapshotsUpdateTagsOptionalParams
  - Added Interface ManagedClusterStaticEgressGatewayProfile
  - Added Interface ManualScaleProfile
  - Added Interface NetworkMonitoring
  - Added Interface NetworkProfileForSnapshot
  - Added Interface OperationStatusResult
  - Added Interface OperationStatusResultGetByAgentPoolOptionalParams
  - Added Interface OperationStatusResultGetOptionalParams
  - Added Interface OperationStatusResultList
  - Added Interface OperationStatusResultListNextOptionalParams
  - Added Interface OperationStatusResultListOptionalParams
  - Added Interface SafeguardsAvailableVersion
  - Added Interface SafeguardsAvailableVersionsList
  - Added Interface SafeguardsAvailableVersionsProperties
  - Added Interface SafeguardsProfile
  - Added Interface ScaleProfile
  - Added Interface VirtualMachineNodes
  - Added Interface VirtualMachinesProfile
  - Added Type Alias AddonAutoscaling
  - Added Type Alias AgentPoolsDeleteMachinesResponse
  - Added Type Alias AgentPoolSSHAccess
  - Added Type Alias ArtifactSource
  - Added Type Alias ClusterServiceLoadBalancerHealthProbeMode
  - Added Type Alias GuardrailsSupport
  - Added Type Alias IpvsScheduler
  - Added Type Alias Level
  - Added Type Alias MachinesGetResponse
  - Added Type Alias MachinesListNextResponse
  - Added Type Alias MachinesListResponse
  - Added Type Alias ManagedClustersGetGuardrailsVersionsResponse
  - Added Type Alias ManagedClustersGetSafeguardsVersionsResponse
  - Added Type Alias ManagedClustersListGuardrailsVersionsNextResponse
  - Added Type Alias ManagedClustersListGuardrailsVersionsResponse
  - Added Type Alias ManagedClustersListSafeguardsVersionsNextResponse
  - Added Type Alias ManagedClustersListSafeguardsVersionsResponse
  - Added Type Alias ManagedClusterSnapshotsCreateOrUpdateResponse
  - Added Type Alias ManagedClusterSnapshotsGetResponse
  - Added Type Alias ManagedClusterSnapshotsListByResourceGroupNextResponse
  - Added Type Alias ManagedClusterSnapshotsListByResourceGroupResponse
  - Added Type Alias ManagedClusterSnapshotsListNextResponse
  - Added Type Alias ManagedClusterSnapshotsListResponse
  - Added Type Alias ManagedClusterSnapshotsUpdateTagsResponse
  - Added Type Alias Mode
  - Added Type Alias NodeProvisioningMode
  - Added Type Alias OperationStatusResultGetByAgentPoolResponse
  - Added Type Alias OperationStatusResultGetResponse
  - Added Type Alias OperationStatusResultListNextResponse
  - Added Type Alias OperationStatusResultListResponse
  - Added Type Alias PodIPAllocationMode
  - Added Type Alias RestrictionLevel
  - Added Type Alias SafeguardsSupport
  - Interface AgentPool has a new optional parameter artifactStreamingProfile
  - Interface AgentPool has a new optional parameter enableCustomCATrust
  - Interface AgentPool has a new optional parameter gatewayProfile
  - Interface AgentPool has a new optional parameter gpuProfile
  - Interface AgentPool has a new optional parameter messageOfTheDay
  - Interface AgentPool has a new optional parameter nodeInitializationTaints
  - Interface AgentPool has a new optional parameter podIPAllocationMode
  - Interface AgentPool has a new optional parameter securityProfile
  - Interface AgentPool has a new optional parameter virtualMachineNodesStatus
  - Interface AgentPool has a new optional parameter virtualMachinesProfile
  - Interface AgentPool has a new optional parameter windowsProfile
  - Interface AgentPoolsDeleteOptionalParams has a new optional parameter ignorePodDisruptionBudget
  - Interface ContainerServiceNetworkProfile has a new optional parameter kubeProxyConfig
  - Interface ContainerServiceNetworkProfile has a new optional parameter monitoring
  - Interface ContainerServiceNetworkProfile has a new optional parameter staticEgressGatewayProfile
  - Interface KubernetesVersion has a new optional parameter isDefault
  - Interface ManagedCluster has a new optional parameter aiToolchainOperatorProfile
  - Interface ManagedCluster has a new optional parameter bootstrapProfile
  - Interface ManagedCluster has a new optional parameter creationData
  - Interface ManagedCluster has a new optional parameter enableNamespaceResources
  - Interface ManagedCluster has a new optional parameter kind
  - Interface ManagedCluster has a new optional parameter metricsProfile
  - Interface ManagedCluster has a new optional parameter nodeProvisioningProfile
  - Interface ManagedCluster has a new optional parameter nodeResourceGroupProfile
  - Interface ManagedCluster has a new optional parameter safeguardsProfile
  - Interface ManagedClusterAgentPoolProfileProperties has a new optional parameter artifactStreamingProfile
  - Interface ManagedClusterAgentPoolProfileProperties has a new optional parameter enableCustomCATrust
  - Interface ManagedClusterAgentPoolProfileProperties has a new optional parameter gatewayProfile
  - Interface ManagedClusterAgentPoolProfileProperties has a new optional parameter gpuProfile
  - Interface ManagedClusterAgentPoolProfileProperties has a new optional parameter messageOfTheDay
  - Interface ManagedClusterAgentPoolProfileProperties has a new optional parameter nodeInitializationTaints
  - Interface ManagedClusterAgentPoolProfileProperties has a new optional parameter podIPAllocationMode
  - Interface ManagedClusterAgentPoolProfileProperties has a new optional parameter securityProfile
  - Interface ManagedClusterAgentPoolProfileProperties has a new optional parameter virtualMachineNodesStatus
  - Interface ManagedClusterAgentPoolProfileProperties has a new optional parameter virtualMachinesProfile
  - Interface ManagedClusterAgentPoolProfileProperties has a new optional parameter windowsProfile
  - Interface ManagedClusterAPIServerAccessProfile has a new optional parameter enableVnetIntegration
  - Interface ManagedClusterAPIServerAccessProfile has a new optional parameter subnetId
  - Interface ManagedClusterAzureMonitorProfile has a new optional parameter appMonitoring
  - Interface ManagedClusterAzureMonitorProfile has a new optional parameter containerInsights
  - Interface ManagedClusterHttpProxyConfig has a new optional parameter effectiveNoProxy
  - Interface ManagedClusterLoadBalancerProfile has a new optional parameter clusterServiceLoadBalancerHealthProbeMode
  - Interface ManagedClusterPropertiesAutoScalerProfile has a new optional parameter daemonsetEvictionForEmptyNodes
  - Interface ManagedClusterPropertiesAutoScalerProfile has a new optional parameter daemonsetEvictionForOccupiedNodes
  - Interface ManagedClusterPropertiesAutoScalerProfile has a new optional parameter ignoreDaemonsetsUtilization
  - Interface ManagedClustersDeleteOptionalParams has a new optional parameter ignorePodDisruptionBudget
  - Interface ManagedClusterSecurityProfile has a new optional parameter customCATrustCertificates
  - Interface ManagedClusterSecurityProfile has a new optional parameter imageIntegrity
  - Interface ManagedClusterSecurityProfile has a new optional parameter nodeRestriction
  - Interface ManagedClusterStorageProfileDiskCSIDriver has a new optional parameter version
  - Interface ManagedClusterWorkloadAutoScalerProfileVerticalPodAutoscaler has a new optional parameter addonAutoscaling
  - Added Enum KnownAddonAutoscaling
  - Added Enum KnownAgentPoolSSHAccess
  - Added Enum KnownArtifactSource
  - Added Enum KnownClusterServiceLoadBalancerHealthProbeMode
  - Added Enum KnownGuardrailsSupport
  - Added Enum KnownIpvsScheduler
  - Added Enum KnownLevel
  - Added Enum KnownMode
  - Added Enum KnownNodeProvisioningMode
  - Added Enum KnownPodIPAllocationMode
  - Added Enum KnownRestrictionLevel
  - Added Enum KnownSafeguardsSupport
  - Enum KnownAgentPoolMode has a new value Gateway
  - Enum KnownAgentPoolType has a new value VirtualMachines
  - Enum KnownNetworkPolicy has a new value None
  - Enum KnownNodeOSUpgradeChannel has a new value SecurityPatch
  - Enum KnownOssku has a new value Mariner
  - Enum KnownOssku has a new value WindowsAnnual
  - Enum KnownPublicNetworkAccess has a new value SecuredByPerimeter
  - Enum KnownSnapshotType has a new value ManagedCluster
  - Enum KnownWorkloadRuntime has a new value KataMshvVmIsolation

**Breaking Changes**

  - Interface IstioEgressGateway no longer has parameter nodeSelector
    
    
## 19.8.0 (2024-03-22)
    
**Features**

  - Added Interface ManagedClusterIngressProfile
  - Added Interface ManagedClusterIngressProfileWebAppRouting
  - Interface ManagedCluster has a new optional parameter ingressProfile
    
    
## 19.8.0-beta.2 (2024-03-08)
    
**Features**

  - Added operation group Machines
  - Added operation group ManagedClusterSnapshots
  - Added operation group OperationStatusResultOperations
  - Added operation AgentPools.beginDeleteMachines
  - Added operation AgentPools.beginDeleteMachinesAndWait
  - Added operation ManagedClusters.getGuardrailsVersions
  - Added operation ManagedClusters.getSafeguardsVersions
  - Added operation ManagedClusters.listGuardrailsVersions
  - Added operation ManagedClusters.listSafeguardsVersions
  - Added Interface AgentPoolArtifactStreamingProfile
  - Added Interface AgentPoolDeleteMachinesParameter
  - Added Interface AgentPoolGPUProfile
  - Added Interface AgentPoolsDeleteMachinesHeaders
  - Added Interface AgentPoolsDeleteMachinesOptionalParams
  - Added Interface AgentPoolSecurityProfile
  - Added Interface AgentPoolWindowsProfile
  - Added Interface ContainerServiceNetworkProfileKubeProxyConfig
  - Added Interface ContainerServiceNetworkProfileKubeProxyConfigIpvsConfig
  - Added Interface GuardrailsAvailableVersion
  - Added Interface GuardrailsAvailableVersionsList
  - Added Interface GuardrailsAvailableVersionsProperties
  - Added Interface Machine
  - Added Interface MachineIpAddress
  - Added Interface MachineListResult
  - Added Interface MachineNetworkProperties
  - Added Interface MachineProperties
  - Added Interface MachinesGetOptionalParams
  - Added Interface MachinesListNextOptionalParams
  - Added Interface MachinesListOptionalParams
  - Added Interface ManagedClusterAIToolchainOperatorProfile
  - Added Interface ManagedClusterAzureMonitorProfileAppMonitoring
  - Added Interface ManagedClusterAzureMonitorProfileAppMonitoringOpenTelemetryMetrics
  - Added Interface ManagedClusterAzureMonitorProfileContainerInsights
  - Added Interface ManagedClusterAzureMonitorProfileLogs
  - Added Interface ManagedClusterAzureMonitorProfileWindowsHostLogs
  - Added Interface ManagedClusterBootstrapProfile
  - Added Interface ManagedClusterCostAnalysis
  - Added Interface ManagedClusterIngressProfile
  - Added Interface ManagedClusterIngressProfileWebAppRouting
  - Added Interface ManagedClusterMetricsProfile
  - Added Interface ManagedClusterNodeProvisioningProfile
  - Added Interface ManagedClusterNodeResourceGroupProfile
  - Added Interface ManagedClusterPropertiesForSnapshot
  - Added Interface ManagedClusterSecurityProfileImageIntegrity
  - Added Interface ManagedClusterSecurityProfileNodeRestriction
  - Added Interface ManagedClustersGetGuardrailsVersionsOptionalParams
  - Added Interface ManagedClustersGetSafeguardsVersionsOptionalParams
  - Added Interface ManagedClustersListGuardrailsVersionsNextOptionalParams
  - Added Interface ManagedClustersListGuardrailsVersionsOptionalParams
  - Added Interface ManagedClustersListSafeguardsVersionsNextOptionalParams
  - Added Interface ManagedClustersListSafeguardsVersionsOptionalParams
  - Added Interface ManagedClusterSnapshot
  - Added Interface ManagedClusterSnapshotListResult
  - Added Interface ManagedClusterSnapshotsCreateOrUpdateOptionalParams
  - Added Interface ManagedClusterSnapshotsDeleteOptionalParams
  - Added Interface ManagedClusterSnapshotsGetOptionalParams
  - Added Interface ManagedClusterSnapshotsListByResourceGroupNextOptionalParams
  - Added Interface ManagedClusterSnapshotsListByResourceGroupOptionalParams
  - Added Interface ManagedClusterSnapshotsListNextOptionalParams
  - Added Interface ManagedClusterSnapshotsListOptionalParams
  - Added Interface ManagedClusterSnapshotsUpdateTagsOptionalParams
  - Added Interface ManualScaleProfile
  - Added Interface NetworkMonitoring
  - Added Interface NetworkProfileForSnapshot
  - Added Interface OperationStatusResult
  - Added Interface OperationStatusResultGetByAgentPoolOptionalParams
  - Added Interface OperationStatusResultGetOptionalParams
  - Added Interface OperationStatusResultList
  - Added Interface OperationStatusResultListNextOptionalParams
  - Added Interface OperationStatusResultListOptionalParams
  - Added Interface SafeguardsAvailableVersion
  - Added Interface SafeguardsAvailableVersionsList
  - Added Interface SafeguardsAvailableVersionsProperties
  - Added Interface SafeguardsProfile
  - Added Interface ScaleProfile
  - Added Interface VirtualMachineNodes
  - Added Interface VirtualMachinesProfile
  - Added Type Alias AddonAutoscaling
  - Added Type Alias AgentPoolsDeleteMachinesResponse
  - Added Type Alias AgentPoolSSHAccess
  - Added Type Alias ArtifactSource
  - Added Type Alias GuardrailsSupport
  - Added Type Alias IpvsScheduler
  - Added Type Alias Level
  - Added Type Alias MachinesGetResponse
  - Added Type Alias MachinesListNextResponse
  - Added Type Alias MachinesListResponse
  - Added Type Alias ManagedClustersGetGuardrailsVersionsResponse
  - Added Type Alias ManagedClustersGetSafeguardsVersionsResponse
  - Added Type Alias ManagedClustersListGuardrailsVersionsNextResponse
  - Added Type Alias ManagedClustersListGuardrailsVersionsResponse
  - Added Type Alias ManagedClustersListSafeguardsVersionsNextResponse
  - Added Type Alias ManagedClustersListSafeguardsVersionsResponse
  - Added Type Alias ManagedClusterSnapshotsCreateOrUpdateResponse
  - Added Type Alias ManagedClusterSnapshotsGetResponse
  - Added Type Alias ManagedClusterSnapshotsListByResourceGroupNextResponse
  - Added Type Alias ManagedClusterSnapshotsListByResourceGroupResponse
  - Added Type Alias ManagedClusterSnapshotsListNextResponse
  - Added Type Alias ManagedClusterSnapshotsListResponse
  - Added Type Alias ManagedClusterSnapshotsUpdateTagsResponse
  - Added Type Alias Mode
  - Added Type Alias NodeProvisioningMode
  - Added Type Alias OperationStatusResultGetByAgentPoolResponse
  - Added Type Alias OperationStatusResultGetResponse
  - Added Type Alias OperationStatusResultListNextResponse
  - Added Type Alias OperationStatusResultListResponse
  - Added Type Alias PodIPAllocationMode
  - Added Type Alias RestrictionLevel
  - Added Type Alias SafeguardsSupport
  - Interface AgentPool has a new optional parameter artifactStreamingProfile
  - Interface AgentPool has a new optional parameter enableCustomCATrust
  - Interface AgentPool has a new optional parameter gpuProfile
  - Interface AgentPool has a new optional parameter messageOfTheDay
  - Interface AgentPool has a new optional parameter nodeInitializationTaints
  - Interface AgentPool has a new optional parameter podIPAllocationMode
  - Interface AgentPool has a new optional parameter securityProfile
  - Interface AgentPool has a new optional parameter virtualMachineNodesStatus
  - Interface AgentPool has a new optional parameter virtualMachinesProfile
  - Interface AgentPool has a new optional parameter windowsProfile
  - Interface AgentPoolsDeleteOptionalParams has a new optional parameter ignorePodDisruptionBudget
  - Interface ContainerServiceNetworkProfile has a new optional parameter kubeProxyConfig
  - Interface ContainerServiceNetworkProfile has a new optional parameter monitoring
  - Interface ManagedCluster has a new optional parameter aiToolchainOperatorProfile
  - Interface ManagedCluster has a new optional parameter bootstrapProfile
  - Interface ManagedCluster has a new optional parameter creationData
  - Interface ManagedCluster has a new optional parameter enableNamespaceResources
  - Interface ManagedCluster has a new optional parameter ingressProfile
  - Interface ManagedCluster has a new optional parameter metricsProfile
  - Interface ManagedCluster has a new optional parameter nodeProvisioningProfile
  - Interface ManagedCluster has a new optional parameter nodeResourceGroupProfile
  - Interface ManagedCluster has a new optional parameter safeguardsProfile
  - Interface ManagedClusterAgentPoolProfileProperties has a new optional parameter artifactStreamingProfile
  - Interface ManagedClusterAgentPoolProfileProperties has a new optional parameter enableCustomCATrust
  - Interface ManagedClusterAgentPoolProfileProperties has a new optional parameter gpuProfile
  - Interface ManagedClusterAgentPoolProfileProperties has a new optional parameter messageOfTheDay
  - Interface ManagedClusterAgentPoolProfileProperties has a new optional parameter nodeInitializationTaints
  - Interface ManagedClusterAgentPoolProfileProperties has a new optional parameter podIPAllocationMode
  - Interface ManagedClusterAgentPoolProfileProperties has a new optional parameter securityProfile
  - Interface ManagedClusterAgentPoolProfileProperties has a new optional parameter virtualMachineNodesStatus
  - Interface ManagedClusterAgentPoolProfileProperties has a new optional parameter virtualMachinesProfile
  - Interface ManagedClusterAgentPoolProfileProperties has a new optional parameter windowsProfile
  - Interface ManagedClusterAPIServerAccessProfile has a new optional parameter enableVnetIntegration
  - Interface ManagedClusterAPIServerAccessProfile has a new optional parameter subnetId
  - Interface ManagedClusterAzureMonitorProfile has a new optional parameter logs
  - Interface ManagedClusterAzureMonitorProfileMetrics has a new optional parameter appMonitoringOpenTelemetryMetrics
  - Interface ManagedClusterHttpProxyConfig has a new optional parameter effectiveNoProxy
  - Interface ManagedClusterPropertiesAutoScalerProfile has a new optional parameter daemonsetEvictionForEmptyNodes
  - Interface ManagedClusterPropertiesAutoScalerProfile has a new optional parameter daemonsetEvictionForOccupiedNodes
  - Interface ManagedClusterPropertiesAutoScalerProfile has a new optional parameter ignoreDaemonsetsUtilization
  - Interface ManagedClustersDeleteOptionalParams has a new optional parameter ignorePodDisruptionBudget
  - Interface ManagedClusterSecurityProfile has a new optional parameter customCATrustCertificates
  - Interface ManagedClusterSecurityProfile has a new optional parameter imageIntegrity
  - Interface ManagedClusterSecurityProfile has a new optional parameter nodeRestriction
  - Interface ManagedClusterStorageProfileDiskCSIDriver has a new optional parameter version
  - Interface ManagedClusterWorkloadAutoScalerProfileVerticalPodAutoscaler has a new optional parameter addonAutoscaling
  - Added Enum KnownAddonAutoscaling
  - Added Enum KnownAgentPoolSSHAccess
  - Added Enum KnownArtifactSource
  - Added Enum KnownGuardrailsSupport
  - Added Enum KnownIpvsScheduler
  - Added Enum KnownLevel
  - Added Enum KnownMode
  - Added Enum KnownNodeProvisioningMode
  - Added Enum KnownPodIPAllocationMode
  - Added Enum KnownRestrictionLevel
  - Added Enum KnownSafeguardsSupport
  - Enum KnownAgentPoolType has a new value VirtualMachines
  - Enum KnownNetworkPolicy has a new value None
  - Enum KnownNodeOSUpgradeChannel has a new value SecurityPatch
  - Enum KnownOssku has a new value Mariner
  - Enum KnownOssku has a new value WindowsAnnual
  - Enum KnownPublicNetworkAccess has a new value SecuredByPerimeter
  - Enum KnownSnapshotType has a new value ManagedCluster
  - Enum KnownWorkloadRuntime has a new value KataMshvVmIsolation
    

## 19.8.0-beta.1 (2024-02-05)
    
**Features**

  - Added operation group Machines
  - Added operation group ManagedClusterSnapshots
  - Added operation group OperationStatusResultOperations
  - Added operation AgentPools.beginDeleteMachines
  - Added operation AgentPools.beginDeleteMachinesAndWait
  - Added operation ManagedClusters.getGuardrailsVersions
  - Added operation ManagedClusters.getSafeguardsVersions
  - Added operation ManagedClusters.listGuardrailsVersions
  - Added operation ManagedClusters.listSafeguardsVersions
  - Added Interface AgentPoolArtifactStreamingProfile
  - Added Interface AgentPoolDeleteMachinesParameter
  - Added Interface AgentPoolGPUProfile
  - Added Interface AgentPoolsDeleteMachinesHeaders
  - Added Interface AgentPoolsDeleteMachinesOptionalParams
  - Added Interface AgentPoolSecurityProfile
  - Added Interface AgentPoolWindowsProfile
  - Added Interface ContainerServiceNetworkProfileKubeProxyConfig
  - Added Interface ContainerServiceNetworkProfileKubeProxyConfigIpvsConfig
  - Added Interface GuardrailsAvailableVersion
  - Added Interface GuardrailsAvailableVersionsList
  - Added Interface GuardrailsAvailableVersionsProperties
  - Added Interface Machine
  - Added Interface MachineIpAddress
  - Added Interface MachineListResult
  - Added Interface MachineNetworkProperties
  - Added Interface MachineProperties
  - Added Interface MachinesGetOptionalParams
  - Added Interface MachinesListNextOptionalParams
  - Added Interface MachinesListOptionalParams
  - Added Interface ManagedClusterAIToolchainOperatorProfile
  - Added Interface ManagedClusterAzureMonitorProfileAppMonitoring
  - Added Interface ManagedClusterAzureMonitorProfileAppMonitoringOpenTelemetryMetrics
  - Added Interface ManagedClusterAzureMonitorProfileContainerInsights
  - Added Interface ManagedClusterAzureMonitorProfileLogs
  - Added Interface ManagedClusterAzureMonitorProfileWindowsHostLogs
  - Added Interface ManagedClusterCostAnalysis
  - Added Interface ManagedClusterIngressProfile
  - Added Interface ManagedClusterIngressProfileWebAppRouting
  - Added Interface ManagedClusterMetricsProfile
  - Added Interface ManagedClusterNodeProvisioningProfile
  - Added Interface ManagedClusterNodeResourceGroupProfile
  - Added Interface ManagedClusterPropertiesForSnapshot
  - Added Interface ManagedClusterSecurityProfileImageIntegrity
  - Added Interface ManagedClusterSecurityProfileNodeRestriction
  - Added Interface ManagedClustersGetGuardrailsVersionsOptionalParams
  - Added Interface ManagedClustersGetSafeguardsVersionsOptionalParams
  - Added Interface ManagedClustersListGuardrailsVersionsNextOptionalParams
  - Added Interface ManagedClustersListGuardrailsVersionsOptionalParams
  - Added Interface ManagedClustersListSafeguardsVersionsNextOptionalParams
  - Added Interface ManagedClustersListSafeguardsVersionsOptionalParams
  - Added Interface ManagedClusterSnapshot
  - Added Interface ManagedClusterSnapshotListResult
  - Added Interface ManagedClusterSnapshotsCreateOrUpdateOptionalParams
  - Added Interface ManagedClusterSnapshotsDeleteOptionalParams
  - Added Interface ManagedClusterSnapshotsGetOptionalParams
  - Added Interface ManagedClusterSnapshotsListByResourceGroupNextOptionalParams
  - Added Interface ManagedClusterSnapshotsListByResourceGroupOptionalParams
  - Added Interface ManagedClusterSnapshotsListNextOptionalParams
  - Added Interface ManagedClusterSnapshotsListOptionalParams
  - Added Interface ManagedClusterSnapshotsUpdateTagsOptionalParams
  - Added Interface ManualScaleProfile
  - Added Interface NetworkMonitoring
  - Added Interface NetworkProfileForSnapshot
  - Added Interface OperationStatusResult
  - Added Interface OperationStatusResultGetByAgentPoolOptionalParams
  - Added Interface OperationStatusResultGetOptionalParams
  - Added Interface OperationStatusResultList
  - Added Interface OperationStatusResultListNextOptionalParams
  - Added Interface OperationStatusResultListOptionalParams
  - Added Interface SafeguardsAvailableVersion
  - Added Interface SafeguardsAvailableVersionsList
  - Added Interface SafeguardsAvailableVersionsProperties
  - Added Interface SafeguardsProfile
  - Added Interface ScaleProfile
  - Added Interface VirtualMachineNodes
  - Added Interface VirtualMachinesProfile
  - Added Type Alias AddonAutoscaling
  - Added Type Alias AgentPoolsDeleteMachinesResponse
  - Added Type Alias AgentPoolSSHAccess
  - Added Type Alias GuardrailsSupport
  - Added Type Alias IpvsScheduler
  - Added Type Alias Level
  - Added Type Alias MachinesGetResponse
  - Added Type Alias MachinesListNextResponse
  - Added Type Alias MachinesListResponse
  - Added Type Alias ManagedClustersGetGuardrailsVersionsResponse
  - Added Type Alias ManagedClustersGetSafeguardsVersionsResponse
  - Added Type Alias ManagedClustersListGuardrailsVersionsNextResponse
  - Added Type Alias ManagedClustersListGuardrailsVersionsResponse
  - Added Type Alias ManagedClustersListSafeguardsVersionsNextResponse
  - Added Type Alias ManagedClustersListSafeguardsVersionsResponse
  - Added Type Alias ManagedClusterSnapshotsCreateOrUpdateResponse
  - Added Type Alias ManagedClusterSnapshotsGetResponse
  - Added Type Alias ManagedClusterSnapshotsListByResourceGroupNextResponse
  - Added Type Alias ManagedClusterSnapshotsListByResourceGroupResponse
  - Added Type Alias ManagedClusterSnapshotsListNextResponse
  - Added Type Alias ManagedClusterSnapshotsListResponse
  - Added Type Alias ManagedClusterSnapshotsUpdateTagsResponse
  - Added Type Alias Mode
  - Added Type Alias NodeProvisioningMode
  - Added Type Alias OperationStatusResultGetByAgentPoolResponse
  - Added Type Alias OperationStatusResultGetResponse
  - Added Type Alias OperationStatusResultListNextResponse
  - Added Type Alias OperationStatusResultListResponse
  - Added Type Alias RestrictionLevel
  - Added Type Alias SafeguardsSupport
  - Interface AgentPool has a new optional parameter artifactStreamingProfile
  - Interface AgentPool has a new optional parameter enableCustomCATrust
  - Interface AgentPool has a new optional parameter gpuProfile
  - Interface AgentPool has a new optional parameter messageOfTheDay
  - Interface AgentPool has a new optional parameter nodeInitializationTaints
  - Interface AgentPool has a new optional parameter securityProfile
  - Interface AgentPool has a new optional parameter virtualMachineNodesStatus
  - Interface AgentPool has a new optional parameter virtualMachinesProfile
  - Interface AgentPool has a new optional parameter windowsProfile
  - Interface AgentPoolsDeleteOptionalParams has a new optional parameter ignorePodDisruptionBudget
  - Interface ContainerServiceNetworkProfile has a new optional parameter kubeProxyConfig
  - Interface ContainerServiceNetworkProfile has a new optional parameter monitoring
  - Interface ManagedCluster has a new optional parameter aiToolchainOperatorProfile
  - Interface ManagedCluster has a new optional parameter creationData
  - Interface ManagedCluster has a new optional parameter enableNamespaceResources
  - Interface ManagedCluster has a new optional parameter ingressProfile
  - Interface ManagedCluster has a new optional parameter metricsProfile
  - Interface ManagedCluster has a new optional parameter nodeProvisioningProfile
  - Interface ManagedCluster has a new optional parameter nodeResourceGroupProfile
  - Interface ManagedCluster has a new optional parameter safeguardsProfile
  - Interface ManagedClusterAgentPoolProfileProperties has a new optional parameter artifactStreamingProfile
  - Interface ManagedClusterAgentPoolProfileProperties has a new optional parameter enableCustomCATrust
  - Interface ManagedClusterAgentPoolProfileProperties has a new optional parameter gpuProfile
  - Interface ManagedClusterAgentPoolProfileProperties has a new optional parameter messageOfTheDay
  - Interface ManagedClusterAgentPoolProfileProperties has a new optional parameter nodeInitializationTaints
  - Interface ManagedClusterAgentPoolProfileProperties has a new optional parameter securityProfile
  - Interface ManagedClusterAgentPoolProfileProperties has a new optional parameter virtualMachineNodesStatus
  - Interface ManagedClusterAgentPoolProfileProperties has a new optional parameter virtualMachinesProfile
  - Interface ManagedClusterAgentPoolProfileProperties has a new optional parameter windowsProfile
  - Interface ManagedClusterAPIServerAccessProfile has a new optional parameter enableVnetIntegration
  - Interface ManagedClusterAPIServerAccessProfile has a new optional parameter subnetId
  - Interface ManagedClusterAzureMonitorProfile has a new optional parameter logs
  - Interface ManagedClusterAzureMonitorProfileMetrics has a new optional parameter appMonitoringOpenTelemetryMetrics
  - Interface ManagedClusterHttpProxyConfig has a new optional parameter effectiveNoProxy
  - Interface ManagedClusterPropertiesAutoScalerProfile has a new optional parameter daemonsetEvictionForEmptyNodes
  - Interface ManagedClusterPropertiesAutoScalerProfile has a new optional parameter daemonsetEvictionForOccupiedNodes
  - Interface ManagedClusterPropertiesAutoScalerProfile has a new optional parameter ignoreDaemonsetsUtilization
  - Interface ManagedClustersDeleteOptionalParams has a new optional parameter ignorePodDisruptionBudget
  - Interface ManagedClusterSecurityProfile has a new optional parameter customCATrustCertificates
  - Interface ManagedClusterSecurityProfile has a new optional parameter imageIntegrity
  - Interface ManagedClusterSecurityProfile has a new optional parameter nodeRestriction
  - Interface ManagedClusterStorageProfileDiskCSIDriver has a new optional parameter version
  - Interface ManagedClusterWorkloadAutoScalerProfileVerticalPodAutoscaler has a new optional parameter addonAutoscaling
  - Added Enum KnownAddonAutoscaling
  - Added Enum KnownAgentPoolSSHAccess
  - Added Enum KnownGuardrailsSupport
  - Added Enum KnownIpvsScheduler
  - Added Enum KnownLevel
  - Added Enum KnownMode
  - Added Enum KnownNodeProvisioningMode
  - Added Enum KnownRestrictionLevel
  - Added Enum KnownSafeguardsSupport
  - Enum KnownAgentPoolType has a new value VirtualMachines
  - Enum KnownNetworkPolicy has a new value None
  - Enum KnownNodeOSUpgradeChannel has a new value SecurityPatch
  - Enum KnownOssku has a new value Mariner
  - Enum KnownOssku has a new value WindowsAnnual
  - Enum KnownPublicNetworkAccess has a new value SecuredByPerimeter
  - Enum KnownSnapshotType has a new value ManagedCluster
  - Enum KnownWorkloadRuntime has a new value KataMshvVmIsolation
    
   
## 19.7.0 (2024-01-18)
    
**Features**

  - Interface AgentPoolUpgradeSettings has a new optional parameter nodeSoakDurationInMinutes
    
    
## 19.6.0 (2023-12-21)
    
**Features**

  - Added Interface AgentPoolNetworkProfile
  - Added Interface IPTag
  - Added Interface PortRange
  - Added Type Alias BackendPoolType
  - Added Type Alias Protocol
  - Interface AgentPool has a new optional parameter capacityReservationGroupID
  - Interface AgentPool has a new optional parameter networkProfile
  - Interface ManagedClusterAgentPoolProfileProperties has a new optional parameter capacityReservationGroupID
  - Interface ManagedClusterAgentPoolProfileProperties has a new optional parameter networkProfile
  - Interface ManagedClusterLoadBalancerProfile has a new optional parameter backendPoolType
  - Added Enum KnownBackendPoolType
  - Added Enum KnownProtocol
    
    
## 19.6.0-beta.1 (2023-11-30)
    
**Features**

  - Added operation group Machines
  - Added operation group ManagedClusterSnapshots
  - Added operation group OperationStatusResultOperations
  - Added operation AgentPools.beginDeleteMachines
  - Added operation AgentPools.beginDeleteMachinesAndWait
  - Added operation ManagedClusters.getGuardrailsVersions
  - Added operation ManagedClusters.listGuardrailsVersions
  - Added Interface AgentPoolArtifactStreamingProfile
  - Added Interface AgentPoolDeleteMachinesParameter
  - Added Interface AgentPoolGPUProfile
  - Added Interface AgentPoolNetworkProfile
  - Added Interface AgentPoolsDeleteMachinesHeaders
  - Added Interface AgentPoolsDeleteMachinesOptionalParams
  - Added Interface AgentPoolSecurityProfile
  - Added Interface AgentPoolWindowsProfile
  - Added Interface ContainerServiceNetworkProfileKubeProxyConfig
  - Added Interface ContainerServiceNetworkProfileKubeProxyConfigIpvsConfig
  - Added Interface GuardrailsAvailableVersion
  - Added Interface GuardrailsAvailableVersionsList
  - Added Interface GuardrailsAvailableVersionsProperties
  - Added Interface GuardrailsProfile
  - Added Interface IPTag
  - Added Interface Machine
  - Added Interface MachineIpAddress
  - Added Interface MachineListResult
  - Added Interface MachineNetworkProperties
  - Added Interface MachineProperties
  - Added Interface MachinesGetOptionalParams
  - Added Interface MachinesListNextOptionalParams
  - Added Interface MachinesListOptionalParams
  - Added Interface ManagedClusterAIToolchainOperatorProfile
  - Added Interface ManagedClusterAzureMonitorProfileAppMonitoring
  - Added Interface ManagedClusterAzureMonitorProfileAppMonitoringOpenTelemetryMetrics
  - Added Interface ManagedClusterAzureMonitorProfileContainerInsights
  - Added Interface ManagedClusterAzureMonitorProfileLogs
  - Added Interface ManagedClusterAzureMonitorProfileWindowsHostLogs
  - Added Interface ManagedClusterCostAnalysis
  - Added Interface ManagedClusterIngressProfile
  - Added Interface ManagedClusterIngressProfileWebAppRouting
  - Added Interface ManagedClusterMetricsProfile
  - Added Interface ManagedClusterNodeProvisioningProfile
  - Added Interface ManagedClusterNodeResourceGroupProfile
  - Added Interface ManagedClusterPropertiesForSnapshot
  - Added Interface ManagedClusterSecurityProfileImageIntegrity
  - Added Interface ManagedClusterSecurityProfileNodeRestriction
  - Added Interface ManagedClustersGetGuardrailsVersionsOptionalParams
  - Added Interface ManagedClustersListGuardrailsVersionsNextOptionalParams
  - Added Interface ManagedClustersListGuardrailsVersionsOptionalParams
  - Added Interface ManagedClusterSnapshot
  - Added Interface ManagedClusterSnapshotListResult
  - Added Interface ManagedClusterSnapshotsCreateOrUpdateOptionalParams
  - Added Interface ManagedClusterSnapshotsDeleteOptionalParams
  - Added Interface ManagedClusterSnapshotsGetOptionalParams
  - Added Interface ManagedClusterSnapshotsListByResourceGroupNextOptionalParams
  - Added Interface ManagedClusterSnapshotsListByResourceGroupOptionalParams
  - Added Interface ManagedClusterSnapshotsListNextOptionalParams
  - Added Interface ManagedClusterSnapshotsListOptionalParams
  - Added Interface ManagedClusterSnapshotsUpdateTagsOptionalParams
  - Added Interface ManualScaleProfile
  - Added Interface NetworkMonitoring
  - Added Interface NetworkProfileForSnapshot
  - Added Interface OperationStatusResult
  - Added Interface OperationStatusResultGetByAgentPoolOptionalParams
  - Added Interface OperationStatusResultGetOptionalParams
  - Added Interface OperationStatusResultList
  - Added Interface OperationStatusResultListNextOptionalParams
  - Added Interface OperationStatusResultListOptionalParams
  - Added Interface PortRange
  - Added Interface ScaleProfile
  - Added Interface VirtualMachineNodes
  - Added Interface VirtualMachinesProfile
  - Added Type Alias AddonAutoscaling
  - Added Type Alias AgentPoolsDeleteMachinesResponse
  - Added Type Alias AgentPoolSSHAccess
  - Added Type Alias BackendPoolType
  - Added Type Alias GuardrailsSupport
  - Added Type Alias IpvsScheduler
  - Added Type Alias Level
  - Added Type Alias MachinesGetResponse
  - Added Type Alias MachinesListNextResponse
  - Added Type Alias MachinesListResponse
  - Added Type Alias ManagedClustersGetGuardrailsVersionsResponse
  - Added Type Alias ManagedClustersListGuardrailsVersionsNextResponse
  - Added Type Alias ManagedClustersListGuardrailsVersionsResponse
  - Added Type Alias ManagedClusterSnapshotsCreateOrUpdateResponse
  - Added Type Alias ManagedClusterSnapshotsGetResponse
  - Added Type Alias ManagedClusterSnapshotsListByResourceGroupNextResponse
  - Added Type Alias ManagedClusterSnapshotsListByResourceGroupResponse
  - Added Type Alias ManagedClusterSnapshotsListNextResponse
  - Added Type Alias ManagedClusterSnapshotsListResponse
  - Added Type Alias ManagedClusterSnapshotsUpdateTagsResponse
  - Added Type Alias Mode
  - Added Type Alias NodeProvisioningMode
  - Added Type Alias OperationStatusResultGetByAgentPoolResponse
  - Added Type Alias OperationStatusResultGetResponse
  - Added Type Alias OperationStatusResultListNextResponse
  - Added Type Alias OperationStatusResultListResponse
  - Added Type Alias Protocol
  - Added Type Alias RestrictionLevel
  - Interface AgentPool has a new optional parameter artifactStreamingProfile
  - Interface AgentPool has a new optional parameter capacityReservationGroupID
  - Interface AgentPool has a new optional parameter enableCustomCATrust
  - Interface AgentPool has a new optional parameter gpuProfile
  - Interface AgentPool has a new optional parameter messageOfTheDay
  - Interface AgentPool has a new optional parameter networkProfile
  - Interface AgentPool has a new optional parameter nodeInitializationTaints
  - Interface AgentPool has a new optional parameter securityProfile
  - Interface AgentPool has a new optional parameter virtualMachineNodesStatus
  - Interface AgentPool has a new optional parameter virtualMachinesProfile
  - Interface AgentPool has a new optional parameter windowsProfile
  - Interface AgentPoolsDeleteOptionalParams has a new optional parameter ignorePodDisruptionBudget
  - Interface AgentPoolUpgradeSettings has a new optional parameter nodeSoakDurationInMinutes
  - Interface ContainerServiceNetworkProfile has a new optional parameter kubeProxyConfig
  - Interface ContainerServiceNetworkProfile has a new optional parameter monitoring
  - Interface ManagedCluster has a new optional parameter aiToolchainOperatorProfile
  - Interface ManagedCluster has a new optional parameter creationData
  - Interface ManagedCluster has a new optional parameter enableNamespaceResources
  - Interface ManagedCluster has a new optional parameter guardrailsProfile
  - Interface ManagedCluster has a new optional parameter ingressProfile
  - Interface ManagedCluster has a new optional parameter metricsProfile
  - Interface ManagedCluster has a new optional parameter nodeProvisioningProfile
  - Interface ManagedCluster has a new optional parameter nodeResourceGroupProfile
  - Interface ManagedClusterAgentPoolProfileProperties has a new optional parameter artifactStreamingProfile
  - Interface ManagedClusterAgentPoolProfileProperties has a new optional parameter capacityReservationGroupID
  - Interface ManagedClusterAgentPoolProfileProperties has a new optional parameter enableCustomCATrust
  - Interface ManagedClusterAgentPoolProfileProperties has a new optional parameter gpuProfile
  - Interface ManagedClusterAgentPoolProfileProperties has a new optional parameter messageOfTheDay
  - Interface ManagedClusterAgentPoolProfileProperties has a new optional parameter networkProfile
  - Interface ManagedClusterAgentPoolProfileProperties has a new optional parameter nodeInitializationTaints
  - Interface ManagedClusterAgentPoolProfileProperties has a new optional parameter securityProfile
  - Interface ManagedClusterAgentPoolProfileProperties has a new optional parameter virtualMachineNodesStatus
  - Interface ManagedClusterAgentPoolProfileProperties has a new optional parameter virtualMachinesProfile
  - Interface ManagedClusterAgentPoolProfileProperties has a new optional parameter windowsProfile
  - Interface ManagedClusterAPIServerAccessProfile has a new optional parameter enableVnetIntegration
  - Interface ManagedClusterAPIServerAccessProfile has a new optional parameter subnetId
  - Interface ManagedClusterAzureMonitorProfile has a new optional parameter logs
  - Interface ManagedClusterAzureMonitorProfileMetrics has a new optional parameter appMonitoringOpenTelemetryMetrics
  - Interface ManagedClusterHttpProxyConfig has a new optional parameter effectiveNoProxy
  - Interface ManagedClusterLoadBalancerProfile has a new optional parameter backendPoolType
  - Interface ManagedClusterPropertiesAutoScalerProfile has a new optional parameter daemonsetEvictionForEmptyNodes
  - Interface ManagedClusterPropertiesAutoScalerProfile has a new optional parameter daemonsetEvictionForOccupiedNodes
  - Interface ManagedClusterPropertiesAutoScalerProfile has a new optional parameter ignoreDaemonsetsUtilization
  - Interface ManagedClustersDeleteOptionalParams has a new optional parameter ignorePodDisruptionBudget
  - Interface ManagedClusterSecurityProfile has a new optional parameter customCATrustCertificates
  - Interface ManagedClusterSecurityProfile has a new optional parameter imageIntegrity
  - Interface ManagedClusterSecurityProfile has a new optional parameter nodeRestriction
  - Interface ManagedClusterStorageProfileDiskCSIDriver has a new optional parameter version
  - Interface ManagedClusterWorkloadAutoScalerProfileVerticalPodAutoscaler has a new optional parameter addonAutoscaling
  - Added Enum KnownAddonAutoscaling
  - Added Enum KnownAgentPoolSSHAccess
  - Added Enum KnownBackendPoolType
  - Added Enum KnownGuardrailsSupport
  - Added Enum KnownIpvsScheduler
  - Added Enum KnownLevel
  - Added Enum KnownMode
  - Added Enum KnownNodeProvisioningMode
  - Added Enum KnownProtocol
  - Added Enum KnownRestrictionLevel
  - Enum KnownAgentPoolType has a new value VirtualMachines
  - Enum KnownNetworkPolicy has a new value None
  - Enum KnownNodeOSUpgradeChannel has a new value SecurityPatch
  - Enum KnownOssku has a new value Mariner
  - Enum KnownOssku has a new value WindowsAnnual
  - Enum KnownPublicNetworkAccess has a new value SecuredByPerimeter
  - Enum KnownSnapshotType has a new value ManagedCluster
  - Enum KnownWorkloadRuntime has a new value KataMshvVmIsolation
    
    
## 19.5.0 (2023-11-22)
    
**Features**

  - Added operation group TrustedAccessRoleBindings
  - Added operation group TrustedAccessRoles
  - Added Interface ErrorAdditionalInfo
  - Added Interface ErrorDetail
  - Added Interface ErrorResponse
  - Added Interface TrustedAccessRole
  - Added Interface TrustedAccessRoleBinding
  - Added Interface TrustedAccessRoleBindingListResult
  - Added Interface TrustedAccessRoleBindingsCreateOrUpdateOptionalParams
  - Added Interface TrustedAccessRoleBindingsDeleteHeaders
  - Added Interface TrustedAccessRoleBindingsDeleteOptionalParams
  - Added Interface TrustedAccessRoleBindingsGetOptionalParams
  - Added Interface TrustedAccessRoleBindingsListNextOptionalParams
  - Added Interface TrustedAccessRoleBindingsListOptionalParams
  - Added Interface TrustedAccessRoleListResult
  - Added Interface TrustedAccessRoleRule
  - Added Interface TrustedAccessRolesListNextOptionalParams
  - Added Interface TrustedAccessRolesListOptionalParams
  - Added Type Alias TrustedAccessRoleBindingProvisioningState
  - Added Type Alias TrustedAccessRoleBindingsCreateOrUpdateResponse
  - Added Type Alias TrustedAccessRoleBindingsDeleteResponse
  - Added Type Alias TrustedAccessRoleBindingsGetResponse
  - Added Type Alias TrustedAccessRoleBindingsListNextResponse
  - Added Type Alias TrustedAccessRoleBindingsListResponse
  - Added Type Alias TrustedAccessRolesListNextResponse
  - Added Type Alias TrustedAccessRolesListResponse
  - Added Enum KnownTrustedAccessRoleBindingProvisioningState
    
    
## 19.5.0-beta.1 (2023-11-03)
    
**Features**

  - Added operation group Machines
  - Added operation group ManagedClusterSnapshots
  - Added operation group TrustedAccessRoleBindings
  - Added operation group TrustedAccessRoles
  - Added operation ManagedClusters.getGuardrailsVersions
  - Added operation ManagedClusters.listGuardrailsVersions
  - Added Interface AgentPoolArtifactStreamingProfile
  - Added Interface AgentPoolGPUProfile
  - Added Interface AgentPoolNetworkProfile
  - Added Interface AgentPoolSecurityProfile
  - Added Interface AgentPoolWindowsProfile
  - Added Interface ContainerServiceNetworkProfileKubeProxyConfig
  - Added Interface ContainerServiceNetworkProfileKubeProxyConfigIpvsConfig
  - Added Interface ErrorAdditionalInfo
  - Added Interface ErrorDetail
  - Added Interface ErrorResponse
  - Added Interface GuardrailsAvailableVersion
  - Added Interface GuardrailsAvailableVersionsList
  - Added Interface GuardrailsAvailableVersionsProperties
  - Added Interface GuardrailsProfile
  - Added Interface IPTag
  - Added Interface Machine
  - Added Interface MachineIpAddress
  - Added Interface MachineListResult
  - Added Interface MachineNetworkProperties
  - Added Interface MachineProperties
  - Added Interface MachinesGetOptionalParams
  - Added Interface MachinesListNextOptionalParams
  - Added Interface MachinesListOptionalParams
  - Added Interface ManagedClusterAIToolchainOperatorProfile
  - Added Interface ManagedClusterAzureMonitorProfileAppMonitoring
  - Added Interface ManagedClusterAzureMonitorProfileAppMonitoringOpenTelemetryMetrics
  - Added Interface ManagedClusterAzureMonitorProfileContainerInsights
  - Added Interface ManagedClusterAzureMonitorProfileLogs
  - Added Interface ManagedClusterAzureMonitorProfileWindowsHostLogs
  - Added Interface ManagedClusterCostAnalysis
  - Added Interface ManagedClusterIngressProfile
  - Added Interface ManagedClusterIngressProfileWebAppRouting
  - Added Interface ManagedClusterMetricsProfile
  - Added Interface ManagedClusterNodeProvisioningProfile
  - Added Interface ManagedClusterNodeResourceGroupProfile
  - Added Interface ManagedClusterPropertiesForSnapshot
  - Added Interface ManagedClusterSecurityProfileImageIntegrity
  - Added Interface ManagedClusterSecurityProfileNodeRestriction
  - Added Interface ManagedClustersGetGuardrailsVersionsOptionalParams
  - Added Interface ManagedClustersListGuardrailsVersionsNextOptionalParams
  - Added Interface ManagedClustersListGuardrailsVersionsOptionalParams
  - Added Interface ManagedClusterSnapshot
  - Added Interface ManagedClusterSnapshotListResult
  - Added Interface ManagedClusterSnapshotsCreateOrUpdateOptionalParams
  - Added Interface ManagedClusterSnapshotsDeleteOptionalParams
  - Added Interface ManagedClusterSnapshotsGetOptionalParams
  - Added Interface ManagedClusterSnapshotsListByResourceGroupNextOptionalParams
  - Added Interface ManagedClusterSnapshotsListByResourceGroupOptionalParams
  - Added Interface ManagedClusterSnapshotsListNextOptionalParams
  - Added Interface ManagedClusterSnapshotsListOptionalParams
  - Added Interface ManagedClusterSnapshotsUpdateTagsOptionalParams
  - Added Interface NetworkMonitoring
  - Added Interface NetworkProfileForSnapshot
  - Added Interface PortRange
  - Added Interface TrustedAccessRole
  - Added Interface TrustedAccessRoleBinding
  - Added Interface TrustedAccessRoleBindingListResult
  - Added Interface TrustedAccessRoleBindingsCreateOrUpdateOptionalParams
  - Added Interface TrustedAccessRoleBindingsDeleteHeaders
  - Added Interface TrustedAccessRoleBindingsDeleteOptionalParams
  - Added Interface TrustedAccessRoleBindingsGetOptionalParams
  - Added Interface TrustedAccessRoleBindingsListNextOptionalParams
  - Added Interface TrustedAccessRoleBindingsListOptionalParams
  - Added Interface TrustedAccessRoleListResult
  - Added Interface TrustedAccessRoleRule
  - Added Interface TrustedAccessRolesListNextOptionalParams
  - Added Interface TrustedAccessRolesListOptionalParams
  - Added Type Alias AddonAutoscaling
  - Added Type Alias AgentPoolSSHAccess
  - Added Type Alias BackendPoolType
  - Added Type Alias GuardrailsSupport
  - Added Type Alias IpvsScheduler
  - Added Type Alias Level
  - Added Type Alias MachinesGetResponse
  - Added Type Alias MachinesListNextResponse
  - Added Type Alias MachinesListResponse
  - Added Type Alias ManagedClustersGetGuardrailsVersionsResponse
  - Added Type Alias ManagedClustersListGuardrailsVersionsNextResponse
  - Added Type Alias ManagedClustersListGuardrailsVersionsResponse
  - Added Type Alias ManagedClusterSnapshotsCreateOrUpdateResponse
  - Added Type Alias ManagedClusterSnapshotsGetResponse
  - Added Type Alias ManagedClusterSnapshotsListByResourceGroupNextResponse
  - Added Type Alias ManagedClusterSnapshotsListByResourceGroupResponse
  - Added Type Alias ManagedClusterSnapshotsListNextResponse
  - Added Type Alias ManagedClusterSnapshotsListResponse
  - Added Type Alias ManagedClusterSnapshotsUpdateTagsResponse
  - Added Type Alias Mode
  - Added Type Alias NodeProvisioningMode
  - Added Type Alias Protocol
  - Added Type Alias RestrictionLevel
  - Added Type Alias TrustedAccessRoleBindingProvisioningState
  - Added Type Alias TrustedAccessRoleBindingsCreateOrUpdateResponse
  - Added Type Alias TrustedAccessRoleBindingsDeleteResponse
  - Added Type Alias TrustedAccessRoleBindingsGetResponse
  - Added Type Alias TrustedAccessRoleBindingsListNextResponse
  - Added Type Alias TrustedAccessRoleBindingsListResponse
  - Added Type Alias TrustedAccessRolesListNextResponse
  - Added Type Alias TrustedAccessRolesListResponse
  - Interface AgentPool has a new optional parameter artifactStreamingProfile
  - Interface AgentPool has a new optional parameter capacityReservationGroupID
  - Interface AgentPool has a new optional parameter enableCustomCATrust
  - Interface AgentPool has a new optional parameter gpuProfile
  - Interface AgentPool has a new optional parameter messageOfTheDay
  - Interface AgentPool has a new optional parameter networkProfile
  - Interface AgentPool has a new optional parameter securityProfile
  - Interface AgentPool has a new optional parameter windowsProfile
  - Interface AgentPoolsDeleteOptionalParams has a new optional parameter ignorePodDisruptionBudget
  - Interface AgentPoolUpgradeSettings has a new optional parameter nodeSoakDurationInMinutes
  - Interface ContainerServiceNetworkProfile has a new optional parameter kubeProxyConfig
  - Interface ContainerServiceNetworkProfile has a new optional parameter monitoring
  - Interface ManagedCluster has a new optional parameter aiToolchainOperatorProfile
  - Interface ManagedCluster has a new optional parameter creationData
  - Interface ManagedCluster has a new optional parameter enableNamespaceResources
  - Interface ManagedCluster has a new optional parameter guardrailsProfile
  - Interface ManagedCluster has a new optional parameter ingressProfile
  - Interface ManagedCluster has a new optional parameter metricsProfile
  - Interface ManagedCluster has a new optional parameter nodeProvisioningProfile
  - Interface ManagedCluster has a new optional parameter nodeResourceGroupProfile
  - Interface ManagedClusterAgentPoolProfileProperties has a new optional parameter artifactStreamingProfile
  - Interface ManagedClusterAgentPoolProfileProperties has a new optional parameter capacityReservationGroupID
  - Interface ManagedClusterAgentPoolProfileProperties has a new optional parameter enableCustomCATrust
  - Interface ManagedClusterAgentPoolProfileProperties has a new optional parameter gpuProfile
  - Interface ManagedClusterAgentPoolProfileProperties has a new optional parameter messageOfTheDay
  - Interface ManagedClusterAgentPoolProfileProperties has a new optional parameter networkProfile
  - Interface ManagedClusterAgentPoolProfileProperties has a new optional parameter securityProfile
  - Interface ManagedClusterAgentPoolProfileProperties has a new optional parameter windowsProfile
  - Interface ManagedClusterAPIServerAccessProfile has a new optional parameter enableVnetIntegration
  - Interface ManagedClusterAPIServerAccessProfile has a new optional parameter subnetId
  - Interface ManagedClusterAzureMonitorProfile has a new optional parameter logs
  - Interface ManagedClusterAzureMonitorProfileMetrics has a new optional parameter appMonitoringOpenTelemetryMetrics
  - Interface ManagedClusterHttpProxyConfig has a new optional parameter effectiveNoProxy
  - Interface ManagedClusterLoadBalancerProfile has a new optional parameter backendPoolType
  - Interface ManagedClusterPropertiesAutoScalerProfile has a new optional parameter daemonsetEvictionForEmptyNodes
  - Interface ManagedClusterPropertiesAutoScalerProfile has a new optional parameter daemonsetEvictionForOccupiedNodes
  - Interface ManagedClusterPropertiesAutoScalerProfile has a new optional parameter expanders
  - Interface ManagedClusterPropertiesAutoScalerProfile has a new optional parameter ignoreDaemonsetsUtilization
  - Interface ManagedClustersDeleteOptionalParams has a new optional parameter ignorePodDisruptionBudget
  - Interface ManagedClusterSecurityProfile has a new optional parameter customCATrustCertificates
  - Interface ManagedClusterSecurityProfile has a new optional parameter imageIntegrity
  - Interface ManagedClusterSecurityProfile has a new optional parameter nodeRestriction
  - Interface ManagedClusterStorageProfileDiskCSIDriver has a new optional parameter version
  - Interface ManagedClusterWorkloadAutoScalerProfileVerticalPodAutoscaler has a new optional parameter addonAutoscaling
  - Added Enum KnownAddonAutoscaling
  - Added Enum KnownAgentPoolSSHAccess
  - Added Enum KnownBackendPoolType
  - Added Enum KnownGuardrailsSupport
  - Added Enum KnownIpvsScheduler
  - Added Enum KnownLevel
  - Added Enum KnownMode
  - Added Enum KnownNodeProvisioningMode
  - Added Enum KnownProtocol
  - Added Enum KnownRestrictionLevel
  - Added Enum KnownTrustedAccessRoleBindingProvisioningState
  - Enum KnownAgentPoolType has a new value VirtualMachines
  - Enum KnownNetworkPolicy has a new value None
  - Enum KnownNodeOSUpgradeChannel has a new value SecurityPatch
  - Enum KnownOssku has a new value Mariner
  - Enum KnownOssku has a new value WindowsAnnual
  - Enum KnownPublicNetworkAccess has a new value SecuredByPerimeter
  - Enum KnownSnapshotType has a new value ManagedCluster
  - Enum KnownWorkloadRuntime has a new value KataMshvVmIsolation
    
   
## 19.4.0 (2023-10-20)
    
**Features**

  - Added operation ManagedClusters.getMeshRevisionProfile
  - Added operation ManagedClusters.getMeshUpgradeProfile
  - Added operation ManagedClusters.listMeshRevisionProfiles
  - Added operation ManagedClusters.listMeshUpgradeProfiles
  - Added Interface CompatibleVersions
  - Added Interface IstioCertificateAuthority
  - Added Interface IstioComponents
  - Added Interface IstioEgressGateway
  - Added Interface IstioIngressGateway
  - Added Interface IstioPluginCertificateAuthority
  - Added Interface IstioServiceMesh
  - Added Interface ManagedClustersGetMeshRevisionProfileOptionalParams
  - Added Interface ManagedClustersGetMeshUpgradeProfileOptionalParams
  - Added Interface ManagedClustersListMeshRevisionProfilesNextOptionalParams
  - Added Interface ManagedClustersListMeshRevisionProfilesOptionalParams
  - Added Interface ManagedClustersListMeshUpgradeProfilesNextOptionalParams
  - Added Interface ManagedClustersListMeshUpgradeProfilesOptionalParams
  - Added Interface MeshRevision
  - Added Interface MeshRevisionProfile
  - Added Interface MeshRevisionProfileList
  - Added Interface MeshRevisionProfileProperties
  - Added Interface MeshUpgradeProfile
  - Added Interface MeshUpgradeProfileList
  - Added Interface MeshUpgradeProfileProperties
  - Added Interface ProxyResource
  - Added Interface ServiceMeshProfile
  - Added Type Alias IstioIngressGatewayMode
  - Added Type Alias ManagedClustersGetMeshRevisionProfileResponse
  - Added Type Alias ManagedClustersGetMeshUpgradeProfileResponse
  - Added Type Alias ManagedClustersListMeshRevisionProfilesNextResponse
  - Added Type Alias ManagedClustersListMeshRevisionProfilesResponse
  - Added Type Alias ManagedClustersListMeshUpgradeProfilesNextResponse
  - Added Type Alias ManagedClustersListMeshUpgradeProfilesResponse
  - Added Type Alias ServiceMeshMode
  - Interface ManagedCluster has a new optional parameter resourceUID
  - Interface ManagedCluster has a new optional parameter serviceMeshProfile
  - Added Enum KnownIstioIngressGatewayMode
  - Added Enum KnownServiceMeshMode

    
## 19.4.0-beta.2 (2023-10-10)
    
**Features**

  - Added operation group Machines
  - Added operation group ManagedClusterSnapshots
  - Added operation group TrustedAccessRoleBindings
  - Added operation group TrustedAccessRoles
  - Added operation ManagedClusters.getGuardrailsVersions
  - Added operation ManagedClusters.getMeshRevisionProfile
  - Added operation ManagedClusters.getMeshUpgradeProfile
  - Added operation ManagedClusters.listGuardrailsVersions
  - Added operation ManagedClusters.listMeshRevisionProfiles
  - Added operation ManagedClusters.listMeshUpgradeProfiles
  - Added Interface AgentPoolNetworkProfile
  - Added Interface AgentPoolSecurityProfile
  - Added Interface AgentPoolWindowsProfile
  - Added Interface CompatibleVersions
  - Added Interface ContainerServiceNetworkProfileKubeProxyConfig
  - Added Interface ContainerServiceNetworkProfileKubeProxyConfigIpvsConfig
  - Added Interface ErrorAdditionalInfo
  - Added Interface ErrorDetail
  - Added Interface ErrorResponse
  - Added Interface GuardrailsAvailableVersion
  - Added Interface GuardrailsAvailableVersionsList
  - Added Interface GuardrailsAvailableVersionsProperties
  - Added Interface GuardrailsProfile
  - Added Interface IPTag
  - Added Interface IstioCertificateAuthority
  - Added Interface IstioComponents
  - Added Interface IstioEgressGateway
  - Added Interface IstioIngressGateway
  - Added Interface IstioPluginCertificateAuthority
  - Added Interface IstioServiceMesh
  - Added Interface Machine
  - Added Interface MachineIpAddress
  - Added Interface MachineListResult
  - Added Interface MachineNetworkProperties
  - Added Interface MachineProperties
  - Added Interface MachinesGetOptionalParams
  - Added Interface MachinesListNextOptionalParams
  - Added Interface MachinesListOptionalParams
  - Added Interface ManagedClusterAzureMonitorProfileAppMonitoring
  - Added Interface ManagedClusterAzureMonitorProfileAppMonitoringOpenTelemetryMetrics
  - Added Interface ManagedClusterAzureMonitorProfileContainerInsights
  - Added Interface ManagedClusterAzureMonitorProfileLogs
  - Added Interface ManagedClusterAzureMonitorProfileWindowsHostLogs
  - Added Interface ManagedClusterCostAnalysis
  - Added Interface ManagedClusterIngressProfile
  - Added Interface ManagedClusterIngressProfileWebAppRouting
  - Added Interface ManagedClusterMetricsProfile
  - Added Interface ManagedClusterNodeResourceGroupProfile
  - Added Interface ManagedClusterPropertiesForSnapshot
  - Added Interface ManagedClusterSecurityProfileImageIntegrity
  - Added Interface ManagedClusterSecurityProfileNodeRestriction
  - Added Interface ManagedClustersGetGuardrailsVersionsOptionalParams
  - Added Interface ManagedClustersGetMeshRevisionProfileOptionalParams
  - Added Interface ManagedClustersGetMeshUpgradeProfileOptionalParams
  - Added Interface ManagedClustersListGuardrailsVersionsNextOptionalParams
  - Added Interface ManagedClustersListGuardrailsVersionsOptionalParams
  - Added Interface ManagedClustersListMeshRevisionProfilesNextOptionalParams
  - Added Interface ManagedClustersListMeshRevisionProfilesOptionalParams
  - Added Interface ManagedClustersListMeshUpgradeProfilesNextOptionalParams
  - Added Interface ManagedClustersListMeshUpgradeProfilesOptionalParams
  - Added Interface ManagedClusterSnapshot
  - Added Interface ManagedClusterSnapshotListResult
  - Added Interface ManagedClusterSnapshotsCreateOrUpdateOptionalParams
  - Added Interface ManagedClusterSnapshotsDeleteOptionalParams
  - Added Interface ManagedClusterSnapshotsGetOptionalParams
  - Added Interface ManagedClusterSnapshotsListByResourceGroupNextOptionalParams
  - Added Interface ManagedClusterSnapshotsListByResourceGroupOptionalParams
  - Added Interface ManagedClusterSnapshotsListNextOptionalParams
  - Added Interface ManagedClusterSnapshotsListOptionalParams
  - Added Interface ManagedClusterSnapshotsUpdateTagsOptionalParams
  - Added Interface MeshRevision
  - Added Interface MeshRevisionProfile
  - Added Interface MeshRevisionProfileList
  - Added Interface MeshRevisionProfileProperties
  - Added Interface MeshUpgradeProfile
  - Added Interface MeshUpgradeProfileList
  - Added Interface MeshUpgradeProfileProperties
  - Added Interface NetworkMonitoring
  - Added Interface NetworkProfileForSnapshot
  - Added Interface PortRange
  - Added Interface ProxyResource
  - Added Interface ServiceMeshProfile
  - Added Interface TrustedAccessRole
  - Added Interface TrustedAccessRoleBinding
  - Added Interface TrustedAccessRoleBindingListResult
  - Added Interface TrustedAccessRoleBindingsCreateOrUpdateOptionalParams
  - Added Interface TrustedAccessRoleBindingsDeleteHeaders
  - Added Interface TrustedAccessRoleBindingsDeleteOptionalParams
  - Added Interface TrustedAccessRoleBindingsGetOptionalParams
  - Added Interface TrustedAccessRoleBindingsListNextOptionalParams
  - Added Interface TrustedAccessRoleBindingsListOptionalParams
  - Added Interface TrustedAccessRoleListResult
  - Added Interface TrustedAccessRoleRule
  - Added Interface TrustedAccessRolesListNextOptionalParams
  - Added Interface TrustedAccessRolesListOptionalParams
  - Added Type Alias AddonAutoscaling
  - Added Type Alias AgentPoolSSHAccess
  - Added Type Alias BackendPoolType
  - Added Type Alias GuardrailsSupport
  - Added Type Alias IpvsScheduler
  - Added Type Alias IstioIngressGatewayMode
  - Added Type Alias Level
  - Added Type Alias MachinesGetResponse
  - Added Type Alias MachinesListNextResponse
  - Added Type Alias MachinesListResponse
  - Added Type Alias ManagedClustersGetGuardrailsVersionsResponse
  - Added Type Alias ManagedClustersGetMeshRevisionProfileResponse
  - Added Type Alias ManagedClustersGetMeshUpgradeProfileResponse
  - Added Type Alias ManagedClustersListGuardrailsVersionsNextResponse
  - Added Type Alias ManagedClustersListGuardrailsVersionsResponse
  - Added Type Alias ManagedClustersListMeshRevisionProfilesNextResponse
  - Added Type Alias ManagedClustersListMeshRevisionProfilesResponse
  - Added Type Alias ManagedClustersListMeshUpgradeProfilesNextResponse
  - Added Type Alias ManagedClustersListMeshUpgradeProfilesResponse
  - Added Type Alias ManagedClusterSnapshotsCreateOrUpdateResponse
  - Added Type Alias ManagedClusterSnapshotsGetResponse
  - Added Type Alias ManagedClusterSnapshotsListByResourceGroupNextResponse
  - Added Type Alias ManagedClusterSnapshotsListByResourceGroupResponse
  - Added Type Alias ManagedClusterSnapshotsListNextResponse
  - Added Type Alias ManagedClusterSnapshotsListResponse
  - Added Type Alias ManagedClusterSnapshotsUpdateTagsResponse
  - Added Type Alias Mode
  - Added Type Alias Protocol
  - Added Type Alias RestrictionLevel
  - Added Type Alias ServiceMeshMode
  - Added Type Alias TrustedAccessRoleBindingProvisioningState
  - Added Type Alias TrustedAccessRoleBindingsCreateOrUpdateResponse
  - Added Type Alias TrustedAccessRoleBindingsDeleteResponse
  - Added Type Alias TrustedAccessRoleBindingsGetResponse
  - Added Type Alias TrustedAccessRoleBindingsListNextResponse
  - Added Type Alias TrustedAccessRoleBindingsListResponse
  - Added Type Alias TrustedAccessRolesListNextResponse
  - Added Type Alias TrustedAccessRolesListResponse
  - Interface AgentPool has a new optional parameter capacityReservationGroupID
  - Interface AgentPool has a new optional parameter enableCustomCATrust
  - Interface AgentPool has a new optional parameter messageOfTheDay
  - Interface AgentPool has a new optional parameter networkProfile
  - Interface AgentPool has a new optional parameter securityProfile
  - Interface AgentPool has a new optional parameter windowsProfile
  - Interface AgentPoolsDeleteOptionalParams has a new optional parameter ignorePodDisruptionBudget
  - Interface ContainerServiceNetworkProfile has a new optional parameter kubeProxyConfig
  - Interface ContainerServiceNetworkProfile has a new optional parameter monitoring
  - Interface ManagedCluster has a new optional parameter creationData
  - Interface ManagedCluster has a new optional parameter enableNamespaceResources
  - Interface ManagedCluster has a new optional parameter guardrailsProfile
  - Interface ManagedCluster has a new optional parameter ingressProfile
  - Interface ManagedCluster has a new optional parameter metricsProfile
  - Interface ManagedCluster has a new optional parameter nodeResourceGroupProfile
  - Interface ManagedCluster has a new optional parameter resourceUID
  - Interface ManagedCluster has a new optional parameter serviceMeshProfile
  - Interface ManagedClusterAgentPoolProfileProperties has a new optional parameter capacityReservationGroupID
  - Interface ManagedClusterAgentPoolProfileProperties has a new optional parameter enableCustomCATrust
  - Interface ManagedClusterAgentPoolProfileProperties has a new optional parameter messageOfTheDay
  - Interface ManagedClusterAgentPoolProfileProperties has a new optional parameter networkProfile
  - Interface ManagedClusterAgentPoolProfileProperties has a new optional parameter securityProfile
  - Interface ManagedClusterAgentPoolProfileProperties has a new optional parameter windowsProfile
  - Interface ManagedClusterAPIServerAccessProfile has a new optional parameter enableVnetIntegration
  - Interface ManagedClusterAPIServerAccessProfile has a new optional parameter subnetId
  - Interface ManagedClusterAzureMonitorProfile has a new optional parameter logs
  - Interface ManagedClusterAzureMonitorProfileMetrics has a new optional parameter appMonitoringOpenTelemetryMetrics
  - Interface ManagedClusterHttpProxyConfig has a new optional parameter effectiveNoProxy
  - Interface ManagedClusterLoadBalancerProfile has a new optional parameter backendPoolType
  - Interface ManagedClusterPropertiesAutoScalerProfile has a new optional parameter daemonsetEvictionForEmptyNodes
  - Interface ManagedClusterPropertiesAutoScalerProfile has a new optional parameter daemonsetEvictionForOccupiedNodes
  - Interface ManagedClusterPropertiesAutoScalerProfile has a new optional parameter expanders
  - Interface ManagedClusterPropertiesAutoScalerProfile has a new optional parameter ignoreDaemonsetsUtilization
  - Interface ManagedClustersDeleteOptionalParams has a new optional parameter ignorePodDisruptionBudget
  - Interface ManagedClusterSecurityProfile has a new optional parameter customCATrustCertificates
  - Interface ManagedClusterSecurityProfile has a new optional parameter imageIntegrity
  - Interface ManagedClusterSecurityProfile has a new optional parameter nodeRestriction
  - Interface ManagedClusterStorageProfileDiskCSIDriver has a new optional parameter version
  - Interface ManagedClusterWorkloadAutoScalerProfileVerticalPodAutoscaler has a new optional parameter addonAutoscaling
  - Added Enum KnownAddonAutoscaling
  - Added Enum KnownAgentPoolSSHAccess
  - Added Enum KnownBackendPoolType
  - Added Enum KnownGuardrailsSupport
  - Added Enum KnownIpvsScheduler
  - Added Enum KnownIstioIngressGatewayMode
  - Added Enum KnownLevel
  - Added Enum KnownMode
  - Added Enum KnownProtocol
  - Added Enum KnownRestrictionLevel
  - Added Enum KnownServiceMeshMode
  - Added Enum KnownTrustedAccessRoleBindingProvisioningState
  - Enum KnownNetworkPolicy has a new value None
  - Enum KnownNodeOSUpgradeChannel has a new value SecurityPatch
  - Enum KnownOssku has a new value Mariner
  - Enum KnownPublicNetworkAccess has a new value SecuredByPerimeter
  - Enum KnownSnapshotType has a new value ManagedCluster
  - Enum KnownWorkloadRuntime has a new value KataMshvVmIsolation
    

## 19.4.0-beta.1 (2023-09-01)
    
**Features**

  - Added operation group Machines
  - Added operation group ManagedClusterSnapshots
  - Added operation group TrustedAccessRoleBindings
  - Added operation group TrustedAccessRoles
  - Added operation ManagedClusters.getGuardrailsVersions
  - Added operation ManagedClusters.getMeshRevisionProfile
  - Added operation ManagedClusters.getMeshUpgradeProfile
  - Added operation ManagedClusters.listGuardrailsVersions
  - Added operation ManagedClusters.listMeshRevisionProfiles
  - Added operation ManagedClusters.listMeshUpgradeProfiles
  - Added Interface AgentPoolNetworkProfile
  - Added Interface AgentPoolSecurityProfile
  - Added Interface AgentPoolWindowsProfile
  - Added Interface CompatibleVersions
  - Added Interface ContainerServiceNetworkProfileKubeProxyConfig
  - Added Interface ContainerServiceNetworkProfileKubeProxyConfigIpvsConfig
  - Added Interface GuardrailsAvailableVersion
  - Added Interface GuardrailsAvailableVersionsList
  - Added Interface GuardrailsAvailableVersionsProperties
  - Added Interface GuardrailsProfile
  - Added Interface IPTag
  - Added Interface IstioCertificateAuthority
  - Added Interface IstioComponents
  - Added Interface IstioEgressGateway
  - Added Interface IstioIngressGateway
  - Added Interface IstioPluginCertificateAuthority
  - Added Interface IstioServiceMesh
  - Added Interface Machine
  - Added Interface MachineIpAddress
  - Added Interface MachineListResult
  - Added Interface MachineNetworkProperties
  - Added Interface MachineProperties
  - Added Interface MachinesGetOptionalParams
  - Added Interface MachinesListNextOptionalParams
  - Added Interface MachinesListOptionalParams
  - Added Interface ManagedClusterAzureMonitorProfileAppMonitoring
  - Added Interface ManagedClusterAzureMonitorProfileAppMonitoringOpenTelemetryMetrics
  - Added Interface ManagedClusterAzureMonitorProfileContainerInsights
  - Added Interface ManagedClusterAzureMonitorProfileLogs
  - Added Interface ManagedClusterAzureMonitorProfileWindowsHostLogs
  - Added Interface ManagedClusterCostAnalysis
  - Added Interface ManagedClusterIngressProfile
  - Added Interface ManagedClusterIngressProfileWebAppRouting
  - Added Interface ManagedClusterMetricsProfile
  - Added Interface ManagedClusterNodeResourceGroupProfile
  - Added Interface ManagedClusterPropertiesForSnapshot
  - Added Interface ManagedClusterSecurityProfileImageIntegrity
  - Added Interface ManagedClusterSecurityProfileNodeRestriction
  - Added Interface ManagedClustersGetGuardrailsVersionsOptionalParams
  - Added Interface ManagedClustersGetMeshRevisionProfileOptionalParams
  - Added Interface ManagedClustersGetMeshUpgradeProfileOptionalParams
  - Added Interface ManagedClustersListGuardrailsVersionsNextOptionalParams
  - Added Interface ManagedClustersListGuardrailsVersionsOptionalParams
  - Added Interface ManagedClustersListMeshRevisionProfilesNextOptionalParams
  - Added Interface ManagedClustersListMeshRevisionProfilesOptionalParams
  - Added Interface ManagedClustersListMeshUpgradeProfilesNextOptionalParams
  - Added Interface ManagedClustersListMeshUpgradeProfilesOptionalParams
  - Added Interface ManagedClusterSnapshot
  - Added Interface ManagedClusterSnapshotListResult
  - Added Interface ManagedClusterSnapshotsCreateOrUpdateOptionalParams
  - Added Interface ManagedClusterSnapshotsDeleteOptionalParams
  - Added Interface ManagedClusterSnapshotsGetOptionalParams
  - Added Interface ManagedClusterSnapshotsListByResourceGroupNextOptionalParams
  - Added Interface ManagedClusterSnapshotsListByResourceGroupOptionalParams
  - Added Interface ManagedClusterSnapshotsListNextOptionalParams
  - Added Interface ManagedClusterSnapshotsListOptionalParams
  - Added Interface ManagedClusterSnapshotsUpdateTagsOptionalParams
  - Added Interface MeshRevision
  - Added Interface MeshRevisionProfile
  - Added Interface MeshRevisionProfileList
  - Added Interface MeshRevisionProfileProperties
  - Added Interface MeshUpgradeProfile
  - Added Interface MeshUpgradeProfileList
  - Added Interface MeshUpgradeProfileProperties
  - Added Interface NetworkMonitoring
  - Added Interface NetworkProfileForSnapshot
  - Added Interface PortRange
  - Added Interface ProxyResource
  - Added Interface ServiceMeshProfile
  - Added Interface TrustedAccessRole
  - Added Interface TrustedAccessRoleBinding
  - Added Interface TrustedAccessRoleBindingListResult
  - Added Interface TrustedAccessRoleBindingsCreateOrUpdateOptionalParams
  - Added Interface TrustedAccessRoleBindingsDeleteOptionalParams
  - Added Interface TrustedAccessRoleBindingsGetOptionalParams
  - Added Interface TrustedAccessRoleBindingsListNextOptionalParams
  - Added Interface TrustedAccessRoleBindingsListOptionalParams
  - Added Interface TrustedAccessRoleListResult
  - Added Interface TrustedAccessRoleRule
  - Added Interface TrustedAccessRolesListNextOptionalParams
  - Added Interface TrustedAccessRolesListOptionalParams
  - Added Type Alias AgentPoolSSHAccess
  - Added Type Alias BackendPoolType
  - Added Type Alias GuardrailsSupport
  - Added Type Alias IpvsScheduler
  - Added Type Alias IstioIngressGatewayMode
  - Added Type Alias Level
  - Added Type Alias MachinesGetResponse
  - Added Type Alias MachinesListNextResponse
  - Added Type Alias MachinesListResponse
  - Added Type Alias ManagedClustersGetGuardrailsVersionsResponse
  - Added Type Alias ManagedClustersGetMeshRevisionProfileResponse
  - Added Type Alias ManagedClustersGetMeshUpgradeProfileResponse
  - Added Type Alias ManagedClustersListGuardrailsVersionsNextResponse
  - Added Type Alias ManagedClustersListGuardrailsVersionsResponse
  - Added Type Alias ManagedClustersListMeshRevisionProfilesNextResponse
  - Added Type Alias ManagedClustersListMeshRevisionProfilesResponse
  - Added Type Alias ManagedClustersListMeshUpgradeProfilesNextResponse
  - Added Type Alias ManagedClustersListMeshUpgradeProfilesResponse
  - Added Type Alias ManagedClusterSnapshotsCreateOrUpdateResponse
  - Added Type Alias ManagedClusterSnapshotsGetResponse
  - Added Type Alias ManagedClusterSnapshotsListByResourceGroupNextResponse
  - Added Type Alias ManagedClusterSnapshotsListByResourceGroupResponse
  - Added Type Alias ManagedClusterSnapshotsListNextResponse
  - Added Type Alias ManagedClusterSnapshotsListResponse
  - Added Type Alias ManagedClusterSnapshotsUpdateTagsResponse
  - Added Type Alias Mode
  - Added Type Alias Protocol
  - Added Type Alias RestrictionLevel
  - Added Type Alias ServiceMeshMode
  - Added Type Alias TrustedAccessRoleBindingProvisioningState
  - Added Type Alias TrustedAccessRoleBindingsCreateOrUpdateResponse
  - Added Type Alias TrustedAccessRoleBindingsGetResponse
  - Added Type Alias TrustedAccessRoleBindingsListNextResponse
  - Added Type Alias TrustedAccessRoleBindingsListResponse
  - Added Type Alias TrustedAccessRolesListNextResponse
  - Added Type Alias TrustedAccessRolesListResponse
  - Interface AgentPool has a new optional parameter capacityReservationGroupID
  - Interface AgentPool has a new optional parameter enableCustomCATrust
  - Interface AgentPool has a new optional parameter messageOfTheDay
  - Interface AgentPool has a new optional parameter networkProfile
  - Interface AgentPool has a new optional parameter securityProfile
  - Interface AgentPool has a new optional parameter windowsProfile
  - Interface AgentPoolsDeleteOptionalParams has a new optional parameter ignorePodDisruptionBudget
  - Interface ContainerServiceNetworkProfile has a new optional parameter kubeProxyConfig
  - Interface ContainerServiceNetworkProfile has a new optional parameter monitoring
  - Interface ManagedCluster has a new optional parameter creationData
  - Interface ManagedCluster has a new optional parameter enableNamespaceResources
  - Interface ManagedCluster has a new optional parameter guardrailsProfile
  - Interface ManagedCluster has a new optional parameter ingressProfile
  - Interface ManagedCluster has a new optional parameter metricsProfile
  - Interface ManagedCluster has a new optional parameter nodeResourceGroupProfile
  - Interface ManagedCluster has a new optional parameter resourceUID
  - Interface ManagedCluster has a new optional parameter serviceMeshProfile
  - Interface ManagedClusterAgentPoolProfileProperties has a new optional parameter capacityReservationGroupID
  - Interface ManagedClusterAgentPoolProfileProperties has a new optional parameter enableCustomCATrust
  - Interface ManagedClusterAgentPoolProfileProperties has a new optional parameter messageOfTheDay
  - Interface ManagedClusterAgentPoolProfileProperties has a new optional parameter networkProfile
  - Interface ManagedClusterAgentPoolProfileProperties has a new optional parameter securityProfile
  - Interface ManagedClusterAgentPoolProfileProperties has a new optional parameter windowsProfile
  - Interface ManagedClusterAPIServerAccessProfile has a new optional parameter enableVnetIntegration
  - Interface ManagedClusterAPIServerAccessProfile has a new optional parameter subnetId
  - Interface ManagedClusterAzureMonitorProfile has a new optional parameter logs
  - Interface ManagedClusterAzureMonitorProfileMetrics has a new optional parameter appMonitoringOpenTelemetryMetrics
  - Interface ManagedClusterHttpProxyConfig has a new optional parameter effectiveNoProxy
  - Interface ManagedClusterLoadBalancerProfile has a new optional parameter backendPoolType
  - Interface ManagedClustersDeleteOptionalParams has a new optional parameter ignorePodDisruptionBudget
  - Interface ManagedClusterSecurityProfile has a new optional parameter customCATrustCertificates
  - Interface ManagedClusterSecurityProfile has a new optional parameter imageIntegrity
  - Interface ManagedClusterSecurityProfile has a new optional parameter nodeRestriction
  - Interface ManagedClusterStorageProfileDiskCSIDriver has a new optional parameter version
  - Added Enum KnownAgentPoolSSHAccess
  - Added Enum KnownBackendPoolType
  - Added Enum KnownGuardrailsSupport
  - Added Enum KnownIpvsScheduler
  - Added Enum KnownIstioIngressGatewayMode
  - Added Enum KnownLevel
  - Added Enum KnownMode
  - Added Enum KnownProtocol
  - Added Enum KnownRestrictionLevel
  - Added Enum KnownServiceMeshMode
  - Added Enum KnownTrustedAccessRoleBindingProvisioningState
  - Enum KnownNodeOSUpgradeChannel has a new value SecurityPatch
  - Enum KnownOssku has a new value Mariner
  - Enum KnownPublicNetworkAccess has a new value SecuredByPerimeter
  - Enum KnownSnapshotType has a new value ManagedCluster
  - Enum KnownWorkloadRuntime has a new value KataMshvVmIsolation
    
   
## 19.3.0 (2023-08-21)
    
**Features**

  - Added Interface ClusterUpgradeSettings
  - Added Interface UpgradeOverrideSettings
  - Interface ManagedCluster has a new optional parameter upgradeSettings
    
    
## 19.2.0 (2023-08-14)
    
**Features**

  - Added Interface DelegatedResource
  - Added Interface ManagedClusterWorkloadAutoScalerProfileVerticalPodAutoscaler
  - Added Type Alias NodeOSUpgradeChannel
  - Interface AgentPoolUpgradeSettings has a new optional parameter drainTimeoutInMinutes
  - Interface ManagedClusterAutoUpgradeProfile has a new optional parameter nodeOSUpgradeChannel
  - Interface ManagedClusterIdentity has a new optional parameter delegatedResources
  - Interface ManagedClusterWorkloadAutoScalerProfile has a new optional parameter verticalPodAutoscaler
  - Added Enum KnownNodeOSUpgradeChannel
    
    
## 19.1.0 (2023-07-03)
    
**Features**

  - Added Interface AbsoluteMonthlySchedule
  - Added Interface DailySchedule
  - Added Interface DateSpan
  - Added Interface MaintenanceWindow
  - Added Interface RelativeMonthlySchedule
  - Added Interface Schedule
  - Added Interface WeeklySchedule
  - Added Type Alias Type
  - Interface MaintenanceConfiguration has a new optional parameter maintenanceWindow
  - Added Enum KnownType
    
    
## 19.0.0 (2023-05-19)
    
**Features**

  - Enum KnownOssku has a new value AzureLinux

**Breaking Changes**

  - Interface ContainerServiceNetworkProfile no longer has parameter dockerBridgeCidr
    
    
## 18.0.0 (2023-04-23)
    
**Features**

  - Added operation ManagedClusters.listKubernetesVersions
  - Added Interface KubernetesPatchVersion
  - Added Interface KubernetesVersion
  - Added Interface KubernetesVersionCapabilities
  - Added Interface KubernetesVersionListResult
  - Added Interface ManagedClusterSecurityProfileImageCleaner
  - Added Interface ManagedClusterSecurityProfileWorkloadIdentity
  - Added Interface ManagedClustersListKubernetesVersionsOptionalParams
  - Added Type Alias KubernetesSupportPlan
  - Added Type Alias ManagedClustersListKubernetesVersionsResponse
  - Added Type Alias NetworkDataplane
  - Added Type Alias NetworkPluginMode
  - Interface ContainerServiceNetworkProfile has a new optional parameter networkDataplane
  - Interface ContainerServiceNetworkProfile has a new optional parameter networkPluginMode
  - Interface ManagedCluster has a new optional parameter supportPlan
  - Interface ManagedClusterSecurityProfile has a new optional parameter imageCleaner
  - Interface ManagedClusterSecurityProfile has a new optional parameter workloadIdentity
  - Added Enum KnownKubernetesSupportPlan
  - Added Enum KnownNetworkDataplane
  - Added Enum KnownNetworkPluginMode
  - Enum KnownManagedClusterSKUTier has a new value Premium
  - Enum KnownNetworkPolicy has a new value Cilium

**Breaking Changes**

  - Removed Enum KnownContainerServiceStorageProfileTypes
  - Removed Enum KnownContainerServiceVMSizeTypes
  - Enum KnownManagedClusterSKUName no longer has value Basic
  - Enum KnownManagedClusterSKUTier no longer has value Paid
    
    
## 17.4.0 (2023-03-09)
    
**Features**

  - Added operation AgentPools.beginAbortLatestOperation
  - Added operation AgentPools.beginAbortLatestOperationAndWait
  - Added operation ManagedClusters.beginAbortLatestOperation
  - Added operation ManagedClusters.beginAbortLatestOperationAndWait
  - Added Interface AgentPoolsAbortLatestOperationHeaders
  - Added Interface AgentPoolsAbortLatestOperationOptionalParams
  - Added Interface ManagedClusterAzureMonitorProfile
  - Added Interface ManagedClusterAzureMonitorProfileKubeStateMetrics
  - Added Interface ManagedClusterAzureMonitorProfileMetrics
  - Added Interface ManagedClustersAbortLatestOperationHeaders
  - Added Interface ManagedClustersAbortLatestOperationOptionalParams
  - Added Type Alias AgentPoolsAbortLatestOperationResponse
  - Added Type Alias ManagedClustersAbortLatestOperationResponse
  - Interface ManagedCluster has a new optional parameter azureMonitorProfile
  - Enum KnownManagedClusterSKUName has a new value Base
  - Enum KnownManagedClusterSKUTier has a new value Standard
    
    
## 17.3.0 (2023-01-06)
    
**Features**

  - Added Interface AgentPoolsDeleteHeaders
  - Added Interface ManagedClustersDeleteHeaders
  - Added Interface ManagedClustersGetCommandResultHeaders
  - Added Interface ManagedClustersResetAADProfileHeaders
  - Added Interface ManagedClustersResetServicePrincipalProfileHeaders
  - Added Interface ManagedClustersRotateClusterCertificatesHeaders
  - Added Interface ManagedClustersRunCommandHeaders
  - Added Interface ManagedClustersStartHeaders
  - Added Interface ManagedClustersStopHeaders
  - Added Interface ManagedClusterWorkloadAutoScalerProfile
  - Added Interface ManagedClusterWorkloadAutoScalerProfileKeda
  - Added Type Alias AgentPoolsDeleteResponse
  - Added Type Alias ManagedClustersDeleteResponse
  - Added Type Alias ManagedClustersRotateClusterCertificatesResponse
  - Added Type Alias ManagedClustersStartResponse
  - Added Type Alias ManagedClustersStopResponse
  - Interface ManagedCluster has a new optional parameter workloadAutoScalerProfile
  - Enum KnownManagedClusterPodIdentityProvisioningState has a new value Canceled
  - Enum KnownManagedClusterPodIdentityProvisioningState has a new value Succeeded
  - Enum KnownPrivateEndpointConnectionProvisioningState has a new value Canceled
  - Added function getContinuationToken
    
    
## 17.2.0 (2022-11-02)
    
**Features**

  - Added operation ManagedClusters.beginRotateServiceAccountSigningKeys
  - Added operation ManagedClusters.beginRotateServiceAccountSigningKeysAndWait
  - Added Interface ManagedClusterOidcIssuerProfile
  - Added Interface ManagedClustersRotateServiceAccountSigningKeysHeaders
  - Added Interface ManagedClustersRotateServiceAccountSigningKeysOptionalParams
  - Added Interface ManagedClusterStorageProfileBlobCSIDriver
  - Added Type Alias ManagedClustersRotateServiceAccountSigningKeysResponse
  - Interface ManagedCluster has a new optional parameter oidcIssuerProfile
  - Interface ManagedClusterStorageProfile has a new optional parameter blobCSIDriver
    
    
## 17.1.0 (2022-08-25)
    
**Features**

  - Enum KnownOssku has a new value Windows2019
  - Enum KnownOssku has a new value Windows2022
    
    
## 17.0.0 (2022-07-22)
    
**Features**

  - Added Interface AgentPool
  - Added Interface AzureKeyVaultKms
  - Added Interface MaintenanceConfiguration
  - Added Interface ManagedCluster
  - Added Interface ManagedClusterAccessProfile
  - Added Interface ManagedClusterAddonProfileIdentity
  - Added Interface ManagedClusterAgentPoolProfile
  - Added Interface ManagedClusterSecurityProfileDefender
  - Added Interface ManagedClusterSecurityProfileDefenderSecurityMonitoring
  - Added Interface Snapshot
  - Added Interface TrackedResource
  - Added Type Alias KeyVaultNetworkAccessTypes
  - Interface ManagedClusterAgentPoolProfileProperties has a new optional parameter hostGroupID
  - Interface ManagedClusterSecurityProfile has a new optional parameter azureKeyVaultKms
  - Interface ManagedClusterSecurityProfile has a new optional parameter defender
  - Added Enum KnownKeyVaultNetworkAccessTypes
  - Enum KnownNetworkPlugin has a new value None

**Breaking Changes**

  - Interface ManagedClusterSecurityProfile no longer has parameter azureDefender
    
    
## 16.1.0 (2022-05-23)
    
**Features**

  - Interface ManagedClusterAgentPoolProfileProperties has a new optional parameter currentOrchestratorVersion
  - Type Alias AgentPool has a new parameter currentOrchestratorVersion
  - Type Alias ManagedCluster has a new parameter currentKubernetesVersion
  - Type Alias ManagedCluster has a new parameter storageProfile
    
    
## 16.0.0 (2022-04-20)
    
**Features**

  - Added Interface ManagedClusterStorageProfile
  - Added Interface ManagedClusterStorageProfileDiskCSIDriver
  - Added Interface ManagedClusterStorageProfileFileCSIDriver
  - Added Interface ManagedClusterStorageProfileSnapshotController
  - Added Type Alias TrackedResource
  - Add parameters of TrackedResource to TypeAlias ManagedCluster
  - Add parameters of TrackedResource to TypeAlias ManagedClusterAccessProfile
  - Add parameters of TrackedResource to TypeAlias Snapshot

**Breaking Changes**

  - Interface Resource no longer has parameter location
  - Interface Resource no longer has parameter tags
  - Delete parameters of Resource in TypeAlias ManagedCluster
  - Delete parameters of Resource in TypeAlias ManagedClusterAccessProfile
  - Delete parameters of Resource in TypeAlias Snapshot
    
    
## 15.2.0 (2022-03-23)
    
**Features**

  - Interface Resource has a new optional parameter systemData
    
    
## 15.1.0 (2022-02-24)
    
**Features**

  - Added Type Alias Format
  - Interface ManagedClustersListClusterUserCredentialsOptionalParams has a new optional parameter format
  - Added Enum KnownFormat
    
    
## 15.0.0 (2021-12-09)

The package of @azure/arm-containerservice is using our next generation design principles since version 15.0.0, which contains breaking changes.

To understand the detail of the change, please refer to [Changelog](https://aka.ms/js-track2-changelog).

To migrate the existing applications to the latest version, please refer to [Migration Guide](https://aka.ms/js-track2-migration-guide).

To learn more, please refer to our documentation [Quick Start](https://aka.ms/azsdk/js/mgmt/quickstart ).<|MERGE_RESOLUTION|>--- conflicted
+++ resolved
@@ -1,10 +1,6 @@
 # Release History
 
-<<<<<<< HEAD
-## 20.0.0-beta.2 (Unreleased)
-=======
 ## 20.0.1 (Unreleased)
->>>>>>> 6ef8b0b0
 
 ### Features Added
 
@@ -14,8 +10,6 @@
 
 ### Other Changes
 
-<<<<<<< HEAD
-=======
 ## 20.0.0 (2024-04-26)
     
 **Features**
@@ -32,8 +26,7 @@
 
   - Interface IstioEgressGateway no longer has parameter nodeSelector
     
-    
->>>>>>> 6ef8b0b0
+
 ## 20.0.0-beta.1 (2024-04-12)
     
 **Features**
