# Release History
<<<<<<< HEAD
    
## 19.6.0 (2023-12-21)
=======

## 19.6.0-beta.2 (Unreleased)

### Features Added

### Breaking Changes

### Bugs Fixed

### Other Changes

## 19.6.0-beta.1 (2023-11-30)
>>>>>>> 7d3cdfe0
    
**Features**

  - Added Interface AgentPoolNetworkProfile
  - Added Interface IPTag
  - Added Interface PortRange
  - Added Type Alias BackendPoolType
  - Added Type Alias Protocol
  - Interface AgentPool has a new optional parameter capacityReservationGroupID
  - Interface AgentPool has a new optional parameter networkProfile
  - Interface ManagedClusterAgentPoolProfileProperties has a new optional parameter capacityReservationGroupID
  - Interface ManagedClusterAgentPoolProfileProperties has a new optional parameter networkProfile
  - Interface ManagedClusterLoadBalancerProfile has a new optional parameter backendPoolType
  - Added Enum KnownBackendPoolType
  - Added Enum KnownProtocol
    
    
## 19.5.0 (2023-11-22)
    
**Features**

  - Added operation group TrustedAccessRoleBindings
  - Added operation group TrustedAccessRoles
  - Added Interface ErrorAdditionalInfo
  - Added Interface ErrorDetail
  - Added Interface ErrorResponse
  - Added Interface TrustedAccessRole
  - Added Interface TrustedAccessRoleBinding
  - Added Interface TrustedAccessRoleBindingListResult
  - Added Interface TrustedAccessRoleBindingsCreateOrUpdateOptionalParams
  - Added Interface TrustedAccessRoleBindingsDeleteHeaders
  - Added Interface TrustedAccessRoleBindingsDeleteOptionalParams
  - Added Interface TrustedAccessRoleBindingsGetOptionalParams
  - Added Interface TrustedAccessRoleBindingsListNextOptionalParams
  - Added Interface TrustedAccessRoleBindingsListOptionalParams
  - Added Interface TrustedAccessRoleListResult
  - Added Interface TrustedAccessRoleRule
  - Added Interface TrustedAccessRolesListNextOptionalParams
  - Added Interface TrustedAccessRolesListOptionalParams
  - Added Type Alias TrustedAccessRoleBindingProvisioningState
  - Added Type Alias TrustedAccessRoleBindingsCreateOrUpdateResponse
  - Added Type Alias TrustedAccessRoleBindingsDeleteResponse
  - Added Type Alias TrustedAccessRoleBindingsGetResponse
  - Added Type Alias TrustedAccessRoleBindingsListNextResponse
  - Added Type Alias TrustedAccessRoleBindingsListResponse
  - Added Type Alias TrustedAccessRolesListNextResponse
  - Added Type Alias TrustedAccessRolesListResponse
  - Added Enum KnownTrustedAccessRoleBindingProvisioningState
    
    
## 19.5.0-beta.1 (2023-11-03)
    
**Features**

  - Added operation group Machines
  - Added operation group ManagedClusterSnapshots
  - Added operation group TrustedAccessRoleBindings
  - Added operation group TrustedAccessRoles
  - Added operation ManagedClusters.getGuardrailsVersions
  - Added operation ManagedClusters.listGuardrailsVersions
  - Added Interface AgentPoolArtifactStreamingProfile
  - Added Interface AgentPoolGPUProfile
  - Added Interface AgentPoolNetworkProfile
  - Added Interface AgentPoolSecurityProfile
  - Added Interface AgentPoolWindowsProfile
  - Added Interface ContainerServiceNetworkProfileKubeProxyConfig
  - Added Interface ContainerServiceNetworkProfileKubeProxyConfigIpvsConfig
  - Added Interface ErrorAdditionalInfo
  - Added Interface ErrorDetail
  - Added Interface ErrorResponse
  - Added Interface GuardrailsAvailableVersion
  - Added Interface GuardrailsAvailableVersionsList
  - Added Interface GuardrailsAvailableVersionsProperties
  - Added Interface GuardrailsProfile
  - Added Interface IPTag
  - Added Interface Machine
  - Added Interface MachineIpAddress
  - Added Interface MachineListResult
  - Added Interface MachineNetworkProperties
  - Added Interface MachineProperties
  - Added Interface MachinesGetOptionalParams
  - Added Interface MachinesListNextOptionalParams
  - Added Interface MachinesListOptionalParams
  - Added Interface ManagedClusterAIToolchainOperatorProfile
  - Added Interface ManagedClusterAzureMonitorProfileAppMonitoring
  - Added Interface ManagedClusterAzureMonitorProfileAppMonitoringOpenTelemetryMetrics
  - Added Interface ManagedClusterAzureMonitorProfileContainerInsights
  - Added Interface ManagedClusterAzureMonitorProfileLogs
  - Added Interface ManagedClusterAzureMonitorProfileWindowsHostLogs
  - Added Interface ManagedClusterCostAnalysis
  - Added Interface ManagedClusterIngressProfile
  - Added Interface ManagedClusterIngressProfileWebAppRouting
  - Added Interface ManagedClusterMetricsProfile
  - Added Interface ManagedClusterNodeProvisioningProfile
  - Added Interface ManagedClusterNodeResourceGroupProfile
  - Added Interface ManagedClusterPropertiesForSnapshot
  - Added Interface ManagedClusterSecurityProfileImageIntegrity
  - Added Interface ManagedClusterSecurityProfileNodeRestriction
  - Added Interface ManagedClustersGetGuardrailsVersionsOptionalParams
  - Added Interface ManagedClustersListGuardrailsVersionsNextOptionalParams
  - Added Interface ManagedClustersListGuardrailsVersionsOptionalParams
  - Added Interface ManagedClusterSnapshot
  - Added Interface ManagedClusterSnapshotListResult
  - Added Interface ManagedClusterSnapshotsCreateOrUpdateOptionalParams
  - Added Interface ManagedClusterSnapshotsDeleteOptionalParams
  - Added Interface ManagedClusterSnapshotsGetOptionalParams
  - Added Interface ManagedClusterSnapshotsListByResourceGroupNextOptionalParams
  - Added Interface ManagedClusterSnapshotsListByResourceGroupOptionalParams
  - Added Interface ManagedClusterSnapshotsListNextOptionalParams
  - Added Interface ManagedClusterSnapshotsListOptionalParams
  - Added Interface ManagedClusterSnapshotsUpdateTagsOptionalParams
  - Added Interface NetworkMonitoring
  - Added Interface NetworkProfileForSnapshot
  - Added Interface PortRange
  - Added Interface TrustedAccessRole
  - Added Interface TrustedAccessRoleBinding
  - Added Interface TrustedAccessRoleBindingListResult
  - Added Interface TrustedAccessRoleBindingsCreateOrUpdateOptionalParams
  - Added Interface TrustedAccessRoleBindingsDeleteHeaders
  - Added Interface TrustedAccessRoleBindingsDeleteOptionalParams
  - Added Interface TrustedAccessRoleBindingsGetOptionalParams
  - Added Interface TrustedAccessRoleBindingsListNextOptionalParams
  - Added Interface TrustedAccessRoleBindingsListOptionalParams
  - Added Interface TrustedAccessRoleListResult
  - Added Interface TrustedAccessRoleRule
  - Added Interface TrustedAccessRolesListNextOptionalParams
  - Added Interface TrustedAccessRolesListOptionalParams
  - Added Type Alias AddonAutoscaling
  - Added Type Alias AgentPoolSSHAccess
  - Added Type Alias BackendPoolType
  - Added Type Alias GuardrailsSupport
  - Added Type Alias IpvsScheduler
  - Added Type Alias Level
  - Added Type Alias MachinesGetResponse
  - Added Type Alias MachinesListNextResponse
  - Added Type Alias MachinesListResponse
  - Added Type Alias ManagedClustersGetGuardrailsVersionsResponse
  - Added Type Alias ManagedClustersListGuardrailsVersionsNextResponse
  - Added Type Alias ManagedClustersListGuardrailsVersionsResponse
  - Added Type Alias ManagedClusterSnapshotsCreateOrUpdateResponse
  - Added Type Alias ManagedClusterSnapshotsGetResponse
  - Added Type Alias ManagedClusterSnapshotsListByResourceGroupNextResponse
  - Added Type Alias ManagedClusterSnapshotsListByResourceGroupResponse
  - Added Type Alias ManagedClusterSnapshotsListNextResponse
  - Added Type Alias ManagedClusterSnapshotsListResponse
  - Added Type Alias ManagedClusterSnapshotsUpdateTagsResponse
  - Added Type Alias Mode
  - Added Type Alias NodeProvisioningMode
  - Added Type Alias Protocol
  - Added Type Alias RestrictionLevel
  - Added Type Alias TrustedAccessRoleBindingProvisioningState
  - Added Type Alias TrustedAccessRoleBindingsCreateOrUpdateResponse
  - Added Type Alias TrustedAccessRoleBindingsDeleteResponse
  - Added Type Alias TrustedAccessRoleBindingsGetResponse
  - Added Type Alias TrustedAccessRoleBindingsListNextResponse
  - Added Type Alias TrustedAccessRoleBindingsListResponse
  - Added Type Alias TrustedAccessRolesListNextResponse
  - Added Type Alias TrustedAccessRolesListResponse
  - Interface AgentPool has a new optional parameter artifactStreamingProfile
  - Interface AgentPool has a new optional parameter capacityReservationGroupID
  - Interface AgentPool has a new optional parameter enableCustomCATrust
  - Interface AgentPool has a new optional parameter gpuProfile
  - Interface AgentPool has a new optional parameter messageOfTheDay
  - Interface AgentPool has a new optional parameter networkProfile
  - Interface AgentPool has a new optional parameter securityProfile
  - Interface AgentPool has a new optional parameter windowsProfile
  - Interface AgentPoolsDeleteOptionalParams has a new optional parameter ignorePodDisruptionBudget
  - Interface AgentPoolUpgradeSettings has a new optional parameter nodeSoakDurationInMinutes
  - Interface ContainerServiceNetworkProfile has a new optional parameter kubeProxyConfig
  - Interface ContainerServiceNetworkProfile has a new optional parameter monitoring
  - Interface ManagedCluster has a new optional parameter aiToolchainOperatorProfile
  - Interface ManagedCluster has a new optional parameter creationData
  - Interface ManagedCluster has a new optional parameter enableNamespaceResources
  - Interface ManagedCluster has a new optional parameter guardrailsProfile
  - Interface ManagedCluster has a new optional parameter ingressProfile
  - Interface ManagedCluster has a new optional parameter metricsProfile
  - Interface ManagedCluster has a new optional parameter nodeProvisioningProfile
  - Interface ManagedCluster has a new optional parameter nodeResourceGroupProfile
  - Interface ManagedClusterAgentPoolProfileProperties has a new optional parameter artifactStreamingProfile
  - Interface ManagedClusterAgentPoolProfileProperties has a new optional parameter capacityReservationGroupID
  - Interface ManagedClusterAgentPoolProfileProperties has a new optional parameter enableCustomCATrust
  - Interface ManagedClusterAgentPoolProfileProperties has a new optional parameter gpuProfile
  - Interface ManagedClusterAgentPoolProfileProperties has a new optional parameter messageOfTheDay
  - Interface ManagedClusterAgentPoolProfileProperties has a new optional parameter networkProfile
  - Interface ManagedClusterAgentPoolProfileProperties has a new optional parameter securityProfile
  - Interface ManagedClusterAgentPoolProfileProperties has a new optional parameter windowsProfile
  - Interface ManagedClusterAPIServerAccessProfile has a new optional parameter enableVnetIntegration
  - Interface ManagedClusterAPIServerAccessProfile has a new optional parameter subnetId
  - Interface ManagedClusterAzureMonitorProfile has a new optional parameter logs
  - Interface ManagedClusterAzureMonitorProfileMetrics has a new optional parameter appMonitoringOpenTelemetryMetrics
  - Interface ManagedClusterHttpProxyConfig has a new optional parameter effectiveNoProxy
  - Interface ManagedClusterLoadBalancerProfile has a new optional parameter backendPoolType
  - Interface ManagedClusterPropertiesAutoScalerProfile has a new optional parameter daemonsetEvictionForEmptyNodes
  - Interface ManagedClusterPropertiesAutoScalerProfile has a new optional parameter daemonsetEvictionForOccupiedNodes
  - Interface ManagedClusterPropertiesAutoScalerProfile has a new optional parameter expanders
  - Interface ManagedClusterPropertiesAutoScalerProfile has a new optional parameter ignoreDaemonsetsUtilization
  - Interface ManagedClustersDeleteOptionalParams has a new optional parameter ignorePodDisruptionBudget
  - Interface ManagedClusterSecurityProfile has a new optional parameter customCATrustCertificates
  - Interface ManagedClusterSecurityProfile has a new optional parameter imageIntegrity
  - Interface ManagedClusterSecurityProfile has a new optional parameter nodeRestriction
  - Interface ManagedClusterStorageProfileDiskCSIDriver has a new optional parameter version
  - Interface ManagedClusterWorkloadAutoScalerProfileVerticalPodAutoscaler has a new optional parameter addonAutoscaling
  - Added Enum KnownAddonAutoscaling
  - Added Enum KnownAgentPoolSSHAccess
  - Added Enum KnownBackendPoolType
  - Added Enum KnownGuardrailsSupport
  - Added Enum KnownIpvsScheduler
  - Added Enum KnownLevel
  - Added Enum KnownMode
  - Added Enum KnownNodeProvisioningMode
  - Added Enum KnownProtocol
  - Added Enum KnownRestrictionLevel
  - Added Enum KnownTrustedAccessRoleBindingProvisioningState
  - Enum KnownAgentPoolType has a new value VirtualMachines
  - Enum KnownNetworkPolicy has a new value None
  - Enum KnownNodeOSUpgradeChannel has a new value SecurityPatch
  - Enum KnownOssku has a new value Mariner
  - Enum KnownOssku has a new value WindowsAnnual
  - Enum KnownPublicNetworkAccess has a new value SecuredByPerimeter
  - Enum KnownSnapshotType has a new value ManagedCluster
  - Enum KnownWorkloadRuntime has a new value KataMshvVmIsolation
    
   
## 19.4.0 (2023-10-20)
    
**Features**

  - Added operation ManagedClusters.getMeshRevisionProfile
  - Added operation ManagedClusters.getMeshUpgradeProfile
  - Added operation ManagedClusters.listMeshRevisionProfiles
  - Added operation ManagedClusters.listMeshUpgradeProfiles
  - Added Interface CompatibleVersions
  - Added Interface IstioCertificateAuthority
  - Added Interface IstioComponents
  - Added Interface IstioEgressGateway
  - Added Interface IstioIngressGateway
  - Added Interface IstioPluginCertificateAuthority
  - Added Interface IstioServiceMesh
  - Added Interface ManagedClustersGetMeshRevisionProfileOptionalParams
  - Added Interface ManagedClustersGetMeshUpgradeProfileOptionalParams
  - Added Interface ManagedClustersListMeshRevisionProfilesNextOptionalParams
  - Added Interface ManagedClustersListMeshRevisionProfilesOptionalParams
  - Added Interface ManagedClustersListMeshUpgradeProfilesNextOptionalParams
  - Added Interface ManagedClustersListMeshUpgradeProfilesOptionalParams
  - Added Interface MeshRevision
  - Added Interface MeshRevisionProfile
  - Added Interface MeshRevisionProfileList
  - Added Interface MeshRevisionProfileProperties
  - Added Interface MeshUpgradeProfile
  - Added Interface MeshUpgradeProfileList
  - Added Interface MeshUpgradeProfileProperties
  - Added Interface ProxyResource
  - Added Interface ServiceMeshProfile
  - Added Type Alias IstioIngressGatewayMode
  - Added Type Alias ManagedClustersGetMeshRevisionProfileResponse
  - Added Type Alias ManagedClustersGetMeshUpgradeProfileResponse
  - Added Type Alias ManagedClustersListMeshRevisionProfilesNextResponse
  - Added Type Alias ManagedClustersListMeshRevisionProfilesResponse
  - Added Type Alias ManagedClustersListMeshUpgradeProfilesNextResponse
  - Added Type Alias ManagedClustersListMeshUpgradeProfilesResponse
  - Added Type Alias ServiceMeshMode
  - Interface ManagedCluster has a new optional parameter resourceUID
  - Interface ManagedCluster has a new optional parameter serviceMeshProfile
  - Added Enum KnownIstioIngressGatewayMode
  - Added Enum KnownServiceMeshMode

    
## 19.4.0-beta.2 (2023-10-10)
    
**Features**

  - Added operation group Machines
  - Added operation group ManagedClusterSnapshots
  - Added operation group TrustedAccessRoleBindings
  - Added operation group TrustedAccessRoles
  - Added operation ManagedClusters.getGuardrailsVersions
  - Added operation ManagedClusters.getMeshRevisionProfile
  - Added operation ManagedClusters.getMeshUpgradeProfile
  - Added operation ManagedClusters.listGuardrailsVersions
  - Added operation ManagedClusters.listMeshRevisionProfiles
  - Added operation ManagedClusters.listMeshUpgradeProfiles
  - Added Interface AgentPoolNetworkProfile
  - Added Interface AgentPoolSecurityProfile
  - Added Interface AgentPoolWindowsProfile
  - Added Interface CompatibleVersions
  - Added Interface ContainerServiceNetworkProfileKubeProxyConfig
  - Added Interface ContainerServiceNetworkProfileKubeProxyConfigIpvsConfig
  - Added Interface ErrorAdditionalInfo
  - Added Interface ErrorDetail
  - Added Interface ErrorResponse
  - Added Interface GuardrailsAvailableVersion
  - Added Interface GuardrailsAvailableVersionsList
  - Added Interface GuardrailsAvailableVersionsProperties
  - Added Interface GuardrailsProfile
  - Added Interface IPTag
  - Added Interface IstioCertificateAuthority
  - Added Interface IstioComponents
  - Added Interface IstioEgressGateway
  - Added Interface IstioIngressGateway
  - Added Interface IstioPluginCertificateAuthority
  - Added Interface IstioServiceMesh
  - Added Interface Machine
  - Added Interface MachineIpAddress
  - Added Interface MachineListResult
  - Added Interface MachineNetworkProperties
  - Added Interface MachineProperties
  - Added Interface MachinesGetOptionalParams
  - Added Interface MachinesListNextOptionalParams
  - Added Interface MachinesListOptionalParams
  - Added Interface ManagedClusterAzureMonitorProfileAppMonitoring
  - Added Interface ManagedClusterAzureMonitorProfileAppMonitoringOpenTelemetryMetrics
  - Added Interface ManagedClusterAzureMonitorProfileContainerInsights
  - Added Interface ManagedClusterAzureMonitorProfileLogs
  - Added Interface ManagedClusterAzureMonitorProfileWindowsHostLogs
  - Added Interface ManagedClusterCostAnalysis
  - Added Interface ManagedClusterIngressProfile
  - Added Interface ManagedClusterIngressProfileWebAppRouting
  - Added Interface ManagedClusterMetricsProfile
  - Added Interface ManagedClusterNodeResourceGroupProfile
  - Added Interface ManagedClusterPropertiesForSnapshot
  - Added Interface ManagedClusterSecurityProfileImageIntegrity
  - Added Interface ManagedClusterSecurityProfileNodeRestriction
  - Added Interface ManagedClustersGetGuardrailsVersionsOptionalParams
  - Added Interface ManagedClustersGetMeshRevisionProfileOptionalParams
  - Added Interface ManagedClustersGetMeshUpgradeProfileOptionalParams
  - Added Interface ManagedClustersListGuardrailsVersionsNextOptionalParams
  - Added Interface ManagedClustersListGuardrailsVersionsOptionalParams
  - Added Interface ManagedClustersListMeshRevisionProfilesNextOptionalParams
  - Added Interface ManagedClustersListMeshRevisionProfilesOptionalParams
  - Added Interface ManagedClustersListMeshUpgradeProfilesNextOptionalParams
  - Added Interface ManagedClustersListMeshUpgradeProfilesOptionalParams
  - Added Interface ManagedClusterSnapshot
  - Added Interface ManagedClusterSnapshotListResult
  - Added Interface ManagedClusterSnapshotsCreateOrUpdateOptionalParams
  - Added Interface ManagedClusterSnapshotsDeleteOptionalParams
  - Added Interface ManagedClusterSnapshotsGetOptionalParams
  - Added Interface ManagedClusterSnapshotsListByResourceGroupNextOptionalParams
  - Added Interface ManagedClusterSnapshotsListByResourceGroupOptionalParams
  - Added Interface ManagedClusterSnapshotsListNextOptionalParams
  - Added Interface ManagedClusterSnapshotsListOptionalParams
  - Added Interface ManagedClusterSnapshotsUpdateTagsOptionalParams
  - Added Interface MeshRevision
  - Added Interface MeshRevisionProfile
  - Added Interface MeshRevisionProfileList
  - Added Interface MeshRevisionProfileProperties
  - Added Interface MeshUpgradeProfile
  - Added Interface MeshUpgradeProfileList
  - Added Interface MeshUpgradeProfileProperties
  - Added Interface NetworkMonitoring
  - Added Interface NetworkProfileForSnapshot
  - Added Interface PortRange
  - Added Interface ProxyResource
  - Added Interface ServiceMeshProfile
  - Added Interface TrustedAccessRole
  - Added Interface TrustedAccessRoleBinding
  - Added Interface TrustedAccessRoleBindingListResult
  - Added Interface TrustedAccessRoleBindingsCreateOrUpdateOptionalParams
  - Added Interface TrustedAccessRoleBindingsDeleteHeaders
  - Added Interface TrustedAccessRoleBindingsDeleteOptionalParams
  - Added Interface TrustedAccessRoleBindingsGetOptionalParams
  - Added Interface TrustedAccessRoleBindingsListNextOptionalParams
  - Added Interface TrustedAccessRoleBindingsListOptionalParams
  - Added Interface TrustedAccessRoleListResult
  - Added Interface TrustedAccessRoleRule
  - Added Interface TrustedAccessRolesListNextOptionalParams
  - Added Interface TrustedAccessRolesListOptionalParams
  - Added Type Alias AddonAutoscaling
  - Added Type Alias AgentPoolSSHAccess
  - Added Type Alias BackendPoolType
  - Added Type Alias GuardrailsSupport
  - Added Type Alias IpvsScheduler
  - Added Type Alias IstioIngressGatewayMode
  - Added Type Alias Level
  - Added Type Alias MachinesGetResponse
  - Added Type Alias MachinesListNextResponse
  - Added Type Alias MachinesListResponse
  - Added Type Alias ManagedClustersGetGuardrailsVersionsResponse
  - Added Type Alias ManagedClustersGetMeshRevisionProfileResponse
  - Added Type Alias ManagedClustersGetMeshUpgradeProfileResponse
  - Added Type Alias ManagedClustersListGuardrailsVersionsNextResponse
  - Added Type Alias ManagedClustersListGuardrailsVersionsResponse
  - Added Type Alias ManagedClustersListMeshRevisionProfilesNextResponse
  - Added Type Alias ManagedClustersListMeshRevisionProfilesResponse
  - Added Type Alias ManagedClustersListMeshUpgradeProfilesNextResponse
  - Added Type Alias ManagedClustersListMeshUpgradeProfilesResponse
  - Added Type Alias ManagedClusterSnapshotsCreateOrUpdateResponse
  - Added Type Alias ManagedClusterSnapshotsGetResponse
  - Added Type Alias ManagedClusterSnapshotsListByResourceGroupNextResponse
  - Added Type Alias ManagedClusterSnapshotsListByResourceGroupResponse
  - Added Type Alias ManagedClusterSnapshotsListNextResponse
  - Added Type Alias ManagedClusterSnapshotsListResponse
  - Added Type Alias ManagedClusterSnapshotsUpdateTagsResponse
  - Added Type Alias Mode
  - Added Type Alias Protocol
  - Added Type Alias RestrictionLevel
  - Added Type Alias ServiceMeshMode
  - Added Type Alias TrustedAccessRoleBindingProvisioningState
  - Added Type Alias TrustedAccessRoleBindingsCreateOrUpdateResponse
  - Added Type Alias TrustedAccessRoleBindingsDeleteResponse
  - Added Type Alias TrustedAccessRoleBindingsGetResponse
  - Added Type Alias TrustedAccessRoleBindingsListNextResponse
  - Added Type Alias TrustedAccessRoleBindingsListResponse
  - Added Type Alias TrustedAccessRolesListNextResponse
  - Added Type Alias TrustedAccessRolesListResponse
  - Interface AgentPool has a new optional parameter capacityReservationGroupID
  - Interface AgentPool has a new optional parameter enableCustomCATrust
  - Interface AgentPool has a new optional parameter messageOfTheDay
  - Interface AgentPool has a new optional parameter networkProfile
  - Interface AgentPool has a new optional parameter securityProfile
  - Interface AgentPool has a new optional parameter windowsProfile
  - Interface AgentPoolsDeleteOptionalParams has a new optional parameter ignorePodDisruptionBudget
  - Interface ContainerServiceNetworkProfile has a new optional parameter kubeProxyConfig
  - Interface ContainerServiceNetworkProfile has a new optional parameter monitoring
  - Interface ManagedCluster has a new optional parameter creationData
  - Interface ManagedCluster has a new optional parameter enableNamespaceResources
  - Interface ManagedCluster has a new optional parameter guardrailsProfile
  - Interface ManagedCluster has a new optional parameter ingressProfile
  - Interface ManagedCluster has a new optional parameter metricsProfile
  - Interface ManagedCluster has a new optional parameter nodeResourceGroupProfile
  - Interface ManagedCluster has a new optional parameter resourceUID
  - Interface ManagedCluster has a new optional parameter serviceMeshProfile
  - Interface ManagedClusterAgentPoolProfileProperties has a new optional parameter capacityReservationGroupID
  - Interface ManagedClusterAgentPoolProfileProperties has a new optional parameter enableCustomCATrust
  - Interface ManagedClusterAgentPoolProfileProperties has a new optional parameter messageOfTheDay
  - Interface ManagedClusterAgentPoolProfileProperties has a new optional parameter networkProfile
  - Interface ManagedClusterAgentPoolProfileProperties has a new optional parameter securityProfile
  - Interface ManagedClusterAgentPoolProfileProperties has a new optional parameter windowsProfile
  - Interface ManagedClusterAPIServerAccessProfile has a new optional parameter enableVnetIntegration
  - Interface ManagedClusterAPIServerAccessProfile has a new optional parameter subnetId
  - Interface ManagedClusterAzureMonitorProfile has a new optional parameter logs
  - Interface ManagedClusterAzureMonitorProfileMetrics has a new optional parameter appMonitoringOpenTelemetryMetrics
  - Interface ManagedClusterHttpProxyConfig has a new optional parameter effectiveNoProxy
  - Interface ManagedClusterLoadBalancerProfile has a new optional parameter backendPoolType
  - Interface ManagedClusterPropertiesAutoScalerProfile has a new optional parameter daemonsetEvictionForEmptyNodes
  - Interface ManagedClusterPropertiesAutoScalerProfile has a new optional parameter daemonsetEvictionForOccupiedNodes
  - Interface ManagedClusterPropertiesAutoScalerProfile has a new optional parameter expanders
  - Interface ManagedClusterPropertiesAutoScalerProfile has a new optional parameter ignoreDaemonsetsUtilization
  - Interface ManagedClustersDeleteOptionalParams has a new optional parameter ignorePodDisruptionBudget
  - Interface ManagedClusterSecurityProfile has a new optional parameter customCATrustCertificates
  - Interface ManagedClusterSecurityProfile has a new optional parameter imageIntegrity
  - Interface ManagedClusterSecurityProfile has a new optional parameter nodeRestriction
  - Interface ManagedClusterStorageProfileDiskCSIDriver has a new optional parameter version
  - Interface ManagedClusterWorkloadAutoScalerProfileVerticalPodAutoscaler has a new optional parameter addonAutoscaling
  - Added Enum KnownAddonAutoscaling
  - Added Enum KnownAgentPoolSSHAccess
  - Added Enum KnownBackendPoolType
  - Added Enum KnownGuardrailsSupport
  - Added Enum KnownIpvsScheduler
  - Added Enum KnownIstioIngressGatewayMode
  - Added Enum KnownLevel
  - Added Enum KnownMode
  - Added Enum KnownProtocol
  - Added Enum KnownRestrictionLevel
  - Added Enum KnownServiceMeshMode
  - Added Enum KnownTrustedAccessRoleBindingProvisioningState
  - Enum KnownNetworkPolicy has a new value None
  - Enum KnownNodeOSUpgradeChannel has a new value SecurityPatch
  - Enum KnownOssku has a new value Mariner
  - Enum KnownPublicNetworkAccess has a new value SecuredByPerimeter
  - Enum KnownSnapshotType has a new value ManagedCluster
  - Enum KnownWorkloadRuntime has a new value KataMshvVmIsolation
    

## 19.4.0-beta.1 (2023-09-01)
    
**Features**

  - Added operation group Machines
  - Added operation group ManagedClusterSnapshots
  - Added operation group TrustedAccessRoleBindings
  - Added operation group TrustedAccessRoles
  - Added operation ManagedClusters.getGuardrailsVersions
  - Added operation ManagedClusters.getMeshRevisionProfile
  - Added operation ManagedClusters.getMeshUpgradeProfile
  - Added operation ManagedClusters.listGuardrailsVersions
  - Added operation ManagedClusters.listMeshRevisionProfiles
  - Added operation ManagedClusters.listMeshUpgradeProfiles
  - Added Interface AgentPoolNetworkProfile
  - Added Interface AgentPoolSecurityProfile
  - Added Interface AgentPoolWindowsProfile
  - Added Interface CompatibleVersions
  - Added Interface ContainerServiceNetworkProfileKubeProxyConfig
  - Added Interface ContainerServiceNetworkProfileKubeProxyConfigIpvsConfig
  - Added Interface GuardrailsAvailableVersion
  - Added Interface GuardrailsAvailableVersionsList
  - Added Interface GuardrailsAvailableVersionsProperties
  - Added Interface GuardrailsProfile
  - Added Interface IPTag
  - Added Interface IstioCertificateAuthority
  - Added Interface IstioComponents
  - Added Interface IstioEgressGateway
  - Added Interface IstioIngressGateway
  - Added Interface IstioPluginCertificateAuthority
  - Added Interface IstioServiceMesh
  - Added Interface Machine
  - Added Interface MachineIpAddress
  - Added Interface MachineListResult
  - Added Interface MachineNetworkProperties
  - Added Interface MachineProperties
  - Added Interface MachinesGetOptionalParams
  - Added Interface MachinesListNextOptionalParams
  - Added Interface MachinesListOptionalParams
  - Added Interface ManagedClusterAzureMonitorProfileAppMonitoring
  - Added Interface ManagedClusterAzureMonitorProfileAppMonitoringOpenTelemetryMetrics
  - Added Interface ManagedClusterAzureMonitorProfileContainerInsights
  - Added Interface ManagedClusterAzureMonitorProfileLogs
  - Added Interface ManagedClusterAzureMonitorProfileWindowsHostLogs
  - Added Interface ManagedClusterCostAnalysis
  - Added Interface ManagedClusterIngressProfile
  - Added Interface ManagedClusterIngressProfileWebAppRouting
  - Added Interface ManagedClusterMetricsProfile
  - Added Interface ManagedClusterNodeResourceGroupProfile
  - Added Interface ManagedClusterPropertiesForSnapshot
  - Added Interface ManagedClusterSecurityProfileImageIntegrity
  - Added Interface ManagedClusterSecurityProfileNodeRestriction
  - Added Interface ManagedClustersGetGuardrailsVersionsOptionalParams
  - Added Interface ManagedClustersGetMeshRevisionProfileOptionalParams
  - Added Interface ManagedClustersGetMeshUpgradeProfileOptionalParams
  - Added Interface ManagedClustersListGuardrailsVersionsNextOptionalParams
  - Added Interface ManagedClustersListGuardrailsVersionsOptionalParams
  - Added Interface ManagedClustersListMeshRevisionProfilesNextOptionalParams
  - Added Interface ManagedClustersListMeshRevisionProfilesOptionalParams
  - Added Interface ManagedClustersListMeshUpgradeProfilesNextOptionalParams
  - Added Interface ManagedClustersListMeshUpgradeProfilesOptionalParams
  - Added Interface ManagedClusterSnapshot
  - Added Interface ManagedClusterSnapshotListResult
  - Added Interface ManagedClusterSnapshotsCreateOrUpdateOptionalParams
  - Added Interface ManagedClusterSnapshotsDeleteOptionalParams
  - Added Interface ManagedClusterSnapshotsGetOptionalParams
  - Added Interface ManagedClusterSnapshotsListByResourceGroupNextOptionalParams
  - Added Interface ManagedClusterSnapshotsListByResourceGroupOptionalParams
  - Added Interface ManagedClusterSnapshotsListNextOptionalParams
  - Added Interface ManagedClusterSnapshotsListOptionalParams
  - Added Interface ManagedClusterSnapshotsUpdateTagsOptionalParams
  - Added Interface MeshRevision
  - Added Interface MeshRevisionProfile
  - Added Interface MeshRevisionProfileList
  - Added Interface MeshRevisionProfileProperties
  - Added Interface MeshUpgradeProfile
  - Added Interface MeshUpgradeProfileList
  - Added Interface MeshUpgradeProfileProperties
  - Added Interface NetworkMonitoring
  - Added Interface NetworkProfileForSnapshot
  - Added Interface PortRange
  - Added Interface ProxyResource
  - Added Interface ServiceMeshProfile
  - Added Interface TrustedAccessRole
  - Added Interface TrustedAccessRoleBinding
  - Added Interface TrustedAccessRoleBindingListResult
  - Added Interface TrustedAccessRoleBindingsCreateOrUpdateOptionalParams
  - Added Interface TrustedAccessRoleBindingsDeleteOptionalParams
  - Added Interface TrustedAccessRoleBindingsGetOptionalParams
  - Added Interface TrustedAccessRoleBindingsListNextOptionalParams
  - Added Interface TrustedAccessRoleBindingsListOptionalParams
  - Added Interface TrustedAccessRoleListResult
  - Added Interface TrustedAccessRoleRule
  - Added Interface TrustedAccessRolesListNextOptionalParams
  - Added Interface TrustedAccessRolesListOptionalParams
  - Added Type Alias AgentPoolSSHAccess
  - Added Type Alias BackendPoolType
  - Added Type Alias GuardrailsSupport
  - Added Type Alias IpvsScheduler
  - Added Type Alias IstioIngressGatewayMode
  - Added Type Alias Level
  - Added Type Alias MachinesGetResponse
  - Added Type Alias MachinesListNextResponse
  - Added Type Alias MachinesListResponse
  - Added Type Alias ManagedClustersGetGuardrailsVersionsResponse
  - Added Type Alias ManagedClustersGetMeshRevisionProfileResponse
  - Added Type Alias ManagedClustersGetMeshUpgradeProfileResponse
  - Added Type Alias ManagedClustersListGuardrailsVersionsNextResponse
  - Added Type Alias ManagedClustersListGuardrailsVersionsResponse
  - Added Type Alias ManagedClustersListMeshRevisionProfilesNextResponse
  - Added Type Alias ManagedClustersListMeshRevisionProfilesResponse
  - Added Type Alias ManagedClustersListMeshUpgradeProfilesNextResponse
  - Added Type Alias ManagedClustersListMeshUpgradeProfilesResponse
  - Added Type Alias ManagedClusterSnapshotsCreateOrUpdateResponse
  - Added Type Alias ManagedClusterSnapshotsGetResponse
  - Added Type Alias ManagedClusterSnapshotsListByResourceGroupNextResponse
  - Added Type Alias ManagedClusterSnapshotsListByResourceGroupResponse
  - Added Type Alias ManagedClusterSnapshotsListNextResponse
  - Added Type Alias ManagedClusterSnapshotsListResponse
  - Added Type Alias ManagedClusterSnapshotsUpdateTagsResponse
  - Added Type Alias Mode
  - Added Type Alias Protocol
  - Added Type Alias RestrictionLevel
  - Added Type Alias ServiceMeshMode
  - Added Type Alias TrustedAccessRoleBindingProvisioningState
  - Added Type Alias TrustedAccessRoleBindingsCreateOrUpdateResponse
  - Added Type Alias TrustedAccessRoleBindingsGetResponse
  - Added Type Alias TrustedAccessRoleBindingsListNextResponse
  - Added Type Alias TrustedAccessRoleBindingsListResponse
  - Added Type Alias TrustedAccessRolesListNextResponse
  - Added Type Alias TrustedAccessRolesListResponse
  - Interface AgentPool has a new optional parameter capacityReservationGroupID
  - Interface AgentPool has a new optional parameter enableCustomCATrust
  - Interface AgentPool has a new optional parameter messageOfTheDay
  - Interface AgentPool has a new optional parameter networkProfile
  - Interface AgentPool has a new optional parameter securityProfile
  - Interface AgentPool has a new optional parameter windowsProfile
  - Interface AgentPoolsDeleteOptionalParams has a new optional parameter ignorePodDisruptionBudget
  - Interface ContainerServiceNetworkProfile has a new optional parameter kubeProxyConfig
  - Interface ContainerServiceNetworkProfile has a new optional parameter monitoring
  - Interface ManagedCluster has a new optional parameter creationData
  - Interface ManagedCluster has a new optional parameter enableNamespaceResources
  - Interface ManagedCluster has a new optional parameter guardrailsProfile
  - Interface ManagedCluster has a new optional parameter ingressProfile
  - Interface ManagedCluster has a new optional parameter metricsProfile
  - Interface ManagedCluster has a new optional parameter nodeResourceGroupProfile
  - Interface ManagedCluster has a new optional parameter resourceUID
  - Interface ManagedCluster has a new optional parameter serviceMeshProfile
  - Interface ManagedClusterAgentPoolProfileProperties has a new optional parameter capacityReservationGroupID
  - Interface ManagedClusterAgentPoolProfileProperties has a new optional parameter enableCustomCATrust
  - Interface ManagedClusterAgentPoolProfileProperties has a new optional parameter messageOfTheDay
  - Interface ManagedClusterAgentPoolProfileProperties has a new optional parameter networkProfile
  - Interface ManagedClusterAgentPoolProfileProperties has a new optional parameter securityProfile
  - Interface ManagedClusterAgentPoolProfileProperties has a new optional parameter windowsProfile
  - Interface ManagedClusterAPIServerAccessProfile has a new optional parameter enableVnetIntegration
  - Interface ManagedClusterAPIServerAccessProfile has a new optional parameter subnetId
  - Interface ManagedClusterAzureMonitorProfile has a new optional parameter logs
  - Interface ManagedClusterAzureMonitorProfileMetrics has a new optional parameter appMonitoringOpenTelemetryMetrics
  - Interface ManagedClusterHttpProxyConfig has a new optional parameter effectiveNoProxy
  - Interface ManagedClusterLoadBalancerProfile has a new optional parameter backendPoolType
  - Interface ManagedClustersDeleteOptionalParams has a new optional parameter ignorePodDisruptionBudget
  - Interface ManagedClusterSecurityProfile has a new optional parameter customCATrustCertificates
  - Interface ManagedClusterSecurityProfile has a new optional parameter imageIntegrity
  - Interface ManagedClusterSecurityProfile has a new optional parameter nodeRestriction
  - Interface ManagedClusterStorageProfileDiskCSIDriver has a new optional parameter version
  - Added Enum KnownAgentPoolSSHAccess
  - Added Enum KnownBackendPoolType
  - Added Enum KnownGuardrailsSupport
  - Added Enum KnownIpvsScheduler
  - Added Enum KnownIstioIngressGatewayMode
  - Added Enum KnownLevel
  - Added Enum KnownMode
  - Added Enum KnownProtocol
  - Added Enum KnownRestrictionLevel
  - Added Enum KnownServiceMeshMode
  - Added Enum KnownTrustedAccessRoleBindingProvisioningState
  - Enum KnownNodeOSUpgradeChannel has a new value SecurityPatch
  - Enum KnownOssku has a new value Mariner
  - Enum KnownPublicNetworkAccess has a new value SecuredByPerimeter
  - Enum KnownSnapshotType has a new value ManagedCluster
  - Enum KnownWorkloadRuntime has a new value KataMshvVmIsolation
    
   
## 19.3.0 (2023-08-21)
    
**Features**

  - Added Interface ClusterUpgradeSettings
  - Added Interface UpgradeOverrideSettings
  - Interface ManagedCluster has a new optional parameter upgradeSettings
    
    
## 19.2.0 (2023-08-14)
    
**Features**

  - Added Interface DelegatedResource
  - Added Interface ManagedClusterWorkloadAutoScalerProfileVerticalPodAutoscaler
  - Added Type Alias NodeOSUpgradeChannel
  - Interface AgentPoolUpgradeSettings has a new optional parameter drainTimeoutInMinutes
  - Interface ManagedClusterAutoUpgradeProfile has a new optional parameter nodeOSUpgradeChannel
  - Interface ManagedClusterIdentity has a new optional parameter delegatedResources
  - Interface ManagedClusterWorkloadAutoScalerProfile has a new optional parameter verticalPodAutoscaler
  - Added Enum KnownNodeOSUpgradeChannel
    
    
## 19.1.0 (2023-07-03)
    
**Features**

  - Added Interface AbsoluteMonthlySchedule
  - Added Interface DailySchedule
  - Added Interface DateSpan
  - Added Interface MaintenanceWindow
  - Added Interface RelativeMonthlySchedule
  - Added Interface Schedule
  - Added Interface WeeklySchedule
  - Added Type Alias Type
  - Interface MaintenanceConfiguration has a new optional parameter maintenanceWindow
  - Added Enum KnownType
    
    
## 19.0.0 (2023-05-19)
    
**Features**

  - Enum KnownOssku has a new value AzureLinux

**Breaking Changes**

  - Interface ContainerServiceNetworkProfile no longer has parameter dockerBridgeCidr
    
    
## 18.0.0 (2023-04-23)
    
**Features**

  - Added operation ManagedClusters.listKubernetesVersions
  - Added Interface KubernetesPatchVersion
  - Added Interface KubernetesVersion
  - Added Interface KubernetesVersionCapabilities
  - Added Interface KubernetesVersionListResult
  - Added Interface ManagedClusterSecurityProfileImageCleaner
  - Added Interface ManagedClusterSecurityProfileWorkloadIdentity
  - Added Interface ManagedClustersListKubernetesVersionsOptionalParams
  - Added Type Alias KubernetesSupportPlan
  - Added Type Alias ManagedClustersListKubernetesVersionsResponse
  - Added Type Alias NetworkDataplane
  - Added Type Alias NetworkPluginMode
  - Interface ContainerServiceNetworkProfile has a new optional parameter networkDataplane
  - Interface ContainerServiceNetworkProfile has a new optional parameter networkPluginMode
  - Interface ManagedCluster has a new optional parameter supportPlan
  - Interface ManagedClusterSecurityProfile has a new optional parameter imageCleaner
  - Interface ManagedClusterSecurityProfile has a new optional parameter workloadIdentity
  - Added Enum KnownKubernetesSupportPlan
  - Added Enum KnownNetworkDataplane
  - Added Enum KnownNetworkPluginMode
  - Enum KnownManagedClusterSKUTier has a new value Premium
  - Enum KnownNetworkPolicy has a new value Cilium

**Breaking Changes**

  - Removed Enum KnownContainerServiceStorageProfileTypes
  - Removed Enum KnownContainerServiceVMSizeTypes
  - Enum KnownManagedClusterSKUName no longer has value Basic
  - Enum KnownManagedClusterSKUTier no longer has value Paid
    
    
## 17.4.0 (2023-03-09)
    
**Features**

  - Added operation AgentPools.beginAbortLatestOperation
  - Added operation AgentPools.beginAbortLatestOperationAndWait
  - Added operation ManagedClusters.beginAbortLatestOperation
  - Added operation ManagedClusters.beginAbortLatestOperationAndWait
  - Added Interface AgentPoolsAbortLatestOperationHeaders
  - Added Interface AgentPoolsAbortLatestOperationOptionalParams
  - Added Interface ManagedClusterAzureMonitorProfile
  - Added Interface ManagedClusterAzureMonitorProfileKubeStateMetrics
  - Added Interface ManagedClusterAzureMonitorProfileMetrics
  - Added Interface ManagedClustersAbortLatestOperationHeaders
  - Added Interface ManagedClustersAbortLatestOperationOptionalParams
  - Added Type Alias AgentPoolsAbortLatestOperationResponse
  - Added Type Alias ManagedClustersAbortLatestOperationResponse
  - Interface ManagedCluster has a new optional parameter azureMonitorProfile
  - Enum KnownManagedClusterSKUName has a new value Base
  - Enum KnownManagedClusterSKUTier has a new value Standard
    
    
## 17.3.0 (2023-01-06)
    
**Features**

  - Added Interface AgentPoolsDeleteHeaders
  - Added Interface ManagedClustersDeleteHeaders
  - Added Interface ManagedClustersGetCommandResultHeaders
  - Added Interface ManagedClustersResetAADProfileHeaders
  - Added Interface ManagedClustersResetServicePrincipalProfileHeaders
  - Added Interface ManagedClustersRotateClusterCertificatesHeaders
  - Added Interface ManagedClustersRunCommandHeaders
  - Added Interface ManagedClustersStartHeaders
  - Added Interface ManagedClustersStopHeaders
  - Added Interface ManagedClusterWorkloadAutoScalerProfile
  - Added Interface ManagedClusterWorkloadAutoScalerProfileKeda
  - Added Type Alias AgentPoolsDeleteResponse
  - Added Type Alias ManagedClustersDeleteResponse
  - Added Type Alias ManagedClustersRotateClusterCertificatesResponse
  - Added Type Alias ManagedClustersStartResponse
  - Added Type Alias ManagedClustersStopResponse
  - Interface ManagedCluster has a new optional parameter workloadAutoScalerProfile
  - Enum KnownManagedClusterPodIdentityProvisioningState has a new value Canceled
  - Enum KnownManagedClusterPodIdentityProvisioningState has a new value Succeeded
  - Enum KnownPrivateEndpointConnectionProvisioningState has a new value Canceled
  - Added function getContinuationToken
    
    
## 17.2.0 (2022-11-02)
    
**Features**

  - Added operation ManagedClusters.beginRotateServiceAccountSigningKeys
  - Added operation ManagedClusters.beginRotateServiceAccountSigningKeysAndWait
  - Added Interface ManagedClusterOidcIssuerProfile
  - Added Interface ManagedClustersRotateServiceAccountSigningKeysHeaders
  - Added Interface ManagedClustersRotateServiceAccountSigningKeysOptionalParams
  - Added Interface ManagedClusterStorageProfileBlobCSIDriver
  - Added Type Alias ManagedClustersRotateServiceAccountSigningKeysResponse
  - Interface ManagedCluster has a new optional parameter oidcIssuerProfile
  - Interface ManagedClusterStorageProfile has a new optional parameter blobCSIDriver
    
    
## 17.1.0 (2022-08-25)
    
**Features**

  - Enum KnownOssku has a new value Windows2019
  - Enum KnownOssku has a new value Windows2022
    
    
## 17.0.0 (2022-07-22)
    
**Features**

  - Added Interface AgentPool
  - Added Interface AzureKeyVaultKms
  - Added Interface MaintenanceConfiguration
  - Added Interface ManagedCluster
  - Added Interface ManagedClusterAccessProfile
  - Added Interface ManagedClusterAddonProfileIdentity
  - Added Interface ManagedClusterAgentPoolProfile
  - Added Interface ManagedClusterSecurityProfileDefender
  - Added Interface ManagedClusterSecurityProfileDefenderSecurityMonitoring
  - Added Interface Snapshot
  - Added Interface TrackedResource
  - Added Type Alias KeyVaultNetworkAccessTypes
  - Interface ManagedClusterAgentPoolProfileProperties has a new optional parameter hostGroupID
  - Interface ManagedClusterSecurityProfile has a new optional parameter azureKeyVaultKms
  - Interface ManagedClusterSecurityProfile has a new optional parameter defender
  - Added Enum KnownKeyVaultNetworkAccessTypes
  - Enum KnownNetworkPlugin has a new value None

**Breaking Changes**

  - Interface ManagedClusterSecurityProfile no longer has parameter azureDefender
    
    
## 16.1.0 (2022-05-23)
    
**Features**

  - Interface ManagedClusterAgentPoolProfileProperties has a new optional parameter currentOrchestratorVersion
  - Type Alias AgentPool has a new parameter currentOrchestratorVersion
  - Type Alias ManagedCluster has a new parameter currentKubernetesVersion
  - Type Alias ManagedCluster has a new parameter storageProfile
    
    
## 16.0.0 (2022-04-20)
    
**Features**

  - Added Interface ManagedClusterStorageProfile
  - Added Interface ManagedClusterStorageProfileDiskCSIDriver
  - Added Interface ManagedClusterStorageProfileFileCSIDriver
  - Added Interface ManagedClusterStorageProfileSnapshotController
  - Added Type Alias TrackedResource
  - Add parameters of TrackedResource to TypeAlias ManagedCluster
  - Add parameters of TrackedResource to TypeAlias ManagedClusterAccessProfile
  - Add parameters of TrackedResource to TypeAlias Snapshot

**Breaking Changes**

  - Interface Resource no longer has parameter location
  - Interface Resource no longer has parameter tags
  - Delete parameters of Resource in TypeAlias ManagedCluster
  - Delete parameters of Resource in TypeAlias ManagedClusterAccessProfile
  - Delete parameters of Resource in TypeAlias Snapshot
    
    
## 15.2.0 (2022-03-23)
    
**Features**

  - Interface Resource has a new optional parameter systemData
    
    
## 15.1.0 (2022-02-24)
    
**Features**

  - Added Type Alias Format
  - Interface ManagedClustersListClusterUserCredentialsOptionalParams has a new optional parameter format
  - Added Enum KnownFormat
    
    
## 15.0.0 (2021-12-09)

The package of @azure/arm-containerservice is using our next generation design principles since version 15.0.0, which contains breaking changes.

To understand the detail of the change, please refer to [Changelog](https://aka.ms/js-track2-changelog).

To migrate the existing applications to the latest version, please refer to [Migration Guide](https://aka.ms/js-track2-migration-guide).

To learn more, please refer to our documentation [Quick Start](https://aka.ms/azsdk/js/mgmt/quickstart ).<|MERGE_RESOLUTION|>--- conflicted
+++ resolved
@@ -1,21 +1,6 @@
 # Release History
-<<<<<<< HEAD
     
 ## 19.6.0 (2023-12-21)
-=======
-
-## 19.6.0-beta.2 (Unreleased)
-
-### Features Added
-
-### Breaking Changes
-
-### Bugs Fixed
-
-### Other Changes
-
-## 19.6.0-beta.1 (2023-11-30)
->>>>>>> 7d3cdfe0
     
 **Features**
 
@@ -31,6 +16,178 @@
   - Interface ManagedClusterLoadBalancerProfile has a new optional parameter backendPoolType
   - Added Enum KnownBackendPoolType
   - Added Enum KnownProtocol
+    
+    
+## 19.6.0-beta.1 (2023-11-30)
+    
+**Features**
+
+  - Added operation group Machines
+  - Added operation group ManagedClusterSnapshots
+  - Added operation group OperationStatusResultOperations
+  - Added operation AgentPools.beginDeleteMachines
+  - Added operation AgentPools.beginDeleteMachinesAndWait
+  - Added operation ManagedClusters.getGuardrailsVersions
+  - Added operation ManagedClusters.listGuardrailsVersions
+  - Added Interface AgentPoolArtifactStreamingProfile
+  - Added Interface AgentPoolDeleteMachinesParameter
+  - Added Interface AgentPoolGPUProfile
+  - Added Interface AgentPoolNetworkProfile
+  - Added Interface AgentPoolsDeleteMachinesHeaders
+  - Added Interface AgentPoolsDeleteMachinesOptionalParams
+  - Added Interface AgentPoolSecurityProfile
+  - Added Interface AgentPoolWindowsProfile
+  - Added Interface ContainerServiceNetworkProfileKubeProxyConfig
+  - Added Interface ContainerServiceNetworkProfileKubeProxyConfigIpvsConfig
+  - Added Interface GuardrailsAvailableVersion
+  - Added Interface GuardrailsAvailableVersionsList
+  - Added Interface GuardrailsAvailableVersionsProperties
+  - Added Interface GuardrailsProfile
+  - Added Interface IPTag
+  - Added Interface Machine
+  - Added Interface MachineIpAddress
+  - Added Interface MachineListResult
+  - Added Interface MachineNetworkProperties
+  - Added Interface MachineProperties
+  - Added Interface MachinesGetOptionalParams
+  - Added Interface MachinesListNextOptionalParams
+  - Added Interface MachinesListOptionalParams
+  - Added Interface ManagedClusterAIToolchainOperatorProfile
+  - Added Interface ManagedClusterAzureMonitorProfileAppMonitoring
+  - Added Interface ManagedClusterAzureMonitorProfileAppMonitoringOpenTelemetryMetrics
+  - Added Interface ManagedClusterAzureMonitorProfileContainerInsights
+  - Added Interface ManagedClusterAzureMonitorProfileLogs
+  - Added Interface ManagedClusterAzureMonitorProfileWindowsHostLogs
+  - Added Interface ManagedClusterCostAnalysis
+  - Added Interface ManagedClusterIngressProfile
+  - Added Interface ManagedClusterIngressProfileWebAppRouting
+  - Added Interface ManagedClusterMetricsProfile
+  - Added Interface ManagedClusterNodeProvisioningProfile
+  - Added Interface ManagedClusterNodeResourceGroupProfile
+  - Added Interface ManagedClusterPropertiesForSnapshot
+  - Added Interface ManagedClusterSecurityProfileImageIntegrity
+  - Added Interface ManagedClusterSecurityProfileNodeRestriction
+  - Added Interface ManagedClustersGetGuardrailsVersionsOptionalParams
+  - Added Interface ManagedClustersListGuardrailsVersionsNextOptionalParams
+  - Added Interface ManagedClustersListGuardrailsVersionsOptionalParams
+  - Added Interface ManagedClusterSnapshot
+  - Added Interface ManagedClusterSnapshotListResult
+  - Added Interface ManagedClusterSnapshotsCreateOrUpdateOptionalParams
+  - Added Interface ManagedClusterSnapshotsDeleteOptionalParams
+  - Added Interface ManagedClusterSnapshotsGetOptionalParams
+  - Added Interface ManagedClusterSnapshotsListByResourceGroupNextOptionalParams
+  - Added Interface ManagedClusterSnapshotsListByResourceGroupOptionalParams
+  - Added Interface ManagedClusterSnapshotsListNextOptionalParams
+  - Added Interface ManagedClusterSnapshotsListOptionalParams
+  - Added Interface ManagedClusterSnapshotsUpdateTagsOptionalParams
+  - Added Interface ManualScaleProfile
+  - Added Interface NetworkMonitoring
+  - Added Interface NetworkProfileForSnapshot
+  - Added Interface OperationStatusResult
+  - Added Interface OperationStatusResultGetByAgentPoolOptionalParams
+  - Added Interface OperationStatusResultGetOptionalParams
+  - Added Interface OperationStatusResultList
+  - Added Interface OperationStatusResultListNextOptionalParams
+  - Added Interface OperationStatusResultListOptionalParams
+  - Added Interface PortRange
+  - Added Interface ScaleProfile
+  - Added Interface VirtualMachineNodes
+  - Added Interface VirtualMachinesProfile
+  - Added Type Alias AddonAutoscaling
+  - Added Type Alias AgentPoolsDeleteMachinesResponse
+  - Added Type Alias AgentPoolSSHAccess
+  - Added Type Alias BackendPoolType
+  - Added Type Alias GuardrailsSupport
+  - Added Type Alias IpvsScheduler
+  - Added Type Alias Level
+  - Added Type Alias MachinesGetResponse
+  - Added Type Alias MachinesListNextResponse
+  - Added Type Alias MachinesListResponse
+  - Added Type Alias ManagedClustersGetGuardrailsVersionsResponse
+  - Added Type Alias ManagedClustersListGuardrailsVersionsNextResponse
+  - Added Type Alias ManagedClustersListGuardrailsVersionsResponse
+  - Added Type Alias ManagedClusterSnapshotsCreateOrUpdateResponse
+  - Added Type Alias ManagedClusterSnapshotsGetResponse
+  - Added Type Alias ManagedClusterSnapshotsListByResourceGroupNextResponse
+  - Added Type Alias ManagedClusterSnapshotsListByResourceGroupResponse
+  - Added Type Alias ManagedClusterSnapshotsListNextResponse
+  - Added Type Alias ManagedClusterSnapshotsListResponse
+  - Added Type Alias ManagedClusterSnapshotsUpdateTagsResponse
+  - Added Type Alias Mode
+  - Added Type Alias NodeProvisioningMode
+  - Added Type Alias OperationStatusResultGetByAgentPoolResponse
+  - Added Type Alias OperationStatusResultGetResponse
+  - Added Type Alias OperationStatusResultListNextResponse
+  - Added Type Alias OperationStatusResultListResponse
+  - Added Type Alias Protocol
+  - Added Type Alias RestrictionLevel
+  - Interface AgentPool has a new optional parameter artifactStreamingProfile
+  - Interface AgentPool has a new optional parameter capacityReservationGroupID
+  - Interface AgentPool has a new optional parameter enableCustomCATrust
+  - Interface AgentPool has a new optional parameter gpuProfile
+  - Interface AgentPool has a new optional parameter messageOfTheDay
+  - Interface AgentPool has a new optional parameter networkProfile
+  - Interface AgentPool has a new optional parameter nodeInitializationTaints
+  - Interface AgentPool has a new optional parameter securityProfile
+  - Interface AgentPool has a new optional parameter virtualMachineNodesStatus
+  - Interface AgentPool has a new optional parameter virtualMachinesProfile
+  - Interface AgentPool has a new optional parameter windowsProfile
+  - Interface AgentPoolsDeleteOptionalParams has a new optional parameter ignorePodDisruptionBudget
+  - Interface AgentPoolUpgradeSettings has a new optional parameter nodeSoakDurationInMinutes
+  - Interface ContainerServiceNetworkProfile has a new optional parameter kubeProxyConfig
+  - Interface ContainerServiceNetworkProfile has a new optional parameter monitoring
+  - Interface ManagedCluster has a new optional parameter aiToolchainOperatorProfile
+  - Interface ManagedCluster has a new optional parameter creationData
+  - Interface ManagedCluster has a new optional parameter enableNamespaceResources
+  - Interface ManagedCluster has a new optional parameter guardrailsProfile
+  - Interface ManagedCluster has a new optional parameter ingressProfile
+  - Interface ManagedCluster has a new optional parameter metricsProfile
+  - Interface ManagedCluster has a new optional parameter nodeProvisioningProfile
+  - Interface ManagedCluster has a new optional parameter nodeResourceGroupProfile
+  - Interface ManagedClusterAgentPoolProfileProperties has a new optional parameter artifactStreamingProfile
+  - Interface ManagedClusterAgentPoolProfileProperties has a new optional parameter capacityReservationGroupID
+  - Interface ManagedClusterAgentPoolProfileProperties has a new optional parameter enableCustomCATrust
+  - Interface ManagedClusterAgentPoolProfileProperties has a new optional parameter gpuProfile
+  - Interface ManagedClusterAgentPoolProfileProperties has a new optional parameter messageOfTheDay
+  - Interface ManagedClusterAgentPoolProfileProperties has a new optional parameter networkProfile
+  - Interface ManagedClusterAgentPoolProfileProperties has a new optional parameter nodeInitializationTaints
+  - Interface ManagedClusterAgentPoolProfileProperties has a new optional parameter securityProfile
+  - Interface ManagedClusterAgentPoolProfileProperties has a new optional parameter virtualMachineNodesStatus
+  - Interface ManagedClusterAgentPoolProfileProperties has a new optional parameter virtualMachinesProfile
+  - Interface ManagedClusterAgentPoolProfileProperties has a new optional parameter windowsProfile
+  - Interface ManagedClusterAPIServerAccessProfile has a new optional parameter enableVnetIntegration
+  - Interface ManagedClusterAPIServerAccessProfile has a new optional parameter subnetId
+  - Interface ManagedClusterAzureMonitorProfile has a new optional parameter logs
+  - Interface ManagedClusterAzureMonitorProfileMetrics has a new optional parameter appMonitoringOpenTelemetryMetrics
+  - Interface ManagedClusterHttpProxyConfig has a new optional parameter effectiveNoProxy
+  - Interface ManagedClusterLoadBalancerProfile has a new optional parameter backendPoolType
+  - Interface ManagedClusterPropertiesAutoScalerProfile has a new optional parameter daemonsetEvictionForEmptyNodes
+  - Interface ManagedClusterPropertiesAutoScalerProfile has a new optional parameter daemonsetEvictionForOccupiedNodes
+  - Interface ManagedClusterPropertiesAutoScalerProfile has a new optional parameter ignoreDaemonsetsUtilization
+  - Interface ManagedClustersDeleteOptionalParams has a new optional parameter ignorePodDisruptionBudget
+  - Interface ManagedClusterSecurityProfile has a new optional parameter customCATrustCertificates
+  - Interface ManagedClusterSecurityProfile has a new optional parameter imageIntegrity
+  - Interface ManagedClusterSecurityProfile has a new optional parameter nodeRestriction
+  - Interface ManagedClusterStorageProfileDiskCSIDriver has a new optional parameter version
+  - Interface ManagedClusterWorkloadAutoScalerProfileVerticalPodAutoscaler has a new optional parameter addonAutoscaling
+  - Added Enum KnownAddonAutoscaling
+  - Added Enum KnownAgentPoolSSHAccess
+  - Added Enum KnownBackendPoolType
+  - Added Enum KnownGuardrailsSupport
+  - Added Enum KnownIpvsScheduler
+  - Added Enum KnownLevel
+  - Added Enum KnownMode
+  - Added Enum KnownNodeProvisioningMode
+  - Added Enum KnownProtocol
+  - Added Enum KnownRestrictionLevel
+  - Enum KnownAgentPoolType has a new value VirtualMachines
+  - Enum KnownNetworkPolicy has a new value None
+  - Enum KnownNodeOSUpgradeChannel has a new value SecurityPatch
+  - Enum KnownOssku has a new value Mariner
+  - Enum KnownOssku has a new value WindowsAnnual
+  - Enum KnownPublicNetworkAccess has a new value SecuredByPerimeter
+  - Enum KnownSnapshotType has a new value ManagedCluster
+  - Enum KnownWorkloadRuntime has a new value KataMshvVmIsolation
     
     
 ## 19.5.0 (2023-11-22)
