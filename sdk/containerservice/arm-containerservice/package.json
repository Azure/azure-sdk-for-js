--- conflicted
+++ resolved
@@ -3,11 +3,7 @@
   "sdk-type": "mgmt",
   "author": "Microsoft Corporation",
   "description": "A generated SDK for ContainerServiceClient.",
-<<<<<<< HEAD
   "version": "19.6.0",
-=======
-  "version": "19.6.0-beta.2",
->>>>>>> 7d3cdfe0
   "engines": {
     "node": ">=18.0.0"
   },
