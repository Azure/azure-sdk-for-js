--- conflicted
+++ resolved
@@ -3,11 +3,7 @@
   "sdk-type": "mgmt",
   "author": "Microsoft Corporation",
   "description": "A generated SDK for ContainerServiceClient.",
-<<<<<<< HEAD
   "version": "17.2.0-beta.1",
-=======
-  "version": "17.2.1",
->>>>>>> bf011322
   "engines": {
     "node": ">=14.0.0"
   },
