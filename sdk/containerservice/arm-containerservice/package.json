--- conflicted
+++ resolved
@@ -28,17 +28,11 @@
   "module": "./dist/esm/index.js",
   "types": "./dist/commonjs/index.d.ts",
   "devDependencies": {
-<<<<<<< HEAD
-    "typescript": "~5.7.2",
-    "dotenv": "^16.0.0",
-=======
     "@azure-tools/test-credential": "^2.0.0",
     "@azure-tools/test-recorder": "^4.1.0",
     "@azure-tools/test-utils-vitest": "^1.0.0",
->>>>>>> 886050e1
     "@azure/dev-tool": "^1.0.0",
     "@azure/identity": "^4.2.1",
-    "@microsoft/api-extractor": "^7.31.1",
     "@types/node": "^18.0.0",
     "@vitest/browser": "^2.1.8",
     "@vitest/coverage-istanbul": "^2.1.8",
