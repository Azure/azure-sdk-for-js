{
  "name": "@azure/arm-containerservicefleet",
  "version": "3.0.0-beta.1",
  "description": "A generated SDK for ContainerServiceFleetClient.",
  "engines": {
    "node": ">=20.0.0"
  },
  "sideEffects": false,
  "autoPublish": false,
  "tshy": {
    "exports": {
      "./package.json": "./package.json",
      ".": "./src/index.ts",
      "./api": "./src/api/index.ts",
      "./api/autoUpgradeProfileOperations": "./src/api/autoUpgradeProfileOperations/index.ts",
      "./api/autoUpgradeProfiles": "./src/api/autoUpgradeProfiles/index.ts",
      "./api/fleetUpdateStrategies": "./src/api/fleetUpdateStrategies/index.ts",
      "./api/updateRuns": "./src/api/updateRuns/index.ts",
      "./api/gates": "./src/api/gates/index.ts",
      "./api/fleetMembers": "./src/api/fleetMembers/index.ts",
      "./api/fleets": "./src/api/fleets/index.ts",
      "./api/operations": "./src/api/operations/index.ts",
      "./models": "./src/models/index.ts"
    },
    "dialects": [
      "esm",
      "commonjs"
    ],
    "esmDialects": [
      "browser",
      "react-native"
    ],
    "selfLink": false,
    "project": "./tsconfig.src.json"
  },
  "type": "module",
  "browser": "./dist/browser/index.js",
  "react-native": "./dist/react-native/index.js",
  "keywords": [
    "node",
    "azure",
    "cloud",
    "typescript",
    "browser",
    "isomorphic"
  ],
  "author": "Microsoft Corporation",
  "license": "MIT",
  "files": [
    "dist/",
    "!dist/**/*.d.*ts.map",
    "README.md",
    "LICENSE"
  ],
  "sdk-type": "mgmt",
  "repository": "github:Azure/azure-sdk-for-js",
  "bugs": {
    "url": "https://github.com/Azure/azure-sdk-for-js/issues"
  },
  "homepage": "https://github.com/Azure/azure-sdk-for-js/tree/main/sdk/containerservice/arm-containerservicefleet/README.md",
  "prettier": "@azure/eslint-plugin-azure-sdk/prettier.json",
  "//metadata": {
    "constantPaths": [
      {
        "path": "src/api/containerServiceFleetContext.ts",
        "prefix": "userAgentInfo"
      }
    ]
  },
  "dependencies": {
    "@azure/core-util": "^1.12.0",
    "@azure-rest/core-client": "^2.3.1",
    "@azure/abort-controller": "^2.1.2",
    "@azure/core-auth": "^1.9.0",
    "@azure/core-lro": "^3.1.0",
    "@azure/core-rest-pipeline": "^1.20.0",
    "@azure/logger": "^1.2.0",
    "tslib": "^2.8.1"
  },
  "devDependencies": {
<<<<<<< HEAD
    "@azure-tools/test-credential": "^2.0.0",
    "@azure-tools/test-recorder": "^4.1.0",
    "@azure-tools/test-utils-vitest": "^1.0.0",
    "@azure/dev-tool": "^1.0.0",
    "@azure/eslint-plugin-azure-sdk": "^3.0.0",
    "@azure/identity": "^4.9.0",
    "@types/node": "^20.0.0",
    "eslint": "^9.9.0",
    "@vitest/browser": "^3.0.9",
    "@vitest/coverage-istanbul": "^3.0.9",
    "dotenv": "^16.0.0",
    "playwright": "^1.52.0",
    "typescript": "~5.8.2",
    "vitest": "^3.0.9"
  },
  "scripts": {
    "clean": "dev-tool run vendored rimraf --glob dist dist-browser dist-esm test-dist temp types *.tgz *.log",
    "extract-api": "dev-tool run vendored rimraf review && dev-tool run extract-api",
    "pack": "npm pack 2>&1",
    "lint": "echo skipped",
    "lint:fix": "echo skipped",
    "build:samples": "tsc -p tsconfig.samples.json && dev-tool samples publish -f",
=======
    "@azure-tools/test-credential": "workspace:^",
    "@azure-tools/test-recorder": "workspace:^",
    "@azure-tools/test-utils-vitest": "workspace:^",
    "@azure/dev-tool": "workspace:^",
    "@azure/eslint-plugin-azure-sdk": "workspace:^",
    "@azure/identity": "catalog:internal",
    "@types/node": "catalog:",
    "@vitest/browser": "catalog:testing",
    "@vitest/coverage-istanbul": "catalog:testing",
    "dotenv": "catalog:testing",
    "eslint": "catalog:",
    "playwright": "catalog:testing",
    "typescript": "catalog:",
    "vitest": "catalog:testing"
  },
  "scripts": {
    "build": "npm run clean && dev-tool run build-package && dev-tool run extract-api",
    "build:samples": "tsc -p tsconfig.samples.json",
>>>>>>> 196ec0d6
    "check-format": "dev-tool run vendored prettier --list-different --config ../../../.prettierrc.json --ignore-path ../../../.prettierignore \"src/**/*.{ts,cts,mts}\" \"test/**/*.{ts,cts,mts}\" \"*.{js,cjs,mjs,json}\" \"samples-dev/*.ts\"",
    "execute:samples": "dev-tool samples run samples-dev",
    "format": "dev-tool run vendored prettier --write --config ../../../.prettierrc.json --ignore-path ../../../.prettierignore \"src/**/*.{ts,cts,mts}\" \"test/**/*.{ts,cts,mts}\" \"*.{js,cjs,mjs,json}\" \"samples-dev/*.ts\"",
    "generate:client": "echo skipped",
<<<<<<< HEAD
    "test:browser": "dev-tool run build-test && dev-tool run test:vitest --browser",
    "build": "npm run clean && dev-tool run build-package && dev-tool run extract-api",
    "test:node": "dev-tool run test:vitest",
    "test:node:esm": "dev-tool run test:vitest --esm",
    "test": "npm run test:node && npm run test:browser",
=======
    "lint": "echo skipped",
    "lint:fix": "echo skipped",
    "pack": "pnpm pack 2>&1",
    "test": "npm run test:node && npm run test:browser",
    "test:browser": "echo skipped",
    "test:node": "dev-tool run build-test --no-browser-test && dev-tool run test:vitest",
>>>>>>> 196ec0d6
    "update-snippets": "dev-tool run update-snippets"
  },
  "//sampleConfiguration": {
    "productName": "@azure/arm-containerservicefleet",
    "productSlugs": [
      "azure"
    ],
    "disableDocsMs": true,
    "apiRefLink": "https://learn.microsoft.com/javascript/api/@azure/arm-containerservicefleet?view=azure-node-preview"
  },
  "exports": {
    "./package.json": "./package.json",
    ".": {
      "browser": {
        "types": "./dist/browser/index.d.ts",
        "default": "./dist/browser/index.js"
      },
      "react-native": {
        "types": "./dist/react-native/index.d.ts",
        "default": "./dist/react-native/index.js"
      },
      "import": {
        "types": "./dist/esm/index.d.ts",
        "default": "./dist/esm/index.js"
      },
      "require": {
        "types": "./dist/commonjs/index.d.ts",
        "default": "./dist/commonjs/index.js"
      }
    },
    "./api": {
      "browser": {
        "types": "./dist/browser/api/index.d.ts",
        "default": "./dist/browser/api/index.js"
      },
      "react-native": {
        "types": "./dist/react-native/api/index.d.ts",
        "default": "./dist/react-native/api/index.js"
      },
      "import": {
        "types": "./dist/esm/api/index.d.ts",
        "default": "./dist/esm/api/index.js"
      },
      "require": {
        "types": "./dist/commonjs/api/index.d.ts",
        "default": "./dist/commonjs/api/index.js"
      }
    },
    "./api/autoUpgradeProfileOperations": {
      "browser": {
        "types": "./dist/browser/api/autoUpgradeProfileOperations/index.d.ts",
        "default": "./dist/browser/api/autoUpgradeProfileOperations/index.js"
      },
      "react-native": {
        "types": "./dist/react-native/api/autoUpgradeProfileOperations/index.d.ts",
        "default": "./dist/react-native/api/autoUpgradeProfileOperations/index.js"
      },
      "import": {
        "types": "./dist/esm/api/autoUpgradeProfileOperations/index.d.ts",
        "default": "./dist/esm/api/autoUpgradeProfileOperations/index.js"
      },
      "require": {
        "types": "./dist/commonjs/api/autoUpgradeProfileOperations/index.d.ts",
        "default": "./dist/commonjs/api/autoUpgradeProfileOperations/index.js"
      }
    },
    "./api/autoUpgradeProfiles": {
      "browser": {
        "types": "./dist/browser/api/autoUpgradeProfiles/index.d.ts",
        "default": "./dist/browser/api/autoUpgradeProfiles/index.js"
      },
      "react-native": {
        "types": "./dist/react-native/api/autoUpgradeProfiles/index.d.ts",
        "default": "./dist/react-native/api/autoUpgradeProfiles/index.js"
      },
      "import": {
        "types": "./dist/esm/api/autoUpgradeProfiles/index.d.ts",
        "default": "./dist/esm/api/autoUpgradeProfiles/index.js"
      },
      "require": {
        "types": "./dist/commonjs/api/autoUpgradeProfiles/index.d.ts",
        "default": "./dist/commonjs/api/autoUpgradeProfiles/index.js"
      }
    },
    "./api/fleetUpdateStrategies": {
      "browser": {
        "types": "./dist/browser/api/fleetUpdateStrategies/index.d.ts",
        "default": "./dist/browser/api/fleetUpdateStrategies/index.js"
      },
      "react-native": {
        "types": "./dist/react-native/api/fleetUpdateStrategies/index.d.ts",
        "default": "./dist/react-native/api/fleetUpdateStrategies/index.js"
      },
      "import": {
        "types": "./dist/esm/api/fleetUpdateStrategies/index.d.ts",
        "default": "./dist/esm/api/fleetUpdateStrategies/index.js"
      },
      "require": {
        "types": "./dist/commonjs/api/fleetUpdateStrategies/index.d.ts",
        "default": "./dist/commonjs/api/fleetUpdateStrategies/index.js"
      }
    },
    "./api/updateRuns": {
      "browser": {
        "types": "./dist/browser/api/updateRuns/index.d.ts",
        "default": "./dist/browser/api/updateRuns/index.js"
      },
      "react-native": {
        "types": "./dist/react-native/api/updateRuns/index.d.ts",
        "default": "./dist/react-native/api/updateRuns/index.js"
      },
      "import": {
        "types": "./dist/esm/api/updateRuns/index.d.ts",
        "default": "./dist/esm/api/updateRuns/index.js"
      },
      "require": {
        "types": "./dist/commonjs/api/updateRuns/index.d.ts",
        "default": "./dist/commonjs/api/updateRuns/index.js"
      }
    },
    "./api/gates": {
      "browser": {
        "types": "./dist/browser/api/gates/index.d.ts",
        "default": "./dist/browser/api/gates/index.js"
      },
      "react-native": {
        "types": "./dist/react-native/api/gates/index.d.ts",
        "default": "./dist/react-native/api/gates/index.js"
      },
      "import": {
        "types": "./dist/esm/api/gates/index.d.ts",
        "default": "./dist/esm/api/gates/index.js"
      },
      "require": {
        "types": "./dist/commonjs/api/gates/index.d.ts",
        "default": "./dist/commonjs/api/gates/index.js"
      }
    },
    "./api/fleetMembers": {
      "browser": {
        "types": "./dist/browser/api/fleetMembers/index.d.ts",
        "default": "./dist/browser/api/fleetMembers/index.js"
      },
      "react-native": {
        "types": "./dist/react-native/api/fleetMembers/index.d.ts",
        "default": "./dist/react-native/api/fleetMembers/index.js"
      },
      "import": {
        "types": "./dist/esm/api/fleetMembers/index.d.ts",
        "default": "./dist/esm/api/fleetMembers/index.js"
      },
      "require": {
        "types": "./dist/commonjs/api/fleetMembers/index.d.ts",
        "default": "./dist/commonjs/api/fleetMembers/index.js"
      }
    },
    "./api/fleets": {
      "browser": {
        "types": "./dist/browser/api/fleets/index.d.ts",
        "default": "./dist/browser/api/fleets/index.js"
      },
      "react-native": {
        "types": "./dist/react-native/api/fleets/index.d.ts",
        "default": "./dist/react-native/api/fleets/index.js"
      },
      "import": {
        "types": "./dist/esm/api/fleets/index.d.ts",
        "default": "./dist/esm/api/fleets/index.js"
      },
      "require": {
        "types": "./dist/commonjs/api/fleets/index.d.ts",
        "default": "./dist/commonjs/api/fleets/index.js"
      }
    },
    "./api/operations": {
      "browser": {
        "types": "./dist/browser/api/operations/index.d.ts",
        "default": "./dist/browser/api/operations/index.js"
      },
      "react-native": {
        "types": "./dist/react-native/api/operations/index.d.ts",
        "default": "./dist/react-native/api/operations/index.js"
      },
      "import": {
        "types": "./dist/esm/api/operations/index.d.ts",
        "default": "./dist/esm/api/operations/index.js"
      },
      "require": {
        "types": "./dist/commonjs/api/operations/index.d.ts",
        "default": "./dist/commonjs/api/operations/index.js"
      }
    },
    "./models": {
      "browser": {
        "types": "./dist/browser/models/index.d.ts",
        "default": "./dist/browser/models/index.js"
      },
      "react-native": {
        "types": "./dist/react-native/models/index.d.ts",
        "default": "./dist/react-native/models/index.js"
      },
      "import": {
        "types": "./dist/esm/models/index.d.ts",
        "default": "./dist/esm/models/index.js"
      },
      "require": {
        "types": "./dist/commonjs/models/index.d.ts",
        "default": "./dist/commonjs/models/index.js"
      }
    }
  },
  "main": "./dist/commonjs/index.js",
  "types": "./dist/commonjs/index.d.ts",
  "module": "./dist/esm/index.js"
}<|MERGE_RESOLUTION|>--- conflicted
+++ resolved
@@ -78,30 +78,6 @@
     "tslib": "^2.8.1"
   },
   "devDependencies": {
-<<<<<<< HEAD
-    "@azure-tools/test-credential": "^2.0.0",
-    "@azure-tools/test-recorder": "^4.1.0",
-    "@azure-tools/test-utils-vitest": "^1.0.0",
-    "@azure/dev-tool": "^1.0.0",
-    "@azure/eslint-plugin-azure-sdk": "^3.0.0",
-    "@azure/identity": "^4.9.0",
-    "@types/node": "^20.0.0",
-    "eslint": "^9.9.0",
-    "@vitest/browser": "^3.0.9",
-    "@vitest/coverage-istanbul": "^3.0.9",
-    "dotenv": "^16.0.0",
-    "playwright": "^1.52.0",
-    "typescript": "~5.8.2",
-    "vitest": "^3.0.9"
-  },
-  "scripts": {
-    "clean": "dev-tool run vendored rimraf --glob dist dist-browser dist-esm test-dist temp types *.tgz *.log",
-    "extract-api": "dev-tool run vendored rimraf review && dev-tool run extract-api",
-    "pack": "npm pack 2>&1",
-    "lint": "echo skipped",
-    "lint:fix": "echo skipped",
-    "build:samples": "tsc -p tsconfig.samples.json && dev-tool samples publish -f",
-=======
     "@azure-tools/test-credential": "workspace:^",
     "@azure-tools/test-recorder": "workspace:^",
     "@azure-tools/test-utils-vitest": "workspace:^",
@@ -120,25 +96,15 @@
   "scripts": {
     "build": "npm run clean && dev-tool run build-package && dev-tool run extract-api",
     "build:samples": "tsc -p tsconfig.samples.json",
->>>>>>> 196ec0d6
     "check-format": "dev-tool run vendored prettier --list-different --config ../../../.prettierrc.json --ignore-path ../../../.prettierignore \"src/**/*.{ts,cts,mts}\" \"test/**/*.{ts,cts,mts}\" \"*.{js,cjs,mjs,json}\" \"samples-dev/*.ts\"",
-    "execute:samples": "dev-tool samples run samples-dev",
-    "format": "dev-tool run vendored prettier --write --config ../../../.prettierrc.json --ignore-path ../../../.prettierignore \"src/**/*.{ts,cts,mts}\" \"test/**/*.{ts,cts,mts}\" \"*.{js,cjs,mjs,json}\" \"samples-dev/*.ts\"",
-    "generate:client": "echo skipped",
-<<<<<<< HEAD
-    "test:browser": "dev-tool run build-test && dev-tool run test:vitest --browser",
-    "build": "npm run clean && dev-tool run build-package && dev-tool run extract-api",
-    "test:node": "dev-tool run test:vitest",
-    "test:node:esm": "dev-tool run test:vitest --esm",
-    "test": "npm run test:node && npm run test:browser",
-=======
+    "clean": "dev-tool run vendored rimraf --glob dist dist-browser dist-esm test-dist temp types *.tgz *.log",
+    "extract-api": "dev-tool run vendored rimraf review && dev-tool run extract-api",
     "lint": "echo skipped",
     "lint:fix": "echo skipped",
-    "pack": "pnpm pack 2>&1",
+    "pack": "npm pack 2>&1",
     "test": "npm run test:node && npm run test:browser",
     "test:browser": "echo skipped",
     "test:node": "dev-tool run build-test --no-browser-test && dev-tool run test:vitest",
->>>>>>> 196ec0d6
     "update-snippets": "dev-tool run update-snippets"
   },
   "//sampleConfiguration": {
