--- conflicted
+++ resolved
@@ -3,16 +3,4 @@
 
 import viteConfig from "../../../vitest.shared.config.ts";
 
-<<<<<<< HEAD
-export default mergeConfig(
-  viteConfig,
-  defineConfig({
-    test: {
-      hookTimeout: 1200000,
-      testTimeout: 1200000,
-    },
-  }),
-);
-=======
-export default viteConfig;
->>>>>>> fe3815ab
+export default viteConfig;