{
  "name": "@azure/web-pubsub",
  "version": "1.1.4",
  "description": "Azure client library for Azure Web PubSub",
  "sdk-type": "client",
  "main": "dist/index.js",
  "module": "dist-esm/src/index.js",
  "types": "types/web-pubsub.d.ts",
  "scripts": {
<<<<<<< HEAD
    "audit": "skipped",
=======
>>>>>>> 1b240a90
    "build": "npm run clean && tsc -p . && dev-tool run bundle --browser-test=false && dev-tool run extract-api",
    "build:browser": "echo \"Browser is not supported.\" && exit 0",
    "build:node": "tsc -p . && dev-tool run bundle --browser-test=false",
    "build:samples": "echo Obsolete.",
    "build:test": "tsc -p . && dev-tool run bundle --browser-test=false",
    "bundle": "dev-tool run bundle --browser-test=false",
    "check-format": "dev-tool run vendored prettier --list-different --config ../../../.prettierrc.json --ignore-path ../../../.prettierignore \"src/**/*.ts\" \"test/**/*.ts\" \"samples-dev/**/*.ts\" \"*.{js,json}\"",
    "clean": "dev-tool run vendored rimraf --glob dist dist-esm test-dist temp types *.tgz *.log",
    "execute:samples": "dev-tool samples run samples-dev",
    "extract-api": "tsc -p . && dev-tool run extract-api",
    "format": "dev-tool run vendored prettier --write --config ../../../.prettierrc.json --ignore-path ../../../.prettierignore \"src/**/*.ts\" \"test/**/*.ts\" \"samples-dev/**/*.ts\" \"*.{js,json}\"",
    "generate:client": "autorest --typescript ./swagger/README.md",
    "integration-test": "npm run integration-test:node && npm run integration-test:browser",
    "integration-test:browser": "echo \"Browser is not supported.\" && exit 0",
    "integration-test:node": "dev-tool run test:node-js-input -- --timeout 5000000 'dist-esm/test/**/*.spec.js'",
    "lint": "dev-tool run vendored eslint package.json api-extractor.json README.md src test",
    "lint:fix": "dev-tool run vendored eslint package.json api-extractor.json README.md src test --fix --fix-type [problem,suggestion]",
    "pack": "npm pack 2>&1",
    "test": "npm run build:test && npm run unit-test && npm run integration-test",
    "test:browser": "echo \"Browser is not supported.\" && exit 0",
    "test:node": "npm run build:test && npm run unit-test:node && npm run integration-test:node",
    "unit-test": "npm run unit-test:node && npm run unit-test:browser",
    "unit-test:browser": "echo \"Browser is not supported.\" && exit 0",
    "unit-test:node": "dev-tool run test:node-ts-input -- --timeout 1200000 --exclude 'test/**/browser/*.spec.ts' 'test/**/*.spec.ts'",
    "update-snippets": "echo skipped"
  },
  "files": [
    "dist/",
    "dist-esm/",
    "types/web-pubsub.d.ts",
    "types/web-pubsub.d.ts.map",
    "README.md",
    "LICENSE"
  ],
  "//metadata": {
    "constantPaths": [
      {
        "path": "src/generated/generatedClientContext.ts",
        "prefix": "packageDetails"
      },
      {
        "path": "swagger/README.md",
        "prefix": "package-version"
      }
    ]
  },
  "repository": "github:Azure/azure-sdk-for-js",
  "keywords": [
    "azure",
    "cloud"
  ],
  "author": "Microsoft Corporation",
  "license": "MIT",
  "bugs": {
    "url": "https://github.com/Azure/azure-sdk-for-js/issues"
  },
  "engines": {
    "node": ">=18.0.0"
  },
  "homepage": "https://github.com/Azure/azure-sdk-for-js/tree/main/sdk/web-pubsub/web-pubsub/README.md",
  "sideEffects": false,
  "dependencies": {
    "@azure/core-auth": "workspace:*",
    "@azure/core-client": "workspace:*",
    "@azure/core-rest-pipeline": "workspace:*",
    "@azure/core-tracing": "workspace:*",
    "@azure/logger": "workspace:*",
    "jsonwebtoken": "^9.0.0",
    "tslib": "catalog:"
  },
  "devDependencies": {
    "@azure-tools/test-credential": "catalog:test-credentialV1",
    "@azure-tools/test-recorder": "catalog:test-recorderV3",
    "@azure-tools/test-utils": "workspace:*",
    "@azure/dev-tool": "workspace:*",
    "@azure/eslint-plugin-azure-sdk": "workspace:*",
    "@types/chai": "catalog:legacy",
    "@types/jsonwebtoken": "^9.0.0",
    "@types/mocha": "catalog:legacy",
    "@types/node": "catalog:",
    "@types/sinon": "catalog:legacy",
    "@types/ws": "^8.2.0",
    "chai": "catalog:legacy",
    "cross-env": "catalog:legacy",
    "dotenv": "catalog:",
    "eslint": "catalog:",
    "karma": "catalog:legacy",
    "karma-chrome-launcher": "catalog:legacy",
    "karma-coverage": "catalog:legacy",
    "karma-env-preprocessor": "catalog:legacy",
    "karma-firefox-launcher": "catalog:legacy",
    "karma-junit-reporter": "catalog:legacy",
    "karma-mocha": "catalog:legacy",
    "karma-mocha-reporter": "catalog:legacy",
    "karma-sourcemap-loader": "catalog:legacy",
    "mocha": "catalog:legacy",
    "nyc": "catalog:legacy",
    "puppeteer": "catalog:legacy",
    "sinon": "catalog:legacy",
    "typescript": "catalog:",
    "ws": "^8.2.0"
  },
  "//sampleConfiguration": {
    "productName": "Azure Web PubSub",
    "productSlugs": [
      "azure"
    ],
    "skip": [
      "managingGroups.js"
    ]
  }
}<|MERGE_RESOLUTION|>--- conflicted
+++ resolved
@@ -7,10 +7,6 @@
   "module": "dist-esm/src/index.js",
   "types": "types/web-pubsub.d.ts",
   "scripts": {
-<<<<<<< HEAD
-    "audit": "skipped",
-=======
->>>>>>> 1b240a90
     "build": "npm run clean && tsc -p . && dev-tool run bundle --browser-test=false && dev-tool run extract-api",
     "build:browser": "echo \"Browser is not supported.\" && exit 0",
     "build:node": "tsc -p . && dev-tool run bundle --browser-test=false",
