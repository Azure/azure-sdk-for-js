--- conflicted
+++ resolved
@@ -74,7 +74,6 @@
     "@types/sinon": "catalog:legacy",
     "@types/ws": "^8.2.0",
     "chai": "catalog:legacy",
-    "cross-env": "catalog:legacy",
     "dotenv": "catalog:",
     "eslint": "catalog:",
     "karma": "catalog:legacy",
@@ -108,66 +107,6 @@
       }
     ]
   },
-<<<<<<< HEAD
-=======
-  "repository": "github:Azure/azure-sdk-for-js",
-  "keywords": [
-    "azure",
-    "cloud"
-  ],
-  "author": "Microsoft Corporation",
-  "license": "MIT",
-  "bugs": {
-    "url": "https://github.com/Azure/azure-sdk-for-js/issues"
-  },
-  "engines": {
-    "node": ">=18.0.0"
-  },
-  "homepage": "https://github.com/Azure/azure-sdk-for-js/tree/main/sdk/web-pubsub/web-pubsub/README.md",
-  "sideEffects": false,
-  "dependencies": {
-    "@azure/core-auth": "^1.3.0",
-    "@azure/core-client": "^1.0.0",
-    "@azure/core-rest-pipeline": "^1.1.0",
-    "@azure/core-tracing": "^1.0.0",
-    "@azure/logger": "^1.0.0",
-    "jsonwebtoken": "^9.0.0",
-    "tslib": "^2.2.0"
-  },
-  "devDependencies": {
-    "@azure-tools/test-credential": "^1.0.0",
-    "@azure-tools/test-recorder": "^3.0.0",
-    "@azure-tools/test-utils": "^1.0.1",
-    "@azure/dev-tool": "^1.0.0",
-    "@azure/eslint-plugin-azure-sdk": "^3.0.0",
-    "@types/chai": "^4.1.6",
-    "@types/jsonwebtoken": "^9.0.0",
-    "@types/mocha": "^10.0.0",
-    "@types/node": "^18.0.0",
-    "@types/sinon": "^17.0.0",
-    "@types/ws": "^8.2.0",
-    "chai": "^4.2.0",
-    "dotenv": "^16.0.0",
-    "eslint": "^9.9.0",
-    "karma": "^6.2.0",
-    "karma-chrome-launcher": "^3.0.0",
-    "karma-coverage": "^2.0.0",
-    "karma-env-preprocessor": "^0.1.1",
-    "karma-firefox-launcher": "^1.1.0",
-    "karma-junit-reporter": "^2.0.1",
-    "karma-mocha": "^2.0.1",
-    "karma-mocha-reporter": "^2.2.5",
-    "karma-sourcemap-loader": "^0.3.8",
-    "mocha": "^10.0.0",
-    "nyc": "^17.0.0",
-    "puppeteer": "^23.0.2",
-    "sinon": "^17.0.0",
-    "source-map-support": "^0.5.9",
-    "ts-node": "^10.0.0",
-    "typescript": "~5.6.2",
-    "ws": "^8.2.0"
-  },
->>>>>>> 790d2d6c
   "//sampleConfiguration": {
     "productName": "Azure Web PubSub",
     "productSlugs": [
