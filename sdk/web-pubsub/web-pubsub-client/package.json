--- conflicted
+++ resolved
@@ -104,12 +104,7 @@
     "karma-sourcemap-loader": "^0.3.8",
     "mocha": "^10.0.0",
     "c8": "^8.0.0",
-<<<<<<< HEAD
-    "prettier": "^2.5.1",
     "puppeteer": "^21.0.0",
-=======
-    "puppeteer": "^19.2.2",
->>>>>>> a2a2d038
     "rimraf": "^3.0.0",
     "sinon": "^17.0.0",
     "source-map-support": "^0.5.9",
