--- conflicted
+++ resolved
@@ -12,10 +12,6 @@
   },
   "types": "./dist/commonjs/index.d.ts",
   "scripts": {
-<<<<<<< HEAD
-    "audit": "skipped",
-=======
->>>>>>> 1b240a90
     "build": "npm run clean && npm run build-protobuf && dev-tool run build-package && npm run copy-files && dev-tool run extract-api",
     "build-protobuf": "npm run build-protobuf:cjs && npm run build-protobuf:esm",
     "build-protobuf:cjs": "pbjs -t static-module -w commonjs -o ./src/generated/clientProto.js ./src/protos/client.proto && pbts -o ./src/generated/clientProto.d.ts ./src/generated/clientProto.js && move-file ./src/generated/clientProto.js ./src/generated/clientProto.cjs",
