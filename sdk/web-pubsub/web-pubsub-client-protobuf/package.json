{
  "name": "@azure/web-pubsub-client-protobuf",
  "version": "1.0.0-beta.3",
  "description": "Azure Web PubSub Client Protobuf",
  "sdk-type": "client",
  "type": "module",
  "main": "./dist/commonjs/index.js",
  "module": "./dist/esm/index.js",
  "browser": "./dist/browser/index.js",
  "types": "./dist/commonjs/index.d.ts",
  "scripts": {
    "build": "npm run clean && npm run build-protobuf && dev-tool run build-package && npm run copy-files && dev-tool run extract-api",
    "build-protobuf": "npm run build-protobuf:cjs && npm run build-protobuf:esm",
    "build-protobuf:cjs": "pbjs -t static-module -w commonjs -o ./src/generated/clientProto.js ./src/protos/client.proto && pbts -o ./src/generated/clientProto.d.ts ./src/generated/clientProto.js && move-file ./src/generated/clientProto.js ./src/generated/clientProto.cjs",
    "build-protobuf:esm": "pbjs -t static-module -w es6 -o ./src/generated/clientProto.js ./src/protos/client.proto && pbts -o ./src/generated/clientProto.d.ts ./src/generated/clientProto.js",
    "build:browser": "npm run build-protobuf && dev-tool run build-package && npm run copy-files",
    "build:node": "npm run build-protobuf && dev-tool run build-package && npm run copy-files",
    "build:samples": "dev-tool samples publish -f",
    "build:test": "npm run build-protobuf && dev-tool run build-package && npm run copy-files",
    "check-format": "dev-tool run vendored prettier --list-different --config ../../../.prettierrc.json --ignore-path ../../../.prettierignore \"src/**/*.ts\" \"test/**/*.ts\" \"samples-dev/**/*.ts\" \"*.{js,json}\"",
    "clean": "dev-tool run vendored rimraf --glob dist test-dist temp types *.tgz *.log",
    "copy-files": "npm run copy-files:cjs && npm run copy-files:esm",
    "copy-files:cjs": "cpy --flat --rename=clientProto.js ./src/generated/clientProto.cjs ./dist/commonjs/generated/ && cpy --flat ./src/generated/clientProto.d.ts ./dist/esm/generated/",
    "copy-files:esm": "cpy --flat ./src/generated/clientProto.js ./dist/esm/generated/ && cpy --flat ./src/generated/clientProto.d.ts ./dist/esm/generated/",
    "execute:samples": "dev-tool samples run samples-dev",
    "extract-api": "dev-tool run build-package && dev-tool run extract-api",
    "format": "dev-tool run vendored prettier --write --config ../../../.prettierrc.json --ignore-path ../../../.prettierignore \"src/**/*.ts\" \"test/**/*.ts\" \"samples-dev/**/*.ts\" \"*.{js,json}\"",
    "integration-test": "npm run integration-test:node && npm run integration-test:browser",
    "integration-test:browser": "echo skipped",
    "integration-test:node": "dev-tool run test:vitest --no-test-proxy --esm",
    "lint": "eslint package.json api-extractor.json README.md src test",
    "lint:fix": "eslint package.json api-extractor.json README.md src test --fix --fix-type [problem,suggestion]",
    "pack": "npm pack 2>&1",
    "test": "npm run build:test && npm run unit-test && npm run integration-test",
    "test:browser": "npm run build:test && npm run unit-test:browser && npm run integration-test:browser",
    "test:node": "npm run build:test && npm run unit-test:node && npm run integration-test:node",
    "unit-test": "npm run unit-test:node && npm run unit-test:browser",
    "unit-test:browser": "echo skipped",
    "unit-test:node": "dev-tool run test:vitest",
    "update-snippets": "dev-tool run update-snippets"
  },
  "files": [
    "dist/",
    "README.md",
    "LICENSE"
  ],
  "repository": "github:Azure/azure-sdk-for-js",
  "keywords": [
    "azure",
    "cloud"
  ],
  "author": "Microsoft Corporation",
  "license": "MIT",
  "bugs": {
    "url": "https://github.com/Azure/azure-sdk-for-js/issues"
  },
  "engines": {
    "node": ">=18.0.0"
  },
  "homepage": "https://github.com/Azure/azure-sdk-for-js/tree/main/sdk/web-pubsub/web-pubsub-client/README.md",
  "sideEffects": false,
  "dependencies": {
    "@azure/logger": "workspace:*",
    "@azure/web-pubsub-client": "1.0.0-beta.2",
    "long": "^5.3.1",
    "protobufjs": "^7.4.0",
    "tslib": "catalog:"
  },
  "devDependencies": {
<<<<<<< HEAD
    "@azure-tools/test-utils-vitest": "workspace:*",
    "@azure/dev-tool": "workspace:*",
    "@azure/eslint-plugin-azure-sdk": "workspace:*",
=======
    "@azure-tools/test-utils-vitest": "^1.0.0",
    "@azure/dev-tool": "^1.0.0",
    "@azure/eslint-plugin-azure-sdk": "^3.0.0",
    "@azure/identity": "^4.8.0",
>>>>>>> 07a14f87
    "@azure/web-pubsub": "^1.1.0",
    "@types/node": "catalog:",
    "@vitest/browser": "catalog:testing",
    "@vitest/coverage-istanbul": "catalog:testing",
    "cpy-cli": "^5.0.0",
    "dotenv": "catalog:testing",
    "eslint": "catalog:",
    "move-file-cli": "^3.0.0",
    "playwright": "catalog:testing",
    "protobufjs-cli": "^1.1.3",
    "typescript": "catalog:",
    "vitest": "catalog:testing"
  },
  "//sampleConfiguration": {
    "productName": "Azure Web PubSub Client",
    "productSlugs": [
      "azure"
    ]
  },
  "tshy": {
    "project": "./tsconfig.src.json",
    "exports": {
      "./package.json": "./package.json",
      ".": "./src/index.ts"
    },
    "dialects": [
      "esm",
      "commonjs"
    ],
    "esmDialects": [
      "browser",
      "react-native"
    ],
    "selfLink": false
  },
  "exports": {
    "./package.json": "./package.json",
    ".": {
      "browser": {
        "types": "./dist/browser/index.d.ts",
        "default": "./dist/browser/index.js"
      },
      "react-native": {
        "types": "./dist/react-native/index.d.ts",
        "default": "./dist/react-native/index.js"
      },
      "import": {
        "types": "./dist/esm/index.d.ts",
        "default": "./dist/esm/index.js"
      },
      "require": {
        "types": "./dist/commonjs/index.d.ts",
        "default": "./dist/commonjs/index.js"
      }
    }
  },
  "react-native": "./dist/react-native/index.js"
}<|MERGE_RESOLUTION|>--- conflicted
+++ resolved
@@ -67,17 +67,11 @@
     "tslib": "catalog:"
   },
   "devDependencies": {
-<<<<<<< HEAD
     "@azure-tools/test-utils-vitest": "workspace:*",
     "@azure/dev-tool": "workspace:*",
     "@azure/eslint-plugin-azure-sdk": "workspace:*",
-=======
-    "@azure-tools/test-utils-vitest": "^1.0.0",
-    "@azure/dev-tool": "^1.0.0",
-    "@azure/eslint-plugin-azure-sdk": "^3.0.0",
-    "@azure/identity": "^4.8.0",
->>>>>>> 07a14f87
-    "@azure/web-pubsub": "^1.1.0",
+    "@azure/identity": "catalog:internal",
+    "@azure/web-pubsub": "workspace:*",
     "@types/node": "catalog:",
     "@vitest/browser": "catalog:testing",
     "@vitest/coverage-istanbul": "catalog:testing",
