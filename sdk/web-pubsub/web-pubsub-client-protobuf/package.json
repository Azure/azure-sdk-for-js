--- conflicted
+++ resolved
@@ -12,11 +12,7 @@
   },
   "types": "./dist/commonjs/index.d.ts",
   "scripts": {
-<<<<<<< HEAD
     "audit": "skipped",
-=======
-    "audit": "node ../../../common/scripts/rush-audit.js && dev-tool run vendored rimraf node_modules package-lock.json && npm i --package-lock-only 2>&1 && npm audit",
->>>>>>> cae1265f
     "build": "npm run clean && npm run build-protobuf && dev-tool run build-package && npm run copy-files && dev-tool run extract-api",
     "build-protobuf": "npm run build-protobuf:cjs && npm run build-protobuf:esm",
     "build-protobuf:cjs": "pbjs -t static-module -w commonjs -o ./src/generated/clientProto.js ./src/protos/client.proto && pbts -o ./src/generated/clientProto.d.ts ./src/generated/clientProto.js && move-file ./src/generated/clientProto.js ./src/generated/clientProto.cjs",
@@ -36,8 +32,8 @@
     "integration-test": "npm run integration-test:node && npm run integration-test:browser",
     "integration-test:browser": "echo skipped",
     "integration-test:node": "echo skipped",
-    "lint": "dev-tool run vendored eslintpackage.json api-extractor.json README.md src test",
-    "lint:fix": "dev-tool run vendored eslintpackage.json api-extractor.json README.md src test --fix --fix-type [problem,suggestion]",
+    "lint": "dev-tool run vendored eslint package.json api-extractor.json README.md src test",
+    "lint:fix": "dev-tool run vendored eslint package.json api-extractor.json README.md src test --fix --fix-type [problem,suggestion]",
     "pack": "npm pack 2>&1",
     "test": "npm run build:test && npm run unit-test && npm run integration-test",
     "test:browser": "npm run build:test && npm run unit-test:browser && npm run integration-test:browser",
@@ -78,33 +74,20 @@
     "tslib": "catalog:"
   },
   "devDependencies": {
-<<<<<<< HEAD
     "@azure/dev-tool": "workspace:*",
     "@azure/eslint-plugin-azure-sdk": "workspace:*",
     "@azure/web-pubsub": "workspace:*",
     "@microsoft/api-extractor": "catalog:",
     "@types/node": "catalog:",
     "@vitest/coverage-istanbul": "catalog:",
-=======
-    "@azure/dev-tool": "^1.0.0",
-    "@azure/eslint-plugin-azure-sdk": "^3.0.0",
-    "@azure/web-pubsub": "^1.1.0",
-    "@types/node": "^18.0.0",
-    "@vitest/coverage-istanbul": "^2.0.5",
->>>>>>> cae1265f
     "cpy-cli": "^5.0.0",
     "dotenv": "catalog:",
     "eslint": "catalog:",
     "move-file-cli": "^3.0.0",
     "protobufjs-cli": "^1.1.3",
-<<<<<<< HEAD
     "rimraf": "catalog:",
     "typescript": "catalog:",
     "vitest": "catalog:"
-=======
-    "typescript": "~5.6.2",
-    "vitest": "^2.0.5"
->>>>>>> cae1265f
   },
   "//sampleConfiguration": {
     "productName": "Azure Web PubSub Client",
