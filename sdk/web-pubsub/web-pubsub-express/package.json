{
  "name": "@azure/web-pubsub-express",
  "version": "1.0.6",
  "description": "Azure Web PubSub CloudEvents handlers",
  "sdk-type": "client",
  "scripts": {
<<<<<<< HEAD
    "audit": "skipped",
=======
    "audit": "node ../../../common/scripts/rush-audit.js && dev-tool run vendored rimraf node_modules package-lock.json && npm i --package-lock-only 2>&1 && npm audit",
>>>>>>> cae1265f
    "build": "npm run clean && dev-tool run build-package && dev-tool run bundle --browser-test=false && dev-tool run extract-api",
    "build:browser": "echo \"Browser is not supported.\" && exit 0",
    "build:node": "dev-tool run build-package",
    "build:samples": "echo Obsolete.",
    "build:test": "dev-tool run build-package",
    "check-format": "dev-tool run vendored prettier --list-different --config ../../../.prettierrc.json --ignore-path ../../../.prettierignore \"src/**/*.ts\" \"test/**/*.ts\" \"samples-dev/**/*.ts\" \"*.{js,json}\"",
    "clean": "dev-tool run vendored rimraf --glob dist dist-esm test-dist temp types *.tgz *.log",
    "execute:samples": "dev-tool samples run samples-dev",
    "extract-api": "dev-tool run build-package && dev-tool run extract-api",
    "format": "dev-tool run vendored prettier --write --config ../../../.prettierrc.json --ignore-path ../../../.prettierignore \"src/**/*.ts\" \"test/**/*.ts\" \"samples-dev/**/*.ts\" \"*.{js,json}\"",
    "integration-test": "npm run integration-test:node && npm run integration-test:browser",
    "integration-test:browser": "echo \"Browser is not supported.\" && exit 0",
    "integration-test:node": "echo skipped",
    "lint": "dev-tool run vendored eslintpackage.json api-extractor.json README.md src test",
    "lint:fix": "dev-tool run vendored eslintpackage.json api-extractor.json README.md src test --fix --fix-type [problem,suggestion]",
    "pack": "npm pack 2>&1",
    "test": "npm run build:test && npm run unit-test && npm run integration-test",
    "test:browser": "echo \"Browser is not supported.\" && exit 0",
    "test:node": "npm run build:test && npm run unit-test:node && npm run integration-test:node",
    "unit-test": "npm run unit-test:node && npm run unit-test:browser",
    "unit-test:browser": "echo \"Browser is not supported.\" && exit 0",
    "unit-test:node": "dev-tool run test:vitest --no-test-proxy",
    "update-snippets": "echo skipped"
  },
  "files": [
    "dist/",
    "README.md",
    "LICENSE"
  ],
  "repository": "github:Azure/azure-sdk-for-js",
  "keywords": [
    "azure",
    "cloud"
  ],
  "author": "Microsoft Corporation",
  "license": "MIT",
  "bugs": {
    "url": "https://github.com/Azure/azure-sdk-for-js/issues"
  },
  "engines": {
    "node": ">=18.0.0"
  },
  "homepage": "https://github.com/Azure/azure-sdk-for-js/tree/main/sdk/web-pubsub/web-pubsub-express/README.md",
  "sideEffects": false,
  "dependencies": {
    "@azure/logger": "workspace:*",
    "tslib": "catalog:"
  },
  "devDependencies": {
<<<<<<< HEAD
    "@azure/dev-tool": "workspace:*",
    "@azure/eslint-plugin-azure-sdk": "workspace:*",
    "@microsoft/api-extractor": "catalog:",
=======
    "@azure/dev-tool": "^1.0.0",
    "@azure/eslint-plugin-azure-sdk": "^3.0.0",
>>>>>>> cae1265f
    "@types/express": "^4.16.0",
    "@types/express-serve-static-core": "^4.17.19",
    "@types/jsonwebtoken": "^9.0.0",
    "@types/node": "catalog:",
    "@vitest/browser": "catalog:",
    "@vitest/coverage-istanbul": "catalog:",
    "dotenv": "catalog:",
    "eslint": "catalog:",
    "express": "^4.16.3",
<<<<<<< HEAD
    "rimraf": "catalog:",
    "tshy": "catalog:",
    "typescript": "catalog:",
    "vitest": "catalog:"
=======
    "typescript": "~5.6.2",
    "vitest": "^2.0.5"
>>>>>>> cae1265f
  },
  "//sampleConfiguration": {
    "productName": "Azure Web PubSub CloudEvents Handlers for Express",
    "productSlugs": [
      "azure"
    ]
  },
  "tshy": {
    "exports": {
      "./package.json": "./package.json",
      ".": "./src/index.ts"
    },
    "dialects": [
      "esm",
      "commonjs"
    ],
    "selfLink": false
  },
  "exports": {
    "./package.json": "./package.json",
    ".": {
      "import": {
        "types": "./dist/esm/index.d.ts",
        "default": "./dist/esm/index.js"
      },
      "require": {
        "types": "./dist/commonjs/index.d.ts",
        "default": "./dist/commonjs/index.js"
      }
    }
  },
  "main": "./dist/commonjs/index.js",
  "types": "./dist/commonjs/index.d.ts",
  "type": "module",
  "module": "./dist/esm/index.js"
}<|MERGE_RESOLUTION|>--- conflicted
+++ resolved
@@ -4,11 +4,7 @@
   "description": "Azure Web PubSub CloudEvents handlers",
   "sdk-type": "client",
   "scripts": {
-<<<<<<< HEAD
     "audit": "skipped",
-=======
-    "audit": "node ../../../common/scripts/rush-audit.js && dev-tool run vendored rimraf node_modules package-lock.json && npm i --package-lock-only 2>&1 && npm audit",
->>>>>>> cae1265f
     "build": "npm run clean && dev-tool run build-package && dev-tool run bundle --browser-test=false && dev-tool run extract-api",
     "build:browser": "echo \"Browser is not supported.\" && exit 0",
     "build:node": "dev-tool run build-package",
@@ -22,8 +18,8 @@
     "integration-test": "npm run integration-test:node && npm run integration-test:browser",
     "integration-test:browser": "echo \"Browser is not supported.\" && exit 0",
     "integration-test:node": "echo skipped",
-    "lint": "dev-tool run vendored eslintpackage.json api-extractor.json README.md src test",
-    "lint:fix": "dev-tool run vendored eslintpackage.json api-extractor.json README.md src test --fix --fix-type [problem,suggestion]",
+    "lint": "dev-tool run vendored eslint package.json api-extractor.json README.md src test",
+    "lint:fix": "dev-tool run vendored eslint package.json api-extractor.json README.md src test --fix --fix-type [problem,suggestion]",
     "pack": "npm pack 2>&1",
     "test": "npm run build:test && npm run unit-test && npm run integration-test",
     "test:browser": "echo \"Browser is not supported.\" && exit 0",
@@ -58,14 +54,8 @@
     "tslib": "catalog:"
   },
   "devDependencies": {
-<<<<<<< HEAD
     "@azure/dev-tool": "workspace:*",
     "@azure/eslint-plugin-azure-sdk": "workspace:*",
-    "@microsoft/api-extractor": "catalog:",
-=======
-    "@azure/dev-tool": "^1.0.0",
-    "@azure/eslint-plugin-azure-sdk": "^3.0.0",
->>>>>>> cae1265f
     "@types/express": "^4.16.0",
     "@types/express-serve-static-core": "^4.17.19",
     "@types/jsonwebtoken": "^9.0.0",
@@ -75,15 +65,8 @@
     "dotenv": "catalog:",
     "eslint": "catalog:",
     "express": "^4.16.3",
-<<<<<<< HEAD
-    "rimraf": "catalog:",
-    "tshy": "catalog:",
     "typescript": "catalog:",
     "vitest": "catalog:"
-=======
-    "typescript": "~5.6.2",
-    "vitest": "^2.0.5"
->>>>>>> cae1265f
   },
   "//sampleConfiguration": {
     "productName": "Azure Web PubSub CloudEvents Handlers for Express",
