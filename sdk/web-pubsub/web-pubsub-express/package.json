--- conflicted
+++ resolved
@@ -60,7 +60,6 @@
     "@types/express": "^4.16.0",
     "@types/express-serve-static-core": "^4.17.19",
     "@types/jsonwebtoken": "^9.0.0",
-<<<<<<< HEAD
     "@types/node": "catalog:",
     "@vitest/browser": "catalog:",
     "@vitest/coverage-istanbul": "catalog:",
@@ -71,17 +70,6 @@
     "tshy": "catalog:",
     "typescript": "catalog:",
     "vitest": "catalog:"
-=======
-    "@types/node": "^18.0.0",
-    "@vitest/browser": "^2.0.5",
-    "@vitest/coverage-istanbul": "^2.0.5",
-    "dotenv": "^16.0.0",
-    "eslint": "^9.9.0",
-    "express": "^4.16.3",
-    "rimraf": "^5.0.5",
-    "typescript": "~5.6.2",
-    "vitest": "^2.0.5"
->>>>>>> e460e3b0
   },
   "//sampleConfiguration": {
     "productName": "Azure Web PubSub CloudEvents Handlers for Express",
