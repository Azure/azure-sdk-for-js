{
  "name": "@azure/arm-paloaltonetworksngfw",
  "version": "2.0.0",
  "description": "A generated SDK for PaloAltoNetworksCloudngfw.",
  "engines": {
    "node": ">=20.0.0"
  },
  "sideEffects": false,
  "autoPublish": false,
  "tshy": {
    "exports": {
      "./package.json": "./package.json",
      ".": "./src/index.ts",
      "./api": "./src/api/index.ts",
      "./api/paloAltoNetworksCloudngfwOperations": "./src/api/paloAltoNetworksCloudngfwOperations/index.ts",
      "./api/prefixListLocalRulestack": "./src/api/prefixListLocalRulestack/index.ts",
      "./api/localRules": "./src/api/localRules/index.ts",
      "./api/fqdnListLocalRulestack": "./src/api/fqdnListLocalRulestack/index.ts",
      "./api/certificateObjectLocalRulestack": "./src/api/certificateObjectLocalRulestack/index.ts",
      "./api/firewallStatus": "./src/api/firewallStatus/index.ts",
      "./api/metricsObjectFirewall": "./src/api/metricsObjectFirewall/index.ts",
      "./api/localRulestacks": "./src/api/localRulestacks/index.ts",
      "./api/firewalls": "./src/api/firewalls/index.ts",
      "./api/preRules": "./src/api/preRules/index.ts",
      "./api/prefixListGlobalRulestack": "./src/api/prefixListGlobalRulestack/index.ts",
      "./api/postRules": "./src/api/postRules/index.ts",
      "./api/fqdnListGlobalRulestack": "./src/api/fqdnListGlobalRulestack/index.ts",
      "./api/certificateObjectGlobalRulestack": "./src/api/certificateObjectGlobalRulestack/index.ts",
      "./api/globalRulestack": "./src/api/globalRulestack/index.ts",
      "./api/operations": "./src/api/operations/index.ts",
      "./models": "./src/models/index.ts"
    },
    "dialects": [
      "esm",
      "commonjs"
    ],
    "esmDialects": [
      "browser",
      "react-native"
    ],
    "selfLink": false,
    "project": "../../../tsconfig.src.build.json"
  },
  "type": "module",
  "browser": "./dist/browser/index.js",
  "react-native": "./dist/react-native/index.js",
  "keywords": [
    "node",
    "azure",
    "cloud",
    "typescript",
    "browser",
    "isomorphic"
  ],
  "author": "Microsoft Corporation",
  "license": "MIT",
  "files": [
    "dist/",
    "!dist/**/*.d.*ts.map",
    "README.md",
    "LICENSE"
  ],
  "sdk-type": "mgmt",
  "repository": "github:Azure/azure-sdk-for-js",
  "bugs": {
    "url": "https://github.com/Azure/azure-sdk-for-js/issues"
  },
  "homepage": "https://github.com/Azure/azure-sdk-for-js/tree/main/sdk/paloaltonetworksngfw/arm-paloaltonetworksngfw/README.md",
  "prettier": "@azure/eslint-plugin-azure-sdk/prettier.json",
  "//metadata": {
    "constantPaths": [
      {
        "path": "src/api/paloAltoNetworksCloudngfwContext.ts",
        "prefix": "userAgentInfo"
      }
    ]
  },
  "dependencies": {
    "@azure/core-util": "^1.12.0",
    "@azure-rest/core-client": "^2.3.1",
    "@azure/abort-controller": "^2.1.2",
    "@azure/core-auth": "^1.9.0",
    "@azure/core-lro": "^3.1.0",
    "@azure/core-rest-pipeline": "^1.20.0",
    "@azure/logger": "^1.2.0",
    "tslib": "^2.8.1"
  },
  "devDependencies": {
    "@azure-tools/test-credential": "workspace:*",
    "@azure-tools/test-recorder": "workspace:*",
    "@azure-tools/test-utils-vitest": "workspace:*",
    "@azure/dev-tool": "workspace:*",
    "tshy": "catalog:",
    "@azure/eslint-plugin-azure-sdk": "workspace:*",
    "@azure/identity": "catalog:internal",
    "@types/node": "catalog:",
<<<<<<< HEAD
    "cross-env": "catalog:",
    "eslint": "catalog:",
    "prettier": "catalog:",
    "rimraf": "catalog:",
    "@vitest/browser": "catalog:testing",
=======
    "@vitest/browser-playwright": "catalog:testing",
>>>>>>> 997345f5
    "@vitest/coverage-istanbul": "catalog:testing",
    "dotenv": "catalog:testing",
    "playwright": "catalog:testing",
    "typescript": "catalog:",
    "vitest": "catalog:testing"
  },
  "scripts": {
    "clean": "rimraf --glob dist dist-browser dist-esm test-dist temp types *.tgz *.log",
    "extract-api": "rimraf review && dev-tool run extract-api",
    "pack": "pnpm pack 2>&1",
    "lint": "echo skipped",
    "lint:fix": "echo skipped",
    "build:samples": "tsc -p tsconfig.samples.json && dev-tool samples publish -f",
    "check-format": "prettier --list-different --config ../../../.prettierrc.json --ignore-path ../../../.prettierignore \"src/**/*.{ts,cts,mts}\" \"test/**/*.{ts,cts,mts}\" \"*.{js,cjs,mjs,json}\" \"samples-dev/*.ts\"",
    "execute:samples": "dev-tool samples run samples-dev",
    "format": "prettier --write --config ../../../.prettierrc.json --ignore-path ../../../.prettierignore \"src/**/*.{ts,cts,mts}\" \"test/**/*.{ts,cts,mts}\" \"*.{js,cjs,mjs,json}\" \"samples-dev/*.ts\"",
    "generate:client": "echo skipped",
    "test:browser": "dev-tool run build-test && dev-tool run test:vitest --browser",
    "build": "npm run clean && dev-tool run build-package && dev-tool run extract-api",
    "test:node": "dev-tool run test:vitest",
    "test:node:esm": "dev-tool run test:vitest --esm",
    "test": "npm run test:node && npm run test:browser",
    "update-snippets": "dev-tool run update-snippets"
  },
  "//sampleConfiguration": {
    "productName": "@azure/arm-paloaltonetworksngfw",
    "productSlugs": [
      "azure"
    ],
    "disableDocsMs": true,
    "apiRefLink": "https://learn.microsoft.com/javascript/api/@azure/arm-paloaltonetworksngfw?view=azure-node-preview"
  },
  "exports": {
    "./package.json": "./package.json",
    ".": {
      "browser": {
        "types": "./dist/browser/index.d.ts",
        "default": "./dist/browser/index.js"
      },
      "react-native": {
        "types": "./dist/react-native/index.d.ts",
        "default": "./dist/react-native/index.js"
      },
      "import": {
        "types": "./dist/esm/index.d.ts",
        "default": "./dist/esm/index.js"
      },
      "require": {
        "types": "./dist/commonjs/index.d.ts",
        "default": "./dist/commonjs/index.js"
      }
    },
    "./api": {
      "browser": {
        "types": "./dist/browser/api/index.d.ts",
        "default": "./dist/browser/api/index.js"
      },
      "react-native": {
        "types": "./dist/react-native/api/index.d.ts",
        "default": "./dist/react-native/api/index.js"
      },
      "import": {
        "types": "./dist/esm/api/index.d.ts",
        "default": "./dist/esm/api/index.js"
      },
      "require": {
        "types": "./dist/commonjs/api/index.d.ts",
        "default": "./dist/commonjs/api/index.js"
      }
    },
    "./api/paloAltoNetworksCloudngfwOperations": {
      "browser": {
        "types": "./dist/browser/api/paloAltoNetworksCloudngfwOperations/index.d.ts",
        "default": "./dist/browser/api/paloAltoNetworksCloudngfwOperations/index.js"
      },
      "react-native": {
        "types": "./dist/react-native/api/paloAltoNetworksCloudngfwOperations/index.d.ts",
        "default": "./dist/react-native/api/paloAltoNetworksCloudngfwOperations/index.js"
      },
      "import": {
        "types": "./dist/esm/api/paloAltoNetworksCloudngfwOperations/index.d.ts",
        "default": "./dist/esm/api/paloAltoNetworksCloudngfwOperations/index.js"
      },
      "require": {
        "types": "./dist/commonjs/api/paloAltoNetworksCloudngfwOperations/index.d.ts",
        "default": "./dist/commonjs/api/paloAltoNetworksCloudngfwOperations/index.js"
      }
    },
    "./api/prefixListLocalRulestack": {
      "browser": {
        "types": "./dist/browser/api/prefixListLocalRulestack/index.d.ts",
        "default": "./dist/browser/api/prefixListLocalRulestack/index.js"
      },
      "react-native": {
        "types": "./dist/react-native/api/prefixListLocalRulestack/index.d.ts",
        "default": "./dist/react-native/api/prefixListLocalRulestack/index.js"
      },
      "import": {
        "types": "./dist/esm/api/prefixListLocalRulestack/index.d.ts",
        "default": "./dist/esm/api/prefixListLocalRulestack/index.js"
      },
      "require": {
        "types": "./dist/commonjs/api/prefixListLocalRulestack/index.d.ts",
        "default": "./dist/commonjs/api/prefixListLocalRulestack/index.js"
      }
    },
    "./api/localRules": {
      "browser": {
        "types": "./dist/browser/api/localRules/index.d.ts",
        "default": "./dist/browser/api/localRules/index.js"
      },
      "react-native": {
        "types": "./dist/react-native/api/localRules/index.d.ts",
        "default": "./dist/react-native/api/localRules/index.js"
      },
      "import": {
        "types": "./dist/esm/api/localRules/index.d.ts",
        "default": "./dist/esm/api/localRules/index.js"
      },
      "require": {
        "types": "./dist/commonjs/api/localRules/index.d.ts",
        "default": "./dist/commonjs/api/localRules/index.js"
      }
    },
    "./api/fqdnListLocalRulestack": {
      "browser": {
        "types": "./dist/browser/api/fqdnListLocalRulestack/index.d.ts",
        "default": "./dist/browser/api/fqdnListLocalRulestack/index.js"
      },
      "react-native": {
        "types": "./dist/react-native/api/fqdnListLocalRulestack/index.d.ts",
        "default": "./dist/react-native/api/fqdnListLocalRulestack/index.js"
      },
      "import": {
        "types": "./dist/esm/api/fqdnListLocalRulestack/index.d.ts",
        "default": "./dist/esm/api/fqdnListLocalRulestack/index.js"
      },
      "require": {
        "types": "./dist/commonjs/api/fqdnListLocalRulestack/index.d.ts",
        "default": "./dist/commonjs/api/fqdnListLocalRulestack/index.js"
      }
    },
    "./api/certificateObjectLocalRulestack": {
      "browser": {
        "types": "./dist/browser/api/certificateObjectLocalRulestack/index.d.ts",
        "default": "./dist/browser/api/certificateObjectLocalRulestack/index.js"
      },
      "react-native": {
        "types": "./dist/react-native/api/certificateObjectLocalRulestack/index.d.ts",
        "default": "./dist/react-native/api/certificateObjectLocalRulestack/index.js"
      },
      "import": {
        "types": "./dist/esm/api/certificateObjectLocalRulestack/index.d.ts",
        "default": "./dist/esm/api/certificateObjectLocalRulestack/index.js"
      },
      "require": {
        "types": "./dist/commonjs/api/certificateObjectLocalRulestack/index.d.ts",
        "default": "./dist/commonjs/api/certificateObjectLocalRulestack/index.js"
      }
    },
    "./api/firewallStatus": {
      "browser": {
        "types": "./dist/browser/api/firewallStatus/index.d.ts",
        "default": "./dist/browser/api/firewallStatus/index.js"
      },
      "react-native": {
        "types": "./dist/react-native/api/firewallStatus/index.d.ts",
        "default": "./dist/react-native/api/firewallStatus/index.js"
      },
      "import": {
        "types": "./dist/esm/api/firewallStatus/index.d.ts",
        "default": "./dist/esm/api/firewallStatus/index.js"
      },
      "require": {
        "types": "./dist/commonjs/api/firewallStatus/index.d.ts",
        "default": "./dist/commonjs/api/firewallStatus/index.js"
      }
    },
    "./api/metricsObjectFirewall": {
      "browser": {
        "types": "./dist/browser/api/metricsObjectFirewall/index.d.ts",
        "default": "./dist/browser/api/metricsObjectFirewall/index.js"
      },
      "react-native": {
        "types": "./dist/react-native/api/metricsObjectFirewall/index.d.ts",
        "default": "./dist/react-native/api/metricsObjectFirewall/index.js"
      },
      "import": {
        "types": "./dist/esm/api/metricsObjectFirewall/index.d.ts",
        "default": "./dist/esm/api/metricsObjectFirewall/index.js"
      },
      "require": {
        "types": "./dist/commonjs/api/metricsObjectFirewall/index.d.ts",
        "default": "./dist/commonjs/api/metricsObjectFirewall/index.js"
      }
    },
    "./api/localRulestacks": {
      "browser": {
        "types": "./dist/browser/api/localRulestacks/index.d.ts",
        "default": "./dist/browser/api/localRulestacks/index.js"
      },
      "react-native": {
        "types": "./dist/react-native/api/localRulestacks/index.d.ts",
        "default": "./dist/react-native/api/localRulestacks/index.js"
      },
      "import": {
        "types": "./dist/esm/api/localRulestacks/index.d.ts",
        "default": "./dist/esm/api/localRulestacks/index.js"
      },
      "require": {
        "types": "./dist/commonjs/api/localRulestacks/index.d.ts",
        "default": "./dist/commonjs/api/localRulestacks/index.js"
      }
    },
    "./api/firewalls": {
      "browser": {
        "types": "./dist/browser/api/firewalls/index.d.ts",
        "default": "./dist/browser/api/firewalls/index.js"
      },
      "react-native": {
        "types": "./dist/react-native/api/firewalls/index.d.ts",
        "default": "./dist/react-native/api/firewalls/index.js"
      },
      "import": {
        "types": "./dist/esm/api/firewalls/index.d.ts",
        "default": "./dist/esm/api/firewalls/index.js"
      },
      "require": {
        "types": "./dist/commonjs/api/firewalls/index.d.ts",
        "default": "./dist/commonjs/api/firewalls/index.js"
      }
    },
    "./api/preRules": {
      "browser": {
        "types": "./dist/browser/api/preRules/index.d.ts",
        "default": "./dist/browser/api/preRules/index.js"
      },
      "react-native": {
        "types": "./dist/react-native/api/preRules/index.d.ts",
        "default": "./dist/react-native/api/preRules/index.js"
      },
      "import": {
        "types": "./dist/esm/api/preRules/index.d.ts",
        "default": "./dist/esm/api/preRules/index.js"
      },
      "require": {
        "types": "./dist/commonjs/api/preRules/index.d.ts",
        "default": "./dist/commonjs/api/preRules/index.js"
      }
    },
    "./api/prefixListGlobalRulestack": {
      "browser": {
        "types": "./dist/browser/api/prefixListGlobalRulestack/index.d.ts",
        "default": "./dist/browser/api/prefixListGlobalRulestack/index.js"
      },
      "react-native": {
        "types": "./dist/react-native/api/prefixListGlobalRulestack/index.d.ts",
        "default": "./dist/react-native/api/prefixListGlobalRulestack/index.js"
      },
      "import": {
        "types": "./dist/esm/api/prefixListGlobalRulestack/index.d.ts",
        "default": "./dist/esm/api/prefixListGlobalRulestack/index.js"
      },
      "require": {
        "types": "./dist/commonjs/api/prefixListGlobalRulestack/index.d.ts",
        "default": "./dist/commonjs/api/prefixListGlobalRulestack/index.js"
      }
    },
    "./api/postRules": {
      "browser": {
        "types": "./dist/browser/api/postRules/index.d.ts",
        "default": "./dist/browser/api/postRules/index.js"
      },
      "react-native": {
        "types": "./dist/react-native/api/postRules/index.d.ts",
        "default": "./dist/react-native/api/postRules/index.js"
      },
      "import": {
        "types": "./dist/esm/api/postRules/index.d.ts",
        "default": "./dist/esm/api/postRules/index.js"
      },
      "require": {
        "types": "./dist/commonjs/api/postRules/index.d.ts",
        "default": "./dist/commonjs/api/postRules/index.js"
      }
    },
    "./api/fqdnListGlobalRulestack": {
      "browser": {
        "types": "./dist/browser/api/fqdnListGlobalRulestack/index.d.ts",
        "default": "./dist/browser/api/fqdnListGlobalRulestack/index.js"
      },
      "react-native": {
        "types": "./dist/react-native/api/fqdnListGlobalRulestack/index.d.ts",
        "default": "./dist/react-native/api/fqdnListGlobalRulestack/index.js"
      },
      "import": {
        "types": "./dist/esm/api/fqdnListGlobalRulestack/index.d.ts",
        "default": "./dist/esm/api/fqdnListGlobalRulestack/index.js"
      },
      "require": {
        "types": "./dist/commonjs/api/fqdnListGlobalRulestack/index.d.ts",
        "default": "./dist/commonjs/api/fqdnListGlobalRulestack/index.js"
      }
    },
    "./api/certificateObjectGlobalRulestack": {
      "browser": {
        "types": "./dist/browser/api/certificateObjectGlobalRulestack/index.d.ts",
        "default": "./dist/browser/api/certificateObjectGlobalRulestack/index.js"
      },
      "react-native": {
        "types": "./dist/react-native/api/certificateObjectGlobalRulestack/index.d.ts",
        "default": "./dist/react-native/api/certificateObjectGlobalRulestack/index.js"
      },
      "import": {
        "types": "./dist/esm/api/certificateObjectGlobalRulestack/index.d.ts",
        "default": "./dist/esm/api/certificateObjectGlobalRulestack/index.js"
      },
      "require": {
        "types": "./dist/commonjs/api/certificateObjectGlobalRulestack/index.d.ts",
        "default": "./dist/commonjs/api/certificateObjectGlobalRulestack/index.js"
      }
    },
    "./api/globalRulestack": {
      "browser": {
        "types": "./dist/browser/api/globalRulestack/index.d.ts",
        "default": "./dist/browser/api/globalRulestack/index.js"
      },
      "react-native": {
        "types": "./dist/react-native/api/globalRulestack/index.d.ts",
        "default": "./dist/react-native/api/globalRulestack/index.js"
      },
      "import": {
        "types": "./dist/esm/api/globalRulestack/index.d.ts",
        "default": "./dist/esm/api/globalRulestack/index.js"
      },
      "require": {
        "types": "./dist/commonjs/api/globalRulestack/index.d.ts",
        "default": "./dist/commonjs/api/globalRulestack/index.js"
      }
    },
    "./api/operations": {
      "browser": {
        "types": "./dist/browser/api/operations/index.d.ts",
        "default": "./dist/browser/api/operations/index.js"
      },
      "react-native": {
        "types": "./dist/react-native/api/operations/index.d.ts",
        "default": "./dist/react-native/api/operations/index.js"
      },
      "import": {
        "types": "./dist/esm/api/operations/index.d.ts",
        "default": "./dist/esm/api/operations/index.js"
      },
      "require": {
        "types": "./dist/commonjs/api/operations/index.d.ts",
        "default": "./dist/commonjs/api/operations/index.js"
      }
    },
    "./models": {
      "browser": {
        "types": "./dist/browser/models/index.d.ts",
        "default": "./dist/browser/models/index.js"
      },
      "react-native": {
        "types": "./dist/react-native/models/index.d.ts",
        "default": "./dist/react-native/models/index.js"
      },
      "import": {
        "types": "./dist/esm/models/index.d.ts",
        "default": "./dist/esm/models/index.js"
      },
      "require": {
        "types": "./dist/commonjs/models/index.d.ts",
        "default": "./dist/commonjs/models/index.js"
      }
    }
  },
  "main": "./dist/commonjs/index.js",
  "types": "./dist/commonjs/index.d.ts",
  "module": "./dist/esm/index.js"
}<|MERGE_RESOLUTION|>--- conflicted
+++ resolved
@@ -4,6 +4,71 @@
   "description": "A generated SDK for PaloAltoNetworksCloudngfw.",
   "engines": {
     "node": ">=20.0.0"
+  },
+  "dependencies": {
+    "@azure/abort-controller": "^2.1.2",
+    "@azure/core-auth": "^1.9.0",
+    "@azure/core-client": "^1.9.2",
+    "@azure/core-lro": "^2.5.4",
+    "@azure/core-paging": "^1.6.2",
+    "@azure/core-rest-pipeline": "^1.19.0",
+    "tslib": "^2.8.1"
+  },
+  "keywords": [
+    "node",
+    "azure",
+    "typescript",
+    "browser",
+    "isomorphic",
+    "cloud"
+  ],
+  "license": "MIT",
+  "main": "./dist/commonjs/index.js",
+  "module": "./dist/esm/index.js",
+  "types": "./dist/commonjs/index.d.ts",
+  "devDependencies": {
+    "@azure-tools/test-credential": "workspace:^",
+    "@azure-tools/test-recorder": "workspace:^",
+    "@azure-tools/test-utils-vitest": "workspace:^",
+    "@azure/dev-tool": "workspace:^",
+    "@azure/identity": "catalog:internal",
+    "@azure/logger": "^1.1.4",
+    "@types/node": "catalog:",
+    "@vitest/browser-playwright": "catalog:testing",
+    "@vitest/coverage-istanbul": "catalog:testing",
+    "cross-env": "catalog:",
+    "dotenv": "catalog:testing",
+    "playwright": "catalog:testing",
+    "rimraf": "catalog:",
+    "tshy": "catalog:",
+    "typescript": "catalog:",
+    "vitest": "catalog:testing"
+  },
+  "repository": "github:Azure/azure-sdk-for-js",
+  "bugs": {
+    "url": "https://github.com/Azure/azure-sdk-for-js/issues"
+  },
+  "files": [
+    "dist/",
+    "README.md",
+    "LICENSE",
+    "review/",
+    "CHANGELOG.md"
+  ],
+  "scripts": {
+    "build": "npm run clean && dev-tool run build-package && dev-tool run extract-api",
+    "build:samples": "tsc -p tsconfig.samples.json",
+    "check-format": "echo skipped",
+    "clean": "rimraf --glob dist dist-browser dist-esm test-dist temp types *.tgz *.log",
+    "execute:samples": "echo skipped",
+    "extract-api": "dev-tool run extract-api",
+    "format": "echo skipped",
+    "lint": "echo skipped",
+    "pack": "pnpm pack 2>&1",
+    "test": "npm run test:node && npm run test:browser",
+    "test:browser": "echo skipped",
+    "test:node": "dev-tool run build-test --no-browser-test && dev-tool run test:vitest",
+    "update-snippets": "dev-tool run update-snippets"
   },
   "sideEffects": false,
   "autoPublish": false,
@@ -44,27 +109,8 @@
   "type": "module",
   "browser": "./dist/browser/index.js",
   "react-native": "./dist/react-native/index.js",
-  "keywords": [
-    "node",
-    "azure",
-    "cloud",
-    "typescript",
-    "browser",
-    "isomorphic"
-  ],
   "author": "Microsoft Corporation",
-  "license": "MIT",
-  "files": [
-    "dist/",
-    "!dist/**/*.d.*ts.map",
-    "README.md",
-    "LICENSE"
-  ],
   "sdk-type": "mgmt",
-  "repository": "github:Azure/azure-sdk-for-js",
-  "bugs": {
-    "url": "https://github.com/Azure/azure-sdk-for-js/issues"
-  },
   "homepage": "https://github.com/Azure/azure-sdk-for-js/tree/main/sdk/paloaltonetworksngfw/arm-paloaltonetworksngfw/README.md",
   "prettier": "@azure/eslint-plugin-azure-sdk/prettier.json",
   "//metadata": {
@@ -75,58 +121,6 @@
       }
     ]
   },
-  "dependencies": {
-    "@azure/core-util": "^1.12.0",
-    "@azure-rest/core-client": "^2.3.1",
-    "@azure/abort-controller": "^2.1.2",
-    "@azure/core-auth": "^1.9.0",
-    "@azure/core-lro": "^3.1.0",
-    "@azure/core-rest-pipeline": "^1.20.0",
-    "@azure/logger": "^1.2.0",
-    "tslib": "^2.8.1"
-  },
-  "devDependencies": {
-    "@azure-tools/test-credential": "workspace:*",
-    "@azure-tools/test-recorder": "workspace:*",
-    "@azure-tools/test-utils-vitest": "workspace:*",
-    "@azure/dev-tool": "workspace:*",
-    "tshy": "catalog:",
-    "@azure/eslint-plugin-azure-sdk": "workspace:*",
-    "@azure/identity": "catalog:internal",
-    "@types/node": "catalog:",
-<<<<<<< HEAD
-    "cross-env": "catalog:",
-    "eslint": "catalog:",
-    "prettier": "catalog:",
-    "rimraf": "catalog:",
-    "@vitest/browser": "catalog:testing",
-=======
-    "@vitest/browser-playwright": "catalog:testing",
->>>>>>> 997345f5
-    "@vitest/coverage-istanbul": "catalog:testing",
-    "dotenv": "catalog:testing",
-    "playwright": "catalog:testing",
-    "typescript": "catalog:",
-    "vitest": "catalog:testing"
-  },
-  "scripts": {
-    "clean": "rimraf --glob dist dist-browser dist-esm test-dist temp types *.tgz *.log",
-    "extract-api": "rimraf review && dev-tool run extract-api",
-    "pack": "pnpm pack 2>&1",
-    "lint": "echo skipped",
-    "lint:fix": "echo skipped",
-    "build:samples": "tsc -p tsconfig.samples.json && dev-tool samples publish -f",
-    "check-format": "prettier --list-different --config ../../../.prettierrc.json --ignore-path ../../../.prettierignore \"src/**/*.{ts,cts,mts}\" \"test/**/*.{ts,cts,mts}\" \"*.{js,cjs,mjs,json}\" \"samples-dev/*.ts\"",
-    "execute:samples": "dev-tool samples run samples-dev",
-    "format": "prettier --write --config ../../../.prettierrc.json --ignore-path ../../../.prettierignore \"src/**/*.{ts,cts,mts}\" \"test/**/*.{ts,cts,mts}\" \"*.{js,cjs,mjs,json}\" \"samples-dev/*.ts\"",
-    "generate:client": "echo skipped",
-    "test:browser": "dev-tool run build-test && dev-tool run test:vitest --browser",
-    "build": "npm run clean && dev-tool run build-package && dev-tool run extract-api",
-    "test:node": "dev-tool run test:vitest",
-    "test:node:esm": "dev-tool run test:vitest --esm",
-    "test": "npm run test:node && npm run test:browser",
-    "update-snippets": "dev-tool run update-snippets"
-  },
   "//sampleConfiguration": {
     "productName": "@azure/arm-paloaltonetworksngfw",
     "productSlugs": [
