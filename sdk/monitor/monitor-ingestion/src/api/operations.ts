--- conflicted
+++ resolved
@@ -2,11 +2,7 @@
 // Licensed under the MIT License.
 
 import type { LogsIngestionContext as Client } from "./index.js";
-<<<<<<< HEAD
-import type { UploadOptionalParams } from "./options.js";
-=======
 import type { LogsUploadOptions } from "./options.js";
->>>>>>> 321a2037
 import { expandUrlTemplate } from "../static-helpers/urlTemplate.js";
 import type {
   StreamableMethod,
