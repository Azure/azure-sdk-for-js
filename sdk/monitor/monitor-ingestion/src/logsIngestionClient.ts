// Copyright (c) Microsoft Corporation.
// Licensed under the MIT License.

import type {
  LogsIngestionContext,
  LogsIngestionClientOptionalParams} from "./api/index.js";
import {
  createLogsIngestion
} from "./api/index.js";
<<<<<<< HEAD
import type { UploadOptionalParams } from "./api/options.js";
import { upload } from "./api/operations.js";
import type { Pipeline } from "@azure/core-rest-pipeline";
import type { TokenCredential } from "@azure/core-auth";

=======
import type { LogsUploadOptions } from "./api/options.js";
import { upload } from "./api/operations.js";
import type { Pipeline } from "@azure/core-rest-pipeline";
import type { TokenCredential } from "@azure/core-auth";
import type { LogsUploadFailure } from "./models/models.js";
import { AggregateLogsUploadError } from "./models/models.js";
import { isError } from "@azure/core-util";
import { GZippingPolicy } from "./gZippingPolicy.js";
import { concurrentRun } from "./utils/concurrentPoolHelper.js";
import { splitDataToChunks } from "./utils/splitDataIntoChunksHelper.js";
>>>>>>> 321a2037
export { LogsIngestionClientOptionalParams } from "./api/logsIngestionContext.js";

const DEFAULT_MAX_CONCURRENCY = 5;

export class LogsIngestionClient {
  private _client: LogsIngestionContext;
  /** The pipeline used by this client to make requests */
  public readonly pipeline: Pipeline;

  /** Azure Monitor data collection client. */
  constructor(
    endpointParam: string,
    credential: TokenCredential,
    options: LogsIngestionClientOptionalParams = {},
  ) {
    const prefixFromOptions = options?.userAgentOptions?.userAgentPrefix;
    const userAgentPrefix = prefixFromOptions
      ? `${prefixFromOptions} azsdk-js-client`
      : `azsdk-js-client`;
    this._client = createLogsIngestion(endpointParam, credential, {
      ...options,
      userAgentOptions: { userAgentPrefix },
    });
    this.pipeline = this._client.pipeline;
    this.pipeline.addPolicy(GZippingPolicy);
  }

  /** Ingestion API used to directly ingest data using Data Collection Rules. */
  async upload(
    ruleId: string,
    streamName: string,
    body: Record<string, any>[],
    options: LogsUploadOptions = { requestOptions: {} },
  ): Promise<void> {
    // TODO: Do we need to worry about memory issues when loading data for 100GB ?? JS max allocation is 1 or 2GB

    // This splits logs into 1MB chunks
    const chunkArray = splitDataToChunks(body);
    const concurrency = Math.max(options?.maxConcurrency ?? DEFAULT_MAX_CONCURRENCY, 1);

    const uploadResultErrors: Array<LogsUploadFailure> = [];
    await concurrentRun(
      concurrency,
      chunkArray,
      async (eachChunk: Record<string, any>[]): Promise<void> => {
        try {
          await upload(this._client, ruleId, streamName, eachChunk, {
            contentEncoding: "gzip",
            abortSignal: options?.abortSignal,
          });
        } catch (e: unknown) {
          if (options?.onError) {
            options.onError({
              failedLogs: eachChunk,
              cause: isError(e) ? e : new Error(e as string),
            });
          }
          uploadResultErrors.push({
            cause: isError(e) ? e : new Error(e as string),
            failedLogs: eachChunk,
          });
        }
      },
      options?.abortSignal,
    );
    if (uploadResultErrors.length > 0) {
      throw new AggregateLogsUploadError(uploadResultErrors);
    }
    return Promise.resolve();
  }
}<|MERGE_RESOLUTION|>--- conflicted
+++ resolved
@@ -7,13 +7,6 @@
 import {
   createLogsIngestion
 } from "./api/index.js";
-<<<<<<< HEAD
-import type { UploadOptionalParams } from "./api/options.js";
-import { upload } from "./api/operations.js";
-import type { Pipeline } from "@azure/core-rest-pipeline";
-import type { TokenCredential } from "@azure/core-auth";
-
-=======
 import type { LogsUploadOptions } from "./api/options.js";
 import { upload } from "./api/operations.js";
 import type { Pipeline } from "@azure/core-rest-pipeline";
@@ -24,7 +17,6 @@
 import { GZippingPolicy } from "./gZippingPolicy.js";
 import { concurrentRun } from "./utils/concurrentPoolHelper.js";
 import { splitDataToChunks } from "./utils/splitDataIntoChunksHelper.js";
->>>>>>> 321a2037
 export { LogsIngestionClientOptionalParams } from "./api/logsIngestionContext.js";
 
 const DEFAULT_MAX_CONCURRENCY = 5;
