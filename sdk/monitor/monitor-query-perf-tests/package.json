{
  "name": "@azure-tests/perf-monitor-query",
  "sdk-type": "perf-test",
  "version": "1.0.0",
  "description": "Performance tests for the Azure Monitor Query client library",
  "author": "Microsoft Corporation",
  "license": "MIT",
  "repository": "github:Azure/azure-sdk-for-js",
  "engines": {
    "node": ">=18.0.0"
  },
  "bugs": {
    "url": "https://github.com/Azure/azure-sdk-for-js/issues"
  },
  "homepage": "https://github.com/Azure/azure-sdk-for-js/blob/main/sdk/monitor/monitor-query-perf-tests/README.md",
  "sideEffects": false,
  "type": "module",
  "main": "./dist/commonjs/index.js",
  "module": "./dist/esm/index.js",
  "types": "./dist/commonjs/index.d.ts",
  "exports": {
    "./package.json": "./package.json",
    ".": {
      "import": {
        "types": "./dist/esm/index.d.ts",
        "default": "./dist/esm/index.js"
      },
      "require": {
        "types": "./dist/commonjs/index.d.ts",
        "default": "./dist/commonjs/index.js"
      }
    }
  },
  "keywords": [
    "azure",
    "cloud"
  ],
  "files": [
    "dist/",
    "README.md",
    "LICENSE"
  ],
  "prettier": "@azure/eslint-plugin-azure-sdk/prettier.json",
  "private": true,
  "scripts": {
    "build": "npm run clean && dev-tool run build-package",
    "build:samples": "echo skipped",
    "check-format": "dev-tool run vendored prettier --list-different --config ../../../.prettierrc.json --ignore-path ../../../../.prettierignore \"src/**/*.ts\" \"*.{js,json}\"",
    "clean": "dev-tool run vendored rimraf --glob dist dist-esm test-dist types *.tgz *.log",
    "format": "dev-tool run vendored prettier --write --config ../../../.prettierrc.json --ignore-path ../../../../.prettierignore \"src/**/*.ts\" \"*.{js,json}\"",
    "lint": "dev-tool run vendored eslint -c ../../../common/tools/eslint-plugin-azure-sdk/eslint.perftests.config.mjs src",
    "lint:fix": "dev-tool run vendored eslint -c ../../../common/tools/eslint-plugin-azure-sdk/eslint.perftests.config.mjs src --fix --fix-type [problem,suggestion]",
    "pack": "npm pack 2>&1",
    "perf-test:node": "npm run build && node dist/esm/index.js",
    "test": "npm run test:node && npm run test:browser",
    "test:browser": "echo skipped",
    "test:node": "echo skipped",
    "test:node:esm": "echo skipped",
    "update-snippets": "dev-tool run update-snippets"
  },
  "dependencies": {
<<<<<<< HEAD
    "@azure-tools/test-perf": "workspace:*",
    "@azure/monitor-query": "workspace:*",
    "@azure/identity": "catalog:internal",
    "dotenv": "catalog:testing",
    "tslib": "catalog:"
=======
    "@azure-tools/test-perf": "^1.0.0",
    "@azure/identity": "^4.8.0",
    "@azure/monitor-query": "^1.3.1",
    "dotenv": "^16.0.0",
    "tslib": "^2.8.1"
>>>>>>> 835b3dca
  },
  "devDependencies": {
    "@azure/dev-tool": "workspace:*",
    "@azure/eslint-plugin-azure-sdk": "workspace:*",
    "@types/node": "catalog:",
    "eslint": "catalog:",
    "typescript": "catalog:"
  },
  "tshy": {
    "exports": {
      "./package.json": "./package.json",
      ".": "./src/index.ts"
    },
    "dialects": [
      "esm",
      "commonjs"
    ],
    "selfLink": false
  }
}<|MERGE_RESOLUTION|>--- conflicted
+++ resolved
@@ -59,19 +59,11 @@
     "update-snippets": "dev-tool run update-snippets"
   },
   "dependencies": {
-<<<<<<< HEAD
     "@azure-tools/test-perf": "workspace:*",
+    "@azure/identity": "catalog:internal",
     "@azure/monitor-query": "workspace:*",
-    "@azure/identity": "catalog:internal",
     "dotenv": "catalog:testing",
     "tslib": "catalog:"
-=======
-    "@azure-tools/test-perf": "^1.0.0",
-    "@azure/identity": "^4.8.0",
-    "@azure/monitor-query": "^1.3.1",
-    "dotenv": "^16.0.0",
-    "tslib": "^2.8.1"
->>>>>>> 835b3dca
   },
   "devDependencies": {
     "@azure/dev-tool": "workspace:*",
