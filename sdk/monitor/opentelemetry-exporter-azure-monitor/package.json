{
  "name": "@microsoft/opentelemetry-exporter-azure-monitor",
  "author": "appinsightssdk@microsoft.com",
  "sdk-type": "client",
  "version": "1.0.0-beta.1",
  "description": "Application Insights exporter for the OpenTelemetry JavaScript (Node.js) SDK",
  "main": "dist-esm/src/index.js",
  "module": "dist-esm/src/index.js",
  "types": "types/src/index.d.ts",
  "scripts": {
    "build": "npm run build:node && npm run build:browser && api-extractor run --local",
    "build:autorest": "autorest ./swagger/README.md --typescript --v3",
    "build:browser": "echo skipped",
    "build:node": "tsc -p .",
    "build:samples": "echo Skipped.",
    "build:test": "echo skipped",
    "clean": "rimraf dist-esm types dist",
    "extract-api": "tsc -p . && api-extractor run --local",
    "functional-test": "ts-mocha -p ./tsconfig.json 'test/functional/**/*.test.ts'",
    "integration-test": "npm run integration-test:node && npm run integration-test:browser",
    "integration-test:browser": "echo skipped",
    "integration-test:node": "npm run functional-test",
    "lint": "eslint . --ext .ts || exit 0",
    "pack": "npm pack 2>&1",
    "prepare": "npm run build",
    "report": "nyc report --reporter=json",
    "test": "npm run test:node && npm run test:browser",
    "test-opentelemetry-versions": "node test-opentelemetry-versions.js 2>&1",
<<<<<<< HEAD
    "test:browser": "npm run unit-test:browser",
    "test:node": "npm run unit-test:node",
    "unit-test": "npm run unit-test:node && npm run unit-test:browser",
    "unit-test:browser": "echo skipped",
    "unit-test:node": "nyc ts-mocha -p ./tsconfig.json 'test/unit/**/*.test.ts'",
    "unit-test:node:no-timeout": "echo skipped"
=======
    "prepare": "npm run build",
    "pack": "npm pack 2>&1",
    "build:samples": "echo Skipped."
>>>>>>> 1cc6607d
  },
  "engines": {
    "node": ">=8.3.0"
  },
  "files": [
    "dist-esm/src/",
    "dist/src/",
    "browser/src/",
    "types/src/",
    "src/",
    "README.md",
    "SECURITY.md",
    "LICENSE"
  ],
  "license": "MIT",
  "homepage": "https://github.com/Azure/azure-sdk-for-js/tree/master/sdk/monitor/opentelemetry-exporter-azure-monitor",
  "repository": {
    "type": "git",
    "url": "https://github.com/Azure/azure-sdk-for-js/tree/master/sdk/monitor/opentelemetry-exporter-azure-monitor"
  },
  "prettier": "@azure/eslint-plugin-azure-sdk/prettier.json",
  "//metadata": {
    "constantPaths": [
      {
        "path": "src/utils/constants/applicationinsights.ts",
        "prefix": "packageVersion"
      }
    ]
  },
  "devDependencies": {
    "@azure/eslint-plugin-azure-sdk": "^3.0.0",
    "@microsoft/api-extractor": "7.7.11",
    "@types/mocha": "^7.0.2",
    "@types/node": "^10.0.0",
    "@typescript-eslint/eslint-plugin": "^2.0.0",
    "@typescript-eslint/parser": "^2.0.0",
    "eslint": "^6.1.0",
    "eslint-plugin-node": "^11.1.0",
    "execa": "^3.3.0",
    "mocha": "^7.1.1",
    "nock": "^12.0.3",
    "nyc": "^14.0.0",
    "prettier": "^1.16.4",
    "rimraf": "^3.0.0",
    "sinon": "^9.0.2",
    "ts-mocha": "^7.0.0",
    "typescript": "~3.9.3"
  },
  "dependencies": {
    "@azure/core-http": "^1.2.0",
    "@opentelemetry/api": "^0.10.2",
    "@opentelemetry/core": "^0.10.2",
    "@opentelemetry/semantic-conventions": "^0.10.2",
    "@opentelemetry/tracing": "^0.10.2"
  },
  "sideEffects": false,
  "keywords": [
    "node",
    "azure",
    "monitor",
    "javascript",
    "applicationinsights",
    "opentelemetry",
    "exporter"
  ]
}<|MERGE_RESOLUTION|>--- conflicted
+++ resolved
@@ -12,7 +12,6 @@
     "build:autorest": "autorest ./swagger/README.md --typescript --v3",
     "build:browser": "echo skipped",
     "build:node": "tsc -p .",
-    "build:samples": "echo Skipped.",
     "build:test": "echo skipped",
     "clean": "rimraf dist-esm types dist",
     "extract-api": "tsc -p . && api-extractor run --local",
@@ -21,23 +20,12 @@
     "integration-test:browser": "echo skipped",
     "integration-test:node": "npm run functional-test",
     "lint": "eslint . --ext .ts || exit 0",
-    "pack": "npm pack 2>&1",
-    "prepare": "npm run build",
     "report": "nyc report --reporter=json",
     "test": "npm run test:node && npm run test:browser",
     "test-opentelemetry-versions": "node test-opentelemetry-versions.js 2>&1",
-<<<<<<< HEAD
-    "test:browser": "npm run unit-test:browser",
-    "test:node": "npm run unit-test:node",
-    "unit-test": "npm run unit-test:node && npm run unit-test:browser",
-    "unit-test:browser": "echo skipped",
-    "unit-test:node": "nyc ts-mocha -p ./tsconfig.json 'test/unit/**/*.test.ts'",
-    "unit-test:node:no-timeout": "echo skipped"
-=======
     "prepare": "npm run build",
     "pack": "npm pack 2>&1",
     "build:samples": "echo Skipped."
->>>>>>> 1cc6607d
   },
   "engines": {
     "node": ">=8.3.0"
