--- conflicted
+++ resolved
@@ -2,14 +2,8 @@
 // Licensed under the MIT License.
 
 import { diag } from "@opentelemetry/api";
-<<<<<<< HEAD
-import type { ConnectionString, ConnectionStringKey } from "../Declarations/Contracts";
-
-import * as Constants from "../Declarations/Constants";
-=======
 import type { ConnectionString, ConnectionStringKey } from "../Declarations/Contracts/index.js";
 import * as Constants from "../Declarations/Constants.js";
->>>>>>> 7d24b201
 
 /**
  * ConnectionString parser.
