// Copyright (c) Microsoft Corporation.
// Licensed under the MIT License.

<<<<<<< HEAD
import { Attributes } from "@opentelemetry/api";
import { DataPointType, Histogram, ResourceMetrics } from "@opentelemetry/sdk-metrics";
import { TelemetryItem as Envelope, MetricsData, MetricDataPoint } from "../generated/index.js";
import { createTagsFromResource } from "./common.js";
import { BreezePerformanceCounterNames, OTelPerformanceCounterNames } from "../types.js";
=======
import type { Attributes } from "@opentelemetry/api";
import type { Histogram, ResourceMetrics } from "@opentelemetry/sdk-metrics";
import { DataPointType } from "@opentelemetry/sdk-metrics";
import type { TelemetryItem as Envelope, MetricsData, MetricDataPoint } from "../generated";
import { createTagsFromResource } from "./common";
import { BreezePerformanceCounterNames, OTelPerformanceCounterNames } from "../types";
>>>>>>> 6a2c7300

const breezePerformanceCountersMap = new Map<string, string>([
  [OTelPerformanceCounterNames.PRIVATE_BYTES, BreezePerformanceCounterNames.PRIVATE_BYTES],
  [OTelPerformanceCounterNames.AVAILABLE_BYTES, BreezePerformanceCounterNames.AVAILABLE_BYTES],
  [OTelPerformanceCounterNames.PROCESSOR_TIME, BreezePerformanceCounterNames.PROCESSOR_TIME],
  [OTelPerformanceCounterNames.PROCESS_TIME, BreezePerformanceCounterNames.PROCESS_TIME],
  [OTelPerformanceCounterNames.REQUEST_RATE, BreezePerformanceCounterNames.REQUEST_RATE],
  [OTelPerformanceCounterNames.REQUEST_DURATION, BreezePerformanceCounterNames.REQUEST_DURATION],
]);

function createPropertiesFromMetricAttributes(attributes?: Attributes): {
  [propertyName: string]: string;
} {
  const properties: { [propertyName: string]: string } = {};
  if (attributes) {
    for (const key of Object.keys(attributes)) {
      properties[key] = attributes[key] as string;
    }
  }
  return properties;
}

/**
 * Metric to Azure envelope parsing.
 * @internal
 */
export function resourceMetricsToEnvelope(
  metrics: ResourceMetrics,
  ikey: string,
  isStatsbeat?: boolean,
): Envelope[] {
  const envelopes: Envelope[] = [];
  const time = new Date();
  const instrumentationKey = ikey;
  const tags = createTagsFromResource(metrics.resource);
  let envelopeName: string;

  if (isStatsbeat) {
    envelopeName = "Microsoft.ApplicationInsights.Statsbeat";
  } else {
    envelopeName = "Microsoft.ApplicationInsights.Metric";
  }

  metrics.scopeMetrics.forEach((scopeMetric) => {
    scopeMetric.metrics.forEach((metric) => {
      metric.dataPoints.forEach((dataPoint) => {
        const baseData: MetricsData = {
          metrics: [],
          version: 2,
          properties: {},
        };
        baseData.properties = createPropertiesFromMetricAttributes(dataPoint.attributes);
        let perfCounterName;
        if (breezePerformanceCountersMap.has(metric.descriptor.name)) {
          perfCounterName = breezePerformanceCountersMap.get(metric.descriptor.name);
        }
        const metricDataPoint: MetricDataPoint = {
          name: perfCounterName ? perfCounterName : metric.descriptor.name,
          value: 0,
          dataPointType: "Aggregation",
        };
        if (
          metric.dataPointType === DataPointType.SUM ||
          metric.dataPointType === DataPointType.GAUGE
        ) {
          metricDataPoint.value = dataPoint.value as number;
          metricDataPoint.count = 1;
        } else {
          metricDataPoint.value = (dataPoint.value as Histogram).sum || 0;
          metricDataPoint.count = (dataPoint.value as Histogram).count;
          metricDataPoint.max = (dataPoint.value as Histogram).max;
          metricDataPoint.min = (dataPoint.value as Histogram).min;
        }
        baseData.metrics.push(metricDataPoint);
        const envelope: Envelope = {
          name: envelopeName,
          time: time,
          sampleRate: 100, // Metrics are never sampled
          instrumentationKey: instrumentationKey,
          tags: tags,
          version: 1,
          data: {
            baseType: "MetricData",
            baseData: {
              ...baseData,
            },
          },
        };
        envelopes.push(envelope);
      });
    });
  });

  return envelopes;
}<|MERGE_RESOLUTION|>--- conflicted
+++ resolved
@@ -1,20 +1,16 @@
 // Copyright (c) Microsoft Corporation.
 // Licensed under the MIT License.
 
-<<<<<<< HEAD
-import { Attributes } from "@opentelemetry/api";
-import { DataPointType, Histogram, ResourceMetrics } from "@opentelemetry/sdk-metrics";
-import { TelemetryItem as Envelope, MetricsData, MetricDataPoint } from "../generated/index.js";
-import { createTagsFromResource } from "./common.js";
-import { BreezePerformanceCounterNames, OTelPerformanceCounterNames } from "../types.js";
-=======
 import type { Attributes } from "@opentelemetry/api";
 import type { Histogram, ResourceMetrics } from "@opentelemetry/sdk-metrics";
 import { DataPointType } from "@opentelemetry/sdk-metrics";
-import type { TelemetryItem as Envelope, MetricsData, MetricDataPoint } from "../generated";
-import { createTagsFromResource } from "./common";
-import { BreezePerformanceCounterNames, OTelPerformanceCounterNames } from "../types";
->>>>>>> 6a2c7300
+import type {
+  TelemetryItem as Envelope,
+  MetricsData,
+  MetricDataPoint,
+} from "../generated/index.js";
+import { createTagsFromResource } from "./common.js";
+import { BreezePerformanceCounterNames, OTelPerformanceCounterNames } from "../types.js";
 
 const breezePerformanceCountersMap = new Map<string, string>([
   [OTelPerformanceCounterNames.PRIVATE_BYTES, BreezePerformanceCounterNames.PRIVATE_BYTES],
