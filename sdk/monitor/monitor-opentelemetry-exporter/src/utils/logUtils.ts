--- conflicted
+++ resolved
@@ -26,11 +26,8 @@
 } from "@opentelemetry/semantic-conventions";
 import type { Measurements, Properties, Tags } from "../types.js";
 import { httpSemanticValues, legacySemanticValues, MaxPropertyLengths } from "../types.js";
-<<<<<<< HEAD
-import type { Attributes} from "@opentelemetry/api";
-=======
 import type { Attributes } from "@opentelemetry/api";
->>>>>>> d23655b4
+
 import { diag } from "@opentelemetry/api";
 import {
   ApplicationInsightsAvailabilityBaseType,
