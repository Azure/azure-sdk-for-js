--- conflicted
+++ resolved
@@ -207,19 +207,11 @@
   return data;
 }
 
-<<<<<<< HEAD
 /**
  * Span to Azure envelope parsing.
  * @internal
  */
-export function readableSpanToEnvelope(
-  span: ReadableSpan,
-  ikey: string,
-  logger?: Logger
-): Envelope {
-=======
 export function readableSpanToEnvelope(span: ReadableSpan, ikey: string): Envelope {
->>>>>>> d2b586b3
   let name: string;
   let baseType: "RemoteDependencyData" | "RequestData";
   const sampleRate = 100;
