--- conflicted
+++ resolved
@@ -20,15 +20,11 @@
  * AzureMonitorTraceExporter version.
  * @internal
  */
-<<<<<<< HEAD
-export const packageVersion = "1.0.0-beta.4";
+export const packageVersion = "1.0.0-beta.5";
 
 export enum DependencyTypes {
   InProc = "InProc",
   QueueMessage = "Queue Message",
   Sql = "SQL",
   Http = "Http"
-}
-=======
-export const packageVersion = "1.0.0-beta.5";
->>>>>>> 01ee023e
+}