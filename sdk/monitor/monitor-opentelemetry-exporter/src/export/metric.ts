// Copyright (c) Microsoft Corporation.
// Licensed under the MIT license.
import { context, diag } from "@opentelemetry/api";
import {
  AggregationTemporality,
  InstrumentType,
  PushMetricExporter,
  ResourceMetrics,
} from "@opentelemetry/sdk-metrics";
import { ExportResult, ExportResultCode, suppressTracing } from "@opentelemetry/core";
import { AzureMonitorBaseExporter } from "./base";
import { TelemetryItem as Envelope } from "../generated";
import { resourceMetricsToEnvelope } from "../utils/metricUtils";
import { AzureMonitorExporterOptions } from "../config";

/**
 * Azure Monitor OpenTelemetry Metric Exporter.
 */
export class AzureMonitorMetricExporter
  extends AzureMonitorBaseExporter
  implements PushMetricExporter
{
  private _isStatsbeat: boolean | undefined;
  /**
   * Flag to determine if Exporter is shutdown.
   */
  private _isShutdown = false;
  /**
   * Aggregation temporality.
   */
  private _aggregationTemporality: AggregationTemporality;

  /**
   * Initializes a new instance of the AzureMonitorMetricExporter class.
   * @param AzureExporterConfig - Exporter configuration.
   */

  constructor(options: AzureMonitorExporterOptions = {}, isStatsbeat?: boolean) {
    super(options, isStatsbeat);
    this._aggregationTemporality = AggregationTemporality.CUMULATIVE;
    this._isStatsbeat = isStatsbeat;
    diag.debug("AzureMonitorMetricExporter was successfully setup");
  }

  /**
   * Export OpenTelemetry resource metrics.
   * @param metrics - Resource metrics to export.
   * @param resultCallback - Result callback.
   */
  async export(
    metrics: ResourceMetrics,
    resultCallback: (result: ExportResult) => void
  ): Promise<void> {
    if (this._isShutdown) {
      diag.info("Exporter shut down. Failed to export spans.");
      setTimeout(() => resultCallback({ code: ExportResultCode.FAILED }), 0);
      return;
    }
    diag.info(`Exporting ${metrics.scopeMetrics.length} metrics(s). Converting to envelopes...`);

<<<<<<< HEAD
    let envelopes: Envelope[] = resourceMetricsToEnvelope(
      metrics,
      this._instrumentationKey,
      this._isStatsbeat
    );
    resultCallback(await this._exportEnvelopes(envelopes));
=======
    let envelopes: Envelope[] = resourceMetricsToEnvelope(metrics, this._instrumentationKey);
    // Supress tracing until OpenTelemetry Metrics SDK support it
    context.with(suppressTracing(context.active()), async () => {
      resultCallback(await this._exportEnvelopes(envelopes));
    });
>>>>>>> 64926427
  }

  /**
   * Shutdown AzureMonitorMetricExporter.
   */
  public async shutdown(): Promise<void> {
    this._isShutdown = true;
    diag.info("AzureMonitorMetricExporter shutting down");
    return this._shutdown();
  }

  /**
   * Select aggregation temporality
   */
  public selectAggregationTemporality(_instrumentType: InstrumentType): AggregationTemporality {
    return this._aggregationTemporality;
  }

  /**
   * Force flush
   */
  public async forceFlush() {
    return Promise.resolve();
  }
}<|MERGE_RESOLUTION|>--- conflicted
+++ resolved
@@ -58,20 +58,14 @@
     }
     diag.info(`Exporting ${metrics.scopeMetrics.length} metrics(s). Converting to envelopes...`);
 
-<<<<<<< HEAD
     let envelopes: Envelope[] = resourceMetricsToEnvelope(
       metrics,
       this._instrumentationKey,
       this._isStatsbeat
     );
-    resultCallback(await this._exportEnvelopes(envelopes));
-=======
-    let envelopes: Envelope[] = resourceMetricsToEnvelope(metrics, this._instrumentationKey);
-    // Supress tracing until OpenTelemetry Metrics SDK support it
     context.with(suppressTracing(context.active()), async () => {
       resultCallback(await this._exportEnvelopes(envelopes));
     });
->>>>>>> 64926427
   }
 
   /**
