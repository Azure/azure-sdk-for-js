// Copyright (c) Microsoft Corporation.
// Licensed under the MIT License.

import type {
  BatchObservableResult,
  ObservableGauge,
  ObservableResult,
  Meter,
} from "@opentelemetry/api";
<<<<<<< HEAD
import { ExportResult, ExportResultCode } from "@opentelemetry/core";
import {
  MeterProvider,
  PeriodicExportingMetricReader,
  PeriodicExportingMetricReaderOptions,
} from "@opentelemetry/sdk-metrics";
import { AzureMonitorExporterOptions } from "../../index.js";
import * as ai from "../../utils/constants/applicationinsights.js";
import { StatsbeatMetrics } from "./statsbeatMetrics.js";
import {
  StatsbeatCounter,
  STATSBEAT_LANGUAGE,
=======
import { diag } from "@opentelemetry/api";
import type { ExportResult } from "@opentelemetry/core";
import { ExportResultCode } from "@opentelemetry/core";
import type { PeriodicExportingMetricReaderOptions } from "@opentelemetry/sdk-metrics";
import { MeterProvider, PeriodicExportingMetricReader } from "@opentelemetry/sdk-metrics";
import type { AzureMonitorExporterOptions } from "../../index";
import * as ai from "../../utils/constants/applicationinsights";
import { StatsbeatMetrics } from "./statsbeatMetrics";
import type {
>>>>>>> 6a2c7300
  CommonStatsbeatProperties,
  AttachStatsbeatProperties,
  StatsbeatOptions,
<<<<<<< HEAD
} from "./types.js";
import { AzureMonitorStatsbeatExporter } from "./statsbeatExporter.js";
=======
} from "./types";
import { StatsbeatCounter, STATSBEAT_LANGUAGE, StatsbeatFeatureType } from "./types";
import { AzureMonitorStatsbeatExporter } from "./statsbeatExporter";
>>>>>>> 6a2c7300

let instance: LongIntervalStatsbeatMetrics | null = null;

/**
 * Long Interval Statsbeat Metrics
 * @internal
 */
class LongIntervalStatsbeatMetrics extends StatsbeatMetrics {
  private statsCollectionLongInterval: number = 86400000; // 1 day
  // Custom dimensions
  private cikey: string;
  private runtimeVersion: string;
  private language: string;
  private version: string;
  private attach: string = "Manual";

  private commonProperties: CommonStatsbeatProperties;
  private attachProperties: AttachStatsbeatProperties;

  private feature: number = 0;
  private instrumentation: number = 0;

  private longIntervalStatsbeatMeterProvider: MeterProvider;
  private longIntervalAzureExporter: AzureMonitorStatsbeatExporter;
  private longIntervalMetricReader: PeriodicExportingMetricReader;
  private longIntervalStatsbeatMeter: Meter;

  // Network Attributes
  private connectionString: string;

  // Observable Gauges
  private featureStatsbeatGauge: ObservableGauge;
  private attachStatsbeatGauge: ObservableGauge;

  public isInitialized: boolean = false;

  constructor(options: StatsbeatOptions) {
    super();
    this.connectionString = super.getConnectionString(options.endpointUrl);
    const exporterConfig: AzureMonitorExporterOptions = {
      connectionString: this.connectionString,
      disableOfflineStorage: options.disableOfflineStorage,
    };

    this.setFeatures();

    this.longIntervalStatsbeatMeterProvider = new MeterProvider();
    this.longIntervalAzureExporter = new AzureMonitorStatsbeatExporter(exporterConfig);

    // Export Long Interval Statsbeats every day
    const longIntervalMetricReaderOptions: PeriodicExportingMetricReaderOptions = {
      exporter: this.longIntervalAzureExporter,
      exportIntervalMillis:
        Number(process.env.LONG_INTERVAL_EXPORT_MILLIS) || this.statsCollectionLongInterval, // 1 day
    };

    this.longIntervalMetricReader = new PeriodicExportingMetricReader(
      longIntervalMetricReaderOptions,
    );
    this.longIntervalStatsbeatMeterProvider.addMetricReader(this.longIntervalMetricReader);
    this.longIntervalStatsbeatMeter = this.longIntervalStatsbeatMeterProvider.getMeter(
      "Azure Monitor Long Interval Statsbeat",
    );

    // Assign Common Properties
    this.runtimeVersion = process.version;
    this.language = STATSBEAT_LANGUAGE;
    this.version = ai.packageVersion;
    this.cikey = options.instrumentationKey;

    this.featureStatsbeatGauge = this.longIntervalStatsbeatMeter.createObservableGauge(
      StatsbeatCounter.FEATURE,
    );
    this.attachStatsbeatGauge = this.longIntervalStatsbeatMeter.createObservableGauge(
      StatsbeatCounter.ATTACH,
    );

    this.commonProperties = {
      os: this.os,
      rp: this.resourceProvider,
      cikey: this.cikey,
      runtimeVersion: this.runtimeVersion,
      language: this.language,
      version: this.version,
      attach: this.attach,
    };

    this.attachProperties = {
      rpId: this.resourceIdentifier,
    };

    this.isInitialized = true;
    this.initialize();
  }

  private async initialize() {
    try {
      await this.getResourceProvider();

      // Add long interval observable callbacks
      this.attachStatsbeatGauge.addCallback(this.attachCallback.bind(this));
      this.longIntervalStatsbeatMeter.addBatchObservableCallback(
        this.getEnvironmentStatus.bind(this),
        [this.featureStatsbeatGauge],
      );

      // Export Feature/Attach Statsbeat once upon app initialization
      this.longIntervalAzureExporter.export(
        (await this.longIntervalMetricReader.collect()).resourceMetrics,
        (result: ExportResult) => {
          if (result.code !== ExportResultCode.SUCCESS) {
            diag.error(`LongIntervalStatsbeat: metrics export failed (error ${result.error})`);
          }
        },
      );
    } catch (error) {
      diag.debug("Call to get the resource provider failed.");
    }
  }

  private getEnvironmentStatus(observableResult: BatchObservableResult) {
    this.setFeatures();
    let attributes;
    if (this.instrumentation) {
      attributes = {
        ...this.commonProperties,
        feature: this.instrumentation,
        type: StatsbeatFeatureType.INSTRUMENTATION,
      };
      observableResult.observe(this.featureStatsbeatGauge, 1, { ...attributes });
    }

    if (this.feature) {
      attributes = {
        ...this.commonProperties,
        feature: this.feature,
        type: StatsbeatFeatureType.FEATURE,
      };
      observableResult.observe(this.featureStatsbeatGauge, 1, { ...attributes });
    }
  }

  private setFeatures() {
    const statsbeatFeatures = process.env.AZURE_MONITOR_STATSBEAT_FEATURES;
    if (statsbeatFeatures) {
      try {
        this.feature = JSON.parse(statsbeatFeatures).feature;
        this.instrumentation = JSON.parse(statsbeatFeatures).instrumentation;
      } catch (error: any) {
        diag.error(
          `LongIntervalStatsbeat: Failed to parse features/instrumentations (error ${error})`,
        );
      }
    }
  }

  private attachCallback(observableResult: ObservableResult) {
    const attributes = { ...this.commonProperties, ...this.attachProperties };
    observableResult.observe(1, attributes);
  }

  public shutdown(): Promise<void> {
    return this.longIntervalStatsbeatMeterProvider.shutdown();
  }
}

/**
 * Singleton LongIntervalStatsbeatMetrics instance.
 * @internal
 */
export function getInstance(options: StatsbeatOptions): LongIntervalStatsbeatMetrics {
  if (!instance) {
    instance = new LongIntervalStatsbeatMetrics(options);
  }
  return instance;
}<|MERGE_RESOLUTION|>--- conflicted
+++ resolved
@@ -7,41 +7,21 @@
   ObservableResult,
   Meter,
 } from "@opentelemetry/api";
-<<<<<<< HEAD
-import { ExportResult, ExportResultCode } from "@opentelemetry/core";
-import {
-  MeterProvider,
-  PeriodicExportingMetricReader,
-  PeriodicExportingMetricReaderOptions,
-} from "@opentelemetry/sdk-metrics";
-import { AzureMonitorExporterOptions } from "../../index.js";
-import * as ai from "../../utils/constants/applicationinsights.js";
-import { StatsbeatMetrics } from "./statsbeatMetrics.js";
-import {
-  StatsbeatCounter,
-  STATSBEAT_LANGUAGE,
-=======
 import { diag } from "@opentelemetry/api";
 import type { ExportResult } from "@opentelemetry/core";
 import { ExportResultCode } from "@opentelemetry/core";
 import type { PeriodicExportingMetricReaderOptions } from "@opentelemetry/sdk-metrics";
 import { MeterProvider, PeriodicExportingMetricReader } from "@opentelemetry/sdk-metrics";
-import type { AzureMonitorExporterOptions } from "../../index";
-import * as ai from "../../utils/constants/applicationinsights";
-import { StatsbeatMetrics } from "./statsbeatMetrics";
+import type { AzureMonitorExporterOptions } from "../../index.js";
+import * as ai from "../../utils/constants/applicationinsights.js";
+import { StatsbeatMetrics } from "./statsbeatMetrics.js";
 import type {
->>>>>>> 6a2c7300
   CommonStatsbeatProperties,
   AttachStatsbeatProperties,
   StatsbeatOptions,
-<<<<<<< HEAD
 } from "./types.js";
+import { StatsbeatCounter, STATSBEAT_LANGUAGE, StatsbeatFeatureType } from "./types.js";
 import { AzureMonitorStatsbeatExporter } from "./statsbeatExporter.js";
-=======
-} from "./types";
-import { StatsbeatCounter, STATSBEAT_LANGUAGE, StatsbeatFeatureType } from "./types";
-import { AzureMonitorStatsbeatExporter } from "./statsbeatExporter";
->>>>>>> 6a2c7300
 
 let instance: LongIntervalStatsbeatMetrics | null = null;
 
