// Copyright (c) Microsoft Corporation.
// Licensed under the MIT License.

import type { HttpMethods } from "@azure/core-rest-pipeline";
import { createDefaultHttpClient, createPipelineRequest } from "@azure/core-rest-pipeline";
import { diag } from "@opentelemetry/api";
<<<<<<< HEAD
import type { VirtualMachineInfo } from "./types";
=======
import type { VirtualMachineInfo } from "./types.js";
>>>>>>> 7d24b201
import {
  AIMS_API_VERSION,
  AIMS_FORMAT,
  AIMS_URI,
  EU_CONNECTION_STRING,
  EU_ENDPOINTS,
  NON_EU_CONNECTION_STRING,
  StatsbeatResourceProvider,
<<<<<<< HEAD
} from "./types";
=======
} from "./types.js";
>>>>>>> 7d24b201

// eslint-disable-next-line @typescript-eslint/no-require-imports
const os = require("os");

export class StatsbeatMetrics {
  protected resourceProvider: string = StatsbeatResourceProvider.unknown;
  protected vmInfo: VirtualMachineInfo = {};
  protected os: string = os.type();
  protected resourceIdentifier = "";

  protected async getResourceProvider(): Promise<void> {
    // Check resource provider
    this.resourceProvider = StatsbeatResourceProvider.unknown;
    if (process.env.AKS_ARM_NAMESPACE_ID) {
      // AKS
      this.resourceProvider = StatsbeatResourceProvider.aks;
      this.resourceIdentifier = process.env.AKS_ARM_NAMESPACE_ID;
    } else if (process.env.WEBSITE_SITE_NAME) {
      // Web apps
      this.resourceProvider = StatsbeatResourceProvider.appsvc;
      this.resourceIdentifier = process.env.WEBSITE_SITE_NAME;
      if (process.env.WEBSITE_HOME_STAMPNAME) {
        this.resourceIdentifier += "/" + process.env.WEBSITE_HOME_STAMPNAME;
      }
    } else if (process.env.FUNCTIONS_WORKER_RUNTIME) {
      // Function apps
      this.resourceProvider = StatsbeatResourceProvider.functions;
      if (process.env.WEBSITE_HOSTNAME) {
        this.resourceIdentifier = process.env.WEBSITE_HOSTNAME;
      }
    } else if (await this.getAzureComputeMetadata()) {
      this.resourceProvider = StatsbeatResourceProvider.vm;
      this.resourceIdentifier = this.vmInfo.id + "/" + this.vmInfo.subscriptionId;
      // Overrride OS as VM info have higher precedence
      if (this.vmInfo.osType) {
        this.os = this.vmInfo.osType;
      }
    } else {
      this.resourceProvider = StatsbeatResourceProvider.unknown;
    }
  }

  public async getAzureComputeMetadata(): Promise<boolean> {
    const httpClient = createDefaultHttpClient();
    const method: HttpMethods = "GET";

    const options = {
      url: `${AIMS_URI}?${AIMS_API_VERSION}&${AIMS_FORMAT}`,
      timeout: 5000, // 5 seconds
      method: method,
      allowInsecureConnection: true,
    };
    const request = createPipelineRequest(options);

    await httpClient
      .sendRequest(request)
      .then((res: any) => {
        if (res.status === 200) {
          // Success; VM
          this.vmInfo.isVM = true;
          let virtualMachineData = "";
          res.on("data", (data: any) => {
            virtualMachineData += data;
          });
          res.on("end", () => {
            try {
              const data = JSON.parse(virtualMachineData);
              this.vmInfo.id = data["vmId"] || "";
              this.vmInfo.subscriptionId = data["subscriptionId"] || "";
              this.vmInfo.osType = data["osType"] || "";
            } catch (error) {
              diag.debug("Failed to parse JSON: ", error);
            }
          });
          return true;
        } else {
          return false;
        }
      })
      .catch(() => {
        return false;
      });
    return false;
  }

  protected getConnectionString(endpointUrl: string): string {
    const currentEndpoint = endpointUrl;
    for (let i = 0; i < EU_ENDPOINTS.length; i++) {
      if (currentEndpoint.includes(EU_ENDPOINTS[i])) {
        return EU_CONNECTION_STRING;
      }
    }
    return NON_EU_CONNECTION_STRING;
  }
}<|MERGE_RESOLUTION|>--- conflicted
+++ resolved
@@ -4,11 +4,7 @@
 import type { HttpMethods } from "@azure/core-rest-pipeline";
 import { createDefaultHttpClient, createPipelineRequest } from "@azure/core-rest-pipeline";
 import { diag } from "@opentelemetry/api";
-<<<<<<< HEAD
-import type { VirtualMachineInfo } from "./types";
-=======
 import type { VirtualMachineInfo } from "./types.js";
->>>>>>> 7d24b201
 import {
   AIMS_API_VERSION,
   AIMS_FORMAT,
@@ -17,11 +13,7 @@
   EU_ENDPOINTS,
   NON_EU_CONNECTION_STRING,
   StatsbeatResourceProvider,
-<<<<<<< HEAD
-} from "./types";
-=======
 } from "./types.js";
->>>>>>> 7d24b201
 
 // eslint-disable-next-line @typescript-eslint/no-require-imports
 const os = require("os");
