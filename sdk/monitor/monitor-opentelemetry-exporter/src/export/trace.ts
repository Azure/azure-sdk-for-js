--- conflicted
+++ resolved
@@ -32,13 +32,10 @@
 
   private readonly _options: AzureExporterInternalConfig;
 
-<<<<<<< HEAD
   /**
    * Initializes a new instance of the AzureMonitorTraceExporter class.
    * @param AzureExporterConfig - Exporter configuration.
    */
-=======
->>>>>>> 829ac837
   constructor(options: AzureExporterConfig = {}) {
     const connectionString = options.connectionString || process.env[ENV_CONNECTION_STRING];
     this._logger = new ConsoleLogger(LogLevel.ERROR);
