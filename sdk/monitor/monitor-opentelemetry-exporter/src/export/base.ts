--- conflicted
+++ resolved
@@ -26,15 +26,11 @@
    *Flag to determine if exporter will generate Statsbeat data
    */
   protected trackStatsbeat: boolean = false;
-<<<<<<< HEAD
   /**
    * Instrumentation key to be used for exported envelopes
    */
   protected aadAudience: string | undefined;
-  private _isStatsbeatExporter: boolean;
-=======
   private isStatsbeatExporter: boolean;
->>>>>>> 912ed6fc
 
   /**
    * Exporter internal configuration
