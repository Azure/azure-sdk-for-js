// Copyright (c) Microsoft Corporation.
// Licensed under the MIT License.

import { diag } from "@opentelemetry/api";
<<<<<<< HEAD
import { ConnectionStringParser } from "../utils/connectionStringParser.js";
import { AzureMonitorExporterOptions } from "../config.js";
=======
import { ConnectionStringParser } from "../utils/connectionStringParser";
import type { AzureMonitorExporterOptions } from "../config";
>>>>>>> 6a2c7300
import {
  DEFAULT_BREEZE_ENDPOINT,
  ENV_CONNECTION_STRING,
  LEGACY_ENV_DISABLE_STATSBEAT,
} from "../Declarations/Constants.js";

/**
 * Azure Monitor OpenTelemetry Trace Exporter.
 */
export abstract class AzureMonitorBaseExporter {
  /**
   * Instrumentation key to be used for exported envelopes
   */
  protected instrumentationKey: string = "";
  /**
   * Ingestion Endpoint URL
   */
  protected endpointUrl: string = "";
  /**
   *Flag to determine if exporter will generate Statsbeat data
   */
  protected trackStatsbeat: boolean = false;
  /**
   * Instrumentation key to be used for exported envelopes
   */
  protected aadAudience: string | undefined;

  /**
   * Flag to determine if the Exporter is a Statsbeat Exporter
   */
  private isStatsbeatExporter: boolean;

  /**
   * Exporter internal configuration
   */
  private readonly options: AzureMonitorExporterOptions;

  /**
   * Initializes a new instance of the AzureMonitorBaseExporter class.
   * @param AzureMonitorExporterOptions - Exporter configuration.
   */
  constructor(options: AzureMonitorExporterOptions = {}, isStatsbeatExporter?: boolean) {
    this.options = options;
    this.instrumentationKey = "";
    this.endpointUrl = DEFAULT_BREEZE_ENDPOINT;
    const connectionString = this.options.connectionString || process.env[ENV_CONNECTION_STRING];
    this.isStatsbeatExporter = isStatsbeatExporter ? isStatsbeatExporter : false;

    if (connectionString) {
      const parsedConnectionString = ConnectionStringParser.parse(connectionString);
      this.instrumentationKey =
        parsedConnectionString.instrumentationkey || this.instrumentationKey;
      this.endpointUrl = parsedConnectionString.ingestionendpoint?.trim() || this.endpointUrl;
      this.aadAudience = parsedConnectionString.aadaudience;
    }

    // Instrumentation key is required
    if (!this.instrumentationKey) {
      const message =
        "No instrumentation key or connection string was provided to the Azure Monitor Exporter";
      diag.error(message);
      throw new Error(message);
    }
    if (!ConnectionStringParser.validateInstrumentationKey(this.instrumentationKey)) {
      const message = "Invalid instrumentation key was provided to the Azure Monitor Exporter";
      diag.error(message);
      throw new Error(message);
    }
    this.trackStatsbeat = !this.isStatsbeatExporter && !process.env[LEGACY_ENV_DISABLE_STATSBEAT];

    diag.debug("AzureMonitorExporter was successfully setup");
  }
}<|MERGE_RESOLUTION|>--- conflicted
+++ resolved
@@ -2,13 +2,8 @@
 // Licensed under the MIT License.
 
 import { diag } from "@opentelemetry/api";
-<<<<<<< HEAD
 import { ConnectionStringParser } from "../utils/connectionStringParser.js";
-import { AzureMonitorExporterOptions } from "../config.js";
-=======
-import { ConnectionStringParser } from "../utils/connectionStringParser";
-import type { AzureMonitorExporterOptions } from "../config";
->>>>>>> 6a2c7300
+import type { AzureMonitorExporterOptions } from "../config.js";
 import {
   DEFAULT_BREEZE_ENDPOINT,
   ENV_CONNECTION_STRING,
