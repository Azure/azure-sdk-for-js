// Copyright (c) Microsoft Corporation.
// Licensed under the MIT license.

import { diag } from "@opentelemetry/api";
import { ExportResult, ExportResultCode } from "@opentelemetry/core";
import { RestError } from "@azure/core-rest-pipeline";
import { ConnectionStringParser } from "../utils/connectionStringParser";
import { HttpSender, FileSystemPersist } from "../platform";
import { AzureMonitorExporterOptions } from "../config";
import { PersistentStorage, Sender } from "../types";
import { isRetriable, BreezeResponse } from "../utils/breezeUtils";
import { DEFAULT_BREEZE_ENDPOINT, ENV_CONNECTION_STRING } from "../Declarations/Constants";
import { TelemetryItem as Envelope } from "../generated";
import { StatsbeatMetrics } from "./statsbeat/statsbeatMetrics";
import { MAX_STATSBEAT_FAILURES } from "./constants";

const DEFAULT_BATCH_SEND_RETRY_INTERVAL_MS = 60_000;
/**
 * Azure Monitor OpenTelemetry Trace Exporter.
 */
export abstract class AzureMonitorBaseExporter {
  /**
   * Instrumentation key to be used for exported envelopes
   */
  protected _instrumentationKey: string = "";
  private _endpointUrl: string = "";
  private readonly _persister: PersistentStorage;
  private readonly _sender: Sender;
  private _numConsecutiveRedirects: number;
  private _retryTimer: NodeJS.Timer | null;
  private _statsbeatMetrics: StatsbeatMetrics | undefined;
  private _isStatsbeatExporter: boolean;
  private _statsbeatFailureCount: number = 0;
  private _batchSendRetryIntervalMs: number = DEFAULT_BATCH_SEND_RETRY_INTERVAL_MS;
  /**
   * Exporter internal configuration
   */
  private readonly _options: AzureMonitorExporterOptions;

  /**
   * Initializes a new instance of the AzureMonitorBaseExporter class.
   * @param AzureMonitorExporterOptions - Exporter configuration.
   */
  constructor(options: AzureMonitorExporterOptions = {}, isStatsbeatExporter?: boolean) {
    this._options = options;
    this._numConsecutiveRedirects = 0;
    this._instrumentationKey = "";
    this._endpointUrl = DEFAULT_BREEZE_ENDPOINT;
    const connectionString = this._options.connectionString || process.env[ENV_CONNECTION_STRING];
    this._isStatsbeatExporter = isStatsbeatExporter ? isStatsbeatExporter : false;

    if (connectionString) {
      const parsedConnectionString = ConnectionStringParser.parse(connectionString);
      this._instrumentationKey =
        parsedConnectionString.instrumentationkey || this._instrumentationKey;
      this._endpointUrl = parsedConnectionString.ingestionendpoint?.trim() || this._endpointUrl;
    }

    // Instrumentation key is required
    if (!this._instrumentationKey) {
      const message =
        "No instrumentation key or connection string was provided to the Azure Monitor Exporter";
      diag.error(message);
      throw new Error(message);
    }
    this._sender = new HttpSender(this._endpointUrl, this._options);
    this._persister = new FileSystemPersist(this._instrumentationKey, this._options);

    if (!isStatsbeatExporter) {
      this._statsbeatMetrics = new StatsbeatMetrics(this._instrumentationKey, this._endpointUrl);
      // Enable by default -- shut off if three failures occur
      this._statsbeatMetrics.enable(true);
    }
    this._retryTimer = null;
    diag.debug("AzureMonitorExporter was successfully setup");
  }

  /**
   * Persist envelopes to disk
   */
  private async _persist(envelopes: unknown[]): Promise<ExportResult> {
    try {
      const success = await this._persister.push(envelopes);
      return success
        ? { code: ExportResultCode.SUCCESS }
        : {
            code: ExportResultCode.FAILED,
            error: new Error("Failed to persist envelope in disk."),
          };
    } catch (ex: any) {
      return { code: ExportResultCode.FAILED, error: ex };
    }
  }

  /**
   * Shutdown exporter
   */
  protected async _shutdown(): Promise<void> {
    return this._sender.shutdown();
  }

  /**
   * Export envelopes
   */
  protected async _exportEnvelopes(envelopes: Envelope[]): Promise<ExportResult> {
    diag.info(`Exporting ${envelopes.length} envelope(s)`);
<<<<<<< HEAD

    // Shutdown statsbeat if the maximum number of failures is exceeded
    if (
      this._statsbeatFailureCount > MAX_STATSBEAT_FAILURES &&
      this._statsbeatMetrics &&
      this._statsbeatMetrics.isEnabled()
    ) {
      this._statsbeatMetrics.enable(false);
      this._statsbeatMetrics.shutdown();
    }

=======
    if (envelopes.length < 1) {
      return { code: ExportResultCode.SUCCESS };
    }
>>>>>>> 64926427
    try {
      const startTime = Number(new Date().getTime());
      const { result, statusCode } = await this._sender.send(envelopes);
      const endTime = Number(new Date().getTime());
      this._numConsecutiveRedirects = 0;
      if (statusCode === 200) {
        // Success -- @todo: start retry timer
        if (!this._retryTimer) {
          this._retryTimer = setTimeout(() => {
            this._retryTimer = null;
            this._sendFirstPersistedFile();
          }, this._batchSendRetryIntervalMs);
          this._retryTimer.unref();
        }
        if (!this._isStatsbeatExporter && this._statsbeatMetrics) {
          this._statsbeatMetrics.countSuccess(endTime - startTime);
        }
        return { code: ExportResultCode.SUCCESS };
      } else if (statusCode && isRetriable(statusCode)) {
        // Failed -- persist failed data
        if (statusCode === 429 && !this._isStatsbeatExporter && this._statsbeatMetrics) {
          this._statsbeatMetrics.countThrottle(statusCode);
        }
        if (result) {
          diag.info(result);
          const breezeResponse = JSON.parse(result) as BreezeResponse;
          const filteredEnvelopes: Envelope[] = [];
          if (breezeResponse.errors) {
            breezeResponse.errors.forEach((error) => {
              if (error.statusCode && isRetriable(error.statusCode)) {
                filteredEnvelopes.push(envelopes[error.index]);
              }
            });
          }
          if (filteredEnvelopes.length > 0) {
            if (!this._isStatsbeatExporter && this._statsbeatMetrics) {
              this._statsbeatMetrics.countRetry(statusCode);
            }
            // calls resultCallback(ExportResult) based on result of persister.push
            return await this._persist(filteredEnvelopes);
          }
          // Failed -- not retriable
          if (this._isStatsbeatExporter) {
            this._statsbeatFailureCount++;
          } else {
            if (this._statsbeatMetrics) {
              this._statsbeatMetrics.countFailure(endTime - startTime, statusCode);
            }
          }
          return {
            code: ExportResultCode.FAILED,
          };
        } else {
          // calls resultCallback(ExportResult) based on result of persister.push
          if (!this._isStatsbeatExporter && this._statsbeatMetrics) {
            this._statsbeatMetrics.countRetry(statusCode);
          }
          return await this._persist(envelopes);
        }
      } else {
        // Failed -- not retriable
        if (!this._isStatsbeatExporter && this._statsbeatMetrics) {
          if (statusCode) {
            this._statsbeatMetrics.countFailure(endTime - startTime, statusCode);
          }
        }
        if (this._isStatsbeatExporter) {
          this._statsbeatFailureCount++;
        }
        return {
          code: ExportResultCode.FAILED,
        };
      }
    } catch (error: any) {
      const restError = error as RestError;
      if (
        restError.statusCode &&
        (restError.statusCode === 307 || // Temporary redirect
          restError.statusCode === 308)
      ) {
        // Permanent redirect
        this._numConsecutiveRedirects++;
        // To prevent circular redirects
        if (this._numConsecutiveRedirects < 10) {
          if (restError.response && restError.response.headers) {
            const location = restError.response.headers.get("location");
            if (location) {
              // Update sender URL
              this._sender.handlePermanentRedirect(location);
              // Send to redirect endpoint as HTTPs library doesn't handle redirect automatically
              return this._exportEnvelopes(envelopes);
            }
          }
        } else {
          let redirectError = new Error("Circular redirect");
          if (this._isStatsbeatExporter) {
            this._statsbeatFailureCount++;
          } else {
            if (this._statsbeatMetrics) {
              this._statsbeatMetrics.countException(redirectError);
            }
          }
          return { code: ExportResultCode.FAILED, error: redirectError };
        }
      } else if (restError.statusCode && isRetriable(restError.statusCode)) {
        if (!this._isStatsbeatExporter && this._statsbeatMetrics) {
          this._statsbeatMetrics.countRetry(restError.statusCode);
        }
        return await this._persist(envelopes);
      }
      if (this._isNetworkError(restError)) {
        if (!this._isStatsbeatExporter) {
          if (restError.statusCode && this._statsbeatMetrics) {
            this._statsbeatMetrics.countRetry(restError.statusCode);
          }
        }
        diag.error(
          "Retrying due to transient client side error. Error message:",
          restError.message
        );
        return await this._persist(envelopes);
      }

      if (!this._isStatsbeatExporter && this._statsbeatMetrics) {
        this._statsbeatMetrics.countException(restError);
      }
      diag.error(
        "Envelopes could not be exported and are not retriable. Error message:",
        restError.message
      );
      return { code: ExportResultCode.FAILED, error: restError };
    }
  }

  private async _sendFirstPersistedFile(): Promise<void> {
    try {
      const envelopes = (await this._persister.shift()) as Envelope[] | null;
      if (envelopes) {
        await this._sender.send(envelopes);
      }
    } catch (err: any) {
      diag.warn(`Failed to fetch persisted file`, err);
    }
  }

  private _isNetworkError(error: RestError): boolean {
    if (error && error.code && error.code === "REQUEST_SEND_ERROR") {
      return true;
    }
    return false;
  }
}<|MERGE_RESOLUTION|>--- conflicted
+++ resolved
@@ -104,8 +104,7 @@
    */
   protected async _exportEnvelopes(envelopes: Envelope[]): Promise<ExportResult> {
     diag.info(`Exporting ${envelopes.length} envelope(s)`);
-<<<<<<< HEAD
-
+    
     // Shutdown statsbeat if the maximum number of failures is exceeded
     if (
       this._statsbeatFailureCount > MAX_STATSBEAT_FAILURES &&
@@ -115,12 +114,11 @@
       this._statsbeatMetrics.enable(false);
       this._statsbeatMetrics.shutdown();
     }
-
-=======
+    
     if (envelopes.length < 1) {
       return { code: ExportResultCode.SUCCESS };
     }
->>>>>>> 64926427
+    
     try {
       const startTime = Number(new Date().getTime());
       const { result, statusCode } = await this._sender.send(envelopes);
