// Copyright (c) Microsoft Corporation.
// Licensed under the MIT License.

<<<<<<< HEAD
import { ContextTagKeys } from "./generated/index.js";
=======
import type { ContextTagKeys } from "./generated";
>>>>>>> 6a2c7300

/**
 * Azure Monitor envelope tags.
 * @internal
 */
export type Tags = { [key in ContextTagKeys]: string };
/**
 * Azure Monitor envelope property type.
 * @internal
 */
export type PropertyType = string | number | boolean | object | Array<PropertyType>;
/**
 * Azure Monitor envelope properties.
 * @internal
 */
export type Properties = { [key: string]: Properties | PropertyType };
/**
 * Azure Monitor envelope links.
 * @internal
 */
export interface MSLink {
  operation_Id: string;
  id: string;
}
/**
 * Azure Monitor envelope measurements.
 * @internal
 */
export type Measurements = { [key: string]: number };
/**
 * Exporter sender result.
 * @internal
 */
export type SenderResult = { statusCode: number | undefined; result: string };

/**
 * Exporter persistent storage.
 * @internal
 */
export interface PersistentStorage {
  shift(): Promise<unknown>;
  push(value: unknown[]): Promise<boolean>;
}

/**
 * Performance Counter OpenTelemetry compliant names.
 * @internal
 */
export enum OTelPerformanceCounterNames {
  PRIVATE_BYTES = "Private_Bytes",
  AVAILABLE_BYTES = "Available_Bytes",
  PROCESSOR_TIME = "Processor_Time",
  PROCESS_TIME = "Process_Time",
  REQUEST_RATE = "Request_Rate",
  REQUEST_DURATION = "Request_Execution_Time",
}

/**
 * Breeze Performance Counter names.
 * @internal
 */
export enum BreezePerformanceCounterNames {
  PRIVATE_BYTES = "\\Process(??APP_WIN32_PROC??)\\Private Bytes",
  AVAILABLE_BYTES = "\\Memory\\Available Bytes",
  PROCESSOR_TIME = "\\Processor(_Total)\\% Processor Time",
  PROCESS_TIME = "\\Process(??APP_WIN32_PROC??)\\% Processor Time",
  REQUEST_RATE = "\\ASP.NET Applications(??APP_W3SVC_PROC??)\\Requests/Sec",
  REQUEST_DURATION = "\\ASP.NET Applications(??APP_W3SVC_PROC??)\\Request Execution Time",
}

/**
 * Property Max Lengths
 * @internal
 */
export enum MaxPropertyLengths {
  NINE_BIT = 512,
  TEN_BIT = 1024,
  THIRTEEN_BIT = 8192,
  FIFTEEN_BIT = 32768,
}<|MERGE_RESOLUTION|>--- conflicted
+++ resolved
@@ -1,11 +1,7 @@
 // Copyright (c) Microsoft Corporation.
 // Licensed under the MIT License.
 
-<<<<<<< HEAD
-import { ContextTagKeys } from "./generated/index.js";
-=======
-import type { ContextTagKeys } from "./generated";
->>>>>>> 6a2c7300
+import type { ContextTagKeys } from "./generated/index.js";
 
 /**
  * Azure Monitor envelope tags.
