// Copyright (c) Microsoft Corporation.
// Licensed under the MIT License.

<<<<<<< HEAD
import type { ContextTagKeys } from "./generated";
=======
import type { ContextTagKeys } from "./generated/index.js";
>>>>>>> 7d24b201

/**
 * Azure Monitor envelope tags.
 * @internal
 */
export type Tags = { [key in ContextTagKeys]: string };
/**
 * Azure Monitor envelope property type.
 * @internal
 */
export type PropertyType = string | number | boolean | object | Array<PropertyType>;
/**
 * Azure Monitor envelope properties.
 * @internal
 */
export type Properties = { [key: string]: Properties | PropertyType };
/**
 * Azure Monitor envelope links.
 * @internal
 */
export interface MSLink {
  operation_Id: string;
  id: string;
}
/**
 * Azure Monitor envelope measurements.
 * @internal
 */
export type Measurements = { [key: string]: number };
/**
 * Exporter sender result.
 * @internal
 */
export type SenderResult = { statusCode: number | undefined; result: string };

/**
 * Exporter persistent storage.
 * @internal
 */
export interface PersistentStorage {
  shift(): Promise<unknown>;
  push(value: unknown[]): Promise<boolean>;
}

/**
 * Performance Counter OpenTelemetry compliant names.
 * @internal
 */
export enum OTelPerformanceCounterNames {
  PRIVATE_BYTES = "Private_Bytes",
  AVAILABLE_BYTES = "Available_Bytes",
  PROCESSOR_TIME = "Processor_Time",
  PROCESS_TIME = "Process_Time",
  REQUEST_RATE = "Request_Rate",
  REQUEST_DURATION = "Request_Execution_Time",
}

/**
 * Breeze Performance Counter names.
 * @internal
 */
export enum BreezePerformanceCounterNames {
  PRIVATE_BYTES = "\\Process(??APP_WIN32_PROC??)\\Private Bytes",
  AVAILABLE_BYTES = "\\Memory\\Available Bytes",
  PROCESSOR_TIME = "\\Processor(_Total)\\% Processor Time",
  PROCESS_TIME = "\\Process(??APP_WIN32_PROC??)\\% Processor Time",
  REQUEST_RATE = "\\ASP.NET Applications(??APP_W3SVC_PROC??)\\Requests/Sec",
  REQUEST_DURATION = "\\ASP.NET Applications(??APP_W3SVC_PROC??)\\Request Execution Time",
}

/**
 * Property Max Lengths
 * @internal
 */
export enum MaxPropertyLengths {
  NINE_BIT = 512,
  TEN_BIT = 1024,
  THIRTEEN_BIT = 8192,
  FIFTEEN_BIT = 32768,
}<|MERGE_RESOLUTION|>--- conflicted
+++ resolved
@@ -1,11 +1,7 @@
 // Copyright (c) Microsoft Corporation.
 // Licensed under the MIT License.
 
-<<<<<<< HEAD
-import type { ContextTagKeys } from "./generated";
-=======
 import type { ContextTagKeys } from "./generated/index.js";
->>>>>>> 7d24b201
 
 /**
  * Azure Monitor envelope tags.
