--- conflicted
+++ resolved
@@ -3,17 +3,10 @@
 
 import * as os from "node:os";
 import { SDK_INFO } from "@opentelemetry/core";
-import { SemanticResourceAttributes } from "@opentelemetry/semantic-conventions";
-
-<<<<<<< HEAD
+import { ATTR_TELEMETRY_SDK_VERSION } from "@opentelemetry/semantic-conventions";
 import { KnownContextTagKeys } from "../../../generated/index.js";
 import * as ai from "../../../utils/constants/applicationinsights.js";
-import { Tags } from "../../../types.js";
-=======
-import { KnownContextTagKeys } from "../../../generated";
-import * as ai from "../../../utils/constants/applicationinsights";
-import type { Tags } from "../../../types";
->>>>>>> 6a2c7300
+import type { Tags } from "../../../types.js";
 
 let instance: Context | null = null;
 
@@ -43,7 +36,7 @@
   private _loadInternalContext(): void {
     const { node } = process.versions;
     [Context.nodeVersion] = node.split(".");
-    Context.opentelemetryVersion = SDK_INFO[SemanticResourceAttributes.TELEMETRY_SDK_VERSION];
+    Context.opentelemetryVersion = SDK_INFO[ATTR_TELEMETRY_SDK_VERSION];
     Context.sdkVersion = ai.packageVersion;
 
     const prefix = process.env["AZURE_MONITOR_PREFIX"] ? process.env["AZURE_MONITOR_PREFIX"] : "";
