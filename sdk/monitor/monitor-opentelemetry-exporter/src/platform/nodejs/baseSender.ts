--- conflicted
+++ resolved
@@ -1,31 +1,19 @@
 // Copyright (c) Microsoft Corporation.
 // Licensed under the MIT License.
+
 import { diag } from "@opentelemetry/api";
-<<<<<<< HEAD
-import { PersistentStorage, SenderResult } from "../../types.js";
-import { AzureMonitorExporterOptions } from "../../config.js";
+import type { PersistentStorage, SenderResult } from "../../types.js";
+import type { AzureMonitorExporterOptions } from "../../config.js";
 import { FileSystemPersist } from "./persist/index.js";
-import { ExportResult, ExportResultCode } from "@opentelemetry/core";
+import type { ExportResult } from "@opentelemetry/core";
+import { ExportResultCode } from "@opentelemetry/core";
 import { NetworkStatsbeatMetrics } from "../../export/statsbeat/networkStatsbeatMetrics.js";
 import { getInstance } from "../../export/statsbeat/longIntervalStatsbeatMetrics.js";
-import { RestError } from "@azure/core-rest-pipeline";
+import type { RestError } from "@azure/core-rest-pipeline";
 import { MAX_STATSBEAT_FAILURES, isStatsbeatShutdownStatus } from "../../export/statsbeat/types.js";
-import { BreezeResponse, isRetriable } from "../../utils/breezeUtils.js";
-import { TelemetryItem as Envelope } from "../../generated/index.js";
-=======
-import type { PersistentStorage, SenderResult } from "../../types";
-import type { AzureMonitorExporterOptions } from "../../config";
-import { FileSystemPersist } from "./persist";
-import type { ExportResult } from "@opentelemetry/core";
-import { ExportResultCode } from "@opentelemetry/core";
-import { NetworkStatsbeatMetrics } from "../../export/statsbeat/networkStatsbeatMetrics";
-import { getInstance } from "../../export/statsbeat/longIntervalStatsbeatMetrics";
-import type { RestError } from "@azure/core-rest-pipeline";
-import { MAX_STATSBEAT_FAILURES, isStatsbeatShutdownStatus } from "../../export/statsbeat/types";
-import type { BreezeResponse } from "../../utils/breezeUtils";
-import { isRetriable } from "../../utils/breezeUtils";
-import type { TelemetryItem as Envelope } from "../../generated";
->>>>>>> 6a2c7300
+import type { BreezeResponse } from "../../utils/breezeUtils.js";
+import { isRetriable } from "../../utils/breezeUtils.js";
+import type { TelemetryItem as Envelope } from "../../generated/index.js";
 
 const DEFAULT_BATCH_SEND_RETRY_INTERVAL_MS = 60_000;
 
