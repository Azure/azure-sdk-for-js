--- conflicted
+++ resolved
@@ -111,33 +111,27 @@
         // Failed -- persist failed data
         if (statusCode === 429 || statusCode === 439) {
           this.networkStatsbeatMetrics?.countThrottle(statusCode);
-<<<<<<< HEAD
           this.customerStatsbeatMetrics?.countRetryItems(
             envelopes.length,
             RetryCode.RETRYABLE_STATUS_CODE,
           );
-=======
           return {
             code: ExportResultCode.SUCCESS,
           };
->>>>>>> 7bb0b675
         }
         if (result) {
           diag.info(result);
           const breezeResponse = JSON.parse(result) as BreezeResponse;
           const filteredEnvelopes: Envelope[] = [];
-<<<<<<< HEAD
           // Create a list of successful envelopes by filtering out the failed ones for customer statsbeat
           const successfulEnvelopes: Envelope[] = [...envelopes];
           
           // Figure out which items to retry and which were successful
-=======
           // If we have a partial success, count the succeeded envelopes
           if (breezeResponse.itemsAccepted > 0 && statusCode === 206) {
             this.networkStatsbeatMetrics?.countSuccess(duration);
           }
           // Figure out if we need to either retry or count failures
->>>>>>> 7bb0b675
           if (breezeResponse.errors) {
             breezeResponse.errors.forEach((error) => {
               // Mark as undefined so we don't process them in countSuccessfulEnvelopes
