--- conflicted
+++ resolved
@@ -124,29 +124,19 @@
           }, this.batchSendRetryIntervalMs);
           this.retryTimer.unref();
         }
-<<<<<<< HEAD
         // If we are not exportings statsbeat and statsbeat is not disabled -- count success
         if (!this.isStatsbeatSender) {
           this.networkStatsbeatMetrics?.countSuccess(duration);
           this.countSuccessfulEnvelopes(envelopes);
-=======
-        // If we are not exporting statsbeat and statsbeat is not disabled -- count success
-        if (!this.isStatsbeatSender) {
-          this.networkStatsbeatMetrics?.countSuccess(duration);
->>>>>>> 6755712a
         }
         return { code: ExportResultCode.SUCCESS };
       } else if (statusCode && isRetriable(statusCode)) {
         // Failed -- persist failed data
         if (statusCode === 429 || statusCode === 439) {
-<<<<<<< HEAD
-          this.networkStatsbeatMetrics?.countThrottle(statusCode);
-          this.customerStatsbeatMetrics?.countRetryItems(envelopes.length, statusCode);
-=======
           if (!this.isStatsbeatSender) {
             this.networkStatsbeatMetrics?.countThrottle(statusCode);
-          }
->>>>>>> 6755712a
+            this.customerStatsbeatMetrics?.countRetryItems(envelopes.length, statusCode);
+          }
           return {
             code: ExportResultCode.SUCCESS,
           };
@@ -155,16 +145,13 @@
           diag.info(result);
           const breezeResponse = JSON.parse(result) as BreezeResponse;
           const filteredEnvelopes: Envelope[] = [];
-<<<<<<< HEAD
           // Create a list of successful envelopes by filtering out the failed ones for customer statsbeat
           const successfulEnvelopes: Envelope[] = [...envelopes];
 
-=======
           // If we have a partial success, count the succeeded envelopes
           if (breezeResponse.itemsAccepted > 0 && statusCode === 206 && !this.isStatsbeatSender) {
             this.networkStatsbeatMetrics?.countSuccess(duration);
           }
->>>>>>> 6755712a
           // Figure out if we need to either retry or count failures
           if (breezeResponse.errors) {
             breezeResponse.errors.forEach((error) => {
@@ -189,43 +176,31 @@
             this.networkStatsbeatMetrics?.countSuccess(duration);
           }
           if (filteredEnvelopes.length > 0) {
-<<<<<<< HEAD
-            this.networkStatsbeatMetrics?.countRetry(statusCode);
-            this.customerStatsbeatMetrics?.countRetryItems(filteredEnvelopes.length, statusCode);
-=======
             if (!this.isStatsbeatSender) {
               this.networkStatsbeatMetrics?.countRetry(statusCode);
+              this.customerStatsbeatMetrics?.countRetryItems(filteredEnvelopes.length, statusCode);
             }
->>>>>>> 6755712a
             // calls resultCallback(ExportResult) based on result of persister.push
             return await this.persist(filteredEnvelopes);
           }
           // Failed -- not retriable
-<<<<<<< HEAD
-          this.networkStatsbeatMetrics?.countFailure(duration, statusCode);
-          // Count dropped items for customer statsbeat for non-retriable status codes
-          this.customerStatsbeatMetrics?.countDroppedItems(
-            envelopes.length - successfulEnvelopes.filter(Boolean).length,
-            statusCode,
-          );
-=======
           if (!this.isStatsbeatSender) {
             this.networkStatsbeatMetrics?.countFailure(duration, statusCode);
-          }
->>>>>>> 6755712a
+            // Count dropped items for customer statsbeat for non-retriable status codes
+            this.customerStatsbeatMetrics?.countDroppedItems(
+              envelopes.length - successfulEnvelopes.filter(Boolean).length,
+              statusCode,
+            );
+          }
           return {
             code: ExportResultCode.FAILED,
           };
         } else {
           // calls resultCallback(ExportResult) based on result of persister.push
-<<<<<<< HEAD
-          this.networkStatsbeatMetrics?.countRetry(statusCode);
-          this.customerStatsbeatMetrics?.countRetryItems(envelopes.length, statusCode);
-=======
           if (!this.isStatsbeatSender) {
             this.networkStatsbeatMetrics?.countRetry(statusCode);
-          }
->>>>>>> 6755712a
+            this.customerStatsbeatMetrics?.countRetryItems(envelopes.length, statusCode);
+          }
           return await this.persist(envelopes);
         }
       } else {
@@ -269,18 +244,14 @@
           }
         } else {
           const redirectError = new Error("Circular redirect");
-<<<<<<< HEAD
-          this.networkStatsbeatMetrics?.countException(redirectError);
-          this.customerStatsbeatMetrics?.countDroppedItems(
-            envelopes.length,
-            DropCode.CLIENT_EXCEPTION,
-            redirectError.message,
-          );
-=======
           if (!this.isStatsbeatSender) {
             this.networkStatsbeatMetrics?.countException(redirectError);
-          }
->>>>>>> 6755712a
+            this.customerStatsbeatMetrics?.countDroppedItems(
+              envelopes.length,
+              DropCode.CLIENT_EXCEPTION,
+              redirectError.message,
+            );
+          }
           return { code: ExportResultCode.FAILED, error: redirectError };
         }
       } else if (
@@ -346,18 +317,14 @@
             error: new Error("Failed to persist envelope in disk."),
           };
     } catch (ex: any) {
-<<<<<<< HEAD
-      this.networkStatsbeatMetrics?.countWriteFailure();
-      // If offline storage is disabled, we count a customer statsbeat metric for retry stating client storage is disabled
-      if (this.disableOfflineStorage && envelopes) {
-        this.customerStatsbeatMetrics?.countRetryItems(
-          envelopes.length,
-          RetryCode.CLIENT_STORAGE_DISABLED,
-        );
-=======
       if (!this.isStatsbeatSender) {
         this.networkStatsbeatMetrics?.countWriteFailure();
->>>>>>> 6755712a
+        if (this.disableOfflineStorage && envelopes) {
+          this.customerStatsbeatMetrics?.countRetryItems(
+            envelopes.length,
+            RetryCode.CLIENT_STORAGE_DISABLED,
+          );
+        }
       }
       return { code: ExportResultCode.FAILED, error: ex };
     }
@@ -380,15 +347,12 @@
     if (this.networkStatsbeatMetrics) {
       this.networkStatsbeatMetrics.shutdown();
     }
-    this.longIntervalStatsbeatMetrics?.shutdown();
-<<<<<<< HEAD
+    if (this.longIntervalStatsbeatMetrics) {
+      this.longIntervalStatsbeatMetrics?.shutdown();
+    }
     if (this.customerStatsbeatMetrics) {
-      CustomerStatsbeatMetrics.shutdown();
-      this.customerStatsbeatMetrics = undefined;
-    }
-    this.networkStatsbeatMetrics = undefined;
-=======
->>>>>>> 6755712a
+      this.customerStatsbeatMetrics.shutdown();
+    }
     this.statsbeatFailureCount = 0;
   }
 
