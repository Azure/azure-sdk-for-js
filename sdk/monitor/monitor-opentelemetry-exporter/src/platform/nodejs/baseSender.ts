// Copyright (c) Microsoft Corporation.
// Licensed under the MIT License.

import { diag } from "@opentelemetry/api";
<<<<<<< HEAD
import type { PersistentStorage, SenderResult } from "../../types";
import type { AzureMonitorExporterOptions } from "../../config";
import { FileSystemPersist } from "./persist";
import type { ExportResult } from "@opentelemetry/core";
import { ExportResultCode } from "@opentelemetry/core";
import { NetworkStatsbeatMetrics } from "../../export/statsbeat/networkStatsbeatMetrics";
import { getInstance } from "../../export/statsbeat/longIntervalStatsbeatMetrics";
import type { RestError } from "@azure/core-rest-pipeline";
import { MAX_STATSBEAT_FAILURES, isStatsbeatShutdownStatus } from "../../export/statsbeat/types";
import type { BreezeResponse } from "../../utils/breezeUtils";
import { isRetriable } from "../../utils/breezeUtils";
import type { TelemetryItem as Envelope } from "../../generated";
=======
import type { PersistentStorage, SenderResult } from "../../types.js";
import type { AzureMonitorExporterOptions } from "../../config.js";
import { FileSystemPersist } from "./persist/index.js";
import type { ExportResult } from "@opentelemetry/core";
import { ExportResultCode } from "@opentelemetry/core";
import { NetworkStatsbeatMetrics } from "../../export/statsbeat/networkStatsbeatMetrics.js";
import { getInstance } from "../../export/statsbeat/longIntervalStatsbeatMetrics.js";
import type { RestError } from "@azure/core-rest-pipeline";
import { MAX_STATSBEAT_FAILURES, isStatsbeatShutdownStatus } from "../../export/statsbeat/types.js";
import type { BreezeResponse } from "../../utils/breezeUtils.js";
import { isRetriable } from "../../utils/breezeUtils.js";
import type { TelemetryItem as Envelope } from "../../generated/index.js";
>>>>>>> 7d24b201

const DEFAULT_BATCH_SEND_RETRY_INTERVAL_MS = 60_000;

/**
 * Base sender class
 * @internal
 */
export abstract class BaseSender {
  private readonly persister: PersistentStorage;
  private numConsecutiveRedirects: number;
  private retryTimer: NodeJS.Timeout | null;
  private networkStatsbeatMetrics: NetworkStatsbeatMetrics | undefined;
  private longIntervalStatsbeatMetrics;
  private statsbeatFailureCount: number = 0;
  private batchSendRetryIntervalMs: number = DEFAULT_BATCH_SEND_RETRY_INTERVAL_MS;
  private isStatsbeatSender: boolean;
  private disableOfflineStorage: boolean;

  constructor(options: {
    endpointUrl: string;
    instrumentationKey: string;
    trackStatsbeat: boolean;
    exporterOptions: AzureMonitorExporterOptions;
    aadAudience?: string;
    isStatsbeatSender?: boolean;
  }) {
    this.numConsecutiveRedirects = 0;
    this.disableOfflineStorage = options.exporterOptions.disableOfflineStorage || false;
    this.persister = new FileSystemPersist(options.instrumentationKey, options.exporterOptions);
    if (options.trackStatsbeat) {
      // Initialize statsbeatMetrics
      this.networkStatsbeatMetrics = new NetworkStatsbeatMetrics({
        instrumentationKey: options.instrumentationKey,
        endpointUrl: options.endpointUrl,
        disableOfflineStorage: this.disableOfflineStorage,
      });
      this.longIntervalStatsbeatMetrics = getInstance({
        instrumentationKey: options.instrumentationKey,
        endpointUrl: options.endpointUrl,
        disableOfflineStorage: this.disableOfflineStorage,
      });
    }
    this.retryTimer = null;
    this.isStatsbeatSender = options.isStatsbeatSender || false;
  }

  abstract send(payload: unknown[]): Promise<SenderResult>;
  abstract shutdown(): Promise<void>;
  abstract handlePermanentRedirect(location: string | undefined): void;

  /**
   * Export envelopes
   */
  public async exportEnvelopes(envelopes: Envelope[]): Promise<ExportResult> {
    diag.info(`Exporting ${envelopes.length} envelope(s)`);

    if (envelopes.length < 1) {
      return { code: ExportResultCode.SUCCESS };
    }

    try {
      const startTime = new Date().getTime();
      const { result, statusCode } = await this.send(envelopes);
      const endTime = new Date().getTime();
      const duration = endTime - startTime;
      this.numConsecutiveRedirects = 0;

      if (statusCode === 200) {
        // Success -- @todo: start retry timer
        if (!this.retryTimer) {
          this.retryTimer = setTimeout(() => {
            this.retryTimer = null;
            this.sendFirstPersistedFile();
          }, this.batchSendRetryIntervalMs);
          this.retryTimer.unref();
        }
        // If we are not exportings statsbeat and statsbeat is not disabled -- count success
        this.networkStatsbeatMetrics?.countSuccess(duration);
        return { code: ExportResultCode.SUCCESS };
      } else if (statusCode && isRetriable(statusCode)) {
        // Failed -- persist failed data
        if (statusCode === 429 || statusCode === 439) {
          this.networkStatsbeatMetrics?.countThrottle(statusCode);
        }
        if (result) {
          diag.info(result);
          const breezeResponse = JSON.parse(result) as BreezeResponse;
          const filteredEnvelopes: Envelope[] = [];
          if (breezeResponse.errors) {
            breezeResponse.errors.forEach((error) => {
              if (error.statusCode && isRetriable(error.statusCode)) {
                filteredEnvelopes.push(envelopes[error.index]);
              }
            });
          }
          if (filteredEnvelopes.length > 0) {
            this.networkStatsbeatMetrics?.countRetry(statusCode);
            // calls resultCallback(ExportResult) based on result of persister.push
            return await this.persist(filteredEnvelopes);
          }
          // Failed -- not retriable
          this.networkStatsbeatMetrics?.countFailure(duration, statusCode);
          return {
            code: ExportResultCode.FAILED,
          };
        } else {
          // calls resultCallback(ExportResult) based on result of persister.push
          this.networkStatsbeatMetrics?.countRetry(statusCode);
          return await this.persist(envelopes);
        }
      } else {
        // Failed -- not retriable
        if (this.networkStatsbeatMetrics) {
          if (statusCode) {
            this.networkStatsbeatMetrics.countFailure(duration, statusCode);
          }
        } else {
          // Handles all other status codes or client exceptions for Statsbeat
          this.incrementStatsbeatFailure();
        }
        return {
          code: ExportResultCode.FAILED,
        };
      }
    } catch (error: any) {
      const restError = error as RestError;
      if (
        restError.statusCode &&
        (restError.statusCode === 307 || // Temporary redirect
          restError.statusCode === 308)
      ) {
        // Permanent redirect
        this.numConsecutiveRedirects++;
        // To prevent circular redirects
        if (this.numConsecutiveRedirects < 10) {
          if (restError.response && restError.response.headers) {
            const location = restError.response.headers.get("location");
            if (location) {
              // Update sender URL
              this.handlePermanentRedirect(location);
              // Send to redirect endpoint as HTTPs library doesn't handle redirect automatically
              return this.exportEnvelopes(envelopes);
            }
          }
        } else {
          const redirectError = new Error("Circular redirect");
          this.networkStatsbeatMetrics?.countException(redirectError);
          return { code: ExportResultCode.FAILED, error: redirectError };
        }
      } else if (
        restError.statusCode &&
        isRetriable(restError.statusCode) &&
        !this.isStatsbeatSender
      ) {
        this.networkStatsbeatMetrics?.countRetry(restError.statusCode);
        return this.persist(envelopes);
      } else if (
        restError.statusCode === 400 &&
        restError.message.includes("Invalid instrumentation key")
      ) {
        // Invalid instrumentation key, shutdown statsbeat, fail silently
        this.shutdownStatsbeat();
        return { code: ExportResultCode.SUCCESS };
      } else if (
        restError.statusCode &&
        this.isStatsbeatSender &&
        isStatsbeatShutdownStatus(restError.statusCode)
      ) {
        // If the status code is a shutdown status code for statsbeat, shutdown statsbeat and fail silently
        this.incrementStatsbeatFailure();
        return { code: ExportResultCode.SUCCESS };
      }
      if (this.isNetworkError(restError)) {
        if (restError.statusCode) {
          this.networkStatsbeatMetrics?.countRetry(restError.statusCode);
        }
        if (!this.isStatsbeatSender) {
          diag.error(
            "Retrying due to transient client side error. Error message:",
            restError.message,
          );
        }
        return this.persist(envelopes);
      }
      this.networkStatsbeatMetrics?.countException(restError);
      if (!this.isStatsbeatSender) {
        diag.error(
          "Envelopes could not be exported and are not retriable. Error message:",
          restError.message,
        );
      }
      return { code: ExportResultCode.FAILED, error: restError };
    }
  }

  /**
   * Persist envelopes to disk
   */
  private async persist(envelopes: unknown[]): Promise<ExportResult> {
    try {
      const success = await this.persister.push(envelopes);
      return success
        ? { code: ExportResultCode.SUCCESS }
        : {
            code: ExportResultCode.FAILED,
            error: new Error("Failed to persist envelope in disk."),
          };
    } catch (ex: any) {
      this.networkStatsbeatMetrics?.countWriteFailure();
      return { code: ExportResultCode.FAILED, error: ex };
    }
  }

  /**
   * Disable collection of statsbeat metrics after max failures
   */
  private incrementStatsbeatFailure() {
    this.statsbeatFailureCount++;
    if (this.statsbeatFailureCount > MAX_STATSBEAT_FAILURES) {
      this.shutdownStatsbeat();
    }
  }

  /**
   * Shutdown statsbeat metrics
   */
  private shutdownStatsbeat() {
    this.networkStatsbeatMetrics?.shutdown();
    this.longIntervalStatsbeatMetrics?.shutdown();
    this.networkStatsbeatMetrics = undefined;
    this.statsbeatFailureCount = 0;
  }

  private async sendFirstPersistedFile(): Promise<void> {
    try {
      const envelopes = (await this.persister.shift()) as Envelope[] | null;
      if (envelopes) {
        await this.send(envelopes);
      }
    } catch (err: any) {
      this.networkStatsbeatMetrics?.countReadFailure();
      diag.warn(`Failed to fetch persisted file`, err);
    }
  }

  private isNetworkError(error: RestError): boolean {
    if (error && error.code && error.code === "REQUEST_SEND_ERROR") {
      return true;
    }
    return false;
  }
}<|MERGE_RESOLUTION|>--- conflicted
+++ resolved
@@ -2,20 +2,6 @@
 // Licensed under the MIT License.
 
 import { diag } from "@opentelemetry/api";
-<<<<<<< HEAD
-import type { PersistentStorage, SenderResult } from "../../types";
-import type { AzureMonitorExporterOptions } from "../../config";
-import { FileSystemPersist } from "./persist";
-import type { ExportResult } from "@opentelemetry/core";
-import { ExportResultCode } from "@opentelemetry/core";
-import { NetworkStatsbeatMetrics } from "../../export/statsbeat/networkStatsbeatMetrics";
-import { getInstance } from "../../export/statsbeat/longIntervalStatsbeatMetrics";
-import type { RestError } from "@azure/core-rest-pipeline";
-import { MAX_STATSBEAT_FAILURES, isStatsbeatShutdownStatus } from "../../export/statsbeat/types";
-import type { BreezeResponse } from "../../utils/breezeUtils";
-import { isRetriable } from "../../utils/breezeUtils";
-import type { TelemetryItem as Envelope } from "../../generated";
-=======
 import type { PersistentStorage, SenderResult } from "../../types.js";
 import type { AzureMonitorExporterOptions } from "../../config.js";
 import { FileSystemPersist } from "./persist/index.js";
@@ -28,7 +14,6 @@
 import type { BreezeResponse } from "../../utils/breezeUtils.js";
 import { isRetriable } from "../../utils/breezeUtils.js";
 import type { TelemetryItem as Envelope } from "../../generated/index.js";
->>>>>>> 7d24b201
 
 const DEFAULT_BATCH_SEND_RETRY_INTERVAL_MS = 60_000;
 
