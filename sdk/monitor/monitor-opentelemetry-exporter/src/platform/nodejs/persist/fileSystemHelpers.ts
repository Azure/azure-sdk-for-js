// Copyright (c) Microsoft Corporation.
// Licensed under the MIT license.

import * as fs from "fs";
import * as path from "path";
import { promisify } from "util";

const readdirAsync = promisify(fs.readdir);
const statAsync = promisify(fs.stat);
const lstatAsync = promisify(fs.lstat);
const mkdirAsync = promisify(fs.mkdir);

/**
 * Computes the size (in bytes) of all files in a directory at the root level. Asynchronously.
 * @internal
 */
export const getShallowDirectorySize = async (directory: string): Promise<number> => {
  // Get the directory listing
  const files = await readdirAsync(directory);

  let totalSize = 0;

  // Query all file sizes
  for (const file of files) {
    const fileStats = await statAsync(path.join(directory, file));
    if (fileStats.isFile()) {
      totalSize += fileStats.size;
    }
  }

  return totalSize;
};

/**
 * Validate directory exists.
 * @internal
 */
export const confirmDirExists = async (directory: string): Promise<void> => {
  try {
    const stats = await lstatAsync(directory);
    if (!stats.isDirectory()) {
      throw new Error("Path existed but was not a directory");
    }
<<<<<<< HEAD
  } catch (err) {
    // eslint-disable-next-line @typescript-eslint/no-unsafe-member-access
    if (err && err.code === "ENOENT") {
      try {
        await mkdirAsync(directory);
      } catch (mkdirErr) {
        // eslint-disable-next-line @typescript-eslint/no-unsafe-member-access
=======
  } catch (err: any) {
    if (err && err.code === "ENOENT") {
      try {
        await mkdirAsync(directory);
      } catch (mkdirErr: any) {
>>>>>>> 191e4ce3
        if (mkdirErr && mkdirErr.code !== "EEXIST") {
          // Handle race condition by ignoring EEXIST
          throw mkdirErr;
        }
      }
    }
  }
};<|MERGE_RESOLUTION|>--- conflicted
+++ resolved
@@ -41,21 +41,11 @@
     if (!stats.isDirectory()) {
       throw new Error("Path existed but was not a directory");
     }
-<<<<<<< HEAD
-  } catch (err) {
-    // eslint-disable-next-line @typescript-eslint/no-unsafe-member-access
-    if (err && err.code === "ENOENT") {
-      try {
-        await mkdirAsync(directory);
-      } catch (mkdirErr) {
-        // eslint-disable-next-line @typescript-eslint/no-unsafe-member-access
-=======
   } catch (err: any) {
     if (err && err.code === "ENOENT") {
       try {
         await mkdirAsync(directory);
       } catch (mkdirErr: any) {
->>>>>>> 191e4ce3
         if (mkdirErr && mkdirErr.code !== "EEXIST") {
           // Handle race condition by ignoring EEXIST
           throw mkdirErr;
