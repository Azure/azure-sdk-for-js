--- conflicted
+++ resolved
@@ -5,19 +5,11 @@
 import * as os from "node:os";
 import * as path from "node:path";
 import { diag } from "@opentelemetry/api";
-<<<<<<< HEAD
-import type { PersistentStorage } from "../../../types";
-import { FileAccessControl } from "./fileAccessControl";
-import { confirmDirExists, getShallowDirectorySize } from "./fileSystemHelpers";
-import { promisify } from "util";
-import type { AzureMonitorExporterOptions } from "../../../config";
-=======
 import type { PersistentStorage } from "../../../types.js";
 import { FileAccessControl } from "./fileAccessControl.js";
 import { confirmDirExists, getShallowDirectorySize } from "./fileSystemHelpers.js";
 import { promisify } from "node:util";
 import type { AzureMonitorExporterOptions } from "../../../config.js";
->>>>>>> 7d24b201
 
 const statAsync = promisify(fs.stat);
 const readdirAsync = promisify(fs.readdir);
