// Copyright (c) Microsoft Corporation.
// Licensed under the MIT license.

import {
  ApplicationInsightsClient,
  ApplicationInsightsClientOptionalParams,
  TelemetryItem as Envelope,
  TrackOptionalParams,
} from "../../generated";
import { Sender, SenderResult } from "../../types";
import { bearerTokenAuthenticationPolicy, redirectPolicyName } from "@azure/core-rest-pipeline";
import { AzureExporterInternalConfig } from "../../config";
import { FullOperationResponse } from "@azure/core-client";
import { diag } from "@opentelemetry/api";

const applicationInsightsResource = "https://monitor.azure.com//.default";

/**
 * Exporter HTTP sender class
 * @internal
 */
export class HttpSender implements Sender {
  private readonly _appInsightsClient: ApplicationInsightsClient;
  private _appInsightsClientOptions: ApplicationInsightsClientOptionalParams;

  constructor(private _exporterOptions: AzureExporterInternalConfig) {
    // Build endpoint using provided configuration or default values
    this._appInsightsClientOptions = {
      host: this._exporterOptions.endpointUrl,
    };
    this._appInsightsClient = new ApplicationInsightsClient({
      ...this._appInsightsClientOptions,
    });
    // Handle redirects in HTTP Sender
    this._appInsightsClient.pipeline.removePolicy({ name: redirectPolicyName });

    if (this._exporterOptions.aadTokenCredential) {
      const scopes: string[] = [applicationInsightsResource];
      this._appInsightsClient.pipeline.addPolicy(
        bearerTokenAuthenticationPolicy({
          credential: this._exporterOptions.aadTokenCredential,
          scopes: scopes,
        })
      );
    }
  }

  /**
   * Send Azure envelopes
   * @internal
   */
  async send(envelopes: Envelope[]): Promise<SenderResult> {
    const options: TrackOptionalParams = {};
    let response: FullOperationResponse | undefined;
    function onResponse(rawResponse: FullOperationResponse, flatResponse: unknown): void {
      response = rawResponse;
      if (options.onResponse) {
        options.onResponse(rawResponse, flatResponse);
      }
<<<<<<< HEAD
=======
      await this._appInsightsClient.track(envelopes, {
        ...options,
        onResponse,
      });

      return { statusCode: response?.status, result: response?.bodyAsText ?? "" };
    } catch (e: any) {
      throw e;
>>>>>>> 191e4ce3
    }
    await this._appInsightsClient.track(envelopes, {
      ...options,
      onResponse,
    });

    return { statusCode: response?.status, result: response?.bodyAsText ?? "" };
  }

  /**
   * Shutdown sender
   * @internal
   */
  // eslint-disable-next-line @typescript-eslint/require-await
  async shutdown(): Promise<void> {
    diag.info("HttpSender shutting down");
  }

  handlePermanentRedirect(location: string | undefined): void {
    if (location) {
      const locUrl = new URL(location);
      if (locUrl && locUrl.host) {
        this._appInsightsClient.host = "https://" + locUrl.host;
      }
    }
  }
}<|MERGE_RESOLUTION|>--- conflicted
+++ resolved
@@ -57,8 +57,6 @@
       if (options.onResponse) {
         options.onResponse(rawResponse, flatResponse);
       }
-<<<<<<< HEAD
-=======
       await this._appInsightsClient.track(envelopes, {
         ...options,
         onResponse,
@@ -67,7 +65,6 @@
       return { statusCode: response?.status, result: response?.bodyAsText ?? "" };
     } catch (e: any) {
       throw e;
->>>>>>> 191e4ce3
     }
     await this._appInsightsClient.track(envelopes, {
       ...options,
