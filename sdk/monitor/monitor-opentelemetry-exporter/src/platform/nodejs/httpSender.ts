// Copyright (c) Microsoft Corporation.
// Licensed under the MIT License.
import url from "url";
import { diag } from "@opentelemetry/api";
import type { FullOperationResponse } from "@azure/core-client";
import { redirectPolicyName } from "@azure/core-rest-pipeline";
<<<<<<< HEAD
import { SenderResult } from "../../types.js";
import {
=======
import type { SenderResult } from "../../types";
import type {
>>>>>>> 6a2c7300
  TelemetryItem as Envelope,
  ApplicationInsightsClientOptionalParams,
  TrackOptionalParams,
<<<<<<< HEAD
} from "../../generated/index.js";
import { AzureMonitorExporterOptions } from "../../config.js";
import { BaseSender } from "./baseSender.js";
=======
} from "../../generated";
import { ApplicationInsightsClient } from "../../generated";
import type { AzureMonitorExporterOptions } from "../../config";
import { BaseSender } from "./baseSender";
>>>>>>> 6a2c7300

const applicationInsightsResource = "https://monitor.azure.com//.default";

/**
 * Exporter HTTP sender class
 * @internal
 */
export class HttpSender extends BaseSender {
  private readonly appInsightsClient: ApplicationInsightsClient;
  private appInsightsClientOptions: ApplicationInsightsClientOptionalParams;

  constructor(options: {
    endpointUrl: string;
    instrumentationKey: string;
    trackStatsbeat: boolean;
    exporterOptions: AzureMonitorExporterOptions;
    aadAudience?: string;
    isStatsbeatSender?: boolean;
  }) {
    super(options);
    // Build endpoint using provided configuration or default values
    this.appInsightsClientOptions = {
      host: options.endpointUrl,
      ...options.exporterOptions,
    };

    if (this.appInsightsClientOptions.credential) {
      // Add credentialScopes
      if (options.aadAudience) {
        this.appInsightsClientOptions.credentialScopes = [options.aadAudience];
      } else {
        // Default
        this.appInsightsClientOptions.credentialScopes = [applicationInsightsResource];
      }
    }
    this.appInsightsClient = new ApplicationInsightsClient(this.appInsightsClientOptions);

    // Handle redirects in HTTP Sender
    this.appInsightsClient.pipeline.removePolicy({ name: redirectPolicyName });
  }

  /**
   * Send Azure envelopes
   * @internal
   */
  async send(envelopes: Envelope[]): Promise<SenderResult> {
    const options: TrackOptionalParams = {};
    let response: FullOperationResponse | undefined;
    function onResponse(rawResponse: FullOperationResponse, flatResponse: unknown): void {
      response = rawResponse;
      if (options.onResponse) {
        options.onResponse(rawResponse, flatResponse);
      }
    }
    await this.appInsightsClient.track(envelopes, {
      ...options,
      onResponse,
    });

    return { statusCode: response?.status, result: response?.bodyAsText ?? "" };
  }

  /**
   * Shutdown sender
   * @internal
   */
  // eslint-disable-next-line @typescript-eslint/require-await
  async shutdown(): Promise<void> {
    diag.info("HttpSender shutting down");
  }

  handlePermanentRedirect(location: string | undefined): void {
    if (location) {
      const locUrl = new url.URL(location);
      if (locUrl && locUrl.host) {
        this.appInsightsClient.host = "https://" + locUrl.host;
      }
    }
  }
}<|MERGE_RESOLUTION|>--- conflicted
+++ resolved
@@ -1,29 +1,19 @@
 // Copyright (c) Microsoft Corporation.
 // Licensed under the MIT License.
-import url from "url";
+
+import url from "node:url";
 import { diag } from "@opentelemetry/api";
 import type { FullOperationResponse } from "@azure/core-client";
 import { redirectPolicyName } from "@azure/core-rest-pipeline";
-<<<<<<< HEAD
-import { SenderResult } from "../../types.js";
-import {
-=======
-import type { SenderResult } from "../../types";
+import type { SenderResult } from "../../types.js";
 import type {
->>>>>>> 6a2c7300
   TelemetryItem as Envelope,
   ApplicationInsightsClientOptionalParams,
   TrackOptionalParams,
-<<<<<<< HEAD
 } from "../../generated/index.js";
-import { AzureMonitorExporterOptions } from "../../config.js";
+import { ApplicationInsightsClient } from "../../generated/index.js";
+import type { AzureMonitorExporterOptions } from "../../config.js";
 import { BaseSender } from "./baseSender.js";
-=======
-} from "../../generated";
-import { ApplicationInsightsClient } from "../../generated";
-import type { AzureMonitorExporterOptions } from "../../config";
-import { BaseSender } from "./baseSender";
->>>>>>> 6a2c7300
 
 const applicationInsightsResource = "https://monitor.azure.com//.default";
 
