// Copyright (c) Microsoft Corporation.
// Licensed under the MIT license.
import url from "url";
import { diag } from "@opentelemetry/api";
import { FullOperationResponse } from "@azure/core-client";
import { redirectPolicyName } from "@azure/core-rest-pipeline";
import { SenderResult } from "../../types";
import {
  TelemetryItem as Envelope,
  ApplicationInsightsClient,
  ApplicationInsightsClientOptionalParams,
  TrackOptionalParams,
} from "../../generated";
import { AzureMonitorExporterOptions } from "../../config";
import { BaseSender } from "./baseSender";

const applicationInsightsResource = "https://monitor.azure.com//.default";

/**
 * Exporter HTTP sender class
 * @internal
 */
export class HttpSender extends BaseSender {
  private readonly appInsightsClient: ApplicationInsightsClient;
  private appInsightsClientOptions: ApplicationInsightsClientOptionalParams;

  constructor(options: {
    endpointUrl: string;
    instrumentationKey: string;
    trackStatsbeat: boolean;
    exporterOptions: AzureMonitorExporterOptions;
    aadAudience?: string;
  }) {
    super(options);
    // Build endpoint using provided configuration or default values
<<<<<<< HEAD
    this._appInsightsClientOptions = {
      host: options.endpointUrl,
      ...options.exporterOptions,
=======
    this.appInsightsClientOptions = {
      host: endpointUrl,
      ...options,
>>>>>>> 912ed6fc
    };

    if (this.appInsightsClientOptions.credential) {
      // Add credentialScopes
<<<<<<< HEAD
      if (options.aadAudience) {
        this._appInsightsClientOptions.credentialScopes = [options.aadAudience];
      } else {
        // Default
        this._appInsightsClientOptions.credentialScopes = [applicationInsightsResource];
      }
=======
      this.appInsightsClientOptions.credentialScopes = [applicationInsightsResource];
>>>>>>> 912ed6fc
    }
    this.appInsightsClient = new ApplicationInsightsClient(this.appInsightsClientOptions);

    // Handle redirects in HTTP Sender
    this.appInsightsClient.pipeline.removePolicy({ name: redirectPolicyName });
  }

  /**
   * Send Azure envelopes
   * @internal
   */
  async send(envelopes: Envelope[]): Promise<SenderResult> {
    const options: TrackOptionalParams = {};
    let response: FullOperationResponse | undefined;
    function onResponse(rawResponse: FullOperationResponse, flatResponse: unknown): void {
      response = rawResponse;
      if (options.onResponse) {
        options.onResponse(rawResponse, flatResponse);
      }
    }
    await this.appInsightsClient.track(envelopes, {
      ...options,
      onResponse,
    });

    return { statusCode: response?.status, result: response?.bodyAsText ?? "" };
  }

  /**
   * Shutdown sender
   * @internal
   */
  async shutdown(): Promise<void> {
    diag.info("HttpSender shutting down");
  }

  handlePermanentRedirect(location: string | undefined) {
    if (location) {
      const locUrl = new url.URL(location);
      if (locUrl && locUrl.host) {
        this.appInsightsClient.host = "https://" + locUrl.host;
      }
    }
  }
}<|MERGE_RESOLUTION|>--- conflicted
+++ resolved
@@ -33,29 +33,19 @@
   }) {
     super(options);
     // Build endpoint using provided configuration or default values
-<<<<<<< HEAD
-    this._appInsightsClientOptions = {
+    this.appInsightsClientOptions = {
       host: options.endpointUrl,
       ...options.exporterOptions,
-=======
-    this.appInsightsClientOptions = {
-      host: endpointUrl,
-      ...options,
->>>>>>> 912ed6fc
     };
 
     if (this.appInsightsClientOptions.credential) {
       // Add credentialScopes
-<<<<<<< HEAD
       if (options.aadAudience) {
-        this._appInsightsClientOptions.credentialScopes = [options.aadAudience];
+        this.appInsightsClientOptions.credentialScopes = [options.aadAudience];
       } else {
         // Default
-        this._appInsightsClientOptions.credentialScopes = [applicationInsightsResource];
+        this.appInsightsClientOptions.credentialScopes = [applicationInsightsResource];
       }
-=======
-      this.appInsightsClientOptions.credentialScopes = [applicationInsightsResource];
->>>>>>> 912ed6fc
     }
     this.appInsightsClient = new ApplicationInsightsClient(this.appInsightsClientOptions);
 
