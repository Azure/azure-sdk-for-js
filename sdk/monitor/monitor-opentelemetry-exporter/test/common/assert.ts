// Copyright (c) Microsoft Corporation.
// Licensed under the MIT license.

import * as assert from "assert";
import { Base } from "../../src/Declarations/Contracts";
import {
  AI_OPERATION_ID,
  AI_OPERATION_PARENT_ID
} from "../../src/utils/constants/applicationinsights";
import { Expectation } from "./scenario/types";
import { RequestData, TelemetryItem as Envelope } from "../../src/generated";
import { TelemetryItem as EnvelopeMapper } from "../../src/generated/models/mappers";

export const assertData = (actual: Base, expected: Base): void => {
  assert.strictEqual(actual.baseType, expected.baseType);
  assert.strictEqual(actual.properties, expected.properties);

  if (expected.baseData) {
    assert.ok(actual.baseData);
    for (const [key, value] of Object.entries(expected.baseData)) {
      const serializedKey = EnvelopeMapper.type.modelProperties![key]?.serializedName ?? key;
      assert.deepStrictEqual(
        actual.baseData![serializedKey],
        value,
        `baseData.${serializedKey} should be equal`
      );
    }
  }
};

export const assertTrace = (actual: Envelope[], expectation: Expectation): void => {
  const envelope = actual.filter(
    (e) =>
      (e.data!.baseData as RequestData).name === (expectation.data!.baseData as RequestData).name
  );
  if (envelope.length !== 1) {
    assert.ok(false, `assertTrace: could not find exported envelope: ${expectation.name}`);
  }
  const operationId = envelope[0].tags![AI_OPERATION_ID];

  const parseId = (id: string): { traceId: string; spanId: string } => {
    const parts = id.replace("|", "").split(".");
    return {
      traceId: parts[0],
      spanId: parts[1]
    };
  };

  for (const child of expectation.children) {
    const childEnvelopes = actual.filter((e) => {
      const { spanId } = parseId((envelope[0].data!.baseData as RequestData).id);

      return (
        e.tags![AI_OPERATION_ID] === operationId &&
        e.tags![AI_OPERATION_PARENT_ID] === spanId &&
        (e.data!.baseData as RequestData).name === (child.data!.baseData as RequestData).name
      );
    });
    assert.strictEqual(
      childEnvelopes.length,
      1,
      `Could not find a child envelope for ${(envelope[0].data!.baseData as RequestData).name}`
    );
  }
};

export const assertCount = (actual: Envelope[], expectations: Expectation[]): void => {
  const countExpectations = (expectation: Expectation[]): number => {
    return (
      expectation.length + expectation.reduce((sum, e) => sum + countExpectations(e.children), 0)
    );
  };
  const expectationsLength = countExpectations(expectations);
  assert.strictEqual(actual.length, expectationsLength);
};

export const assertExpectation = (actual: Envelope[], expectations: Expectation[]): void => {
  for (const expectation of expectations) {
    const envelope = actual.filter(
      (e) =>
        (e.data!.baseData as RequestData).name === (expectation.data!.baseData as RequestData).name
    );
    if (envelope.length !== 1) {
<<<<<<< HEAD
      assert.ok(
        false,
        `assertExpectation: could not find exported envelope: ${
          (expectation.data?.baseData as RequestData).name
        }`
      );
      return;
=======
      assert.ok(false, `assertExpectation: could not find exported envelope: ${expectation.name}`);
>>>>>>> 213a83f0
    }

    for (const [key, value] of Object.entries(expectation) as [keyof Expectation, unknown][]) {
      const serializedKey = EnvelopeMapper.type.modelProperties![key]?.serializedName ?? undefined;
      switch (key) {
        case "children":
          assertTrace(actual, expectation);
          assertExpectation(actual, expectation.children);
          break;
        case "data":
          if (envelope[0].data) {
            assertData(envelope[0].data as Base, value as Base);
          }
          break;
        default:
          assert.ok(serializedKey, `Serialized key for ${key}`);
          assert.strictEqual(
            envelope[0][serializedKey as keyof Envelope], // as keyof Serialized(Envelope)
            value,
            `envelope.${serializedKey} should be equal\nActual: ${envelope[0][key]}\nExpected: ${value}`
          );
      }
    }
  }
};<|MERGE_RESOLUTION|>--- conflicted
+++ resolved
@@ -81,7 +81,6 @@
         (e.data!.baseData as RequestData).name === (expectation.data!.baseData as RequestData).name
     );
     if (envelope.length !== 1) {
-<<<<<<< HEAD
       assert.ok(
         false,
         `assertExpectation: could not find exported envelope: ${
@@ -89,9 +88,6 @@
         }`
       );
       return;
-=======
-      assert.ok(false, `assertExpectation: could not find exported envelope: ${expectation.name}`);
->>>>>>> 213a83f0
     }
 
     for (const [key, value] of Object.entries(expectation) as [keyof Expectation, unknown][]) {
