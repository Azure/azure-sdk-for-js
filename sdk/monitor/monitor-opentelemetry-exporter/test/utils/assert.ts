// Copyright (c) Microsoft Corporation.
// Licensed under the MIT License.

<<<<<<< HEAD
import * as assert from "assert";
import type { Expectation } from "./types";
=======
import { assert } from "vitest";
import type { Expectation } from "./types.js";
>>>>>>> 7d24b201
import type {
  MetricsData,
  MonitorBase,
  RequestData,
  TelemetryItem as Envelope,
  MonitorDomain,
<<<<<<< HEAD
} from "../../src/generated";
import { KnownContextTagKeys } from "../../src/generated";
import { TelemetryItem as EnvelopeMapper } from "../../src/generated/models/mappers";
=======
} from "../../src/generated/index.js";
import { KnownContextTagKeys } from "../../src/generated/index.js";
import { TelemetryItem as EnvelopeMapper } from "../../src/generated/models/mappers.js";
>>>>>>> 7d24b201

export const assertData = (actual: MonitorBase, expected: MonitorBase): void => {
  assert.strictEqual(actual.baseType, expected.baseType);

  assert.isDefined(actual.baseData);
  for (const [key, value] of Object.entries(expected.baseData!)) {
    const serializedKey = EnvelopeMapper.type.modelProperties![key]?.serializedName ?? key;
    assert.isDefined(actual.baseData);
    assert.deepStrictEqual(
      actual.baseData![serializedKey],
      value,
      `baseData.${serializedKey} should be equal\nActual: ${actual.baseData![serializedKey]}\nExpected: ${value}`,
    );
  }
};

export const assertTrace = (actual: Envelope[], expectation: Expectation): void => {
  let envelope: any = null;
  if (expectation.data!.baseData!.name) {
    envelope = actual.filter((e) => {
      return (
        (e.data!.baseData as RequestData).name === (expectation.data!.baseData as RequestData).name
      );
    });
  } else {
    envelope = actual.filter((e) => {
      return e.name === expectation.name;
    });
  }
  if (envelope.length !== 1) {
    assert.ok(false, `assertTrace: could not find exported envelope: ${expectation.name}`);
  }
  const operationId = envelope[0].tags![KnownContextTagKeys.AiOperationId];

  for (const child of expectation.children) {
    let childEnvelopes: any = null;
    const spanId = (envelope[0].data!.baseData as RequestData).id;
    if (child.data!.baseData!.name) {
      childEnvelopes = actual.filter((e) => {
        return (
          e.tags![KnownContextTagKeys.AiOperationId] === operationId &&
          e.tags![KnownContextTagKeys.AiOperationParentId] === spanId &&
          (e.data!.baseData as RequestData).name === (child.data!.baseData as RequestData).name
        );
      });
    } else {
      childEnvelopes = actual.filter((e) => {
        return (
          e.tags![KnownContextTagKeys.AiOperationId] === operationId &&
          e.tags![KnownContextTagKeys.AiOperationParentId] === spanId &&
          e.name === child.name
        );
      });
    }
    assert.strictEqual(
      childEnvelopes.length,
      1,
      `Envelope ${(envelope[0].data!.baseData as RequestData).name} found ${childEnvelopes.length}`,
    );
  }
};

export const assertCount = (actual: Envelope[], expectations: Expectation[]): void => {
  const countExpectations = (expectation: Expectation[]): number => {
    return (
      expectation.length + expectation.reduce((sum, e) => sum + countExpectations(e.children), 0)
    );
  };
  const expectationsLength = countExpectations(expectations);
  assert.strictEqual(actual.length, expectationsLength);
};

export const assertTraceExpectation = (actual: Envelope[], expectations: Expectation[]): void => {
  for (const expectation of expectations) {
    let envelope: any = null;

    if (expectation.data?.baseData?.name) {
      envelope = actual.filter((e) => {
        return (
          (e.data!.baseData as MonitorDomain).name ===
          (expectation.data!.baseData as MonitorDomain).name
        );
      });
    } else {
      envelope = actual.filter((e) => {
        return e.name === expectation.name;
      });
    }
    if (envelope.length !== 1) {
      assert.ok(
        false,
        `assertExpectation: could not find exported envelope: ${
          (expectation.data?.baseData as MonitorDomain).name
        }`,
      );
    }

    for (const [key, value] of Object.entries(expectation) as [keyof Expectation, unknown][]) {
      const serializedKey = EnvelopeMapper.type.modelProperties![key]?.serializedName ?? undefined;
      switch (key) {
        case "children":
          if (expectation.children.length > 0) {
            assertTrace(actual, expectation);
            assertTraceExpectation(actual, expectation.children);
          }
          break;
        case "data":
          if (envelope[0].data) {
            assertData(envelope[0].data, value as MonitorBase);
          }
          break;
        default:
          assert.ok(serializedKey, `Serialized key for ${key}`);
          assert.strictEqual(
            envelope[0][serializedKey as keyof Envelope], // as keyof Serialized(Envelope)
            value,
            `envelope.${serializedKey} should be equal\nActual: ${envelope[0][key]}\nExpected: ${value}`,
          );
      }
    }
  }
};

export const assertMetricExpectation = (actual: Envelope[], expectations: Expectation[]): void => {
  for (const expectation of expectations) {
    let envelope: any = null;
    if (expectation.data!.baseData!.metrics && expectation.data!.baseData!.metrics.length > 0) {
      envelope = actual.filter((e) => {
        return (
          (e.data!.baseData as MetricsData).metrics[0].name ===
          (expectation.data!.baseData as MetricsData).metrics[0].name
        );
      });
    } else {
      envelope = actual.filter((e) => {
        return e.name === expectation.name;
      });
    }
    if (envelope.length !== 1) {
      assert.ok(
        false,
        `assertExpectation: Envelope ${
          (expectation.data?.baseData as MetricsData).metrics[0].name
        } found ${envelope.length} times.`,
      );
    }

    for (const [key, value] of Object.entries(expectation) as [keyof Expectation, unknown][]) {
      const serializedKey = EnvelopeMapper.type.modelProperties![key]?.serializedName ?? undefined;
      switch (key) {
        case "data":
          if (envelope[0].data) {
            assertData(envelope[0].data, value as MonitorBase);
          }
          break;
        case "children":
          // Do not check for children
          break;
        default:
          assert.ok(serializedKey, `Serialized key for ${key}`);
          assert.strictEqual(
            envelope[0][serializedKey as keyof Envelope], // as keyof Serialized(Envelope)
            value,
            `envelope.${serializedKey} should be equal\nActual: ${envelope[0][key]}\nExpected: ${value}`,
          );
      }
    }
  }
};

export const assertLogExpectation = (actual: Envelope[], expectations: Expectation[]): void => {
  for (const expectation of expectations) {
    let envelope: any = null;
    if (expectation.data!.baseData!.name) {
      envelope = actual.filter((e) => {
        return (e.data!.baseData as any).name === (expectation.data!.baseData as any).name;
      });
    } else {
      envelope = actual.filter((e) => {
        return e.name === expectation.name;
      });
    }
    if (envelope.length !== 1) {
      assert.ok(
        false,
        `assertExpectation: could not find exported envelope: ${
          (expectation.data?.baseData as any).name
        }`,
      );
    }

    for (const [key, value] of Object.entries(expectation) as [keyof Expectation, unknown][]) {
      const serializedKey = EnvelopeMapper.type.modelProperties![key]?.serializedName ?? undefined;
      switch (key) {
        case "data":
          if (envelope[0].data) {
            assertData(envelope[0].data, value as MonitorBase);
          }
          break;
        case "children":
          // Do not check for children
          break;
        default:
          assert.ok(serializedKey, `Serialized key for ${key}`);
          assert.strictEqual(
            envelope[0][serializedKey as keyof Envelope], // as keyof Serialized(Envelope)
            value,
            `envelope.${serializedKey} should be equal\nActual: ${envelope[0][key]}\nExpected: ${value}`,
          );
      }
    }
  }
};<|MERGE_RESOLUTION|>--- conflicted
+++ resolved
@@ -1,28 +1,17 @@
 // Copyright (c) Microsoft Corporation.
 // Licensed under the MIT License.
 
-<<<<<<< HEAD
-import * as assert from "assert";
-import type { Expectation } from "./types";
-=======
 import { assert } from "vitest";
 import type { Expectation } from "./types.js";
->>>>>>> 7d24b201
 import type {
   MetricsData,
   MonitorBase,
   RequestData,
   TelemetryItem as Envelope,
   MonitorDomain,
-<<<<<<< HEAD
-} from "../../src/generated";
-import { KnownContextTagKeys } from "../../src/generated";
-import { TelemetryItem as EnvelopeMapper } from "../../src/generated/models/mappers";
-=======
 } from "../../src/generated/index.js";
 import { KnownContextTagKeys } from "../../src/generated/index.js";
 import { TelemetryItem as EnvelopeMapper } from "../../src/generated/models/mappers.js";
->>>>>>> 7d24b201
 
 export const assertData = (actual: MonitorBase, expected: MonitorBase): void => {
   assert.strictEqual(actual.baseType, expected.baseType);
