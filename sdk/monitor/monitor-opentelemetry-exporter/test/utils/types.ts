--- conflicted
+++ resolved
@@ -1,11 +1,7 @@
 // Copyright (c) Microsoft Corporation.
 // Licensed under the MIT License.
 
-<<<<<<< HEAD
-import { TelemetryItem as Envelope } from "../../src/generated/index.js";
-=======
-import type { TelemetryItem as Envelope } from "../../src/generated";
->>>>>>> 6a2c7300
+import type { TelemetryItem as Envelope } from "../../src/generated/index.js";
 
 export interface Expectation extends Partial<Envelope> {
   children: Expectation[];
