// Copyright (c) Microsoft Corporation.
// Licensed under the MIT License.

<<<<<<< HEAD
import { BreezeResponse } from "../../src/utils/breezeUtils.js";
=======
import type { BreezeResponse } from "../../src/utils/breezeUtils";
>>>>>>> 6a2c7300

export function successfulBreezeResponse(count: number): BreezeResponse {
  return {
    itemsAccepted: count,
    itemsReceived: count,
    errors: [],
  };
}

export function failedBreezeResponse(count: number, statusCode: number): BreezeResponse {
  return {
    itemsAccepted: 0,
    itemsReceived: count,
    errors: new Array(count).fill(0).map((_, index) => ({
      index,
      statusCode,
      message: "foo",
    })),
  };
}

export function partialBreezeResponse(statusCodes: number[]): BreezeResponse {
  const itemsAccepted = statusCodes.filter((v) => v === 200).length;
  return {
    itemsAccepted,
    itemsReceived: statusCodes.length,
    errors: statusCodes
      .filter((v) => v !== 200)
      .map((v) => ({
        index: statusCodes.findIndex((s) => v === s),
        statusCode: v,
        message: "foo",
      })),
  };
}<|MERGE_RESOLUTION|>--- conflicted
+++ resolved
@@ -1,11 +1,7 @@
 // Copyright (c) Microsoft Corporation.
 // Licensed under the MIT License.
 
-<<<<<<< HEAD
-import { BreezeResponse } from "../../src/utils/breezeUtils.js";
-=======
-import type { BreezeResponse } from "../../src/utils/breezeUtils";
->>>>>>> 6a2c7300
+import type { BreezeResponse } from "../../src/utils/breezeUtils.js";
 
 export function successfulBreezeResponse(count: number): BreezeResponse {
   return {
