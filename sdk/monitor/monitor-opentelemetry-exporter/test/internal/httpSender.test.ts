--- conflicted
+++ resolved
@@ -450,11 +450,7 @@
         trackStatsbeat: false,
         exporterOptions: {
           proxyOptions: {
-<<<<<<< HEAD
-            host: "https://proxy.example.com",
-=======
             host: "http://www.testproxy.com",
->>>>>>> 49a2ae62
             port: 123,
           },
         },
