--- conflicted
+++ resolved
@@ -298,18 +298,13 @@
     });
 
     it("should not start a retry timer when one already exists", async () => {
-<<<<<<< HEAD
-      const sender = new HttpSender({
-        endpointUrl: DEFAULT_BREEZE_ENDPOINT,
-        instrumentationKey: "someIkey",
-        trackStatsbeat: false,
-        exporterOptions: {},
-      });
-      sender["_retryTimer"] = "foo" as unknown as NodeJS.Timer;
-=======
-      const sender = new HttpSender(DEFAULT_BREEZE_ENDPOINT, "someIkey", false);
+      const sender = new HttpSender({
+        endpointUrl: DEFAULT_BREEZE_ENDPOINT,
+        instrumentationKey: "someIkey",
+        trackStatsbeat: false,
+        exporterOptions: {},
+      });
       sender["retryTimer"] = "foo" as unknown as NodeJS.Timer;
->>>>>>> 912ed6fc
       const response = successfulBreezeResponse(1);
       scope.reply(200, JSON.stringify(response));
 
