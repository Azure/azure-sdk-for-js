// Copyright (c) Microsoft Corporation.
// Licensed under the MIT License.

import { assertCount, assertTraceExpectation } from "../../utils/assert.js";
import { TraceBasicScenario } from "../../utils/basic.js";
import { DEFAULT_BREEZE_ENDPOINT } from "../../../src/Declarations/Constants.js";
import nock from "nock";
<<<<<<< HEAD
import { successfulBreezeResponse } from "../../utils/breezeTestUtils.js";
import { TelemetryItem as Envelope } from "../../../src/generated/index.js";
=======
import { successfulBreezeResponse } from "../../utils/breezeTestUtils";
import type { TelemetryItem as Envelope } from "../../../src/generated";
>>>>>>> 6a2c7300

describe("Trace Exporter Scenarios", () => {
  describe(TraceBasicScenario.prototype.constructor.name, () => {
    const scenario = new TraceBasicScenario();
    let ingest: Envelope[] = [];

    before(() => {
      nock(DEFAULT_BREEZE_ENDPOINT)
        .post("/v2.1/track", (body: Envelope[]) => {
          // todo: gzip is not supported by generated applicationInsightsClient
          // const buffer = gunzipSync(Buffer.from(body, "hex"));
          // ingest.push(...(JSON.parse(buffer.toString("utf8")) as Envelope[]));
          ingest.push(...body);
          return true;
        })
        .reply(200, successfulBreezeResponse(1))
        .persist();
      scenario.prepare();
    });

    after(() => {
      scenario.cleanup();
      nock.cleanAll();
      ingest = [];
    });

    it("should work", (done) => {
      scenario
        .run()
        .then(() => {
          // promisify doesn't work on this, so use callbacks/done for now
          // eslint-disable-next-line promise/always-return
          return scenario.flush().then(() => {
            assertTraceExpectation(ingest, scenario.expectation);
            assertCount(ingest, scenario.expectation);
            done();
          });
        })
        .catch((e) => {
          done(e);
        });
    });
  });

  describe(`${TraceBasicScenario.prototype.constructor.name} with disabled OTel Resource Metric`, () => {
    const scenario = new TraceBasicScenario();
    let ingest: Envelope[] = [];

    before(() => {
      process.env.ENV_OPENTELEMETRY_RESOURCE_METRIC_DISABLED = "true";
      nock(DEFAULT_BREEZE_ENDPOINT)
        .post("/v2.1/track", (body: Envelope[]) => {
          // todo: gzip is not supported by generated applicationInsightsClient
          // const buffer = gunzipSync(Buffer.from(body, "hex"));
          // ingest.push(...(JSON.parse(buffer.toString("utf8")) as Envelope[]));
          ingest.push(...body);
          return true;
        })
        .reply(200, successfulBreezeResponse(1))
        .persist();
      scenario.prepare();
    });

    after(() => {
      scenario.cleanup();
      nock.cleanAll();
      ingest = [];
    });

    it("should work with OTel resource metric disabled", (done) => {
      scenario
        .run()
        .then(() => {
          // promisify doesn't work on this, so use callbacks/done for now
          // eslint-disable-next-line promise/always-return
          return scenario.flush().then(() => {
            assertTraceExpectation(ingest, scenario.disabledExpectation);
            assertCount(ingest, scenario.disabledExpectation);
            done();
          });
        })
        .catch((e) => {
          done(e);
        });
    });
  });
});<|MERGE_RESOLUTION|>--- conflicted
+++ resolved
@@ -5,20 +5,16 @@
 import { TraceBasicScenario } from "../../utils/basic.js";
 import { DEFAULT_BREEZE_ENDPOINT } from "../../../src/Declarations/Constants.js";
 import nock from "nock";
-<<<<<<< HEAD
 import { successfulBreezeResponse } from "../../utils/breezeTestUtils.js";
-import { TelemetryItem as Envelope } from "../../../src/generated/index.js";
-=======
-import { successfulBreezeResponse } from "../../utils/breezeTestUtils";
-import type { TelemetryItem as Envelope } from "../../../src/generated";
->>>>>>> 6a2c7300
+import type { TelemetryItem as Envelope } from "../../../src/generated/index.js";
+import { describe, it, beforeAll, afterAll } from "vitest";
 
 describe("Trace Exporter Scenarios", () => {
   describe(TraceBasicScenario.prototype.constructor.name, () => {
     const scenario = new TraceBasicScenario();
     let ingest: Envelope[] = [];
 
-    before(() => {
+    beforeAll(() => {
       nock(DEFAULT_BREEZE_ENDPOINT)
         .post("/v2.1/track", (body: Envelope[]) => {
           // todo: gzip is not supported by generated applicationInsightsClient
@@ -32,27 +28,17 @@
       scenario.prepare();
     });
 
-    after(() => {
+    afterAll(() => {
       scenario.cleanup();
       nock.cleanAll();
       ingest = [];
     });
 
-    it("should work", (done) => {
-      scenario
-        .run()
-        .then(() => {
-          // promisify doesn't work on this, so use callbacks/done for now
-          // eslint-disable-next-line promise/always-return
-          return scenario.flush().then(() => {
-            assertTraceExpectation(ingest, scenario.expectation);
-            assertCount(ingest, scenario.expectation);
-            done();
-          });
-        })
-        .catch((e) => {
-          done(e);
-        });
+    it("should work", async () => {
+      await scenario.run();
+      await scenario.flush();
+      assertTraceExpectation(ingest, scenario.expectation);
+      assertCount(ingest, scenario.expectation);
     });
   });
 
@@ -60,7 +46,7 @@
     const scenario = new TraceBasicScenario();
     let ingest: Envelope[] = [];
 
-    before(() => {
+    beforeAll(() => {
       process.env.ENV_OPENTELEMETRY_RESOURCE_METRIC_DISABLED = "true";
       nock(DEFAULT_BREEZE_ENDPOINT)
         .post("/v2.1/track", (body: Envelope[]) => {
@@ -75,27 +61,18 @@
       scenario.prepare();
     });
 
-    after(() => {
+    afterAll(() => {
       scenario.cleanup();
       nock.cleanAll();
       ingest = [];
     });
 
-    it("should work with OTel resource metric disabled", (done) => {
-      scenario
-        .run()
-        .then(() => {
-          // promisify doesn't work on this, so use callbacks/done for now
-          // eslint-disable-next-line promise/always-return
-          return scenario.flush().then(() => {
-            assertTraceExpectation(ingest, scenario.disabledExpectation);
-            assertCount(ingest, scenario.disabledExpectation);
-            done();
-          });
-        })
-        .catch((e) => {
-          done(e);
-        });
+    it("should work with OTel resource metric disabled", async () => {
+      await scenario.run();
+
+      await scenario.flush();
+      assertTraceExpectation(ingest, scenario.disabledExpectation);
+      assertCount(ingest, scenario.disabledExpectation);
     });
   });
 });