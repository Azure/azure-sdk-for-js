// Copyright (c) Microsoft Corporation.
// Licensed under the MIT License.

import { assertCount, assertLogExpectation } from "../../utils/assert.js";
import { LogBasicScenario } from "../../utils/basic.js";
import { DEFAULT_BREEZE_ENDPOINT } from "../../../src/Declarations/Constants.js";
import nock from "nock";
<<<<<<< HEAD
import { successfulBreezeResponse } from "../../utils/breezeTestUtils";
import type { TelemetryItem as Envelope } from "../../../src/generated";
=======
import { successfulBreezeResponse } from "../../utils/breezeTestUtils.js";
import type { TelemetryItem as Envelope } from "../../../src/generated/index.js";
import { describe, it, beforeAll, afterAll } from "vitest";
>>>>>>> 7d24b201

describe("Log Exporter Scenarios", () => {
  describe(LogBasicScenario.prototype.constructor.name, () => {
    const scenario = new LogBasicScenario();
    const ingest: Envelope[] = [];

    beforeAll(() => {
      nock(DEFAULT_BREEZE_ENDPOINT)
        .post("/v2.1/track", (body: Envelope[]) => {
          // todo: gzip is not supported by generated applicationInsightsClient
          // const buffer = gunzipSync(Buffer.from(body, "hex"));
          // ingest.push(...(JSON.parse(buffer.toString("utf8")) as Envelope[]));
          ingest.push(...body);
          return true;
        })
        .reply(200, successfulBreezeResponse(1))
        .persist();
      scenario.prepare();
    });

    afterAll(() => {
      scenario.cleanup();
      nock.cleanAll();
    });

    it("should work", async () => {
      await scenario.run();
      // promisify doesn't work on this, so use callbacks/done for now
      // eslint-disable-next-line promise/always-return
      await scenario.flush();
      setTimeout(() => {
        assertLogExpectation(ingest, scenario.expectation);
        assertCount(ingest, scenario.expectation);
      }, 1);
    });
  });
});<|MERGE_RESOLUTION|>--- conflicted
+++ resolved
@@ -5,14 +5,9 @@
 import { LogBasicScenario } from "../../utils/basic.js";
 import { DEFAULT_BREEZE_ENDPOINT } from "../../../src/Declarations/Constants.js";
 import nock from "nock";
-<<<<<<< HEAD
-import { successfulBreezeResponse } from "../../utils/breezeTestUtils";
-import type { TelemetryItem as Envelope } from "../../../src/generated";
-=======
 import { successfulBreezeResponse } from "../../utils/breezeTestUtils.js";
 import type { TelemetryItem as Envelope } from "../../../src/generated/index.js";
 import { describe, it, beforeAll, afterAll } from "vitest";
->>>>>>> 7d24b201
 
 describe("Log Exporter Scenarios", () => {
   describe(LogBasicScenario.prototype.constructor.name, () => {
