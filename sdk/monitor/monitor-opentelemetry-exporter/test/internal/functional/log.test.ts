// Copyright (c) Microsoft Corporation.
// Licensed under the MIT License.

import { assertCount, assertLogExpectation } from "../../utils/assert.js";
import { LogBasicScenario } from "../../utils/basic.js";
import { DEFAULT_BREEZE_ENDPOINT } from "../../../src/Declarations/Constants.js";
import nock from "nock";
<<<<<<< HEAD
import { successfulBreezeResponse } from "../../utils/breezeTestUtils.js";
import { TelemetryItem as Envelope } from "../../../src/generated/index.js";
=======
import { successfulBreezeResponse } from "../../utils/breezeTestUtils";
import type { TelemetryItem as Envelope } from "../../../src/generated";
>>>>>>> 6a2c7300

describe("Log Exporter Scenarios", () => {
  describe(LogBasicScenario.prototype.constructor.name, () => {
    const scenario = new LogBasicScenario();
    const ingest: Envelope[] = [];

    before(() => {
      nock(DEFAULT_BREEZE_ENDPOINT)
        .post("/v2.1/track", (body: Envelope[]) => {
          // todo: gzip is not supported by generated applicationInsightsClient
          // const buffer = gunzipSync(Buffer.from(body, "hex"));
          // ingest.push(...(JSON.parse(buffer.toString("utf8")) as Envelope[]));
          ingest.push(...body);
          return true;
        })
        .reply(200, successfulBreezeResponse(1))
        .persist();
      scenario.prepare();
    });

    after(() => {
      scenario.cleanup();
      nock.cleanAll();
    });

    it("should work", (done) => {
      scenario
        .run()
        .then(() => {
          // promisify doesn't work on this, so use callbacks/done for now
          // eslint-disable-next-line promise/always-return
          return scenario.flush().then(() => {
            setTimeout(() => {
              assertLogExpectation(ingest, scenario.expectation);
              assertCount(ingest, scenario.expectation);
              done();
            }, 1);
          });
        })
        .catch((e) => {
          done(e);
        });
    });
  });
});<|MERGE_RESOLUTION|>--- conflicted
+++ resolved
@@ -5,20 +5,16 @@
 import { LogBasicScenario } from "../../utils/basic.js";
 import { DEFAULT_BREEZE_ENDPOINT } from "../../../src/Declarations/Constants.js";
 import nock from "nock";
-<<<<<<< HEAD
 import { successfulBreezeResponse } from "../../utils/breezeTestUtils.js";
-import { TelemetryItem as Envelope } from "../../../src/generated/index.js";
-=======
-import { successfulBreezeResponse } from "../../utils/breezeTestUtils";
-import type { TelemetryItem as Envelope } from "../../../src/generated";
->>>>>>> 6a2c7300
+import type { TelemetryItem as Envelope } from "../../../src/generated/index.js";
+import { describe, it, beforeAll, afterAll } from "vitest";
 
 describe("Log Exporter Scenarios", () => {
   describe(LogBasicScenario.prototype.constructor.name, () => {
     const scenario = new LogBasicScenario();
     const ingest: Envelope[] = [];
 
-    before(() => {
+    beforeAll(() => {
       nock(DEFAULT_BREEZE_ENDPOINT)
         .post("/v2.1/track", (body: Envelope[]) => {
           // todo: gzip is not supported by generated applicationInsightsClient
@@ -32,28 +28,20 @@
       scenario.prepare();
     });
 
-    after(() => {
+    afterAll(() => {
       scenario.cleanup();
       nock.cleanAll();
     });
 
-    it("should work", (done) => {
-      scenario
-        .run()
-        .then(() => {
-          // promisify doesn't work on this, so use callbacks/done for now
-          // eslint-disable-next-line promise/always-return
-          return scenario.flush().then(() => {
-            setTimeout(() => {
-              assertLogExpectation(ingest, scenario.expectation);
-              assertCount(ingest, scenario.expectation);
-              done();
-            }, 1);
-          });
-        })
-        .catch((e) => {
-          done(e);
-        });
+    it("should work", async () => {
+      await scenario.run();
+      // promisify doesn't work on this, so use callbacks/done for now
+      // eslint-disable-next-line promise/always-return
+      await scenario.flush();
+      setTimeout(() => {
+        assertLogExpectation(ingest, scenario.expectation);
+        assertCount(ingest, scenario.expectation);
+      }, 1);
     });
   });
 });