--- conflicted
+++ resolved
@@ -5,11 +5,8 @@
 ### Features Added
 
 - Support the AMW de-duping flag in AKS auto-attach scenarios.
-<<<<<<< HEAD
 - Support sending custom events via specifying `microsoft.custom_event.name` on logs.
-=======
 - Support the stable OpenTelemetry HTTP semantic conventions.
->>>>>>> aba6195f
 
 ### Other Changes
 
