--- conflicted
+++ resolved
@@ -2,15 +2,13 @@
 
 ## 1.0.0-beta.33 ()
 
-<<<<<<< HEAD
 ### Features Added
 
 - Track CLIENT_READONLY and CLIENT_TIMEOUT customer statsbeat.
-=======
+
 ### Bugs Fixed
 
 - Fix auto-detection of RP environment for azure functions.
->>>>>>> 2db3203c
 
 ## 1.0.0-beta.32 (2025-06-09)
 
