--- conflicted
+++ resolved
@@ -1,16 +1,12 @@
 # Release History
 
-<<<<<<< HEAD
-## 1.0.0-beta.18 ()
+## 1.0.0-beta.19 ()
 
 ### Features Added
 
 - Capture WCF as an RPC dependency type.
 
-### Breaking Changes
-=======
 ## 1.0.0-beta.18 (2023-11-09)
->>>>>>> ece4f235
 
 ### Bugs Fixed
 
