# Release History

## 1.0.0-beta.28 ()

<<<<<<< HEAD
### Other Changes

- Fix setting statsbeat custom dimensions.
=======
### Features Added

- Added support for operation name on dependencies and logs.
>>>>>>> 8841687c

## 1.0.0-beta.27 (2024-10-23)

### Other Changes

- Update Statsbeat shutdown logic to include more status codes for shutdown.
- Add non-essential statsbeat metrics.
- Update logic for when to emit exceptions.

## 1.0.0-beta.26 (2024-09-13)

### Other Changes

- Enforce property length limits on telemetry using truncation.
- Updated OTel dependencies.

## 1.0.0-beta.25 (2024-08-14)

### Other Changes

- Added APPLICATIONINSIGHTS_OPENTELEMETRY_RESOURCE_METRIC_DISABLED environment variable.
- Update value used to send sample rate to ingestion.
- Update to the latest OpenTelemetry dependencies.

## 1.0.0-beta.24 (2024-06-13)

### Bugs Fixed

- Fix issue with `disableOfflineStorage` being set sending error messages to customer apps.
- Fix issue with `disableOfflineStorage` not applying to Statsbeat senders.

### Other Changes

- Client generated Span event exceptions no longer generate trace telemetry.
- Sever spans with http status codes within 4xx range should count as request failures.
- Update to the latest OpenTelemetry dependencies.

## 1.0.0-beta.23 (2024-05-10)

### Features Added

- Capture and export measurements when creating log records from the Application Insights 3.X SDK.

### Other Changes

- Add live metrics activation tracking to statsbeat.
- Update OpenTelemetry dependencies.
- Convert OTel-valid performance counter names to appropriate breeze names.

## 1.0.0-beta.22 (2024-04-16)

### Features Added

- Add support for more Azure Monitor part A/tags.

### Other Changes

- Update README Code Snippets.

## 1.0.0-beta.21 (2024-03-08)

### Bugs Fixed

- Fix issue with duration calculation for Spans.

## 1.0.0-beta.20 (2024-02-13)

### Bugs Fixed

- Added exception handling for reading files to avoid concurrency errors.
- Fixed issues with formatting for the duration field.

### Other Changes

- Changed the environment variable used to pass the sdk prefix.
- Errors are no longer thrown upon failed statsbeat export.
- Added exception handling for file creation and lookup used for telemetry caching.
- Update OpenTelemetry depdendencies.
- Change time precision to nanoseconds.

## 1.0.0-beta.19 (2024-01-23)

### Features Added

- Capture WCF as an RPC dependency type.

### Other Changes

- Statsbeat will stop being exported when user iKey is invalid.
- Statsbeat attach type name updated to follow spec.
- Update OpenTelemetry dependencies.
- Update generated files.

## 1.0.0-beta.18 (2023-11-09)

### Bugs Fixed

- Fix Feature and Instrumentation Statsbeat type value.

### Other Changes

- Update OpenTelemetry dependencies.
- Add instructions to export Logs in readme.


## 1.0.0-beta.17 (2023-10-09)

### Features Added

- Update OpenTelemetry dependency packages.
- Add support for aadAudience configuration using connection string.

### Bugs Fixed

- Fix issue with credentialScopes setup not being passed to core-client.
- Fix Statsbeat metric names.

### Other Changes

- Add performance tests.
- Add metric and span util tests.

## 1.0.0-beta.16 (2023-08-30)

### Bugs Fixed

- Avoid dependency telemetry for ingestion endpoint calls.

## 1.0.0-beta.15 (2023-08-24)

### Breaking Changes

- `AzureMonitorExporterOptions.aadTokenCredential` is now `AzureMonitorExporterOptions.credential`.
- No longer expose the `MonitorBase`, `MonitorDomain`, or `TelemetryItem` interfaces.

### Bugs Fixed

- Fix issue with wrong name for _OTELRESOURCE_ metric.
- Fix an issue with serializing nested log messages.

## 1.0.0-beta.14 (2023-06-15)

### Features Added

- Update OpenTelemetry dependency packages.

### Bugs Fixed

- Fix issues with Breeze events format for new Resource attributes telemetry event
  and legacy Application Insights events.
- Metrics Exporter use delta aggregation temporality.

## 1.0.0-beta.13 (2023-06-06)

### Features Added

- Update opentelemetry/instrumentation packages.
- Add support for Application Insights log events.
- Add AiCloudRole and AiCloudRoleInstance to OTel Resource event.
- Add OTel resource metric envelope.
- Add OpenTelemetry Log Exporter
- Use Kubernetes resource attributes to populate cloud role and role instance.

## 1.0.0-beta.12 (2023-04-04)

### Features Added

- Use Prefix/Distro version if available.
- Remove standard metrics custom handling.
- Remove mapped Span attributes and remaining as properties.
- Updated OpenTelemetry dependencies to their latest available versions.

## 1.0.0-beta.11 (2023-02-02)

### Features Added

- Add attach and feature Statsbeat Metrics.

## 1.0.0-beta.10 (2022-11-09)

### Features Added

- Add network Statsbeat Metrics.

## 1.0.0-beta.9 (2022-10-20)

### Features Added

- Application Insights Sampler.
- Added retriable behavior for 502, 503 and 504 status codes.
- Export Metric attributes and Histogram Min/Max values.
- Added new config options disableOfflineStorage, storageDirectory and exposed ApplicationInsightsClientOptionalParams for HTTP client extra configuration.
- Added Network Statsbeat Metrics.

### Breaking Changes

- Azure Monitor OpenTelemetry Metrics Exporter Configuration updated.

### Bugs Fixed

- Suppress tracing while exporting metrics.
- Envelopes not populating sampleRate correctly.

## 1.0.0-beta.8 (2022-07-07)

### Features Added

- Added Azure Monitor OpenTelemetry Metrics Exporter.
- Export Span events as Exception and Message Telemetry.
- Updated OpenTelemetry dependencies to their latest available versions.

## 1.0.0-beta.7 (2022-04-05)

### Features Added

- Added authentication support using @azure/identity TokenCredential.
- Added file access control in Windows for retriable telemetry.

## 1.0.0-beta.6 (2022-02-08)

### Other Changes

- Updated OpenTelemtry dependencies to their latest available versions.

## 1.0.0-beta.5 (2021-10-05)

### Bugs Fixed

- Fixed issue with SDK version field not being populated correctly.

### Other Changes

- Updated mapping for Azure Monitor according to latest specs.

## 1.0.0-beta.4 (2021-07-07)

- Updating OpenTelemetry API to 1.0.0
- Adding support for temporary and permanent redirect
- Adding cleanup process for older temp files

## 1.0.0-beta.3 (2021-02-10)

- Rename package to `@azure/monitor-opentelemetry-exporter`
- Added serviceApiVersion config
- Open Telemetry dependency updates

## 1.0.0-beta.2 (2021-01-20)

- Ship the correct type declaration file

## 1.0.0-beta.1 (2021-01-13)

- OT Exporter retry when there are network issues
- OpenTelemetry Exporter using Resources API to get service properties
- Rename package to `@azure/opentelemetry-exporter-azure-monitor`
- [BREAKING] Deprecate all configuration options except for `connectionString`
- [BREAKING] Removed support for `TelemetryProcessor`
- (internal) Migrate to autorest generated HttpClient and Envelope Interfaces
- Migrate to Azure SDK for JS repository
- Adds support for Event Hubs Distributed Tracing [#10575](https://github.com/Azure/azure-sdk-for-js/pull/10575)<|MERGE_RESOLUTION|>--- conflicted
+++ resolved
@@ -2,15 +2,13 @@
 
 ## 1.0.0-beta.28 ()
 
-<<<<<<< HEAD
+### Features Added
+
+- Added support for operation name on dependencies and logs.
+
 ### Other Changes
 
 - Fix setting statsbeat custom dimensions.
-=======
-### Features Added
-
-- Added support for operation name on dependencies and logs.
->>>>>>> 8841687c
 
 ## 1.0.0-beta.27 (2024-10-23)
 
