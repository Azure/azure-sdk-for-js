--- conflicted
+++ resolved
@@ -6,11 +6,8 @@
 
 - Enforce property length limits on telemetry using truncation.
 - Updated OTel dependencies.
-<<<<<<< HEAD
 - Update Statsbeat shutdown logic to include more status codes for shutdown.
-=======
 - Add non-essential statsbeat metrics.
->>>>>>> bca61b4e
 
 ## 1.0.0-beta.25 (2024-08-14)
 
