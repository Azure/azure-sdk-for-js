# Release History

## 1.0.0-beta.30 (2025-04-09)

### Features Added

- Support setting the AiLocationIp on logs and events.
- Add support for performance counters.

### Other Changes

- Filter OpenTelemetry semantic attributes from being double recorded as custom dimensions.
- Add support for detecting the Application Insights shim on internal verison.
- Do not filter out `_MS.ProcessedByMetricExtractors` value on envelopes.
<<<<<<< HEAD
- Add to statsbeat success count when a batch of envelopes is partially accepted by breeze.
=======
- Hide iKey in debug logs.
>>>>>>> c502ad2e

## 1.0.0-beta.29 (2025-03-04)

### Features Added

- Support the AMW de-duping flag in AKS auto-attach scenarios.
- Support sending custom events via specifying `microsoft.custom_event.name` on logs.
- Support the stable OpenTelemetry HTTP semantic conventions.

### Other Changes

- Removed faulty span exception exporting logic.
- Remove applying cloud.* tags to statsbeat telemetry.
- Correctly capture attach type on statsbeat metrics.

## 1.0.0-beta.28 (2025-01-28)

### Features Added

- Added support for operation name on dependencies and logs.

### Bugs Fixed

- Fixed usage of environment variable to disable resource metric creation.

### Other Changes

- Fix setting statsbeat custom dimensions.
- EAI_AGAIN REST errors are considered retriable.
- Add 15 second warmup before export of long interval statsbeat.

## 1.0.0-beta.27 (2024-10-23)

### Other Changes

- Update Statsbeat shutdown logic to include more status codes for shutdown.
- Add non-essential statsbeat metrics.
- Update logic for when to emit exceptions.

## 1.0.0-beta.26 (2024-09-13)

### Other Changes

- Enforce property length limits on telemetry using truncation.
- Updated OTel dependencies.

## 1.0.0-beta.25 (2024-08-14)

### Other Changes

- Added APPLICATIONINSIGHTS_OPENTELEMETRY_RESOURCE_METRIC_DISABLED environment variable.
- Update value used to send sample rate to ingestion.
- Update to the latest OpenTelemetry dependencies.

## 1.0.0-beta.24 (2024-06-13)

### Bugs Fixed

- Fix issue with `disableOfflineStorage` being set sending error messages to customer apps.
- Fix issue with `disableOfflineStorage` not applying to Statsbeat senders.

### Other Changes

- Client generated Span event exceptions no longer generate trace telemetry.
- Sever spans with http status codes within 4xx range should count as request failures.
- Update to the latest OpenTelemetry dependencies.

## 1.0.0-beta.23 (2024-05-10)

### Features Added

- Capture and export measurements when creating log records from the Application Insights 3.X SDK.

### Other Changes

- Add live metrics activation tracking to statsbeat.
- Update OpenTelemetry dependencies.
- Convert OTel-valid performance counter names to appropriate breeze names.

## 1.0.0-beta.22 (2024-04-16)

### Features Added

- Add support for more Azure Monitor part A/tags.

### Other Changes

- Update README Code Snippets.

## 1.0.0-beta.21 (2024-03-08)

### Bugs Fixed

- Fix issue with duration calculation for Spans.

## 1.0.0-beta.20 (2024-02-13)

### Bugs Fixed

- Added exception handling for reading files to avoid concurrency errors.
- Fixed issues with formatting for the duration field.

### Other Changes

- Changed the environment variable used to pass the sdk prefix.
- Errors are no longer thrown upon failed statsbeat export.
- Added exception handling for file creation and lookup used for telemetry caching.
- Update OpenTelemetry depdendencies.
- Change time precision to nanoseconds.

## 1.0.0-beta.19 (2024-01-23)

### Features Added

- Capture WCF as an RPC dependency type.

### Other Changes

- Statsbeat will stop being exported when user iKey is invalid.
- Statsbeat attach type name updated to follow spec.
- Update OpenTelemetry dependencies.
- Update generated files.

## 1.0.0-beta.18 (2023-11-09)

### Bugs Fixed

- Fix Feature and Instrumentation Statsbeat type value.

### Other Changes

- Update OpenTelemetry dependencies.
- Add instructions to export Logs in readme.


## 1.0.0-beta.17 (2023-10-09)

### Features Added

- Update OpenTelemetry dependency packages.
- Add support for aadAudience configuration using connection string.

### Bugs Fixed

- Fix issue with credentialScopes setup not being passed to core-client.
- Fix Statsbeat metric names.

### Other Changes

- Add performance tests.
- Add metric and span util tests.

## 1.0.0-beta.16 (2023-08-30)

### Bugs Fixed

- Avoid dependency telemetry for ingestion endpoint calls.

## 1.0.0-beta.15 (2023-08-24)

### Breaking Changes

- `AzureMonitorExporterOptions.aadTokenCredential` is now `AzureMonitorExporterOptions.credential`.
- No longer expose the `MonitorBase`, `MonitorDomain`, or `TelemetryItem` interfaces.

### Bugs Fixed

- Fix issue with wrong name for _OTELRESOURCE_ metric.
- Fix an issue with serializing nested log messages.

## 1.0.0-beta.14 (2023-06-15)

### Features Added

- Update OpenTelemetry dependency packages.

### Bugs Fixed

- Fix issues with Breeze events format for new Resource attributes telemetry event
  and legacy Application Insights events.
- Metrics Exporter use delta aggregation temporality.

## 1.0.0-beta.13 (2023-06-06)

### Features Added

- Update opentelemetry/instrumentation packages.
- Add support for Application Insights log events.
- Add AiCloudRole and AiCloudRoleInstance to OTel Resource event.
- Add OTel resource metric envelope.
- Add OpenTelemetry Log Exporter
- Use Kubernetes resource attributes to populate cloud role and role instance.

## 1.0.0-beta.12 (2023-04-04)

### Features Added

- Use Prefix/Distro version if available.
- Remove standard metrics custom handling.
- Remove mapped Span attributes and remaining as properties.
- Updated OpenTelemetry dependencies to their latest available versions.

## 1.0.0-beta.11 (2023-02-02)

### Features Added

- Add attach and feature Statsbeat Metrics.

## 1.0.0-beta.10 (2022-11-09)

### Features Added

- Add network Statsbeat Metrics.

## 1.0.0-beta.9 (2022-10-20)

### Features Added

- Application Insights Sampler.
- Added retriable behavior for 502, 503 and 504 status codes.
- Export Metric attributes and Histogram Min/Max values.
- Added new config options disableOfflineStorage, storageDirectory and exposed ApplicationInsightsClientOptionalParams for HTTP client extra configuration.
- Added Network Statsbeat Metrics.

### Breaking Changes

- Azure Monitor OpenTelemetry Metrics Exporter Configuration updated.

### Bugs Fixed

- Suppress tracing while exporting metrics.
- Envelopes not populating sampleRate correctly.

## 1.0.0-beta.8 (2022-07-07)

### Features Added

- Added Azure Monitor OpenTelemetry Metrics Exporter.
- Export Span events as Exception and Message Telemetry.
- Updated OpenTelemetry dependencies to their latest available versions.

## 1.0.0-beta.7 (2022-04-05)

### Features Added

- Added authentication support using @azure/identity TokenCredential.
- Added file access control in Windows for retriable telemetry.

## 1.0.0-beta.6 (2022-02-08)

### Other Changes

- Updated OpenTelemtry dependencies to their latest available versions.

## 1.0.0-beta.5 (2021-10-05)

### Bugs Fixed

- Fixed issue with SDK version field not being populated correctly.

### Other Changes

- Updated mapping for Azure Monitor according to latest specs.

## 1.0.0-beta.4 (2021-07-07)

- Updating OpenTelemetry API to 1.0.0
- Adding support for temporary and permanent redirect
- Adding cleanup process for older temp files

## 1.0.0-beta.3 (2021-02-10)

- Rename package to `@azure/monitor-opentelemetry-exporter`
- Added serviceApiVersion config
- Open Telemetry dependency updates

## 1.0.0-beta.2 (2021-01-20)

- Ship the correct type declaration file

## 1.0.0-beta.1 (2021-01-13)

- OT Exporter retry when there are network issues
- OpenTelemetry Exporter using Resources API to get service properties
- Rename package to `@azure/opentelemetry-exporter-azure-monitor`
- [BREAKING] Deprecate all configuration options except for `connectionString`
- [BREAKING] Removed support for `TelemetryProcessor`
- (internal) Migrate to autorest generated HttpClient and Envelope Interfaces
- Migrate to Azure SDK for JS repository
- Adds support for Event Hubs Distributed Tracing [#10575](https://github.com/Azure/azure-sdk-for-js/pull/10575)<|MERGE_RESOLUTION|>--- conflicted
+++ resolved
@@ -1,4 +1,10 @@
 # Release History
+
+## 1.0.0-beta.31()
+
+## Other Changes
+
+- Hide iKey in debug logs.
 
 ## 1.0.0-beta.30 (2025-04-09)
 
@@ -12,11 +18,7 @@
 - Filter OpenTelemetry semantic attributes from being double recorded as custom dimensions.
 - Add support for detecting the Application Insights shim on internal verison.
 - Do not filter out `_MS.ProcessedByMetricExtractors` value on envelopes.
-<<<<<<< HEAD
 - Add to statsbeat success count when a batch of envelopes is partially accepted by breeze.
-=======
-- Hide iKey in debug logs.
->>>>>>> c502ad2e
 
 ## 1.0.0-beta.29 (2025-03-04)
 
