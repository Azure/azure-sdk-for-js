# Release History

## 1.0.0-beta.33 ()

<<<<<<< HEAD
### Other Changes

- Respect parent sampling result in ApplicationInsightsSampler.
=======
### Bugs Fixed

- Fix auto-detection of RP environment for azure functions.
>>>>>>> ff0b23cf

## 1.0.0-beta.32 (2025-06-09)

### Features Added

- Added customer-facing statsbeat preview.

### Other Changes

- Ensure that the longIntervalStatsbeat reader is properly bound to a MetricProducer.
- Removed error logging upon failure to initialize long interval statsbeat.
- No longer send statsbeat counters when values are zero.
- Fix statsbeat throttle recording logic.
- SEMATTRS_ENDUSER_ID is properly added to tags but not to properties in telemetry envelopes.
- Update network statsbeat to follow a singleton pattern.
- Stop sending client OS value.

## 1.0.0-beta.31 (2025-04-16)

### Features Added

- Support `syntheticSource` from `user_agent.synthetic.type` semantic convention.

### Bugs Fixed

- Fixed process time normalized calculation returning NaN.

## Other Changes

- Hide iKey in debug logs.
- Add to statsbeat success count when a batch of envelopes is partially accepted by breeze.

## 1.0.0-beta.30 (2025-04-09)

### Features Added

- Support setting the AiLocationIp on logs and events.
- Add support for performance counters.

### Other Changes

- Filter OpenTelemetry semantic attributes from being double recorded as custom dimensions.
- Add support for detecting the Application Insights shim on internal verison.
- Do not filter out `_MS.ProcessedByMetricExtractors` value on envelopes.

## 1.0.0-beta.29 (2025-03-04)

### Features Added

- Support the AMW de-duping flag in AKS auto-attach scenarios.
- Support sending custom events via specifying `microsoft.custom_event.name` on logs.
- Support the stable OpenTelemetry HTTP semantic conventions.

### Other Changes

- Removed faulty span exception exporting logic.
- Remove applying cloud.\* tags to statsbeat telemetry.
- Correctly capture attach type on statsbeat metrics.

## 1.0.0-beta.28 (2025-01-28)

### Features Added

- Added support for operation name on dependencies and logs.

### Bugs Fixed

- Fixed usage of environment variable to disable resource metric creation.

### Other Changes

- Fix setting statsbeat custom dimensions.
- EAI_AGAIN REST errors are considered retriable.
- Add 15 second warmup before export of long interval statsbeat.

## 1.0.0-beta.27 (2024-10-23)

### Other Changes

- Update Statsbeat shutdown logic to include more status codes for shutdown.
- Add non-essential statsbeat metrics.
- Update logic for when to emit exceptions.

## 1.0.0-beta.26 (2024-09-13)

### Other Changes

- Enforce property length limits on telemetry using truncation.
- Updated OTel dependencies.

## 1.0.0-beta.25 (2024-08-14)

### Other Changes

- Added APPLICATIONINSIGHTS_OPENTELEMETRY_RESOURCE_METRIC_DISABLED environment variable.
- Update value used to send sample rate to ingestion.
- Update to the latest OpenTelemetry dependencies.

## 1.0.0-beta.24 (2024-06-13)

### Bugs Fixed

- Fix issue with `disableOfflineStorage` being set sending error messages to customer apps.
- Fix issue with `disableOfflineStorage` not applying to Statsbeat senders.

### Other Changes

- Client generated Span event exceptions no longer generate trace telemetry.
- Sever spans with http status codes within 4xx range should count as request failures.
- Update to the latest OpenTelemetry dependencies.

## 1.0.0-beta.23 (2024-05-10)

### Features Added

- Capture and export measurements when creating log records from the Application Insights 3.X SDK.

### Other Changes

- Add live metrics activation tracking to statsbeat.
- Update OpenTelemetry dependencies.
- Convert OTel-valid performance counter names to appropriate breeze names.

## 1.0.0-beta.22 (2024-04-16)

### Features Added

- Add support for more Azure Monitor part A/tags.

### Other Changes

- Update README Code Snippets.

## 1.0.0-beta.21 (2024-03-08)

### Bugs Fixed

- Fix issue with duration calculation for Spans.

## 1.0.0-beta.20 (2024-02-13)

### Bugs Fixed

- Added exception handling for reading files to avoid concurrency errors.
- Fixed issues with formatting for the duration field.

### Other Changes

- Changed the environment variable used to pass the sdk prefix.
- Errors are no longer thrown upon failed statsbeat export.
- Added exception handling for file creation and lookup used for telemetry caching.
- Update OpenTelemetry depdendencies.
- Change time precision to nanoseconds.

## 1.0.0-beta.19 (2024-01-23)

### Features Added

- Capture WCF as an RPC dependency type.

### Other Changes

- Statsbeat will stop being exported when user iKey is invalid.
- Statsbeat attach type name updated to follow spec.
- Update OpenTelemetry dependencies.
- Update generated files.

## 1.0.0-beta.18 (2023-11-09)

### Bugs Fixed

- Fix Feature and Instrumentation Statsbeat type value.

### Other Changes

- Update OpenTelemetry dependencies.
- Add instructions to export Logs in readme.

## 1.0.0-beta.17 (2023-10-09)

### Features Added

- Update OpenTelemetry dependency packages.
- Add support for aadAudience configuration using connection string.

### Bugs Fixed

- Fix issue with credentialScopes setup not being passed to core-client.
- Fix Statsbeat metric names.

### Other Changes

- Add performance tests.
- Add metric and span util tests.

## 1.0.0-beta.16 (2023-08-30)

### Bugs Fixed

- Avoid dependency telemetry for ingestion endpoint calls.

## 1.0.0-beta.15 (2023-08-24)

### Breaking Changes

- `AzureMonitorExporterOptions.aadTokenCredential` is now `AzureMonitorExporterOptions.credential`.
- No longer expose the `MonitorBase`, `MonitorDomain`, or `TelemetryItem` interfaces.

### Bugs Fixed

- Fix issue with wrong name for _OTELRESOURCE_ metric.
- Fix an issue with serializing nested log messages.

## 1.0.0-beta.14 (2023-06-15)

### Features Added

- Update OpenTelemetry dependency packages.

### Bugs Fixed

- Fix issues with Breeze events format for new Resource attributes telemetry event
  and legacy Application Insights events.
- Metrics Exporter use delta aggregation temporality.

## 1.0.0-beta.13 (2023-06-06)

### Features Added

- Update opentelemetry/instrumentation packages.
- Add support for Application Insights log events.
- Add AiCloudRole and AiCloudRoleInstance to OTel Resource event.
- Add OTel resource metric envelope.
- Add OpenTelemetry Log Exporter
- Use Kubernetes resource attributes to populate cloud role and role instance.

## 1.0.0-beta.12 (2023-04-04)

### Features Added

- Use Prefix/Distro version if available.
- Remove standard metrics custom handling.
- Remove mapped Span attributes and remaining as properties.
- Updated OpenTelemetry dependencies to their latest available versions.

## 1.0.0-beta.11 (2023-02-02)

### Features Added

- Add attach and feature Statsbeat Metrics.

## 1.0.0-beta.10 (2022-11-09)

### Features Added

- Add network Statsbeat Metrics.

## 1.0.0-beta.9 (2022-10-20)

### Features Added

- Application Insights Sampler.
- Added retriable behavior for 502, 503 and 504 status codes.
- Export Metric attributes and Histogram Min/Max values.
- Added new config options disableOfflineStorage, storageDirectory and exposed ApplicationInsightsClientOptionalParams for HTTP client extra configuration.
- Added Network Statsbeat Metrics.

### Breaking Changes

- Azure Monitor OpenTelemetry Metrics Exporter Configuration updated.

### Bugs Fixed

- Suppress tracing while exporting metrics.
- Envelopes not populating sampleRate correctly.

## 1.0.0-beta.8 (2022-07-07)

### Features Added

- Added Azure Monitor OpenTelemetry Metrics Exporter.
- Export Span events as Exception and Message Telemetry.
- Updated OpenTelemetry dependencies to their latest available versions.

## 1.0.0-beta.7 (2022-04-05)

### Features Added

- Added authentication support using @azure/identity TokenCredential.
- Added file access control in Windows for retriable telemetry.

## 1.0.0-beta.6 (2022-02-08)

### Other Changes

- Updated OpenTelemtry dependencies to their latest available versions.

## 1.0.0-beta.5 (2021-10-05)

### Bugs Fixed

- Fixed issue with SDK version field not being populated correctly.

### Other Changes

- Updated mapping for Azure Monitor according to latest specs.

## 1.0.0-beta.4 (2021-07-07)

- Updating OpenTelemetry API to 1.0.0
- Adding support for temporary and permanent redirect
- Adding cleanup process for older temp files

## 1.0.0-beta.3 (2021-02-10)

- Rename package to `@azure/monitor-opentelemetry-exporter`
- Added serviceApiVersion config
- Open Telemetry dependency updates

## 1.0.0-beta.2 (2021-01-20)

- Ship the correct type declaration file

## 1.0.0-beta.1 (2021-01-13)

- OT Exporter retry when there are network issues
- OpenTelemetry Exporter using Resources API to get service properties
- Rename package to `@azure/opentelemetry-exporter-azure-monitor`
- [BREAKING] Deprecate all configuration options except for `connectionString`
- [BREAKING] Removed support for `TelemetryProcessor`
- (internal) Migrate to autorest generated HttpClient and Envelope Interfaces
- Migrate to Azure SDK for JS repository
- Adds support for Event Hubs Distributed Tracing [#10575](https://github.com/Azure/azure-sdk-for-js/pull/10575)<|MERGE_RESOLUTION|>--- conflicted
+++ resolved
@@ -2,15 +2,13 @@
 
 ## 1.0.0-beta.33 ()
 
-<<<<<<< HEAD
+### Bugs Fixed
+
+- Fix auto-detection of RP environment for azure functions.
+
 ### Other Changes
 
 - Respect parent sampling result in ApplicationInsightsSampler.
-=======
-### Bugs Fixed
-
-- Fix auto-detection of RP environment for azure functions.
->>>>>>> ff0b23cf
 
 ## 1.0.0-beta.32 (2025-06-09)
 
