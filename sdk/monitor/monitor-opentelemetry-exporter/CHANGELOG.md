--- conflicted
+++ resolved
@@ -8,12 +8,9 @@
 
 ### Other Changes
 
-<<<<<<< HEAD
 - Add live metrics activation tracking to statsbeat.
 - Update OpenTelemetry dependencies.
-=======
 - Convert OTel-valid performance counter names to appropriate breeze names.
->>>>>>> 1892f08d
 
 ## 1.0.0-beta.22 (2024-04-16)
 
