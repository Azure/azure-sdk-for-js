{
  "name": "@azure/monitor-opentelemetry-exporter",
  "author": "Microsoft Corporation",
  "sdk-type": "client",
  "version": "1.0.0-beta.21",
  "description": "Application Insights exporter for the OpenTelemetry JavaScript (Node.js) SDK",
  "main": "dist/index.js",
  "module": "dist-esm/src/index.js",
  "types": "types/monitor-opentelemetry-exporter.d.ts",
  "scripts": {
    "clean": "rimraf --glob dist-esm types dist",
    "build:browser": "echo skipped",
    "build:node": "tsc -p . && dev-tool run bundle --browser-test=false",
    "build:test": "tsc -p . && dev-tool run bundle --browser-test=false",
    "build:samples": "echo Obsolete.",
    "build": "npm run build:node && npm run build:browser && api-extractor run --local",
    "check-format": "dev-tool run vendored prettier --list-different --config ../../../.prettierrc.json --ignore-path ../../../.prettierignore \"src/**/*.ts\" \"test/**/*.ts\" \"samples-dev/**/*.ts\" \"*.{js,json}\"",
    "execute:samples": "dev-tool samples run samples-dev",
    "extract-api": "tsc -p . && api-extractor run --local",
    "format": "dev-tool run vendored prettier --write --config ../../../.prettierrc.json --ignore-path ../../../.prettierignore \"src/**/*.ts\" \"test/**/*.ts\" \"samples-dev/**/*.ts\" \"*.{js,json}\"",
    "generate:client": "autorest --typescript ./swagger/README.md",
    "lint:fix": "eslint package.json api-extractor.json src test --ext .ts --fix --fix-type [problem,suggestion]",
    "lint": "eslint package.json api-extractor.json src test --ext .ts -f html -o telemetry-exporter-lintReport.html || exit 0",
    "test": "npm run clean && npm run build:test && npm run unit-test",
    "test:node": "npm run clean && npm run build:test && npm run unit-test:node",
    "test:browser": "npm run unit-test:browser",
    "unit-test:browser": "echo skipped",
    "unit-test:node": "dev-tool run test:node-tsx-ts --timeout 1200000 \"test/internal/**/*.test.ts\"",
    "unit-test:node:debug": "dev-tool run test:node-tsx-ts -- --timeout 1200000 \"test/internal/**/*.test.ts\"",
    "unit-test": "npm run unit-test:node && npm run unit-test:browser",
    "integration-test:browser": "echo skipped",
    "integration-test:node": "dev-tool run test:node-ts-input --no-test-proxy=true -- --timeout 1200000 \"test/internal/functional/**/*.test.ts\"",
    "integration-test": "npm run integration-test:node && npm run integration-test:browser",
    "report": "nyc report --reporter=json",
    "test-opentelemetry-versions": "node test-opentelemetry-versions.js 2>&1",
    "pack": "npm pack 2>&1"
  },
  "engines": {
    "node": ">=18.0.0"
  },
  "files": [
    "dist-esm/src/",
    "dist/src/",
    "browser/src/",
    "types/monitor-opentelemetry-exporter.d.ts",
    "README.md",
    "SECURITY.md",
    "LICENSE"
  ],
  "license": "MIT",
  "homepage": "https://github.com/Azure/azure-sdk-for-js/tree/main/sdk/monitor/monitor-opentelemetry-exporter/",
  "repository": "github:Azure/azure-sdk-for-js",
  "bugs": {
    "url": "https://github.com/Azure/azure-sdk-for-js/issues"
  },
  "prettier": "@azure/eslint-plugin-azure-sdk/prettier.json",
  "//metadata": {
    "constantPaths": [
      {
        "path": "src/generated/applicationInsightsClient.ts",
        "prefix": "packageDetails"
      },
      {
        "path": "src/utils/constants/applicationinsights.ts",
        "prefix": "packageVersion"
      },
      {
        "path": "swagger/README.md",
        "prefix": "package-version"
      }
    ]
  },
  "//sampleConfiguration": {
    "productName": "Azure Monitor Trace Exporter",
    "productSlugs": [
      "azure-monitor"
    ],
    "requiredResources": {
      "Azure Application Insights workspace instance": "https://docs.microsoft.com/azure/azure-monitor/app/app-insights-overview"
    }
  },
  "devDependencies": {
    "@azure/dev-tool": "^1.0.0",
    "@azure/eslint-plugin-azure-sdk": "^3.0.0",
    "@microsoft/api-extractor": "^7.31.1",
    "@opentelemetry/instrumentation": "^0.49.1",
    "@opentelemetry/instrumentation-http": "^0.49.1",
    "@opentelemetry/sdk-trace-node": "^1.22.0",
    "@types/mocha": "^10.0.0",
    "@types/node": "^18.0.0",
    "c8": "^8.0.0",
    "dotenv": "^16.0.0",
    "eslint": "^8.0.0",
    "eslint-plugin-node": "^11.1.0",
    "mocha": "^10.0.0",
    "nock": "^12.0.3",
<<<<<<< HEAD
    "rimraf": "^3.0.0",
=======
    "c8": "^8.0.0",
    "rimraf": "^5.0.5",
>>>>>>> a93f7c0e
    "sinon": "^17.0.0",
    "tsx": "^4.7.1",
    "typescript": "~5.3.3"
  },
  "dependencies": {
    "@azure/core-client": "^1.0.0",
    "@azure/core-auth": "^1.3.0",
    "@azure/core-rest-pipeline": "^1.1.0",
    "@opentelemetry/api": "^1.8.0",
    "@opentelemetry/api-logs": "^0.49.1",
    "@opentelemetry/core": "^1.22.0",
    "@opentelemetry/resources": "^1.22.0",
    "@opentelemetry/sdk-metrics": "^1.22.0",
    "@opentelemetry/sdk-trace-base": "^1.22.0",
    "@opentelemetry/semantic-conventions": "^1.22.0",
    "@opentelemetry/sdk-logs": "^0.49.1",
    "tslib": "^2.6.2"
  },
  "sideEffects": false,
  "keywords": [
    "node",
    "azure",
    "monitor",
    "javascript",
    "applicationinsights",
    "opentelemetry",
    "exporter",
    "cloud"
  ]
}<|MERGE_RESOLUTION|>--- conflicted
+++ resolved
@@ -94,12 +94,7 @@
     "eslint-plugin-node": "^11.1.0",
     "mocha": "^10.0.0",
     "nock": "^12.0.3",
-<<<<<<< HEAD
-    "rimraf": "^3.0.0",
-=======
-    "c8": "^8.0.0",
     "rimraf": "^5.0.5",
->>>>>>> a93f7c0e
     "sinon": "^17.0.0",
     "tsx": "^4.7.1",
     "typescript": "~5.3.3"
