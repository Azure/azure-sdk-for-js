{
  "name": "@azure/monitor-opentelemetry-exporter",
  "author": "Microsoft Corporation",
  "sdk-type": "client",
  "version": "1.0.0-beta.9",
  "description": "Application Insights exporter for the OpenTelemetry JavaScript (Node.js) SDK",
  "main": "dist/index.js",
  "module": "dist-esm/src/index.js",
  "types": "types/monitor-opentelemetry-exporter.d.ts",
  "scripts": {
    "clean": "rimraf dist-esm types dist",
    "build:browser": "echo skipped",
    "build:test": "echo skipped",
    "build:node": "tsc -p . && dev-tool run bundle --browser-test=false",
    "build:samples": "dev-tool samples publish --force",
    "build": "npm run build:node && npm run build:browser && api-extractor run --local",
    "check-format": "prettier --list-different --config ../../../.prettierrc.json --ignore-path ../../../.prettierignore \"src/**/*.ts\" \"test/**/*.ts\" \"samples-dev/**/*.ts\" \"*.{js,json}\"",
    "execute:samples": "dev-tool samples run samples-dev",
    "extract-api": "tsc -p . && api-extractor run --local",
    "format": "prettier --write --config ../../../.prettierrc.json --ignore-path ../../../.prettierignore \"src/**/*.ts\" \"test/**/*.ts\" \"samples-dev/**/*.ts\" \"*.{js,json}\"",
    "generate:client": "autorest --typescript ./swagger/README.md",
    "lint:fix": "eslint package.json api-extractor.json src test --ext .ts --fix --fix-type [problem,suggestion]",
    "lint": "eslint package.json api-extractor.json src test --ext .ts -f html -o telemetry-exporter-lintReport.html || exit 0",
    "test": "npm run test:node && npm run test:browser",
    "test:node": "npm run unit-test:node",
    "test:browser": "npm run unit-test:browser",
    "unit-test:browser": "echo skipped",
    "unit-test:node": "nyc mocha -r esm --require source-map-support/register --reporter ../../../common/tools/mocha-multi-reporter.js --timeout 1200000 --full-trace \"dist-esm/test/internal/**/*.test.js\"",
    "unit-test:node:debug": "nyc mocha --inspect-brk -r esm --require source-map-support/register --reporter ../../../common/tools/mocha-multi-reporter.js --timeout 1200000 --full-trace \"dist-esm/test/internal/**/*.test.js\"",
    "unit-test:node:no-timeout": "echo skipped",
    "unit-test": "npm run unit-test:node && npm run unit-test:browser",
    "functional-test": "nyc mocha -r esm --require source-map-support/register --reporter ../../../common/tools/mocha-multi-reporter.js --timeout 1200000 --full-trace \"dist-esm/test/internal/functional/*.test.js\"",
    "integration-test:browser": "echo skipped",
    "integration-test:node": "npm run functional-test",
    "integration-test": "npm run integration-test:node && npm run integration-test:browser",
    "report": "nyc report --reporter=json",
    "test-opentelemetry-versions": "node test-opentelemetry-versions.js 2>&1",
    "prepare": "npm run build",
    "pack": "npm pack 2>&1"
  },
  "engines": {
    "node": ">=14.0.0"
  },
  "files": [
    "dist-esm/src/",
    "dist/src/",
    "browser/src/",
    "types/monitor-opentelemetry-exporter.d.ts",
    "README.md",
    "SECURITY.md",
    "LICENSE"
  ],
  "license": "MIT",
  "homepage": "https://github.com/Azure/azure-sdk-for-js/tree/main/sdk/monitor/monitor-opentelemetry-exporter/",
  "repository": "github:Azure/azure-sdk-for-js",
  "bugs": {
    "url": "https://github.com/Azure/azure-sdk-for-js/issues"
  },
  "prettier": "@azure/eslint-plugin-azure-sdk/prettier.json",
  "//metadata": {
    "constantPaths": [
      {
        "path": "src/generated/applicationInsightsClientContext.ts",
        "prefix": "packageVersion"
      },
      {
        "path": "src/utils/constants/applicationinsights.ts",
        "prefix": "packageVersion"
      },
      {
        "path": "swagger/README.md",
        "prefix": "package-version"
      }
    ]
  },
  "//sampleConfiguration": {
    "productName": "Azure Monitor Trace Exporter",
    "productSlugs": [
      "azure-monitor"
    ],
    "requiredResources": {
      "Azure Application Insights workspace instance": "https://docs.microsoft.com/azure/azure-monitor/app/app-insights-overview"
    }
  },
  "devDependencies": {
    "@azure/dev-tool": "^1.0.0",
    "@azure/eslint-plugin-azure-sdk": "^3.0.0",
    "@microsoft/api-extractor": "^7.31.1",
    "@opentelemetry/instrumentation": "^0.33.0",
    "@opentelemetry/instrumentation-http": "^0.33.0",
    "@opentelemetry/sdk-trace-node": "^1.7.0",
    "@types/mocha": "^7.0.2",
<<<<<<< HEAD
    "@types/node": "^12.0.0",
    "@types/sinon": "^9.0.4",
=======
    "@types/node": "^14.0.0",
>>>>>>> 64926427
    "dotenv": "^8.2.0",
    "eslint": "^8.0.0",
    "eslint-plugin-node": "^11.1.0",
    "mocha": "^7.1.1",
    "nock": "^12.0.3",
    "nyc": "^15.0.0",
    "prettier": "^2.5.1",
    "rimraf": "^3.0.0",
    "sinon": "^9.0.2",
    "ts-node": "^10.0.0",
    "typescript": "~4.6.0"
  },
  "dependencies": {
    "@azure/core-client": "^1.0.0",
    "@azure/core-auth": "^1.3.0",
    "@azure/core-rest-pipeline": "^1.1.0",
    "@opentelemetry/api": "^1.2.0",
    "@opentelemetry/api-metrics": "^0.33.0",
    "@opentelemetry/core": "^1.7.0",
    "@opentelemetry/resources": "^1.7.0",
    "@opentelemetry/sdk-metrics": "^0.33.0",
    "@opentelemetry/sdk-trace-base": "^1.7.0",
    "@opentelemetry/semantic-conventions": "^1.7.0",
    "tslib": "^2.2.0"
  },
  "sideEffects": false,
  "keywords": [
    "node",
    "azure",
    "monitor",
    "javascript",
    "applicationinsights",
    "opentelemetry",
    "exporter",
    "cloud"
  ]
}<|MERGE_RESOLUTION|>--- conflicted
+++ resolved
@@ -90,12 +90,8 @@
     "@opentelemetry/instrumentation-http": "^0.33.0",
     "@opentelemetry/sdk-trace-node": "^1.7.0",
     "@types/mocha": "^7.0.2",
-<<<<<<< HEAD
-    "@types/node": "^12.0.0",
+    "@types/node": "^14.0.0",
     "@types/sinon": "^9.0.4",
-=======
-    "@types/node": "^14.0.0",
->>>>>>> 64926427
     "dotenv": "^8.2.0",
     "eslint": "^8.0.0",
     "eslint-plugin-node": "^11.1.0",
