{
  "name": "@azure/monitor-opentelemetry-exporter",
  "version": "1.0.0-beta.27",
  "description": "Application Insights exporter for the OpenTelemetry JavaScript (Node.js) SDK",
  "keywords": [
    "node",
    "azure",
    "monitor",
    "javascript",
    "applicationinsights",
    "opentelemetry",
    "exporter",
    "cloud"
  ],
  "homepage": "https://github.com/Azure/azure-sdk-for-js/tree/main/sdk/monitor/monitor-opentelemetry-exporter/",
  "bugs": {
    "url": "https://github.com/Azure/azure-sdk-for-js/issues"
  },
  "repository": "github:Azure/azure-sdk-for-js",
  "license": "MIT",
  "author": "Microsoft Corporation",
  "sideEffects": false,
  "type": "module",
  "main": "./dist/commonjs/index.js",
  "module": "./dist/esm/index.js",
  "types": "./dist/commonjs/index.d.ts",
  "files": [
    "dist/",
    "README.md",
    "LICENSE"
  ],
  "scripts": {
    "build": "npm run clean && dev-tool run build-package && dev-tool run extract-api",
    "build:samples": "echo Obsolete.",
    "build:test": "npm run build && npm run unit-test:node",
    "check-format": "dev-tool run vendored prettier --list-different --config ../../../prettier.config.cjs --ignore-path ../../../.prettierignore \"src/**/*.ts\" \"test/**/*.ts\" \"samples-dev/**/*.ts\" \"*.{js,json}\"",
    "clean": "dev-tool run vendored rimraf --glob dist-esm types dist",
    "execute:samples": "dev-tool samples run samples-dev",
    "extract-api": "dev-tool run build-package && dev-tool run extract-api",
    "format": "dev-tool run vendored prettier --write --config ../../../prettier.config.cjs --ignore-path ../../../.prettierignore \"src/**/*.ts\" \"test/**/*.ts\" \"samples-dev/**/*.ts\" \"*.{js,json}\"",
    "generate:client": "autorest --typescript ./swagger/README.md",
    "integration-test": "npm run integration-test:node && npm run integration-test:browser",
    "integration-test:browser": "echo skipped",
<<<<<<< HEAD
    "integration-test:node": "dev-tool run test:node-ts-input --no-test-proxy -- --timeout 1200000 \"test/internal/functional/**/*.test.ts\"",
    "lint": "dev-tool run vendored eslint package.json api-extractor.json src test",
    "lint:fix": "dev-tool run vendored eslint package.json api-extractor.json src test --fix --fix-type [problem,suggestion]",
=======
    "integration-test:node": "dev-tool run test:vitest --no-test-proxy -- -c vitest.integration.config.ts",
    "lint": "eslint package.json api-extractor.json src test",
    "lint:fix": "eslint package.json api-extractor.json src test --fix --fix-type [problem,suggestion]",
>>>>>>> a22b8027
    "pack": "npm pack 2>&1",
    "report": "nyc report --reporter=json",
    "test": "npm run clean && npm run build:test",
    "test-opentelemetry-versions": "node test-opentelemetry-versions.js 2>&1",
    "test:browser": "npm run unit-test:browser",
    "test:node": "npm run clean && npm run build:test && npm run unit-test:node",
    "unit-test": "npm run unit-test:node && npm run unit-test:browser",
    "unit-test:browser": "echo skipped",
    "unit-test:node": "dev-tool run test:vitest",
    "update-snippets": "echo skipped"
  },
  "prettier": "@azure/eslint-plugin-azure-sdk/prettier.json",
  "dependencies": {
    "@azure/core-auth": "workspace:*",
    "@azure/core-client": "workspace:*",
    "@azure/core-rest-pipeline": "workspace:*",
    "@opentelemetry/api": "catalog:otel",
    "@opentelemetry/api-logs": "catalog:otel",
    "@opentelemetry/core": "catalog:otel",
    "@opentelemetry/resources": "catalog:otel",
    "@opentelemetry/sdk-logs": "catalog:otel",
    "@opentelemetry/sdk-metrics": "catalog:otel",
    "@opentelemetry/sdk-trace-base": "catalog:otel",
    "@opentelemetry/semantic-conventions": "catalog:otel",
    "tslib": "catalog:"
  },
  "devDependencies": {
    "@azure-tools/test-utils-vitest": "workspace:*",
    "@azure/dev-tool": "workspace:*",
    "@azure/eslint-plugin-azure-sdk": "workspace:*",
    "@opentelemetry/instrumentation": "catalog:otel",
    "@opentelemetry/instrumentation-http": "catalog:otel",
    "@opentelemetry/sdk-trace-node": "catalog:otel",
    "@types/node": "catalog:",
    "@vitest/browser": "catalog:",
    "@vitest/coverage-istanbul": "catalog:",
    "dotenv": "catalog:",
    "eslint": "catalog:",
    "nock": "catalog:legacy",
    "playwright": "catalog:",
    "typescript": "catalog:",
    "vitest": "catalog:"
  },
  "engines": {
    "node": ">=18.0.0"
  },
  "//metadata": {
    "constantPaths": [
      {
        "path": "src/generated/applicationInsightsClient.ts",
        "prefix": "packageDetails"
      },
      {
        "path": "src/utils/constants/applicationinsights.ts",
        "prefix": "packageVersion"
      },
      {
        "path": "swagger/README.md",
        "prefix": "package-version"
      }
    ]
  },
  "//sampleConfiguration": {
    "productName": "Azure Monitor Trace Exporter",
    "productSlugs": [
      "azure-monitor"
    ],
    "requiredResources": {
      "Azure Application Insights workspace instance": "https://docs.microsoft.com/azure/azure-monitor/app/app-insights-overview"
    }
  },
  "sdk-type": "client",
  "tshy": {
    "exports": {
      "./package.json": "./package.json",
      ".": "./src/index.ts"
    },
    "dialects": [
      "esm",
      "commonjs"
    ],
    "esmDialects": [
      "browser",
      "react-native"
    ],
    "selfLink": false
  },
  "exports": {
    "./package.json": "./package.json",
    ".": {
      "browser": {
        "types": "./dist/browser/index.d.ts",
        "default": "./dist/browser/index.js"
      },
      "react-native": {
        "types": "./dist/react-native/index.d.ts",
        "default": "./dist/react-native/index.js"
      },
      "import": {
        "types": "./dist/esm/index.d.ts",
        "default": "./dist/esm/index.js"
      },
      "require": {
        "types": "./dist/commonjs/index.d.ts",
        "default": "./dist/commonjs/index.js"
      }
    }
  }
}<|MERGE_RESOLUTION|>--- conflicted
+++ resolved
@@ -41,15 +41,9 @@
     "generate:client": "autorest --typescript ./swagger/README.md",
     "integration-test": "npm run integration-test:node && npm run integration-test:browser",
     "integration-test:browser": "echo skipped",
-<<<<<<< HEAD
-    "integration-test:node": "dev-tool run test:node-ts-input --no-test-proxy -- --timeout 1200000 \"test/internal/functional/**/*.test.ts\"",
+    "integration-test:node": "dev-tool run test:vitest --no-test-proxy -- -c vitest.integration.config.ts",
     "lint": "dev-tool run vendored eslint package.json api-extractor.json src test",
     "lint:fix": "dev-tool run vendored eslint package.json api-extractor.json src test --fix --fix-type [problem,suggestion]",
-=======
-    "integration-test:node": "dev-tool run test:vitest --no-test-proxy -- -c vitest.integration.config.ts",
-    "lint": "eslint package.json api-extractor.json src test",
-    "lint:fix": "eslint package.json api-extractor.json src test --fix --fix-type [problem,suggestion]",
->>>>>>> a22b8027
     "pack": "npm pack 2>&1",
     "report": "nyc report --reporter=json",
     "test": "npm run clean && npm run build:test",
