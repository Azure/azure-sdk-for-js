--- conflicted
+++ resolved
@@ -76,34 +76,19 @@
     "@azure-tools/test-utils-vitest": "^1.0.0",
     "@azure/dev-tool": "^1.0.0",
     "@azure/eslint-plugin-azure-sdk": "^3.0.0",
-<<<<<<< HEAD
-    "@microsoft/api-extractor": "^7.31.1",
-    "@opentelemetry/instrumentation": "^0.53.0",
-    "@opentelemetry/instrumentation-http": "^0.53.0",
-    "@opentelemetry/sdk-trace-node": "^1.26.0",
-=======
     "@opentelemetry/instrumentation": "^0.54.0",
     "@opentelemetry/instrumentation-http": "^0.54.0",
     "@opentelemetry/sdk-trace-node": "^1.27.0",
-    "@types/mocha": "^10.0.0",
->>>>>>> 6a2c7300
     "@types/node": "^18.0.0",
-    "@vitest/browser": "^2.1.3",
-    "@vitest/coverage-istanbul": "^2.1.3",
+    "@vitest/browser": "^2.1.4",
+    "@vitest/coverage-istanbul": "^2.1.4",
     "cross-env": "^7.0.2",
     "dotenv": "^16.0.0",
     "eslint": "^9.9.0",
     "nock": "^13.5.4",
-<<<<<<< HEAD
     "playwright": "^1.48.1",
-    "rimraf": "^5.0.5",
-=======
-    "nyc": "^17.0.0",
-    "sinon": "^17.0.0",
->>>>>>> 6a2c7300
-    "tsx": "^4.7.1",
     "typescript": "~5.6.2",
-    "vitest": "^2.1.3"
+    "vitest": "^2.1.4"
   },
   "dependencies": {
     "@azure/core-auth": "^1.3.0",
