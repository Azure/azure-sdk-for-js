--- conflicted
+++ resolved
@@ -84,14 +84,10 @@
     "eslint": "catalog:",
     "nock": "catalog:testing",
     "playwright": "catalog:testing",
-<<<<<<< HEAD
-    "typescript": "~5.8.3",
-=======
     "prettier": "catalog:",
     "rimraf": "catalog:",
     "tshy": "catalog:",
     "typescript": "catalog:",
->>>>>>> 2890ba29
     "vitest": "catalog:testing"
   },
   "dependencies": {
