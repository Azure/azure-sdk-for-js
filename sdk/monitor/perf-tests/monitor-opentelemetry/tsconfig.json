--- conflicted
+++ resolved
@@ -6,21 +6,8 @@
     "outDir": "./dist-esm",
     "declarationDir": "./types",
     "paths": {
-<<<<<<< HEAD
-      "@azure/monitor-opentelemetry-exporter": ["./src/index"],
-    },
-  },
-  "include": ["src/**/*.ts", "test/**/*.ts", "samples-dev/**/*.ts"],
-=======
-      "@azure/monitor-opentelemetry-exporter": [
-        "./src/index"
-      ]
+      "@azure/monitor-opentelemetry-exporter": ["./src/index"]
     }
   },
-  "include": [
-    "src/**/*.ts",
-    "test/**/*.ts",
-    "samples-dev/**/*.ts"
-  ]
->>>>>>> dd670f67
+  "include": ["src/**/*.ts", "test/**/*.ts", "samples-dev/**/*.ts"]
 }