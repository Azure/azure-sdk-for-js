--- conflicted
+++ resolved
@@ -112,17 +112,10 @@
     "@azure/monitor-opentelemetry-exporter": "1.0.0-beta.4",
     "@azure/test-utils": "^1.0.0",
     "@azure-tools/test-recorder": "^2.0.0",
-<<<<<<< HEAD
-    "@microsoft/api-extractor": "7.18.11",
+    "@microsoft/api-extractor": "^7.31.1",
     "@opentelemetry/api": "^1.2.0",
     "@opentelemetry/sdk-trace-node": "^1.7.0",
     "@opentelemetry/sdk-trace-base": "^1.7.0",
-=======
-    "@microsoft/api-extractor": "^7.31.1",
-    "@opentelemetry/api": "^1.1.0",
-    "@opentelemetry/sdk-trace-node": "^1.2.0",
-    "@opentelemetry/sdk-trace-base": "^1.2.0",
->>>>>>> 6c881ed3
     "@types/chai-as-promised": "^7.1.0",
     "@types/chai": "^4.1.6",
     "@types/mocha": "^7.0.2",
