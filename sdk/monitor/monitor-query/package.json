{
  "name": "@azure/monitor-query",
  "version": "1.3.1",
  "description": "An isomorphic client library for querying Azure Monitor's Logs and Metrics data sources.",
  "sdk-type": "client",
  "main": "./dist/commonjs/index.js",
  "module": "./dist/esm/index.js",
  "browser": "./dist/browser/index.js",
  "//metadata": {
    "constantPaths": [
      {
        "path": "src/generated/logquery/src/azureLogAnalyticsContext.ts",
        "prefix": "packageDetails"
      },
      {
        "path": "src/generated/metrics/src/monitorManagementClientContext.ts",
        "prefix": "packageDetails"
      },
      {
        "path": "src/generated/metricsdefinitions/src/monitorManagementClientContext.ts",
        "prefix": "packageDetails"
      },
      {
        "path": "src/generated/metricsnamespaces/src/monitorManagementClientContext.ts",
        "prefix": "packageDetails"
      },
      {
        "path": "src/constants.ts",
        "prefix": "SDK_VERSION"
      }
    ]
  },
  "types": "./dist/commonjs/index.d.ts",
  "scripts": {
    "build": "npm run clean && dev-tool run build-package && dev-tool run extract-api",
    "build:samples": "dev-tool samples publish --force",
    "build:test": "echo skipped.",
    "check-format": "dev-tool run vendored prettier --list-different --config ../../../.prettierrc.json --ignore-path ../../../.prettierignore \"src/**/*.ts\" \"test/**/*.ts\" \"*.{js,json}\"",
    "clean": "dev-tool run vendored rimraf --glob dist dist-* temp types *.tgz *.log coverage coverage-browser",
    "execute:samples": "echo Obsolete",
    "extract-api": "dev-tool run build-package && dev-tool run extract-api",
    "format": "dev-tool run vendored prettier --write --config ../../../.prettierrc.json --ignore-path ../../../.prettierignore \"src/**/*.ts\" \"test/**/*.ts\" \"samples-dev/**/*.ts\" \"*.{js,json}\"",
    "generate:client": "npm run generate:client:logquery && npm run generate:client:metrics && npm run generate:client:metrics-namespaces && npm run generate:client:metrics-definitions",
    "generate:client:logquery": "autorest --typescript swagger/logquery.md",
    "generate:client:metrics": "autorest --typescript swagger/metrics.md",
    "generate:client:metrics-definitions": "autorest --typescript swagger/metric-definitions.md",
    "generate:client:metrics-namespaces": "autorest --typescript swagger/metric-namespaces.md",
    "integration-test": "npm run integration-test:node && npm run integration-test:browser",
    "integration-test:browser": "npm run clean && dev-tool run build-package && dev-tool run build-test && dev-tool run test:vitest --browser -- -c vitest.browser.int.config.ts",
    "integration-test:node": "dev-tool run test:vitest -- -c vitest.int.config.ts",
    "lint": "eslint package.json api-extractor.json src test",
    "lint:fix": "eslint package.json api-extractor.json src test --fix --fix-type [problem,suggestion]",
    "pack": "npm pack 2>&1",
    "test": "npm run build:test && npm run integration-test",
    "test:browser": "npm run build:test && npm run integration-test:browser",
    "test:node": "npm run build:test && npm run integration-test:node",
    "unit-test": "npm run build:test && npm run unit-test:node && npm run unit-test:browser",
    "unit-test:browser": "npm run clean && dev-tool run build-package && dev-tool run build-test && dev-tool run test:vitest --browser",
    "unit-test:node": "dev-tool run test:vitest",
    "update-snippets": "dev-tool run update-snippets"
  },
  "files": [
    "dist/",
    "README.md",
    "LICENSE"
  ],
  "repository": "github:Azure/azure-sdk-for-js",
  "engines": {
    "node": ">=18.0.0"
  },
  "keywords": [
    "azure",
    "cloud",
    "typescript"
  ],
  "author": "Microsoft Corporation",
  "license": "MIT",
  "bugs": {
    "url": "https://github.com/Azure/azure-sdk-for-js/issues"
  },
  "homepage": "https://github.com/Azure/azure-sdk-for-js/blob/main/sdk/monitor/monitor-query/README.md",
  "sideEffects": false,
  "prettier": "@azure/eslint-plugin-azure-sdk/prettier.json",
  "dependencies": {
    "@azure/core-auth": "workspace:*",
    "@azure/core-client": "workspace:*",
    "@azure/core-paging": "workspace:*",
    "@azure/core-rest-pipeline": "workspace:*",
    "@azure/core-tracing": "workspace:*",
    "@azure/core-util": "workspace:*",
    "@azure/logger": "workspace:*",
    "tslib": "catalog:"
  },
  "devDependencies": {
<<<<<<< HEAD
    "@azure-tools/test-credential": "workspace:*",
    "@azure-tools/test-recorder": "workspace:*",
    "@azure-tools/test-utils-vitest": "workspace:*",
    "@azure/abort-controller": "workspace:*",
    "@azure/dev-tool": "workspace:*",
    "@azure/eslint-plugin-azure-sdk": "workspace:*",
    "@azure/identity": "catalog:internal",
    "@azure/monitor-opentelemetry-exporter": "catalog:otel",
    "@opentelemetry/api": "catalog:otel",
    "@opentelemetry/sdk-trace-base": "catalog:otel",
    "@opentelemetry/sdk-trace-node": "catalog:otel",
    "@types/node": "catalog:",
    "@vitest/browser": "catalog:testing",
    "@vitest/coverage-istanbul": "catalog:testing",
    "dotenv": "catalog:testing",
    "eslint": "catalog:",
    "playwright": "catalog:testing",
    "typescript": "catalog:",
    "vitest": "catalog:testing"
=======
    "@azure-tools/test-credential": "^2.0.0",
    "@azure-tools/test-recorder": "^4.1.0",
    "@azure-tools/test-utils-vitest": "^1.0.0",
    "@azure/abort-controller": "^2.0.0",
    "@azure/dev-tool": "^1.0.0",
    "@azure/eslint-plugin-azure-sdk": "^3.0.0",
    "@azure/identity": "^4.6.0",
    "@azure/monitor-opentelemetry-exporter": "1.0.0-beta.31",
    "@opentelemetry/api": "^1.9.0",
    "@opentelemetry/sdk-trace-base": "^1.30.1",
    "@opentelemetry/sdk-trace-node": "^1.30.1",
    "@types/node": "^18.0.0",
    "@vitest/browser": "^3.0.9",
    "@vitest/coverage-istanbul": "^3.0.9",
    "dotenv": "^16.0.0",
    "eslint": "^9.9.0",
    "playwright": "^1.50.1",
    "typescript": "~5.8.2",
    "vitest": "^3.0.9"
>>>>>>> ba93a6eb
  },
  "//sampleConfiguration": {
    "skipFolder": false,
    "disableDocsMs": true,
    "productName": "Monitor Query",
    "productSlugs": [],
    "apiRefLink": "https://learn.microsoft.com/javascript/api/",
    "requiredResources": {
      "Azure Monitor": "https://learn.microsoft.com/azure/azure-monitor/"
    }
  },
  "type": "module",
  "tshy": {
    "project": "./tsconfig.src.json",
    "exports": {
      "./package.json": "./package.json",
      ".": "./src/index.ts"
    },
    "dialects": [
      "esm",
      "commonjs"
    ],
    "esmDialects": [
      "browser",
      "react-native"
    ],
    "selfLink": false
  },
  "exports": {
    "./package.json": "./package.json",
    ".": {
      "browser": {
        "types": "./dist/browser/index.d.ts",
        "default": "./dist/browser/index.js"
      },
      "react-native": {
        "types": "./dist/react-native/index.d.ts",
        "default": "./dist/react-native/index.js"
      },
      "import": {
        "types": "./dist/esm/index.d.ts",
        "default": "./dist/esm/index.js"
      },
      "require": {
        "types": "./dist/commonjs/index.d.ts",
        "default": "./dist/commonjs/index.js"
      }
    }
  },
  "react-native": "./dist/react-native/index.js"
}<|MERGE_RESOLUTION|>--- conflicted
+++ resolved
@@ -92,27 +92,6 @@
     "tslib": "catalog:"
   },
   "devDependencies": {
-<<<<<<< HEAD
-    "@azure-tools/test-credential": "workspace:*",
-    "@azure-tools/test-recorder": "workspace:*",
-    "@azure-tools/test-utils-vitest": "workspace:*",
-    "@azure/abort-controller": "workspace:*",
-    "@azure/dev-tool": "workspace:*",
-    "@azure/eslint-plugin-azure-sdk": "workspace:*",
-    "@azure/identity": "catalog:internal",
-    "@azure/monitor-opentelemetry-exporter": "catalog:otel",
-    "@opentelemetry/api": "catalog:otel",
-    "@opentelemetry/sdk-trace-base": "catalog:otel",
-    "@opentelemetry/sdk-trace-node": "catalog:otel",
-    "@types/node": "catalog:",
-    "@vitest/browser": "catalog:testing",
-    "@vitest/coverage-istanbul": "catalog:testing",
-    "dotenv": "catalog:testing",
-    "eslint": "catalog:",
-    "playwright": "catalog:testing",
-    "typescript": "catalog:",
-    "vitest": "catalog:testing"
-=======
     "@azure-tools/test-credential": "^2.0.0",
     "@azure-tools/test-recorder": "^4.1.0",
     "@azure-tools/test-utils-vitest": "^1.0.0",
@@ -132,7 +111,6 @@
     "playwright": "^1.50.1",
     "typescript": "~5.8.2",
     "vitest": "^3.0.9"
->>>>>>> ba93a6eb
   },
   "//sampleConfiguration": {
     "skipFolder": false,
