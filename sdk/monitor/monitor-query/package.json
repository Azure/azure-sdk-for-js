--- conflicted
+++ resolved
@@ -105,12 +105,8 @@
     "@azure/dev-tool": "^1.0.0",
     "@azure/eslint-plugin-azure-sdk": "^3.0.0",
     "@azure/identity": "^4.0.1",
-<<<<<<< HEAD
     "@azure/monitor-opentelemetry-exporter": "1.0.0-beta.27",
     "@microsoft/api-extractor": "^7.31.1",
-=======
-    "@azure/monitor-opentelemetry-exporter": "1.0.0-beta.26",
->>>>>>> 59bb0809
     "@opentelemetry/api": "^1.9.0",
     "@opentelemetry/sdk-trace-base": "^1.26.0",
     "@opentelemetry/sdk-trace-node": "^1.26.0",
