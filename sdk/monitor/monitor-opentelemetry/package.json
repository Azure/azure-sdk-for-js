--- conflicted
+++ resolved
@@ -65,7 +65,6 @@
     "vitest": "catalog:testing"
   },
   "dependencies": {
-<<<<<<< HEAD
     "@azure/core-auth": "workspace:^",
     "@azure/core-client": "workspace:^",
     "@azure/core-rest-pipeline": "workspace:^",
@@ -95,37 +94,6 @@
     "@opentelemetry/semantic-conventions": "catalog:otel",
     "@opentelemetry/winston-transport": "catalog:otel",
     "tslib": "catalog:"
-=======
-    "@azure/core-auth": "^1.9.0",
-    "@azure/core-client": "^1.9.2",
-    "@azure/core-rest-pipeline": "^1.18.2",
-    "@azure/logger": "^1.1.4",
-    "@azure/monitor-opentelemetry-exporter": "1.0.0-beta.32",
-    "@azure/opentelemetry-instrumentation-azure-sdk": "^1.0.0-beta.7",
-    "@microsoft/applicationinsights-web-snippet": "^1.2.1",
-    "@opentelemetry/api": "^1.9.0",
-    "@opentelemetry/api-logs": "^0.200.0",
-    "@opentelemetry/core": "^2.0.0",
-    "@opentelemetry/instrumentation": "^0.200.0",
-    "@opentelemetry/instrumentation-bunyan": "^0.46.0",
-    "@opentelemetry/instrumentation-http": "^0.200.0",
-    "@opentelemetry/instrumentation-mongodb": "^0.53.0",
-    "@opentelemetry/instrumentation-mysql": "^0.46.0",
-    "@opentelemetry/instrumentation-pg": "^0.52.0",
-    "@opentelemetry/instrumentation-redis": "^0.47.0",
-    "@opentelemetry/instrumentation-redis-4": "^0.47.0",
-    "@opentelemetry/instrumentation-winston": "^0.45.0",
-    "@opentelemetry/resource-detector-azure": "^0.7.0",
-    "@opentelemetry/resources": "^2.0.0",
-    "@opentelemetry/sdk-logs": "^0.200.0",
-    "@opentelemetry/sdk-metrics": "^2.0.0",
-    "@opentelemetry/sdk-node": "^0.200.0",
-    "@opentelemetry/sdk-trace-base": "^2.0.0",
-    "@opentelemetry/sdk-trace-node": "^2.0.0",
-    "@opentelemetry/semantic-conventions": "^1.32.0",
-    "@opentelemetry/winston-transport": "^0.11.0",
-    "tslib": "^2.8.1"
->>>>>>> f1861c9f
   },
   "sideEffects": false,
   "keywords": [
