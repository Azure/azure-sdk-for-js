# Release History

<<<<<<< HEAD
### 1.12.1 ()

### Bugs Fixed

- Fix declaration of the preview customer statsbeat enablement environment variable.
=======
## 1.12.1 ()

### Other Changes

- Change customer statsbeat feature name to customer SDK Stats.
>>>>>>> f9becb20

## 1.12.0 (2025-08-04)

### Features Added

- Add RateLimitedSampler.

### Other Changes

- Add customer statsbeat feature to feature statsbeat.
- Add multi-ikey feature to feature statsbeat.
- Silence noisy warnings about expected async attributes and the @azure/core-tracing load order not being populated.

## 1.11.1 (2025-06-09)

### Other Changes

- Update to using monitor-opentelemetry-exporter beta 32.

## 1.11.0 (2025-04-16)

### Features Added

- Added support for Process Time Normalized and Exception Rate performance counters.

### Bugs Fixed

- Fixed process time normalized calculation returning NaN.
- Fixed import issue with @azure/functions-core that was causing bundling errors in applications that don't use Azure Functions. [#34045](https://github.com/Azure/azure-sdk-for-js/issues/34045)

### Other Changes

- Hide iKey in debug logs.

## 1.10.0 (2025-04-09)

### Features Added

- Add support for performance counters.

## Other Changes

- Add support for detecting the Application Insights shim on internal verison.
- Native ESM support has been added, and this package will now emit both CommonJS and ESM. [#32819](https://github.com/Azure/azure-sdk-for-js/pull/32819)
- Add undefined checks for document filtering functions.

## 1.9.0 (2025-03-04)

### Features Added

- Add support for stable OpenTelemetry semantic conventions.

### Other Changes

- Added support for detecting AKS when `KUBERNETES_SERVICE_HOST` is set.

## 1.8.1 (2025-01-28)

### Bugs Fixed

- Should not use reserved 7th bit for statsbeat instrumentations.
- Fix incorrectly setting the cloud role name and role instance to undefined on standard metrics in AKS environments.
- Handle exceptions thrown when no http url is present on request telemetry quickpulse documents.

## 1.8.0 (2024-10-23)

### Features Added
- Changed live metrics CPU/Memory perf counter metrics to emit normalized process CPU and process physical memory bytes.
- Support for Live Metrics Filtering.
- Support parsing AAD Audience from the connection string for live metrics.

### Other Changes

- Update to using the logRecordProcessors property.

## 1.7.1 (2024-09-13)

### Bugs Fixed
- Live Metrics: Do not send documents from past time intervals.

### Other Changes

- Update the relative path used in the OTel instrumentation patcher to work with webpack.
- Update OTel dependencies.
- Update enableTraceBasedSamplingForLogs config default value to false.

## 1.7.0 (2024-08-14)

### Features Added

- Add support for Azure Functions v4 types.

### Bugs Fixed

- Live Metrics instrumentation key should be set when env var is used to set the connection string.
- Fix high cardinality issue with dependency stanadard metrics.
- Fix credential issue with Quickpulse sender.
- Fix default for Azure log level.

### Other Changes

- Update applicationinsights-web-snippet version to 1.2.1.
- Add statsbeat tracking for all OpenTelemetry instrumentations.
- Update value used to send sample rate to ingestion.
- Update to the latest OpenTelemetry dependencies.

## 1.6.0 (2024-06-13)

### Bugs Fixed

- Setting the sampling ratio to 0 now correctly applies the value instead of defaulting to 1.
- Fixed standard metrics reported success/failure status for dependencies/requests.
- 3xx level response codes on request telemetry is no longer counted as a request failure in standard metrics.

### Other Changes

- Add support for tracking Application Insights shim usage to statsbeat.
- Live Metrics is enabled by default.
- Update to the latest OpenTelemetry dependencies.

## 1.5.0 (2024-05-10)

### Features Added

- Allow setting log level for winston and bunyan via environment variable.
- Add Winston Log instrumentation.
- Add log level configuration for Bunyan and Winston loggers.

### Other Changes

- Updated OpenTelemetry dependencies.

## 1.4.0 (2024-04-16)

### Features Added

- Capture live metrics and live metrics activation in statsbeat.
- Add support for Trace based sampling for logs.
- Add support for Winston log instrumentation.

### Bugs Fixed

- Handle Parsing Nested Objects in Integration Tests.

### Other Changes

- When log sampling, check for spanId instead of traceId.
- Update OpenTelemetry depdendencies.

## 1.3.0 (2024-02-13)

### Features Added

- Allow spanProcessors and logRecordProcessors to be passed as options to useAzureMonitor.

### Bugs Fixed

- Fix detecting Azure Functions and Azure App Service RPs incorrectly in the browser SDK loader.
- Fix OpenTelemetry Resource type being used when resource is set on the AzureMonitorOpenTelemetryOptions by resource detector.
- Fix Resource typing on the Azure Monitor config.
- Fix document duration, dependency duration metric, and default quickpulse endpoint.
- Fix issue with miscalculation of Live Metrics request/depdendency duration.

### Other Changes

- Updated Quickpulse transmission time.
- Update OpenTelemetry depdendencies.
- Add SDK prefix including attach type in both manual and auto-attach scenarios.
- Updated the @microsoft/applicationinsights-web-snippet to version 1.1.2.
- Update swagger definition file for Quickpulse.
- Updated to use exporter version 1.0.0-beta.21.
- Update standard metric names.
- Update to use dev-tool to run tests.
- Add properties in Live Metrics Documents.

## 1.2.0 (2024-01-23)

### Features Added

- Implement browser SDK loader.
- Use OpenTelemetry resource detectors for App Service, Functions, and VM.
- Add Bunyan Log Instrumentation.
- Implement Live Metrics.

### Other Changes

- Add performance tests to pipeline.
- Update OpenTelemetry dependencies.
- Integrate with the Azure SDK internal logger.
- Set synthetic flags on Standard Metrics.

## 1.1.1 (2023-11-09)

### Bugs Fixed

- Add AKS resource provider in Statsbeat, add missing resource identifiers.
- Handle issue of custom MeterReaders not being able to collect metrics for instrumentations.

### Other Changes

- Update OpenTelemetry dependencies.
- Change JSON config values precedence.
- Fix broken link in README.

## 1.1.0 (2023-10-09)

### Bugs Fixed

- Fix precedence of JSON config value changes over defaults.
- Fix custom MeterReaders not being able to collect metrics for instrumentations.
- Fix values for Statsbeat Features and Instrumentations.

### Other Changes

- Fix lint issues.

## 1.0.0 (2023-09-20)

### Features Added

- Add support for Azure Functions programming model v4.

### Bugs Fixed

- Avoid dependency telemetry for ingestion endpoint calls.
- Add custom AI Sampler to maintain data reliability in Standard Metrics.
- Fix issues with SDK version not propagating correctly.

### Other Changes

- Update to latest OpenTelemetry dependencies.
- Rename azureMonitorExporterConfig.
- Remove singleton in handlers.
- Adding Functional Tests.

## 1.0.0-beta.3 (2023-08-30)

### Features Added

- Removed singleton in handlers to allow sending telemetry to multiple connection strings.

### Bugs Fixed

- Avoid dependency telemetry for ingestion endpoint calls.

## 1.0.0-beta.2 (2023-08-25)

### Breaking Changes

- API update, removed AzureMonitorOpenTelemetryClient in favor of useAzureMonitor method.
- OpenTelemetry API need to be used to retrieve TracerProvider, Tracer, MetricProvider, Meter, LogProvider and Logger.
- Removed properties in AzureMonitorOpenTelemetryOptions.
- Removed OTLP Exporters.
- Removed Perf Counter Metrics.

## 1.0.0-beta.1 (2023-07-14)

### Features Added

- Add OTLP Exporters
- Use BatchLogRecordProcessor
- Set MeterProvider in Instrumentations
- Add MeterProvider and LoggerProvider as global

### Bugs Fixed

- Fix issue with connection string provided through env variable

## 1.0.0-beta.0 (2023-07-06)

### Features Added

- Added Azure Monitor OpenTelemetry package.
- Set MeterProvider in Instrumentations.
- Add Standard Metrics support.
- Add Azure Functions Correlation Hook.
- Add Performance Counter metrics.
- Use AzureMonitorLogExporter to export logs.
- Fix issues with types.
- Add support for Application Insights log events.
- API updates.<|MERGE_RESOLUTION|>--- conflicted
+++ resolved
@@ -1,18 +1,11 @@
 # Release History
 
-<<<<<<< HEAD
 ### 1.12.1 ()
 
 ### Bugs Fixed
 
 - Fix declaration of the preview customer statsbeat enablement environment variable.
-=======
-## 1.12.1 ()
-
-### Other Changes
-
 - Change customer statsbeat feature name to customer SDK Stats.
->>>>>>> f9becb20
 
 ## 1.12.0 (2025-08-04)
 
