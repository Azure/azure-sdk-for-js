# Release History

<<<<<<< HEAD
## 1.12.0 ()

### Features Added

- Add RateLimitedSampler.
=======
## 1.11.2 ()

### Other Changes

- Add customer statsbeat feature to feature statsbeat.
- Add multi-ikey feature to feature statsbeat.
>>>>>>> bfdb51c9

## 1.11.1 (2025-06-09)

### Other Changes

- Update to using monitor-opentelemetry-exporter beta 32.

## 1.11.0 (2025-04-16)

### Features Added

- Added support for Process Time Normalized and Exception Rate performance counters.

### Bugs Fixed

- Fixed process time normalized calculation returning NaN.
- Fixed import issue with @azure/functions-core that was causing bundling errors in applications that don't use Azure Functions. [#34045](https://github.com/Azure/azure-sdk-for-js/issues/34045)

### Other Changes

- Hide iKey in debug logs.

## 1.10.0 (2025-04-09)

### Features Added

- Add support for performance counters.

## Other Changes

- Add support for detecting the Application Insights shim on internal verison.
- Native ESM support has been added, and this package will now emit both CommonJS and ESM. [#32819](https://github.com/Azure/azure-sdk-for-js/pull/32819)
- Add undefined checks for document filtering functions.

## 1.9.0 (2025-03-04)

### Features Added

- Add support for stable OpenTelemetry semantic conventions.

### Other Changes

- Added support for detecting AKS when `KUBERNETES_SERVICE_HOST` is set.

## 1.8.1 (2025-01-28)

### Bugs Fixed

- Should not use reserved 7th bit for statsbeat instrumentations.
- Fix incorrectly setting the cloud role name and role instance to undefined on standard metrics in AKS environments.
- Handle exceptions thrown when no http url is present on request telemetry quickpulse documents.

## 1.8.0 (2024-10-23)

### Features Added
- Changed live metrics CPU/Memory perf counter metrics to emit normalized process CPU and process physical memory bytes.
- Support for Live Metrics Filtering.
- Support parsing AAD Audience from the connection string for live metrics.

### Other Changes

- Update to using the logRecordProcessors property.

## 1.7.1 (2024-09-13)

### Bugs Fixed
- Live Metrics: Do not send documents from past time intervals.

### Other Changes

- Update the relative path used in the OTel instrumentation patcher to work with webpack.
- Update OTel dependencies.
- Update enableTraceBasedSamplingForLogs config default value to false.

## 1.7.0 (2024-08-14)

### Features Added

- Add support for Azure Functions v4 types.

### Bugs Fixed

- Live Metrics instrumentation key should be set when env var is used to set the connection string.
- Fix high cardinality issue with dependency stanadard metrics.
- Fix credential issue with Quickpulse sender.
- Fix default for Azure log level.

### Other Changes

- Update applicationinsights-web-snippet version to 1.2.1.
- Add statsbeat tracking for all OpenTelemetry instrumentations.
- Update value used to send sample rate to ingestion.
- Update to the latest OpenTelemetry dependencies.

## 1.6.0 (2024-06-13)

### Bugs Fixed

- Setting the sampling ratio to 0 now correctly applies the value instead of defaulting to 1.
- Fixed standard metrics reported success/failure status for dependencies/requests.
- 3xx level response codes on request telemetry is no longer counted as a request failure in standard metrics.

### Other Changes

- Add support for tracking Application Insights shim usage to statsbeat.
- Live Metrics is enabled by default.
- Update to the latest OpenTelemetry dependencies.

## 1.5.0 (2024-05-10)

### Features Added

- Allow setting log level for winston and bunyan via environment variable.
- Add Winston Log instrumentation.
- Add log level configuration for Bunyan and Winston loggers.

### Other Changes

- Updated OpenTelemetry dependencies.

## 1.4.0 (2024-04-16)

### Features Added

- Capture live metrics and live metrics activation in statsbeat.
- Add support for Trace based sampling for logs.
- Add support for Winston log instrumentation.

### Bugs Fixed

- Handle Parsing Nested Objects in Integration Tests.

### Other Changes

- When log sampling, check for spanId instead of traceId.
- Update OpenTelemetry depdendencies.

## 1.3.0 (2024-02-13)

### Features Added

- Allow spanProcessors and logRecordProcessors to be passed as options to useAzureMonitor.

### Bugs Fixed

- Fix detecting Azure Functions and Azure App Service RPs incorrectly in the browser SDK loader.
- Fix OpenTelemetry Resource type being used when resource is set on the AzureMonitorOpenTelemetryOptions by resource detector.
- Fix Resource typing on the Azure Monitor config.
- Fix document duration, dependency duration metric, and default quickpulse endpoint.
- Fix issue with miscalculation of Live Metrics request/depdendency duration.

### Other Changes

- Updated Quickpulse transmission time.
- Update OpenTelemetry depdendencies.
- Add SDK prefix including attach type in both manual and auto-attach scenarios.
- Updated the @microsoft/applicationinsights-web-snippet to version 1.1.2.
- Update swagger definition file for Quickpulse.
- Updated to use exporter version 1.0.0-beta.21.
- Update standard metric names.
- Update to use dev-tool to run tests.
- Add properties in Live Metrics Documents.

## 1.2.0 (2024-01-23)

### Features Added

- Implement browser SDK loader.
- Use OpenTelemetry resource detectors for App Service, Functions, and VM.
- Add Bunyan Log Instrumentation.
- Implement Live Metrics.

### Other Changes

- Add performance tests to pipeline.
- Update OpenTelemetry dependencies.
- Integrate with the Azure SDK internal logger.
- Set synthetic flags on Standard Metrics.

## 1.1.1 (2023-11-09)

### Bugs Fixed

- Add AKS resource provider in Statsbeat, add missing resource identifiers.
- Handle issue of custom MeterReaders not being able to collect metrics for instrumentations.

### Other Changes

- Update OpenTelemetry dependencies.
- Change JSON config values precedence.
- Fix broken link in README.

## 1.1.0 (2023-10-09)

### Bugs Fixed

- Fix precedence of JSON config value changes over defaults.
- Fix custom MeterReaders not being able to collect metrics for instrumentations.
- Fix values for Statsbeat Features and Instrumentations.

### Other Changes

- Fix lint issues.

## 1.0.0 (2023-09-20)

### Features Added

- Add support for Azure Functions programming model v4.

### Bugs Fixed

- Avoid dependency telemetry for ingestion endpoint calls.
- Add custom AI Sampler to maintain data reliability in Standard Metrics.
- Fix issues with SDK version not propagating correctly.

### Other Changes

- Update to latest OpenTelemetry dependencies.
- Rename azureMonitorExporterConfig.
- Remove singleton in handlers.
- Adding Functional Tests.

## 1.0.0-beta.3 (2023-08-30)

### Features Added

- Removed singleton in handlers to allow sending telemetry to multiple connection strings.

### Bugs Fixed

- Avoid dependency telemetry for ingestion endpoint calls.

## 1.0.0-beta.2 (2023-08-25)

### Breaking Changes

- API update, removed AzureMonitorOpenTelemetryClient in favor of useAzureMonitor method.
- OpenTelemetry API need to be used to retrieve TracerProvider, Tracer, MetricProvider, Meter, LogProvider and Logger.
- Removed properties in AzureMonitorOpenTelemetryOptions.
- Removed OTLP Exporters.
- Removed Perf Counter Metrics.

## 1.0.0-beta.1 (2023-07-14)

### Features Added

- Add OTLP Exporters
- Use BatchLogRecordProcessor
- Set MeterProvider in Instrumentations
- Add MeterProvider and LoggerProvider as global

### Bugs Fixed

- Fix issue with connection string provided through env variable

## 1.0.0-beta.0 (2023-07-06)

### Features Added

- Added Azure Monitor OpenTelemetry package.
- Set MeterProvider in Instrumentations.
- Add Standard Metrics support.
- Add Azure Functions Correlation Hook.
- Add Performance Counter metrics.
- Use AzureMonitorLogExporter to export logs.
- Fix issues with types.
- Add support for Application Insights log events.
- API updates.<|MERGE_RESOLUTION|>--- conflicted
+++ resolved
@@ -1,19 +1,15 @@
 # Release History
 
-<<<<<<< HEAD
 ## 1.12.0 ()
 
 ### Features Added
 
 - Add RateLimitedSampler.
-=======
-## 1.11.2 ()
 
 ### Other Changes
 
 - Add customer statsbeat feature to feature statsbeat.
 - Add multi-ikey feature to feature statsbeat.
->>>>>>> bfdb51c9
 
 ## 1.11.1 (2025-06-09)
 
