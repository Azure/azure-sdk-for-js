# Release History

## 1.1.2 (Unreleased)

### Features Added

<<<<<<< HEAD
- Implement web snippet injection.
=======
- Use OpenTelemetry resource detectors for App Service, Functions, and VM.
>>>>>>> 2e5bc7cc

### Breaking Changes

### Bugs Fixed

### Other Changes

## 1.1.1 (2023-11-09)

### Bugs Fixed

- Add AKS resource provider in Statsbeat, add missing resource identifiers.
- Handle issue of custom MeterReaders not being able to collect metrics for instrumentations.

### Other Changes
- Update OpenTelemetry dependencies.
- Change JSON config values precedence.
- Fix broken link in README.

## 1.1.0 (2023-10-09)

### Bugs Fixed
- Fix precedence of JSON config value changes over defaults.
- Fix custom MeterReaders not being able to collect metrics for instrumentations.
- Fix values for Statsbeat Features and Instrumentations.

### Other Changes
- Fix lint issues.

## 1.0.0 (2023-09-20)

### Features Added

- Add support for Azure Functions programming model v4.

### Bugs Fixed
- Avoid dependency telemetry for ingestion endpoint calls.
- Add custom AI Sampler to maintain data reliability in Standard Metrics.
- Fix issues with SDK version not propagating correctly.

### Other Changes
- Update to latest OpenTelemetry dependencies.
- Rename azureMonitorExporterConfig.
- Remove singleton in handlers.
- Adding Functional Tests.


## 1.0.0-beta.3 (2023-08-30)

### Features Added

- Removed singleton in handlers to allow sending telemetry to multiple connection strings.

### Bugs Fixed

- Avoid dependency telemetry for ingestion endpoint calls.

## 1.0.0-beta.2 (2023-08-25)

### Breaking Changes

- API update, removed AzureMonitorOpenTelemetryClient in favor of useAzureMonitor method.
- OpenTelemetry API need to be used to retrieve TracerProvider, Tracer, MetricProvider, Meter, LogProvider and Logger.
- Removed properties in AzureMonitorOpenTelemetryOptions.
- Removed OTLP Exporters.
- Removed Perf Counter Metrics.

## 1.0.0-beta.1 (2023-07-14)

### Features Added

- Add OTLP Exporters
- Use BatchLogRecordProcessor
- Set MeterProvider in Instrumentations
- Add MeterProvider and LoggerProvider as global

### Bugs Fixed

- Fix issue with connection string provided through env variable

## 1.0.0-beta.0 (2023-07-06)

### Features Added

- Added Azure Monitor OpenTelemetry package.
- Set MeterProvider in Instrumentations.
- Add Standard Metrics support.
- Add Azure Functions Correlation Hook.
- Add Performance Counter metrics.
- Use AzureMonitorLogExporter to export logs.
- Fix issues with types.
- Add support for Application Insights log events.
- API updates.<|MERGE_RESOLUTION|>--- conflicted
+++ resolved
@@ -4,11 +4,8 @@
 
 ### Features Added
 
-<<<<<<< HEAD
 - Implement web snippet injection.
-=======
 - Use OpenTelemetry resource detectors for App Service, Functions, and VM.
->>>>>>> 2e5bc7cc
 
 ### Breaking Changes
 
