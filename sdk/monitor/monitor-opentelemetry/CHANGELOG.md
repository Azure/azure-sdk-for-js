--- conflicted
+++ resolved
@@ -1,10 +1,6 @@
 # Release History
 
-<<<<<<< HEAD
-## (Unreleased)
-=======
 ## 1.5.1 Unreleased
->>>>>>> f65ab7ae
 
 ### Bugs Fixed
 
