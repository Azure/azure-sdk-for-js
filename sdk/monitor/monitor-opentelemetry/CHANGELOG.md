--- conflicted
+++ resolved
@@ -8,11 +8,8 @@
 
 ### Bugs Fixed
 
-<<<<<<< HEAD
 - Detecting Azure Functions and Azure App Service RPs incorrectly in the browser SDK loader.
-=======
 - Fix OpenTelemetry Resource type being used when resource is set on the AzureMonitorOpenTelemetryOptions by resource detector.
->>>>>>> ea86a633
 
 ### Other Changes
 
