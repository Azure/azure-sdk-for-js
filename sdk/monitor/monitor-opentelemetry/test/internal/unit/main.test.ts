// Copyright (c) Microsoft Corporation.
// Licensed under the MIT license.

import * as assert from "assert";
import * as sinon from "sinon";
import { metrics, trace, Context } from "@opentelemetry/api";
import { logs } from "@opentelemetry/api-logs";
import {
  useAzureMonitor,
  AzureMonitorOpenTelemetryOptions,
  shutdownAzureMonitor,
} from "../../../src/index";
import { MeterProvider } from "@opentelemetry/sdk-metrics";
import { StatsbeatFeature, StatsbeatInstrumentation } from "../../../src/types";
import { getOsPrefix } from "../../../src/utils/common";
import { ReadableSpan, Span, SpanProcessor } from "@opentelemetry/sdk-trace-base";
import { LogRecordProcessor, LogRecord } from "@opentelemetry/sdk-logs";
<<<<<<< HEAD
import { registerInstrumentations } from "@opentelemetry/instrumentation";
import { FsInstrumentation } from "@opentelemetry/instrumentation-fs";
=======
import { getInstance } from "../../../src/utils/statsbeat";
>>>>>>> 0b12a530

describe("Main functions", () => {
  let originalEnv: NodeJS.ProcessEnv;
  let sandbox: sinon.SinonSandbox;

  before(() => {
    sandbox = sinon.createSandbox();
  });

  beforeEach(() => {
    originalEnv = process.env;
  });

  afterEach(() => {
    process.env = originalEnv;
    sandbox.restore();
  });

  after(() => {
    trace.disable();
    metrics.disable();
    logs.disable();
  });

  it("useAzureMonitor", () => {
    let config: AzureMonitorOpenTelemetryOptions = {
      azureMonitorExporterOptions: {
        connectionString: "InstrumentationKey=00000000-0000-0000-0000-000000000000",
      },
    };
    useAzureMonitor(config);
    assert.ok(metrics.getMeterProvider());
    assert.ok(trace.getTracerProvider());
    assert.ok(logs.getLoggerProvider());
  });

  it("should shutdown azureMonitor - sync", () => {
    let config: AzureMonitorOpenTelemetryOptions = {
      azureMonitorExporterOptions: {
        connectionString: "InstrumentationKey=00000000-0000-0000-0000-000000000000",
      },
    };
    useAzureMonitor(config);
    shutdownAzureMonitor();
    const meterProvider = metrics.getMeterProvider() as MeterProvider;
    assert.strictEqual(meterProvider["_shutdown"], true);
  });

  it("should shutdown azureMonitor - async", async () => {
    let config: AzureMonitorOpenTelemetryOptions = {
      azureMonitorExporterOptions: {
        connectionString: "InstrumentationKey=00000000-0000-0000-0000-000000000000",
      },
    };
    useAzureMonitor(config);
    await shutdownAzureMonitor();
    const meterProvider = metrics.getMeterProvider() as MeterProvider;
    assert.strictEqual(meterProvider["_shutdown"], true);
  });

  it("should add custom spanProcessors", () => {
    let processor: SpanProcessor = {
      forceFlush: () => {
        return Promise.resolve();
      },
      onStart: (span: Span) => {
        span = span;
      },
      onEnd: (span: ReadableSpan) => {
        span = span;
      },
      shutdown: () => {
        return Promise.resolve();
      },
    };
    const spyOnStart = sandbox.spy(processor, "onStart");
    const spyOnEnd = sandbox.spy(processor, "onEnd");
    let config: AzureMonitorOpenTelemetryOptions = {
      azureMonitorExporterOptions: {
        connectionString: "InstrumentationKey=00000000-0000-0000-0000-000000000000",
      },
      spanProcessors: [processor],
    };
    useAzureMonitor(config);
    let span = trace.getTracer("testTracer").startSpan("testSpan");
    span.end();
    assert.ok(spyOnStart.called);
    assert.ok(spyOnEnd.called);
  });

  it("should add custom logProcessors", () => {
    let processor: LogRecordProcessor = {
      forceFlush: () => {
        return Promise.resolve();
      },
      onEmit(logRecord: LogRecord, context?: Context) {
        logRecord = logRecord;
        context = context;
      },
      shutdown: () => {
        return Promise.resolve();
      },
    };
    const spyonEmit = sandbox.spy(processor, "onEmit");
    let config: AzureMonitorOpenTelemetryOptions = {
      azureMonitorExporterOptions: {
        connectionString: "InstrumentationKey=00000000-0000-0000-0000-000000000000",
      },
      logRecordProcessors: [processor],
    };
    useAzureMonitor(config);
    logs.getLogger("testLogger").emit({ body: "testLog" });
    assert.ok(spyonEmit.called);
  });

  it("should set statsbeat features", () => {
    let config: AzureMonitorOpenTelemetryOptions = {
      azureMonitorExporterOptions: {
        connectionString: "InstrumentationKey=00000000-0000-0000-0000-000000000000",
        disableOfflineStorage: true,
      },
      enableLiveMetrics: true,
      instrumentationOptions: {
        azureSdk: {
          enabled: true,
        },
        mongoDb: {
          enabled: true,
        },
        mySql: {
          enabled: true,
        },
        postgreSql: {
          enabled: true,
        },
        redis: {
          enabled: true,
        },
      },
    };
    useAzureMonitor(config);
    let output = JSON.parse(String(process.env["AZURE_MONITOR_STATSBEAT_FEATURES"]));
    const features = Number(output["feature"]);
    const instrumentations = Number(output["instrumentation"]);
    assert.ok(!(features & StatsbeatFeature.AAD_HANDLING), "AAD_HANDLING is set");
    assert.ok(!(features & StatsbeatFeature.DISK_RETRY), "DISK_RETRY is set");
    assert.ok(!(features & StatsbeatFeature.BROWSER_SDK_LOADER), "BROWSER_SDK_LOADER is set");
    assert.ok(features & StatsbeatFeature.DISTRO, "DISTRO is not set");
    assert.strictEqual(features, 8);
    assert.ok(
      instrumentations & StatsbeatInstrumentation.AZURE_CORE_TRACING,
      "AZURE_CORE_TRACING not set",
    );
    assert.ok(!(features & StatsbeatFeature.SHIM), "SHIM is set");
    assert.ok(instrumentations & StatsbeatInstrumentation.MONGODB, "MONGODB not set");
    assert.ok(instrumentations & StatsbeatInstrumentation.MYSQL, "MYSQL not set");
    assert.ok(instrumentations & StatsbeatInstrumentation.POSTGRES, "POSTGRES not set");
    assert.ok(instrumentations & StatsbeatInstrumentation.REDIS, "REDIS not set");
    assert.strictEqual(instrumentations, 31);
  });

<<<<<<< HEAD
  it("should monkey patch OpenTelemetry instrumentations and update statsbeat env var", () => {
=======
  it("should set shim feature in statsbeat if env var is populated", () => {
    getInstance()["initializedByShim"] = true;
    let config: AzureMonitorOpenTelemetryOptions = {
      azureMonitorExporterOptions: {
        connectionString: "InstrumentationKey=00000000-0000-0000-0000-000000000000",
      },
    };
    useAzureMonitor(config);
    let output = JSON.parse(String(process.env["AZURE_MONITOR_STATSBEAT_FEATURES"]));
    const features = Number(output["feature"]);
    assert.ok(features & StatsbeatFeature.SHIM, `SHIM is not set ${features}`);
  });

  it("should use statsbeat features if already available", () => {
    const env = <{ [id: string]: string }>{};
    let current = 0;
    current |= StatsbeatFeature.AAD_HANDLING;
    current |= StatsbeatFeature.DISK_RETRY;
    current |= StatsbeatFeature.LIVE_METRICS;
    env.AZURE_MONITOR_STATSBEAT_FEATURES = current.toString();
    process.env = env;
>>>>>>> 0b12a530
    let config: AzureMonitorOpenTelemetryOptions = {
      azureMonitorExporterOptions: {
        connectionString: "InstrumentationKey=00000000-0000-0000-0000-000000000000",
      },
    };
    useAzureMonitor(config);
    registerInstrumentations({
      instrumentations: [new FsInstrumentation()],
    });
    let output = JSON.parse(String(process.env["AZURE_MONITOR_STATSBEAT_FEATURES"]));
    const instrumentations = Number(output["instrumentation"]);
    assert.ok(instrumentations & StatsbeatInstrumentation.FS, "FS not set");
    assert.strictEqual(instrumentations, StatsbeatInstrumentation.FS);
  });

  it("should capture the app service SDK prefix correctly", () => {
    const os = getOsPrefix();
    const env = <{ [id: string]: string }>{};
    env.WEBSITE_SITE_NAME = "test-azure-app-service";
    process.env = env;
    let config: AzureMonitorOpenTelemetryOptions = {
      azureMonitorExporterOptions: {
        connectionString: "InstrumentationKey=00000000-0000-0000-0000-000000000000",
      },
    };
    useAzureMonitor(config);
    assert.strictEqual(process.env["AZURE_MONITOR_PREFIX"], `a${os}m_`);
  });

  it("should capture the azure function SDK prefix correctly", () => {
    const os = getOsPrefix();
    const env = <{ [id: string]: string }>{};
    env.FUNCTIONS_WORKER_RUNTIME = "test-azure-functions";
    process.env = env;
    let config: AzureMonitorOpenTelemetryOptions = {
      azureMonitorExporterOptions: {
        connectionString: "InstrumentationKey=00000000-0000-0000-0000-000000000000",
      },
    };
    useAzureMonitor(config);
    assert.strictEqual(process.env["AZURE_MONITOR_PREFIX"], `f${os}m_`);
  });

  it("should capture the AKS SDK prefix correctly", () => {
    const os = getOsPrefix();
    const env = <{ [id: string]: string }>{};
    env.AKS_ARM_NAMESPACE_ID = "test-AKS";
    process.env = env;
    let config: AzureMonitorOpenTelemetryOptions = {
      azureMonitorExporterOptions: {
        connectionString: "InstrumentationKey=00000000-0000-0000-0000-000000000000",
      },
    };
    useAzureMonitor(config);
    assert.strictEqual(process.env["AZURE_MONITOR_PREFIX"], `k${os}m_`);
  });

  it("should prioritize resource detectors in env var OTEL_NODE_RESOURCE_DETECTORS", () => {
    const expectedResourceAttributeNamespaces = new Set(["os", "service", "telemetry"]);
    const env = <{ [id: string]: string }>{};
    env.OTEL_NODE_RESOURCE_DETECTORS = "os";
    process.env = env;
    let config: AzureMonitorOpenTelemetryOptions = {
      azureMonitorExporterOptions: {
        connectionString: "InstrumentationKey=00000000-0000-0000-0000-000000000000",
      },
    };
    useAzureMonitor(config);
    let span = trace.getTracer("testTracer").startSpan("testSpan");
    span.end();

    // Need to access resource attributes of a span to verify the correct resource detectors are enabled.
    // The resource field of a span is a readonly IResource and does not have a getter for the underlying Resource.
    const resource = (span as any)["resource"]["_attributes"];
    console.log(resource);
    Object.keys(resource).forEach((attr) => {
      const parts = attr.split(".");
      assert.ok(expectedResourceAttributeNamespaces.has(parts[0]));
    });
  });

  it("should skip unknown resource detectors", () => {
    const expectedResourceAttributeNamespaces = new Set(["host", "service", "telemetry"]);
    const env = <{ [id: string]: string }>{};
    env.OTEL_NODE_RESOURCE_DETECTORS = "blah,host";
    process.env = env;
    let config: AzureMonitorOpenTelemetryOptions = {
      azureMonitorExporterOptions: {
        connectionString: "InstrumentationKey=00000000-0000-0000-0000-000000000000",
      },
    };
    useAzureMonitor(config);
    let span = trace.getTracer("testTracer").startSpan("testSpan");
    span.end();

    // Need to access resource attributes of a span to verify the correct resource detectors are enabled.
    // The resource field of a span is a readonly IResource and does not have a getter for the underlying Resource.
    const resource = (span as any)["resource"]["_attributes"];
    console.log(resource);
    Object.keys(resource).forEach((attr) => {
      const parts = attr.split(".");
      assert.ok(expectedResourceAttributeNamespaces.has(parts[0]));
    });
  });

  it("should not use process resource detector if OTEL_NODE_RESOURCE_DETECTORS not specified", () => {
    let config: AzureMonitorOpenTelemetryOptions = {
      azureMonitorExporterOptions: {
        connectionString: "InstrumentationKey=00000000-0000-0000-0000-000000000000",
      },
    };
    useAzureMonitor(config);
    let span = trace.getTracer("testTracer").startSpan("testSpan");
    span.end();

    // Need to access resource attributes of a span to verify the correct resource detectors are enabled.
    // The resource field of a span is a readonly IResource and does not have a getter for the underlying Resource.
    const resource = (span as any)["resource"]["_attributes"];
    console.log(resource);
    Object.keys(resource).forEach((attr) => {
      assert.ok(!attr.includes("process"));
    });
  });
});<|MERGE_RESOLUTION|>--- conflicted
+++ resolved
@@ -15,12 +15,9 @@
 import { getOsPrefix } from "../../../src/utils/common";
 import { ReadableSpan, Span, SpanProcessor } from "@opentelemetry/sdk-trace-base";
 import { LogRecordProcessor, LogRecord } from "@opentelemetry/sdk-logs";
-<<<<<<< HEAD
 import { registerInstrumentations } from "@opentelemetry/instrumentation";
 import { FsInstrumentation } from "@opentelemetry/instrumentation-fs";
-=======
 import { getInstance } from "../../../src/utils/statsbeat";
->>>>>>> 0b12a530
 
 describe("Main functions", () => {
   let originalEnv: NodeJS.ProcessEnv;
@@ -182,45 +179,45 @@
     assert.strictEqual(instrumentations, 31);
   });
 
-<<<<<<< HEAD
-  it("should monkey patch OpenTelemetry instrumentations and update statsbeat env var", () => {
-=======
-  it("should set shim feature in statsbeat if env var is populated", () => {
-    getInstance()["initializedByShim"] = true;
-    let config: AzureMonitorOpenTelemetryOptions = {
-      azureMonitorExporterOptions: {
-        connectionString: "InstrumentationKey=00000000-0000-0000-0000-000000000000",
-      },
-    };
-    useAzureMonitor(config);
-    let output = JSON.parse(String(process.env["AZURE_MONITOR_STATSBEAT_FEATURES"]));
-    const features = Number(output["feature"]);
-    assert.ok(features & StatsbeatFeature.SHIM, `SHIM is not set ${features}`);
-  });
-
-  it("should use statsbeat features if already available", () => {
-    const env = <{ [id: string]: string }>{};
-    let current = 0;
-    current |= StatsbeatFeature.AAD_HANDLING;
-    current |= StatsbeatFeature.DISK_RETRY;
-    current |= StatsbeatFeature.LIVE_METRICS;
-    env.AZURE_MONITOR_STATSBEAT_FEATURES = current.toString();
-    process.env = env;
->>>>>>> 0b12a530
-    let config: AzureMonitorOpenTelemetryOptions = {
-      azureMonitorExporterOptions: {
-        connectionString: "InstrumentationKey=00000000-0000-0000-0000-000000000000",
-      },
-    };
-    useAzureMonitor(config);
-    registerInstrumentations({
-      instrumentations: [new FsInstrumentation()],
-    });
-    let output = JSON.parse(String(process.env["AZURE_MONITOR_STATSBEAT_FEATURES"]));
-    const instrumentations = Number(output["instrumentation"]);
-    assert.ok(instrumentations & StatsbeatInstrumentation.FS, "FS not set");
-    assert.strictEqual(instrumentations, StatsbeatInstrumentation.FS);
-  });
+// <<<<<<< HEAD
+//   it("should monkey patch OpenTelemetry instrumentations and update statsbeat env var", () => {
+// =======
+//   it("should set shim feature in statsbeat if env var is populated", () => {
+//     getInstance()["initializedByShim"] = true;
+//     let config: AzureMonitorOpenTelemetryOptions = {
+//       azureMonitorExporterOptions: {
+//         connectionString: "InstrumentationKey=00000000-0000-0000-0000-000000000000",
+//       },
+//     };
+//     useAzureMonitor(config);
+//     let output = JSON.parse(String(process.env["AZURE_MONITOR_STATSBEAT_FEATURES"]));
+//     const features = Number(output["feature"]);
+//     assert.ok(features & StatsbeatFeature.SHIM, `SHIM is not set ${features}`);
+//   });
+
+//   it("should use statsbeat features if already available", () => {
+//     const env = <{ [id: string]: string }>{};
+//     let current = 0;
+//     current |= StatsbeatFeature.AAD_HANDLING;
+//     current |= StatsbeatFeature.DISK_RETRY;
+//     current |= StatsbeatFeature.LIVE_METRICS;
+//     env.AZURE_MONITOR_STATSBEAT_FEATURES = current.toString();
+//     process.env = env;
+// >>>>>>> main
+  //   let config: AzureMonitorOpenTelemetryOptions = {
+  //     azureMonitorExporterOptions: {
+  //       connectionString: "InstrumentationKey=00000000-0000-0000-0000-000000000000",
+  //     },
+  //   };
+  //   useAzureMonitor(config);
+  //   registerInstrumentations({
+  //     instrumentations: [new FsInstrumentation()],
+  //   });
+  //   let output = JSON.parse(String(process.env["AZURE_MONITOR_STATSBEAT_FEATURES"]));
+  //   const instrumentations = Number(output["instrumentation"]);
+  //   assert.ok(instrumentations & StatsbeatInstrumentation.FS, "FS not set");
+  //   assert.strictEqual(instrumentations, StatsbeatInstrumentation.FS);
+  // });
 
   it("should capture the app service SDK prefix correctly", () => {
     const os = getOsPrefix();
