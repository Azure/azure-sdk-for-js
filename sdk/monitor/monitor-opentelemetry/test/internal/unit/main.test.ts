--- conflicted
+++ resolved
@@ -61,10 +61,19 @@
     const meterProvider = metrics.getMeterProvider() as MeterProvider;
     assert.strictEqual(meterProvider["_shutdown"], true);
   });
-
-<<<<<<< HEAD
+  
   it("should shutdown azureMonitor - async", async () => {
-=======
+    let config: AzureMonitorOpenTelemetryOptions = {
+      azureMonitorExporterOptions: {
+        connectionString: "InstrumentationKey=00000000-0000-0000-0000-000000000000",
+      },
+    };
+    useAzureMonitor(config);
+    await shutdownAzureMonitor();
+    const meterProvider = metrics.getMeterProvider() as MeterProvider;
+    assert.strictEqual(meterProvider["_shutdown"], true);
+  });
+  
   it("should add custom spanProcessors", () => {
     let processor: SpanProcessor = {
       forceFlush: () => {
@@ -109,24 +118,15 @@
       },
     };
     const spyonEmit = sandbox.spy(processor, "onEmit");
->>>>>>> 9a9998f9
     let config: AzureMonitorOpenTelemetryOptions = {
       azureMonitorExporterOptions: {
         connectionString: "InstrumentationKey=00000000-0000-0000-0000-000000000000",
       },
-<<<<<<< HEAD
-    };
-    useAzureMonitor(config);
-    await shutdownAzureMonitor();
-    const meterProvider = metrics.getMeterProvider() as MeterProvider;
-    assert.strictEqual(meterProvider["_shutdown"], true);
-=======
       logRecordProcessors: [processor],
     };
     useAzureMonitor(config);
     logs.getLogger("testLogger").emit({ body: "testLog" });
     assert.ok(spyonEmit.called);
->>>>>>> 9a9998f9
   });
 
   it("should set statsbeat features", () => {
