--- conflicted
+++ resolved
@@ -1,10 +1,6 @@
 // Copyright (c) Microsoft Corporation.
-<<<<<<< HEAD
 // Licensed under the MIT license.
-=======
-// Licensed under the MIT License.
-
->>>>>>> 6b40ae55
+
 import * as assert from "assert";
 import * as path from "path";
 import * as sinon from "sinon";
@@ -515,7 +511,7 @@
     );
     assert.ok(
       String(config.resource.attributes[SemanticResourceAttributes.TELEMETRY_SDK_VERSION]).length >
-        0,
+      0,
       "Wrong TELEMETRY_SDK_VERSION",
     );
     assert.deepStrictEqual(
