// Copyright (c) Microsoft Corporation.
// Licensed under the MIT license.

import { AzureMonitorExporterOptions } from "@azure/monitor-opentelemetry-exporter";
import { InstrumentationConfig } from "@opentelemetry/instrumentation";
import { Resource } from "@opentelemetry/resources";

/**
 * Azure Monitor OpenTelemetry Options
 */
export interface AzureMonitorOpenTelemetryOptions {
  /** Azure Monitor Exporter Configuration */
  azureMonitorExporterOptions?: AzureMonitorExporterOptions;
  /** OpenTelemetry Resource */
  resource?: Resource;
  /** The rate of telemetry items tracked that should be transmitted (Default 1.0) */
  samplingRatio?: number;
  /** Enable Live Metrics feature */
  enableLiveMetrics?: boolean;
  /** Enable Standard Metrics feature */
  enableStandardMetrics?: boolean;
  /**
   * OpenTelemetry Instrumentations options included as part of Azure Monitor (azureSdk, http, mongoDb, mySql, postgreSql, redis, redis4)
   */
  instrumentationOptions?: InstrumentationOptions;
  /**
   * Application Insights Web Instrumentation options (enabled, connectionString, src, config)
   */
  browserSdkLoaderOptions?: BrowserSdkLoaderOptions;
}

/**
 * OpenTelemetry Instrumentations Configuration interface
 */
export interface InstrumentationOptions {
  /** Azure SDK Instrumentation Config */
  azureSdk?: InstrumentationConfig;
  /** HTTP Instrumentation Config */
  http?: InstrumentationConfig;
  /** MongoDB Instrumentation Config */
  mongoDb?: InstrumentationConfig;
  /** MySQL Instrumentation Config */
  mySql?: InstrumentationConfig;
  /** PostgreSql Instrumentation Config */
  postgreSql?: InstrumentationConfig;
  /** Redis Instrumentation Config */
  redis?: InstrumentationConfig;
  /** Redis4 Instrumentation Config */
  redis4?: InstrumentationConfig;
<<<<<<< HEAD
  /** Bunyan Instrumentation Config */
  bunyan?: InstrumentationConfig;
=======
}

/**
 * Application Insights Web Instrumentation Configuration interface
 */
export interface BrowserSdkLoaderOptions {
  /** Browser SDK Loader Enable */
  enabled?: boolean;
  /** Browser SDK Loader Connection String */
  connectionString?: string;
  /** The full URL for where to load the SDK from */
  src?: string;
  /** Browser SDK Loader Config */
  config?: IBrowserSdkLoaderConfig;
}

/**
 * Browser SDK Loader Configuration interface
 */
export interface IBrowserSdkLoaderConfig {
  /** The full URL for where to load the SDK from */
  src: string;
  /** The global name for the initialized SDK */
  name?: string;
  /** Defines the load delay to wait before attempting to load the SDK */
  ld?: number;
  /** This setting is used only for reporting SDK load failures */
  useXhr?: boolean;
  /** By including this setting, the script tag added to download the SDK will include the crossOrigin attribute with this string value */
  crossOrigin?: string;
  /** This callback function which is called after the main SDK script has been successfully loaded and initialized from the CDN (based on the src value), it is passed a reference to the sdk instance that it is being called for and it is also called before the first initial page view */
  onInit?: string;
  /** The configuration passed to the Application Insights SDK during initialization */
  cfg: string; // requires user to convert object -> string
>>>>>>> 24301898
}<|MERGE_RESOLUTION|>--- conflicted
+++ resolved
@@ -47,10 +47,8 @@
   redis?: InstrumentationConfig;
   /** Redis4 Instrumentation Config */
   redis4?: InstrumentationConfig;
-<<<<<<< HEAD
   /** Bunyan Instrumentation Config */
   bunyan?: InstrumentationConfig;
-=======
 }
 
 /**
@@ -85,5 +83,4 @@
   onInit?: string;
   /** The configuration passed to the Application Insights SDK during initialization */
   cfg: string; // requires user to convert object -> string
->>>>>>> 24301898
 }