// Copyright (c) Microsoft Corporation.
// Licensed under the MIT license.

import { AzureLogLevel, AzureLogger, createClientLogger, setLogLevel } from "@azure/logger";
import { diag, DiagLogger, DiagLogLevel } from "@opentelemetry/api";
import { DiagFileConsoleLogger } from "./diagFileConsoleLogger";

export class Logger {
  private static instance: Logger;
  private diagLevel: DiagLogLevel;
  private azureLogger: AzureLogger;
  private openTelemetryLogger: DiagLogger;
  private logToAzureLogger: boolean;
  private logToOpenTelemetry: boolean;

  static getInstance(): Logger {
    if (!Logger.instance) {
      Logger.instance = new Logger();
    }
    return Logger.instance;
  }

  constructor() {
    this.azureLogger = createClientLogger("@azure/monitor-opentelemetry");
    this.openTelemetryLogger = diag.createComponentLogger({
      namespace: "@azure/monitor-opentelemetry",
    });
    this.logToOpenTelemetry = true;
    this.logToAzureLogger = false;
    const otelLogLevelEnv =
      process.env.APPLICATIONINSIGHTS_INSTRUMENTATION_LOGGING_LEVEL || process.env.OTEL_LOG_LEVEL;
    this.diagLevel = DiagLogLevel.WARN; // Default
    switch (otelLogLevelEnv) {
      case "ALL":
        this.diagLevel = DiagLogLevel.ALL;
        break;
      case "DEBUG":
        this.diagLevel = DiagLogLevel.DEBUG;
        break;
      case "ERROR":
        this.diagLevel = DiagLogLevel.ERROR;
        break;
      case "INFO":
        this.diagLevel = DiagLogLevel.INFO;
        break;
      case "NONE":
        this.diagLevel = DiagLogLevel.NONE;
        break;
      case "VERBOSE":
        this.diagLevel = DiagLogLevel.VERBOSE;
        break;
      case "WARN":
        this.diagLevel = DiagLogLevel.WARN;
        break;
    }
    // Set OpenTelemetry Logger
    const fileConsoleLogger = new DiagFileConsoleLogger();
    diag.setLogger(fileConsoleLogger, {
      logLevel: this.diagLevel,
      suppressOverrideMessage: true,
    });

<<<<<<< HEAD
    const azureLogLevelEnv =
      process.env.APPLICATIONINSIGHTS_INSTRUMENTATION_LOGGING_LEVEL || process.env.AZURE_LOG_LEVEL;
    let azureLogLevel: AzureLogLevel = "warning"; // default
=======
    const azureLogLevelEnv = process.env.APPLICATIONINSIGHTS_INSTRUMENTATION_LOGGING_LEVEL;
>>>>>>> 4386b9f9
    switch (azureLogLevelEnv) {
      // Application Insights levels
      case "VERBOSE":
        setLogLevel("verbose");
        break;
      case "INFO":
        setLogLevel("info");
        break;
      case "WARN":
        setLogLevel("warning");
        break;
      case "ERROR":
        setLogLevel("error");
        break;
      default:
        setLogLevel((process.env.AZURE_LOG_LEVEL as AzureLogLevel) || "warning");
        break;
    }
    // Override Azure logger
    AzureLogger.log = (...args) => {
      fileConsoleLogger.logMessage(...args);
    };
  }

  // eslint-disable-next-line @typescript-eslint/explicit-module-boundary-types
  public error(message?: any, ...args: any[]): void {
    if (this.logToAzureLogger) {
      this.azureLogger.error(message, args);
    }
    if (this.logToOpenTelemetry) {
      this.openTelemetryLogger.error(message, args);
    }
  }

  // eslint-disable-next-line @typescript-eslint/explicit-module-boundary-types
  public warn(message?: any, ...args: any[]): void {
    if (this.logToAzureLogger) {
      this.azureLogger.warning(message, args);
    }
    if (this.logToOpenTelemetry) {
      this.openTelemetryLogger.warn(message, args);
    }
  }

  // eslint-disable-next-line @typescript-eslint/explicit-module-boundary-types
  public info(message?: any, ...args: any[]): void {
    if (this.logToAzureLogger) {
      this.azureLogger.info(message, args);
    }
    if (this.logToOpenTelemetry) {
      this.openTelemetryLogger.info(message, args);
    }
  }

  // eslint-disable-next-line @typescript-eslint/explicit-module-boundary-types
  public debug(message?: any, ...args: any[]): void {
    if (this.logToAzureLogger) {
      this.azureLogger.verbose(message, args);
    }
    if (this.logToOpenTelemetry) {
      this.openTelemetryLogger.debug(message, args);
    }
  }

  // eslint-disable-next-line @typescript-eslint/explicit-module-boundary-types
  public verbose(message?: any, ...args: any[]): void {
    if (this.logToAzureLogger) {
      this.azureLogger.verbose(message, args);
    }
    if (this.logToOpenTelemetry) {
      this.openTelemetryLogger.verbose(message, args);
    }
  }

  public setLogToAzureLogger(value: boolean): void {
    this.logToAzureLogger = value;
  }

  public setLogToOpenTelemetry(value: boolean): void {
    this.logToOpenTelemetry = value;
  }
}<|MERGE_RESOLUTION|>--- conflicted
+++ resolved
@@ -60,13 +60,7 @@
       suppressOverrideMessage: true,
     });
 
-<<<<<<< HEAD
-    const azureLogLevelEnv =
-      process.env.APPLICATIONINSIGHTS_INSTRUMENTATION_LOGGING_LEVEL || process.env.AZURE_LOG_LEVEL;
-    let azureLogLevel: AzureLogLevel = "warning"; // default
-=======
     const azureLogLevelEnv = process.env.APPLICATIONINSIGHTS_INSTRUMENTATION_LOGGING_LEVEL;
->>>>>>> 4386b9f9
     switch (azureLogLevelEnv) {
       // Application Insights levels
       case "VERBOSE":
