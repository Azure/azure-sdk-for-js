--- conflicted
+++ resolved
@@ -193,13 +193,8 @@
  * Enables the preview version of customer-facing SDK Stats.
  * @internal
  */
-<<<<<<< HEAD
-export const APPLICATIONINSIGHTS_STATSBEAT_ENABLED_PREVIEW =
-  "APPLICATIONINSIGHTS_STATSBEAT_ENABLED_PREVIEW";
-=======
 export declare const APPLICATIONINSIGHTS_SDKSTATS_ENABLED_PREVIEW =
   "APPLICATIONINSIGHTS_SDKSTATS_ENABLED_PREVIEW";
->>>>>>> f9becb20
 
 export enum StatsbeatFeature {
   NONE = 0,
