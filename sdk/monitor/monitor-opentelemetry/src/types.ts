// Copyright (c) Microsoft Corporation.
// Licensed under the MIT license.

export const AZURE_MONITOR_OPENTELEMETRY_VERSION = "1.1.1";
export const AZURE_MONITOR_STATSBEAT_FEATURES = "AZURE_MONITOR_STATSBEAT_FEATURES";

<<<<<<< HEAD
export const WEB_INSTRUMENTATION_DEFAULT_SOURCE = "https://js.monitor.azure.com/scripts/b/ai";
export const WEB_INSTRUMENTATION_DEPRECATED_SOURCE = "https://az416426.vo.msecnd.net/scripts/b/ai";
=======
/**
 * Default Breeze endpoint.
 * @internal
 */
export const DEFAULT_BREEZE_ENDPOINT = "https://dc.services.visualstudio.com";
/**
 * Default Live Metrics endpoint.
 * @internal
 */
export const DEFAULT_LIVEMETRICS_ENDPOINT = "https://rt.services.visualstudio.com";
>>>>>>> 1e7cd9ad

export enum StatsbeatFeature {
  NONE = 0,
  DISK_RETRY = 1,
  AAD_HANDLING = 2,
  WEB_SNIPPET = 4,
  DISTRO = 8,
}

export enum StatsbeatInstrumentation {
  NONE = 0,
  AZURE_CORE_TRACING = 1,
  MONGODB = 2,
  MYSQL = 4,
  REDIS = 8,
  POSTGRES = 16,
}<|MERGE_RESOLUTION|>--- conflicted
+++ resolved
@@ -4,10 +4,18 @@
 export const AZURE_MONITOR_OPENTELEMETRY_VERSION = "1.1.1";
 export const AZURE_MONITOR_STATSBEAT_FEATURES = "AZURE_MONITOR_STATSBEAT_FEATURES";
 
-<<<<<<< HEAD
+/**
+ * Default Web Snippet Source
+ * @internal
+ */
 export const WEB_INSTRUMENTATION_DEFAULT_SOURCE = "https://js.monitor.azure.com/scripts/b/ai";
+
+/**
+ * Deprecated Web Snippet Source
+ * @internal
+ */
 export const WEB_INSTRUMENTATION_DEPRECATED_SOURCE = "https://az416426.vo.msecnd.net/scripts/b/ai";
-=======
+
 /**
  * Default Breeze endpoint.
  * @internal
@@ -18,7 +26,6 @@
  * @internal
  */
 export const DEFAULT_LIVEMETRICS_ENDPOINT = "https://rt.services.visualstudio.com";
->>>>>>> 1e7cd9ad
 
 export enum StatsbeatFeature {
   NONE = 0,
