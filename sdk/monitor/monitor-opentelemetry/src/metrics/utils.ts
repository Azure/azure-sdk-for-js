--- conflicted
+++ resolved
@@ -113,7 +113,6 @@
   return "";
 }
 
-<<<<<<< HEAD
 export function isSqlDB(dbSystem: string) {
   return (
     dbSystem === DBSYSTEMVALUES_DB2 ||
@@ -128,10 +127,7 @@
   );
 }
 
-export function isExceptionTelemetry(logRecord: LogRecord) {
-=======
 export function isExceptionTelemetry(logRecord: LogRecord): boolean {
->>>>>>> 78671335
   const baseType = logRecord.attributes["_MS.baseType"];
   // If Application Insights Legacy logs
   if (baseType && baseType === "ExceptionData") {
