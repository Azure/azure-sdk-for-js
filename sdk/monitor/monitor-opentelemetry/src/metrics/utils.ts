--- conflicted
+++ resolved
@@ -41,13 +41,9 @@
   getNetHostPort,
   getNetPeerName,
   getUserAgent,
-<<<<<<< HEAD
-} from "./quickpulse/utils";
-import { Logger } from "../shared/logging";
-=======
 } from "./quickpulse/utils.js";
+import { Logger } from "../shared/logging/logger.js";
 import * as os from "node:os";
->>>>>>> bf874bd8
 
 export function getRequestDimensions(span: ReadableSpan): Attributes {
   const dimensions: MetricRequestDimensions = getBaseDimensions(span.resource);
