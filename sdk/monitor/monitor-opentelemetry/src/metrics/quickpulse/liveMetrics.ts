--- conflicted
+++ resolved
@@ -135,10 +135,10 @@
   private lastExceptionRate: { count: number; time: number } = { count: 0, time: 0 };
   private lastCpus:
     | {
-        model: string;
-        speed: number;
-        times: { user: number; nice: number; sys: number; idle: number; irq: number };
-      }[]
+      model: string;
+      speed: number;
+      times: { user: number; nice: number; sys: number; idle: number; irq: number };
+    }[]
     | undefined;
   private statsbeatOptionsUpdated = false;
   private etag: string = "";
@@ -174,7 +174,7 @@
     };
     const parsedConnectionString = ConnectionStringParser.parse(
       this.config.azureMonitorExporterOptions.connectionString ||
-        process.env["APPLICATIONINSIGHTS_CONNECTION_STRING"],
+      process.env["APPLICATIONINSIGHTS_CONNECTION_STRING"],
     );
     this.pingSender = new QuickpulseSender({
       endpointUrl: parsedConnectionString.liveendpoint || DEFAULT_LIVEMETRICS_ENDPOINT,
@@ -417,8 +417,6 @@
 
   public getDocuments(): DocumentIngress[] {
     const result: DocumentIngress[] = this.documents;
-<<<<<<< HEAD
-    // fixing a bug where documents from previous time interval being sent in the current time interval.
     this.documents = [];
     return result;
   }
@@ -431,10 +429,6 @@
 
   public getDerivedMetricValues(): Map<string, number> {
     return this.derivedMetricProjection.getMetricValues();
-=======
-    this.documents = [];
-    return result;
->>>>>>> deb59370
   }
 
   private addDocument(document: DocumentIngress): void {
