// Copyright (c) Microsoft Corporation.
// Licensed under the MIT license.
import * as os from "os";
import {
  MeterProvider,
  MeterProviderOptions,
  PeriodicExportingMetricReader,
  PeriodicExportingMetricReaderOptions,
} from "@opentelemetry/sdk-metrics";
import { InternalConfig } from "../../shared/config";
import {
  Meter,
  ObservableGauge,
  ObservableResult,
  SpanKind,
  SpanStatusCode,
  ValueType,
  context,
} from "@opentelemetry/api";
import { RandomIdGenerator, ReadableSpan, TimedEvent } from "@opentelemetry/sdk-trace-base";
import { LogRecord } from "@opentelemetry/sdk-logs";
import { isExceptionTelemetry } from "../utils";
import {
  DocumentIngress,
  Exception,
  MonitoringDataPoint,
  IsSubscribedOptionalParams,
  IsSubscribedResponse,
  PublishResponse,
  RemoteDependency,
  /* eslint-disable-next-line @typescript-eslint/no-redeclare */
  Request,
  Trace,
  KnownCollectionConfigurationErrorType,
  KeyValuePairString,
  DerivedMetricInfo,
  KnownTelemetryType,
} from "../../generated";
import {
  getCloudRole,
  getCloudRoleInstance,
  getLogDocument,
  getSdkVersion,
  getSpanColumns,
  getLogColumns,
  getSpanDocument,
  getTransmissionTime,
  isRequestData,
  isTraceData,
  getSpanExceptionColumns,
} from "./utils";
import { QuickpulseMetricExporter } from "./export/exporter";
import { QuickpulseSender } from "./export/sender";
import { ConnectionStringParser } from "../../utils/connectionStringParser";
import { DEFAULT_LIVEMETRICS_ENDPOINT } from "../../types";
import {
  QuickPulseOpenTelemetryMetricNames,
  QuickpulseExporterOptions,
  RequestData,
  DependencyData,
  TraceData,
  ExceptionData,
  TelemetryData,
} from "./types";
import { hrTimeToMilliseconds, suppressTracing } from "@opentelemetry/core";
import { getInstance } from "../../utils/statsbeat";
import { CollectionConfigurationError } from "../../generated";
import {
  TelemetryTypeError,
  UnexpectedFilterCreateError,
  Validator,
  DuplicateMetricIdError,
  CollectionConfigurationErrorTracker,
  Filter,
  Projection,
  MetricFailureToCreateError,
} from "./filtering";
import { SEMATTRS_EXCEPTION_TYPE } from "@opentelemetry/semantic-conventions";

const POST_INTERVAL = 1000;
const MAX_POST_WAIT_TIME = 20000;
const PING_INTERVAL = 5000;
const MAX_PING_WAIT_TIME = 60000;
const FALLBACK_INTERVAL = 60000;

/**
 * Azure Monitor Live Metrics
 * @internal
 */
export class LiveMetrics {
  private config: InternalConfig;
  private meterProvider: MeterProvider | undefined;
  private metricReader: PeriodicExportingMetricReader | undefined;
  private meter: Meter | undefined;
  private requestDurationGauge: ObservableGauge | undefined;
  private dependencyDurationGauge: ObservableGauge | undefined;
  private requestRateGauge: ObservableGauge | undefined;
  private requestFailedRateGauge: ObservableGauge | undefined;
  private dependencyRateGauge: ObservableGauge | undefined;
  private dependencyFailedRateGauge: ObservableGauge | undefined;
  private memoryCommitedGauge: ObservableGauge | undefined;
  private processorTimeGauge: ObservableGauge | undefined;
  private exceptionsRateGauge: ObservableGauge | undefined;

  private documents: DocumentIngress[] = [];
  private pingInterval: number;
  private postInterval: number;
  private quickpulseExporter: QuickpulseMetricExporter;
  private pingSender: QuickpulseSender;
  private isCollectingData: boolean;
  private lastSuccessTime: number = Date.now();
  private handle: NodeJS.Timer;
  // Monitoring data point with common properties
  private baseMonitoringDataPoint: MonitoringDataPoint;
  private totalRequestCount = 0;
  private totalFailedRequestCount = 0;
  private totalDependencyCount = 0;
  private totalFailedDependencyCount = 0;
  private totalExceptionCount = 0;
  private requestDuration = 0;
  private dependencyDuration = 0;
  private lastRequestDuration: { count: number; duration: number; time: number } = {
    count: 0,
    duration: 0,
    time: 0,
  };
  private lastRequestRate: { count: number; time: number } = { count: 0, time: 0 };
  private lastFailedRequestRate: { count: number; time: number } = { count: 0, time: 0 };
  private lastDependencyDuration: { count: number; duration: number; time: number } = {
    count: 0,
    duration: 0,
    time: 0,
  };
  private lastDependencyRate: { count: number; time: number } = { count: 0, time: 0 };
  private lastFailedDependencyRate: { count: number; time: number } = { count: 0, time: 0 };
  private lastExceptionRate: { count: number; time: number } = { count: 0, time: 0 };
  private lastCpus:
    | {
      model: string;
      speed: number;
      times: { user: number; nice: number; sys: number; idle: number; irq: number };
    }[]
    | undefined;
  private statsbeatOptionsUpdated = false;
  private etag: string = "";
  private errorTracker: CollectionConfigurationErrorTracker = new CollectionConfigurationErrorTracker();
  // For tracking of duplicate metric ids in the same configuration.
  private seenMetricIds: Set<string> = new Set();
  private validDerivedMetrics: Map<string, DerivedMetricInfo[]> = new Map();
  private derivedMetricProjection: Projection = new Projection();
  // implementation note: add configuration info or some list representation of filters
  /**
   * Initializes a new instance of the StandardMetrics class.
   * @param config - Distro configuration.
   * @param options - Standard Metrics options.
   */
  constructor(config: InternalConfig) {
    this.config = config;
    const idGenerator = new RandomIdGenerator();
    const streamId = idGenerator.generateTraceId();
    const machineName = os.hostname();
    const instance = getCloudRoleInstance(this.config.resource);
    const roleName = getCloudRole(this.config.resource);
    const version = getSdkVersion();
    this.baseMonitoringDataPoint = {
      version: version,
      invariantVersion: 5, // implementation note: need to change
      instance: instance,
      roleName: roleName,
      machineName: machineName,
      streamId: streamId,
      performanceCollectionSupported: true,
      isWebApp: process.env["WEBSITE_SITE_NAME"] ? true : false,
    };
    const parsedConnectionString = ConnectionStringParser.parse(
      this.config.azureMonitorExporterOptions.connectionString ||
        process.env["APPLICATIONINSIGHTS_CONNECTION_STRING"],
    );
    this.pingSender = new QuickpulseSender({
      endpointUrl: parsedConnectionString.liveendpoint || DEFAULT_LIVEMETRICS_ENDPOINT,
      instrumentationKey: parsedConnectionString.instrumentationkey || "",
    });
    const exporterOptions: QuickpulseExporterOptions = {
      endpointUrl: parsedConnectionString.liveendpoint || DEFAULT_LIVEMETRICS_ENDPOINT,
      instrumentationKey: parsedConnectionString.instrumentationkey || "",
      // eslint-disable-next-line @typescript-eslint/no-misused-promises
      postCallback: this.quickPulseDone.bind(this),
      getDocumentsFn: this.getDocuments.bind(this),
      getErrorsFn: this.getErrors.bind(this),
      getDerivedMetricValuesFn: this.derivedMetricProjection.getMetricValues.bind(this),
      baseMonitoringDataPoint: this.baseMonitoringDataPoint,
    };
    this.quickpulseExporter = new QuickpulseMetricExporter(exporterOptions);
    this.isCollectingData = false;
    this.pingInterval = PING_INTERVAL; // Default
    this.postInterval = POST_INTERVAL;
    // eslint-disable-next-line @typescript-eslint/no-misused-promises
    this.handle = <any>setTimeout(this.goQuickpulse.bind(this), this.pingInterval);
    this.handle.unref(); // Don't block apps from terminating
  }

  public shutdown(): void {
    this.meterProvider?.shutdown();
  }

  private async goQuickpulse(): Promise<void> {
    if (!this.isCollectingData) {
      // If not collecting, Ping
      try {
        const params: IsSubscribedOptionalParams = {
          transmissionTime: getTransmissionTime(),
          monitoringDataPoint: this.baseMonitoringDataPoint,
          configurationEtag: this.etag,
        };
        await context.with(suppressTracing(context.active()), async () => {
<<<<<<< HEAD
          console.log("ping getting called");
          let response = await this.pingSender.isSubscribed(params);
          console.log("ping response {}", response);
=======
          const response = await this.pingSender.isSubscribed(params);
>>>>>>> 78671335
          this.quickPulseDone(response);
        });
      } catch (error) {
        this.quickPulseDone(undefined);
      }
      // eslint-disable-next-line @typescript-eslint/no-misused-promises
      this.handle = <any>setTimeout(this.goQuickpulse.bind(this), this.pingInterval);
      this.handle.unref();
    }
    if (this.isCollectingData) {
      this.activateMetrics({ collectionInterval: this.postInterval });
    }
  }

  // eslint-disable-next-line @typescript-eslint/require-await
  private async quickPulseDone(
    response: PublishResponse | IsSubscribedResponse | undefined,
  ): Promise<void> {
    if (!response) {
      if (!this.isCollectingData) {
        if (Date.now() - this.lastSuccessTime >= MAX_PING_WAIT_TIME) {
          this.pingInterval = FALLBACK_INTERVAL;
        }
      } else {
        if (Date.now() - this.lastSuccessTime >= MAX_POST_WAIT_TIME) {
          this.postInterval = FALLBACK_INTERVAL;
          this.deactivateMetrics();
          this.activateMetrics({ collectionInterval: this.postInterval });
        }
      }
    } else {
      this.postInterval = POST_INTERVAL;
      // Update using response if needed
      this.lastSuccessTime = Date.now();
      this.isCollectingData =
        response.xMsQpsSubscribed && response.xMsQpsSubscribed === "true" ? true : false;

      if (response.xMsQpsConfigurationEtag && this.etag !== response.xMsQpsConfigurationEtag) {
        this.updateConfiguration(response);
      }

      // If collecting was stoped
      if (!this.isCollectingData && this.meterProvider) {
        this.etag = "";
        this.deactivateMetrics();
        // eslint-disable-next-line @typescript-eslint/no-misused-promises
        this.handle = <any>setTimeout(this.goQuickpulse.bind(this), this.pingInterval);
        this.handle.unref();
      }

      const endpointRedirect = (response as IsSubscribedResponse).xMsQpsServiceEndpointRedirectV2;
      if (endpointRedirect) {
        this.pingSender.handlePermanentRedirect(endpointRedirect);
        this.quickpulseExporter.getSender().handlePermanentRedirect(endpointRedirect);
      }
      const pollingInterval = (response as IsSubscribedResponse).xMsQpsServicePollingIntervalHint;
      if (pollingInterval) {
        this.pingInterval = Number(pollingInterval);
      } else {
        this.pingInterval = PING_INTERVAL;
      }
    }
  }

  // Activate live metrics collection
  public activateMetrics(options?: { collectionInterval: number }): void {
    if (this.meterProvider) {
      return;
    }
    // Turn on live metrics active collection for statsbeat
    if (!this.statsbeatOptionsUpdated) {
      getInstance().setStatsbeatFeatures({}, { liveMetrics: true });
      this.statsbeatOptionsUpdated = true;
    }
    this.lastCpus = os.cpus();
    this.totalDependencyCount = 0;
    this.totalExceptionCount = 0;
    this.totalFailedDependencyCount = 0;
    this.totalFailedRequestCount = 0;
    this.totalRequestCount = 0;
    this.requestDuration = 0;
    this.dependencyDuration = 0;
    this.lastRequestDuration = { count: 0, duration: 0, time: 0 };
    this.lastRequestRate = { count: 0, time: 0 };
    this.lastFailedRequestRate = { count: 0, time: 0 };
    this.lastDependencyDuration = { count: 0, duration: 0, time: 0 };
    this.lastDependencyRate = { count: 0, time: 0 };
    this.lastFailedDependencyRate = { count: 0, time: 0 };
    this.lastExceptionRate = { count: 0, time: 0 };

    const metricReaderOptions: PeriodicExportingMetricReaderOptions = {
      exporter: this.quickpulseExporter,
      exportIntervalMillis: options?.collectionInterval,
    };
    this.metricReader = new PeriodicExportingMetricReader(metricReaderOptions);
    const meterProviderConfig: MeterProviderOptions = {
      resource: this.config.resource,
      readers: [this.metricReader],
    };
    this.meterProvider = new MeterProvider(meterProviderConfig);
    this.meter = this.meterProvider.getMeter("AzureMonitorLiveMetricsMeter");
    this.requestDurationGauge = this.meter.createObservableGauge(
      QuickPulseOpenTelemetryMetricNames.REQUEST_DURATION,
      {
        valueType: ValueType.DOUBLE,
      },
    );
    this.requestRateGauge = this.meter.createObservableGauge(
      QuickPulseOpenTelemetryMetricNames.REQUEST_RATE,
      {
        valueType: ValueType.DOUBLE,
      },
    );
    this.requestFailedRateGauge = this.meter.createObservableGauge(
      QuickPulseOpenTelemetryMetricNames.REQUEST_FAILURE_RATE,
      {
        valueType: ValueType.DOUBLE,
      },
    );
    this.dependencyDurationGauge = this.meter.createObservableGauge(
      QuickPulseOpenTelemetryMetricNames.DEPENDENCY_DURATION,
      {
        valueType: ValueType.DOUBLE,
      },
    );
    this.dependencyRateGauge = this.meter.createObservableGauge(
      QuickPulseOpenTelemetryMetricNames.DEPENDENCY_RATE,
      {
        valueType: ValueType.DOUBLE,
      },
    );
    this.dependencyFailedRateGauge = this.meter.createObservableGauge(
      QuickPulseOpenTelemetryMetricNames.DEPENDENCY_FAILURE_RATE,
      {
        valueType: ValueType.DOUBLE,
      },
    );

    this.memoryCommitedGauge = this.meter.createObservableGauge(
      QuickPulseOpenTelemetryMetricNames.COMMITTED_BYTES,
      {
        valueType: ValueType.INT,
      },
    );

    this.processorTimeGauge = this.meter.createObservableGauge(
      QuickPulseOpenTelemetryMetricNames.PROCESSOR_TIME,
      {
        valueType: ValueType.DOUBLE,
      },
    );
    this.exceptionsRateGauge = this.meter.createObservableGauge(
      QuickPulseOpenTelemetryMetricNames.EXCEPTION_RATE,
      {
        valueType: ValueType.DOUBLE,
      },
    );

    this.requestDurationGauge.addCallback(this.getRequestDuration.bind(this));
    this.requestRateGauge.addCallback(this.getRequestRate.bind(this));
    this.requestFailedRateGauge.addCallback(this.getRequestFailedRate.bind(this));
    this.dependencyDurationGauge.addCallback(this.getDependencyDuration.bind(this));
    this.dependencyRateGauge.addCallback(this.getDependencyRate.bind(this));
    this.dependencyFailedRateGauge.addCallback(this.getDependencyFailedRate.bind(this));
    this.exceptionsRateGauge.addCallback(this.getExceptionRate.bind(this));
    this.memoryCommitedGauge.addCallback(this.getCommitedMemory.bind(this));
    this.processorTimeGauge.addCallback(this.getProcessorTime.bind(this));
  }

  /**
   * Deactivate metric collection
   */
  public deactivateMetrics(): void {
    this.documents = [];
    this.errorTracker.clearRunTimeErrors();
    this.errorTracker.clearValidationTimeErrors();
    this.validDerivedMetrics.clear();
    this.derivedMetricProjection.clearProjectionMaps();
    this.seenMetricIds.clear();
    this.meterProvider?.shutdown();
    this.meterProvider = undefined;
  }

  /**
   * Force flush Meter Provider.
   */
  public async flush(): Promise<void> {
    await this.meterProvider?.forceFlush();
  }

  /**
   *Get OpenTelemetry MeterProvider
   */
  public getMeterProvider(): MeterProvider | undefined {
    return this.meterProvider;
  }

  public getDocuments(): DocumentIngress[] {
    const result: DocumentIngress[] = this.documents;
    // fixing a bug where documents from previous time interval being sent in the current time interval.
    this.documents = [];
    return result;
  }

  public getErrors(): CollectionConfigurationError[] {
    const result = this.errorTracker.getErrors();
    this.errorTracker.clearRunTimeErrors();
    return result;
  }

  private addDocument(document: DocumentIngress): void {
    if (document) {
      // Limit risk of memory leak by limiting doc length to something manageable
      if (this.documents.length > 20) {
        this.documents.shift(); // Remove oldest document
      }
      this.documents.push(document);
    }
  }

  /**
   * Record Span metrics
   * @internal
   */
  public recordSpan(span: ReadableSpan): void {
    if (this.isCollectingData) {
<<<<<<< HEAD
      console.log(span); // implementation note: remove

      let columns: RequestData | DependencyData = getSpanColumns(span);
      let derivedMetricInfos: DerivedMetricInfo[];
      if (isRequestData(columns)) {
        derivedMetricInfos = this.validDerivedMetrics.get(KnownTelemetryType.Request) || [];
      } else {
        derivedMetricInfos = this.validDerivedMetrics.get(KnownTelemetryType.Dependency) || [];
      }
      this.checkMetricFilterAndCreateProjection(derivedMetricInfos, columns);

      let document: Request | RemoteDependency = getSpanDocument(columns);
=======
      // Add document and calculate metrics
      const document: Request | RemoteDependency = getSpanDocument(span);
>>>>>>> 78671335
      this.addDocument(document);
      const durationMs = hrTimeToMilliseconds(span.duration);
      const success = span.status.code !== SpanStatusCode.ERROR;

      if (span.kind === SpanKind.SERVER || span.kind === SpanKind.CONSUMER) {
        this.totalRequestCount++;
        this.requestDuration += durationMs;
        if (!success) {
          this.totalFailedRequestCount++;
        }
      } else {
        this.totalDependencyCount++;
        this.dependencyDuration += durationMs;
        if (!success) {
          this.totalFailedDependencyCount++;
        }
      }
      if (span.events) {
        span.events.forEach((event: TimedEvent) => {
          event.attributes = event.attributes || {};
          if (event.name === "exception") {
            let exceptionColumns: ExceptionData = getSpanExceptionColumns(event.attributes, span.attributes);
            let derivedMetricInfos = this.validDerivedMetrics.get(KnownTelemetryType.Exception) || [];
            this.checkMetricFilterAndCreateProjection(derivedMetricInfos, exceptionColumns);
            let document: Exception = getLogDocument(exceptionColumns, event.attributes[SEMATTRS_EXCEPTION_TYPE] as string) as Exception;
            this.addDocument(document);
            this.totalExceptionCount++;
          }
        });
      }
    }
  }

  /**
   * Record LogRecord metrics, add attribute so data is not aggregated again in ingestion
   * @internal
   */
  public recordLog(logRecord: LogRecord): void {
    if (this.isCollectingData) {
<<<<<<< HEAD
      // implementation note: apply filtering logic here for exception, trace 
      let columns: TraceData | ExceptionData = getLogColumns(logRecord);
      let derivedMetricInfos: DerivedMetricInfo[];
      if (isTraceData(columns)) {
        derivedMetricInfos = this.validDerivedMetrics.get(KnownTelemetryType.Trace) || [];
      } else { // exception
        derivedMetricInfos = this.validDerivedMetrics.get(KnownTelemetryType.Exception) || [];
      }
      this.checkMetricFilterAndCreateProjection(derivedMetricInfos, columns);
      let exceptionType = String(logRecord.attributes[SEMATTRS_EXCEPTION_TYPE]) || "";
      let document: Trace | Exception = getLogDocument(columns, exceptionType);
=======
      const document: Trace | Exception = getLogDocument(logRecord);
>>>>>>> 78671335
      this.addDocument(document);
      if (isExceptionTelemetry(logRecord)) {
        this.totalExceptionCount++;
      }
    }
  }

  private getRequestDuration(observableResult: ObservableResult): void {
    const currentTime = +new Date();
    const requestInterval = this.totalRequestCount - this.lastRequestDuration.count || 0;
    const durationInterval = this.requestDuration - this.lastRequestDuration.duration || 0;
    const elapsedMs = currentTime - this.lastRequestDuration.time;
    if (elapsedMs > 0) {
      const averageExecutionTime = durationInterval / requestInterval || 0; // default to 0 in case no requests in this interval
      observableResult.observe(averageExecutionTime);
    }
    this.lastRequestDuration = {
      count: this.totalRequestCount,
      duration: this.requestDuration,
      time: currentTime,
    };
  }

  private getRequestRate(observableResult: ObservableResult): void {
    const currentTime = +new Date();
    const intervalRequests = this.totalRequestCount - this.lastRequestRate.count || 0;
    const elapsedMs = currentTime - this.lastRequestRate.time;
    if (elapsedMs > 0) {
      const elapsedSeconds = elapsedMs / 1000;
      const dataPerSec = intervalRequests / elapsedSeconds;
      observableResult.observe(dataPerSec);
    }
    this.lastRequestRate = {
      count: this.totalRequestCount,
      time: currentTime,
    };
  }

  private getRequestFailedRate(observableResult: ObservableResult): void {
    const currentTime = +new Date();
    const intervalRequests = this.totalFailedRequestCount - this.lastFailedRequestRate.count || 0;
    const elapsedMs = currentTime - this.lastFailedRequestRate.time;
    if (elapsedMs > 0) {
      const elapsedSeconds = elapsedMs / 1000;
      const dataPerSec = intervalRequests / elapsedSeconds;
      observableResult.observe(dataPerSec);
    }
    this.lastFailedRequestRate = {
      count: this.totalFailedRequestCount,
      time: currentTime,
    };
  }

  private getDependencyDuration(observableResult: ObservableResult): void {
    const currentTime = +new Date();
    const dependencyInterval = this.totalDependencyCount - this.lastDependencyDuration.count || 0;
    const durationInterval = this.dependencyDuration - this.lastDependencyDuration.duration || 0;
    const elapsedMs = currentTime - this.lastDependencyDuration.time;
    if (elapsedMs > 0) {
      const averageExecutionTime = durationInterval / dependencyInterval || 0; // default to 0 in case no dependencies in this interval
      observableResult.observe(averageExecutionTime);
    }
    this.lastDependencyDuration = {
      count: this.totalDependencyCount,
      duration: this.dependencyDuration,
      time: currentTime,
    };
  }

  private getDependencyRate(observableResult: ObservableResult): void {
    const currentTime = +new Date();
    const intervalData = this.totalDependencyCount - this.lastDependencyRate.count || 0;
    const elapsedMs = currentTime - this.lastDependencyRate.time;
    if (elapsedMs > 0) {
      const elapsedSeconds = elapsedMs / 1000;
      const dataPerSec = intervalData / elapsedSeconds;
      observableResult.observe(dataPerSec);
    }
    this.lastDependencyRate = {
      count: this.totalDependencyCount,
      time: currentTime,
    };
  }

  private getDependencyFailedRate(observableResult: ObservableResult): void {
    const currentTime = +new Date();
    const intervalData = this.totalFailedDependencyCount - this.lastFailedDependencyRate.count || 0;
    const elapsedMs = currentTime - this.lastFailedDependencyRate.time;
    if (elapsedMs > 0) {
      const elapsedSeconds = elapsedMs / 1000;
      const dataPerSec = intervalData / elapsedSeconds;
      observableResult.observe(dataPerSec);
    }
    this.lastFailedDependencyRate = {
      count: this.totalFailedDependencyCount,
      time: currentTime,
    };
  }

  private getExceptionRate(observableResult: ObservableResult): void {
    const currentTime = +new Date();
    const intervalData = this.totalExceptionCount - this.lastExceptionRate.count || 0;
    const elapsedMs = currentTime - this.lastExceptionRate.time;
    if (elapsedMs > 0) {
      const elapsedSeconds = elapsedMs / 1000;
      const dataPerSec = intervalData / elapsedSeconds;
      observableResult.observe(dataPerSec);
    }
    this.lastExceptionRate = {
      count: this.totalExceptionCount,
      time: currentTime,
    };
  }

  private getCommitedMemory(observableResult: ObservableResult): void {
    const freeMem = os.freemem();
    const committedMemory = os.totalmem() - freeMem;
    observableResult.observe(committedMemory);
  }

  private getTotalCombinedCpu(
    cpus: os.CpuInfo[],
    lastCpus: os.CpuInfo[],
  ): { combinedTotal: number; totalUser: number; totalIdle: number } {
    let totalUser = 0;
    let totalSys = 0;
    let totalNice = 0;
    let totalIdle = 0;
    let totalIrq = 0;
    for (let i = 0; !!cpus && i < cpus.length; i++) {
      const cpu = cpus[i];
      const lastCpu = lastCpus[i];
      const times = cpu.times;
      const lastTimes = lastCpu.times;
      // user cpu time (or) % CPU time spent in user space
      let user = times.user - lastTimes.user;
      user = user > 0 ? user : 0; // Avoid negative values
      totalUser += user;
      // system cpu time (or) % CPU time spent in kernel space
      let sys = times.sys - lastTimes.sys;
      sys = sys > 0 ? sys : 0; // Avoid negative values
      totalSys += sys;
      // user nice cpu time (or) % CPU time spent on low priority processes
      let nice = times.nice - lastTimes.nice;
      nice = nice > 0 ? nice : 0; // Avoid negative values
      totalNice += nice;
      // idle cpu time (or) % CPU time spent idle
      let idle = times.idle - lastTimes.idle;
      idle = idle > 0 ? idle : 0; // Avoid negative values
      totalIdle += idle;
      // irq (or) % CPU time spent servicing/handling hardware interrupts
      let irq = times.irq - lastTimes.irq;
      irq = irq > 0 ? irq : 0; // Avoid negative values
      totalIrq += irq;
    }
    const combinedTotal = totalUser + totalSys + totalNice + totalIdle + totalIrq;
    return {
      combinedTotal: combinedTotal,
      totalUser: totalUser,
      totalIdle: totalIdle,
    };
  }

  private getProcessorTime(observableResult: ObservableResult): void {
    // this reports total ms spent in each category since the OS was booted, to calculate percent it is necessary
    // to find the delta since the last measurement
    const cpus = os.cpus();
    if (cpus && cpus.length && this.lastCpus && cpus.length === this.lastCpus.length) {
      const cpuTotals = this.getTotalCombinedCpu(cpus, this.lastCpus);

      const value =
        cpuTotals.combinedTotal > 0
          ? ((cpuTotals.combinedTotal - cpuTotals.totalIdle) / cpuTotals.combinedTotal) * 100
          : 0;
      observableResult.observe(value);
    }
    this.lastCpus = cpus;
  }

  private updateConfiguration(response: PublishResponse | IsSubscribedResponse) {
    this.etag = response.xMsQpsConfigurationEtag || "";
    this.quickpulseExporter.setEtag(this.etag);
    this.errorTracker.clearValidationTimeErrors();
    this.validDerivedMetrics.clear();
    this.derivedMetricProjection.clearProjectionMaps();
    this.seenMetricIds.clear();

    response.metrics.forEach((derivedMetricInfo) => {
      try {
        if (!this.seenMetricIds.has(derivedMetricInfo.id)) {
          this.seenMetricIds.add(derivedMetricInfo.id);
          Validator.validateTelemetryType(derivedMetricInfo);
          Validator.checkCustomMetricProjection(derivedMetricInfo);
          Validator.validateFilters(derivedMetricInfo);
          derivedMetricInfo.filterGroups.forEach((filterConjunctionGroupInfo) => {
            Filter.renameExceptionFieldNamesForFiltering(filterConjunctionGroupInfo);
          });

          if (this.validDerivedMetrics.has(derivedMetricInfo.telemetryType)) {
            this.validDerivedMetrics.get(derivedMetricInfo.telemetryType)?.push(derivedMetricInfo);
          } else {
            this.validDerivedMetrics.set(derivedMetricInfo.telemetryType, [derivedMetricInfo]);
          }
        } else {
          throw new DuplicateMetricIdError(`Duplicate Metric Id: ${derivedMetricInfo.id}`);
        }
      } catch (error) {
        let configError: CollectionConfigurationError = {
          collectionConfigurationErrorType: "",
          message: "",
          fullException: "",
          data: [],
        };
        if (error instanceof TelemetryTypeError) {
          configError.collectionConfigurationErrorType = KnownCollectionConfigurationErrorType.MetricTelemetryTypeUnsupported;
        } else if (error instanceof UnexpectedFilterCreateError) {
          configError.collectionConfigurationErrorType = KnownCollectionConfigurationErrorType.FilterFailureToCreateUnexpected;
        } else if (error instanceof DuplicateMetricIdError) {
          configError.collectionConfigurationErrorType = KnownCollectionConfigurationErrorType.MetricDuplicateIds;
        }

        if (error instanceof Error) {
          configError.message = error.message;
          configError.fullException = error.stack || "";
        }
        const data: KeyValuePairString[] = [];
        data.push({ key: "MetricId", value: derivedMetricInfo.id });
        data.push({ key: "ETag", value: this.etag });
        configError.data = data;
        this.errorTracker.addValidationError(configError);
      }
    });

  }

  private checkMetricFilterAndCreateProjection(derivedMetricInfoList: DerivedMetricInfo[], data: TelemetryData) {
    derivedMetricInfoList.forEach((derivedMetricInfo: DerivedMetricInfo) => {
      if (Filter.checkMetricFilters(derivedMetricInfo, data)) {
        try {
          this.derivedMetricProjection.calculateProjection(derivedMetricInfo, data);
        } catch (error) {
          let configError: CollectionConfigurationError = {
            collectionConfigurationErrorType: "",
            message: "",
            fullException: "",
            data: [],
          };
          if (error instanceof MetricFailureToCreateError) {
            configError.collectionConfigurationErrorType = KnownCollectionConfigurationErrorType.MetricFailureToCreate;

            if (error instanceof Error) {
              configError.message = error.message;
              configError.fullException = error.stack || "";
            }
            const data: KeyValuePairString[] = [];
            data.push({ key: "MetricId", value: derivedMetricInfo.id });
            data.push({ key: "ETag", value: this.etag });
            configError.data = data;
            this.errorTracker.addRunTimeError(configError);
          }
        }
      }
    });
  }

}<|MERGE_RESOLUTION|>--- conflicted
+++ resolved
@@ -174,7 +174,7 @@
     };
     const parsedConnectionString = ConnectionStringParser.parse(
       this.config.azureMonitorExporterOptions.connectionString ||
-        process.env["APPLICATIONINSIGHTS_CONNECTION_STRING"],
+      process.env["APPLICATIONINSIGHTS_CONNECTION_STRING"],
     );
     this.pingSender = new QuickpulseSender({
       endpointUrl: parsedConnectionString.liveendpoint || DEFAULT_LIVEMETRICS_ENDPOINT,
@@ -213,13 +213,9 @@
           configurationEtag: this.etag,
         };
         await context.with(suppressTracing(context.active()), async () => {
-<<<<<<< HEAD
           console.log("ping getting called");
           let response = await this.pingSender.isSubscribed(params);
           console.log("ping response {}", response);
-=======
-          const response = await this.pingSender.isSubscribed(params);
->>>>>>> 78671335
           this.quickPulseDone(response);
         });
       } catch (error) {
@@ -446,7 +442,6 @@
    */
   public recordSpan(span: ReadableSpan): void {
     if (this.isCollectingData) {
-<<<<<<< HEAD
       console.log(span); // implementation note: remove
 
       let columns: RequestData | DependencyData = getSpanColumns(span);
@@ -459,10 +454,6 @@
       this.checkMetricFilterAndCreateProjection(derivedMetricInfos, columns);
 
       let document: Request | RemoteDependency = getSpanDocument(columns);
-=======
-      // Add document and calculate metrics
-      const document: Request | RemoteDependency = getSpanDocument(span);
->>>>>>> 78671335
       this.addDocument(document);
       const durationMs = hrTimeToMilliseconds(span.duration);
       const success = span.status.code !== SpanStatusCode.ERROR;
@@ -502,7 +493,6 @@
    */
   public recordLog(logRecord: LogRecord): void {
     if (this.isCollectingData) {
-<<<<<<< HEAD
       // implementation note: apply filtering logic here for exception, trace 
       let columns: TraceData | ExceptionData = getLogColumns(logRecord);
       let derivedMetricInfos: DerivedMetricInfo[];
@@ -514,9 +504,6 @@
       this.checkMetricFilterAndCreateProjection(derivedMetricInfos, columns);
       let exceptionType = String(logRecord.attributes[SEMATTRS_EXCEPTION_TYPE]) || "";
       let document: Trace | Exception = getLogDocument(columns, exceptionType);
-=======
-      const document: Trace | Exception = getLogDocument(logRecord);
->>>>>>> 78671335
       this.addDocument(document);
       if (isExceptionTelemetry(logRecord)) {
         this.totalExceptionCount++;
