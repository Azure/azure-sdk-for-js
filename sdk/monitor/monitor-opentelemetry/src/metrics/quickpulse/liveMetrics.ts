// Copyright (c) Microsoft Corporation.
// Licensed under the MIT License.
import * as os from "node:os";
import type {
  MeterProviderOptions,
  PeriodicExportingMetricReaderOptions,
} from "@opentelemetry/sdk-metrics";
import { MeterProvider, PeriodicExportingMetricReader } from "@opentelemetry/sdk-metrics";
import type { InternalConfig } from "../../shared/config.js";
import type { Meter, ObservableGauge, ObservableResult } from "@opentelemetry/api";
import { SpanKind, SpanStatusCode, ValueType, context } from "@opentelemetry/api";
import type { ReadableSpan, TimedEvent } from "@opentelemetry/sdk-trace-base";
import { RandomIdGenerator } from "@opentelemetry/sdk-trace-base";
import type { LogRecord } from "@opentelemetry/sdk-logs";
import type {
  DocumentIngress,
  Exception,
  MonitoringDataPoint,
  IsSubscribedOptionalParams,
  IsSubscribedResponse,
  PublishResponse,
  RemoteDependency,
  /* eslint-disable-next-line @typescript-eslint/no-redeclare */
  Request,
  Trace,
  KeyValuePairString,
  DerivedMetricInfo,
  FilterConjunctionGroupInfo,
} from "../../generated/index.js";
import {
  KnownCollectionConfigurationErrorType,
  KnownTelemetryType,
} from "../../generated/index.js";
import {
  getLogDocument,
  getSdkVersion,
  getSpanData,
  getLogData,
  getSpanDocument,
  getTransmissionTime,
  isRequestData,
  getSpanExceptionColumns,
  isExceptionData,
  isDependencyData,
} from "./utils.js";
import { QuickpulseMetricExporter } from "./export/exporter.js";
import { QuickpulseSender } from "./export/sender.js";
import { ConnectionStringParser } from "../../utils/connectionStringParser.js";
import { DEFAULT_LIVEMETRICS_ENDPOINT } from "../../types.js";
import type {
  QuickpulseExporterOptions,
  RequestData,
  DependencyData,
  TraceData,
  ExceptionData,
  TelemetryData,
} from "./types.js";
import { QuickPulseOpenTelemetryMetricNames } from "./types.js";
import { hrTimeToMilliseconds, suppressTracing } from "@opentelemetry/core";
import { getInstance } from "../../utils/statsbeat.js";
import type { CollectionConfigurationError } from "../../generated/index.js";
import { Filter } from "./filtering/filter.js";
import { Validator } from "./filtering/validator.js";
import { CollectionConfigurationErrorTracker } from "./filtering/collectionConfigurationErrorTracker.js";
import { Projection } from "./filtering/projection.js";
import {
  TelemetryTypeError,
  UnexpectedFilterCreateError,
  DuplicateMetricIdError,
  MetricFailureToCreateError,
} from "./filtering/quickpulseErrors.js";
import { SEMATTRS_EXCEPTION_TYPE } from "@opentelemetry/semantic-conventions";
<<<<<<< HEAD
import { getPhysicalMemory, getProcessorTimeNormalized } from "../utils";
import { getCloudRole, getCloudRoleInstance } from "../utils";
import { Logger } from "../../shared/logging";
=======
import { getPhysicalMemory, getProcessorTimeNormalized } from "../utils.js";
import { getCloudRole, getCloudRoleInstance } from "../utils.js";
>>>>>>> bf874bd8

const POST_INTERVAL = 1000;
const MAX_POST_WAIT_TIME = 20000;
const PING_INTERVAL = 5000;
const MAX_PING_WAIT_TIME = 60000;
const FALLBACK_INTERVAL = 60000;

/**
 * Azure Monitor Live Metrics
 * @internal
 */
export class LiveMetrics {
  private config: InternalConfig;
  private meterProvider: MeterProvider | undefined;
  private metricReader: PeriodicExportingMetricReader | undefined;
  private meter: Meter | undefined;
  private requestDurationGauge: ObservableGauge | undefined;
  private dependencyDurationGauge: ObservableGauge | undefined;
  private requestRateGauge: ObservableGauge | undefined;
  private requestFailedRateGauge: ObservableGauge | undefined;
  private dependencyRateGauge: ObservableGauge | undefined;
  private dependencyFailedRateGauge: ObservableGauge | undefined;
  private processPhysicalBytesGauge: ObservableGauge | undefined;
  private percentProcessorTimeNormalizedGauge: ObservableGauge | undefined;
  private exceptionsRateGauge: ObservableGauge | undefined;

  private documents: DocumentIngress[] = [];
  private pingInterval: number;
  private postInterval: number;
  private quickpulseExporter: QuickpulseMetricExporter;
  private pingSender: QuickpulseSender;
  private isCollectingData: boolean;
  private lastSuccessTime: number = Date.now();
  private handle: NodeJS.Timer;
  // Monitoring data point with common properties
  private baseMonitoringDataPoint: MonitoringDataPoint;
  private totalRequestCount = 0;
  private totalFailedRequestCount = 0;
  private totalDependencyCount = 0;
  private totalFailedDependencyCount = 0;
  private totalExceptionCount = 0;
  private requestDuration = 0;
  private dependencyDuration = 0;
  private lastRequestDuration: { count: number; duration: number; time: number } = {
    count: 0,
    duration: 0,
    time: 0,
  };
  private lastRequestRate: { count: number; time: number } = { count: 0, time: 0 };
  private lastFailedRequestRate: { count: number; time: number } = { count: 0, time: 0 };
  private lastDependencyDuration: { count: number; duration: number; time: number } = {
    count: 0,
    duration: 0,
    time: 0,
  };
  private lastDependencyRate: { count: number; time: number } = { count: 0, time: 0 };
  private lastFailedDependencyRate: { count: number; time: number } = { count: 0, time: 0 };
  private lastExceptionRate: { count: number; time: number } = { count: 0, time: 0 };
  private lastCpuUsage: NodeJS.CpuUsage;
  private lastHrTime: bigint;
  private statsbeatOptionsUpdated = false;
  private etag: string = "";
  private errorTracker: CollectionConfigurationErrorTracker =
    new CollectionConfigurationErrorTracker();
  // For tracking of duplicate metric ids in the same configuration.
  private seenMetricIds: Set<string> = new Set();
  private validDerivedMetrics: Map<string, DerivedMetricInfo[]> = new Map();
  private derivedMetricProjection: Projection = new Projection();
  private validator: Validator = new Validator();
  private filter: Filter = new Filter();
  // type: Map<telemetryType, Map<id, FilterConjunctionGroupInfo[]>>
  private validDocumentFilterConjuctionGroupInfos: Map<
    string,
    Map<string, FilterConjunctionGroupInfo[]>
  > = new Map();
  /**
   * Initializes a new instance of the StandardMetrics class.
   * @param config - Distro configuration.
   * @param options - Standard Metrics options.
   */
  constructor(config: InternalConfig) {
    this.config = config;
    const idGenerator = new RandomIdGenerator();
    const streamId = idGenerator.generateTraceId();
    const machineName = os.hostname();
    const instance = getCloudRoleInstance(this.config.resource);
    const roleName = getCloudRole(this.config.resource);
    const version = getSdkVersion();
    this.baseMonitoringDataPoint = {
      version: version,
      invariantVersion: 5, // 5 means we support live metrics filtering of metrics and documents
      instance: instance,
      roleName: roleName,
      machineName: machineName,
      streamId: streamId,
      performanceCollectionSupported: true,
      isWebApp: process.env["WEBSITE_SITE_NAME"] ? true : false,
    };
    const parsedConnectionString = ConnectionStringParser.parse(
      this.config.azureMonitorExporterOptions.connectionString ||
        process.env["APPLICATIONINSIGHTS_CONNECTION_STRING"],
    );
    this.pingSender = new QuickpulseSender({
      endpointUrl: parsedConnectionString.liveendpoint || DEFAULT_LIVEMETRICS_ENDPOINT,
      instrumentationKey: parsedConnectionString.instrumentationkey || "",
      credential: this.config.azureMonitorExporterOptions.credential,
      credentialScopes:
        parsedConnectionString.aadaudience ||
        this.config.azureMonitorExporterOptions.credentialScopes,
    });
    const exporterOptions: QuickpulseExporterOptions = {
      endpointUrl: parsedConnectionString.liveendpoint || DEFAULT_LIVEMETRICS_ENDPOINT,
      instrumentationKey: parsedConnectionString.instrumentationkey || "",
      credential: this.config.azureMonitorExporterOptions.credential,
      credentialScopes:
        parsedConnectionString.aadaudience ||
        this.config.azureMonitorExporterOptions.credentialScopes,
      // eslint-disable-next-line @typescript-eslint/no-misused-promises
      postCallback: this.quickPulseDone.bind(this),
      getDocumentsFn: this.getDocuments.bind(this),
      getErrorsFn: this.getErrors.bind(this),
      getDerivedMetricValuesFn: this.getDerivedMetricValues.bind(this),
      baseMonitoringDataPoint: this.baseMonitoringDataPoint,
    };
    this.quickpulseExporter = new QuickpulseMetricExporter(exporterOptions);
    this.isCollectingData = false;
    this.pingInterval = PING_INTERVAL; // Default
    this.postInterval = POST_INTERVAL;
    // eslint-disable-next-line @typescript-eslint/no-misused-promises
    this.handle = <any>setTimeout(this.goQuickpulse.bind(this), this.pingInterval);
    this.handle.unref(); // Don't block apps from terminating
    this.lastCpuUsage = process.cpuUsage();
    this.lastHrTime = process.hrtime.bigint();
  }

  public shutdown(): void {
    this.meterProvider?.shutdown();
  }

  private async goQuickpulse(): Promise<void> {
    if (!this.isCollectingData) {
      // If not collecting, Ping
      try {
        const params: IsSubscribedOptionalParams = {
          transmissionTime: getTransmissionTime(),
          monitoringDataPoint: this.baseMonitoringDataPoint,
          configurationEtag: this.etag,
        };
        await context.with(suppressTracing(context.active()), async () => {
          const response = await this.pingSender.isSubscribed(params);
          this.quickPulseDone(response);
        });
      } catch (error) {
        this.quickPulseDone(undefined);
      }
      // eslint-disable-next-line @typescript-eslint/no-misused-promises
      this.handle = <any>setTimeout(this.goQuickpulse.bind(this), this.pingInterval);
      this.handle.unref();
    }
    if (this.isCollectingData) {
      this.activateMetrics({ collectionInterval: this.postInterval });
    }
  }

  // eslint-disable-next-line @typescript-eslint/require-await
  private async quickPulseDone(
    response: PublishResponse | IsSubscribedResponse | undefined,
  ): Promise<void> {
    if (!response) {
      if (!this.isCollectingData) {
        if (Date.now() - this.lastSuccessTime >= MAX_PING_WAIT_TIME) {
          this.pingInterval = FALLBACK_INTERVAL;
        }
      } else {
        if (Date.now() - this.lastSuccessTime >= MAX_POST_WAIT_TIME) {
          this.postInterval = FALLBACK_INTERVAL;
          this.deactivateMetrics();
          this.activateMetrics({ collectionInterval: this.postInterval });
        }
      }
    } else {
      this.postInterval = POST_INTERVAL;
      // Update using response if needed
      this.lastSuccessTime = Date.now();
      this.isCollectingData =
        response.xMsQpsSubscribed && response.xMsQpsSubscribed === "true" ? true : false;
      if (response.xMsQpsConfigurationEtag && this.etag !== response.xMsQpsConfigurationEtag) {
        this.updateConfiguration(response);
      }

      // If collecting was stoped
      if (!this.isCollectingData && this.meterProvider) {
        this.etag = "";
        this.deactivateMetrics();
        // eslint-disable-next-line @typescript-eslint/no-misused-promises
        this.handle = <any>setTimeout(this.goQuickpulse.bind(this), this.pingInterval);
        this.handle.unref();
      }

      const endpointRedirect = (response as IsSubscribedResponse).xMsQpsServiceEndpointRedirectV2;
      if (endpointRedirect) {
        this.pingSender.handlePermanentRedirect(endpointRedirect);
        this.quickpulseExporter.getSender().handlePermanentRedirect(endpointRedirect);
      }
      const pollingInterval = (response as IsSubscribedResponse).xMsQpsServicePollingIntervalHint;
      if (pollingInterval) {
        this.pingInterval = Number(pollingInterval);
      } else {
        this.pingInterval = PING_INTERVAL;
      }
    }
  }

  // Activate live metrics collection
  public activateMetrics(options?: { collectionInterval: number }): void {
    if (this.meterProvider) {
      return;
    }
    // Turn on live metrics active collection for statsbeat
    if (!this.statsbeatOptionsUpdated) {
      getInstance().setStatsbeatFeatures({}, { liveMetrics: true });
      this.statsbeatOptionsUpdated = true;
    }
    this.totalDependencyCount = 0;
    this.totalExceptionCount = 0;
    this.totalFailedDependencyCount = 0;
    this.totalFailedRequestCount = 0;
    this.totalRequestCount = 0;
    this.requestDuration = 0;
    this.dependencyDuration = 0;
    this.lastRequestDuration = { count: 0, duration: 0, time: 0 };
    this.lastRequestRate = { count: 0, time: 0 };
    this.lastFailedRequestRate = { count: 0, time: 0 };
    this.lastDependencyDuration = { count: 0, duration: 0, time: 0 };
    this.lastDependencyRate = { count: 0, time: 0 };
    this.lastFailedDependencyRate = { count: 0, time: 0 };
    this.lastExceptionRate = { count: 0, time: 0 };

    const metricReaderOptions: PeriodicExportingMetricReaderOptions = {
      exporter: this.quickpulseExporter,
      exportIntervalMillis: options?.collectionInterval,
    };
    this.metricReader = new PeriodicExportingMetricReader(metricReaderOptions);
    const meterProviderConfig: MeterProviderOptions = {
      resource: this.config.resource,
      readers: [this.metricReader],
    };
    this.meterProvider = new MeterProvider(meterProviderConfig);
    this.meter = this.meterProvider.getMeter("AzureMonitorLiveMetricsMeter");
    this.requestDurationGauge = this.meter.createObservableGauge(
      QuickPulseOpenTelemetryMetricNames.REQUEST_DURATION,
      {
        valueType: ValueType.DOUBLE,
      },
    );
    this.requestRateGauge = this.meter.createObservableGauge(
      QuickPulseOpenTelemetryMetricNames.REQUEST_RATE,
      {
        valueType: ValueType.DOUBLE,
      },
    );
    this.requestFailedRateGauge = this.meter.createObservableGauge(
      QuickPulseOpenTelemetryMetricNames.REQUEST_FAILURE_RATE,
      {
        valueType: ValueType.DOUBLE,
      },
    );
    this.dependencyDurationGauge = this.meter.createObservableGauge(
      QuickPulseOpenTelemetryMetricNames.DEPENDENCY_DURATION,
      {
        valueType: ValueType.DOUBLE,
      },
    );
    this.dependencyRateGauge = this.meter.createObservableGauge(
      QuickPulseOpenTelemetryMetricNames.DEPENDENCY_RATE,
      {
        valueType: ValueType.DOUBLE,
      },
    );
    this.dependencyFailedRateGauge = this.meter.createObservableGauge(
      QuickPulseOpenTelemetryMetricNames.DEPENDENCY_FAILURE_RATE,
      {
        valueType: ValueType.DOUBLE,
      },
    );

    this.processPhysicalBytesGauge = this.meter.createObservableGauge(
      QuickPulseOpenTelemetryMetricNames.PHYSICAL_BYTES,
      {
        valueType: ValueType.INT,
      },
    );

    this.percentProcessorTimeNormalizedGauge = this.meter.createObservableGauge(
      QuickPulseOpenTelemetryMetricNames.PROCESSOR_TIME_NORMALIZED,
      {
        valueType: ValueType.DOUBLE,
      },
    );
    this.exceptionsRateGauge = this.meter.createObservableGauge(
      QuickPulseOpenTelemetryMetricNames.EXCEPTION_RATE,
      {
        valueType: ValueType.DOUBLE,
      },
    );

    this.requestDurationGauge.addCallback(this.getRequestDuration.bind(this));
    this.requestRateGauge.addCallback(this.getRequestRate.bind(this));
    this.requestFailedRateGauge.addCallback(this.getRequestFailedRate.bind(this));
    this.dependencyDurationGauge.addCallback(this.getDependencyDuration.bind(this));
    this.dependencyRateGauge.addCallback(this.getDependencyRate.bind(this));
    this.dependencyFailedRateGauge.addCallback(this.getDependencyFailedRate.bind(this));
    this.exceptionsRateGauge.addCallback(this.getExceptionRate.bind(this));
    this.processPhysicalBytesGauge.addCallback(this.getPhysicalMemory.bind(this));
    this.percentProcessorTimeNormalizedGauge.addCallback(
      this.getProcessorTimeNormalized.bind(this),
    );
  }

  /**
   * Deactivate metric collection
   */
  public deactivateMetrics(): void {
    this.documents = [];
    this.validDocumentFilterConjuctionGroupInfos.clear();
    this.errorTracker.clearRunTimeErrors();
    this.errorTracker.clearValidationTimeErrors();
    this.validDerivedMetrics.clear();
    this.derivedMetricProjection.clearProjectionMaps();
    this.seenMetricIds.clear();
    this.meterProvider?.shutdown();
    this.meterProvider = undefined;
  }

  /**
   * Force flush Meter Provider.
   */
  public async flush(): Promise<void> {
    await this.meterProvider?.forceFlush();
  }

  /**
   *Get OpenTelemetry MeterProvider
   */
  public getMeterProvider(): MeterProvider | undefined {
    return this.meterProvider;
  }

  public getDocuments(): DocumentIngress[] {
    const result: DocumentIngress[] = this.documents;
    this.documents = [];
    return result;
  }

  public getErrors(): CollectionConfigurationError[] {
    const result = this.errorTracker.getErrors();
    this.errorTracker.clearRunTimeErrors();
    return result;
  }

  public getDerivedMetricValues(): Map<string, number> {
    return this.derivedMetricProjection.getMetricValues();
  }

  private addDocument(document: DocumentIngress): void {
    if (document) {
      // Limit risk of memory leak by limiting doc length to something manageable
      if (this.documents.length > 20) {
        this.documents.shift(); // Remove oldest document
      }
      this.documents.push(document);
    }
  }

  /**
   * Record Span metrics
   * @internal
   */
  public recordSpan(span: ReadableSpan): void {
    if (this.isCollectingData) {
      const columns: RequestData | DependencyData = getSpanData(span);
      let documentConfiguration: Map<string, FilterConjunctionGroupInfo[]>;
      let derivedMetricInfos: DerivedMetricInfo[];
      if (isRequestData(columns)) {
        documentConfiguration =
          this.validDocumentFilterConjuctionGroupInfos.get(KnownTelemetryType.Request) ||
          new Map<string, FilterConjunctionGroupInfo[]>();
        derivedMetricInfos = this.validDerivedMetrics.get(KnownTelemetryType.Request) || [];
      } else {
        documentConfiguration =
          this.validDocumentFilterConjuctionGroupInfos.get(KnownTelemetryType.Dependency) ||
          new Map<string, FilterConjunctionGroupInfo[]>();
        derivedMetricInfos = this.validDerivedMetrics.get(KnownTelemetryType.Dependency) || [];
      }
      this.applyDocumentFilters(documentConfiguration, columns);
      this.checkMetricFilterAndCreateProjection(derivedMetricInfos, columns);

      const durationMs = hrTimeToMilliseconds(span.duration);
      const success = span.status.code !== SpanStatusCode.ERROR;

      if (span.kind === SpanKind.SERVER || span.kind === SpanKind.CONSUMER) {
        this.totalRequestCount++;
        this.requestDuration += durationMs;
        if (!success) {
          this.totalFailedRequestCount++;
        }
      } else {
        this.totalDependencyCount++;
        this.dependencyDuration += durationMs;
        if (!success) {
          this.totalFailedDependencyCount++;
        }
      }
      if (span.events) {
        span.events.forEach((event: TimedEvent) => {
          event.attributes = event.attributes || {};
          if (event.name === "exception") {
            const exceptionColumns: ExceptionData = getSpanExceptionColumns(
              event.attributes,
              span.attributes,
            );
            documentConfiguration =
              this.validDocumentFilterConjuctionGroupInfos.get(KnownTelemetryType.Exception) ||
              new Map<string, FilterConjunctionGroupInfo[]>();
            this.applyDocumentFilters(
              documentConfiguration,
              exceptionColumns,
              event.attributes[SEMATTRS_EXCEPTION_TYPE] as string,
            );
            derivedMetricInfos = this.validDerivedMetrics.get(KnownTelemetryType.Exception) || [];
            this.checkMetricFilterAndCreateProjection(derivedMetricInfos, exceptionColumns);
            this.totalExceptionCount++;
          }
        });
      }
    }
  }

  /**
   * Record LogRecord metrics, add attribute so data is not aggregated again in ingestion
   * @internal
   */
  public recordLog(logRecord: LogRecord): void {
    if (this.isCollectingData) {
      const columns: TraceData | ExceptionData = getLogData(logRecord);
      let derivedMetricInfos: DerivedMetricInfo[];
      let documentConfiguration: Map<string, FilterConjunctionGroupInfo[]>;
      if (isExceptionData(columns)) {
        documentConfiguration =
          this.validDocumentFilterConjuctionGroupInfos.get(KnownTelemetryType.Exception) ||
          new Map<string, FilterConjunctionGroupInfo[]>();
        this.applyDocumentFilters(
          documentConfiguration,
          columns,
          logRecord.attributes[SEMATTRS_EXCEPTION_TYPE] as string,
        );
        derivedMetricInfos = this.validDerivedMetrics.get(KnownTelemetryType.Exception) || [];
        this.totalExceptionCount++;
      } else {
        // trace
        documentConfiguration =
          this.validDocumentFilterConjuctionGroupInfos.get(KnownTelemetryType.Trace) ||
          new Map<string, FilterConjunctionGroupInfo[]>();
        this.applyDocumentFilters(documentConfiguration, columns);
        derivedMetricInfos = this.validDerivedMetrics.get(KnownTelemetryType.Trace) || [];
      }
      this.checkMetricFilterAndCreateProjection(derivedMetricInfos, columns);
    }
  }

  private getRequestDuration(observableResult: ObservableResult): void {
    const currentTime = +new Date();
    const requestInterval = this.totalRequestCount - this.lastRequestDuration.count || 0;
    const durationInterval = this.requestDuration - this.lastRequestDuration.duration || 0;
    const elapsedMs = currentTime - this.lastRequestDuration.time;
    if (elapsedMs > 0) {
      const averageExecutionTime = durationInterval / requestInterval || 0; // default to 0 in case no requests in this interval
      observableResult.observe(averageExecutionTime);
    }
    this.lastRequestDuration = {
      count: this.totalRequestCount,
      duration: this.requestDuration,
      time: currentTime,
    };
  }

  private getRequestRate(observableResult: ObservableResult): void {
    const currentTime = +new Date();
    const intervalRequests = this.totalRequestCount - this.lastRequestRate.count || 0;
    const elapsedMs = currentTime - this.lastRequestRate.time;
    if (elapsedMs > 0) {
      const elapsedSeconds = elapsedMs / 1000;
      const dataPerSec = intervalRequests / elapsedSeconds;
      observableResult.observe(dataPerSec);
    }
    this.lastRequestRate = {
      count: this.totalRequestCount,
      time: currentTime,
    };
  }

  private getRequestFailedRate(observableResult: ObservableResult): void {
    const currentTime = +new Date();
    const intervalRequests = this.totalFailedRequestCount - this.lastFailedRequestRate.count || 0;
    const elapsedMs = currentTime - this.lastFailedRequestRate.time;
    if (elapsedMs > 0) {
      const elapsedSeconds = elapsedMs / 1000;
      const dataPerSec = intervalRequests / elapsedSeconds;
      observableResult.observe(dataPerSec);
    }
    this.lastFailedRequestRate = {
      count: this.totalFailedRequestCount,
      time: currentTime,
    };
  }

  private getDependencyDuration(observableResult: ObservableResult): void {
    const currentTime = +new Date();
    const dependencyInterval = this.totalDependencyCount - this.lastDependencyDuration.count || 0;
    const durationInterval = this.dependencyDuration - this.lastDependencyDuration.duration || 0;
    const elapsedMs = currentTime - this.lastDependencyDuration.time;
    if (elapsedMs > 0) {
      const averageExecutionTime = durationInterval / dependencyInterval || 0; // default to 0 in case no dependencies in this interval
      observableResult.observe(averageExecutionTime);
    }
    this.lastDependencyDuration = {
      count: this.totalDependencyCount,
      duration: this.dependencyDuration,
      time: currentTime,
    };
  }

  private getDependencyRate(observableResult: ObservableResult): void {
    const currentTime = +new Date();
    const intervalData = this.totalDependencyCount - this.lastDependencyRate.count || 0;
    const elapsedMs = currentTime - this.lastDependencyRate.time;
    if (elapsedMs > 0) {
      const elapsedSeconds = elapsedMs / 1000;
      const dataPerSec = intervalData / elapsedSeconds;
      observableResult.observe(dataPerSec);
    }
    this.lastDependencyRate = {
      count: this.totalDependencyCount,
      time: currentTime,
    };
  }

  private getDependencyFailedRate(observableResult: ObservableResult): void {
    const currentTime = +new Date();
    const intervalData = this.totalFailedDependencyCount - this.lastFailedDependencyRate.count || 0;
    const elapsedMs = currentTime - this.lastFailedDependencyRate.time;
    if (elapsedMs > 0) {
      const elapsedSeconds = elapsedMs / 1000;
      const dataPerSec = intervalData / elapsedSeconds;
      observableResult.observe(dataPerSec);
    }
    this.lastFailedDependencyRate = {
      count: this.totalFailedDependencyCount,
      time: currentTime,
    };
  }

  private getExceptionRate(observableResult: ObservableResult): void {
    const currentTime = +new Date();
    const intervalData = this.totalExceptionCount - this.lastExceptionRate.count || 0;
    const elapsedMs = currentTime - this.lastExceptionRate.time;
    if (elapsedMs > 0) {
      const elapsedSeconds = elapsedMs / 1000;
      const dataPerSec = intervalData / elapsedSeconds;
      observableResult.observe(dataPerSec);
    }
    this.lastExceptionRate = {
      count: this.totalExceptionCount,
      time: currentTime,
    };
  }

  private getPhysicalMemory(observableResult: ObservableResult): void {
    const rss = getPhysicalMemory();
    observableResult.observe(rss);
  }

  private getProcessorTimeNormalized(observableResult: ObservableResult): void {
    if (process && process.hrtime) {
      const cpuUsagePercent = getProcessorTimeNormalized(this.lastHrTime, this.lastCpuUsage);
      observableResult.observe(cpuUsagePercent);
      this.lastHrTime = process.hrtime.bigint();
      this.lastCpuUsage = process.cpuUsage();
    } else {
      Logger.getInstance().debug("Getting Normalized Processor Time Failed. No process available.");
    }
  }

  private updateConfiguration(response: PublishResponse | IsSubscribedResponse): void {
    this.etag = response.xMsQpsConfigurationEtag || "";
    this.quickpulseExporter.setEtag(this.etag);
    this.errorTracker.clearValidationTimeErrors();
    this.validDocumentFilterConjuctionGroupInfos.clear();
    this.validDerivedMetrics.clear();
    this.derivedMetricProjection.clearProjectionMaps();
    this.seenMetricIds.clear();

    this.parseDocumentFilterConfiguration(response);
    this.parseMetricFilterConfiguration(response);
  }

  private parseDocumentFilterConfiguration(response: PublishResponse | IsSubscribedResponse): void {
    response.documentStreams.forEach((documentStreamInfo) => {
      documentStreamInfo.documentFilterGroups.forEach((documentFilterGroupInfo) => {
        try {
          this.validator.validateTelemetryType(documentFilterGroupInfo.telemetryType);
          this.validator.validateDocumentFilters(documentFilterGroupInfo);
          this.filter.renameExceptionFieldNamesForFiltering(documentFilterGroupInfo.filters);

          if (
            !this.validDocumentFilterConjuctionGroupInfos.has(documentFilterGroupInfo.telemetryType)
          ) {
            this.validDocumentFilterConjuctionGroupInfos.set(
              documentFilterGroupInfo.telemetryType,
              new Map<string, FilterConjunctionGroupInfo[]>(),
            );
          }

          const innerMap = this.validDocumentFilterConjuctionGroupInfos.get(
            documentFilterGroupInfo.telemetryType,
          );
          if (!innerMap?.has(documentStreamInfo.id)) {
            innerMap?.set(documentStreamInfo.id, [documentFilterGroupInfo.filters]);
          } else {
            innerMap.get(documentStreamInfo.id)?.push(documentFilterGroupInfo.filters);
          }
        } catch (error) {
          const configError: CollectionConfigurationError = {
            collectionConfigurationErrorType: "",
            message: "",
            fullException: "",
            data: [],
          };
          if (error instanceof TelemetryTypeError) {
            configError.collectionConfigurationErrorType = "DocumentTelemetryTypeUnsupported";
          } else if (error instanceof UnexpectedFilterCreateError) {
            configError.collectionConfigurationErrorType =
              KnownCollectionConfigurationErrorType.DocumentStreamFailureToCreateFilterUnexpected;
          }

          if (error instanceof Error) {
            configError.message = error.message;
            configError.fullException = error.stack || "";
          }
          const data: KeyValuePairString[] = [];
          data.push({ key: "DocumentStreamInfoId", value: documentStreamInfo.id });
          data.push({ key: "ETag", value: this.etag });
          configError.data = data;
          this.errorTracker.addValidationError(configError);
        }
      });
    });
  }

  private applyDocumentFilters(
    documentConfiguration: Map<string, FilterConjunctionGroupInfo[]>,
    data: TelemetryData,
    exceptionType?: string,
  ): void {
    const streamIds: Set<string> = new Set<string>();
    documentConfiguration.forEach((filterConjunctionGroupInfoList, streamId) => {
      filterConjunctionGroupInfoList.forEach((filterConjunctionGroupInfo) => {
        // by going though each filterConjuctionGroupInfo, we are implicitly -OR-ing
        // different filterConjunctionGroupInfo within documentStreamInfo. If there are multiple
        // documentStreamInfos, this logic will -OR- the filtering results of each documentStreamInfo.
        if (this.filter.checkFilterConjunctionGroup(filterConjunctionGroupInfo, data)) {
          streamIds.add(streamId);
        }
      });
    });

    // Emit a document when a telemetry data matches a particular filtering configuration,
    // or when filtering configuration is empty.
    if (streamIds.size > 0 || documentConfiguration.size === 0) {
      let document: Request | RemoteDependency | Trace | Exception;
      if (isRequestData(data) || isDependencyData(data)) {
        document = getSpanDocument(data);
      } else if (isExceptionData(data) && exceptionType) {
        document = getLogDocument(data, exceptionType);
      } else {
        document = getLogDocument(data);
      }
      document.documentStreamIds = [...streamIds];
      this.addDocument(document);
    }
  }

  private parseMetricFilterConfiguration(response: PublishResponse | IsSubscribedResponse): void {
    response.metrics.forEach((derivedMetricInfo) => {
      try {
        if (!this.seenMetricIds.has(derivedMetricInfo.id)) {
          this.seenMetricIds.add(derivedMetricInfo.id);
          this.validator.validateTelemetryType(derivedMetricInfo.telemetryType);
          this.validator.checkCustomMetricProjection(derivedMetricInfo);
          this.validator.validateMetricFilters(derivedMetricInfo);
          derivedMetricInfo.filterGroups.forEach((filterConjunctionGroupInfo) => {
            this.filter.renameExceptionFieldNamesForFiltering(filterConjunctionGroupInfo);
          });

          if (this.validDerivedMetrics.has(derivedMetricInfo.telemetryType)) {
            this.validDerivedMetrics.get(derivedMetricInfo.telemetryType)?.push(derivedMetricInfo);
          } else {
            this.validDerivedMetrics.set(derivedMetricInfo.telemetryType, [derivedMetricInfo]);
          }
        } else {
          throw new DuplicateMetricIdError(`Duplicate Metric Id: ${derivedMetricInfo.id}`);
        }
        this.derivedMetricProjection.initDerivedMetricProjection(derivedMetricInfo);
      } catch (error) {
        const configError: CollectionConfigurationError = {
          collectionConfigurationErrorType: "",
          message: "",
          fullException: "",
          data: [],
        };
        if (error instanceof TelemetryTypeError) {
          configError.collectionConfigurationErrorType =
            KnownCollectionConfigurationErrorType.MetricTelemetryTypeUnsupported;
        } else if (error instanceof UnexpectedFilterCreateError) {
          configError.collectionConfigurationErrorType =
            KnownCollectionConfigurationErrorType.MetricFailureToCreateFilterUnexpected;
        } else if (error instanceof DuplicateMetricIdError) {
          configError.collectionConfigurationErrorType =
            KnownCollectionConfigurationErrorType.MetricDuplicateIds;
        }

        if (error instanceof Error) {
          configError.message = error.message;
          configError.fullException = error.stack || "";
        }
        const data: KeyValuePairString[] = [];
        data.push({ key: "MetricId", value: derivedMetricInfo.id });
        data.push({ key: "ETag", value: this.etag });
        configError.data = data;
        this.errorTracker.addValidationError(configError);
      }
    });
  }

  private checkMetricFilterAndCreateProjection(
    derivedMetricInfoList: DerivedMetricInfo[],
    data: TelemetryData,
  ): void {
    derivedMetricInfoList.forEach((derivedMetricInfo: DerivedMetricInfo) => {
      if (this.filter.checkMetricFilters(derivedMetricInfo, data)) {
        try {
          this.derivedMetricProjection.calculateProjection(derivedMetricInfo, data);
        } catch (error) {
          const configError: CollectionConfigurationError = {
            collectionConfigurationErrorType: "",
            message: "",
            fullException: "",
            data: [],
          };
          if (error instanceof MetricFailureToCreateError) {
            configError.collectionConfigurationErrorType =
              KnownCollectionConfigurationErrorType.MetricFailureToCreate;

            if (error instanceof Error) {
              configError.message = error.message;
              configError.fullException = error.stack || "";
            }
            const errorData: KeyValuePairString[] = [];
            errorData.push({ key: "MetricId", value: derivedMetricInfo.id });
            errorData.push({ key: "ETag", value: this.etag });
            configError.data = errorData;
            this.errorTracker.addRunTimeError(configError);
          }
        }
      }
    });
  }
}<|MERGE_RESOLUTION|>--- conflicted
+++ resolved
@@ -70,14 +70,9 @@
   MetricFailureToCreateError,
 } from "./filtering/quickpulseErrors.js";
 import { SEMATTRS_EXCEPTION_TYPE } from "@opentelemetry/semantic-conventions";
-<<<<<<< HEAD
-import { getPhysicalMemory, getProcessorTimeNormalized } from "../utils";
-import { getCloudRole, getCloudRoleInstance } from "../utils";
-import { Logger } from "../../shared/logging";
-=======
 import { getPhysicalMemory, getProcessorTimeNormalized } from "../utils.js";
 import { getCloudRole, getCloudRoleInstance } from "../utils.js";
->>>>>>> bf874bd8
+import { Logger } from "../../shared/logging/logger.js";
 
 const POST_INTERVAL = 1000;
 const MAX_POST_WAIT_TIME = 20000;
