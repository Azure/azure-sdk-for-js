// Copyright (c) Microsoft Corporation.
// Licensed under the MIT license.
import { context, diag } from "@opentelemetry/api";
import {
  AggregationTemporality,
  InstrumentType,
  PushMetricExporter,
  ResourceMetrics,
} from "@opentelemetry/sdk-metrics";
import { ExportResult, ExportResultCode, suppressTracing } from "@opentelemetry/core";
import { QuickpulseExporterOptions } from "../types";
import { QuickpulseSender } from "./sender";
import {
  DocumentIngress,
  MonitoringDataPoint,
  PublishOptionalParams,
  PublishResponse,
  CollectionConfigurationError,
} from "../../../generated";
import { getTransmissionTime, resourceMetricsToQuickpulseDataPoint } from "../utils";

/**
 * Quickpulse Metric Exporter.
 */
export class QuickpulseMetricExporter implements PushMetricExporter {
  private sender: QuickpulseSender;
  private postCallback: (response: PublishResponse | undefined) => void;
  private getDocumentsFn: () => DocumentIngress[];
  // Monitoring data point with common properties
  private baseMonitoringDataPoint: MonitoringDataPoint;
  private etag: string;
  private getErrorsFn: () => CollectionConfigurationError[];
  private getDerivedMetricValuesFn: () => Map<string, number>;

  /**
   * Initializes a new instance of the AzureMonitorMetricExporter class.
   * @param AzureExporterConfig - Exporter configuration.
   */

  constructor(options: QuickpulseExporterOptions) {
    this.sender = new QuickpulseSender({
      endpointUrl: options.endpointUrl,
      instrumentationKey: options.instrumentationKey,
      aadAudience: options.aadAudience,
      credential: options.credential,
    });
    this.postCallback = options.postCallback;
    this.getDocumentsFn = options.getDocumentsFn;
    this.baseMonitoringDataPoint = options.baseMonitoringDataPoint;
    this.getErrorsFn = options.getErrorsFn;
    this.etag = "";
    this.getDerivedMetricValuesFn = options.getDerivedMetricValuesFn;
    diag.debug("QuickpulseMetricExporter was successfully setup");
  }

  /**
   * Export OpenTelemetry resource metrics.
   * @param metrics - Resource metrics to export.
   * @param resultCallback - Result callback.
   */
  async export(
    metrics: ResourceMetrics,
    resultCallback: (result: ExportResult) => void,
  ): Promise<void> {
    diag.info(`Exporting Live metrics(s). Converting to envelopes...`);
    const optionalParams: PublishOptionalParams = {
      monitoringDataPoints: resourceMetricsToQuickpulseDataPoint(
        metrics,
        this.baseMonitoringDataPoint,
        this.getDocumentsFn(),
        this.getErrorsFn(),
        this.getDerivedMetricValuesFn(),
      ),
      transmissionTime: getTransmissionTime(),
      configurationEtag: this.etag,
    };
    // Supress tracing until OpenTelemetry Metrics SDK support it
    await context.with(suppressTracing(context.active()), async () => {
      try {
<<<<<<< HEAD
        console.log("calling post");
        let postResponse = await this.sender.publish(optionalParams);
        console.log("post response {}", postResponse);
=======
        const postResponse = await this.sender.publish(optionalParams);
>>>>>>> 78671335
        this.postCallback(postResponse);
        resultCallback({ code: ExportResultCode.SUCCESS });
      } catch (error) {
        this.postCallback(undefined);
        resultCallback({ code: ExportResultCode.FAILED });
      }
    });
  }

  /**
   * Shutdown Exporter.
   */
  public async shutdown(): Promise<void> {
    diag.info("QuickpulseMetricExporter shutting down");
    return Promise.resolve();
  }

  /**
   * Select aggregation temporality
   */
  public selectAggregationTemporality(instrumentType: InstrumentType): AggregationTemporality {
    if (
      instrumentType === InstrumentType.UP_DOWN_COUNTER ||
      instrumentType === InstrumentType.OBSERVABLE_UP_DOWN_COUNTER
    ) {
      return AggregationTemporality.CUMULATIVE;
    }
    return AggregationTemporality.DELTA;
  }

  /**
   * Force flush
   */
  public async forceFlush(): Promise<void> {
    return Promise.resolve();
  }

  /**
   * Get Sender
   */
  public getSender(): QuickpulseSender {
    return this.sender;
  }

  public setEtag(etag: string) {
    this.etag = etag;
  }
}<|MERGE_RESOLUTION|>--- conflicted
+++ resolved
@@ -77,13 +77,9 @@
     // Supress tracing until OpenTelemetry Metrics SDK support it
     await context.with(suppressTracing(context.active()), async () => {
       try {
-<<<<<<< HEAD
         console.log("calling post");
         let postResponse = await this.sender.publish(optionalParams);
         console.log("post response {}", postResponse);
-=======
-        const postResponse = await this.sender.publish(optionalParams);
->>>>>>> 78671335
         this.postCallback(postResponse);
         resultCallback({ code: ExportResultCode.SUCCESS });
       } catch (error) {
