--- conflicted
+++ resolved
@@ -178,13 +178,8 @@
   metrics.scopeMetrics.forEach((scopeMetric) => {
     scopeMetric.metrics.forEach((metric) => {
       metric.dataPoints.forEach((dataPoint) => {
-<<<<<<< HEAD
         let metricPoint: MetricPoint = {
           weight: 1,
-=======
-        const metricPoint: MetricPoint = {
-          weight: 4,
->>>>>>> 78671335
           name: "",
           value: 0,
         };
@@ -234,7 +229,6 @@
       });
     });
   });
-<<<<<<< HEAD
 
   derivedMetricValues.forEach((value, id) => {
     let metricPoint: MetricPoint = {
@@ -246,9 +240,6 @@
   });
 
   let quickpulseDataPoint: MonitoringDataPoint = {
-=======
-  const quickpulseDataPoint: MonitoringDataPoint = {
->>>>>>> 78671335
     ...baseMonitoringDataPoint,
     timestamp: new Date(),
     metrics: metricPoints,
