// Copyright (c) Microsoft Corporation.
// Licensed under the MIT license.

import { Recorder, assertEnvironmentVariable } from "@azure-tools/test-recorder";
import { matrix } from "@azure/test-utils";
import { assert } from "chai";
import fs from "fs";
import { Context } from "mocha";
import path from "path";
import {
  AnalyzedDocument,
  DocumentAnalysisClient,
  DocumentModelAdministrationClient,
  DocumentTable,
<<<<<<< HEAD
  IdentityDocument,
  DocumentModelDetails,
  PrebuiltModels,
=======
  DocumentModelInfo,
>>>>>>> 6eb5a1a7
} from "../../../src";
import { DocumentSelectionMarkField } from "../../../src/models/fields";
import {
  createRecorder,
  getRandomNumber,
  makeCredential,
  testPollingOptions,
} from "../../utils/recordedClients";
import { DocumentModelBuildMode } from "../../../src/options/BuildModelOptions";
import { createValidator } from "../../utils/fieldValidator";

import { PrebuiltModels } from "../../utils/prebuilts";
import { PrebuiltIdDocumentDocument } from "../../../samples-dev/prebuilt/prebuilt-idDocument";

const endpoint = (): string => assertEnvironmentVariable("FORM_RECOGNIZER_ENDPOINT");

function makeTestUrl(urlPath: string): string {
  const testingContainerUrl = assertEnvironmentVariable(
    "FORM_RECOGNIZER_TESTING_CONTAINER_SAS_URL"
  );
  const parts = testingContainerUrl.split("?");
  return `${parts[0]}${urlPath}?${parts[1]}`;
}

function assertDefined(value: unknown, message?: string): asserts value {
  return assert.ok(value, message);
}

matrix([[/* true, */ false]] as const, async (useAad) => {
  describe(`[${useAad ? "AAD" : "API Key"}] analysis (Node)`, () => {
    const ASSET_PATH = path.resolve(path.join(process.cwd(), "assets"));
    let client: DocumentAnalysisClient;
    let recorder: Recorder;

    beforeEach(async function (this: Context) {
      recorder = await createRecorder(this.currentTest);
      await recorder.setMatcher("BodilessMatcher");
      client = new DocumentAnalysisClient(
        endpoint(),
        makeCredential(useAad),
        recorder.configureClientOptions({})
      );
    });

    afterEach(async function () {
      if (recorder) {
        await recorder.stop();
      }
    });

    describe("content analysis", () => {
      it("pdf file stream", async () => {
        const filePath = path.join(ASSET_PATH, "forms", "Invoice_1.pdf");
        const stream = fs.createReadStream(filePath);

        const poller = await client.beginAnalyzeDocument(
          PrebuiltModels.Layout,
          stream,
          testPollingOptions
        );
        const { pages, tables } = await poller.pollUntilDone();

        assert.ok(pages && pages.length > 0, `Expected non-empty pages but got ${pages}`);
        assert.isNotEmpty(pages);
        assert.isNotEmpty(tables);

        const [table] = tables!;
        assert.ok(table.boundingRegions?.[0]);
        assert.equal(table.boundingRegions?.[0].pageNumber, 1);
      });

      it("png file stream", async () => {
        const filePath = path.join(ASSET_PATH, "receipt", "contoso-receipt.png");
        const stream = fs.createReadStream(filePath);

        const poller = await client.beginAnalyzeDocument(
          "prebuilt-layout",
          stream,
          testPollingOptions
        );
        const { pages, paragraphs } = await poller.pollUntilDone();

        assert.ok(
          paragraphs && paragraphs.length > 0,
          `Expected non-empty paragraphs but got ${paragraphs}.`
        );

        assert.ok(pages && pages.length > 0, `Expect no-empty pages but got ${pages}`);
      });

      it("jpeg file stream", async () => {
        const filePath = path.join(ASSET_PATH, "forms", "Form_1.jpg");
        const stream = fs.createReadStream(filePath);

        const poller = await client.beginAnalyzeDocument(
          PrebuiltModels.Layout,
          stream,
          testPollingOptions
        );
        const { pages, tables } = await poller.pollUntilDone();

        assert.isNotEmpty(pages);

        assert.isNotEmpty(tables);
        const [table] = tables as DocumentTable[];
        assert.ok(table.boundingRegions?.[0].polygon);
        assert.equal(table.boundingRegions?.[0].pageNumber, 1);
      });

      it("tiff file stream", async () => {
        const filePath = path.join(ASSET_PATH, "forms", "Invoice_1.tiff");
        const stream = fs.createReadStream(filePath);

        const poller = await client.beginAnalyzeDocument(
          PrebuiltModels.Layout,
          stream,
          testPollingOptions
        );
        const { pages, tables } = await poller.pollUntilDone();

        assert.isNotEmpty(pages);

        assert.isNotEmpty(tables);
        const [table] = tables as DocumentTable[];
        assert.ok(table.boundingRegions?.[0].polygon);
        assert.equal(table.boundingRegions?.[0].pageNumber, 1);
      });

      it("pdf file stream without passing content type", async () => {
        const filePath = path.join(ASSET_PATH, "forms", "Invoice_1.pdf");
        const stream = fs.createReadStream(filePath);

        const poller = await client.beginAnalyzeDocument(
          PrebuiltModels.Layout,
          stream,
          testPollingOptions
        );
        const { pages, tables } = await poller.pollUntilDone();

        assert.isNotEmpty(pages);

        assert.isNotEmpty(tables);
        const [table] = tables as DocumentTable[];
        assert.ok(table.boundingRegions?.[0].polygon);
        assert.equal(table.boundingRegions?.[0].pageNumber, 1);
      });

      it("url", async () => {
        const url = makeTestUrl("/Invoice_1.pdf");

        const poller = await client.beginAnalyzeDocument(
          PrebuiltModels.Layout,
          url,
          testPollingOptions
        );
        const { pages, tables } = await poller.pollUntilDone();

        assert.isNotEmpty(pages);

        assert.isNotEmpty(tables);
        const [table] = tables as DocumentTable[];
        assert.ok(table.boundingRegions?.[0].polygon);
        assert.equal(table.boundingRegions?.[0].pageNumber, 1);
      });

      it("with selection marks", async () => {
        const filePath = path.join(ASSET_PATH, "forms", "selection_mark_form.pdf");
        const stream = fs.createReadStream(filePath);

        const poller = await client.beginAnalyzeDocument(
          PrebuiltModels.Layout,
          stream,
          testPollingOptions
        );

        const { pages } = await poller.pollUntilDone();

        assert.isNotEmpty(pages);

        /* There should be a table on the page, but the layout engine does not recognize it, maybe because it is too small and sparse.
          assert.isNotEmpty(tables);
          const [table] = tables;
          assert.ok(table.boundingRegions?.[0].boundingBox);
          assert.equal(table.boundingRegions?.[0].pageNumber, 1);*/

        assert.equal(pages?.[0].pageNumber, 1);
        assert.isNotEmpty(pages?.[0].selectionMarks);
      });

      it("specifying locale", async () => {
        const url = makeTestUrl("/Invoice_1.pdf");

        // Just make sure that this doesn't throw
        const poller = await client.beginAnalyzeDocument(PrebuiltModels.Layout, url, {
          locale: "en-US",
          ...testPollingOptions,
        });

        await poller.pollUntilDone();
      });

      it("invalid locale throws", async () => {
        const url = makeTestUrl("/Invoice_1.pdf");

        try {
          const poller = await client.beginAnalyzeDocument(PrebuiltModels.Layout, url, {
            locale: "thisIsNotAValidLanguage",
            ...testPollingOptions,
          });

          await poller.pollUntilDone();
          assert.fail("Expected an exception due to invalid language.");
        } catch (ex: any) {
          // Just make sure we didn't get a bad error message
          assert.isFalse((ex as Error).message.includes("<empty>"));
        }
      });

      it("specifying pages", async () => {
        const url = makeTestUrl("/Invoice_1.pdf");

        // Just make sure that this doesn't throw
        const poller = await client.beginAnalyzeDocument(PrebuiltModels.Layout, url, {
          pages: "1",
          ...testPollingOptions,
        });

        await poller.pollUntilDone();
      });

      it("invalid pages throws", async () => {
        const url = makeTestUrl("/Invoice_1.pdf");

        try {
          const poller = await client.beginAnalyzeDocument(PrebuiltModels.Layout, url, {
            // No page 2 in document
            pages: "2",
            ...testPollingOptions,
          });

          await poller.pollUntilDone();
          assert.fail("Expected an exception due to invalid pages.");
        } catch (ex: any) {
          // Just make sure we didn't get a bad error message
          assert.isFalse((ex as Error).message.includes("<empty>"));
        }
      });
    });

    describe("custom forms", () => {
      const validator = createValidator({
        customerName: "Microsoft",
        invoiceId: "34278587",
        invoiceDate: "2017-06-18T00:00:00.000Z",
        dueDate: "2017-06-24T00:00:00.000Z",
        vendorName: "Contoso",
        vendorAddress: "1 Redmond way Suite\n6000 Redmond, WA\n99243",
        customerAddress: "1020 Enterprise Way\nSunnayvale, CA 87659",
        customerAddressRecipient: "Microsoft",
        invoiceTotal: {
          amount: 56651.49,
          currencySymbol: "$",
        },
        items: [
          {
            amount: {
              amount: 56651.49,
              currencySymbol: "$",
            },
            date: "2017-06-18T00:00:00.000Z",
            productCode: "34278587",
          },
        ],
      });
      let _model: DocumentModelDetails;
      let modelName: string;

      // We only want to create the model once, but because of the recorder's
      // precedence, we have to create it in a test, so one test will end up
      // recording the entire creation and the other tests will still be able
      // to use it.
      async function requireModel(): Promise<DocumentModelDetails> {
        if (!_model) {
          const trainingClient = new DocumentModelAdministrationClient(
            endpoint(),
            makeCredential(useAad),
            recorder.configureClientOptions({})
          );
          modelName = recorder.variable(
            "customFormModelName",
            `customFormModelName${getRandomNumber()}`
          );
          const poller = await trainingClient.beginBuildModel(
            modelName,
            assertEnvironmentVariable("FORM_RECOGNIZER_SELECTION_MARK_STORAGE_CONTAINER_SAS_URL"),
            DocumentModelBuildMode.Template,
            testPollingOptions
          );
          _model = await poller.pollUntilDone();

          assert.ok(_model.modelId);
        }

        return _model;
      }

      it("with selection marks", async () => {
        const { modelId } = await requireModel();

        const filePath = path.join(ASSET_PATH, "forms", "selection_mark_form.pdf");
        const stream = fs.createReadStream(filePath);

        const poller = await client.beginAnalyzeDocument(modelId, stream, testPollingOptions);
        const { pages, documents } = await poller.pollUntilDone();

        assert.ok(documents);
        assert.equal(documents?.[0].docType, `${modelName}:${modelName}`);

        const amexMark = documents?.[0].fields["AMEX_SELECTION_MARK"] as DocumentSelectionMarkField;
        assert.equal(amexMark.kind, "selectionMark");
        assert.equal(amexMark.value, "selected");

        assert.ok(pages?.[0]);

        /* There should be a table in the response, but it isn't recognized (maybe because it's too small or sparse)
          assert.isNotEmpty(tables);
          const [table] = tables!;
          assert.ok(table.boundingRegions?.[0].boundingBox);
          assert.equal(table.boundingRegions?.[0].pageNumber, 1);*/

        assert.equal(pages?.[0].pageNumber, 1);
        assert.isNotEmpty(pages?.[0].selectionMarks);
      });

      it("png file stream", async () => {
        const filePath = path.join(ASSET_PATH, "forms", "Invoice_1.pdf");
        const stream = fs.createReadStream(filePath);

        const poller = await client.beginAnalyzeDocument(
          PrebuiltModels.Invoice,
          stream,
          testPollingOptions
        );

        const { documents } = await poller.pollUntilDone();

        assert.isNotEmpty(documents);

        assert.equal(documents?.[0].docType, "invoice");

        validator(documents?.[0] as AnalyzedDocument);
      });
    });

    describe("receipts", () => {
      it("png file stream", async () => {
        const validator = createValidator({
          merchantName: "Contoso",
          merchantPhoneNumber: "+19876543210",
          merchantAddress: "123 Main Street\nRedmond, WA 98052",
          total: 2516.28,
          transactionDate: "2019-06-10T00:00:00.000Z",
          transactionTime: "13:59:00",
          subtotal: 2297.97,
          items: [
            {
              totalPrice: 1998,
              description: "Surface Pro 6",
              quantity: 2,
            },
            {
              totalPrice: 299.97,
              description: "Surface Pen",
              quantity: 3,
            },
          ],
        });
        const filePath = path.join(ASSET_PATH, "receipt", "contoso-receipt.png");
        const stream = fs.createReadStream(filePath);

        const poller = await client.beginAnalyzeDocument(
          PrebuiltModels.Receipt,
          stream,
          testPollingOptions
        );
        const { documents } = await poller.pollUntilDone();
        assert.isNotEmpty(documents);

        assert.equal(documents?.[0].docType, "receipt.retailMeal");

        validator(documents?.[0] as AnalyzedDocument);
      });

      it("jpeg file stream", async () => {
        const validator = createValidator({
          // locale: "en-US",
          merchantName: "Contoso",
          merchantPhoneNumber: "+19876543210",
          merchantAddress: "123 Main Street\nRedmond, WA 98052",
          total: 14.5,
          transactionDate: "2019-06-10T00:00:00.000Z",
          transactionTime: "13:59:00",
          subtotal: 11.7,
          // TODO: model regression
          // tip: 1.63,
          items: [
            {
              totalPrice: 2.2,
              description: "Cappuccino",
              quantity: 1,
            },
            {
              totalPrice: 9.5,
              description: "BACON & EGGS\nSunny-side-up",
              quantity: 1,
            },
          ],
        });
        const filePath = path.join(ASSET_PATH, "receipt", "contoso-allinone.jpg");
        const stream = fs.createReadStream(filePath);

        const poller = await client.beginAnalyzeDocument(
          PrebuiltModels.Receipt,
          stream,
          testPollingOptions
        );
        const { documents } = await poller.pollUntilDone();

        assert.isNotEmpty(documents);
        assert.equal(documents?.[0].docType, "receipt.retailMeal");

        validator(documents?.[0] as AnalyzedDocument);
      });

      it("url", async () => {
        const validator = createValidator({
          locale: undefined, // "en-US",
          merchantName: "Contoso",
          merchantPhoneNumber: "+19876543210",
          merchantAddress: "123 Main Street\nRedmond, WA 98052",
          total: 14.5,
          transactionDate: "2019-06-10T00:00:00.000Z",
          transactionTime: "13:59:00",
          subtotal: 11.7,
          // TODO: model regression
          // tip: 1.63,
          items: [
            {
              totalPrice: 2.2,
              description: "Cappuccino",
              quantity: 1,
            },
            {
              totalPrice: 9.5,
              description: "BACON & EGGS\nSunny-side-up",
              quantity: 1,
            },
          ],
        });
        const url = makeTestUrl("/contoso-allinone.jpg");

        const poller = await client.beginAnalyzeDocument(
          PrebuiltModels.Receipt,
          url,
          testPollingOptions
        );
        const { documents } = await poller.pollUntilDone();

        assert.isNotEmpty(documents);
        assert.equal(documents?.[0].docType, "receipt.retailMeal");
        validator(documents?.[0] as AnalyzedDocument);
      });

      // TODO: Service regression - throws InternalServerError (message - "An unexpected error occurred.")
      it.skip("multi-page receipt with blank page", async () => {
        const validator = createValidator({
          // TODO: model regression
          // locale: "en-US",
          merchantName: "Bilbo Baggins",
          merchantPhoneNumber: "+15555555555",
          merchantAddress: "567 Main St.\nRedmond, WA",
          total: 430,
          subtotal: 300,
          // TODO: model regression
          // tip: 100,
          items: [
            {
              totalPrice: 10.99,
              quantity: 1,
            },
            {
              totalPrice: 14.67,
              quantity: 2,
            },
            {
              totalPrice: 15.66,
              quantity: 4,
            },
            {
              totalPrice: 12,
              quantity: 1,
            },
            {
              totalPrice: 10,
              quantity: 4,
            },
            {
              quantity: 6,
              price: 12,
            },
            {
              totalPrice: 22,
              quantity: 8,
            },
          ],
        });
        const filePath = path.join(ASSET_PATH, "receipt", "multipage_invoice1.pdf");
        const stream = fs.createReadStream(filePath);

        const poller = await client.beginAnalyzeDocument(
          PrebuiltModels.Receipt,
          stream,
          testPollingOptions
        );
        const { documents } = await poller.pollUntilDone();

        assert.isNotEmpty(documents);
        assert.equal(documents?.[0].docType, "receipt.retailMeal");
        validator(documents?.[0] as AnalyzedDocument);
      });

      it("specifying locale", async () => {
        const url = makeTestUrl("/contoso-allinone.jpg");

        // Just make sure that this doesn't throw
        const poller = await client.beginAnalyzeDocument(PrebuiltModels.Receipt, url, {
          locale: "en-IN",
          ...testPollingOptions,
        });

        await poller.pollUntilDone();
      });

      it("invalid locale throws", async () => {
        const url = makeTestUrl("/contoso-allinone.jpg");

        try {
          const poller = await client.beginAnalyzeDocument(PrebuiltModels.Receipt, url, {
            locale: "thisIsNotAValidLocaleString",
            ...testPollingOptions,
          });

          await poller.pollUntilDone();
          assert.fail("Expected an exception due to invalid locale.");
        } catch (ex: any) {
          // Just make sure we didn't get a bad error message
          assert.isFalse((ex as Error).message.includes("<empty>"));
        }
      });
    });

    describe("business cards", () => {
      const validator = createValidator({
        contactNames: [
          {
            firstName: "Avery",
            lastName: "Smith",
          },
        ],
        companyNames: ["Contoso"],
        jobTitles: ["Senior Researcher"],
        departments: ["Cloud & Al Department"],
        addresses: ["2 Kingdom Street\nPaddington, London, W2 6BD"],
        workPhones: ["+10209875432"],
        mobilePhones: ["+10791112345"],
        faxes: ["+10207892345"],
        emails: ["avery.smith@contoso.com"],
        websites: ["https://www.contoso.com/"],
      });
      it("jpg file stream", async () => {
        const filePath = path.join(ASSET_PATH, "businessCard", "business-card-english.jpg");
        const stream = fs.createReadStream(filePath);

        const poller = await client.beginAnalyzeDocument(
          PrebuiltModels.BusinessCard,
          stream,
          testPollingOptions
        );
        const { documents } = await poller.pollUntilDone();

        assert.isNotEmpty(documents);

        const contactNames = documents?.[0].fields.contactNames;

        assertDefined(contactNames);

        assert.isNotEmpty(documents);
        assert.equal(documents?.[0].docType, "businessCard");

        validator(documents?.[0] as AnalyzedDocument);
      });

      it("url", async () => {
        const url = makeTestUrl("/businessCard.png");

        const poller = await client.beginAnalyzeDocument(
          PrebuiltModels.BusinessCard,
          url,
          testPollingOptions
        );
        const { documents } = await poller.pollUntilDone();
        const businessCard = documents?.[0];

        assert.isNotEmpty(documents);
        assert.equal(businessCard?.docType, "businessCard");

        validator(businessCard as AnalyzedDocument);
      });

      it("specifying locale", async () => {
        const url = makeTestUrl("/businessCard.jpg");

        // Just make sure that this doesn't throw
        const poller = await client.beginAnalyzeDocument(PrebuiltModels.BusinessCard, url, {
          locale: "en-IN",
          ...testPollingOptions,
        });

        const { documents } = await poller.pollUntilDone();
        const businessCard = documents?.[0];
        const validatorOverride = createValidator({
          contactNames: [
            {
              firstName: "Avery",
              lastName: "Smith",
            },
          ],
          companyNames: ["Contoso"],
          jobTitles: ["Senior Researcher"],
          departments: ["Cloud & Al Department"],
          addresses: ["2 Kingdom Street\nPaddington, London, W2 6BD"],
          workPhones: ["+912098765432"],
          mobilePhones: ["+917911123456"],
          faxes: ["+912067892345"],
          emails: ["avery.smith@contoso.com"],
          websites: ["https://www.contoso.com/"],
        });
        validatorOverride(businessCard as AnalyzedDocument);
      });

      it("invalid locale throws", async () => {
        const url = makeTestUrl("/businessCard.jpg");

        try {
          const poller = await client.beginAnalyzeDocument(PrebuiltModels.BusinessCard, url, {
            locale: "thisIsNotAValidLocaleString",
            ...testPollingOptions,
          });

          await poller.pollUntilDone();
          assert.fail("Expected an exception due to invalid locale.");
        } catch (ex: any) {
          // Just make sure we didn't get a bad error message
          assert.isFalse((ex as Error).message.includes("<empty>"));
        }
      });
    });

    describe("invoices", () => {
      const validator = createValidator({
        customerName: "Microsoft",
        invoiceId: "34278587",
        invoiceDate: "2017-06-18T00:00:00.000Z",
        dueDate: "2017-06-24T00:00:00.000Z",
        vendorName: "Contoso",
        vendorAddress: "1 Redmond way Suite\n6000 Redmond, WA\n99243",
        customerAddress: "1020 Enterprise Way\nSunnayvale, CA 87659",
        customerAddressRecipient: "Microsoft",
        invoiceTotal: {
          amount: 56651.49,
          currencySymbol: "$",
        },
        items: [
          {
            amount: {
              amount: 56651.49,
              currencySymbol: "$",
            },
            date: "2017-06-18T00:00:00.000Z",
            productCode: "34278587",
          },
        ],
      });

      it("pdf file stream", async () => {
        const filePath = path.join(ASSET_PATH, "invoice", "Invoice_1.pdf");
        const stream = fs.createReadStream(filePath);

        const poller = await client.beginAnalyzeDocument(
          PrebuiltModels.Invoice,
          stream,
          testPollingOptions
        );
        const { documents, pages, tables } = await poller.pollUntilDone();
        const invoice = documents?.[0];

        assert.isNotEmpty(documents);
        assert.isNotEmpty(pages);
        assert.isNotEmpty(tables);
        const [table] = tables!;
        assert.ok(table.boundingRegions?.[0].polygon);
        assert.equal(table.boundingRegions?.[0].pageNumber, 1);

        validator(invoice as AnalyzedDocument);
      });

      it("url", async () => {
        const url = makeTestUrl("/Invoice_1.pdf");

        const poller = await client.beginAnalyzeDocument(
          PrebuiltModels.Invoice,
          url,
          testPollingOptions
        );
        const { documents, pages, tables } = await poller.pollUntilDone();
        const invoice = documents?.[0];

        assert.isNotEmpty(documents);
        assert.isNotEmpty(pages);
        assert.isNotEmpty(tables);
        const [table] = tables!;
        assert.ok(table.boundingRegions?.[0].polygon);
        assert.equal(table.boundingRegions?.[0].pageNumber, 1);

        validator(invoice as AnalyzedDocument);
      });

      it("invalid locale throws", async () => {
        const url = makeTestUrl("/Invoice_1.pdf");

        try {
          const poller = await client.beginAnalyzeDocument(PrebuiltModels.Invoice, url, {
            locale: "thisIsNotAValidLocaleString",
            ...testPollingOptions,
          });

          await poller.pollUntilDone();
          assert.fail("Expected an exception due to invalid locale.");
        } catch (ex: any) {
          // Just make sure we didn't get a bad error message
          assert.isFalse((ex as Error).message.includes("<empty>"));
        }
      });
    });

    describe("identityDocuments", () => {
      const validator = createValidator({
        countryRegion: "USA",
        region: "West Virginia",
        documentNumber: "034568",
        firstName: "CHRIS",
        lastName: "SMITH",
        address: "Main Street , Charleston,\nWV 456789",
        dateOfBirth: "1988-03-23T00:00:00.000Z",
        dateOfExpiration: "2026-03-23T00:00:00.000Z",
        sex: "M",
        endorsements: "NONE",
        restrictions: "NONE",
        vehicleClassifications: "A",
      });

      it("png file stream", async () => {
        const filePath = path.join(ASSET_PATH, "identityDocument", "license.png");
        const stream = fs.createReadStream(filePath);

        const poller = await client.beginAnalyzeDocument(
          PrebuiltModels.IdentityDocument,
          stream,
          testPollingOptions
        );

        const { documents } = await poller.pollUntilDone();
        const receipt = documents?.[0];

        assert.isNotEmpty(documents);

        assert.equal(receipt?.docType, "idDocument.driverLicense");

        validator(receipt as AnalyzedDocument);
      });

      it("url", async () => {
        const url = makeTestUrl("/license.jpg");

        const validatorOverride = createValidator({
          countryRegion: "USA",
          region: "Washington",
          documentNumber: "WDLABCD456DG",
          firstName: "LIAM R.",
          lastName: "TALBOT",
          address: "123 STREET ADDRESS\nYOUR CITY WA 99999-1234",
          dateOfBirth: "1958-01-06T00:00:00.000Z",
          dateOfExpiration: "2020-08-12T00:00:00.000Z",
          sex: "M",
          endorsements: "L",
          restrictions: "E",
        });

        const poller = await client.beginAnalyzeDocument(
          PrebuiltModels.IdentityDocument,
          url,
          testPollingOptions
        );
        const { documents, pages } = await poller.pollUntilDone();
        const idDocumentNaive = documents?.[0];

        assert.isNotEmpty(documents);

        assert.equal(idDocumentNaive?.docType, "idDocument.driverLicense");

        const idDocument = idDocumentNaive as Extract<
          PrebuiltIdDocumentDocument,
          { docType: "idDocument.driverLicense" }
        >;

        assert.isNotEmpty(pages);

        assert.equal(idDocument.docType, "idDocument.driverLicense");

        validatorOverride(idDocument as AnalyzedDocument);
      });

      it("invalid locale throws", async () => {
        const url = makeTestUrl("/license.png");

        try {
          const poller = await client.beginAnalyzeDocument(PrebuiltModels.IdentityDocument, url, {
            locale: "thisIsNotAValidLocaleString",
            ...testPollingOptions,
          });

          await poller.pollUntilDone();
          assert.fail("Expected an exception due to invalid locale.");
        } catch (ex: any) {
          // Just make sure we didn't get a bad error message
          assert.isFalse((ex as Error).message.includes("<empty>"));
        }
      });
    });

    describe("tax - US - w2", () => {
      const validator = createValidator({
        w2FormVariant: "W-2",
        taxYear: "2018",
        w2Copy: "Copy 2 -- To Be Filed with Employee's State, City, or Local Income Tax Return,",
        employee: {
          socialSecurityNumber: "986-62-1002",
          name: "BONNIE F HERNANDEZ",
          address: {
            houseNumber: "96541",
            road: "molly hollow street",
            city: "kathrynmouth",
            state: "ne",
            postalCode: "98631-5293",
            streetAddress: "96541 molly hollow street",
          },
        },
        controlNumber: "000086242",
        employer: {
          idNumber: "48-1069918",
          name: "BLUE BEACON USA, LP",
          address: {
            poBox: "po box 856",
            city: "salina",
            state: "ks",
            postalCode: "67402-0856",
            streetAddress: "po box 856",
          },
        },
        wagesTipsAndOtherCompensation: 37160.56,
        federalIncomeTaxWithheld: 3894.54,
        socialSecurityWages: 37160.56,
        socialSecurityTaxWithheld: 2303.95,
        medicareWagesAndTips: 37160.56,
        medicareTaxWithheld: 538.83,
        socialSecurityTips: 302.3,
        allocatedTips: 874.2,
        dependentCareBenefits: 9873.2,
        nonQualifiedPlans: 653.21,
        additionalInfo: [
          {
            letterCode: "DD",
            amount: 6939.68,
          },
          {
            letterCode: "F",
            amount: 5432,
          },
          {
            letterCode: "D",
            amount: 876.3,
          },
          {
            letterCode: "C",
            amount: 123.3,
          },
        ],
        isRetirementPlan: "true",
        other: "DISINS 170.85",
        stateTaxInfos: [
          {
            state: "PA",
            employerStateIdNumber: "18574095",
          },
          {
            state: "WA",
            employerStateIdNumber: "18743231",
          },
        ],
        localTaxInfos: [
          {
            localWagesTipsEtc: 37160.56,
            localIncomeTax: 51,
            localityName: "Cmberland Vly/ Mddl",
          },
          {
            localWagesTipsEtc: 37160.56,
            localIncomeTax: 594.54,
            localityName: "E.Pennsboro/E.Pnns",
          },
        ],
      });

      it("png file stream", async function (this: Mocha.Context) {
        const filePath = path.join(ASSET_PATH, "w2", "gold_simple_w2.png");
        const stream = fs.createReadStream(filePath);

        const poller = await client.beginAnalyzeDocument(
          PrebuiltModels.TaxUsW2,
          stream,
          testPollingOptions
        );

        const { documents } = await poller.pollUntilDone();
        const w2Naive = documents?.[0];

        assert.isNotEmpty(documents);

        assert.equal(w2Naive?.docType, "tax.us.w2");

        validator(w2Naive as AnalyzedDocument);
      });
    });

    describe("healthInsuranceCard - US", function () {
      const validator = createValidator({
        insurer: "PREMERA",
        member: {
          name: "ANGEL BROWN",
          employer: "Microsoft",
        },
        dependents: [
          {
            name: "Coinsurance Max",
          },
        ],
        idNumber: {
          number: "123456789",
        },
        groupNumber: "1000000",
        prescriptionInfo: {
          rxBIN: "987654",
          rxGrp: "BCAAXYZ",
        },
        copays: [
          {
            benefit: "deductible",
            amount: "$1,500",
          },
          {
            benefit: "coinsurancemax",
            amount: "$1,000",
          },
        ],
        plan: {
          name: "PPO",
        },
      });

      it("png file stream", async function (this: Mocha.Context) {
        const filePath = path.join(ASSET_PATH, "healthInsuranceCard", "insurance.png");
        const stream = fs.createReadStream(filePath);

        const poller = await client.beginAnalyzeDocument(
          PrebuiltModels.HealthInsuranceCardUs,
          stream,
          testPollingOptions
        );

        const { documents } = await poller.pollUntilDone();
        const healthInsuranceCard = documents?.[0];

        assert.isNotEmpty(documents);

        validator(healthInsuranceCard as AnalyzedDocument);
      });
    });

    describe("vaccinationCard", function () {
      const validator = createValidator({
        cardHolderDetails: {
          firstName: "Angel",
        },
        vaccines: [
          {
            manufacturer: "Pfizer",
            // TODO: date format incorrect
            // dateAdministered: "2021-11-10T05:00:00.000Z",
          },
          {
            manufacturer: "Pfizer",
            // TODO: date format incorrect
            // dateAdministered: "2021-12-04T05:00:00.000Z",
          },
        ],
      });

      it("jpg file stream", async function (this: Mocha.Context) {
        const filePath = path.join(ASSET_PATH, "vaccinationCard", "vaccination.jpg");
        const stream = fs.createReadStream(filePath);

        const poller = await client.beginAnalyzeDocument(
          PrebuiltModels.VaccinationCard,
          stream,
          testPollingOptions
        );

        const { documents } = await poller.pollUntilDone();
        const vaccinationCard = documents?.[0];

        assert.isNotEmpty(documents);

        validator(vaccinationCard as AnalyzedDocument);
      });
    });
  }).timeout(60000);
});<|MERGE_RESOLUTION|>--- conflicted
+++ resolved
@@ -12,13 +12,7 @@
   DocumentAnalysisClient,
   DocumentModelAdministrationClient,
   DocumentTable,
-<<<<<<< HEAD
-  IdentityDocument,
   DocumentModelDetails,
-  PrebuiltModels,
-=======
-  DocumentModelInfo,
->>>>>>> 6eb5a1a7
 } from "../../../src";
 import { DocumentSelectionMarkField } from "../../../src/models/fields";
 import {
