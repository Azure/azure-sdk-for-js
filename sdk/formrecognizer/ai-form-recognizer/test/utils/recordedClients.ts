--- conflicted
+++ resolved
@@ -11,13 +11,6 @@
   assertEnvironmentVariable,
 } from "@azure-tools/test-recorder";
 
-<<<<<<< HEAD
-import { isNode, createXhrHttpClient } from "@azure/test-utils";
-import { AzureKeyCredential } from "../../src";
-import { ClientSecretCredential } from "@azure/identity";
-import { KeyCredential, TokenCredential } from "@azure/core-auth";
-import { HttpClient } from "@azure/core-rest-pipeline";
-=======
 import { AzureKeyCredential, PollerOptions } from "../../src";
 import { KeyCredential, TokenCredential } from "@azure/core-auth";
 import { createClientLogger } from "@azure/logger";
@@ -26,7 +19,6 @@
 import { PollOperationState } from "@azure/core-lro";
 
 export const logger = createClientLogger("ai-form-recognizer:test");
->>>>>>> d8d4e229
 
 export interface RecordedClient<T> {
   client: T;
@@ -102,35 +94,11 @@
   },
 };
 
-<<<<<<< HEAD
-export function createRecorder(context: Context): Recorder {
-  return record(context, environmentSetup);
-}
-
-export function getHttpClient(): HttpClient | undefined {
-  return isNode ? undefined : createXhrHttpClient();
-}
-
-=======
->>>>>>> d8d4e229
 /**
  * Returns an appropriate credential depending on the value of `useAad`.
  */
 export function makeCredential(useAad: boolean): TokenCredential | AzureKeyCredential {
   return useAad
-<<<<<<< HEAD
-    ? new ClientSecretCredential(
-        env.AZURE_TENANT_ID,
-        env.AZURE_CLIENT_ID,
-        env.AZURE_CLIENT_SECRET,
-        { httpClient: getHttpClient() }
-      )
-    : new AzureKeyCredential(env.FORM_RECOGNIZER_API_KEY);
-}
-
-export function createRecordedClient<T>(
-  context: Context,
-=======
     ? createTestCredential()
     : new AzureKeyCredential(assertEnvironmentVariable("FORM_RECOGNIZER_API_KEY"));
 }
@@ -143,31 +111,10 @@
 
 export async function createRecordedClient<T>(
   currentTest: Test | undefined,
->>>>>>> d8d4e229
   ctor: {
     new (
       endpoint: string,
       credential: TokenCredential | KeyCredential,
-<<<<<<< HEAD
-      options?: { httpClient?: HttpClient }
-    ): T;
-  },
-  apiKey?: AzureKeyCredential
-): RecordedClient<T> {
-  const httpClient = getHttpClient();
-  const recorder = record(context, environmentSetup);
-  return {
-    client: new ctor(
-      testEnv.FORM_RECOGNIZER_ENDPOINT,
-      apiKey ||
-        new ClientSecretCredential(
-          testEnv.AZURE_TENANT_ID,
-          testEnv.AZURE_CLIENT_ID,
-          testEnv.AZURE_CLIENT_SECRET,
-          { httpClient }
-        ),
-      { httpClient }
-=======
       options?: CommonClientOptions
     ): T;
   },
@@ -181,7 +128,6 @@
         ? new AzureKeyCredential(assertEnvironmentVariable("FORM_RECOGNIZER_API_KEY"))
         : createTestCredential(),
       recorder.configureClientOptions({})
->>>>>>> d8d4e229
     ),
     recorder,
   };
