--- conflicted
+++ resolved
@@ -107,12 +107,8 @@
     "chai-as-promised": "^7.1.1",
     "cross-env": "^7.0.2",
     "dotenv": "^8.2.0",
-<<<<<<< HEAD
-    "eslint": "^7.15.0",
+    "eslint": "^8.0.0",
     "esm": "^3.2.18",
-=======
-    "eslint": "^8.0.0",
->>>>>>> 41931a17
     "karma": "^6.2.0",
     "karma-chrome-launcher": "^3.0.0",
     "karma-coverage": "^2.0.0",
