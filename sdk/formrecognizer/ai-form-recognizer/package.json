{
  "name": "@azure/ai-form-recognizer",
  "sdk-type": "client",
  "author": "Microsoft Corporation",
  "description": "An isomorphic client library for the Azure Document Intelligence service.",
  "version": "5.0.0",
  "keywords": [
    "node",
    "azure",
    "typescript",
    "browser",
    "isomorphic",
    "cloud"
  ],
  "license": "MIT",
  "main": "./dist/index.js",
  "module": "./dist-esm/src/index.js",
  "types": "./types/ai-form-recognizer.d.ts",
  "homepage": "https://github.com/Azure/azure-sdk-for-js/tree/main/sdk/formrecognizer/ai-form-recognizer/",
  "repository": "github:Azure/azure-sdk-for-js",
  "bugs": {
    "url": "https://github.com/Azure/azure-sdk-for-js/issues"
  },
  "files": [
    "dist/",
    "dist-esm/src/",
    "dom-shims.d.ts",
    "types/ai-form-recognizer.d.ts",
    "README.md",
    "LICENSE"
  ],
  "//metadata": {
    "constantPaths": [
      {
        "path": "swagger/README.md",
        "prefix": "package-version"
      },
      {
        "path": "src/generated/generatedClientContext.ts",
        "prefix": "packageVersion"
      },
      {
        "path": "src/constants.ts",
        "prefix": "SDK_VERSION"
      }
    ]
  },
  "engines": {
    "node": ">=18.0.0"
  },
  "scripts": {
    "audit": "node ../../../common/scripts/rush-audit.js && rimraf node_modules package-lock.json && npm i --package-lock-only 2>&1 && npm audit",
    "build": "npm run clean && tsc -p . && dev-tool run bundle && npm run bundle:bin && dev-tool run extract-api",
    "build:browser": "tsc -p . && dev-tool run bundle",
    "build:node": "tsc -p . && dev-tool run bundle",
    "build:samples": "echo Obsolete.",
    "build:test": "tsc -p . && dev-tool run bundle",
    "bundle:bin": "rollup -c rollup.config.bin.mjs 2>&1",
    "check-format": "dev-tool run vendored prettier --list-different --config ../../../.prettierrc.json --ignore-path ../../../.prettierignore \"src/**/*.ts\" \"test/**/*.ts\" \"bin/**/*.ts\" \"samples-dev/**/*.ts\" \"*.{js,json}\"",
    "clean": "rimraf --glob dist dist-* temp types *.tgz *.log test-results.*xml",
    "execute:samples": "dev-tool samples run samples-dev/",
    "extract-api": "tsc -p . && dev-tool run extract-api",
    "format": "dev-tool run vendored prettier --write --config ../../../.prettierrc.json --ignore-path ../../../.prettierignore \"src/**/*.ts\" \"test/**/*.ts\" \"bin/**/*.ts\" \"samples-dev/**/*.ts\" \"*.{js,json}\"",
    "generate:client": "autorest --typescript swagger/README.md",
    "integration-test": "npm run integration-test:node && npm run integration-test:browser",
    "integration-test:browser": "dev-tool run test:browser",
    "integration-test:node": "dev-tool run test:node-js-input -- --timeout 1200000 --exclude 'dist-esm/**/browser/*.spec.js' \"dist-esm/test/**/*.spec.js\" \"dist-esm/test/**/node/*.spec.js\"",
    "lint": "eslint package.json api-extractor.json README.md src test",
    "lint:fix": "eslint package.json api-extractor.json README.md src test --fix --fix-type [problem,suggestion]",
    "pack": "npm pack 2>&1",
    "test": "npm run build:test && npm run unit-test && npm run integration-test",
    "test:browser": "npm run build:test && npm run unit-test:browser",
    "test:node": "npm run build:test && npm run unit-test:node",
    "unit-test": "npm run unit-test:node && npm run unit-test:browser",
    "unit-test:browser": "dev-tool run test:browser",
    "unit-test:node": "dev-tool run test:node-ts-input -- --timeout 1200000 --exclude 'test/**/browser/*.spec.ts' \"test/**/*.spec.ts\" \"test/**/node/*.spec.ts\"",
    "update-snippets": "echo skipped"
  },
  "sideEffects": false,
  "autoPublish": false,
  "prettier": "@azure/eslint-plugin-azure-sdk/prettier.json",
  "dependencies": {
<<<<<<< HEAD
    "@azure/abort-controller": "workspace:~",
    "@azure/core-auth": "workspace:~",
    "@azure/core-client": "workspace:~",
    "@azure/core-lro": "catalog:core-lroV2",
    "@azure/core-paging": "workspace:~",
    "@azure/core-rest-pipeline": "workspace:~",
    "@azure/core-tracing": "workspace:~",
    "@azure/logger": "workspace:~",
    "tslib": "catalog:"
  },
  "devDependencies": {
    "@azure-tools/test-credential": "catalog:test-credentialV1",
    "@azure-tools/test-recorder": "catalog:test-recorderV3",
    "@azure-tools/test-utils": "workspace:~",
    "@azure/dev-tool": "workspace:~",
    "@azure/eslint-plugin-azure-sdk": "workspace:~",
    "@azure/identity": "workspace:~",
    "@microsoft/api-extractor": "catalog:",
=======
    "@azure/abort-controller": "^2.0.0",
    "@azure/core-auth": "^1.3.0",
    "@azure/core-client": "^1.0.0",
    "@azure/core-lro": "^2.2.0",
    "@azure/core-paging": "^1.1.1",
    "@azure/core-rest-pipeline": "^1.1.0",
    "@azure/core-tracing": "^1.0.0",
    "@azure/logger": "^1.0.0",
    "tslib": "^2.2.0"
  },
  "devDependencies": {
    "@azure-tools/test-credential": "^1.0.0",
    "@azure-tools/test-recorder": "^3.0.0",
    "@azure-tools/test-utils": "^1.0.1",
    "@azure/dev-tool": "^1.0.0",
    "@azure/eslint-plugin-azure-sdk": "^3.0.0",
    "@azure/identity": "^4.0.1",
    "@microsoft/api-extractor": "^7.31.1",
>>>>>>> e460e3b0
    "@rollup/plugin-node-resolve": "^15.0.0",
    "@types/chai": "^4.1.6",
    "@types/mocha": "^10.0.0",
    "@types/node": "catalog:",
    "@types/sinon": "^17.0.0",
    "chai": "^4.2.0",
    "chai-as-promised": "^7.1.1",
    "cross-env": "^7.0.2",
<<<<<<< HEAD
    "dotenv": "catalog:",
    "eslint": "catalog:",
=======
    "dotenv": "^16.0.0",
    "eslint": "^9.9.0",
>>>>>>> e460e3b0
    "karma": "^6.2.0",
    "karma-chrome-launcher": "^3.0.0",
    "karma-coverage": "^2.0.0",
    "karma-env-preprocessor": "^0.1.1",
    "karma-firefox-launcher": "^1.1.0",
    "karma-junit-reporter": "^2.0.1",
    "karma-mocha": "^2.0.1",
    "karma-mocha-reporter": "^2.2.5",
    "karma-sourcemap-loader": "^0.3.8",
    "magic-string": "~0.30.10",
    "mocha": "^10.0.0",
    "nyc": "^17.0.0",
    "prettier": "^3.3.3",
    "rimraf": "catalog:",
    "rollup": "^4.0.0",
    "sinon": "^17.0.0",
    "ts-node": "^10.0.0",
<<<<<<< HEAD
    "typescript": "catalog:"
=======
    "typescript": "~5.6.2"
>>>>>>> e460e3b0
  },
  "//sampleConfiguration": {
    "skip": [
      "analyzeDocumentByModelId.js",
      "buildModel.js",
      "buildClassifier.js",
      "composeModel.js",
      "copyModel.js",
      "getModel.js",
      "getClassifier.js",
      "classifyDocument.js"
    ],
    "productName": "Azure AI Document Intelligence",
    "productSlugs": [
      "azure",
      "azure-cognitive-services",
      "azure-form-recognizer"
    ],
    "requiredResources": {
      "Azure Cognitive Services account": "https://docs.microsoft.com/azure/cognitive-services/cognitive-services-apis-create-account"
    },
    "extraFiles": {
      "./assets/businessCard/business-card-english.jpg": [
        "typescript/assets/businessCard/business-card-english.jpg",
        "javascript/assets/businessCard/business-card-english.jpg"
      ],
      "./assets/forms/Form_1.jpg": [
        "typescript/assets/forms/Form_1.jpg",
        "javascript/assets/forms/Form_1.jpg"
      ],
      "./assets/forms/selection_mark_form.pdf": [
        "typescript/assets/forms/selection_mark_form.pdf",
        "javascript/assets/forms/selection_mark_form.pdf"
      ],
      "./assets/identityDocument/license.png": [
        "typescript/assets/identityDocument/license.png",
        "javascript/assets/identityDocument/license.png"
      ],
      "./assets/invoice/sample_invoice.jpg": [
        "typescript/assets/invoice/sample_invoice.jpg",
        "javascript/assets/invoice/sample_invoice.jpg"
      ],
      "./assets/receipt/contoso-allinone.jpg": [
        "typescript/assets/receipt/contoso-allinone.jpg",
        "javascript/assets/receipt/contoso-allinone.jpg"
      ],
      "./assets/w2/w2-single.png": [
        "typescript/assets/w2/w2-single.png",
        "javascript/assets/w2/w2-single.png"
      ]
    }
  }
}<|MERGE_RESOLUTION|>--- conflicted
+++ resolved
@@ -80,7 +80,6 @@
   "autoPublish": false,
   "prettier": "@azure/eslint-plugin-azure-sdk/prettier.json",
   "dependencies": {
-<<<<<<< HEAD
     "@azure/abort-controller": "workspace:~",
     "@azure/core-auth": "workspace:~",
     "@azure/core-client": "workspace:~",
@@ -99,26 +98,6 @@
     "@azure/eslint-plugin-azure-sdk": "workspace:~",
     "@azure/identity": "workspace:~",
     "@microsoft/api-extractor": "catalog:",
-=======
-    "@azure/abort-controller": "^2.0.0",
-    "@azure/core-auth": "^1.3.0",
-    "@azure/core-client": "^1.0.0",
-    "@azure/core-lro": "^2.2.0",
-    "@azure/core-paging": "^1.1.1",
-    "@azure/core-rest-pipeline": "^1.1.0",
-    "@azure/core-tracing": "^1.0.0",
-    "@azure/logger": "^1.0.0",
-    "tslib": "^2.2.0"
-  },
-  "devDependencies": {
-    "@azure-tools/test-credential": "^1.0.0",
-    "@azure-tools/test-recorder": "^3.0.0",
-    "@azure-tools/test-utils": "^1.0.1",
-    "@azure/dev-tool": "^1.0.0",
-    "@azure/eslint-plugin-azure-sdk": "^3.0.0",
-    "@azure/identity": "^4.0.1",
-    "@microsoft/api-extractor": "^7.31.1",
->>>>>>> e460e3b0
     "@rollup/plugin-node-resolve": "^15.0.0",
     "@types/chai": "^4.1.6",
     "@types/mocha": "^10.0.0",
@@ -126,14 +105,9 @@
     "@types/sinon": "^17.0.0",
     "chai": "^4.2.0",
     "chai-as-promised": "^7.1.1",
-    "cross-env": "^7.0.2",
-<<<<<<< HEAD
+    "cross-env": "^7.0.3",
     "dotenv": "catalog:",
     "eslint": "catalog:",
-=======
-    "dotenv": "^16.0.0",
-    "eslint": "^9.9.0",
->>>>>>> e460e3b0
     "karma": "^6.2.0",
     "karma-chrome-launcher": "^3.0.0",
     "karma-coverage": "^2.0.0",
@@ -151,11 +125,7 @@
     "rollup": "^4.0.0",
     "sinon": "^17.0.0",
     "ts-node": "^10.0.0",
-<<<<<<< HEAD
     "typescript": "catalog:"
-=======
-    "typescript": "~5.6.2"
->>>>>>> e460e3b0
   },
   "//sampleConfiguration": {
     "skip": [
