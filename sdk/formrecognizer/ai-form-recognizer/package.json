--- conflicted
+++ resolved
@@ -97,11 +97,7 @@
     "@azure/identity": "2.0.0-beta.6",
     "@azure/test-utils": "^1.0.0",
     "@azure-tools/test-recorder": "^1.0.0",
-<<<<<<< HEAD
-    "@microsoft/api-extractor": "^7.18.7",
-=======
     "@microsoft/api-extractor": "^7.18.11",
->>>>>>> f211c2ad
     "@types/chai": "^4.1.6",
     "@types/mocha": "^7.0.2",
     "@types/node": "^12.0.0",
