{
  "name": "@azure/ai-form-recognizer",
  "sdk-type": "client",
  "author": "Microsoft Corporation",
  "description": "An isomorphic client library for the Azure Document Intelligence service.",
  "version": "5.0.0",
  "keywords": [
    "node",
    "azure",
    "typescript",
    "browser",
    "isomorphic",
    "cloud"
  ],
  "license": "MIT",
  "main": "./dist/index.js",
  "module": "./dist-esm/src/index.js",
  "types": "./types/ai-form-recognizer.d.ts",
  "homepage": "https://github.com/Azure/azure-sdk-for-js/tree/main/sdk/formrecognizer/ai-form-recognizer/",
  "repository": "github:Azure/azure-sdk-for-js",
  "bugs": {
    "url": "https://github.com/Azure/azure-sdk-for-js/issues"
  },
  "files": [
    "dist/",
    "dist-esm/src/",
    "dom-shims.d.ts",
    "types/ai-form-recognizer.d.ts",
    "README.md",
    "LICENSE"
  ],
  "//metadata": {
    "constantPaths": [
      {
        "path": "swagger/README.md",
        "prefix": "package-version"
      },
      {
        "path": "src/generated/generatedClientContext.ts",
        "prefix": "packageVersion"
      },
      {
        "path": "src/constants.ts",
        "prefix": "SDK_VERSION"
      }
    ]
  },
  "engines": {
    "node": ">=18.0.0"
  },
  "scripts": {
    "audit": "node ../../../common/scripts/rush-audit.js && rimraf node_modules package-lock.json && npm i --package-lock-only 2>&1 && npm audit",
    "build:browser": "tsc -p . && dev-tool run bundle",
    "build:node": "tsc -p . && dev-tool run bundle",
    "build:samples": "echo Obsolete.",
    "build:test": "tsc -p . && dev-tool run bundle",
    "build": "npm run clean && tsc -p . && dev-tool run bundle && npm run bundle:bin && api-extractor run --local",
    "bundle:bin": "rollup -c rollup.config.bin.mjs 2>&1",
    "check-format": "dev-tool run vendored prettier --list-different --config ../../../.prettierrc.json --ignore-path ../../../.prettierignore \"src/**/*.ts\" \"test/**/*.ts\" \"bin/**/*.ts\" \"samples-dev/**/*.ts\" \"*.{js,json}\"",
    "clean": "rimraf dist dist-* temp types *.tgz *.log test-results.*xml",
    "execute:samples": "dev-tool samples run samples-dev/",
    "extract-api": "tsc -p . && api-extractor run --local",
    "format": "dev-tool run vendored prettier --write --config ../../../.prettierrc.json --ignore-path ../../../.prettierignore \"src/**/*.ts\" \"test/**/*.ts\" \"bin/**/*.ts\" \"samples-dev/**/*.ts\" \"*.{js,json}\"",
    "generate:client": "autorest --typescript swagger/README.md",
    "integration-test:browser": "dev-tool run test:browser",
    "integration-test:node": "dev-tool run test:node-js-input -- --timeout 1200000 --exclude 'dist-esm/**/browser/*.spec.js' \"dist-esm/test/**/*.spec.js\" \"dist-esm/test/**/node/*.spec.js\"",
    "integration-test": "npm run integration-test:node && npm run integration-test:browser",
    "lint:fix": "eslint package.json api-extractor.json README.md src test --ext .ts,.javascript,.js --fix --fix-type [problem,suggestion]",
    "lint": "eslint package.json api-extractor.json README.md src test --ext .ts,.javascript,.js",
    "pack": "npm pack 2>&1",
    "test:browser": "npm run build:test && npm run unit-test:browser",
    "test:node": "npm run build:test && npm run unit-test:node",
    "test": "npm run build:test && npm run unit-test && npm run integration-test",
    "unit-test:browser": "dev-tool run test:browser",
    "unit-test:node": "dev-tool run test:node-ts-input -- --timeout 1200000 --exclude 'test/**/browser/*.spec.ts' \"test/**/*.spec.ts\" \"test/**/node/*.spec.ts\"",
    "unit-test": "npm run unit-test:node && npm run unit-test:browser"
  },
  "sideEffects": false,
  "autoPublish": false,
  "prettier": "@azure/eslint-plugin-azure-sdk/prettier.json",
  "dependencies": {
    "@azure/abort-controller": "^1.0.0",
    "@azure/core-auth": "^1.3.0",
    "@azure/core-lro": "^2.2.0",
    "@azure/core-paging": "^1.1.1",
    "@azure/core-rest-pipeline": "^1.1.0",
    "@azure/core-client": "^1.0.0",
    "@azure/core-tracing": "^1.0.0",
    "@azure/logger": "^1.0.0",
    "tslib": "^2.2.0"
  },
  "devDependencies": {
    "@azure/dev-tool": "^1.0.0",
    "@azure/eslint-plugin-azure-sdk": "^3.0.0",
    "@azure/identity": "^4.0.1",
    "@azure/test-utils": "^1.0.0",
    "@azure-tools/test-credential": "^1.0.0",
    "@azure-tools/test-recorder": "^3.0.0",
    "@microsoft/api-extractor": "^7.31.1",
    "@rollup/plugin-node-resolve": "^15.0.0",
    "@types/chai": "^4.1.6",
    "@types/mocha": "^10.0.0",
    "@types/node": "^18.0.0",
    "@types/sinon": "^17.0.0",
    "chai": "^4.2.0",
    "chai-as-promised": "^7.1.1",
    "cross-env": "^7.0.2",
    "dotenv": "^16.0.0",
    "eslint": "^8.0.0",
    "esm": "^3.2.18",
    "karma": "^6.2.0",
    "karma-chrome-launcher": "^3.0.0",
    "karma-coverage": "^2.0.0",
    "karma-env-preprocessor": "^0.1.1",
    "karma-firefox-launcher": "^1.1.0",
    "karma-junit-reporter": "^2.0.1",
    "karma-mocha": "^2.0.1",
    "karma-mocha-reporter": "^2.2.5",
    "karma-sourcemap-loader": "^0.3.8",
    "magic-string": "~0.27.0",
    "mocha": "^10.0.0",
    "c8": "^8.0.0",
<<<<<<< HEAD
    "prettier": "^3.2.4",
=======
    "prettier": "^3.2.5",
>>>>>>> 2bc69ecf
    "rimraf": "^3.0.0",
    "rollup": "^4.0.0",
    "sinon": "^17.0.0",
    "typescript": "~5.3.3",
    "ts-node": "^10.0.0"
  },
  "//sampleConfiguration": {
    "skip": [
      "analyzeDocumentByModelId.js",
      "buildModel.js",
      "buildClassifier.js",
      "composeModel.js",
      "copyModel.js",
      "getModel.js",
      "getClassifier.js",
      "classifyDocument.js"
    ],
    "productName": "Azure AI Document Intelligence",
    "productSlugs": [
      "azure",
      "azure-cognitive-services",
      "azure-form-recognizer"
    ],
    "requiredResources": {
      "Azure Cognitive Services account": "https://docs.microsoft.com/azure/cognitive-services/cognitive-services-apis-create-account"
    },
    "extraFiles": {
      "./assets/businessCard/business-card-english.jpg": [
        "typescript/assets/businessCard/business-card-english.jpg",
        "javascript/assets/businessCard/business-card-english.jpg"
      ],
      "./assets/forms/Form_1.jpg": [
        "typescript/assets/forms/Form_1.jpg",
        "javascript/assets/forms/Form_1.jpg"
      ],
      "./assets/forms/selection_mark_form.pdf": [
        "typescript/assets/forms/selection_mark_form.pdf",
        "javascript/assets/forms/selection_mark_form.pdf"
      ],
      "./assets/identityDocument/license.png": [
        "typescript/assets/identityDocument/license.png",
        "javascript/assets/identityDocument/license.png"
      ],
      "./assets/invoice/sample_invoice.jpg": [
        "typescript/assets/invoice/sample_invoice.jpg",
        "javascript/assets/invoice/sample_invoice.jpg"
      ],
      "./assets/receipt/contoso-allinone.jpg": [
        "typescript/assets/receipt/contoso-allinone.jpg",
        "javascript/assets/receipt/contoso-allinone.jpg"
      ],
      "./assets/w2/w2-single.png": [
        "typescript/assets/w2/w2-single.png",
        "javascript/assets/w2/w2-single.png"
      ]
    }
  }
}<|MERGE_RESOLUTION|>--- conflicted
+++ resolved
@@ -120,11 +120,7 @@
     "magic-string": "~0.27.0",
     "mocha": "^10.0.0",
     "c8": "^8.0.0",
-<<<<<<< HEAD
-    "prettier": "^3.2.4",
-=======
     "prettier": "^3.2.5",
->>>>>>> 2bc69ecf
     "rimraf": "^3.0.0",
     "rollup": "^4.0.0",
     "sinon": "^17.0.0",
