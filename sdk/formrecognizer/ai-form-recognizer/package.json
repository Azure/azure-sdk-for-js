{
  "name": "@azure/ai-form-recognizer",
  "sdk-type": "client",
  "author": "Microsoft Corporation",
  "description": "An isomorphic client library for the Azure Form Recognizer service.",
  "version": "3.1.0-beta.3",
  "keywords": [
    "node",
    "azure",
    "typescript",
    "browser",
    "isomorphic",
    "cloud"
  ],
  "license": "MIT",
  "main": "./dist/index.js",
  "module": "./dist-esm/src/index.js",
  "browser": {
    "./dist-esm/src/utils/utils.node.js": "./dist-esm/src/utils/utils.browser.js"
  },
  "types": "./types/ai-form-recognizer.d.ts",
  "homepage": "https://github.com/Azure/azure-sdk-for-js/tree/master/sdk/formrecognizer/ai-form-recognizer/",
  "repository": "github:Azure/azure-sdk-for-js",
  "bugs": {
    "url": "https://github.com/Azure/azure-sdk-for-js/issues"
  },
  "files": [
    "dist/",
    "dist-esm/src/",
    "dom-shims.d.ts",
    "types/ai-form-recognizer.d.ts",
    "README.md",
    "LICENSE"
  ],
  "//metadata": {
    "constantPaths": [
      {
        "path": "src/generated/generatedClientContext.ts",
        "prefix": "packageVersion"
      },
      {
        "path": "src/constants.ts",
        "prefix": "SDK_VERSION"
      }
    ]
  },
  "engines": {
    "node": ">=8.0.0"
  },
  "scripts": {
    "audit": "node ../../../common/scripts/rush-audit.js && rimraf node_modules package-lock.json && npm i --package-lock-only 2>&1 && npm audit",
    "build:browser": "tsc -p . && cross-env ONLY_BROWSER=true rollup -c 2>&1",
    "build:node": "tsc -p . && cross-env ONLY_NODE=true rollup -c 2>&1",
    "build:samples": "echo Obsolete.",
    "build:test": "tsc -p . && rollup -c 2>&1",
    "build": "tsc -p . && rollup -c 2>&1 && api-extractor run --local",
    "check-format": "prettier --list-different --config ../../../.prettierrc.json --ignore-path ../../../.prettierignore \"src/**/*.ts\" \"test/**/*.ts\" \"samples-dev/**/*.ts\" \"*.{js,json}\"",
    "clean": "rimraf dist dist-* temp types *.tgz *.log test-results.*xml",
    "execute:samples": "dev-tool samples run samples-dev/",
    "extract-api": "tsc -p . && api-extractor run --local",
    "format": "prettier --write --config ../../../.prettierrc.json --ignore-path ../../../.prettierignore \"src/**/*.ts\" \"test/**/*.ts\" \"samples-dev/**/*.ts\" \"*.{js,json}\"",
    "integration-test:browser": "karma start --single-run",
    "integration-test:node": "nyc mocha -r esm --require source-map-support/register --reporter ../../../common/tools/mocha-multi-reporter.js --full-trace -t 300000  \"dist-esm/test/*/{,!(browser)/**/}*.spec.js\"",
    "integration-test": "npm run integration-test:node && npm run integration-test:browser",
    "lint:fix": "eslint package.json api-extractor.json src test --ext .ts --fix --fix-type [problem,suggestion]",
    "lint": "eslint package.json api-extractor.json src test --ext .ts",
    "pack": "npm pack 2>&1",
    "prebuild": "npm run clean",
    "test:browser": "npm run build:test && npm run unit-test:browser && npm run integration-test:browser",
    "test:node": "npm run build:test && npm run unit-test:node && npm run integration-test:node",
    "test": "npm run build:test && npm run unit-test && npm run integration-test",
    "unit-test:browser": "karma start --single-run",
    "unit-test:node": "mocha -r esm --require ts-node/register --reporter ../../../common/tools/mocha-multi-reporter.js --timeout 1200000 --full-trace \"test/*/{,!(browser)/**/}*.spec.ts\"",
    "unit-test": "npm run unit-test:node && npm run unit-test:browser",
    "docs": "typedoc --excludePrivate --excludeNotExported --excludeExternals --stripInternal --mode file --out ./dist/docs ./src"
  },
  "sideEffects": false,
  "autoPublish": false,
  "prettier": "@azure/eslint-plugin-azure-sdk/prettier.json",
  "dependencies": {
    "@azure/core-auth": "^1.3.0",
    "@azure/core-lro": "^1.0.2",
    "@azure/core-paging": "^1.1.1",
    "@azure/core-http": "^1.2.0",
    "@azure/core-tracing": "1.0.0-preview.11",
    "@azure/logger": "^1.0.0",
    "tslib": "^2.0.0"
  },
  "devDependencies": {
    "@azure/dev-tool": "^1.0.0",
    "@azure/eslint-plugin-azure-sdk": "^3.0.0",
<<<<<<< HEAD
    "@azure/identity": "~1.3.0",
    "@azure/test-utils-matrix": "^1.0.0",
=======
    "@azure/identity": "2.0.0-beta.3",
>>>>>>> e50475fc
    "@azure/test-utils-recorder": "^1.0.0",
    "@microsoft/api-extractor": "7.7.11",
    "@types/chai": "^4.1.6",
    "@types/mocha": "^7.0.2",
    "@types/node": "^8.0.0",
    "@types/sinon": "^9.0.4",
    "chai": "^4.2.0",
    "chai-as-promised": "^7.1.1",
    "cross-env": "^7.0.2",
    "dotenv": "^8.2.0",
    "eslint": "^7.15.0",
    "karma": "^6.2.0",
    "karma-chrome-launcher": "^3.0.0",
    "karma-coverage": "^2.0.0",
    "karma-edge-launcher": "^0.4.2",
    "karma-env-preprocessor": "^0.1.1",
    "karma-firefox-launcher": "^1.1.0",
    "karma-ie-launcher": "^1.0.0",
    "karma-json-preprocessor": "^0.3.3",
    "karma-json-to-file-reporter": "^1.0.1",
    "karma-junit-reporter": "^2.0.1",
    "karma-mocha": "^2.0.1",
    "karma-mocha-reporter": "^2.2.5",
    "karma-sourcemap-loader": "^0.3.8",
    "mocha": "^7.1.1",
    "mocha-junit-reporter": "^1.18.0",
    "nyc": "^14.0.0",
    "prettier": "^1.16.4",
    "rimraf": "^3.0.0",
    "rollup": "^1.16.3",
    "sinon": "^9.0.2",
    "source-map-support": "^0.5.9",
    "typescript": "~4.2.0",
    "typedoc": "0.15.2"
  },
  "//sampleConfiguration": {
    "skip": [
      "customModelManagement.js",
      "createComposedModel.js",
      "differentiateLabeledUnlabeled.js",
      "getBoundingBoxes.js",
      "recognizeCustomForm.js",
      "trainLabeledModel.js",
      "trainUnlabeledModel.js",
      "copyModel.js",
      "deleteAllModels.js"
    ],
    "disableDocsMs": true,
    "productName": "Azure Form Recognizer",
    "productSlugs": [
      "azure",
      "azure-cognitive-services",
      "azure-form-recognizer"
    ],
    "requiredResources": {
      "Azure Cognitive Services account": "https://docs.microsoft.com/azure/cognitive-services/cognitive-services-apis-create-account"
    },
    "extraFiles": {
      "./assets/businessCard/business-card-english.jpg": [
        "typescript/assets/businessCard/business-card-english.jpg",
        "javascript/assets/businessCard/business-card-english.jpg"
      ],
      "./assets/forms/Form_1.jpg": [
        "typescript/assets/forms/Form_1.jpg",
        "javascript/assets/forms/Form_1.jpg"
      ],
      "./assets/forms/selection_mark_form.pdf": [
        "typescript/assets/forms/selection_mark_form.pdf",
        "javascript/assets/forms/selection_mark_form.pdf"
      ],
      "./assets/idDocument/license.jpg": [
        "typescript/assets/idDocument/license.jpg",
        "javascript/assets/idDocument/license.jpg"
      ],
      "./assets/invoice/sample_invoice.jpg": [
        "typescript/assets/invoice/sample_invoice.jpg",
        "javascript/assets/invoice/sample_invoice.jpg"
      ],
      "./assets/receipt/contoso-allinone.jpg": [
        "typescript/assets/receipt/contoso-allinone.jpg",
        "javascript/assets/receipt/contoso-allinone.jpg"
      ]
    }
  }
}<|MERGE_RESOLUTION|>--- conflicted
+++ resolved
@@ -89,12 +89,8 @@
   "devDependencies": {
     "@azure/dev-tool": "^1.0.0",
     "@azure/eslint-plugin-azure-sdk": "^3.0.0",
-<<<<<<< HEAD
-    "@azure/identity": "~1.3.0",
+    "@azure/identity": "2.0.0-beta.3",
     "@azure/test-utils-matrix": "^1.0.0",
-=======
-    "@azure/identity": "2.0.0-beta.3",
->>>>>>> e50475fc
     "@azure/test-utils-recorder": "^1.0.0",
     "@microsoft/api-extractor": "7.7.11",
     "@types/chai": "^4.1.6",
