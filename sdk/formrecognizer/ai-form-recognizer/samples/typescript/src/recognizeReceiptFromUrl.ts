--- conflicted
+++ resolved
@@ -20,13 +20,8 @@
     "https://raw.githubusercontent.com/Azure-Samples/cognitive-services-REST-api-samples/master/curl/form-recognizer/contoso-allinone.jpg";
 
   const poller = await client.beginRecognizeReceiptsFromUrl(url, {
-<<<<<<< HEAD
-    includeTextDetails: true,
-    onProgress: (state: BeginRecognizeReceiptPollState) => {
-=======
     includeTextContent: true,
     onProgress: (state) => {
->>>>>>> 9a5f84b2
       console.log(`analyzing status: ${state.status}`);
     }
   });
