--- conflicted
+++ resolved
@@ -2,14 +2,11 @@
 # specifying a different Azure region to use when manually triggering the live
 # tests pipeline. This is useful for when we want to test in different
 # environments: Prod, Canary, etc.
-<<<<<<< HEAD
-=======
 parameters:
 - name: Location
   displayName: Location
   type: string
   default: centraluseuap
->>>>>>> 4c254ed1
 
 trigger: none
 
