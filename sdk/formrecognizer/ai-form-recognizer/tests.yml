# Parameterize Location to the test resources deployment script. This allows
# specifying a different Azure region to use when manually triggering the live
# tests pipeline. This is useful for when we want to test in different
# environments: Prod, Canary, etc.
parameters:
  - name: Location
    displayName: Location
    type: string
    default: eastus

trigger: none

stages:
  - template: /eng/pipelines/templates/stages/archetype-sdk-tests.yml
    parameters:
      PackageName: "@azure/ai-form-recognizer"
      ServiceDirectory: formrecognizer
      TimeoutInMinutes: 120
<<<<<<< HEAD
      SupportedClouds: 'Public,UsGov,China'
=======
      SupportedClouds: "Public,UsGov,China"
      CloudConfig:
        Public:
          SubscriptionConfiguration: $(sub-config-azure-cloud-test-resources)
          Location: "${{ parameters.Location }}"
        UsGov:
          SubscriptionConfiguration: $(sub-config-gov-test-resources)
          Location: "usgovvirginia"
        China:
          SubscriptionConfiguration: $(sub-config-cn-test-resources)
          Location: "chinaeast2"
>>>>>>> 6f2689ba
      EnvVars:
        AZURE_CLIENT_ID: $(FORMRECOGNIZER_CLIENT_ID)
        AZURE_TENANT_ID: $(FORMRECOGNIZER_TENANT_ID)
        AZURE_CLIENT_SECRET: $(FORMRECOGNIZER_CLIENT_SECRET)<|MERGE_RESOLUTION|>--- conflicted
+++ resolved
@@ -16,9 +16,6 @@
       PackageName: "@azure/ai-form-recognizer"
       ServiceDirectory: formrecognizer
       TimeoutInMinutes: 120
-<<<<<<< HEAD
-      SupportedClouds: 'Public,UsGov,China'
-=======
       SupportedClouds: "Public,UsGov,China"
       CloudConfig:
         Public:
@@ -30,7 +27,6 @@
         China:
           SubscriptionConfiguration: $(sub-config-cn-test-resources)
           Location: "chinaeast2"
->>>>>>> 6f2689ba
       EnvVars:
         AZURE_CLIENT_ID: $(FORMRECOGNIZER_CLIENT_ID)
         AZURE_TENANT_ID: $(FORMRECOGNIZER_TENANT_ID)
