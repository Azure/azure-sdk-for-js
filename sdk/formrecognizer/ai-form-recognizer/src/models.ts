// Copyright (c) Microsoft Corporation.
// Licensed under the MIT license.

import * as coreHttp from "@azure/core-http";

import {
  AnalyzeOperationResult as AnalyzeOperationResultModel,
  FormFieldsReport,
  CopyAuthorizationResult as CopyAuthorizationResultModel,
  KeysResult,
  KeyValueElement as KeyValueElementModel,
  KeyValuePair as KeyValuePairModel,
  Language,
  LengthUnit,
  ModelsSummary,
  ModelStatus as CustomFormModelStatus,
  TrainStatus as TrainingStatus,
  OperationStatus
} from "./generated/models";

export {
  AnalyzeOperationResultModel,
  CopyAuthorizationResultModel,
  FormFieldsReport,
  KeysResult,
  KeyValueElementModel,
  KeyValuePairModel,
  Language,
  LengthUnit,
  ModelsSummary,
  CustomFormModelStatus,
  OperationStatus,
  TrainingStatus
};

/**
 * Represents a point used to defined bounding boxes. The unit is either 'pixel' or 'inch' (See {link @LengthUnit}).
 */
export interface Point2D {
  /**
   * x coordinate
   */
  x: number;
  /**
   * y coordinate
   */
  y: number;
}

/**
 * Represents common properties of recognized form contents.
 */
export interface FormContentCommon {
  /**
   * The 1-based page number in the input document.
   */
  pageNumber: number;
  /**
   * The text content of the word.
   */
  text: string;
  /**
   * Bounding box of an recognized word.
   */
  boundingBox: Point2D[];
}

/**
 * Represents an recognized word.
 */
export interface FormWord extends FormContentCommon {
  /**
   * Element kind - "word"
   */
  kind: "word";
  /**
   * Confidence value.
   */
  confidence?: number;
  /**
   * The recognized text line that contains this recognized word
   */
  containingLine?: FormLine;
}

/**
 * Represents an recognized text line.
 */
export interface FormLine extends FormContentCommon {
  /**
   * Element kind - "line"
   */
  kind: "line";
  /**
   * The detected language of this line, if different from the overall page language. Possible
   * values include: 'en', 'es'
   */
  // language?: Language;
  /**
   * List of words in the text line.
   */
  words: FormWord[];
}

/**
 * Represents an recognized check box
 */
// export interface FormCheckBox extends FormContent {
//   /**
//    * Element kind - "checkbox"
//    */
//   kind: "checkbox";
//   ...
// }

/**
 * Information about an recognized element in the form. Examples include
 * words, lines, checkbox, etc.
 */
export type FormContent = FormWord | FormLine; // | FormCheckBox;

/**
 * Represents a cell in recognized table
 */
export interface FormTableCell {
  /**
   * Row index of the cell.
   */
  rowIndex: number;
  /**
   * Column index of the cell.
   */
  columnIndex: number;
  /**
   * Number of rows spanned by this cell.
   */
  rowSpan?: number;
  /**
   * Number of columns spanned by this cell.
   */
  columnSpan?: number;
  /**
   * Text content of the cell.
   */
  text: string;
  /**
   * Bounding box of the cell.
   */
  boundingBox: Point2D[];
  /**
   * Confidence value.
   */
  confidence: number;
  /**
   * When includeTextDetails is set to true, a list of references to the text elements constituting this table cell.
   */
  textContent?: FormContent[];
  /**
   * Is the current cell a header cell?
   */
  isHeader?: boolean;
  /**
   * Is the current cell a footer cell?
   */
  isFooter?: boolean;
}

/**
 * Represents a row of data table cells in recognized table.
 */
export interface FormTableRow {
  /**
   * List of data table cells in a {@link FormTableRow}
   */
  cells: FormTableCell[];
}

/**
 * Information about the recognized table contained in a page.
 */
export interface FormTable {
  /**
   * Number of rows in the data table
   */
  rowCount: number;
  /**
   * Number of columns in the data table
   */
  columnCount: number;
  /**
   * List of rows in the data table
   */
  rows: FormTableRow[];
}

/**
 * Represents recognized text elements of label-value pairs.
 * For example, "Work Address" is the label of
 * "Work Address: One Microsoft Way, Redmond, WA"
 */
export interface FieldText {
  /**
   * The 1-based page number in the input document.
   */
  pageNumber: number;
  /**
   * The bounding box of the recognized label or value
   */
  boundingBox?: Point2D[];
  /**
   * When includeTextDetails is set to true, a list of references to the text elements constituting this name or value.
   */
  textContent?: FormContent[];
  /**
   * The text content of the recognized label or value
   */
  text?: string;
}

/**
 * Represents recognized text elements in label-value pairs.
 * For example, "Address": "One Microsoft Way, Redmond, WA"
 */
export interface FormField {
  /**
   * Confidence value.
   */
  confidence?: number;
  /**
   * Text of the recognized label of the field.
   */
  labelText?: FieldText;
  /**
   * A user defined label for the field.
   */
  name?: string;
  /**
   * Text of the recognized value of the field.
   */
  valueText?: FieldText;
  /**
   * Value of the field.
   */
  value?: FieldValueTypes;
  /**
   * Data type of the value property
   */
  valueType?: ValueTypes;
}

/**
 * Represents a Form page range
 */
export interface FormPageRange {
  /**
   * The page number of the first page in the range
   */
  firstPageNumber: number;
  /**
   * The page number of the last page in the range
   */
  lastPageNumber: number;
}

/**
 * Raw texts recognized from a page in the input document.
 */
export interface FormPage {
  /**
   * The 1-based page number in the input document.
   */
  pageNumber: number;
  /**
   * The general orientation of the text in clockwise direction, measured in degrees between (-180,
   * 180].
   */
  textAngle: number;
  /**
   * The width of the image/PDF in pixels/inches, respectively.
   */
  width: number;
  /**
   * The height of the image/PDF in pixels/inches, respectively.
   */
  height: number;
  /**
   * The unit used by the width, height and boundingBox properties. For images, the unit is
   * "pixel". For PDF, the unit is "inch". Possible values include: 'pixel', 'inch'
   */
  unit: LengthUnit;
  /**
   * The detected language on the page overall. Possible values include: 'en', 'es'
   */
  // language?: Language;
  /**
   * When includeTextDetails is set to true, a list of recognized text lines. The maximum number of
   * lines returned is 300 per page. The lines are sorted top to bottom, left to right, although in
   * certain cases proximity is treated with higher priority. As the sorting order depends on the
   * detected text, it may change across images and OCR version updates. Thus, business logic
   * should be built upon the actual line location instead of order.
   */
  lines?: FormLine[];
  /**
   * List of data tables recognized form the page
   */
  tables?: FormTable[];
}

/**
 * Array of {@link FormPage}
 */
export interface FormPageArray extends Array<FormPage> {}

/**
 * Represent recognized form consists of text fields that have semantic meanings.
 */
export interface RecognizedForm {
  /**
   * Document type.
   */
  formType: string;
  /**
   * First and last page number where the document is found.
   */
  pageRange: FormPageRange;
  /**
   * Dictionary of named field values.
   */
  fields: { [propertyName: string]: FormField };
  /**
   * Texts and tables extracted from a page in the input
   */
  pages: FormPage[];
}

/**
 * Array of {@link RecognizedForm}
 */
export interface RecognizedFormArray extends Array<RecognizedForm> {}

/**
 * Properties common to the recognized text field
 */
export interface CommonFieldValue {
  /**
   * Text content of the recognized field.
   */
  text?: string;
  /**
   * Bounding box of the field value, if appropriate.
   */
  boundingBox?: Point2D[];
  /**
   * Confidence score.
   */
  confidence?: number;
  /**
   * When includeTextDetails is set to true, a list of references to the text elements constituting
   * this field.
   */
  textContent?: FormContent[];
  /**
   * The 1-based page number in the input document.
   */
  pageNumber?: number;
}

/**
 * Possible JavaScript types for a field value.
 */
export type FieldValueTypes =
  | string
  | Date
  | number
  | FieldValue[]
  | { [propertyName: string]: FieldValue };

/**
 * Types of a form field.
 */
export type ValueTypes =
  | "string"
  | "date"
  | "time"
  | "phoneNumber"
  | "number"
  | "integer"
  | "array"
  | "object";

/**
 * Represents a field of string value.
 */
export type StringFieldValue = {
  type: "string";
  value?: string;
} & CommonFieldValue;

/**
 * Represents a date field
 */
export type DateFieldValue = {
  type: "date";
  value?: Date;
} & CommonFieldValue;

/**
 * Represent a time field
 */
export type TimeFieldValue = {
  type: "time";
  value?: string;
} & CommonFieldValue;

/**
 * Represents a phone number field
 */
export type PhoneNumberFieldValue = {
  type: "phoneNumber";
  value?: string;
} & CommonFieldValue;

/**
 * Represents a number field
 */
export type NumberFieldValue = {
  type: "number";
  value?: number;
} & CommonFieldValue;

/**
 * Represents an integer field
 */
export type IntegerFieldValue = {
  type: "integer";
  value?: number;
} & CommonFieldValue;

/**
 * Represents a special field that contains an array of fields
 */
export interface ArrayFieldValue {
  type: "array";
  value?: FieldValue[];
}

/**
 * Represents a special field that contains other fields as its properties
 */
export interface ObjectFieldValue {
  type: "object";
  value?: { [propertyName: string]: FieldValue };
}

/**
 * Union type of all field types
 */
export type FieldValue =
  | StringFieldValue
  | DateFieldValue
  | TimeFieldValue
  | PhoneNumberFieldValue
  | NumberFieldValue
  | IntegerFieldValue
  | ArrayFieldValue
  | ObjectFieldValue;

/**
 * Represents an recognized item field in a receipt.
 */
export type ReceiptItemField = {
  type: "object";
  value: {
    Name?: StringFieldValue;
    Quantity?: NumberFieldValue;
    Price?: NumberFieldValue;
    TotalPrice?: NumberFieldValue;
  };
} & CommonFieldValue;

/**
 * Represents a list of recognized receipt items in a receipt.
 */
export interface ReceiptItemArrayField {
  type: "array";
  value: ReceiptItemField[];
}

/**
 * Represents a line item in a receipt.
 */
<<<<<<< HEAD
=======
export interface RecognizedReceipt {
  /**
   * Locale of the receipt.
   */
  locale?: string;
  /**
   * The raw recognized form.
   */
  recognizedForm: RecognizedForm;
}

/**
 * Represents a line item in a US itemized receipt.
 */
>>>>>>> a9935446
export interface USReceiptItem {
  /**
   * Name of the receipt item
   */
  name?: FormField;
  /**
   * Price of the receipt item
   */
  price?: FormField;
  /**
   * Quantity of the receipt item
   */
  quantity?: FormField;
  /**
   * Total price of the receipt item
   */
  totalPrice?: FormField;
}

/**
 * Different types of US receipts.
 */
export type USReceiptType = {
  type: "Unrecognized" | "Itemized" | "CreditCard" | "Gas" | "Parking";
  /**
   * Confidence value.
   */
  confidence?: number;
};

/**
 * United States receipt
 */
export interface USReceipt {
  /**
   * Receipt type field
   */
  receiptType: USReceiptType;
  /**
   * Merchant name field
   */
  merchantName: FormField;
  /**
   * Merchant phone number field
   */
  merchantPhoneNumber: FormField;
  /**
   * Merchant address field
   */
  merchantAddress: FormField;
  /**
   * Receipt item list field
   */
  items: USReceiptItem[];
  /**
   * Subtotal field
   */
  subtotal: FormField;
  /**
   * Tax field
   */
  tax: FormField;
  /**
   * Tip field
   */
  tip: FormField;
  /**
   * Total field
   */
  total: FormField;
  /**
   * Transaction date field
   */
  transactionDate: FormField;
  /**
   * Transaction time field
   */
  transactionTime: FormField;
}

<<<<<<< HEAD
=======
/**
 * Supported receipt locales.
 */
export type Locale = "US" | "UK";

export type ReceiptWithLocale = { locale: "US" } & USReceipt;
//  | { receiptLocale: "UK" } & UKReceipt
// ...

/**
 * Recognize receipt result.
 */
export interface RecognizeReceiptResult {
  /**
   * Version of schema used for this result.
   */
  version: string;
  /**
   * List of receipts recognized from input document
   */
  receipts?: ReceiptWithLocale[];
}

/**
 * Results of a Recognize Receipt operation
 */
export type RecognizeReceiptOperationResult = Partial<RecognizeReceiptResult> & {
  /**
   * Operation status.
   */
  status: OperationStatus; // 'notStarted' | 'running' | 'succeeded' | 'failed';
  /**
   * Date and time (UTC) when the form recognition operation was submitted.
   */
  createdOn: Date;
  /**
   * Date and time (UTC) when the status was last updated.
   */
  lastModified: Date;
};

/**
 * Contains response data for an recognize receipt operation.
 */
export type RecognizeReceiptResultResponse = RecognizeReceiptOperationResult & {
  /**
   * The underlying HTTP response.
   */
  _response: coreHttp.HttpResponse & {
    /**
     * The response body as text (string format)
     */
    bodyAsText: string;

    /**
     * The response body as parsed JSON or XML
     */
    parsedBody: AnalyzeOperationResultModel;
  };
};

/**
 * Recognized layout information of the input document
 */
export interface RecognizedContent {
  /**
   * Version of schema used for this result.
   */
  version: string;
  /**
   * Texts and tables extracted from a page in the input
   */
  pages: FormPage[];
}

/**
 * Represents the result from an Recognize Content operation
 */
export type RecognizeContentOperationResult = Partial<RecognizedContent> & {
  /**
   * Operation status.
   */
  status: OperationStatus; // 'notStarted' | 'running' | 'succeeded' | 'failed';
  /**
   * Date and time (UTC) when the recognition operation was submitted.
   */
  createdOn: Date;
  /**
   * Date and time (UTC) when the status was last updated.
   */
  lastModified: Date;
};

/**
 * Contains response data for the Recognize Content operation.
 */
export type RecognizeContentResultResponse = RecognizeContentOperationResult & {
  /**
   * The underlying HTTP response.
   */
  _response: coreHttp.HttpResponse & {
    /**
     * The response body as text (string format)
     */
    bodyAsText: string;
    /**
     * The response body as parsed JSON or XML
     */
    parsedBody: AnalyzeOperationResultModel;
  };
};

/**
 * Represents errors from Azure Form Recognizer service
 */
export interface FormRecognizerError {
  /**
   * Error code
   */
  code: string;
  /**
   * Error message
   */
  message: string;
}

/**
 * Represents an recognized form using a custom model.
 */
export interface FormResult {
  /**
   * Version of schema used for this result.
   */
  version: string;
  /**
   * Document-level information recognized from the input using machine learning. They include
   * recognized fields that have meaning beyond text, for example, addresses, phone numbers, dates, etc.
   */
  forms?: RecognizedForm[];
  /**
   * List of errors reported during the form recognition operation.
   */
  errors?: FormRecognizerError[];
}

>>>>>>> a9935446
/**
 * Recognized Receipt
 */
export type RecognizedReceipt = {
  /**
   * Locale of the receipt
   */
  locale: string;
  /**
   * Recognized form
   */
  recognizedForm: RecognizedForm;
} & (
  | { locale: "US" } & USReceipt
//  | { locale: "UK" } & UKReceipt
// ...
)

/*
 * Array of {@link RecognizedReceipt}
 */
export interface RecognizedReceiptArray extends Array<RecognizedReceipt> {}

/**
 * Report for a custom model training document.
 */
export interface TrainingDocumentInfo {
  /**
   * Training document name.
   */
  documentName: string;
  /**
   * Total number of pages trained.
   */
  pageCount: number;
  /**
   * List of errors.
   */
  errors: FormRecognizerErrorDetails[];
  /**
   * Status of the training operation.
   */
  status: TrainingStatus;
}

/**
 * Basic custom model information.
 */
export interface CustomFormModelInfo {
  /**
   * Model identifier.
   */
  modelId: string;
  /**
   * Status of the model.
   */
  status: CustomFormModelStatus;
  /**
   * Date and time (UTC) when the custom model training request was received.
   */
  requestedOn: Date;
  /**
   * Date and time (UTC) when the training operation completed.
   */
  completedOn: Date;
}

<<<<<<< HEAD
=======
/**
 * Represents a model from unlabeled training.
 */
export interface FormModel {
  /**
   * Information about the model
   */
  modelInfo: CustomFormModelInfo;
  /**
   * Keys recognized from unlabeled training.
   */
  keys: KeysResult;
  /**
   * Results of the unlabeled training.
   */
  trainResult?: FormTrainResult;
}

/**
 * Represents a field in custom form sub models.
 */
>>>>>>> a9935446
export interface CustomFormField {
  /**
   * Estimated extraction accuracy for this field.
   */
  accuracy?: number;
  /**
   * Training field name.
   */
  name: string;
  /**
   * Training field label.
   */
  label: string | null;
}

/**
 * Represents the model for a type of custom form from the training.
 */
export interface CustomFormSubmodel {
  /**
   * Estimated extraction accuracy for this field.
   */
  accuracy?: number;
  /**
   * Form fields
   */
  fields: { [propertyName: string]: CustomFormField };
  /**
   * Form type
   */
  formType: string;
}

/**
 * Represents a model from training.
 */
export interface CustomFormModel {
  /**
   * Model identifier.
   */
  modelId: string;
  /**
   * Status of the model.
   */
  status: CustomFormModelStatus;
  /**
   * Date and time (UTC) when the custom model training request was received.
   */
  requestedOn: Date;
  /**
   * Date and time (UTC) when the training operation completed.
   */
  completedOn: Date;
  /**
   * List of document used to train the model and any errors reported for each document.
   */
  trainingDocuments?: TrainingDocumentInfo[];
  /**
   * Errors returned during training operation.
   */
  errors?: FormRecognizerErrorDetails[];
  /**
   * Form models created by training.
   */
  submodels?: CustomFormSubmodel[];
}

/**
 * Custom model training result.
 */
export interface TrainResult {
  /**
   * List of the documents used to train the model and any errors reported in each document.
   */
  trainingDocuments: TrainingDocumentInfo[];
  /**
   * List of fields used to train the model and the train operation error reported by each.
   */
  fields?: FormFieldsReport[];
  /**
   * Average accuracy.
   */
  averageModelAccuracy?: number;
  /**
   * Errors returned during the training operation.
   */
  errors?: FormRecognizerErrorDetails[];
}

/**
 * Response to the get custom model operation.
 */
export interface Model {
  /**
   * Basic custom model information.
   */
  modelInfo: CustomFormModelInfo;
  /**
   * Keys extracted by the custom model.
   */
  keys?: KeysResult;
  /**
   * Custom model training result.
   */
  trainResult?: TrainResult;
}

/**
 * Response to the list custom models operation.
 */
export interface Models {
  /**
   * Summary of all trained custom models.
   */
  summary?: ModelsSummary;
  /**
   * Collection of trained custom models.
   */
  modelList?: CustomFormModelInfo[];
  /**
   * Link to the next page of custom models.
   */
  nextLink?: string;
}

/**
 * Contains the response data for retrieving a model from unlabeled training.
 */
export type FormModelResponse = CustomFormModel & {
  /**
   * The underlying HTTP response.
   */
  _response: coreHttp.HttpResponse & {
    /**
     * The response body as text (string format)
     */
    bodyAsText: string;

    /**
     * The response body as parsed JSON or XML
     */
    parsedBody: Model;
  };
};

/**
 * Contains response data for the listCustomModels operation.
 */
export type ListCustomModelsResponse = Models & {
  /**
   * The underlying HTTP response.
   */
  _response: coreHttp.HttpResponse & {
    /**
     * The response body as text (string format)
     */
    bodyAsText: string;

    /**
     * The response body as parsed JSON or XML
     */
    parsedBody: Models;
  };
};

/**
 * Types of binary data allowed as input to recognition operations
 */
export type FormRecognizerRequestBody =
  | Blob
  | ArrayBuffer
  | ArrayBufferView
  | NodeJS.ReadableStream;

/**
 * Summary of all models in the cognitive service account.
 */
export interface AccountProperties {
  /**
   * Current count of trained custom models.
   */
  customModelCount: number;
  /**
   * Max number of models that can be trained for this account.
   */
  customModelLimit: number;
}

/**
<<<<<<< HEAD
 * Represents errors from Azure Form Recognizer service
 */
export interface FormRecognizerErrorDetails {
  /**
   * Error code
   */
  code: string;
  /**
   * Error message
   */
  message: string;
}

/**
 * Error from recognize custom forms operation
 */
export class FormRecognizerError extends Error {
  /**
   * Original errors from the service response
   */
  innerErrors?: FormRecognizerErrorDetails[]
  constructor(message: string, innerErrors?: FormRecognizerErrorDetails[]) {
    super(message);
    this.innerErrors = innerErrors;
  }
=======
 * Request parameter that contains authorization claims for copy operation.
 */
export interface CopyAuthorization extends CopyAuthorizationResultModel {
  /**
   * Target resource Id.
   */
  resourceId: string;
  /**
   * Target resource region.
   */
  resourceRegion: string;
  /**
   * The time when the access token expires.
   */
  //expiresOn: Date
>>>>>>> a9935446
}<|MERGE_RESOLUTION|>--- conflicted
+++ resolved
@@ -489,23 +489,6 @@
 /**
  * Represents a line item in a receipt.
  */
-<<<<<<< HEAD
-=======
-export interface RecognizedReceipt {
-  /**
-   * Locale of the receipt.
-   */
-  locale?: string;
-  /**
-   * The raw recognized form.
-   */
-  recognizedForm: RecognizedForm;
-}
-
-/**
- * Represents a line item in a US itemized receipt.
- */
->>>>>>> a9935446
 export interface USReceiptItem {
   /**
    * Name of the receipt item
@@ -586,154 +569,6 @@
   transactionTime: FormField;
 }
 
-<<<<<<< HEAD
-=======
-/**
- * Supported receipt locales.
- */
-export type Locale = "US" | "UK";
-
-export type ReceiptWithLocale = { locale: "US" } & USReceipt;
-//  | { receiptLocale: "UK" } & UKReceipt
-// ...
-
-/**
- * Recognize receipt result.
- */
-export interface RecognizeReceiptResult {
-  /**
-   * Version of schema used for this result.
-   */
-  version: string;
-  /**
-   * List of receipts recognized from input document
-   */
-  receipts?: ReceiptWithLocale[];
-}
-
-/**
- * Results of a Recognize Receipt operation
- */
-export type RecognizeReceiptOperationResult = Partial<RecognizeReceiptResult> & {
-  /**
-   * Operation status.
-   */
-  status: OperationStatus; // 'notStarted' | 'running' | 'succeeded' | 'failed';
-  /**
-   * Date and time (UTC) when the form recognition operation was submitted.
-   */
-  createdOn: Date;
-  /**
-   * Date and time (UTC) when the status was last updated.
-   */
-  lastModified: Date;
-};
-
-/**
- * Contains response data for an recognize receipt operation.
- */
-export type RecognizeReceiptResultResponse = RecognizeReceiptOperationResult & {
-  /**
-   * The underlying HTTP response.
-   */
-  _response: coreHttp.HttpResponse & {
-    /**
-     * The response body as text (string format)
-     */
-    bodyAsText: string;
-
-    /**
-     * The response body as parsed JSON or XML
-     */
-    parsedBody: AnalyzeOperationResultModel;
-  };
-};
-
-/**
- * Recognized layout information of the input document
- */
-export interface RecognizedContent {
-  /**
-   * Version of schema used for this result.
-   */
-  version: string;
-  /**
-   * Texts and tables extracted from a page in the input
-   */
-  pages: FormPage[];
-}
-
-/**
- * Represents the result from an Recognize Content operation
- */
-export type RecognizeContentOperationResult = Partial<RecognizedContent> & {
-  /**
-   * Operation status.
-   */
-  status: OperationStatus; // 'notStarted' | 'running' | 'succeeded' | 'failed';
-  /**
-   * Date and time (UTC) when the recognition operation was submitted.
-   */
-  createdOn: Date;
-  /**
-   * Date and time (UTC) when the status was last updated.
-   */
-  lastModified: Date;
-};
-
-/**
- * Contains response data for the Recognize Content operation.
- */
-export type RecognizeContentResultResponse = RecognizeContentOperationResult & {
-  /**
-   * The underlying HTTP response.
-   */
-  _response: coreHttp.HttpResponse & {
-    /**
-     * The response body as text (string format)
-     */
-    bodyAsText: string;
-    /**
-     * The response body as parsed JSON or XML
-     */
-    parsedBody: AnalyzeOperationResultModel;
-  };
-};
-
-/**
- * Represents errors from Azure Form Recognizer service
- */
-export interface FormRecognizerError {
-  /**
-   * Error code
-   */
-  code: string;
-  /**
-   * Error message
-   */
-  message: string;
-}
-
-/**
- * Represents an recognized form using a custom model.
- */
-export interface FormResult {
-  /**
-   * Version of schema used for this result.
-   */
-  version: string;
-  /**
-   * Document-level information recognized from the input using machine learning. They include
-   * recognized fields that have meaning beyond text, for example, addresses, phone numbers, dates, etc.
-   */
-  forms?: RecognizedForm[];
-  /**
-   * List of errors reported during the form recognition operation.
-   */
-  errors?: FormRecognizerError[];
-}
-
->>>>>>> a9935446
 /**
  * Recognized Receipt
  */
@@ -801,30 +636,6 @@
   completedOn: Date;
 }
 
-<<<<<<< HEAD
-=======
-/**
- * Represents a model from unlabeled training.
- */
-export interface FormModel {
-  /**
-   * Information about the model
-   */
-  modelInfo: CustomFormModelInfo;
-  /**
-   * Keys recognized from unlabeled training.
-   */
-  keys: KeysResult;
-  /**
-   * Results of the unlabeled training.
-   */
-  trainResult?: FormTrainResult;
-}
-
-/**
- * Represents a field in custom form sub models.
- */
->>>>>>> a9935446
 export interface CustomFormField {
   /**
    * Estimated extraction accuracy for this field.
@@ -1014,7 +825,6 @@
 }
 
 /**
-<<<<<<< HEAD
  * Represents errors from Azure Form Recognizer service
  */
 export interface FormRecognizerErrorDetails {
@@ -1040,7 +850,9 @@
     super(message);
     this.innerErrors = innerErrors;
   }
-=======
+}
+
+/**
  * Request parameter that contains authorization claims for copy operation.
  */
 export interface CopyAuthorization extends CopyAuthorizationResultModel {
@@ -1056,5 +868,4 @@
    * The time when the access token expires.
    */
   //expiresOn: Date
->>>>>>> a9935446
 }