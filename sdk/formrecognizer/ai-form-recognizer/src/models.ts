// Copyright (c) Microsoft Corporation.
// Licensed under the MIT license.

import * as coreHttp from "@azure/core-http";

import {
  AnalyzeOperationResult as AnalyzeOperationResultModel,
  FormFieldsReport,
  KeysResult,
  KeyValueElement as KeyValueElementModel,
  KeyValuePair as KeyValuePairModel,
  Language,
  LengthUnit,
  ModelInfo,
  Models,
  ModelsSummary,
  ModelStatus as CustomFormModelStatus,
  TrainStatus as TrainingStatus,
  OperationStatus
} from "./generated/models";

export {
  AnalyzeOperationResultModel,
  FormFieldsReport,
  KeysResult,
  KeyValueElementModel,
  KeyValuePairModel,
  Language,
  LengthUnit,
  ModelInfo,
  Models,
  ModelsSummary,
  CustomFormModelStatus,
  OperationStatus,
  TrainingStatus
};

/**
 * Represents a point used to defined bounding boxes. The unit is either 'pixel' or 'inch' (See {link @LengthUnit}).
 */
export interface Point2D {
  /**
   * x coordinate
   */
  x: number;
  /**
   * y coordinate
   */
  y: number;
}

/**
 * Represents common properties of recognized form contents.
 */
export interface FormContentCommon {
  /**
   * The 1-based page number in the input document.
   */
  pageNumber: number;
  /**
   * The text content of the word.
   */
  text: string;
  /**
   * Bounding box of an recognized word.
   */
  boundingBox: Point2D[];
}

/**
 * Represents an recognized word.
 */
export interface FormWord extends FormContentCommon {
  /**
   * Element kind - "word"
   */
  kind: "word";
  /**
   * Confidence value.
   */
  confidence?: number;
  /**
   * The recognized text line that contains this recognized word
   */
  containingLine?: FormLine;
}

/**
 * Represents an recognized text line.
 */
export interface FormLine extends FormContentCommon {
  /**
   * Element kind - "line"
   */
  kind: "line";
  /**
   * The detected language of this line, if different from the overall page language. Possible
   * values include: 'en', 'es'
   */
  // language?: Language;
  /**
   * List of words in the text line.
   */
  words: FormWord[];
}

/**
 * Represents an recognized check box
 */
// export interface FormCheckBox extends FormContent {
//   /**
//    * Element kind - "checkbox"
//    */
//   kind: "checkbox";
//   ...
// }

/**
 * Information about an recognized element in the form. Examples include
 * words, lines, checkbox, etc.
 */
export type FormContent = FormWord | FormLine; // | FormCheckBox;

/**
 * Represents a cell in recognized table
 */
export interface FormTableCell {
  /**
   * Row index of the cell.
   */
  rowIndex: number;
  /**
   * Column index of the cell.
   */
  columnIndex: number;
  /**
   * Number of rows spanned by this cell.
   */
  rowSpan?: number;
  /**
   * Number of columns spanned by this cell.
   */
  columnSpan?: number;
  /**
   * Text content of the cell.
   */
  text: string;
  /**
   * Bounding box of the cell.
   */
  boundingBox: Point2D[];
  /**
   * Confidence value.
   */
  confidence: number;
  /**
   * When includeTextDetails is set to true, a list of references to the text elements constituting this table cell.
   */
  textContent?: FormContent[];
  /**
   * Is the current cell a header cell?
   */
  isHeader?: boolean;
  /**
   * Is the current cell a footer cell?
   */
  isFooter?: boolean;
}

/**
 * Represents a row of data table cells in recognized table.
 */
export interface FormTableRow {
  /**
   * List of data table cells in a {@link FormTableRow}
   */
  cells: FormTableCell[];
}

/**
 * Information about the recognized table contained in a page.
 */
export interface FormTable {
  /**
   * Number of rows in the data table
   */
  rowCount: number;
  /**
   * Number of columns in the data table
   */
  columnCount: number;
  /**
   * List of rows in the data table
   */
  rows: FormTableRow[];
}

/**
 * Represents recognized text elements of label-value pairs.
 * For example, "Work Address" is the label of
 * "Work Address: One Microsoft Way, Redmond, WA"
 */
export interface FormText {
  /**
   * The bounding box of the recognized label or value
   */
  boundingBox?: Point2D[];
  /**
   * When includeTextDetails is set to true, a list of references to the text elements constituting this name or value.
   */
  textContent?: FormContent[];
  /**
   * The text content of the recognized label or value
   */
  text?: string;
}

/**
 * Represents recognized text elements in label-value pairs.
 * For example, "Address": "One Microsoft Way, Redmond, WA"
 */
export interface FormField {
  /**
   * Confidence value.
   */
  confidence?: number;
  /**
   * Text of the recognized label of the field.
   */
  labelText?: FormText;
  /**
   * A user defined label for the field.
   */
  name?: string;
  /**
   * Text of the recognized value of the field.
   */
  valueText?: FormText;
  /**
   * Value of the field.
   */
  value?: FieldValueTypes;
  /**
   * Data type of the value property
   */
  valueType?: ValueTypes;
}

/**
 * Represents a Form page range
 */
export interface FormPageRange {
  /**
   * The page number of the first page in the range
   */
  firstPageNumber: number;
  /**
   * The page number of the last page in the range
   */
  lastPageNumber: number;
}

/**
 * Raw texts recognized from a page in the input document.
 */
export interface FormPage {
  /**
   * The 1-based page number in the input document.
   */
  pageNumber: number;
  /**
   * The general orientation of the text in clockwise direction, measured in degrees between (-180,
   * 180].
   */
  textAngle: number;
  /**
   * The width of the image/PDF in pixels/inches, respectively.
   */
  width: number;
  /**
   * The height of the image/PDF in pixels/inches, respectively.
   */
  height: number;
  /**
   * The unit used by the width, height and boundingBox properties. For images, the unit is
   * "pixel". For PDF, the unit is "inch". Possible values include: 'pixel', 'inch'
   */
  unit: LengthUnit;
  /**
   * The detected language on the page overall. Possible values include: 'en', 'es'
   */
  // language?: Language;
  /**
   * When includeTextDetails is set to true, a list of recognized text lines. The maximum number of
   * lines returned is 300 per page. The lines are sorted top to bottom, left to right, although in
   * certain cases proximity is treated with higher priority. As the sorting order depends on the
   * detected text, it may change across images and OCR version updates. Thus, business logic
   * should be built upon the actual line location instead of order.
   */
  lines?: FormLine[];
  /**
   * List of data tables recognized form the page
   */
  tables?: FormTable[];
}

/**
 * Array of {@link FormPage}
 */
export interface FormPageArray extends Array<FormPage> {}

/**
 * Represent recognized form consists of text fields that have semantic meanings.
 */
export interface RecognizedForm {
  /**
   * Document type.
   */
  formType: string;
  /**
   * First and last page number where the document is found.
   */
  pageRange: FormPageRange;
  /**
   * Dictionary of named field values.
   */
  fields: { [propertyName: string]: FormField };
  /**
   * Texts and tables extracted from a page in the input
   */
  pages: FormPage[];
}

/**
 * Array of {@link RecognizedForm}
 */
export interface RecognizedFormArray extends Array<RecognizedForm> {}

/**
 * Properties common to the recognized text field
 */
interface CommonFieldValue {
  /**
   * Text content of the recognized field.
   */
  text?: string;
  /**
   * Bounding box of the field value, if appropriate.
   */
  boundingBox?: Point2D[];
  /**
   * Confidence score.
   */
  confidence?: number;
  /**
   * When includeTextDetails is set to true, a list of references to the text elements constituting
   * this field.
   */
  textContent?: FormContent[];
  /**
   * The 1-based page number in the input document.
   */
  pageNumber?: number;
}

export type FieldValueTypes =
  | string
  | Date
  | number
  | FieldValue[]
  | { [propertyName: string]: FieldValue };

export type ValueTypes =
  | "string"
  | "date"
  | "time"
  | "phoneNumber"
  | "number"
  | "integer"
  | "array"
  | "object";

/**
 * Represents a field of string value.
 */
export type StringFieldValue = {
  type: "string";
  value?: string;
} & CommonFieldValue;

/**
 * Represents a date field
 */
export type DateFieldValue = {
  type: "date";
  value?: Date;
} & CommonFieldValue;

/**
 * Represent a time field
 */
export type TimeFieldValue = {
  type: "time";
  value?: string;
} & CommonFieldValue;

/**
 * Represents a phone number field
 */
export type PhoneNumberFieldValue = {
  type: "phoneNumber";
  value?: string;
} & CommonFieldValue;

/**
 * Represents a number field
 */
export type NumberFieldValue = {
  type: "number";
  value?: number;
} & CommonFieldValue;

/**
 * Represents an integer field
 */
export type IntegerFieldValue = {
  type: "integer";
  value?: number;
} & CommonFieldValue;

/**
 * Represents a special field that contains an array of fields
 */
export interface ArrayFieldValue {
  type: "array";
  value?: FieldValue[];
}

/**
 * Represents a special field that contains other fields as its properties
 */
export interface ObjectFieldValue {
  type: "object";
  value?: { [propertyName: string]: FieldValue };
}

/**
 * Union type of all field types
 */
export type FieldValue =
  | StringFieldValue
  | DateFieldValue
  | TimeFieldValue
  | PhoneNumberFieldValue
  | NumberFieldValue
  | IntegerFieldValue
  | ArrayFieldValue
  | ObjectFieldValue;

/**
 * Represents an recognized item field in a receipt.
 */
export type ReceiptItemField = {
  type: "object";
  value: {
    Name?: StringFieldValue;
    Quantity?: NumberFieldValue;
    Price?: NumberFieldValue;
    TotalPrice?: NumberFieldValue;
  };
} & CommonFieldValue;

/**
 * Represents a list of recognized receipt items in a receipt.
 */
export interface ReceiptItemArrayField {
  type: "array";
  value: ReceiptItemField[];
}

export interface ReceiptWithLocale {
  /**
   * Locale of the receipt
   */
  locale?: string;
  recognizedForm: RecognizedForm;
}

export interface USReceiptItem {
  /**
   * Name of the receipt item
   */
  name?: FormField;
  /**
   * Price of the receipt item
   */
  price?: FormField;
  /**
   * Quantity of the receipt item
   */
  quantity?: FormField;
  /**
   * Total price of the receipt item
   */
  totalPrice?: FormField;
}

export type USReceiptType = {
  type: "Unrecognized" | "Itemized" | "CreditCard" | "Gas" | "Parking";
  /**
   * Confidence value.
   */
  confidence?: number;
}

/**
 * United States receipt
 */
export interface USReceipt extends ReceiptWithLocale {
  /**
   * Receipt type field
   */
  receiptType: USReceiptType;
  /**
   * Merchant name field
   */
  merchantName: FormField;
  /**
   * Merchant phone number field
   */
  merchantPhoneNumber: FormField;
  /**
   * Merchant address field
   */
  merchantAddress: FormField;
  /**
   * Receipt item list field
   */
  items: USReceiptItem[];
  /**
   * Subtotal field
   */
  subtotal: FormField;
  /**
   * Tax field
   */
  tax: FormField;
  /**
   * Tip field
   */
  tip: FormField;
  /**
   * Total field
   */
  total: FormField;
  /**
   * Transaction date field
   */
  transactionDate: FormField;
  /**
   * Transaction time field
   */
  transactionTime: FormField;
}

export type Locale = "US" | "UK";

/*
 * Recognized Receipt
 */
export type RecognizedReceipt = { locale: "US" } & USReceipt;
//  | { receiptLocale: "UK" } & UKReceipt
// ...

<<<<<<< HEAD
/*
 * Array of {@link RecognizedReceipt}
=======
/**
 * Recognize receipt result.
 */
export interface RecognizeReceiptResult {
  /**
   * Version of schema used for this result.
   */
  version: string;
  /**
   * List of receipts recognized from input document
   */
  receipts?: ReceiptWithLocale[];
}

/**
 * Results of a Recognize Receipt operation
 */
export type RecognizeReceiptOperationResult = Partial<RecognizeReceiptResult> & {
  /**
   * Operation status.
   */
  status: OperationStatus; // 'notStarted' | 'running' | 'succeeded' | 'failed';
  /**
   * Date and time (UTC) when the form recognition operation was submitted.
   */
  createdOn: Date;
  /**
   * Date and time (UTC) when the status was last updated.
   */
  lastModified: Date;
};

/**
 * Contains response data for an recognize receipt operation.
 */
export type RecognizeReceiptResultResponse = RecognizeReceiptOperationResult & {
  /**
   * The underlying HTTP response.
   */
  _response: coreHttp.HttpResponse & {
    /**
     * The response body as text (string format)
     */
    bodyAsText: string;

    /**
     * The response body as parsed JSON or XML
     */
    parsedBody: AnalyzeOperationResultModel;
  };
};

/**
 * Recognized layout information of the input document
 */
export interface RecognizedContent {
  /**
   * Version of schema used for this result.
   */
  version: string;
  /**
   * Texts and tables extracted from a page in the input
   */
  pages: FormPage[];
}

/**
 * Represents the result from an Recognize Content operation
 */
export type RecognizeContentOperationResult = Partial<RecognizedContent> & {
  /**
   * Operation status.
   */
  status: OperationStatus; // 'notStarted' | 'running' | 'succeeded' | 'failed';
  /**
   * Date and time (UTC) when the recognition operation was submitted.
   */
  createdOn: Date;
  /**
   * Date and time (UTC) when the status was last updated.
   */
  lastModified: Date;
};

/**
 * Contains response data for the Recognize Content operation.
 */
export type RecognizeContentResultResponse = RecognizeContentOperationResult & {
  /**
   * The underlying HTTP response.
   */
  _response: coreHttp.HttpResponse & {
    /**
     * The response body as text (string format)
     */
    bodyAsText: string;
    /**
     * The response body as parsed JSON or XML
     */
    parsedBody: AnalyzeOperationResultModel;
  };
};

/**
 * Represents errors from Azure Form Recognizer service
 */
export interface FormRecognizerError {
  /**
   * Error code
   */
  code: string;
  /**
   * Error message
   */
  message: string;
}

/**
 * Represents an recognized form using a custom model.
 */
export interface FormResult {
  /**
   * Version of schema used for this result.
   */
  version: string;
  /**
   * Document-level information recognized from the input using machine learning. They include
   * recognized fields that have meaning beyond text, for example, addresses, phone numbers, dates, etc.
   */
  forms?: RecognizedForm[];
  /**
   * List of errors reported during the form recognition operation.
   */
  errors?: FormRecognizerError[];
}

/**
 * Represents the result from an recognize form operation using a custom model from training.
 */
export type RecognizeFormOperationResult = Partial<FormResult> & {
  /**
   * Operation status.
   */
  status: OperationStatus;
  /**
   * Date and time (UTC) when the form recognition operation was submitted.
   */
  createdOn: Date;
  /**
   * Date and time (UTC) when the status was last updated.
   */
  lastModified: Date;
};

/**
 * Contains the response data for recognize form operation using a custom model from training.
>>>>>>> 13665a4d
 */
export interface RecognizedReceiptArray extends Array<RecognizedReceipt> {}

/**
 * Report for a custom model training document.
 */
export interface TrainingDocumentInfo {
  /**
   * Training document name.
   */
  documentName: string;
  /**
   * Total number of pages trained.
   */
  pageCount: number;
  /**
   * List of errors.
   */
  errors: FormRecognizerError[];
  /**
   * Status of the training operation.
   */
  status: TrainingStatus;
}

/**
 * Contains the unlabeled training results.
 */
export interface FormTrainResult {
  /**
   * List of document used to train the model and any errors reported for each document.
   */
  trainingDocuments: TrainingDocumentInfo[];
  /**
   * Errors returned during training operation.
   */
  errors?: FormRecognizerError[];
}

/**
 * Basic custom model information.
 */
export interface CustomFormModelInfo {
  /**
   * Model identifier.
   */
  modelId: string;
  /**
   * Status of the model.
   */
  status: CustomFormModelStatus;
  /**
   * Date and time (UTC) when the model was created.
   */
  createdOn: Date;
  /**
   * Date and time (UTC) when the status was last updated.
   */
  lastModified: Date;
}

/**
 * Represents a model from unlabeled training.
 */
export interface FormModel {
  /**
   * Information about the model
   */
  modelInfo: CustomFormModelInfo;
  /**
   * Keys recognized from unlabeled training.
   */
  keys: KeysResult;
  /**
   * Results of the unlabeled training.
   */
  trainResult?: FormTrainResult;
}

export interface CustomFormField {
  /**
   * Estimated extraction accuracy for this field.
   */
  accuracy?: number;
  /**
   * Training field name.
   */
  name: string;
  /**
   * Training field label.
   */
  label: string | null;
}

export interface CustomFormSubModel {
  /**
   * Estimated extraction accuracy for this field.
   */
  accuracy?: number;
  /**
   * Form fields
   */
  fields: { [propertyName: string]: CustomFormField };
  /**
   * Form type
   */
  formType: string;
}

/**
 * Represents a model from training.
 */
export interface CustomFormModel {
  /**
   * Model identifier.
   */
  modelId: string;
  /**
   * Status of the model.
   */
  status: CustomFormModelStatus;
  /**
   * Date and time (UTC) when the model was created.
   */
  createdOn: Date;
  /**
   * Date and time (UTC) when the status was last updated.
   */
  lastModified: Date;
  /**
   * List of document used to train the model and any errors reported for each document.
   */
  trainingDocuments?: TrainingDocumentInfo[];
  /**
   * Errors returned during training operation.
   */
  errors?: FormRecognizerError[];
  /**
   * Form models created by training.
   */
  models?: CustomFormSubModel[];
}

/**
 * Custom model training result.
 */
export interface TrainResult {
  /**
   * List of the documents used to train the model and any errors reported in each document.
   */
  trainingDocuments: TrainingDocumentInfo[];
  /**
   * List of fields used to train the model and the train operation error reported by each.
   */
  fields?: FormFieldsReport[];
  /**
   * Average accuracy.
   */
  averageModelAccuracy?: number;
  /**
   * Errors returned during the training operation.
   */
  errors?: FormRecognizerError[];
}

/**
 * Response to the get custom model operation.
 */
export interface Model {
  /**
   * Basic custom model information.
   */
  modelInfo: ModelInfo;
  /**
   * Keys extracted by the custom model.
   */
  keys?: KeysResult;
  /**
   * Custom model training result.
   */
  trainResult?: TrainResult;
}

/**
 * Contains the response data for retrieving a model from unlabeled training.
 */
export type FormModelResponse = CustomFormModel & {
  /**
   * The underlying HTTP response.
   */
  _response: coreHttp.HttpResponse & {
    /**
     * The response body as text (string format)
     */
    bodyAsText: string;

    /**
     * The response body as parsed JSON or XML
     */
    parsedBody: Model;
  };
};

/**
 * Types of binary data allowed as input to recognition operations
 */
export type FormRecognizerRequestBody =
  | Blob
  | ArrayBuffer
  | ArrayBufferView
  | NodeJS.ReadableStream;

/**
 * Summary of all models in the cognitive service account.
 */
export interface AccountProperties {
  /**
   * Current count of trained custom models.
   */
  customModelCount: number;
  /**
   * Max number of models that can be trained for this account.
   */
<<<<<<< HEAD
  limit: number;
}

/**
 * Error from recognize custom forms operation
 */
export class RecognizeFormsError extends Error {
  /**
   * Original errors from the service response
   */
  innerErrors?: ErrorInformation[]
  constructor(message: string, innerErrors?: ErrorInformation[]) {
    super(message);
    this.innerErrors = innerErrors;
  }
}

/**
 * Error from custom model training operation
 */
export class TrainCustomFormModelError extends Error {
  /**
   * Original errors from the service response
   */
  innerErrors?: ErrorInformation[]
  constructor(message: string, innerErrors?: ErrorInformation[]) {
    super(message);
    this.innerErrors = innerErrors;
  }
=======
  customModelLimit: number;
>>>>>>> 13665a4d
}<|MERGE_RESOLUTION|>--- conflicted
+++ resolved
@@ -572,167 +572,8 @@
 //  | { receiptLocale: "UK" } & UKReceipt
 // ...
 
-<<<<<<< HEAD
 /*
  * Array of {@link RecognizedReceipt}
-=======
-/**
- * Recognize receipt result.
- */
-export interface RecognizeReceiptResult {
-  /**
-   * Version of schema used for this result.
-   */
-  version: string;
-  /**
-   * List of receipts recognized from input document
-   */
-  receipts?: ReceiptWithLocale[];
-}
-
-/**
- * Results of a Recognize Receipt operation
- */
-export type RecognizeReceiptOperationResult = Partial<RecognizeReceiptResult> & {
-  /**
-   * Operation status.
-   */
-  status: OperationStatus; // 'notStarted' | 'running' | 'succeeded' | 'failed';
-  /**
-   * Date and time (UTC) when the form recognition operation was submitted.
-   */
-  createdOn: Date;
-  /**
-   * Date and time (UTC) when the status was last updated.
-   */
-  lastModified: Date;
-};
-
-/**
- * Contains response data for an recognize receipt operation.
- */
-export type RecognizeReceiptResultResponse = RecognizeReceiptOperationResult & {
-  /**
-   * The underlying HTTP response.
-   */
-  _response: coreHttp.HttpResponse & {
-    /**
-     * The response body as text (string format)
-     */
-    bodyAsText: string;
-
-    /**
-     * The response body as parsed JSON or XML
-     */
-    parsedBody: AnalyzeOperationResultModel;
-  };
-};
-
-/**
- * Recognized layout information of the input document
- */
-export interface RecognizedContent {
-  /**
-   * Version of schema used for this result.
-   */
-  version: string;
-  /**
-   * Texts and tables extracted from a page in the input
-   */
-  pages: FormPage[];
-}
-
-/**
- * Represents the result from an Recognize Content operation
- */
-export type RecognizeContentOperationResult = Partial<RecognizedContent> & {
-  /**
-   * Operation status.
-   */
-  status: OperationStatus; // 'notStarted' | 'running' | 'succeeded' | 'failed';
-  /**
-   * Date and time (UTC) when the recognition operation was submitted.
-   */
-  createdOn: Date;
-  /**
-   * Date and time (UTC) when the status was last updated.
-   */
-  lastModified: Date;
-};
-
-/**
- * Contains response data for the Recognize Content operation.
- */
-export type RecognizeContentResultResponse = RecognizeContentOperationResult & {
-  /**
-   * The underlying HTTP response.
-   */
-  _response: coreHttp.HttpResponse & {
-    /**
-     * The response body as text (string format)
-     */
-    bodyAsText: string;
-    /**
-     * The response body as parsed JSON or XML
-     */
-    parsedBody: AnalyzeOperationResultModel;
-  };
-};
-
-/**
- * Represents errors from Azure Form Recognizer service
- */
-export interface FormRecognizerError {
-  /**
-   * Error code
-   */
-  code: string;
-  /**
-   * Error message
-   */
-  message: string;
-}
-
-/**
- * Represents an recognized form using a custom model.
- */
-export interface FormResult {
-  /**
-   * Version of schema used for this result.
-   */
-  version: string;
-  /**
-   * Document-level information recognized from the input using machine learning. They include
-   * recognized fields that have meaning beyond text, for example, addresses, phone numbers, dates, etc.
-   */
-  forms?: RecognizedForm[];
-  /**
-   * List of errors reported during the form recognition operation.
-   */
-  errors?: FormRecognizerError[];
-}
-
-/**
- * Represents the result from an recognize form operation using a custom model from training.
- */
-export type RecognizeFormOperationResult = Partial<FormResult> & {
-  /**
-   * Operation status.
-   */
-  status: OperationStatus;
-  /**
-   * Date and time (UTC) when the form recognition operation was submitted.
-   */
-  createdOn: Date;
-  /**
-   * Date and time (UTC) when the status was last updated.
-   */
-  lastModified: Date;
-};
-
-/**
- * Contains the response data for recognize form operation using a custom model from training.
->>>>>>> 13665a4d
  */
 export interface RecognizedReceiptArray extends Array<RecognizedReceipt> {}
 
@@ -956,8 +797,21 @@
   /**
    * Max number of models that can be trained for this account.
    */
-<<<<<<< HEAD
-  limit: number;
+  customModelLimit: number;
+}
+
+/**
+ * Represents errors from Azure Form Recognizer service
+ */
+export interface FormRecognizerError {
+  /**
+   * Error code
+   */
+  code: string;
+  /**
+   * Error message
+   */
+  message: string;
 }
 
 /**
@@ -967,8 +821,8 @@
   /**
    * Original errors from the service response
    */
-  innerErrors?: ErrorInformation[]
-  constructor(message: string, innerErrors?: ErrorInformation[]) {
+  innerErrors?: FormRecognizerError[]
+  constructor(message: string, innerErrors?: FormRecognizerError[]) {
     super(message);
     this.innerErrors = innerErrors;
   }
@@ -981,12 +835,9 @@
   /**
    * Original errors from the service response
    */
-  innerErrors?: ErrorInformation[]
-  constructor(message: string, innerErrors?: ErrorInformation[]) {
+  innerErrors?: FormRecognizerError[]
+  constructor(message: string, innerErrors?: FormRecognizerError[]) {
     super(message);
     this.innerErrors = innerErrors;
   }
-=======
-  customModelLimit: number;
->>>>>>> 13665a4d
 }