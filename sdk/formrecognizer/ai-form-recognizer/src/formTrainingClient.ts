// Copyright (c) Microsoft Corporation.
// Licensed under the MIT license.

/// <reference lib="esnext.asynciterable" />

import {
  createPipelineFromOptions,
  InternalPipelineOptions,
  isTokenCredential,
  bearerTokenAuthenticationPolicy,
  operationOptionsToRequestOptionsBase,
  RestResponse,
  ServiceClientCredentials
} from "@azure/core-http";
import { TokenCredential } from '@azure/identity';
import { KeyCredential } from "@azure/core-auth";
import { PagedAsyncIterableIterator, PageSettings } from "@azure/core-paging";
import "@azure/core-paging";
import { SDK_VERSION, DEFAULT_COGNITIVE_SCOPE } from "./constants";
import { logger } from "./logger";
import { createSpan } from "./tracing";
import { CanonicalCode } from "@opentelemetry/api";
import { GeneratedClient } from "./generated/generatedClient";
import {
  GeneratedClientGetCustomModelsResponse as ListModelsResponseModel,
  GeneratedClientTrainCustomModelAsyncResponse
} from "./generated/models";
import { TrainPollerClient, BeginTrainingPoller, BeginTrainingPollState } from "./lro/train/poller";
import { PollOperationState, PollerLike } from "@azure/core-lro";
import { FormRecognizerClientOptions, FormRecognizerOperationOptions } from "./common";
<<<<<<< HEAD
import { FormModelResponse, AccountProperties, CustomFormModel } from "./models";
=======
import { FormModelResponse, AccountProperties, CustomFormModelInfo } from "./models";
>>>>>>> 13665a4d
import { createFormRecognizerAzureKeyCredentialPolicy } from "./azureKeyCredentialPolicy";
import { toFormModelResponse } from "./transforms";

export { ListModelsResponseModel, RestResponse };
/**
 * Options for model listing operation.
 */
export type ListModelsOptions = FormRecognizerOperationOptions;

/**
 * Options for the get account properties operation.
 */
export type GetAccountPropertiesOptions = FormRecognizerOperationOptions;

/**
 * Options for the delete model operation.
 */
export type DeleteModelOptions = FormRecognizerOperationOptions;

/**
 * Options for the get model operation.
 */
export type GetModelOptions = FormRecognizerOperationOptions;

/**
 * Options for training models
 */
export type TrainModelOptions = FormRecognizerOperationOptions & {
  prefix?: string;
  includeSubFolders?: boolean;
};

/**
 * Options for starting model training operation.
 */
export type BeginTrainingOptions = TrainModelOptions & {
  intervalInMs?: number;
  onProgress?: (state: BeginTrainingPollState) => void;
  resumeFrom?: string;
};

/**
 * Client class for training and managing custom form models.
 */
export class FormTrainingClient {
  /**
   * Url to an Azure Form Recognizer service endpoint
   */
  public readonly endpointUrl: string;

  /**
   * @internal
   * @ignore
   * A reference to the auto-generated FormRecognizer HTTP client.
   */
  private readonly client: GeneratedClient;

  /**
   * Creates an instance of FormTrainingClient.
   *
   * Example usage:
   * ```ts
   * import {FormTrainingClient, AzureKeyCredential } from "@azure/ai-form-recognizer";
   *
   * const client = new FormTrainingClient(
   *    "<service endpoint>",
   *    new AzureKeyCredential("<api key>")
   * );
   * ```
   * @param {string} endpointUrl Url to an Azure Form Recognizer service endpoint
   * @param {TokenCredential | KeyCredential} credential Used to authenticate requests to the service.
   * @param {FormRecognizerClientOptions} [options] Used to configure the client.
   */
  constructor(
    endpointUrl: string,
    credential: TokenCredential | KeyCredential,
    options: FormRecognizerClientOptions = {}
  ) {
    this.endpointUrl = endpointUrl;
    const { ...pipelineOptions } = options;

    const libInfo = `azsdk-js-ai-formrecognizer/${SDK_VERSION}`;
    if (!pipelineOptions.userAgentOptions) {
      pipelineOptions.userAgentOptions = {};
    }
    if (pipelineOptions.userAgentOptions.userAgentPrefix) {
      pipelineOptions.userAgentOptions.userAgentPrefix = `${pipelineOptions.userAgentOptions.userAgentPrefix} ${libInfo}`;
    } else {
      pipelineOptions.userAgentOptions.userAgentPrefix = libInfo;
    }

    const authPolicy = isTokenCredential(credential)
      ? bearerTokenAuthenticationPolicy(credential, DEFAULT_COGNITIVE_SCOPE)
      : createFormRecognizerAzureKeyCredentialPolicy(credential);

    const internalPipelineOptions: InternalPipelineOptions = {
      ...pipelineOptions,
      ...{
        loggingOptions: {
          logger: logger.info,
          allowedHeaderNames: ["x-ms-correlation-request-id", "x-ms-request-id"]
        }
      }
    };

    const pipeline = createPipelineFromOptions(internalPipelineOptions, authPolicy);

    // The contract with the generated client requires a credential, even though it is never used
    // when a pipeline is provided. Until that contract can be changed, this dummy credential will
    // throw an error if the client ever attempts to use it.
    const dummyCredential: ServiceClientCredentials = {
      signRequest() {
        throw new Error(
          "Internal error: Attempted to use credential from service client, but a pipeline was provided."
        );
      }
    };

    this.client = new GeneratedClient(dummyCredential, this.endpointUrl, pipeline);
  }
  /**
   * Retrieves summary information about the cognitive service account
   *
   * @param {GetAccountPropertiesOptions} options Options to GetSummary operation
   */
  public async getAccountProperties(
    options?: GetAccountPropertiesOptions
  ): Promise<AccountProperties> {
    const realOptions: ListModelsOptions = options || {};
    const { span, updatedOptions: finalOptions } = createSpan(
      "FormTrainingClient-listCustomModels",
      realOptions
    );

    try {
      const result = await this.client.getCustomModels({
        ...operationOptionsToRequestOptionsBase(finalOptions)
      });

      return {
        customModelLimit: result.summary!.limit,
        customModelCount: result.summary!.count
      };
    } catch (e) {
      span.setStatus({
        code: CanonicalCode.UNKNOWN,
        message: e.message
      });
      throw e;
    } finally {
      span.end();
    }
  }

  /**
   * Mark model for deletion. Model artifacts will be permanently removed within 48 hours.
   *
   * @param {string} modelId Id of the model to mark for deletion
   * @param {DeleteModelOptions} options Options to the Delete Model operation
   */
  public async deleteModel(modelId: string, options?: DeleteModelOptions): Promise<RestResponse> {
    const realOptions = options || {};
    const { span, updatedOptions: finalOptions } = createSpan(
      "FormTrainingClient-deleteModel",
      realOptions
    );

    try {
      return await this.client.deleteCustomModel(
        modelId,
        operationOptionsToRequestOptionsBase(finalOptions)
      );
    } catch (e) {
      span.setStatus({
        code: CanonicalCode.UNKNOWN,
        message: e.message
      });
      throw e;
    } finally {
      span.end();
    }
  }

  /**
   * Get detailed information about a custom model from training.
   *
   * @param {string} modelId Id of the model to get information
   * @param {GetModelOptions} options Options to the Get Model operation
   */
  public async getCustomModel(
    modelId: string,
    options: GetModelOptions = {}
  ): Promise<FormModelResponse> {
    const realOptions = options || {};
    const { span, updatedOptions: finalOptions } = createSpan(
      "FormTrainingClient-getCustomModel",
      realOptions
    );

    try {
      const response = await this.client.getCustomModel(modelId, {
        ...operationOptionsToRequestOptionsBase(finalOptions),
        // Include keys is always set to true -- the service does not have a use case for includeKeys: false.
        includeKeys: true
      });

      return toFormModelResponse(response);
    } catch (e) {
      span.setStatus({
        code: CanonicalCode.UNKNOWN,
        message: e.message
      });
      throw e;
    } finally {
      span.end();
    }
  }

  private async *listModelsPage(
    _settings: PageSettings,
    options: ListModelsOptions = {}
  ): AsyncIterableIterator<ListModelsResponseModel> {
    let result = await this.list(options);
    yield result;

    while (result.nextLink) {
      result = await this.listNextPage(result.nextLink, options);
      yield result;
    }
  }

  private async *listModelsAll(
    settings: PageSettings,
    options: ListModelsOptions = {}
  ): AsyncIterableIterator<CustomFormModelInfo> {
    for await (const page of this.listModelsPage(settings, options)) {
      yield* page.modelList || [];
    }
  }

  /**
   * Returns an async iterable iterator to list information about all models in the cognitive service account.
   *
   * .byPage() returns an async iterable iterator to list the blobs in pages.
   *
   * Example using `for await` syntax:
   *
   * ```js
   * const client = new FormTrainingClient(endpoint, new AzureKeyCredential(apiKey));
   * const result = client.listCustomModels();
   * let i = 1;
   * for await (const model of result) {
   *   console.log(`model ${i++}:`);
   *   console.log(model);
   * }
   * ```
   *
   * Example using `iter.next()`:
   *
   * ```js
   * let i = 1;
   * let iter = client.listCustomModels();
   * let modelItem = await iter.next();
   * while (!modelItem.done) {
   *   console.log(`model ${i++}: ${modelItem.value}`);
   *   modelItem = await iter.next();
   * }
   * ```
   *
   * Example using `byPage()`:
   *
   * ```js
   *  let i = 1;
   *  for await (const response of client.listCustomModels().byPage()) {
   *    for (const modelInfo of response.modelList!) {
   *      console.log(`model ${i++}: ${modelInfo.modelId}`);
   *    }
   *  }
   * ```
   *
   * @param {ListModelOptions} options Options to the List Models operation
   */
  public listCustomModels(
    options: ListModelsOptions = {}
  ): PagedAsyncIterableIterator<CustomFormModelInfo, ListModelsResponseModel> {
    const iter = this.listModelsAll({}, options);

    return {
      next() {
        return iter.next();
      },

      [Symbol.asyncIterator]() {
        return this;
      },

      byPage: (settings: PageSettings = {}) => {
        return this.listModelsPage(settings, options);
      }
    };
  }

  private async list(options?: ListModelsOptions): Promise<ListModelsResponseModel> {
    const realOptions: ListModelsOptions = options || {};
    const { span, updatedOptions: finalOptions } = createSpan(
      "FormTrainingClient-list",
      realOptions
    );

    try {
      const result = await this.client.listCustomModels({
        ...operationOptionsToRequestOptionsBase(finalOptions)
      });

      return result;
    } catch (e) {
      span.setStatus({
        code: CanonicalCode.UNKNOWN,
        message: e.message
      });
      throw e;
    } finally {
      span.end();
    }
  }

  private async listNextPage(
    nextLink: string,
    options?: ListModelsOptions
  ): Promise<ListModelsResponseModel> {
    const realOptions: ListModelsOptions = options || {};
    const { span, updatedOptions: finalOptions } = createSpan(
      "FormTrainingClient-listNextPage",
      realOptions
    );

    try {
      const result = await this.client.listCustomModelsNext(nextLink, {
        ...operationOptionsToRequestOptionsBase(finalOptions)
      });

      return result;
    } catch (e) {
      span.setStatus({
        code: CanonicalCode.UNKNOWN,
        message: e.message
      });
      throw e;
    } finally {
      span.end();
    }
  }

  /**
   * Creates and trains a custom form model.
   * This method returns a long running operation poller that allows you to wait
   * indefinitely until the copy is completed.
   * You can also cancel a copy before it is completed by calling `cancelOperation` on the poller.
   * Note that the onProgress callback will not be invoked if the operation completes in the first
   * request, and attempting to cancel a completed copy will result in an error being thrown.
   *
   * Example usage:
   * ```ts
   * const trainingFilesUrl = "<url to the blob container storing training documents>";
   * const client = new FormRecognizerClient(endpoint, new AzureKeyCredential(apiKey));
   * const trainingClient = client.getFormTrainingClient();
   *
   * const poller = await trainingClient.beginTraining(trainingFilesUrl, {
   *   onProgress: (state) => { console.log("training status: "); console.log(state); }
   * });
   * await poller.pollUntilDone();
   * const response = poller.getResult();
   * console.log(response)
   * ```
   * @summary Creats and trains a model
   * @param {string} trainingFilesUrl Accessible url to an Azure Storage Blob container storing the training documents
   * @param {boolean} useTrainingLabels specifies whether to training the model using label files
   * @param {BeginTrainingOptions} [options] Options to start model training operation
   */
  public async beginTraining(
<<<<<<< HEAD
    blobContainerUrl: string,
    useLabels: boolean = false,
    options: BeginTrainingOptions = {}
  ): Promise<PollerLike<PollOperationState<CustomFormModel>, CustomFormModel>> {
    const trainPollerClient: TrainPollerClient = {
      getModel: (modelId: string, options: GetModelOptions) => this.getModel(modelId, options),
=======
    trainingFilesUrl: string,
    useTrainingLabels: boolean = false,
    options: BeginTrainingOptions<FormModelResponse> = {}
  ): Promise<PollerLike<PollOperationState<FormModelResponse>, FormModelResponse>> {
    const trainPollerClient: TrainPollerClient<FormModelResponse> = {
      getCustomModel: (modelId: string, options: GetModelOptions) => this.getCustomModel(modelId, options),
>>>>>>> 13665a4d
      trainCustomModelInternal: (
        source: string,
        _useLabelFile?: boolean,
        options?: TrainModelOptions
      ) => trainCustomModelInternal(this.client, source, useTrainingLabels, options)
    };

    const poller = new BeginTrainingPoller({
      client: trainPollerClient,
      source: trainingFilesUrl,
      intervalInMs: options.intervalInMs,
      onProgress: options.onProgress,
      resumeFrom: options.resumeFrom,
      trainModelOptions: options
    });

    await poller.poll();
    return poller;
  }
}

/**
 * @private
 */
async function trainCustomModelInternal(
  client: GeneratedClient,
  source: string,
  useLabelFile?: boolean,
  options?: TrainModelOptions
): Promise<GeneratedClientTrainCustomModelAsyncResponse> {
  const realOptions = options || {};
  const { span, updatedOptions: finalOptions } = createSpan(
    "trainCustomModelInternal",
    realOptions
  );

  try {
    const requestBody = {
      source: source,
      sourceFilter: {
        prefix: realOptions.prefix,
        includeSubFolders: realOptions.includeSubFolders
      },
      useLabelFile
    };
    return await client.trainCustomModelAsync(
      requestBody,
      operationOptionsToRequestOptionsBase(finalOptions)
    );
  } catch (e) {
    span.setStatus({
      code: CanonicalCode.UNKNOWN,
      message: e.message
    });
    throw e;
  } finally {
    span.end();
  }
}<|MERGE_RESOLUTION|>--- conflicted
+++ resolved
@@ -28,11 +28,7 @@
 import { TrainPollerClient, BeginTrainingPoller, BeginTrainingPollState } from "./lro/train/poller";
 import { PollOperationState, PollerLike } from "@azure/core-lro";
 import { FormRecognizerClientOptions, FormRecognizerOperationOptions } from "./common";
-<<<<<<< HEAD
-import { FormModelResponse, AccountProperties, CustomFormModel } from "./models";
-=======
-import { FormModelResponse, AccountProperties, CustomFormModelInfo } from "./models";
->>>>>>> 13665a4d
+import { FormModelResponse, AccountProperties, CustomFormModel, CustomFormModelInfo } from "./models";
 import { createFormRecognizerAzureKeyCredentialPolicy } from "./azureKeyCredentialPolicy";
 import { toFormModelResponse } from "./transforms";
 
@@ -413,21 +409,12 @@
    * @param {BeginTrainingOptions} [options] Options to start model training operation
    */
   public async beginTraining(
-<<<<<<< HEAD
-    blobContainerUrl: string,
-    useLabels: boolean = false,
+    trainingFilesUrl: string,
+    useTrainingLabels: boolean = false,
     options: BeginTrainingOptions = {}
   ): Promise<PollerLike<PollOperationState<CustomFormModel>, CustomFormModel>> {
     const trainPollerClient: TrainPollerClient = {
-      getModel: (modelId: string, options: GetModelOptions) => this.getModel(modelId, options),
-=======
-    trainingFilesUrl: string,
-    useTrainingLabels: boolean = false,
-    options: BeginTrainingOptions<FormModelResponse> = {}
-  ): Promise<PollerLike<PollOperationState<FormModelResponse>, FormModelResponse>> {
-    const trainPollerClient: TrainPollerClient<FormModelResponse> = {
       getCustomModel: (modelId: string, options: GetModelOptions) => this.getCustomModel(modelId, options),
->>>>>>> 13665a4d
       trainCustomModelInternal: (
         source: string,
         _useLabelFile?: boolean,
