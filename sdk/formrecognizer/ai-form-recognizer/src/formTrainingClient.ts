--- conflicted
+++ resolved
@@ -65,11 +65,7 @@
 /**
  * Options for starting model training operation.
  */
-<<<<<<< HEAD
-export type BeginTrainingOptions = TrainModelOptions & {
-=======
-export type BeginTrainingOptions<T> = TrainingFileFilter & {
->>>>>>> e2949016
+export type BeginTrainingOptions = TrainingFileFilter & {
   intervalInMs?: number;
   onProgress?: (state: BeginTrainingPollState) => void;
   resumeFrom?: string;
