--- conflicted
+++ resolved
@@ -39,15 +39,12 @@
 } from "./models";
 import { createFormRecognizerAzureKeyCredentialPolicy } from "./azureKeyCredentialPolicy";
 import { toFormModelResponse } from "./transforms";
-<<<<<<< HEAD
 import {
   CopyModelPollerClient,
   BeginCopyModelPoller,
   BeginCopyModelPollState
 } from "./lro/copy/poller";
-=======
 import { FormRecognizerClient } from './formRecognizerClient';
->>>>>>> 1fdb14c4
 
 export { ListModelsResponseModel, RestResponse };
 /**
