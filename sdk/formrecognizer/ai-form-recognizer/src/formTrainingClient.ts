// Copyright (c) Microsoft Corporation.
// Licensed under the MIT license.

/// <reference lib="esnext.asynciterable" />

import {
  createPipelineFromOptions,
  InternalPipelineOptions,
  isTokenCredential,
  bearerTokenAuthenticationPolicy,
  operationOptionsToRequestOptionsBase,
  RestResponse,
  ServiceClientCredentials
} from "@azure/core-http";
import { TokenCredential } from "@azure/identity";
import { KeyCredential } from "@azure/core-auth";
import { PagedAsyncIterableIterator, PageSettings } from "@azure/core-paging";
import "@azure/core-paging";
import { SDK_VERSION, DEFAULT_COGNITIVE_SCOPE } from "./constants";
import { logger } from "./logger";
import { createSpan } from "./tracing";
import { CanonicalCode } from "@opentelemetry/api";
import { GeneratedClient } from "./generated/generatedClient";
import {
<<<<<<< HEAD
=======
  GeneratedClientGetCustomModelsResponse as ListModelsResponseModel,
  GeneratedClientGetCustomModelCopyResultResponse as GetCustomModelCopyResultResponseModel,
  GeneratedClientCopyCustomModelResponse as CopyCustomModelResponseModel,
>>>>>>> a9935446
  GeneratedClientTrainCustomModelAsyncResponse
} from "./generated/models";
import { TrainPollerClient, BeginTrainingPoller, BeginTrainingPollState } from "./lro/train/poller";
import { PollOperationState, PollerLike } from "@azure/core-lro";
import { FormRecognizerClientOptions, FormRecognizerOperationOptions } from "./common";
<<<<<<< HEAD
import { FormModelResponse, AccountProperties, CustomFormModel, CustomFormModelInfo, ListCustomModelsResponse } from "./models";
import { createFormRecognizerAzureKeyCredentialPolicy } from "./azureKeyCredentialPolicy";
import { toFormModelResponse } from "./transforms";
import { FormRecognizerClient } from './formRecognizerClient';

export { RestResponse };
=======
import {
  FormModelResponse,
  AccountProperties,
  CustomFormModelInfo,
  CopyAuthorization,
  CopyAuthorizationResultModel
} from "./models";
import { createFormRecognizerAzureKeyCredentialPolicy } from "./azureKeyCredentialPolicy";
import { toFormModelResponse } from "./transforms";
import {
  CopyModelPollerClient,
  BeginCopyModelPoller,
  BeginCopyModelPollState
} from "./lro/copy/poller";
import { FormRecognizerClient } from "./formRecognizerClient";

export {
  ListModelsResponseModel,
  RestResponse,
  TrainPollerClient,
  BeginTrainingPollState,
  BeginCopyModelPollState,
  CopyModelPollerClient
};
>>>>>>> a9935446
/**
 * Options for model listing operation.
 */
export type ListModelsOptions = FormRecognizerOperationOptions;

/**
 * Options for the get account properties operation.
 */
export type GetAccountPropertiesOptions = FormRecognizerOperationOptions;

/**
 * Options for the delete model operation.
 */
export type DeleteModelOptions = FormRecognizerOperationOptions;

/**
 * Options for the get model operation.
 */
export type GetModelOptions = FormRecognizerOperationOptions;

/**
 * Options for the generate copy model authorization operation.
 */
export type GetCopyAuthorizationOptions = FormRecognizerOperationOptions;

/**
 * Options for the copy custom model operation.
 */
export type CopyModelOptions = FormRecognizerOperationOptions;

/**
 * Options for the get copy model result operation.
 */
export type GetCopyModelResultOptions = FormRecognizerOperationOptions;

/**
 * Options for begin copy model operation
 */
export type BeginCopyModelOptions = FormRecognizerOperationOptions & {
  intervalInMs?: number;
  onProgress?: (state: BeginCopyModelPollState) => void;
  resumeFrom?: string;
};

/**
 * Options for training models
 */
export type TrainingFileFilter = FormRecognizerOperationOptions & {
  prefix?: string;
  includeSubFolders?: boolean;
};

/**
 * Options for starting model training operation.
 */
export type BeginTrainingOptions = TrainingFileFilter & {
  intervalInMs?: number;
  onProgress?: (state: BeginTrainingPollState) => void;
  resumeFrom?: string;
};

/**
 * Client class for training and managing custom form models.
 */
export class FormTrainingClient {
  /**
   * Url to an Azure Form Recognizer service endpoint
   */
  public readonly endpointUrl: string;

  /**
   * @internal
   * @ignore
   */
  private readonly credential: TokenCredential | KeyCredential;

  /**
   * @internal
   * @ignore
   */
  private readonly clientOptions: FormRecognizerClientOptions;

  /**
   * @internal
   * @ignore
   * A reference to the auto-generated FormRecognizer HTTP client.
   */
  private readonly client: GeneratedClient;

  /**
   * Creates an instance of FormTrainingClient.
   *
   * Example usage:
   * ```ts
   * import {FormTrainingClient, AzureKeyCredential } from "@azure/ai-form-recognizer";
   *
   * const client = new FormTrainingClient(
   *    "<service endpoint>",
   *    new AzureKeyCredential("<api key>")
   * );
   * ```
   * @param {string} endpointUrl Url to an Azure Form Recognizer service endpoint
   * @param {TokenCredential | KeyCredential} credential Used to authenticate requests to the service.
   * @param {FormRecognizerClientOptions} [options] Used to configure the client.
   */
  constructor(
    endpointUrl: string,
    credential: TokenCredential | KeyCredential,
    options: FormRecognizerClientOptions = {}
  ) {
    this.endpointUrl = endpointUrl;
    this.credential = credential;
    this.clientOptions = options;
    const { ...pipelineOptions } = options;

    const libInfo = `azsdk-js-ai-formrecognizer/${SDK_VERSION}`;
    if (!pipelineOptions.userAgentOptions) {
      pipelineOptions.userAgentOptions = {};
    }
    if (pipelineOptions.userAgentOptions.userAgentPrefix) {
      pipelineOptions.userAgentOptions.userAgentPrefix = `${pipelineOptions.userAgentOptions.userAgentPrefix} ${libInfo}`;
    } else {
      pipelineOptions.userAgentOptions.userAgentPrefix = libInfo;
    }

    const authPolicy = isTokenCredential(credential)
      ? bearerTokenAuthenticationPolicy(credential, DEFAULT_COGNITIVE_SCOPE)
      : createFormRecognizerAzureKeyCredentialPolicy(credential);

    const internalPipelineOptions: InternalPipelineOptions = {
      ...pipelineOptions,
      ...{
        loggingOptions: {
          logger: logger.info,
          allowedHeaderNames: ["x-ms-correlation-request-id", "x-ms-request-id"]
        }
      }
    };

    const pipeline = createPipelineFromOptions(internalPipelineOptions, authPolicy);

    // The contract with the generated client requires a credential, even though it is never used
    // when a pipeline is provided. Until that contract can be changed, this dummy credential will
    // throw an error if the client ever attempts to use it.
    const dummyCredential: ServiceClientCredentials = {
      signRequest() {
        throw new Error(
          "Internal error: Attempted to use credential from service client, but a pipeline was provided."
        );
      }
    };

    this.client = new GeneratedClient(dummyCredential, this.endpointUrl, pipeline);
  }

  /**
   * Retrieves summary information about the cognitive service account
   *
   * @param {GetAccountPropertiesOptions} options Options to GetSummary operation
   */
  public async getAccountProperties(
    options?: GetAccountPropertiesOptions
  ): Promise<AccountProperties> {
    const realOptions = options || {};
    const { span, updatedOptions: finalOptions } = createSpan(
      "FormTrainingClient-listCustomModels",
      realOptions
    );

    try {
      const result = await this.client.getCustomModels({
        ...operationOptionsToRequestOptionsBase(finalOptions)
      });

      return {
        customModelLimit: result.summary!.limit,
        customModelCount: result.summary!.count
      };
    } catch (e) {
      span.setStatus({
        code: CanonicalCode.UNKNOWN,
        message: e.message
      });
      throw e;
    } finally {
      span.end();
    }
  }

  /**
   * Creates an instance of {@link FormTrainingClient} to perform training operations
   * and to manage trained custom form models.
   */
  public getFormRecognizerClient(): FormRecognizerClient {
    return new FormRecognizerClient(this.endpointUrl, this.credential, this.clientOptions);
  }

  /**
   * Mark model for deletion. Model artifacts will be permanently removed within 48 hours.
   *
   * @param {string} modelId Id of the model to mark for deletion
   * @param {DeleteModelOptions} options Options to the Delete Model operation
   */
  public async deleteModel(modelId: string, options?: DeleteModelOptions): Promise<RestResponse> {
    const realOptions = options || {};
    const { span, updatedOptions: finalOptions } = createSpan(
      "FormTrainingClient-deleteModel",
      realOptions
    );

    try {
      return await this.client.deleteCustomModel(
        modelId,
        operationOptionsToRequestOptionsBase(finalOptions)
      );
    } catch (e) {
      span.setStatus({
        code: CanonicalCode.UNKNOWN,
        message: e.message
      });
      throw e;
    } finally {
      span.end();
    }
  }

  /**
   * Get detailed information about a custom model from training.
   *
   * @param {string} modelId Id of the model to get information
   * @param {GetModelOptions} options Options to the Get Model operation
   */
  public async getCustomModel(
    modelId: string,
    options: GetModelOptions = {}
  ): Promise<FormModelResponse> {
    const realOptions = options || {};
    const { span, updatedOptions: finalOptions } = createSpan(
      "FormTrainingClient-getCustomModel",
      realOptions
    );

    try {
      const response = await this.client.getCustomModel(modelId, {
        ...operationOptionsToRequestOptionsBase(finalOptions),
        // Include keys is always set to true -- the service does not have a use case for includeKeys: false.
        includeKeys: true
      });

      return toFormModelResponse(response);
    } catch (e) {
      span.setStatus({
        code: CanonicalCode.UNKNOWN,
        message: e.message
      });
      throw e;
    } finally {
      span.end();
    }
  }

  private async *listModelsPage(
    _settings: PageSettings,
    options: ListModelsOptions = {}
  ): AsyncIterableIterator<ListCustomModelsResponse> {
    let result = await this.list(options);
    yield result;

    while (result.nextLink) {
      result = await this.listNextPage(result.nextLink, options);
      yield result;
    }
  }

  private async *listModelsAll(
    settings: PageSettings,
    options: ListModelsOptions = {}
  ): AsyncIterableIterator<CustomFormModelInfo> {
    for await (const page of this.listModelsPage(settings, options)) {
      yield* page.modelList || [];
    }
  }

  /**
   * Returns an async iterable iterator to list information about all models in the cognitive service account.
   *
   * .byPage() returns an async iterable iterator to list the blobs in pages.
   *
   * Example using `for await` syntax:
   *
   * ```js
   * const client = new FormTrainingClient(endpoint, new AzureKeyCredential(apiKey));
   * const result = client.listCustomModels();
   * let i = 1;
   * for await (const model of result) {
   *   console.log(`model ${i++}:`);
   *   console.log(model);
   * }
   * ```
   *
   * Example using `iter.next()`:
   *
   * ```js
   * let i = 1;
   * let iter = client.listCustomModels();
   * let modelItem = await iter.next();
   * while (!modelItem.done) {
   *   console.log(`model ${i++}: ${modelItem.value}`);
   *   modelItem = await iter.next();
   * }
   * ```
   *
   * Example using `byPage()`:
   *
   * ```js
   *  let i = 1;
   *  for await (const response of client.listCustomModels().byPage()) {
   *    for (const modelInfo of response.modelList!) {
   *      console.log(`model ${i++}: ${modelInfo.modelId}`);
   *    }
   *  }
   * ```
   *
   * @param {ListModelOptions} options Options to the List Models operation
   */
  public listCustomModels(
    options: ListModelsOptions = {}
  ): PagedAsyncIterableIterator<CustomFormModelInfo, ListCustomModelsResponse> {
    const iter = this.listModelsAll({}, options);

    return {
      next() {
        return iter.next();
      },

      [Symbol.asyncIterator]() {
        return this;
      },

      byPage: (settings: PageSettings = {}) => {
        return this.listModelsPage(settings, options);
      }
    };
  }

  private async list(options?: ListModelsOptions): Promise<ListCustomModelsResponse> {
    const realOptions: ListModelsOptions = options || {};
    const { span, updatedOptions: finalOptions } = createSpan(
      "FormTrainingClient-list",
      realOptions
    );

    try {
      const result = await this.client.listCustomModels({
        ...operationOptionsToRequestOptionsBase(finalOptions)
      });

      return result;
    } catch (e) {
      span.setStatus({
        code: CanonicalCode.UNKNOWN,
        message: e.message
      });
      throw e;
    } finally {
      span.end();
    }
  }

  private async listNextPage(
    nextLink: string,
    options?: ListModelsOptions
  ): Promise<ListCustomModelsResponse> {
    const realOptions: ListModelsOptions = options || {};
    const { span, updatedOptions: finalOptions } = createSpan(
      "FormTrainingClient-listNextPage",
      realOptions
    );

    try {
      const result = await this.client.listCustomModelsNext(nextLink, {
        ...operationOptionsToRequestOptionsBase(finalOptions)
      });

      return result;
    } catch (e) {
      span.setStatus({
        code: CanonicalCode.UNKNOWN,
        message: e.message
      });
      throw e;
    } finally {
      span.end();
    }
  }

  /**
   * Creates and trains a custom form model.
   * This method returns a long running operation poller that allows you to wait
   * indefinitely until the operation is completed.
   * Note that the onProgress callback will not be invoked if the operation completes in the first
   * request, and attempting to cancel a completed copy will result in an error being thrown.
   *
   * Example usage:
   * ```ts
   * const trainingFilesUrl = "<url to the blob container storing training documents>";
   * const trainingClient = new FormTrainingClient(endpoint, new AzureKeyCredential(apiKey));
   *
   * const poller = await trainingClient.beginTraining(trainingFilesUrl, {
   *   onProgress: (state) => { console.log("training status: "); console.log(state); }
   * });
   * await poller.pollUntilDone();
   * const response = poller.getResult();
   * console.log(response)
   * ```
   * @summary Creates and trains a model
   * @param {string} trainingFilesUrl Accessible url to an Azure Storage Blob container storing the training documents
   * @param {boolean} useTrainingLabels specifies whether to training the model using label files
   * @param {BeginTrainingOptions} [options] Options to start model training operation
   */
  public async beginTraining(
    trainingFilesUrl: string,
    useTrainingLabels: boolean,
<<<<<<< HEAD
    options: BeginTrainingOptions = {}
  ): Promise<PollerLike<PollOperationState<CustomFormModel>, CustomFormModel>> {
    const trainPollerClient: TrainPollerClient = {
      getCustomModel: (modelId: string, options: GetModelOptions) => this.getCustomModel(modelId, options),
=======
    options: BeginTrainingOptions<FormModelResponse> = {}
  ): Promise<PollerLike<PollOperationState<FormModelResponse>, FormModelResponse>> {
    const trainPollerClient: TrainPollerClient<FormModelResponse> = {
      getCustomModel: (modelId: string, options: GetModelOptions) =>
        this.getCustomModel(modelId, options),
>>>>>>> a9935446
      trainCustomModelInternal: (
        source: string,
        _useLabelFile?: boolean,
        options?: TrainingFileFilter
      ) => trainCustomModelInternal(this.client, source, useTrainingLabels, options)
    };

    const poller = new BeginTrainingPoller({
      client: trainPollerClient,
      source: trainingFilesUrl,
      intervalInMs: options.intervalInMs,
      onProgress: options.onProgress,
      resumeFrom: options.resumeFrom,
      trainModelOptions: options
    });

    await poller.poll();
    return poller;
  }

  /**
   * Generates authorization for copying a custom model into this Azure Form Recognizer resource.
   *
   * @param {string} resourceId Id of the Azure Form Recognizer resource where a custom model will be copied to
   * @param {string} resourceRegion Location of the Azure Form Recognizer resource
   * @param {GetCopyAuthorizationOptions} [options={}] Options to get copy authorization operation
   * @returns {Promise<CopyAuthorization>} The authorization to copy a custom model
   */
  public async getCopyAuthorization(
    resourceId: string,
    resourceRegion: string,
    options: GetCopyAuthorizationOptions = {}
  ): Promise<CopyAuthorization> {
    const { span, updatedOptions: finalOptions } = createSpan(
      "FormTrainingClient-getCopyAuthorization",
      options
    );

    try {
      const response = await this.client.generateModelCopyAuthorization(
        operationOptionsToRequestOptionsBase(finalOptions)
      );
      return {
        resourceId: resourceId,
        resourceRegion: resourceRegion,
        //expiresOn: new Date(response.expirationDateTimeTicks),
        ...(response as CopyAuthorizationResultModel)
      };
    } catch (e) {
      span.setStatus({
        code: CanonicalCode.UNKNOWN,
        message: e.message
      });
      throw e;
    } finally {
      span.end();
    }
  }

  /**
   * Copies a custom model from this resource (the source) to the specified target Form Recognizer resource.
   * This method returns a long running operation poller that allows you to wait
   * indefinitely until the operation is completed.
   * Note that the onProgress callback will not be invoked if the operation completes in the first
   * request, and attempting to cancel a completed copy will result in an error being thrown.
   *
   * Example usage:
   * ```ts
   * const targetClient = new FormTrainingClient(targetEndpoint, new AzureKeyCredential(targetApiKey));
   * const authorization = await targetClient.getCopyAuthorization(targetResourceId, targetResourceRegion);
   *
   * const sourceClient = new FormTrainingClient(endpoint, new AzureKeyCredential(apiKey));
   * const poller = await sourceClient.beginCopyModel(sourceModelId, authorization, {
   *   onProgress: (state) => {
   *     console.log(`Copy model status: ${state.status}`);
   *   }
   * });
   * await poller.pollUntilDone();
   * const result = poller.getResult();
   * ```
   * @summary Copies custom model to target resource
   * @param {string} modelId Id of the custom model in this resource to be copied to the target Form Recognizer resource
   * @param {CopyAuthorization} target Copy authorization produced by calling `targetTrainingClient.getCopyAuthorization()`
   * @param {BeginTrainingOptions} [options] Options to copy model operation
   */
  public async beginCopyModel(
    modelId: string,
    target: CopyAuthorization,
    options: BeginCopyModelOptions = {}
  ): Promise<PollerLike<PollOperationState<CustomFormModelInfo>, CustomFormModelInfo>> {
    const copyModelClient: CopyModelPollerClient = {
      beginCopyModel: (...args) => this.beginCopyModelInternal(...args),
      getCopyModelResult: (...args) => this.getCopyModelResult(...args)
    };

    const poller = new BeginCopyModelPoller({
      client: copyModelClient,
      modelId,
      targetResourceId: target.resourceId,
      targetResourceRegion: target.resourceRegion,
      copyAuthorization: target,
      onProgress: options.onProgress,
      resumeFrom: options.resumeFrom,
      ...options
    });

    await poller.poll();
    return poller;
  }

  private async beginCopyModelInternal(
    modelId: string,
    copyAuthorization: CopyAuthorization,
    options: BeginCopyModelOptions = {}
  ): Promise<CopyCustomModelResponseModel> {
    const { span, updatedOptions: finalOptions } = createSpan(
      "FormTrainingClient-beginCopyModelInternal",
      options
    );

    try {
      return await this.client.copyCustomModel(
        modelId,
        {
          targetResourceId: copyAuthorization.resourceId,
          targetResourceRegion: copyAuthorization.resourceRegion,
          copyAuthorization: copyAuthorization
        },
        operationOptionsToRequestOptionsBase(finalOptions)
      );
    } catch (e) {
      span.setStatus({
        code: CanonicalCode.UNKNOWN,
        message: e.message
      });
      throw e;
    } finally {
      span.end();
    }
  }

  private async getCopyModelResult(
    modelId: string,
    resultId: string,
    options: GetCopyModelResultOptions = {}
  ): Promise<GetCustomModelCopyResultResponseModel> {
    const { span, updatedOptions: finalOptions } = createSpan(
      "FormTrainingClient-getCopyModelResult",
      options
    );

    try {
      return await this.client.getCustomModelCopyResult(
        modelId,
        resultId,
        operationOptionsToRequestOptionsBase(finalOptions)
      );
    } catch (e) {
      span.setStatus({
        code: CanonicalCode.UNKNOWN,
        message: e.message
      });
      throw e;
    } finally {
      span.end();
    }
  }
}

/**
 * @private
 */
async function trainCustomModelInternal(
  client: GeneratedClient,
  source: string,
  useLabelFile?: boolean,
  options?: TrainingFileFilter
): Promise<GeneratedClientTrainCustomModelAsyncResponse> {
  const realOptions = options || {};
  const { span, updatedOptions: finalOptions } = createSpan(
    "trainCustomModelInternal",
    realOptions
  );

  try {
    const requestBody = {
      source: source,
      sourceFilter: {
        prefix: realOptions.prefix,
        includeSubFolders: realOptions.includeSubFolders
      },
      useLabelFile
    };
    return await client.trainCustomModelAsync(
      requestBody,
      operationOptionsToRequestOptionsBase(finalOptions)
    );
  } catch (e) {
    span.setStatus({
      code: CanonicalCode.UNKNOWN,
      message: e.message
    });
    throw e;
  } finally {
    span.end();
  }
}<|MERGE_RESOLUTION|>--- conflicted
+++ resolved
@@ -22,31 +22,21 @@
 import { CanonicalCode } from "@opentelemetry/api";
 import { GeneratedClient } from "./generated/generatedClient";
 import {
-<<<<<<< HEAD
-=======
-  GeneratedClientGetCustomModelsResponse as ListModelsResponseModel,
   GeneratedClientGetCustomModelCopyResultResponse as GetCustomModelCopyResultResponseModel,
   GeneratedClientCopyCustomModelResponse as CopyCustomModelResponseModel,
->>>>>>> a9935446
   GeneratedClientTrainCustomModelAsyncResponse
 } from "./generated/models";
 import { TrainPollerClient, BeginTrainingPoller, BeginTrainingPollState } from "./lro/train/poller";
 import { PollOperationState, PollerLike } from "@azure/core-lro";
 import { FormRecognizerClientOptions, FormRecognizerOperationOptions } from "./common";
-<<<<<<< HEAD
-import { FormModelResponse, AccountProperties, CustomFormModel, CustomFormModelInfo, ListCustomModelsResponse } from "./models";
-import { createFormRecognizerAzureKeyCredentialPolicy } from "./azureKeyCredentialPolicy";
-import { toFormModelResponse } from "./transforms";
-import { FormRecognizerClient } from './formRecognizerClient';
-
-export { RestResponse };
-=======
 import {
   FormModelResponse,
   AccountProperties,
+  CustomFormModel,
   CustomFormModelInfo,
   CopyAuthorization,
-  CopyAuthorizationResultModel
+  CopyAuthorizationResultModel,
+  ListCustomModelsResponse
 } from "./models";
 import { createFormRecognizerAzureKeyCredentialPolicy } from "./azureKeyCredentialPolicy";
 import { toFormModelResponse } from "./transforms";
@@ -58,14 +48,12 @@
 import { FormRecognizerClient } from "./formRecognizerClient";
 
 export {
-  ListModelsResponseModel,
   RestResponse,
   TrainPollerClient,
   BeginTrainingPollState,
   BeginCopyModelPollState,
   CopyModelPollerClient
 };
->>>>>>> a9935446
 /**
  * Options for model listing operation.
  */
@@ -489,18 +477,10 @@
   public async beginTraining(
     trainingFilesUrl: string,
     useTrainingLabels: boolean,
-<<<<<<< HEAD
     options: BeginTrainingOptions = {}
   ): Promise<PollerLike<PollOperationState<CustomFormModel>, CustomFormModel>> {
     const trainPollerClient: TrainPollerClient = {
       getCustomModel: (modelId: string, options: GetModelOptions) => this.getCustomModel(modelId, options),
-=======
-    options: BeginTrainingOptions<FormModelResponse> = {}
-  ): Promise<PollerLike<PollOperationState<FormModelResponse>, FormModelResponse>> {
-    const trainPollerClient: TrainPollerClient<FormModelResponse> = {
-      getCustomModel: (modelId: string, options: GetModelOptions) =>
-        this.getCustomModel(modelId, options),
->>>>>>> a9935446
       trainCustomModelInternal: (
         source: string,
         _useLabelFile?: boolean,
