// Copyright (c) Microsoft Corporation.
// Licensed under the MIT license.

/**
 * Azure Cognitive Services [Form Recognizer](https://azure.microsoft.com/services/cognitive-services/form-recognizer/)
 * uses cloud-based machine learning to extract structured data from form documents.
 *
 * @packageDocumentation
 */

export { AzureKeyCredential } from "@azure/core-auth";
export { DocumentAnalysisClient } from "./documentAnalysisClient";
export { DocumentModelAdministrationClient } from "./documentModelAdministrationClient";
export {
  // Generated types used verbatim
<<<<<<< HEAD
=======
  AddressValue,
  ContentType,
>>>>>>> b7c64db9
  CopyAuthorization,
  CurrencyValue,
  DocTypeInfo,
  DocumentBuildMode,
  DocumentFieldSchema,
  DocumentFieldType,
  DocumentSignatureType,
  DocumentSpan,
  DocumentLanguage,
  DocumentStyle,
  DocumentTableCellKind,
  LengthUnit,
  ModelInfo,
  ModelSummary,
  OperationInfo,
  OperationKind,
  OperationStatus,
  GetInfoResponse,
  CustomDocumentModelsInfo,
  AnalyzeResultOperationStatus,
  SelectionMarkState,
  ParagraphRole,
  DocumentPageKind,
} from "./generated";
export {
  AnalysisPoller,
  AnalyzeResult,
  AnalyzeResultCommon,
  DocumentAnalysisPollOperationState,
  AnalyzedDocument,
  FormRecognizerRequestBody,
} from "./lro/analyze";
export { TrainingPoller, TrainingPollOperationState } from "./lro/training";
export * from "./models";
export * from "./options";
export * from "./prebuilt";
export { EnglishCapitalLetter, Acronymic } from "./util";
export { Point2D } from "./transforms/polygon";<|MERGE_RESOLUTION|>--- conflicted
+++ resolved
@@ -13,11 +13,7 @@
 export { DocumentModelAdministrationClient } from "./documentModelAdministrationClient";
 export {
   // Generated types used verbatim
-<<<<<<< HEAD
-=======
   AddressValue,
-  ContentType,
->>>>>>> b7c64db9
   CopyAuthorization,
   CurrencyValue,
   DocTypeInfo,
