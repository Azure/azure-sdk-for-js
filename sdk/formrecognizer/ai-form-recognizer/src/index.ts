--- conflicted
+++ resolved
@@ -56,11 +56,6 @@
 export { DocumentModelPoller, DocumentModelOperationState } from "./lro/administration";
 export * from "./models";
 export * from "./options";
-<<<<<<< HEAD
-export * from "./prebuilt";
-export { EnglishCapitalLetter, Acronymic } from "./util";
-export { FormRecognizerAudience } from "./constants";
-=======
 export * from "./documentModel";
 export { Point2D } from "./transforms/polygon";
->>>>>>> ac939569
+export { FormRecognizerAudience } from "./constants";