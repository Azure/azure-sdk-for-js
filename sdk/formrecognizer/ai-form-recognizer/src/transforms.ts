// Copyright (c) Microsoft Corporation.
// Licensed under the MIT license.

import {
  AnalyzeResult as AnalyzeResultModel,
  DataTable as DataTableModel,
  DocumentResult as DocumentResultModel,
  FieldValue as FieldValueModel,
  KeyValueElement as KeyValueElementModel,
  KeyValuePair as KeyValuePairModel,
  PageResult as PageResultModel,
  ReadResult as ReadResultModel,
  TextLine as TextLineModel,
  GeneratedClientGetAnalyzeFormResultResponse as GetAnalyzeFormResultResponse,
  GeneratedClientGetAnalyzeLayoutResultResponse as GetAnalyzeLayoutResultResponse,
  GeneratedClientGetAnalyzeReceiptResultResponse as GetAnalyzeReceiptResultResponse,
  GeneratedClientGetCustomModelResponse as GetCustomModelResponse
} from "./generated/models";

import {
  FormPage,
  FormLine,
  FormContent,
  FormTableRow,
  FormTable,
  RecognizedForm,
  FieldText,
  FormField,
  FieldValue,
  StringFieldValue,
  DateFieldValue,
  TimeFieldValue,
  PhoneNumberFieldValue,
  NumberFieldValue,
  IntegerFieldValue,
  ObjectFieldValue,
  ArrayFieldValue,
  Point2D,
  FormModelResponse,
  CustomFormField,
<<<<<<< HEAD
  CustomFormSubModel,
=======
  CustomFormSubmodel,
  RecognizedReceipt,
>>>>>>> e2949016
  USReceiptType,
  USReceiptItem,
  ReceiptItemArrayField,
  RecognizedReceipt
} from "./models";
import {
  RecognizeFormResultResponse,
  RecognizeContentResultResponse,
  RecognizeReceiptResultResponse
} from "./internalModels";

export function toBoundingBox(original: number[]): Point2D[] {
  return [
    { x: original[0], y: original[1] },
    { x: original[2], y: original[3] },
    { x: original[4], y: original[5] },
    { x: original[6], y: original[7] }
  ];
}

export function toTextLine(original: TextLineModel, pageNumber: number): FormLine {
  const line: FormLine = {
    kind: "line",
    pageNumber: pageNumber,
    text: original.text,
    boundingBox: toBoundingBox(original.boundingBox),
    words: original.words.map((w) => {
      return {
        kind: "word",
        text: w.text,
        boundingBox: toBoundingBox(w.boundingBox),
        confidence: w.confidence || 1,
        pageNumber: pageNumber
      };
    })
  };
  line.words = line.words.map((w) => {
    return { ...w, containingLine: line };
  });

  return line;
}

export function toFormPage(original: ReadResultModel): FormPage {
  return {
    pageNumber: original.pageNumber,
    textAngle: original.angle,
    width: original.width,
    height: original.height,
    unit: original.unit,
    lines: original.lines?.map((l) => toTextLine(l, original.pageNumber))
  };
}

// Note: might need to support other element types in future, e.g., checkbox
const textPattern = /\/readResults\/(\d+)\/lines\/(\d+)(?:\/words\/(\d+))?/;

export function toFormContent(element: string, readResults: FormPage[]): FormContent {
  const result = textPattern.exec(element);
  if (!result || !result[0] || !result[1] || !result[2]) {
    throw new Error(`Unexpected element reference encountered: ${element}`);
  }

  const readIndex = Number.parseInt(result[1]);
  const lineIndex = Number.parseInt(result[2]);
  if (result[3]) {
    const wordIndex = Number.parseInt(result[3]);
    return readResults[readIndex].lines![lineIndex].words[wordIndex];
  } else {
    return readResults[readIndex].lines![lineIndex];
  }
}

export function toFieldText(pageNumber: number, original: KeyValueElementModel, readResults?: FormPage[]): FieldText {
  return {
    pageNumber,
    text: original.text,
    boundingBox: original.boundingBox ? toBoundingBox(original.boundingBox) : undefined,
    textContent: original.elements?.map((element) => toFormContent(element, readResults!))
  };
}

export function toFormField(pageNumber: number, original: KeyValuePairModel, readResults?: FormPage[]): FormField {
  return {
    name: original.label,
    confidence: original.confidence || 1,
    labelText: toFieldText(pageNumber, original.key, readResults),
    valueText: toFieldText(pageNumber, original.value, readResults),
    value: original.value.text,
    valueType: "string"
  };
}

export function toFormTable(original: DataTableModel, readResults?: FormPage[]): FormTable {
  const rows: FormTableRow[] = [];
  for (let i = 0; i < original.rows; i++) {
    rows.push({ cells: [] });
  }
  for (const cell of original.cells) {
    rows[cell.rowIndex].cells.push({
      boundingBox: toBoundingBox(cell.boundingBox),
      columnIndex: cell.columnIndex,
      columnSpan: cell.columnSpan || 1,
      confidence: cell.confidence,
      textContent: cell.elements?.map((element) => toFormContent(element, readResults!)),
      isFooter: cell.isFooter || false,
      isHeader: cell.isHeader || false,
      rowIndex: cell.rowIndex,
      rowSpan: cell.rowSpan || 1,
      text: cell.text
    });
  }
  return {
    rowCount: original.rows,
    columnCount: original.columns,
    rows: rows
  };
}

export function toFormPages(
  readResults?: ReadResultModel[],
  pageResults?: PageResultModel[]
): FormPage[] {
  const transformed = readResults?.map(toFormPage);
  // maps from page numbers to the objects
  const readMap = new Map<number, FormPage>(transformed?.map((r) => [r.pageNumber, r]));
  const pageMap = new Map<number, PageResultModel>(pageResults?.map((r) => [r.pageNumber, r]));
  const result = [];
  for (const pageNumber of readMap.keys()) {
    const readResult = readMap.get(pageNumber);
    if (readResult) {
      const pageResult = pageMap.get(pageNumber);
      if (pageResult) {
        readResult.tables = pageResult.tables?.map((table) => toFormTable(table, transformed));
        result.push(readResult);
      }
    }
  }

  return result;
}

export function toRecognizeFormResultResponse(
  original: GetAnalyzeFormResultResponse
): RecognizeFormResultResponse {
  const pages = toFormPages(
    original.analyzeResult?.readResults,
    original.analyzeResult?.pageResults
  );
  const common = {
    status: original.status,
    createdOn: original.createdOn,
    lastModified: original.lastModified,
    _response: original._response
  };

  if (original.status !== "succeeded") {
    return common;
  }

  const additional = original.analyzeResult
    ? {
        version: original.analyzeResult.version,
        forms:
          original.analyzeResult.documentResults &&
          original.analyzeResult.documentResults.length > 0
            ? original.analyzeResult.documentResults.map((d) => toRecognizedForm(d, pages)) // supervised
            : original.analyzeResult.pageResults?.map((p) => toFormFromPageResult(p, pages)), // unsupervised
        errors: original.analyzeResult.errors
      }
    : undefined;
  return {
    ...common,
    ...additional
  };
}

export function toFieldValue(original: FieldValueModel, readResults: FormPage[]): FieldValue {
  const result =
    original.type === "object" || original.type === "array"
      ? {}
      : {
          text: original.text,
          boundingBox: original.boundingBox ? toBoundingBox(original.boundingBox) : undefined,
          confidence: original.confidence || 1,
          pageNumber: original.pageNumber,
          textContent: original.elements?.map((element) => toFormContent(element, readResults))
        };
  switch (original.type) {
    case "string":
      (result as StringFieldValue).type = "string";
      (result as StringFieldValue).value = original.valueString;
      break;
    case "date":
      (result as DateFieldValue).type = "date";
      (result as DateFieldValue).value = original.valueDate;
      break;
    case "time":
      (result as TimeFieldValue).type = "time";
      (result as TimeFieldValue).value = original.valueTime;
      break;
    case "phoneNumber":
      (result as PhoneNumberFieldValue).type = "phoneNumber";
      (result as PhoneNumberFieldValue).value = original.valuePhoneNumber;
      break;
    case "number":
      (result as NumberFieldValue).type = "number";
      (result as NumberFieldValue).value = original.valueNumber;
      break;
    case "integer":
      (result as IntegerFieldValue).type = "integer";
      (result as IntegerFieldValue).value = original.valueInteger;
      break;
    case "array":
      (result as ArrayFieldValue).type = "array";
      (result as ArrayFieldValue).value = original.valueArray?.map((a) =>
        toFieldValue(a, readResults)
      );
      break;
    case "object":
      (result as ObjectFieldValue).type = "object";
      (result as ObjectFieldValue).value = original.valueObject
        ? toFields(original.valueObject, readResults)
        : undefined;
      break;
    default:
      throw new Error(`Unknown field value type from ${original}`);
  }
  return (result as unknown) as FieldValue;
}

export function toFields(
  original: { [propertyName: string]: FieldValueModel },
  readResults: FormPage[]
): { [propertyName: string]: FieldValue } {
  const result: { [propertyName: string]: FieldValue } = {};
  for (const key in original) {
    // eslint-disable-next-line no-prototype-builtins
    if (original.hasOwnProperty(key)) {
      result[key] = toFieldValue(original[key], readResults);
    }
  }

  return result;
}

export function toFieldsFromFieldValue(
  original: { [propertyName: string]: FieldValueModel | null },
  readResults: FormPage[]
): { [propertyName: string]: FormField } {
  const result: { [propertyName: string]: FormField } = {};
  for (const key in original) {
    // eslint-disable-next-line no-prototype-builtins
    if (original.hasOwnProperty(key)) {
      if (!original[key]) {
        result[key] = { name: key };
        continue;
      }
      const fieldValue = toFieldValue(original[key]!, readResults);
      if (fieldValue.type === "array" || fieldValue.type === "object") {
        const formField: FormField = {
          confidence: 1,
          name: key,
          value: fieldValue.value,
          valueType: fieldValue.type
        };
        result[key] = formField;
      } else {
        const formField: FormField = {
          confidence: fieldValue.confidence,
          name: key,
          valueText: {
            pageNumber: fieldValue.pageNumber || 0,
            text: fieldValue.text,
            boundingBox: fieldValue.boundingBox,
            textContent: fieldValue.textContent
          },
          value: fieldValue.value,
          valueType: fieldValue.type
        };
        result[key] = formField;
      }
    }
  }

  return result;
}

export function toFieldsFromKeyValuePairs(
  pageNumber: number,
  original: KeyValuePairModel[],
  pages: FormPage[]
): { [propertyName: string]: FormField } {
  const result: { [propertyName: string]: FormField } = {};
  for (let i = 0; i < original.length; i++) {
    const pair = original[i];
    const stringField = toFormField(pageNumber, pair, pages);
    stringField.name = stringField.name || `field-${i}`;

    result[`field-${i}`] = stringField;
  }

  return result;
}

export function toFormFromPageResult(original: PageResultModel, pages: FormPage[]): RecognizedForm {
  return {
    formType: `form-${original.clusterId}`,
    pageRange: { firstPageNumber: original.pageNumber, lastPageNumber: original.pageNumber },
    pages,
    fields: original.keyValuePairs ? toFieldsFromKeyValuePairs(original.pageNumber, original.keyValuePairs, pages) : {}
  };
}

export function toRecognizedForm(original: DocumentResultModel, pages: FormPage[]): RecognizedForm {
  return {
    formType: original.docType,
    pageRange: { firstPageNumber: original.pageRange[0], lastPageNumber: original.pageRange[1] },
    fields: toFieldsFromFieldValue(original.fields, pages),
    pages
  };
}

export function toRecognizeContentResultResponse(
  original: GetAnalyzeLayoutResultResponse
): RecognizeContentResultResponse {
  function toRecognizeContentResult(model?: AnalyzeResultModel): { version?: string, pages?: FormPage[] } | undefined {
    if (!model) {
      return undefined;
    }
    const pages = toFormPages(model.readResults, model.pageResults);
    return {
      version: model.version,
      pages: pages,
    };
  }

  const common = {
    status: original.status,
    createdOn: original.createdOn,
    lastModified: original.lastModified,
    _response: original._response
  };
  if (original.status === "succeeded") {
    return {
      ...common,
      ...toRecognizeContentResult(original.analyzeResult)
    };
  } else {
    return common;
  }
}

function toRecognizedReceipt(result: DocumentResultModel, pages: FormPage[]): RecognizedReceipt {
  if (result.docType !== "prebuilt:receipt") {
    throw new RangeError("The document type is not 'prebuilt:receipt'");
  }

  const form = toRecognizedForm(result, pages);
  // in the future service would return locale info
  const locale = "US";
  switch (locale) {
    case "US":
      return toUSReceipt(form);
    // case "UK":
    //   return toUKReceipt(form);
    default:
      throw new RangeError(`Unsupported receipt with locale '${locale}'`);
  }
}

function toReceiptType(field: FormField): USReceiptType {
  if (field.valueType === "string") {
    const stringValue = field.value as string;
    switch (stringValue) {
      case "Itemized":
      case "CreditCard":
      case "Gas":
      case "Parking":
        return  { confidence: field.confidence, type: stringValue };
      default:
        return  { confidence: field.confidence, type: "Unrecognized" };
    }
  }

  throw new Error(`Expect receipt type field to have 'string' type but got ${field.valueType}`);
}

function toUSReceiptItems(items: ReceiptItemArrayField): USReceiptItem[] {
  return items.value?.map((item) => {
    const name: FormField = {
      name: "Name",
      confidence: item.value.Name?.confidence,
      value: item.value.Name?.value,
      valueType: item.value.Name?.type,
      valueText: {
        pageNumber: item.value.Name?.pageNumber || 0,
        text: item.value.Name?.text,
        boundingBox: item.value.Name?.boundingBox,
        textContent: item.value.Name?.textContent
      }
    };
    const quantity: FormField = {
      name: "Quantity",
      confidence: item.value.Quantity?.confidence,
      value: item.value.Quantity?.value,
      valueType: item.value.Quantity?.type,
      valueText: {
        pageNumber: item.value.Quantity?.pageNumber || 0,
        text: item.value.Quantity?.text,
        boundingBox: item.value.Quantity?.boundingBox,
        textContent: item.value.Quantity?.textContent
      }
    };
    const price: FormField = {
      name: "Price",
      confidence: item.value.Price?.confidence,
      value: item.value.Price?.value,
      valueType: item.value.Price?.type,
      valueText: {
        pageNumber: item.value.Price?.pageNumber || 0,
        text: item.value.Price?.text,
        boundingBox: item.value.Price?.boundingBox,
        textContent: item.value.Price?.textContent
      }
    };
    const totalPrice: FormField = {
      name: "TotalPrice",
      confidence: item.value.TotalPrice?.confidence,
      value: item.value.TotalPrice?.value,
      valueType: item.value.TotalPrice?.type,
      valueText: {
        pageNumber: item.value.TotalPrice?.pageNumber || 0,
        text: item.value.TotalPrice?.text,
        boundingBox: item.value.TotalPrice?.boundingBox,
        textContent: item.value.TotalPrice?.textContent
      }
    };

    return {
      name,
      quantity,
      price,
      totalPrice
    };
  });
}

function toUSReceipt(form: RecognizedForm): RecognizedReceipt {
  return {
    locale: "US",
    recognizedForm: form,
    items: form.fields["Items"] ? toUSReceiptItems((form.fields["Items"] as unknown) as ReceiptItemArrayField) : [],
    merchantAddress: form.fields["MerchantAddress"],
    merchantName: form.fields["MerchantName"],
    merchantPhoneNumber: form.fields["MerchantPhoneNumber"],
    receiptType: toReceiptType(form.fields["ReceiptType"]),
    subtotal: form.fields["Subtotal"],
    tax: form.fields["Tax"],
    tip: form.fields["Tip"],
    total: form.fields["Total"],
    transactionDate: form.fields["TransactionDate"],
    transactionTime: form.fields["TransactionTime"]
  };
}

export function toReceiptResultResponse(
  result: GetAnalyzeReceiptResultResponse
): RecognizeReceiptResultResponse {
  const common = {
    status: result.status,
    createdOn: result.createdOn,
    lastModified: result.lastModified,
    _response: result._response
  };
  if (result.status !== "succeeded") {
    return common;
  }

  if (!result.analyzeResult) {
    throw new Error("Expecting valid analyzeResult from the service response")
  }

  const pages = result.analyzeResult!.readResults.map(toFormPage);
  return {
    ...common,
    version: result.analyzeResult!.version,
    receipts: result.analyzeResult!.documentResults!.filter(d => {
      return !!d.fields
    }).map((d) => toRecognizedReceipt(d, pages))
  };
}

export function toFormModelResponse(response: GetCustomModelResponse): FormModelResponse {
  const common = {
    ...response.modelInfo,
    _response: response._response
  };

  if (response.modelInfo.status !== "ready") {
    return common;
  }

  if (response.trainResult?.averageModelAccuracy || response.trainResult?.fields) {
    // training with forms and labels, populate from trainingResult.fields
    const fields: { [propertyName: string]: CustomFormField } = {};
    for (const f of response.trainResult.fields!) {
      fields[f.fieldName] = { name: f.fieldName, accuracy: f.accuracy, label: null };
    }
    return {
      ...common,
      trainingDocuments: response.trainResult.trainingDocuments,
      errors: response.trainResult.errors,
      submodels: [
        {
          accuracy: response.trainResult.averageModelAccuracy,
          formType: `form-${response.modelInfo.modelId}`,
          fields
        }
      ]
    };
  } else if (response.keys) {
    // training with forms, populate from trainingResult.keys
    const submodels: CustomFormSubmodel[] = [];
    for (const clusterKey in response.keys.clusters) {
      const cluster = response.keys.clusters[clusterKey];
      const fields: { [propertyName: string]: CustomFormField } = {};

      for (let i = 0; i < cluster.length; i++) {
        fields[`field-${i}`] = { name: `field-${i}`, label: cluster[i] };
      }
      submodels.push({ formType: `form-${clusterKey}`, fields });
    }

    return {
      ...common,
      trainingDocuments: response.trainResult?.trainingDocuments,
      errors: response.trainResult?.errors,
      submodels
    };
  } else {
    throw new Error("Expecting model(s) from traning result but got none");
  }
}<|MERGE_RESOLUTION|>--- conflicted
+++ resolved
@@ -38,16 +38,11 @@
   Point2D,
   FormModelResponse,
   CustomFormField,
-<<<<<<< HEAD
-  CustomFormSubModel,
-=======
   CustomFormSubmodel,
   RecognizedReceipt,
->>>>>>> e2949016
   USReceiptType,
   USReceiptItem,
   ReceiptItemArrayField,
-  RecognizedReceipt
 } from "./models";
 import {
   RecognizeFormResultResponse,
