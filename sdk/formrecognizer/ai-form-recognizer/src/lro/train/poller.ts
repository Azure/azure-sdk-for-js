--- conflicted
+++ resolved
@@ -21,13 +21,8 @@
   trainCustomModelInternal: (
     source: string,
     useLabelFile?: boolean,
-<<<<<<< HEAD
-    options?: TrainModelOptions
+    options?: TrainingFileFilter
   ) => Promise<TrainCustomModelAsyncResponse>;
-=======
-    options?: TrainingFileFilter
-  ) => Promise<{ location?: string }>;
->>>>>>> e2949016
 };
 
 export interface BeginTrainingPollState extends PollOperationState<CustomFormModel> {
