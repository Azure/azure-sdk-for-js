--- conflicted
+++ resolved
@@ -16,13 +16,8 @@
  * Defines the operations from a {@link FormRecognizerClient} that are needed for the poller
  * returned by {@link FormRecognizerClient.beginTraining} to work.
  */
-<<<<<<< HEAD
 export type TrainPollerClient = {
-  getModel: (modelId: string, options: GetModelOptions) => Promise<FormModelResponse>;
-=======
-export type TrainPollerClient<T> = {
-  getCustomModel: (modelId: string, options: GetModelOptions) => Promise<T>;
->>>>>>> 13665a4d
+  getCustomModel: (modelId: string, options: GetModelOptions) => Promise<FormModelResponse>;
   trainCustomModelInternal: (
     source: string,
     useLabelFile?: boolean,
