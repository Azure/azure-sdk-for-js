--- conflicted
+++ resolved
@@ -433,13 +433,8 @@
     const analyzePollerClient: RecognizeCustomFormPollerClient = {
       beginRecognize: (
         body: FormRecognizerRequestBody | string,
-<<<<<<< HEAD
-        contentType?: ContentType,
+        contentType?: FormContentType,
         analyzeOptions: RecognizeFormsOptions = {},
-=======
-        contentType?: FormContentType,
-        analyzeOptions: RecognizeOptions = {},
->>>>>>> e2949016
         modelId?: string
       ) => recognizeCustomFormInternal(this.client, body, contentType, analyzeOptions, modelId!),
       getRecognizeResult: (resultId: string, options: { abortSignal?: AbortSignalLike }) =>
@@ -495,13 +490,8 @@
     const analyzePollerClient: RecognizeCustomFormPollerClient = {
       beginRecognize: (
         body: FormRecognizerRequestBody | string,
-<<<<<<< HEAD
-        contentType?: ContentType,
+        contentType?: FormContentType,
         analyzeOptions: RecognizeFormsOptions = {},
-=======
-        contentType?: FormContentType,
-        analyzeOptions: RecognizeOptions = {},
->>>>>>> e2949016
         modelId?: string
       ) => recognizeCustomFormInternal(this.client, body, contentType, analyzeOptions, modelId!),
       getRecognizeResult: (resultId: string, options: { abortSignal?: AbortSignalLike }) =>
