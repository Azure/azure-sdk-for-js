--- conflicted
+++ resolved
@@ -47,13 +47,8 @@
     // preprocess matching files before serving them to the browser
     // available preprocessors: https://npmjs.org/browse/keyword/karma-preprocessor
     preprocessors: {
-<<<<<<< HEAD
       "**/*.js": ["env", "sourcemap"],
-      "recordings/browsers/**/*.json": ["json"]
-=======
-      "**/*.js": ["env"],
       "recordings/browsers/**/*.json": ["json"],
->>>>>>> 26065ace
       // IMPORTANT: COMMENT following line if you want to debug in your browsers!!
       // Preprocess source file to calculate code coverage, however this will make source file unreadable
       "dist-test/index.browser.js": ["coverage"]
