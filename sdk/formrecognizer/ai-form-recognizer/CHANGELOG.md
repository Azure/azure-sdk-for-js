# Release History

## 4.0.0-beta.4 (Unreleased)

### Features Added

<<<<<<< HEAD
- Added `paragraphs` property on `AnalyzeResult`. Added a new `DocumentParagraph` type to represent document paragraphs.
=======
- Added `caption` and `footnotes` properties to the `DocumentTable` type. These properties represent an optional caption and footnotes (as `DocumentTableCaption` and `DocumentTableFootnote`) that were attached to extracted tables in the input documents.
>>>>>>> bd59ce33

### Breaking Changes

- Renamed the `beginCopyModel` method of `DocumentModelAdministrationClient` to `beginCopyModelTo`. [#20775](https://github.com/Azure/azure-sdk-for-js/pull/20775)

### Bugs Fixed

### Other Changes

## 4.0.0-beta.3 (2022-02-10)

### Features Added

- Updated the SDK to use the latest preview version of the Form Recognizer service: `2022-01-30-preview`.
- A new prebuilt model, `PrebuiltModels.TaxUsW2`, is available. It supports extracting data from United States W2 tax forms such as employee and employer information, IRS control number, tax withholding information, etc.
- Added a new method, `beginReadDocument` to `DocumentAnalysisClient`. This method uses the "prebuilt-read" model to extract textual information from the document such as page text contents and language spans.
- Added a `languages` field to the `AnalyzeResult` type. This field contains information about regions of text in the document that were identified as being of a particular written language. A `DocumentLanguage` consists of the identified `languageCode` (ISO 639-1 or BCP 47 language code), a list of `spans` of text that are of that language, and a `confidence` value (between zero and one) that the assessment is correct.
- Added a `tags` field to `BuildModelOptions`, `GetCopyAuthorizationOptions`, and `ModelSummary`. Tags are user-specified key-value pairs that are immutably associated with the model. If tags are provided when a model is created, the Form Recognizer service will return the same tags as part of the model's summary. The `OperationInfo` and `TrainingPollOperationState` of a model creation operation also produce the `tags` if they were provided in the `BuildModelOptions`.
- Models now report the service API version used to create the model and that will be used for analysis in the `apiVersion` field.
- Documents may now contain a new field type `DocumentCurrencyField`, which has an object with `amount` and `currencySymbol` fields as its value. This field is identified by the value `"currency"` in the `kind` field. The `amount` field contains the amount of the currency value, and the `currencySymbol` field may contain a three-letter currency symbol if one was identified for the field. For example, the text `$100.50` may have an `amount` of `100.5` and a `currencySymbol` of "USD".
- Added support for setting the `buildMode` of a model building operation and introduced the "neural" build mode. Previous versions of the service and SDK only supported a single build mode that is now known as the "template" mode. Template models only accept documents that have the same basic page structure (i.e. a uniform visual appearance, or the same _relative_ positioning of elements within the document), hence a fixed document "template." Neural models support document classes that have the same information, but different page structures. Examples of these documents include United States W2 tax forms, which all share the same information, but may vary in appearance by the company that created the document. Neural models currently only support English text, and are more costly and time-consuming to train and use for analysis, but should yield higher-quality results for English documents that do not follow a "template."
- The `DocTypeInfo` type now has a `buildMode` field that contains the build mode originally used to create the document type.

### Breaking Changes

- Renamed the `beginAnalyzeDocuments` method of `DocumentAnalysisClient` to `beginAnalyzeDocument` for accuracy (only one input document is supported, though the document may contain multiple pages in certain file formats) and for consistency with other Azure SDK packages.
  - Renamed the options bag type `AnalyzeDocumentsOptions` to `AnalyzeDocumentOptions` for consistency with the method name.
- The `buildMode` parameter of `DocumentModelAdminsitrationClient#beginBuildModel` is a required parameter. To retain the same behavior as in previous versions, explicitly use the template build mode (pass the value `"template"` to the method).
- The `GeneratedDocument` type (as well as related types like `GeneratedDocumentField`) was removed from the public API and its uses replaced with `unknown`, as it is only intended for internal use. These types represented raw REST API response types that are not exposed at runtime by the client methods.
- Removed the `Preview` variant from the `FormRecognizerApiVersion` object because it will never be different from the `Latest` version in beta packages, and stable packages will not support it.
- Renamed `beginExtractGenericDocument` and `GenericDocumentResult` to `beginExtractGeneralDocument` and `GeneralDocumentResult` for consistency with other Form Recognizer SDK packages.
- Several of the prebuilt model schemas and result types have changed:
  - The document type naming convention has changed. Instead of separation by colons (e.g. "prebuilt:receipt"), prebuilt model document type names are now separated by periods and are no longer prefixed with "prebuilt" ("prebuilt:idDocument:driverLicense" becomes "idDocument.driverLicense", "prebuilt:invoice" becomes just "invoice").
  - In the `prebuilt-invoice` model, several numeric fields that represented amounts of money have been changed to a designated `"currency"` type. These include the `subTotal`, `totalTax`, `invoiceTotal`, `amountDue`, and `previousUnpaidBalance` fields of invoices and the `amount`, `tax`, and `unitPrice` fields of invoice items (a subfield of invoices).

### Bugs Fixed

- The `LayoutResult` and `GeneralDocumentResult` types were missing the `apiVersion`, `modelId`, and `content` fields that are common to all other analysis results. This version adds them through a new interface, `AnalyzeResultCommon`, that includes these fields. `LayoutResult`, `GeneralDocumentResult`, `ReadResult`, and `AnalyzeResult` all now extend the `AnalyzeResultCommon` interface.
- The `DocumentSignatureField` interface was missing a type for its `value` property. The property existed at runtime, but no type information was available for this field. The `value` property has been added to the interface.

### Other Changes

- Changed `FormRecognizerCommonClientOptions` to extend `CommonClientOptions` from `@azure/core-client` instead of `PipelineOptions`. `CommonClientOptions` itself extends `PipelineOptions`, so no fields are removed, but `CommonClientOptions` also includes `httpClient` and `allowInsecureConnection` fields to allow overriding the default HTTP client and using insecure connections (without SSL/TLS) respectively.

## 4.0.0-beta.2 (2021-11-09)

### Features Added

- Added a `words` method to `DocumentLine`. This method produces an `IterableIterator` that will yield all of the `DocumentWord`s that are contained by the line's `spans`. This allows accessing the words that are related to the line from the line itself.
- Added `createdOn` and `lastUpdatedOn` properties to `DocumentAnalysisPollOperationState` and `TrainingPollOperationState` that contain the date and time that the operation was created and last modified, respectively.

### Bugs Fixed

- Improved the handling of long-running operations (analysis and model creation operations). This fixes a bug ([#18341](https://github.com/Azure/azure-sdk-for-js/issues/18341)) that caused the clients to reject model IDs that contained certain characters with an error: "unable to parse operationLocation". Our improvements to the long-running operation code make this error no longer possible.

### Breaking Changes

- Replaced the `operationId` field of `DocumentAnalysisPollOperationState` with an `operationLocation` field containing the full operation URL, rather than the operation GUID only.

## 4.0.0-beta.1 (2021-10-07)

This new major version beta introduces a full redesign of the Azure Form Recognizer client library. To leverage features of the newest Form Recognizer service API (version "2021-09-30-preview" and newer), the new SDK is required, and application code must be changed to use the new clients. Please see the [Migration Guide](https://github.com/azure/azure-sdk-for-js/blob/main/sdk/formrecognizer/ai-form-recognizer/MIGRATION-v3_v4.md) for detailed instructions on how to update application code from version 3.x of the Form Recognizer SDK to the new version (4.x). The following sections contain an outline of the changes.

### Breaking Changes

- This package targets Azure Form Recognizer service API version `2021-09-30-preview` and newer. It _is not_ compatible with the older Form Recognizer service API versions (2.0 and 2.1). To continue to use Form Recognizer API version 2.1, please use major version 3 of the client package (`@azure/ai-form-recognizer@^3.2.0`).
- `FormRecognizerClient` has been replaced by `DocumentAnalysisClient`.
  - The new `beginExtractLayout` method replaces the previous `beginRecognizeContent` method and its `-FromUrl` counterpart. Rather than a `FormPageArray`, the new method produces an object that has properties for `pages`, `tables`, and `styles`.
  - The new `beginAnalyzeDocuments` method replaces the form recognition methods of the previous client. It provides a single method that can analyze documents using any model ID, including prebuilt models. It replaces `beginRecognizeCustomForms`, `beginRecognizeReceipts`, `beginRecognizeBusinessCards`, `beginRecognizeInvoices`, and `beginRecognizeIdentityDocuments`, as well as all of their -`FromUrl` counterparts. Rather than an array of forms, the new method produces an `AnalyzeResult` (an object with several fields, described below).
  - Analysis using models trained without labeled training data is no longer supported by this package. This use-case is now provided by the prebuilt (generic) document model (see "New Features" below).
  - The `language` option has been renamed to `locale`, and it accepts a wider variety of locale codes (such as "en-US" for United States English) as well as two-letter language codes (such as "fr" for French).
  - The `pages` option is now a single `string` instead of an array of strings. Multiple page ranges may be specified by separating them with commas.
  - In many output types, `boundingBox` has been replaced by a list of `boundingRegions`, which may contain a bounding box and page number. This is useful for objects that may span multiple pages.
- `FormTrainingClient` has been replaced by `DocumentModelAdministrationClient`.
  - The new `beginBuildModel` method replaces the previous `beginTraining` method. The new method and underlying service API do not support training a model using unlabeled training data. Labeled data are required to build a custom document model using the new SDK and service API.
  - The new `beginComposeModel` method replaces the `beginCreateComposedModel` method.
  - The `getCopyAuthorization` method no longer requires the target resource name and region, instead requiring only a model ID/name.
  - The `getModel` and `listModels` methods replace the `getCustomModel` and `listCustomModels` methods, as the new methods support prebuilt models as well as custom models. They no longer produce any information about models that did not succeed (if a model creation operation failed, it will not be included in the output of `listModels` and cannot be retrieved with `getModel` by model ID).
  - Custom models no longer have a name that is distinct from the model ID (more accurately, the model ID and name have been unified).
  - You must now specify a model ID to create a model (whether composed, copied, or built). Previously, the Form Recognizer service would generate a GUID for the newly-created model. Now, the model ID may be any text (so long as it does not start with "prebuilt-"), and it must be provided when the model is created.
  - The `ModelInfo` type (previously `CustomFormModelInfo`) has been redesigned. It no longer contains `trainingDocuments`, and it has a property called `docTypes` that contains the information previously contained in `submodels`, but with a different shape. Please refer to the documentation for more information, as this type has changed significantly.
- The structure of many output types has changed. The full list of changes is extensive and discussed in depth in [the migration guide](https://github.com/azure/azure-sdk-for-js/blob/main/sdk/formrecognizer/ai-form-recognizer/MIGRATION-v3_v4.md). The following are some of the changes:
  - When analyzing a document, the output is no longer an array of `RecognizedForm`s. All analysis methods&mdash;including custom/prebuilt model analysis, layout, and the generic document model&mdash;produce an `AnalyzeResult` or a subset thereof. The `AnalyzeResult` has fields for `pages`, `tables`, `styles`, `entities`, `keyValuePairs`, and `documents`. The `beginExtractLayout` and `beginExtractGenericDocument` methods produce subtypes (`LayoutResult` and `GenericDocumentResult` respectively) of `AnalyzeResult` that contain only those fields that are produced by that model. The list of changes within these types is extensive, as they have been redesigned. Please consult the documentation for more information.
  - The new type `AnalyzedDocument` replaces `RecognizedForm`. It does not contain a `pages` property, as `pages` are now a top-level property of the `AnalyzeResult`.
  - The new type `DocumentPage` replaces `FormPage`. It does not have a `tables` property, as `tables` are now a top-level property of the `AnalyzeResult`.
  - The `DocumentLine` type (replacing `FormLine`) no longer has a `words` property, as `words` is now a property of the `DocumentPage`. The `DocumentLine` instead contains `spans` which can be used to correlate `DocumentWord`s to `DocumentLine`s, as words are no longer required to be part of a line.

### New Features

- Added support for a new generic document prebuilt model. The `beginExtractGenericDocument` method of `DocumentAnalysisClient` utilizes this new model, or it may be used with `beginAnalyzeDocuments` by its model ID: "prebuilt-document". This model produces all of the same basic layout information as the prebuilt layout model, but also extracts entities (along with their categories/subcategories) and key-value pairs (associations from one document element, such as a label, to another).
- There are now strong result types for the four prebuilt models (receipts, business cards, invoices, and identity documents) built in to the SDK. To utilize these new result types, the `DocumentModel` data structure corresponding to the prebuilt model must be provided to `beginAnalyzeDocuments` (rather than providing a simple string model ID). These `DocumentModel` data structures are part of `PrebuiltModels` (for example, `PrebuiltModels.Receipt`), which can be imported from this package.
- An extracted table may now span multiple pages. As a result, tables now have multiple bounding regions to describe their locations on multiple pages.
- Models may now have an optional `description` (part of the options bag when building a model, composing a model, or creating a model copy authorization).
- Introduced `listOperations` and `getOperation` methods. These methods access model creation operations (including operations that failed to create a model). Operations are retained for 24 hours, after which point they are deleted.

## 3.2.0 (2021-08-11)

### Features Added

- With the dropping of support for Node.js versions that are no longer in LTS, the dependency on `@types/node` has been updated to version 12. Read our [support policy](https://github.com/Azure/azure-sdk-for-js/blob/main/SUPPORT.md) for more details.
- Updated our internal core package dependencies to their latest versions in order to add support for Opentelemetry 1.0.0 which is compatible with the latest versions of our other client libraries.
- Changed TS compilation target to
  ES2017 in order to produce smaller bundles and use more native platform features

### Key Bugs Fixed

- Fixed an issue in which form recognition would sometimes fail due to encountering an element reference pointing to a selection mark, causing an exception to be thrown. These references are now handled correctly.

## 3.1.0 (2021-05-26)

- This General Availability (GA) release marks the stability of the changes introduced in package versions 3.1.0-beta.1 through 3.1.0-beta.3.
- Changed all names including `IdDocument` to use `IdentityDocument` instead, for example: `BeginRecognizeIdentityDocumentOptions`, `beginRecognizeIdentityDocuments`, and `beginRecognizeIdentityDocumentsFromUrl` for clarity.
- Flattened the `TextStyle` type into the `TextAppearance` type. Rather than having a `style` property with its own `name` and `confidence`, `TextAppearance` now has `styleName` and `styleConfidence` properties.
- Removed the `FormGenderField` type. Any recognized value that was previously produced as a `FormGenderField` is now returned as a `FormStringField` instead (the `value` will remain the same).
- Renamed the `FormCountryField` type to `FormCountryRegionField`, and changed the `valueType` discriminant property of that type to `"countryRegion:`.
- Renamed `ReadingOrder` and `Language` to `FormReadingOrder` and `FormLanguage` to reduce the chance that these types would collide with other types having the same name from other packages.
- Removed the `KnownStyleName`, `KnownSelectionMarkState`, and `KnownKeyValueType` enums, as they represent simple string enums. The `styleName`, `state`, and `valueType` properties (respectively) now have strong string-enum types.
- Added the `KnownFormLocale` enum to access the well-known possible values of form locales (the `locale` property of the options parameters for prebuilt model recognition).
- Migrated to the 2.1 Form Recognizer service endpoint for all REST API calls.

## 3.1.0-beta.3 (2021-04-06)

- Split `FormField` into several different interfaces. This should not cause any API compatibility issues except in certain edge cases (undefined `valueType`), but should result in more accurate type refinement when dealing with FormField values and should significantly improve documentation and code hinting of these values through IntelliSense.
- Added support for recognizing identity documents (such as driver licenses and passports) through the `beginRecognizeIdDocuments` method and its URL-based counterpart `beginRecognizeIdDocumentsFromUrl`. The identity document model is prebuilt and may be used without training a model.
- Introduced two new form field value types: `"gender"` and `"country"`. These value types appear in the identity document recognition responses.
  - The `"gender"` value type signifies the gender or sex of an individual and is represented by a string that is one of three values: "M", "F", or "X".
  - The `"country"` value type indicates a specific country and is represented by a three-letter country code string (ISO 3166-1 alpha-3).
- Added support for the `pages` option to all form recognition methods (custom forms and all prebuilt models). This option works the same as in the content recognition methods, and allows for the specification of which pages within a multi-page document (PDF or TIFF formats) should be considered during analysis and included in the response.
- Added support for a `readingOrder` option to the content recognition methods. This option enables you to control the algorithm that the service uses to determine how recognized lines of text should be ordered.
- Custom model recognition now supports bitmap images through the "image/bmp" content-type (content recognition and all prebuilt models already support this content type).
- Migrated to the 2.1-preview.3 Form Recognizer service endpoint for all REST API calls.

## 3.1.0-beta.2 (2021-02-09)

- Renamed `Appearance` to `TextAppearance`, `Style` to `TextStyle` (previously the name of the enum for `Style.name`, and the `TextStyle` enum to `StyleName` for the sake of clarity in the type names.
- Added `KnownStyleName`, `KnownLanguage`, `KnownSelectionMarkState`, and `KnownKeyValueType` enums to access the well-known possible values of the `StyleName`, `Language`, `SelectionMarkState`, and `KeyValueType` parameters/fields respectively.

## 3.1.0-beta.1 (2020-11-23)

- Added a `pages` option to `BeginRecognizeContentOptions`. This option allows for the specification of which pages of a document to include in the content results. If a value is provided, pages that are not included in the `pages` field will not be analyzed.
- Added an `appearance` property to `FormLine` that contains information about the appearance of the line, such as style (e.g. "handwritten").
- Added an optional `boundingBox` property to `FormTable` that has a bounding box that contains the entire table.
- Added support for the "image/bmp" content type. This content type is supported on all methods that accept a `FormRecognizerRequestBody` **except** for custom form recognition.
- Added a `language` option to `BeginRecognizeContentOptions`. By default, when performing layout/content analysis, the service will attempt to detect the language of the document and supports multi-language inputs. The `language` parameter allows you to override this behavior and force the service to use a specific language.
- Added support for Invoice recognition through the `beginRecognizeInvoices` and `beginRecognizeInvoicesFromUrl` methods. The Invoice model is prebuilt and may be used without training a model.
- Added support for creating composed models through the `beginCreateComposedModel` method of `FormTrainingClient`. It accepts a list of model IDs that refer to labeled custom models that should be composed into a new model.
- Added a `formTypeConfidence` property to `RecognizedForm` indicating the model's confidence in determining the correct form type (and therefore the correct model to use) during recognition.
- Added a `properties` field to `CustomFormModelInfo` that may optionally contain extra properties. Currently, the only property is `isComposedModel` which will indicate whether the model is a composed model or a single trained model.
- Added a `modelId` field to the `CustomFormSubmodel`, `TrainingDocumentInfo`, and `RecognizedForm` types containing the ID of the exact model that they are associated with (for example, in the context of a composed model, the `modelId` field can determine which specific component model is associated with the submodel, training document, or recognized form).
- Added support for selection marks in form fields. In addition to the previously-existing variants of `FormField`, custom models can now return fields with `valueType: "selectionMark"` and their `value` will be the state of the selection mark.
- Added a new page element `FormSelectionMark` that represents marks on a page that can be selected (such as checkboxes and radio buttons). The `selectionMarks` field of `FormPage` contains the selection marks that were recognized in the page. A selection mark has a state value that is either "checked" or "unchecked."
- Made optimizations to the long-running operation infrastructure that should result in faster and more memory-efficient polling for results of custom form recognition, receipt recognition, and business card recognition.
- Added an option for specifying the locale of a document to receipt and business card methods through the `locale` property of the options bag.
- Added support for Business Card recognition through the `beginRecognizeBusinessCards` and `beginRecognizeBusinessCardsFromUrl` methods, which mirror their receipt counterparts. The Invoice model is prebuilt and may be used without training a model.
- Added the `modelName` property to `CustomFormModelInfo`, reflecting the same property that was added to the model training options.
- Altered the type hierarchy so that `CustomFormModel` inherits the properties of `CustomFormModelInfo`.
- Added the `modelName` field to `BeginTrainingOptions`. The given model name will become an immutable property of the trained model.
- Migrated to the 2.1-preview.1 Form Recognizer service endpoint for all REST API calls.

## 3.0.0 (2020-08-20)

- This release marks the general availability of the `@azure/ai-form-recognizer` package.

## 3.0.0-preview.1 (2020-08-11)

- Changed the package version to 3.0.0-preview.1 to reduce confusion with older versions of the Azure Form Recognizer SDKs.
- Changed the name of the `options` bag parameter of `beginRecognizeReceipts` and `beginRecognizeReceiptsFromUrl` to `BeginRecognizeReceiptsOptions`.
- Switched to using the generally-available 2.0 service endpoint rather than 2.0-preview.
- Added a `pageNumber` property to the `FormTable` and `FormTableCell` types indicating the number of the page where the table/cell appeared within the input document.
- [Breaking] Renamed the `includeSubFolders` property of the `TrainSourceFilter` type to `includeSubfolders`.
- [Breaking] Renamed the `documentName` property of the `TrainingDocumentInfo` type to just `name`.
- [Breaking] Removed the `containingLine` property of the `FormWord` type.
- Made the `rowSpan`, `columnSpan`, `isHeader`, and `isFooter` properties of the `FormTableCell` type non-optional to reflect that they have default values.
- [Breaking] Renamed `CustomFormField` to `CustomFormModelField` for similarity to other language SDKs.
- [Breaking] Removed the redundant `expirationDateTimeTicks` property from the `CopyAuthorization` type, as the `expiresOn` property exists.
- [Breaking] Moved the optional `contentType` parameter of the `FormRecognizerClient` recognition methods (`recognizeContent`, `recognizeCustomForms`, `recognizeReceipts`, and their URL-based variants) to the associated options bag for these methods.
- [Breaking] Removed exports of several internal types, including most internal poller operation states and some unused types. All client poller implementations now return a smaller subset of fields.

## 1.0.0-preview.4 (2020-07-07)

- [Breaking] Replace `RecognizedReceiptArray` with the more generic `RecognizedFormArray` in the Poller response type returned by `beginRecognizeReceipts` and `beginRecognizeReceiptsFromUrl`.
- Added an `expiresOn` property to the `CopyAuthorization` type containing the time that the Copy Authorization will expire encoded as a JavaScript `Date` type.
- [Breaking] Rename the `textContent` field of the `FieldData` and `FormTableCell` types to `fieldElements` to mirror the change in its type.
- [Breaking] Rename the `FormField` type's `labelText` and `valueText` fields to `labelData` and `valueData` respectively, to mirror the change of their type to `FieldData`;
- [Breaking] Rename the `includeTextContent` request option to `includeFieldElements` to mirror the change to `FieldData` and `FormElement`.
- [Breaking] Rename `FieldText` to `FieldData` and `FormContent` to `FormElement` to reflect that fields may contain more than textual information.
- [Breaking] Rename `includeTextDetails` to `includeTextContent` in custom form and receipt recognition options to be consistent with other languages.
- [Breaking] Rename properties `requestedOn` to `trainingStartedOn` and `completedOn` to `trainingCompletedOn` in `CustomFormModel` and `CustomFormModelInfo` types.

## 1.0.0-preview.3 (2020-06-10)

- Blank pages in receipt recognition are now handled properly.
- Support Azure Active Directory credential.
- Support to copy a custom model from one Form Recognizer resource to another.
- Headers and query parameters which don't contain sensitive information are no longer redacted in logging output.
- Refactoring for cross-language consistency:
  - [Breaking] Rename `beginRecognizeForms()` to `beginRecognizeCustomForms()` in `FormRecognizerClient`.
  - [Breaking] Rename `listModels()` to `listCustomModels()` in `FormTrainingClient`.
  - [Breaking] Rename `count` to `customModelCount` and `limit` to `customModelLimit` in `AccountProperties`.
  - [Breaking] Rename type `ErrorInformation` to `FormRecognizerError`.
  - [Breaking] Rename type `ModelStatus` to `CustomFormModelStatus`.
  - [Breaking] Rename type `CustomFormSubModelField` to `CustomFormField`.
  - [Breaking] Rename type `FormElement` to `FormContent` and `FormElementCommon` to `FormContentCommon`.
  - [Breaking] Rename property `fieldLabel` to `labelText` in `FormField` type.
  - [Breaking] Rename type `ModelInfo` to `CustomFormModelInfo`.
  - [Breaking] Rename properties `createdOn` to `requestedOn` and `lastModified` to `completedOn` in `CustomModelInfo` type.
  - [Breaking] Rename type `TrainModelOptions` to `TrainingFileFilter`.
  - [Breaking] Rename type `TrainStatus` to `TrainingStatus`.
  - [Breaking] Rename type `ContentType` to `FormContentType`.
  - [Breaking] Rename type `FormText` to `FieldText`.
  - [Breaking] Rename type `CustomFormSubModel` to `CustomFormSubmodel`.
  - [Breaking] Rename `models` to `submodels` in `CustomFormModel`.
  - [Breaking] Recognition methods and training methods now return the result directly, instead of wrapping them in a response object. Specifically,
    - `beginTraining` now returns `CustomFormModel` instead of `FormModelResponse` from the poller.
    - `beginRecognizeContent` and `beginRecognizeContentFromUrl` now return `FormPageArray` instead of `RecognizeContentResultResponse` from the poller.
    - `beginRecognizeForms` and `beginRecognizeFormsFromUrl` now return `RecognizedFormArray` instead of `RecognizeFormResultResponse` from the poller.
    - `beginRecognizeReceipts` and `beginRecognizeReceiptsFromUrl` now return `RecognizedReceiptArray` instead of `RecognizeReceiptResultResponse` from the poller.
  - [Breaking] Remove `getFormTrainingClient()` from `FormRecognizerClient`. A new method `getFormRecognizerClient()` is added to `FormTrainingClient`
  - [Breaking] `useTrainingLabels` parameter is now required for `beginTraining()` method.
  - [Breaking] Rename `intervalInMs` to `updateIntervalInMs` for all LRO poller options.
  - [Breaking] Remove `USReceipt` and associated types.
  - Rename the first parameter of `beginRecognizeContent()` from `data` to `form`.
  - Rename the second parameter of `beginRecognizeForms()` from `data` to `form`.
  - Rename the first parameter of `beginRecognizeReceipts()` from `data` to `receipt`.
  - Rename the first parameter of `beginRecognizeContentFromUrl()` from `documentUrl` to `formUrl`.
  - Rename the second parameter of `beginRecognizeFormsFromUrl()` from `documentUrl` to `formUrl`.
  - Rename the first parameter of `beginRecognizeReceiptsFromUrl()` from `documentUrl` to `receiptUrl`.
  - Rename the first parameter of `beginTraining` from `blobContainerUrl` to `trainingFilesUrl`.

## 1.0.0-preview.2 (2020-05-06)

- `FormTrainingClient.listModels()` now works correctly on NodeJs v8.
- Custom Form recognition now handles missing fields properly.

## 1.0.0-preview.1 (2020-04-23)

- This release is a preview of our efforts to create a client library that is user friendly and
  idiomatic to the JavaScript ecosystem. The reasons for most of the changes in this update can be found in the
  [Azure SDK Design Guidelines for TypeScript](https://azure.github.io/azure-sdk/typescript_introduction.html).
- Differences from previous public package `@azure/cognitiveservices-formrecognizer`
  - Package name changed from `@azure/cognitiveservices-formrecognizer` to `@azure/ai-form-recognizer`.
  - Package targets version `2.0` of the service API.<|MERGE_RESOLUTION|>--- conflicted
+++ resolved
@@ -4,11 +4,8 @@
 
 ### Features Added
 
-<<<<<<< HEAD
 - Added `paragraphs` property on `AnalyzeResult`. Added a new `DocumentParagraph` type to represent document paragraphs.
-=======
 - Added `caption` and `footnotes` properties to the `DocumentTable` type. These properties represent an optional caption and footnotes (as `DocumentTableCaption` and `DocumentTableFootnote`) that were attached to extracted tables in the input documents.
->>>>>>> bd59ce33
 
 ### Breaking Changes
 
