--- conflicted
+++ resolved
@@ -1,30 +1,11 @@
 # Release History
 
-<<<<<<< HEAD
-## 4.0.0-beta.6 (#Unreleased)
-
-### Features Added
-
+## 4.0.0-beta.6 (Unreleased)
+
+### Features Added
+
+- Refactored generic `DocumentModel` support to be more robust to different kinds of models. It now supports strongly-typed results for `prebuilt-read`, `prebuilt-layout`, and `prebuilt-document`. See the "Breaking Changes" section for more information about how to replace existing usage of `PrebuiltModels` with new model code.
 - `DocumentModelAdministrationClient#getOperation` returns additional `result`(operation result) and `error`(includes detailed error info) fields.
-
-### Breaking Changes
-
-- Properties such as documents, languages and pages (that are arrays) in the `AnalyzeResult` interface can assume `undefined` now. Previously, would have been empty arrays.
-- In `DocumentModelAdministrationClient` client, method `getInfo` is renamed as `getResourceInfo`.
-
-### Other Changes
-
-- More renames
-  - `TrainingPoller` -> `DocumentModelPoller`
-  - `GetInfoResponse` -> `ResourceInfo`
-  - In instances where we use `Model` as a prefix, updated it to `DocumentModel`. For example, `ModelInfo` -> `DocumentModelInfo`, `ModelSummary` -> `DocumentModelSummary`.
-  - `BuildModelOptions` -> `CreateModelOptions`, the options bag types for `beginComposeModel` and `beginCopyModelTo`, and `beginBuildModel` methods inherit from `CreateModelOptions`.
-=======
-## 4.0.0-beta.6 (Unreleased)
-
-### Features Added
-
-- Refactored generic `DocumentModel` support to be more robust to different kinds of models. It now supports strongly-typed results for `prebuilt-read`, `prebuilt-layout`, and `prebuilt-document`. See the "Breaking Changes" section for more information about how to replace existing usage of `PrebuiltModels` with new model code.
 
 ### Breaking Changes
 
@@ -32,13 +13,19 @@
 - Separated URL-based and file-based analysis inputs into two separate methods: `beginAnalyzeDocument` (for file stream inputs) and `beginAnalyzeDocumentFromUrl` (for URL-based inputs). Previously, both were accepted as inputs to a single `beginAnalyzeDocument` method, and a string value would be interpreted as if it were a URL, but this was confusing. The two inputs now have distinct signatures and documentation.
 - Removed the `beginExtractLayout`, `beginExtractGeneralDocument`, and `beginReadDocument` methods. Strongly-typed `DocumentModel` instances for the corresponding `prebuilt-layout`, `prebuilt-document`, and `prebuilt-read` models are located in the [`prebuilt` samples directory](https://github.com/azure/azure-sdk-for-js/tree/main/sdk/formrecognizer/ai-form-recognizer/samples-dev/prebuilt/).
 - Changed the suffix `-Info` for the methods and interfaces such as `DocumentModelAdministrationClient#getResourceInfo` and `DocumentModelInfo` to `-Details`.
+- Properties such as documents, languages and pages (that are arrays) in the `AnalyzeResult` interface can assume `undefined` now. Previously, would have been empty arrays.
+- In `DocumentModelAdministrationClient` client, method `getInfo` is renamed as `getResourceInfo`.
 
 ### Bugs Fixed
 
 ### Other Changes
 
 - Strongly-typed analysis functionality now checks that the `DocumentAnalysisClient`'s API version now matches the assumed API version of the `DocumentModel` exactly. This ensures that a strongly-typed model can only be used with the API version it was created for, so that future changes cannot violate the model's schema.
->>>>>>> 6797fe99
+- More renames
+  - `TrainingPoller` -> `DocumentModelPoller`
+  - `GetInfoResponse` -> `ResourceDetails`
+  - In instances where we use `Model` as a prefix, updated it to `DocumentModel`. For example, `ModelInfo` -> `DocumentModelDetails`, `ModelSummary` -> `DocumentModelSummary`.
+  - `BuildModelOptions` -> `CreateModelOptions`, the options bag types for `beginComposeModel` and `beginCopyModelTo`, and `beginBuildModel` methods inherit from `CreateModelOptions`.
 
 ## 4.0.0-beta.5 (2022-06-22)
 
