// Copyright (c) Microsoft Corporation.
// Licensed under the MIT License.

<<<<<<< HEAD
import { assert } from "chai";
import { createClient, createRecorder } from "./utils/recordedClient";
import type { Context } from "mocha";
import type { AzureLoadTestingClient } from "../../generated";
import { isUnexpected } from "../../generated";
import type { Recorder } from "@azure-tools/test-recorder";
import { isPlaybackMode } from "@azure-tools/test-recorder";
import * as fs from "fs";
=======
import { createClient, createRecorder } from "./utils/recordedClient.js";
import type { AzureLoadTestingClient } from "../../src/index.js";
import { isUnexpected } from "../../src/index.js";
import type { Recorder } from "@azure-tools/test-recorder";
import { env, isPlaybackMode } from "@azure-tools/test-recorder";
import * as fs from "node:fs";
>>>>>>> 5aa17583
import { isNodeLike } from "@azure/core-util";
import { getLongRunningPoller } from "../../src/pollingHelper.js";
import { describe, it, assert, beforeEach, afterEach } from "vitest";

describe("Test Creation", () => {
  let recorder: Recorder;
  let client: AzureLoadTestingClient;
  let readStreamTestFile: fs.ReadStream;
  let readStreamAdditionalFile: fs.ReadStream;

  beforeEach(async (ctx) => {
    recorder = await createRecorder(ctx);
    if (!isNodeLike || isPlaybackMode()) {
      ctx.skip();
    }
    client = createClient(recorder);
    readStreamTestFile = fs.createReadStream("./test/public/sample.jmx");
    readStreamAdditionalFile = fs.createReadStream("./test/public/additional-data.csv");
  });

  afterEach(async () => {
    await recorder.stop();
  });

  // patch/put
  it("should create a loadtest", async () => {
    const result = await client.path("/tests/{testId}", "abc").patch({
      contentType: "application/merge-patch+json",
      body: {
        displayName: "sample_test",
        description: "",
        loadTestConfiguration: {
          engineInstances: 1,
          splitAllCSVs: false,
        },
      },
    });

    assert.include(["200", "201"], result.status);
  });

  it("should upload the additional file without LRO", async () => {
    const result = await client
      .path("/tests/{testId}/files/{fileName}", "abc", "additional-data.csv")
      .put({
        contentType: "application/octet-stream",
        body: readStreamAdditionalFile,
        queryParameters: {
          fileType: "ADDITIONAL_ARTIFACTS",
        },
      });

    assert.include(["201"], result.status);
  });

  it("should not upload the test file with LRO(timeout)", async () => {
    const fileUploadResult = await client
      .path("/tests/{testId}/files/{fileName}", "abc", "sample.jmx")
      .put({
        contentType: "application/octet-stream",
        body: readStreamTestFile,
      });

    if (isUnexpected(fileUploadResult)) {
      throw fileUploadResult.body.error;
    }

    const fileValidatePoller = await getLongRunningPoller(client, fileUploadResult);
    try {
      await fileValidatePoller.pollUntilDone({
        abortSignal: AbortSignal.timeout(10), // timeout of 10 milliseconds
      });
    } catch (ex: any) {
      assert.equal(ex.message, "The polling was aborted.");
      return;
    }

    assert.fail();
  });

  it("should upload the test file with LRO", async () => {
    const fileUploadResult = await client
      .path("/tests/{testId}/files/{fileName}", "abc", "sample.jmx")
      .put({
        contentType: "application/octet-stream",
        body: readStreamTestFile,
      });

    if (isUnexpected(fileUploadResult)) {
      throw fileUploadResult.body.error;
    }

    const fileValidatePoller = await getLongRunningPoller(client, fileUploadResult);
    await fileValidatePoller.pollUntilDone({
      abortSignal: AbortSignal.timeout(60000), // timeout of 60 seconds
    });
    assert.equal(fileValidatePoller.getOperationState().status, "succeeded");
  });

  it("should create the app components", async () => {
    const result = await client.path("/tests/{testId}/app-components", "abc").patch({
      contentType: "application/merge-patch+json",
      body: {
        components: {
          "/subscriptions/{SUBSCRIPTION_ID}/resourceGroups/App-Service-Sample-Demo-rg/providers/Microsoft.Web/sites/App-Service-Sample-Demo":
            {
              resourceName: "App-Service-Sample-Demo",
              resourceType: "Microsoft.Web/sites",
            },
        },
      },
    });

    assert.include(["200", "201"], result.status);
  });

  // get
  it("should get the test file", async () => {
    const result = await client.path("/tests/{testId}/files/{fileName}", "abc", "sample.jmx").get();

    assert.include(["200"], result.status);
  });

  it("should get the test", async () => {
    const result = await client.path("/tests/{testId}", "abc").get();

    assert.include(["200"], result.status);
  });

  it("should get the test app components", async () => {
    const result = await client.path("/tests/{testId}/app-components", "abc").get();

    assert.include(["200"], result.status);
  });

  // delete
  it("should delete the test file", async () => {
    const result = await client
      .path("/tests/{testId}/files/{fileName}", "abc", "sample.jmx")
      .delete();

    assert.include(["204"], result.status);
  });

  it("should delete the test", async () => {
    const result = await client.path("/tests/{testId}", "abc").delete();

    assert.include(["204"], result.status);
  });
});<|MERGE_RESOLUTION|>--- conflicted
+++ resolved
@@ -1,23 +1,12 @@
 // Copyright (c) Microsoft Corporation.
 // Licensed under the MIT License.
 
-<<<<<<< HEAD
-import { assert } from "chai";
-import { createClient, createRecorder } from "./utils/recordedClient";
-import type { Context } from "mocha";
-import type { AzureLoadTestingClient } from "../../generated";
-import { isUnexpected } from "../../generated";
-import type { Recorder } from "@azure-tools/test-recorder";
-import { isPlaybackMode } from "@azure-tools/test-recorder";
-import * as fs from "fs";
-=======
 import { createClient, createRecorder } from "./utils/recordedClient.js";
 import type { AzureLoadTestingClient } from "../../src/index.js";
 import { isUnexpected } from "../../src/index.js";
 import type { Recorder } from "@azure-tools/test-recorder";
-import { env, isPlaybackMode } from "@azure-tools/test-recorder";
+import { isPlaybackMode } from "@azure-tools/test-recorder";
 import * as fs from "node:fs";
->>>>>>> 5aa17583
 import { isNodeLike } from "@azure/core-util";
 import { getLongRunningPoller } from "../../src/pollingHelper.js";
 import { describe, it, assert, beforeEach, afterEach } from "vitest";
@@ -123,10 +112,10 @@
       body: {
         components: {
           "/subscriptions/{SUBSCRIPTION_ID}/resourceGroups/App-Service-Sample-Demo-rg/providers/Microsoft.Web/sites/App-Service-Sample-Demo":
-            {
-              resourceName: "App-Service-Sample-Demo",
-              resourceType: "Microsoft.Web/sites",
-            },
+          {
+            resourceName: "App-Service-Sample-Demo",
+            resourceType: "Microsoft.Web/sites",
+          },
         },
       },
     });
