// Copyright (c) Microsoft Corporation.
// Licensed under the MIT License.

import { createClient, createRecorder } from "../utils/recordedClient.js";
import type {
  AppComponent,
  AzureLoadTestingClient,
  TestAppComponentsOutput,
} from "../../../src/index.js";
import { isUnexpected } from "../../../src/index.js";
import type { Recorder } from "@azure-tools/test-recorder";
<<<<<<< HEAD
import { env, isPlaybackMode } from "@azure-tools/test-recorder";
import * as fs from "node:fs";
=======
import { env } from "@azure-tools/test-recorder";
import fs from "node:fs";
>>>>>>> 4be2e539
import { getLongRunningPoller } from "../../../src/pollingHelper.js";
import { describe, it, assert, beforeEach, afterEach } from "vitest";

const testPollingOptions = {
  updateIntervalInMs: isPlaybackMode() ? 0 : undefined,
};

describe("Test Administration Operations", () => {
  let recorder: Recorder;
  let client: AzureLoadTestingClient;
  const testId = "sample-sdk-test-20250318";

  beforeEach(async (ctx) => {
    recorder = await createRecorder(ctx);
    client = createClient(recorder);
  });

  afterEach(async () => {
    await recorder.stop();
  });

  it("should create a load test", async () => {
    const result = await client.path("/tests/{testId}", testId).patch({
      contentType: "application/merge-patch+json",
      body: {
        displayName: "Sample Load Test",
        description: "Sample Load Test Description",
        loadTestConfiguration: {
          engineInstances: 1,
          splitAllCSVs: false,
        },
      },
    });

    assert.include(["200", "201"], result.status);
  });

  it("should upload the additional file without LRO", async () => {
    const readStreamAdditionalFile: fs.ReadStream = fs.createReadStream(
      "./test/public/additional-data.csv",
    );
    const result = await client
      .path("/tests/{testId}/files/{fileName}", testId, "additional-data.csv")
      .put({
        contentType: "application/octet-stream",
        body: readStreamAdditionalFile,
        queryParameters: {
          fileType: "ADDITIONAL_ARTIFACTS",
        },
      });

    assert.include(["201"], result.status);
  });

  it("should fail file upload due to LRO timeout", async () => {
    const readStreamTestFile: fs.ReadStream = fs.createReadStream("./test/public/sample.jmx");
    const fileUploadResult = await client
      .path("/tests/{testId}/files/{fileName}", testId, "sample.jmx")
      .put({
        contentType: "application/octet-stream",
        body: readStreamTestFile,
      });

    if (isUnexpected(fileUploadResult)) {
      throw fileUploadResult.body.error;
    }

    const fileValidatePoller = await getLongRunningPoller(client, fileUploadResult);
    try {
      await fileValidatePoller.pollUntilDone({
        abortSignal: AbortSignal.timeout(10), // timeout of 10 milliseconds
      });
    } catch (ex: any) {
      assert.equal(ex.message, "The polling was aborted.");
      return;
    }

    assert.fail();
  });

  it("should upload the test script file with LRO", async () => {
    const readStreamTestFile: fs.ReadStream = fs.createReadStream("./test/public/sample.jmx");
    const fileUploadResult = await client
      .path("/tests/{testId}/files/{fileName}", testId, "sample.jmx")
      .put({
        contentType: "application/octet-stream",
        body: readStreamTestFile,
      });

    if (isUnexpected(fileUploadResult)) {
      throw fileUploadResult.body.error;
    }

    const fileValidatePoller = await getLongRunningPoller(
      client,
      fileUploadResult,
      testPollingOptions,
    );
    await fileValidatePoller.pollUntilDone({
      abortSignal: AbortSignal.timeout(60000), // timeout of 60 seconds
    });
    assert.equal(fileValidatePoller.getOperationState().status, "succeeded");
  });

  it("should create the app components", async () => {
    const SUBSCRIPTION_ID = env["SUBSCRIPTION_ID"] || "";

    const appCompResourceId = `/subscriptions/${SUBSCRIPTION_ID}/resourceGroups/contoso-sampleapp-rg/providers/Microsoft.Web/sites/contoso-sampleapp`;
    const appComponent: AppComponent = {
      resourceName: "contoso-sampleapp",
      resourceType: "Microsoft.Web/sites",
    };
    const appComps: Record<string, AppComponent> = {};

    appComps[appCompResourceId] = appComponent;
    const result = await client.path("/tests/{testId}/app-components", testId).patch({
      contentType: "application/merge-patch+json",
      body: {
        components: appComps,
      },
    });

    assert.include(["200", "201"], result.status);
  });

  it("should get the test file", async () => {
    const result = await client
      .path("/tests/{testId}/files/{fileName}", testId, "sample.jmx")
      .get();

    assert.include(["200"], result.status);
  });

  it("should get the test", async () => {
    const result = await client.path("/tests/{testId}", testId).get();

    assert.include(["200"], result.status);
  });

  it("should get the test app components", async () => {
    const result = await client.path("/tests/{testId}/app-components", testId).get();

    assert.include(["200"], result.status);
    const output = result.body as TestAppComponentsOutput;
    assert.isNotEmpty(output.components);
  });

  it("should delete the test file", async () => {
    const result = await client
      .path("/tests/{testId}/files/{fileName}", testId, "sample.jmx")
      .delete();

    assert.include(["204"], result.status);
  });

  it("should delete the test", async () => {
    const result = await client.path("/tests/{testId}", testId).delete();

    assert.include(["204"], result.status);
  });
});

describe("Test Profile Administration Operations", () => {
  let recorder: Recorder;
  let client: AzureLoadTestingClient;
  const testId = "sample-sdk-testpr-202503183";
  const testProfileId = "sample-sdk-testprofile-202503188";

  beforeEach(async (ctx) => {
    recorder = await createRecorder(ctx);
    client = createClient(recorder);
  });

  afterEach(async () => {
    await recorder.stop();
  });

  it("should create a load test", async () => {
    const result = await client.path("/tests/{testId}", testId).patch({
      contentType: "application/merge-patch+json",
      body: {
        displayName: "Sample Load Test",
        description: "Sample Load Test Description",
        loadTestConfiguration: {
          engineInstances: 1,
          splitAllCSVs: false,
        },
      },
    });

    assert.include(["200", "201"], result.status);
  });

  it("should upload the test script file with LRO", async () => {
    const readStreamTestFile: fs.ReadStream = fs.createReadStream("./test/public/sample.jmx");
    const fileUploadResult = await client
      .path("/tests/{testId}/files/{fileName}", testId, "sample.jmx")
      .put({
        contentType: "application/octet-stream",
        body: readStreamTestFile,
      });

    if (isUnexpected(fileUploadResult)) {
      throw fileUploadResult.body.error;
    }

    const fileValidatePoller = await getLongRunningPoller(
      client,
      fileUploadResult,
      testPollingOptions,
    );
    await fileValidatePoller.pollUntilDone({
      abortSignal: AbortSignal.timeout(60000), // timeout of 60 seconds
    });
    assert.equal(fileValidatePoller.getOperationState().status, "succeeded");
  });

  it("should create a test profile with the given test", async () => {
    const flexFunctionsResourceId = env["LOADTESTSERVICE_FLEXFUNCTIONSRESOURCEID"] || "";
    const testProfileDisplayName = "Sample Test Profile";
    const testProfileDescription = "Sample Test Profile Description";

    const testProfileCreationResult = await client
      .path("/test-profiles/{testProfileId}", testProfileId)
      .patch({
        contentType: "application/merge-patch+json",
        body: {
          testId: testId,
          displayName: testProfileDisplayName,
          description: testProfileDescription,
          targetResourceId: flexFunctionsResourceId,
          targetResourceConfigurations: {
            kind: "FunctionsFlexConsumption",
            configurations: {
              config1: {
                instanceMemoryMB: 2048,
                httpConcurrency: 20,
              },
              config2: {
                instanceMemoryMB: 4096,
                httpConcurrency: 40,
              },
            },
          },
        },
      });

    if (isUnexpected(testProfileCreationResult)) {
      throw testProfileCreationResult.body.error;
    }

    assert.include(["200", "201"], testProfileCreationResult.status);
  });

  it("should get a test profile", async () => {
    const testProfileResult = await client
      .path("/test-profiles/{testProfileId}", testProfileId)
      .get();

    if (isUnexpected(testProfileResult)) {
      throw testProfileResult.body.error;
    }

    assert.equal("200", testProfileResult.status);
    assert.isNotNull(testProfileResult.body);
  });

  it("should delete a test profile", async () => {
    const testProfileResult = await client
      .path("/test-profiles/{testProfileId}", testProfileId)
      .delete();

    if (isUnexpected(testProfileResult)) {
      throw testProfileResult.body.error;
    }

    assert.equal("204", testProfileResult.status);
  });
});<|MERGE_RESOLUTION|>--- conflicted
+++ resolved
@@ -9,13 +9,8 @@
 } from "../../../src/index.js";
 import { isUnexpected } from "../../../src/index.js";
 import type { Recorder } from "@azure-tools/test-recorder";
-<<<<<<< HEAD
 import { env, isPlaybackMode } from "@azure-tools/test-recorder";
-import * as fs from "node:fs";
-=======
-import { env } from "@azure-tools/test-recorder";
 import fs from "node:fs";
->>>>>>> 4be2e539
 import { getLongRunningPoller } from "../../../src/pollingHelper.js";
 import { describe, it, assert, beforeEach, afterEach } from "vitest";
 
