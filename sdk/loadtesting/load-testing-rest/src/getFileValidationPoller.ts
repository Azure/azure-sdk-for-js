// Copyright (c) Microsoft Corporation.
// Licensed under the MIT License.

import type { AbortSignalLike } from "@azure/abort-controller";
import { AbortError } from "@azure/abort-controller";
import type { CancelOnProgress, OperationState, SimplePollerLike } from "@azure/core-lro";
<<<<<<< HEAD
import type { FileUploadAndValidatePoller, PolledOperationOptions } from "./models";
import type { AzureLoadTestingClient } from "../generated/clientDefinitions";
import type {
  LoadTestAdministrationGetTestFile200Response,
  LoadTestAdministrationUploadTestFile201Response,
} from "../generated/responses";
import { isUnexpected } from "../generated/isUnexpected";
import { sleep } from "./util/LROUtil";
=======
import type { FileUploadAndValidatePoller, PolledOperationOptions } from "./models.js";
import type { AzureLoadTestingClient } from "./clientDefinitions.js";
import type { TestGetFile200Response, TestUploadFile201Response } from "./responses.js";
import { isUnexpected } from "./isUnexpected.js";
import { sleep } from "./util/LROUtil.js";
>>>>>>> 5aa17583

/**
 * Uploads a file and creates a poller to poll for validation.
 * @param client - The Load Testing client.
 * @param options - The operation options.
 * @returns A poller which can be called to poll until completion of the job.
 */
export async function getFileValidationPoller(
  client: AzureLoadTestingClient,
  fileUploadResult: LoadTestAdministrationUploadTestFile201Response,
  polledOperationOptions: PolledOperationOptions = {},
): Promise<FileUploadAndValidatePoller> {
  // get filename and testid from initial response
  const fileName = fileUploadResult.body.fileName;
  const requestUrl = fileUploadResult.request.url;
  const testId = requestUrl.substring(
    requestUrl.indexOf("tests/") + 6,
    requestUrl.lastIndexOf("/files"),
  );
  type Handler = (state: OperationState<LoadTestAdministrationGetTestFile200Response>) => void;

  const state: OperationState<LoadTestAdministrationGetTestFile200Response> = {
    status: "notStarted",
  };

  const progressCallbacks = new Map<symbol, Handler>();
  const processProgressCallbacks = async (): Promise<void> =>
    progressCallbacks.forEach((h) => h(state));
  let resultPromise: Promise<LoadTestAdministrationGetTestFile200Response> | undefined;
  let cancelJob: (() => void) | undefined;
  const abortController = new AbortController();
  const currentPollIntervalInMs = polledOperationOptions.updateIntervalInMs ?? 2000;

  const poller: SimplePollerLike<
    OperationState<LoadTestAdministrationGetTestFile200Response>,
    LoadTestAdministrationGetTestFile200Response
  > = {
    async poll(options?: { abortSignal?: AbortSignalLike }): Promise<void> {
      if (options?.abortSignal?.aborted) {
        throw new AbortError("The polling was aborted.");
      }

      if (fileName) {
        const fileValidationResponse = await client
          .path("/tests/{testId}/files/{fileName}", testId, fileName)
          .get();
        if (isUnexpected(fileValidationResponse)) {
          state.status = "failed";
          state.error = new Error(fileValidationResponse.body.error.message);
          return;
        }

        switch (fileValidationResponse.body.validationStatus) {
          case "NOT_VALIDATED": {
            state.status = "succeeded";
            break;
          }
          case "VALIDATION_INITIATED": {
            state.status = "running";
            break;
          }
          case "VALIDATION_SUCCESS":
          case "VALIDATION_NOT_REQUIRED": {
            state.status = "succeeded";
            break;
          }
          case "VALIDATION_FAILURE": {
            state.status = "failed";
            state.error = new Error(fileValidationResponse.body.validationFailureDetails);
            break;
          }
        }
        state.result = fileValidationResponse;

        await processProgressCallbacks();
      }
    },

    pollUntilDone(pollOptions?: {
      abortSignal?: AbortSignalLike;
    }): Promise<LoadTestAdministrationGetTestFile200Response> {
      return (resultPromise ??= (async () => {
        const { abortSignal: inputAbortSignal } = pollOptions || {};
        // In the future we can use AbortSignal.any() instead
        function abortListener(): void {
          abortController.abort();
        }
        const abortSignal = abortController.signal;
        if (inputAbortSignal?.aborted) {
          abortController.abort();
        } else if (!abortSignal.aborted) {
          inputAbortSignal?.addEventListener("abort", abortListener, { once: true });
        }

        try {
          if (!poller.isDone()) {
            await poller.poll({ abortSignal });
            while (!poller.isDone()) {
              const delay = sleep(currentPollIntervalInMs, abortSignal);
              cancelJob = () => abortController.abort();
              await delay;
              await poller.poll({ abortSignal });
            }
          }
        } finally {
          inputAbortSignal?.removeEventListener("abort", abortListener);
        }
        switch (state.status) {
          case "succeeded":
          case "failed":
          case "canceled": {
            return poller.getResult() as LoadTestAdministrationGetTestFile200Response;
          }
          case "notStarted":
          case "running": {
            // Unreachable
            throw new Error(`polling completed without succeeding or failing`);
          }
        }
      })().finally(() => {
        resultPromise = undefined;
      }));
    },

    onProgress(
      callback: (state: OperationState<LoadTestAdministrationGetTestFile200Response>) => void,
    ): CancelOnProgress {
      const s = Symbol();
      progressCallbacks.set(s, callback);

      return () => progressCallbacks.delete(s);
    },

    isDone(): boolean {
      return ["succeeded", "failed", "canceled"].includes(state.status);
    },

    stopPolling(): void {
      abortController.abort();
      cancelJob?.();
    },

    isStopped(): boolean {
      return resultPromise === undefined;
    },

    getOperationState(): OperationState<LoadTestAdministrationGetTestFile200Response> {
      return state;
    },

    getResult(): LoadTestAdministrationGetTestFile200Response | undefined {
      return state.result;
    },

    toString() {
      return JSON.stringify({ state });
    },
  };

  return poller;
}<|MERGE_RESOLUTION|>--- conflicted
+++ resolved
@@ -4,22 +4,14 @@
 import type { AbortSignalLike } from "@azure/abort-controller";
 import { AbortError } from "@azure/abort-controller";
 import type { CancelOnProgress, OperationState, SimplePollerLike } from "@azure/core-lro";
-<<<<<<< HEAD
-import type { FileUploadAndValidatePoller, PolledOperationOptions } from "./models";
-import type { AzureLoadTestingClient } from "../generated/clientDefinitions";
+import type { FileUploadAndValidatePoller, PolledOperationOptions } from "./models.js";
+import type { AzureLoadTestingClient } from "../generated/clientDefinitions.js";
 import type {
   LoadTestAdministrationGetTestFile200Response,
   LoadTestAdministrationUploadTestFile201Response,
-} from "../generated/responses";
-import { isUnexpected } from "../generated/isUnexpected";
-import { sleep } from "./util/LROUtil";
-=======
-import type { FileUploadAndValidatePoller, PolledOperationOptions } from "./models.js";
-import type { AzureLoadTestingClient } from "./clientDefinitions.js";
-import type { TestGetFile200Response, TestUploadFile201Response } from "./responses.js";
-import { isUnexpected } from "./isUnexpected.js";
+} from "../generated/responses.js";
+import { isUnexpected } from "../generated/isUnexpected.js";
 import { sleep } from "./util/LROUtil.js";
->>>>>>> 5aa17583
 
 /**
  * Uploads a file and creates a poller to poll for validation.
