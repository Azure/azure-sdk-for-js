// Copyright (c) Microsoft Corporation.
// Licensed under the MIT License.
import type { AbortSignalLike } from "@azure/abort-controller";
import { AbortError } from "@azure/abort-controller";
<<<<<<< HEAD
import type { TestRunOutput } from "../../generated/outputModels";
=======
import type { TestRunOutput } from "../outputModels.js";
>>>>>>> 5aa17583

const REJECTED_ERR = new AbortError("The polling was aborted.");

export function sleep(ms: number, signal: AbortSignalLike): Promise<void> {
  return new Promise<void>((resolve, reject) => {
    if (signal.aborted) {
      reject(REJECTED_ERR);
      return;
    }

    const id = setTimeout(() => {
      signal.removeEventListener("abort", onAbort);

      if (signal.aborted) {
        reject(REJECTED_ERR);
        return;
      }

      resolve();
    }, ms);

    signal.addEventListener("abort", onAbort, { once: true });

    function onAbort(): void {
      clearTimeout(id);
      reject(REJECTED_ERR);
    }
  });
}

export function isTestRunInProgress(testRunOutput: TestRunOutput): boolean {
  switch (testRunOutput.status) {
    case "ACCEPTED":
    case "NOTSTARTED":
    case "PROVISIONING":
    case "PROVISIONED":
    case "CONFIGURING":
    case "CONFIGURED":
    case "EXECUTING":
    case "EXECUTED":
    case "DEPROVISIONING":
    case "DEPROVISIONED":
    case "CANCELLING":
      return true;
    default:
      return false;
  }
}<|MERGE_RESOLUTION|>--- conflicted
+++ resolved
@@ -2,11 +2,7 @@
 // Licensed under the MIT License.
 import type { AbortSignalLike } from "@azure/abort-controller";
 import { AbortError } from "@azure/abort-controller";
-<<<<<<< HEAD
-import type { TestRunOutput } from "../../generated/outputModels";
-=======
-import type { TestRunOutput } from "../outputModels.js";
->>>>>>> 5aa17583
+import type { TestRunOutput } from "../../generated/outputModels.js";
 
 const REJECTED_ERR = new AbortError("The polling was aborted.");
 
