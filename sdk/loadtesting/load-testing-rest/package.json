--- conflicted
+++ resolved
@@ -81,11 +81,7 @@
     "@azure/abort-controller": "^1.1.0"
   },
   "devDependencies": {
-<<<<<<< HEAD
-    "@azure-tools/test-credential": "^1.0.0",
-=======
     "@azure-tools/test-credential": "^1.0.4",
->>>>>>> c3988e40
     "@azure-tools/test-recorder": "^3.0.0",
     "@azure/identity": "^4.0.1",
     "@microsoft/api-extractor": "^7.31.1",
