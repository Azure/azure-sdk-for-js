--- conflicted
+++ resolved
@@ -49,11 +49,7 @@
 Alternatively, run a single sample with the correct environment variables set (setting up the `.env` file is not required if you do this), for example (cross-platform):
 
 ```bash
-<<<<<<< HEAD
-npx cross-env LOADTESTSERVICE_ENDPOINT="<loadtestservice endpoint>" node sample.js
-=======
 npx dev-tool run vendored cross-env LOADTESTSERVICE_ENDPOINT="<loadtestservice endpoint>" SUBSCRIPTION_ID="<subscription id>" node createAppComponent.js
->>>>>>> 14051308
 ```
 
 ## Next Steps
