--- conflicted
+++ resolved
@@ -2,7 +2,9 @@
   "extends": "../../../tsconfig",
   "compilerOptions": {
     "paths": {
-      "@azure-rest/load-testing": ["./src/index"]
+      "@azure-rest/load-testing": [
+        "./src/index"
+      ]
     },
     "module": "NodeNext",
     "moduleResolution": "NodeNext",
@@ -10,7 +12,6 @@
   },
   "include": [
     "src/**/*.ts",
-<<<<<<< HEAD
     "./test/**/*.ts",
     "samples-dev/**/*.ts",
     "generated/azureLoadTesting.ts",
@@ -23,13 +24,5 @@
     "generated/paginateHelper.ts",
     "generated/parameters.ts",
     "generated/responses.ts"
-=======
-    "src/**/*.mts",
-    "src/**/*.cts",
-    "samples-dev/**/*.ts",
-    "test/**/*.ts",
-    "test/**/*.mts",
-    "test/**/*.cts"
->>>>>>> 5aa17583
   ]
 }