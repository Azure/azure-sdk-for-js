// Copyright (c) Microsoft Corporation.
// Licensed under the MIT License.

import { describe, it, expect, vi, beforeEach } from "vitest";
import { PlaywrightServiceApiCall } from "$internal/utils/playwrightServiceApicall.js";
import { Constants } from "$internal/common/constants.js";
import { ServiceErrorMessageConstants } from "$internal/common/messages.js";
import type { TestRunCreatePayload } from "$internal/common/types.js";

// Create a mock state object that will be accessible from both tests and mocks
const mockState = {
  callAPI: vi.fn(),
  exitWithFailureMessage: vi.fn(),
  getAccessToken: vi.fn().mockReturnValue("mock-token"),
  getTestRunApiUrl: vi.fn().mockReturnValue("https://example.com/test-run"),
  randomUUID: vi.fn().mockReturnValue("mock-uuid"),
  extractErrorMessage: vi.fn(),
};

// Mock modules using only inline function definitions to avoid hoisting issues
<<<<<<< HEAD
vi.mock("$internal/common/httpService.js", () => ({
  HttpService: vi.fn().mockImplementation(() => ({
    callAPI: (...args: any[]) => mockState.callAPI(...args),
  })),
=======
vi.mock("../../src/common/httpService.js", () => ({
  HttpService: vi.fn().mockImplementation(function (this: any) {
    this.callAPI = (...args: any[]) => mockState.callAPI(...args);
  }),
>>>>>>> e59b5521
}));

vi.mock("$internal/utils/utils.js", () => ({
  getTestRunApiUrl: (...args: any[]) => mockState.getTestRunApiUrl(...args),
  getAccessToken: (...args: any[]) => mockState.getAccessToken(...args),
  exitWithFailureMessage: (...args: any[]) => mockState.exitWithFailureMessage(...args),
  extractErrorMessage: (...args: any[]) => mockState.extractErrorMessage(...args),
}));

// Mock the global crypto object since it's not imported but used directly
Object.defineProperty(globalThis, "crypto", {
  value: {
    randomUUID: () => mockState.randomUUID(),
  },
  configurable: true,
});

describe("PlaywrightServiceApiCall", () => {
  let apiCall: PlaywrightServiceApiCall;

  beforeEach(() => {
    vi.clearAllMocks();
    apiCall = new PlaywrightServiceApiCall();
    // Reset mocks to their default values for each test
    mockState.getAccessToken.mockReturnValue("mock-token");
    mockState.getTestRunApiUrl.mockReturnValue("https://example.com/test-run");
    mockState.randomUUID.mockReturnValue("mock-uuid");
  });

  describe("patchTestRunAPI", () => {
    const mockPayload = {
      displayName: "test-run",
      config: { testConfig: "test-config" },
      ciConfig: { ciInfo: "test-ci-info" },
    } as TestRunCreatePayload;

    it("should call the API with correct parameters and return response data on success", async () => {
      // Arrange
      const mockResponse = {
        status: 200,
        bodyAsText: JSON.stringify({ id: "test-id", name: "test-name" }),
      };
      mockState.callAPI.mockResolvedValue(mockResponse);

      // Act
      const result = await apiCall.patchTestRunAPI(mockPayload);

      // Assert
      expect(mockState.getTestRunApiUrl).toHaveBeenCalledTimes(1);
      expect(mockState.getAccessToken).toHaveBeenCalledTimes(1);
      expect(mockState.callAPI).toHaveBeenCalledWith(
        "PATCH",
        "https://example.com/test-run?api-version=" + Constants.LatestAPIVersion,
        JSON.stringify(mockPayload),
        "mock-token",
        "application/merge-patch+json",
        "mock-uuid",
      );
      expect(result).toEqual({ id: "test-id", name: "test-name" });
    });

    it("should throw error when access token is not available", async () => {
      // Arrange
      mockState.getAccessToken.mockReturnValue(undefined);

      // Act & Assert
      await expect(apiCall.patchTestRunAPI(mockPayload)).rejects.toThrow(
        "PLAYWRIGHT_SERVICE_ACCESS_TOKEN environment variable is not set.",
      );

      // Verify API was not called
      expect(mockState.callAPI).not.toHaveBeenCalled();
    });

    it("should call exitWithFailureMessage when API returns non-200 status", async () => {
      // Arrange
      const errorMessage = "The displayName should be 1-200 characters long.";
      const mockResponse = {
        status: 400,
        bodyAsText: JSON.stringify({
          error: {
            code: 400,
            message: errorMessage,
          },
        }),
      };
      mockState.callAPI.mockResolvedValue(mockResponse);
      mockState.extractErrorMessage.mockReturnValue(errorMessage);

      // Mock exitWithFailureMessage to throw an error so we can verify it was called
      mockState.exitWithFailureMessage.mockImplementation(() => {
        throw new Error("Exit with failure message");
      });

      // Act & Assert
      await expect(apiCall.patchTestRunAPI(mockPayload)).rejects.toThrow(
        "Exit with failure message",
      );

      // Verify extractErrorMessage was called with the response body
      expect(mockState.extractErrorMessage).toHaveBeenCalledWith(mockResponse.bodyAsText);

      // Verify exitWithFailureMessage was called with the correct message and error details
      expect(mockState.exitWithFailureMessage).toHaveBeenCalledWith(
        ServiceErrorMessageConstants.FAILED_TO_CREATE_TEST_RUN,
        errorMessage,
      );
    });

    it("should return empty object when response body is empty", async () => {
      // Arrange
      const mockResponse = {
        status: 200,
        bodyAsText: "",
      };
      mockState.callAPI.mockResolvedValue(mockResponse);

      // Act
      const result = await apiCall.patchTestRunAPI(mockPayload);

      // Assert
      expect(result).toEqual({});
      expect(mockState.callAPI).toHaveBeenCalledTimes(1);
    });
  });
});<|MERGE_RESOLUTION|>--- conflicted
+++ resolved
@@ -18,17 +18,10 @@
 };
 
 // Mock modules using only inline function definitions to avoid hoisting issues
-<<<<<<< HEAD
 vi.mock("$internal/common/httpService.js", () => ({
-  HttpService: vi.fn().mockImplementation(() => ({
-    callAPI: (...args: any[]) => mockState.callAPI(...args),
-  })),
-=======
-vi.mock("../../src/common/httpService.js", () => ({
   HttpService: vi.fn().mockImplementation(function (this: any) {
     this.callAPI = (...args: any[]) => mockState.callAPI(...args);
   }),
->>>>>>> e59b5521
 }));
 
 vi.mock("$internal/utils/utils.js", () => ({
