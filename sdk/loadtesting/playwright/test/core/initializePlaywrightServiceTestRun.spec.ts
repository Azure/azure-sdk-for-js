// Copyright (c) Microsoft Corporation.
// Licensed under the MIT License.

import { describe, it, expect, vi, beforeEach } from "vitest";
import { initializePlaywrightServiceTestRun } from "$internal/core/initializePlaywrightServiceTestRun.js";
import type { TestRunCreatePayload } from "$internal/common/types.js";

// Create a mock state object that will be accessible from both tests and mocks
const mockState = {
  patchTestRunAPI: vi.fn().mockResolvedValue({}),
  getTestRunConfig: vi.fn().mockReturnValue({ testConfig: "test-config" }),
  getCIInfo: vi.fn().mockReturnValue({ ciInfo: "test-ci-info" }),
  runName: "",
  runId: "test-run-id",
};

// Mock modules using only inline function definitions
<<<<<<< HEAD
vi.mock("$internal/utils/playwrightServiceApicall.js", () => ({
  PlaywrightServiceApiCall: vi.fn().mockImplementation(() => ({
    patchTestRunAPI: (...args: any[]) => mockState.patchTestRunAPI(...args),
  })),
=======
vi.mock("../../src/utils/playwrightServiceApicall.js", () => ({
  PlaywrightServiceApiCall: vi.fn().mockImplementation(function (this: any) {
    this.patchTestRunAPI = (...args: any[]) => mockState.patchTestRunAPI(...args);
  }),
>>>>>>> e59b5521
}));

vi.mock("$internal/common/playwrightServiceConfig.js", () => ({
  PlaywrightServiceConfig: {
    get instance() {
      return {
        get runName() {
          return mockState.runName;
        },
        get runId() {
          return mockState.runId;
        },
      };
    },
  },
}));

vi.mock("$internal/utils/utils.js", () => ({
  getTestRunConfig: (...args: any[]) => mockState.getTestRunConfig(...args),
}));

vi.mock("$internal/utils/cIInfoProvider.js", () => ({
  CIInfoProvider: {
    getCIInfo: (...args: any[]) => mockState.getCIInfo(...args),
  },
}));

describe("initializePlaywrightServiceTestRun", () => {
  const mockConfig = { projectName: "test-project" } as any;

  beforeEach(() => {
    vi.clearAllMocks();
    // Reset config values before each test
    mockState.runName = "";
    mockState.runId = "test-run-id";
    mockState.patchTestRunAPI.mockResolvedValue({});
    mockState.getTestRunConfig.mockReturnValue({ testConfig: "test-config" });
    mockState.getCIInfo.mockReturnValue({ ciInfo: "test-ci-info" });
  });

  it("should create API client and call patchTestRunAPI with correct payload", async () => {
    // Arrange
    const expectedPayload = {
      displayName: "test-run-id", // runName is empty, so it should use runId
      config: { testConfig: "test-config" },
      ciConfig: { ciInfo: "test-ci-info" },
    } as TestRunCreatePayload;

    // Act
    await initializePlaywrightServiceTestRun(mockConfig);

    // Assert
    expect(mockState.patchTestRunAPI).toHaveBeenCalledTimes(1);
    expect(mockState.patchTestRunAPI).toHaveBeenCalledWith(expectedPayload);
    expect(mockState.getTestRunConfig).toHaveBeenCalledWith(mockConfig);
    expect(mockState.getCIInfo).toHaveBeenCalledTimes(1);
  });

  it("should use runName as displayName when it's not empty", async () => {
    // Arrange
    mockState.runName = "custom-run-name";

    const expectedPayload = {
      displayName: "custom-run-name",
      config: { testConfig: "test-config" },
      ciConfig: { ciInfo: "test-ci-info" },
    } as TestRunCreatePayload;

    // Act
    await initializePlaywrightServiceTestRun(mockConfig);

    // Assert
    expect(mockState.patchTestRunAPI).toHaveBeenCalledWith(expectedPayload);
  });

  it("should use runId as displayName when runName is empty", async () => {
    // Arrange
    mockState.runName = "";
    mockState.runId = "specific-test-run-id";

    const expectedPayload = {
      displayName: "specific-test-run-id", // Should use runId when runName is empty
      config: { testConfig: "test-config" },
      ciConfig: { ciInfo: "test-ci-info" },
    } as TestRunCreatePayload;

    // Act
    await initializePlaywrightServiceTestRun(mockConfig);

    // Assert
    expect(mockState.patchTestRunAPI).toHaveBeenCalledWith(expectedPayload);
  });
});<|MERGE_RESOLUTION|>--- conflicted
+++ resolved
@@ -15,17 +15,10 @@
 };
 
 // Mock modules using only inline function definitions
-<<<<<<< HEAD
 vi.mock("$internal/utils/playwrightServiceApicall.js", () => ({
-  PlaywrightServiceApiCall: vi.fn().mockImplementation(() => ({
-    patchTestRunAPI: (...args: any[]) => mockState.patchTestRunAPI(...args),
-  })),
-=======
-vi.mock("../../src/utils/playwrightServiceApicall.js", () => ({
   PlaywrightServiceApiCall: vi.fn().mockImplementation(function (this: any) {
     this.patchTestRunAPI = (...args: any[]) => mockState.patchTestRunAPI(...args);
   }),
->>>>>>> e59b5521
 }));
 
 vi.mock("$internal/common/playwrightServiceConfig.js", () => ({
