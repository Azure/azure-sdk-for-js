--- conflicted
+++ resolved
@@ -48,14 +48,12 @@
     key: "FailedToCreateTestRun",
     message: "Failed to create the test run in the Playwright service.",
   },
-<<<<<<< HEAD
   INVALID_PARAM_WITH_SERVICE_CONFIG: {
     key: "InvalidParamWithServiceConfig",
     message: `Remove serviceAuth, runId, and runName from getConnectOptions when using getServiceConfig. Configure these options through getServiceConfig instead.`,
-=======
+   },
   INVALID_RUN_ID_FORMAT: {
     key: "InvalidRunIdFormat",
     message: "The Run ID must be a valid GUID format. Please provide a valid GUID for the Run ID.",
->>>>>>> c7f3a246
-  },
+   },
 };