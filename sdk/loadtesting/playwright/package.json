--- conflicted
+++ resolved
@@ -1,12 +1,7 @@
 {
   "name": "@azure/playwright",
-<<<<<<< HEAD
-  "version": "1.0.0-beta.3",
-  "description": "Package to integrate your Playwright test suite with Playwright workspaces",
-=======
   "version": "1.0.0",
   "description": "Package to integrate your Playwright test suite with Azure Playwright service",
->>>>>>> 872b4aa6
   "homepage": "https://github.com/Azure/azure-sdk-for-js/tree/main/sdk/loadtesting/playwright/README.md",
   "sdk-type": "client",
   "repository": "github:Azure/azure-sdk-for-js",
