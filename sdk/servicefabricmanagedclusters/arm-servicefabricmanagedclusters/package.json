{
  "name": "@azure/arm-servicefabricmanagedclusters",
  "version": "1.0.0-beta.5",
  "description": "A generated SDK for ServiceFabricManagedClustersManagementClient.",
  "engines": {
    "node": ">=20.0.0"
  },
  "sideEffects": false,
  "autoPublish": false,
  "tshy": {
    "exports": {
      "./package.json": "./package.json",
      ".": "./src/index.ts",
      "./api": "./src/api/index.ts",
      "./api/operationStatus": "./src/api/operationStatus/index.ts",
      "./api/operationResults": "./src/api/operationResults/index.ts",
      "./api/nodeTypeSkus": "./src/api/nodeTypeSkus/index.ts",
      "./api/nodeTypes": "./src/api/nodeTypes/index.ts",
      "./api/managedMaintenanceWindowStatus": "./src/api/managedMaintenanceWindowStatus/index.ts",
      "./api/managedApplyMaintenanceWindow": "./src/api/managedApplyMaintenanceWindow/index.ts",
      "./api/managedAzResiliencyStatus": "./src/api/managedAzResiliencyStatus/index.ts",
      "./api/managedClusters": "./src/api/managedClusters/index.ts",
      "./api/managedUnsupportedVMSizes": "./src/api/managedUnsupportedVMSizes/index.ts",
      "./api/managedClusterVersion": "./src/api/managedClusterVersion/index.ts",
      "./api/services": "./src/api/services/index.ts",
      "./api/applicationTypeVersions": "./src/api/applicationTypeVersions/index.ts",
      "./api/applicationTypes": "./src/api/applicationTypes/index.ts",
      "./api/applications": "./src/api/applications/index.ts",
      "./api/operations": "./src/api/operations/index.ts",
      "./models": "./src/models/index.ts"
    },
    "dialects": [
      "esm",
      "commonjs"
    ],
    "esmDialects": [
      "browser",
      "react-native"
    ],
    "selfLink": false,
    "project": "../../../tsconfig.src.build.json"
  },
  "type": "module",
  "browser": "./dist/browser/index.js",
  "react-native": "./dist/react-native/index.js",
  "keywords": [
    "node",
    "azure",
    "cloud",
    "typescript",
    "browser",
    "isomorphic"
  ],
  "author": "Microsoft Corporation",
  "license": "MIT",
  "files": [
    "dist/",
    "!dist/**/*.d.*ts.map",
    "README.md",
    "LICENSE"
  ],
  "sdk-type": "mgmt",
  "repository": "github:Azure/azure-sdk-for-js",
  "bugs": {
    "url": "https://github.com/Azure/azure-sdk-for-js/issues"
  },
  "homepage": "https://github.com/Azure/azure-sdk-for-js/tree/main/sdk/servicefabricmanagedclusters/arm-servicefabricmanagedclusters/README.md",
  "prettier": "@azure/eslint-plugin-azure-sdk/prettier.json",
  "//metadata": {
    "constantPaths": [
      {
        "path": "src/api/serviceFabricManagedClustersManagementContext.ts",
        "prefix": "userAgentInfo"
      }
    ]
  },
  "dependencies": {
<<<<<<< HEAD
    "@azure/core-util": "^1.12.0",
    "@azure-rest/core-client": "^2.3.1",
    "@azure/abort-controller": "^2.1.2",
    "@azure/core-auth": "^1.9.0",
    "@azure/core-lro": "^3.1.0",
    "@azure/core-rest-pipeline": "^1.20.0",
    "@azure/logger": "^1.2.0",
    "tslib": "^2.8.1"
  },
  "devDependencies": {
    "@azure-tools/test-credential": "^2.0.0",
    "@azure-tools/test-recorder": "^4.1.0",
    "@azure-tools/test-utils-vitest": "^1.0.0",
    "@azure/dev-tool": "^1.0.0",
    "@azure/eslint-plugin-azure-sdk": "^3.0.0",
    "@azure/identity": "^4.9.0",
    "@types/node": "^20.0.0",
    "eslint": "^9.9.0",
    "@vitest/browser": "^3.0.9",
    "@vitest/coverage-istanbul": "^3.0.9",
    "dotenv": "^16.0.0",
    "playwright": "^1.52.0",
    "typescript": "~5.8.2",
    "vitest": "^3.0.9"
  },
  "scripts": {
    "clean": "rimraf --glob dist dist-browser dist-esm test-dist temp types *.tgz *.log",
    "extract-api": "rimraf review && dev-tool run extract-api",
    "pack": "npm pack 2>&1",
=======
    "@azure-rest/core-client": "^2.1.0",
    "@azure/abort-controller": "^2.1.2",
    "@azure/core-auth": "^1.9.0",
    "@azure/core-lro": "^3.0.0",
    "@azure/core-rest-pipeline": "^1.18.2",
    "@azure/core-util": "^1.11.0",
    "@azure/logger": "^1.1.4",
    "tslib": "^2.8.1"
  },
  "devDependencies": {
    "@azure-tools/test-credential": "workspace:^",
    "@azure-tools/test-recorder": "workspace:^",
    "@azure-tools/test-utils-vitest": "workspace:^",
    "@azure/dev-tool": "workspace:^",
    "@azure/eslint-plugin-azure-sdk": "workspace:^",
    "@azure/identity": "catalog:internal",
    "@types/node": "catalog:",
    "@vitest/browser": "catalog:testing",
    "@vitest/coverage-istanbul": "catalog:testing",
    "cross-env": "catalog:",
    "dotenv": "catalog:testing",
    "eslint": "catalog:",
    "playwright": "catalog:testing",
    "prettier": "catalog:",
    "rimraf": "catalog:",
    "tshy": "catalog:",
    "typescript": "catalog:",
    "vitest": "catalog:testing"
  },
  "scripts": {
    "build": "npm run clean && dev-tool run build-package && dev-tool run extract-api",
    "build:samples": "tsc -p tsconfig.samples.json",
    "check-format": "prettier --list-different --config ../../../.prettierrc.json --ignore-path ../../../.prettierignore \"src/**/*.{ts,cts,mts}\" \"test/**/*.{ts,cts,mts}\" \"*.{js,cjs,mjs,json}\" \"samples-dev/*.ts\"",
    "clean": "rimraf --glob dist dist-browser dist-esm test-dist temp types *.tgz *.log",
    "execute:samples": "dev-tool samples run samples-dev",
    "extract-api": "rimraf review && dev-tool run extract-api",
    "format": "prettier --write --config ../../../.prettierrc.json --ignore-path ../../../.prettierignore \"src/**/*.{ts,cts,mts}\" \"test/**/*.{ts,cts,mts}\" \"*.{js,cjs,mjs,json}\" \"samples-dev/*.ts\"",
    "generate:client": "echo skipped",
>>>>>>> facaf326
    "lint": "echo skipped",
    "lint:fix": "echo skipped",
    "build:samples": "tsc -p tsconfig.samples.json && dev-tool samples publish -f",
    "check-format": "prettier --list-different --config ../../../.prettierrc.json --ignore-path ../../../.prettierignore \"src/**/*.{ts,cts,mts}\" \"test/**/*.{ts,cts,mts}\" \"*.{js,cjs,mjs,json}\" \"samples-dev/*.ts\"",
    "execute:samples": "dev-tool samples run samples-dev",
    "format": "prettier --write --config ../../../.prettierrc.json --ignore-path ../../../.prettierignore \"src/**/*.{ts,cts,mts}\" \"test/**/*.{ts,cts,mts}\" \"*.{js,cjs,mjs,json}\" \"samples-dev/*.ts\"",
    "generate:client": "echo skipped",
    "test:browser": "dev-tool run build-test && dev-tool run test:vitest --browser",
    "build": "npm run clean && dev-tool run build-package && dev-tool run extract-api",
    "test:node": "dev-tool run test:vitest",
    "test:node:esm": "dev-tool run test:vitest --esm",
    "test": "npm run test:node && npm run test:browser",
    "update-snippets": "dev-tool run update-snippets"
  },
  "//sampleConfiguration": {
    "productName": "@azure/arm-servicefabricmanagedclusters",
    "productSlugs": [
      "azure"
    ],
    "disableDocsMs": true,
    "apiRefLink": "https://learn.microsoft.com/javascript/api/@azure/arm-servicefabricmanagedclusters?view=azure-node-preview"
  },
  "exports": {
    "./package.json": "./package.json",
    ".": {
      "browser": {
        "types": "./dist/browser/index.d.ts",
        "default": "./dist/browser/index.js"
      },
      "react-native": {
        "types": "./dist/react-native/index.d.ts",
        "default": "./dist/react-native/index.js"
      },
      "import": {
        "types": "./dist/esm/index.d.ts",
        "default": "./dist/esm/index.js"
      },
      "require": {
        "types": "./dist/commonjs/index.d.ts",
        "default": "./dist/commonjs/index.js"
      }
    },
    "./api": {
      "browser": {
        "types": "./dist/browser/api/index.d.ts",
        "default": "./dist/browser/api/index.js"
      },
      "react-native": {
        "types": "./dist/react-native/api/index.d.ts",
        "default": "./dist/react-native/api/index.js"
      },
      "import": {
        "types": "./dist/esm/api/index.d.ts",
        "default": "./dist/esm/api/index.js"
      },
      "require": {
        "types": "./dist/commonjs/api/index.d.ts",
        "default": "./dist/commonjs/api/index.js"
      }
    },
    "./api/operationStatus": {
      "browser": {
        "types": "./dist/browser/api/operationStatus/index.d.ts",
        "default": "./dist/browser/api/operationStatus/index.js"
      },
      "react-native": {
        "types": "./dist/react-native/api/operationStatus/index.d.ts",
        "default": "./dist/react-native/api/operationStatus/index.js"
      },
      "import": {
        "types": "./dist/esm/api/operationStatus/index.d.ts",
        "default": "./dist/esm/api/operationStatus/index.js"
      },
      "require": {
        "types": "./dist/commonjs/api/operationStatus/index.d.ts",
        "default": "./dist/commonjs/api/operationStatus/index.js"
      }
    },
    "./api/operationResults": {
      "browser": {
        "types": "./dist/browser/api/operationResults/index.d.ts",
        "default": "./dist/browser/api/operationResults/index.js"
      },
      "react-native": {
        "types": "./dist/react-native/api/operationResults/index.d.ts",
        "default": "./dist/react-native/api/operationResults/index.js"
      },
      "import": {
        "types": "./dist/esm/api/operationResults/index.d.ts",
        "default": "./dist/esm/api/operationResults/index.js"
      },
      "require": {
        "types": "./dist/commonjs/api/operationResults/index.d.ts",
        "default": "./dist/commonjs/api/operationResults/index.js"
      }
    },
    "./api/nodeTypeSkus": {
      "browser": {
        "types": "./dist/browser/api/nodeTypeSkus/index.d.ts",
        "default": "./dist/browser/api/nodeTypeSkus/index.js"
      },
      "react-native": {
        "types": "./dist/react-native/api/nodeTypeSkus/index.d.ts",
        "default": "./dist/react-native/api/nodeTypeSkus/index.js"
      },
      "import": {
        "types": "./dist/esm/api/nodeTypeSkus/index.d.ts",
        "default": "./dist/esm/api/nodeTypeSkus/index.js"
      },
      "require": {
        "types": "./dist/commonjs/api/nodeTypeSkus/index.d.ts",
        "default": "./dist/commonjs/api/nodeTypeSkus/index.js"
      }
    },
    "./api/nodeTypes": {
      "browser": {
        "types": "./dist/browser/api/nodeTypes/index.d.ts",
        "default": "./dist/browser/api/nodeTypes/index.js"
      },
      "react-native": {
        "types": "./dist/react-native/api/nodeTypes/index.d.ts",
        "default": "./dist/react-native/api/nodeTypes/index.js"
      },
      "import": {
        "types": "./dist/esm/api/nodeTypes/index.d.ts",
        "default": "./dist/esm/api/nodeTypes/index.js"
      },
      "require": {
        "types": "./dist/commonjs/api/nodeTypes/index.d.ts",
        "default": "./dist/commonjs/api/nodeTypes/index.js"
      }
    },
    "./api/managedMaintenanceWindowStatus": {
      "browser": {
        "types": "./dist/browser/api/managedMaintenanceWindowStatus/index.d.ts",
        "default": "./dist/browser/api/managedMaintenanceWindowStatus/index.js"
      },
      "react-native": {
        "types": "./dist/react-native/api/managedMaintenanceWindowStatus/index.d.ts",
        "default": "./dist/react-native/api/managedMaintenanceWindowStatus/index.js"
      },
      "import": {
        "types": "./dist/esm/api/managedMaintenanceWindowStatus/index.d.ts",
        "default": "./dist/esm/api/managedMaintenanceWindowStatus/index.js"
      },
      "require": {
        "types": "./dist/commonjs/api/managedMaintenanceWindowStatus/index.d.ts",
        "default": "./dist/commonjs/api/managedMaintenanceWindowStatus/index.js"
      }
    },
    "./api/managedApplyMaintenanceWindow": {
      "browser": {
        "types": "./dist/browser/api/managedApplyMaintenanceWindow/index.d.ts",
        "default": "./dist/browser/api/managedApplyMaintenanceWindow/index.js"
      },
      "react-native": {
        "types": "./dist/react-native/api/managedApplyMaintenanceWindow/index.d.ts",
        "default": "./dist/react-native/api/managedApplyMaintenanceWindow/index.js"
      },
      "import": {
        "types": "./dist/esm/api/managedApplyMaintenanceWindow/index.d.ts",
        "default": "./dist/esm/api/managedApplyMaintenanceWindow/index.js"
      },
      "require": {
        "types": "./dist/commonjs/api/managedApplyMaintenanceWindow/index.d.ts",
        "default": "./dist/commonjs/api/managedApplyMaintenanceWindow/index.js"
      }
    },
    "./api/managedAzResiliencyStatus": {
      "browser": {
        "types": "./dist/browser/api/managedAzResiliencyStatus/index.d.ts",
        "default": "./dist/browser/api/managedAzResiliencyStatus/index.js"
      },
      "react-native": {
        "types": "./dist/react-native/api/managedAzResiliencyStatus/index.d.ts",
        "default": "./dist/react-native/api/managedAzResiliencyStatus/index.js"
      },
      "import": {
        "types": "./dist/esm/api/managedAzResiliencyStatus/index.d.ts",
        "default": "./dist/esm/api/managedAzResiliencyStatus/index.js"
      },
      "require": {
        "types": "./dist/commonjs/api/managedAzResiliencyStatus/index.d.ts",
        "default": "./dist/commonjs/api/managedAzResiliencyStatus/index.js"
      }
    },
    "./api/managedClusters": {
      "browser": {
        "types": "./dist/browser/api/managedClusters/index.d.ts",
        "default": "./dist/browser/api/managedClusters/index.js"
      },
      "react-native": {
        "types": "./dist/react-native/api/managedClusters/index.d.ts",
        "default": "./dist/react-native/api/managedClusters/index.js"
      },
      "import": {
        "types": "./dist/esm/api/managedClusters/index.d.ts",
        "default": "./dist/esm/api/managedClusters/index.js"
      },
      "require": {
        "types": "./dist/commonjs/api/managedClusters/index.d.ts",
        "default": "./dist/commonjs/api/managedClusters/index.js"
      }
    },
    "./api/managedUnsupportedVMSizes": {
      "browser": {
        "types": "./dist/browser/api/managedUnsupportedVMSizes/index.d.ts",
        "default": "./dist/browser/api/managedUnsupportedVMSizes/index.js"
      },
      "react-native": {
        "types": "./dist/react-native/api/managedUnsupportedVMSizes/index.d.ts",
        "default": "./dist/react-native/api/managedUnsupportedVMSizes/index.js"
      },
      "import": {
        "types": "./dist/esm/api/managedUnsupportedVMSizes/index.d.ts",
        "default": "./dist/esm/api/managedUnsupportedVMSizes/index.js"
      },
      "require": {
        "types": "./dist/commonjs/api/managedUnsupportedVMSizes/index.d.ts",
        "default": "./dist/commonjs/api/managedUnsupportedVMSizes/index.js"
      }
    },
    "./api/managedClusterVersion": {
      "browser": {
        "types": "./dist/browser/api/managedClusterVersion/index.d.ts",
        "default": "./dist/browser/api/managedClusterVersion/index.js"
      },
      "react-native": {
        "types": "./dist/react-native/api/managedClusterVersion/index.d.ts",
        "default": "./dist/react-native/api/managedClusterVersion/index.js"
      },
      "import": {
        "types": "./dist/esm/api/managedClusterVersion/index.d.ts",
        "default": "./dist/esm/api/managedClusterVersion/index.js"
      },
      "require": {
        "types": "./dist/commonjs/api/managedClusterVersion/index.d.ts",
        "default": "./dist/commonjs/api/managedClusterVersion/index.js"
      }
    },
    "./api/services": {
      "browser": {
        "types": "./dist/browser/api/services/index.d.ts",
        "default": "./dist/browser/api/services/index.js"
      },
      "react-native": {
        "types": "./dist/react-native/api/services/index.d.ts",
        "default": "./dist/react-native/api/services/index.js"
      },
      "import": {
        "types": "./dist/esm/api/services/index.d.ts",
        "default": "./dist/esm/api/services/index.js"
      },
      "require": {
        "types": "./dist/commonjs/api/services/index.d.ts",
        "default": "./dist/commonjs/api/services/index.js"
      }
    },
    "./api/applicationTypeVersions": {
      "browser": {
        "types": "./dist/browser/api/applicationTypeVersions/index.d.ts",
        "default": "./dist/browser/api/applicationTypeVersions/index.js"
      },
      "react-native": {
        "types": "./dist/react-native/api/applicationTypeVersions/index.d.ts",
        "default": "./dist/react-native/api/applicationTypeVersions/index.js"
      },
      "import": {
        "types": "./dist/esm/api/applicationTypeVersions/index.d.ts",
        "default": "./dist/esm/api/applicationTypeVersions/index.js"
      },
      "require": {
        "types": "./dist/commonjs/api/applicationTypeVersions/index.d.ts",
        "default": "./dist/commonjs/api/applicationTypeVersions/index.js"
      }
    },
    "./api/applicationTypes": {
      "browser": {
        "types": "./dist/browser/api/applicationTypes/index.d.ts",
        "default": "./dist/browser/api/applicationTypes/index.js"
      },
      "react-native": {
        "types": "./dist/react-native/api/applicationTypes/index.d.ts",
        "default": "./dist/react-native/api/applicationTypes/index.js"
      },
      "import": {
        "types": "./dist/esm/api/applicationTypes/index.d.ts",
        "default": "./dist/esm/api/applicationTypes/index.js"
      },
      "require": {
        "types": "./dist/commonjs/api/applicationTypes/index.d.ts",
        "default": "./dist/commonjs/api/applicationTypes/index.js"
      }
    },
    "./api/applications": {
      "browser": {
        "types": "./dist/browser/api/applications/index.d.ts",
        "default": "./dist/browser/api/applications/index.js"
      },
      "react-native": {
        "types": "./dist/react-native/api/applications/index.d.ts",
        "default": "./dist/react-native/api/applications/index.js"
      },
      "import": {
        "types": "./dist/esm/api/applications/index.d.ts",
        "default": "./dist/esm/api/applications/index.js"
      },
      "require": {
        "types": "./dist/commonjs/api/applications/index.d.ts",
        "default": "./dist/commonjs/api/applications/index.js"
      }
    },
    "./api/operations": {
      "browser": {
        "types": "./dist/browser/api/operations/index.d.ts",
        "default": "./dist/browser/api/operations/index.js"
      },
      "react-native": {
        "types": "./dist/react-native/api/operations/index.d.ts",
        "default": "./dist/react-native/api/operations/index.js"
      },
      "import": {
        "types": "./dist/esm/api/operations/index.d.ts",
        "default": "./dist/esm/api/operations/index.js"
      },
      "require": {
        "types": "./dist/commonjs/api/operations/index.d.ts",
        "default": "./dist/commonjs/api/operations/index.js"
      }
    },
    "./models": {
      "browser": {
        "types": "./dist/browser/models/index.d.ts",
        "default": "./dist/browser/models/index.js"
      },
      "react-native": {
        "types": "./dist/react-native/models/index.d.ts",
        "default": "./dist/react-native/models/index.js"
      },
      "import": {
        "types": "./dist/esm/models/index.d.ts",
        "default": "./dist/esm/models/index.js"
      },
      "require": {
        "types": "./dist/commonjs/models/index.d.ts",
        "default": "./dist/commonjs/models/index.js"
      }
    }
  },
  "main": "./dist/commonjs/index.js",
  "types": "./dist/commonjs/index.d.ts",
  "module": "./dist/esm/index.js"
}<|MERGE_RESOLUTION|>--- conflicted
+++ resolved
@@ -75,37 +75,6 @@
     ]
   },
   "dependencies": {
-<<<<<<< HEAD
-    "@azure/core-util": "^1.12.0",
-    "@azure-rest/core-client": "^2.3.1",
-    "@azure/abort-controller": "^2.1.2",
-    "@azure/core-auth": "^1.9.0",
-    "@azure/core-lro": "^3.1.0",
-    "@azure/core-rest-pipeline": "^1.20.0",
-    "@azure/logger": "^1.2.0",
-    "tslib": "^2.8.1"
-  },
-  "devDependencies": {
-    "@azure-tools/test-credential": "^2.0.0",
-    "@azure-tools/test-recorder": "^4.1.0",
-    "@azure-tools/test-utils-vitest": "^1.0.0",
-    "@azure/dev-tool": "^1.0.0",
-    "@azure/eslint-plugin-azure-sdk": "^3.0.0",
-    "@azure/identity": "^4.9.0",
-    "@types/node": "^20.0.0",
-    "eslint": "^9.9.0",
-    "@vitest/browser": "^3.0.9",
-    "@vitest/coverage-istanbul": "^3.0.9",
-    "dotenv": "^16.0.0",
-    "playwright": "^1.52.0",
-    "typescript": "~5.8.2",
-    "vitest": "^3.0.9"
-  },
-  "scripts": {
-    "clean": "rimraf --glob dist dist-browser dist-esm test-dist temp types *.tgz *.log",
-    "extract-api": "rimraf review && dev-tool run extract-api",
-    "pack": "npm pack 2>&1",
-=======
     "@azure-rest/core-client": "^2.1.0",
     "@azure/abort-controller": "^2.1.2",
     "@azure/core-auth": "^1.9.0",
@@ -144,7 +113,6 @@
     "extract-api": "rimraf review && dev-tool run extract-api",
     "format": "prettier --write --config ../../../.prettierrc.json --ignore-path ../../../.prettierignore \"src/**/*.{ts,cts,mts}\" \"test/**/*.{ts,cts,mts}\" \"*.{js,cjs,mjs,json}\" \"samples-dev/*.ts\"",
     "generate:client": "echo skipped",
->>>>>>> facaf326
     "lint": "echo skipped",
     "lint:fix": "echo skipped",
     "build:samples": "tsc -p tsconfig.samples.json && dev-tool samples publish -f",
