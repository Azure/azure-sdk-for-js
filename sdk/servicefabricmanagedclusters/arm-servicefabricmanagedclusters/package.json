--- conflicted
+++ resolved
@@ -88,15 +88,9 @@
     "@azure-tools/test-recorder": "^4.1.0",
     "@azure-tools/test-utils-vitest": "^1.0.0",
     "@azure/dev-tool": "^1.0.0",
-<<<<<<< HEAD
     "@azure/eslint-plugin-azure-sdk": "^3.0.0",
     "@azure/identity": "^4.10.0",
-    "@types/node": "^18.0.0",
-=======
-    "@azure/identity": "^4.6.0",
-    "@azure/logger": "^1.1.4",
     "@types/node": "^20.0.0",
->>>>>>> 995352f7
     "@vitest/browser": "^3.0.9",
     "@vitest/coverage-istanbul": "^3.0.9",
     "dotenv": "^16.0.0",
