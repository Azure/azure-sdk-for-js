/*
 * Copyright (c) Microsoft Corporation.
 * Licensed under the MIT License.
 *
 * Code generated by Microsoft (R) AutoRest Code Generator.
 * Changes may cause incorrect behavior and will be lost if the code is regenerated.
 */

// Copyright (c) Microsoft Corporation.
// Licensed under the MIT License.
import {
  GenerateAutonomousDatabaseWalletDetails,
  OracleDatabaseManagementClient,
} from "@azure/arm-oracledatabase";
import { DefaultAzureCredential } from "@azure/identity";
import * as dotenv from "dotenv";

dotenv.config();

/**
 * This sample demonstrates how to Generate wallet action on Autonomous Database
 *
 * @summary Generate wallet action on Autonomous Database
 * x-ms-original-file: specification/oracle/resource-manager/Oracle.Database/stable/2023-09-01/examples/autonomousDatabase_generateWallet.json
 */
async function generateWalletActionOnAutonomousDatabase() {
  const subscriptionId =
    process.env["ORACLEDATABASE_SUBSCRIPTION_ID"] ||
    "00000000-0000-0000-0000-000000000000";
  const resourceGroupName =
    process.env["ORACLEDATABASE_RESOURCE_GROUP"] || "rg000";
  const autonomousdatabasename = "databasedb1";
  const body: GenerateAutonomousDatabaseWalletDetails = {
    generateType: "Single",
    isRegional: false,
<<<<<<< HEAD
    password: "********",
=======
    password: "SecretPlaceholder",
>>>>>>> 1a09f431
  };
  const credential = new DefaultAzureCredential();
  const client = new OracleDatabaseManagementClient(credential, subscriptionId);
  const result = await client.autonomousDatabases.generateWallet(
    resourceGroupName,
    autonomousdatabasename,
    body,
  );
  console.log(result);
}

async function main() {
  generateWalletActionOnAutonomousDatabase();
}

main().catch(console.error);<|MERGE_RESOLUTION|>--- conflicted
+++ resolved
@@ -33,11 +33,7 @@
   const body: GenerateAutonomousDatabaseWalletDetails = {
     generateType: "Single",
     isRegional: false,
-<<<<<<< HEAD
-    password: "********",
-=======
     password: "SecretPlaceholder",
->>>>>>> 1a09f431
   };
   const credential = new DefaultAzureCredential();
   const client = new OracleDatabaseManagementClient(credential, subscriptionId);
