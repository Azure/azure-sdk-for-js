{
  "name": "@azure/functions-authentication-events",
  "version": "1.0.0-beta.3",
  "description": "Typescript Trigger SDK for Azure AD Authentication event custom extensions. Lets you focus on your business logic.",
  "sdk-type": "client",
  "main": "dist/index.js",
  "module": "dist-esm/src/index.js",
  "types": "types/latest/functions-authentication-events.d.ts",
  "scripts": {
    "audit": "node ../../../common/scripts/rush-audit.js && rimraf node_modules package-lock.json && npm i --package-lock-only 2>&1 && npm audit",
    "build:samples": "echo Obsolete",
    "build:test": "npm run clean && tsc -p . && dev-tool run bundle",
    "build": "npm run build:test && api-extractor run --local",
    "check-format": "dev-tool run vendored prettier --list-different --config ../../../.prettierrc.json --ignore-path ../../../.prettierignore \"src/**/*.ts\" \"test/**/*.ts\" \"*.{js,json}\"",
    "clean": "rimraf --glob dist dist-* temp types *.tgz *.log",
    "execute:samples": "dev-tool samples run samples-dev",
    "extract-api": "tsc -p . && api-extractor run --local",
    "format": "dev-tool run vendored prettier --write --config ../../../.prettierrc.json --ignore-path ../../../.prettierignore \"src/**/*.ts\" \"test/**/*.ts\" \"samples-dev/**/*.ts\" \"*.{js,json}\"",
    "generate:client": "autorest --typescript ./swagger/README.md",
    "integration-test:browser": "dev-tool run test:browser",
    "integration-test:node": "dev-tool run test:node-ts-input -- --timeout 1200000 'test/**/*.spec.ts'",
    "integration-test": "npm run integration-test:node && npm run integration-test:browser",
    "lint:fix": "eslint README.md package.json api-extractor.json src test --ext .ts,.javascript,.js --fix --fix-type [problem,suggestion]",
    "lint": "eslint README.md package.json api-extractor.json src test --ext .ts,.javascript,.js",
    "pack": "npm pack 2>&1",
    "test:browser": "npm run clean && npm run build:test && npm run integration-test:browser",
    "test:node": "npm run clean && tsc -p . && npm run integration-test:node",
    "test": "npm run clean && tsc -p . && npm run unit-test:node && dev-tool run bundle && npm run unit-test:browser && npm run integration-test",
    "unit-test:browser": "npm run integration-test:browser",
    "unit-test:node": "npm run integration-test:node",
    "unit-test": "npm run unit-test:node && npm run unit-test:browser"
  },
  "files": [
    "dist/",
    "dist-esm/src/",
    "types/latest/",
    "README.md",
    "LICENSE"
  ],
  "repository": "github:Azure/azure-sdk-for-js",
  "engines": {
    "node": ">=18.0.0"
  },
  "keywords": [
    "azure",
    "cloud",
    "typescript"
  ],
  "author": "Microsoft Corporation",
  "license": "MIT",
  "bugs": {
    "url": "https://github.com/Azure/azure-sdk-for-js/issues"
  },
  "homepage": "https://github.com/Azure/azure-sdk-for-js/blob/main/sdk/entra/azure-functions-authentication-events/README.md",
  "sideEffects": false,
  "prettier": "@azure/eslint-plugin-azure-sdk/prettier.json",
  "dependencies": {
    "@azure/core-auth": "^1.3.0",
    "@azure/core-client": "^1.4.0",
    "@azure/core-rest-pipeline": "^1.4.0",
    "@azure/core-tracing": "^1.0.0",
    "@azure/logger": "^1.0.0",
    "tslib": "^2.2.0"
  },
  "devDependencies": {
    "@azure/dev-tool": "^1.0.0",
    "@azure/eslint-plugin-azure-sdk": "^3.0.0",
    "@azure/identity": "^4.0.1",
    "@azure/test-utils": "^1.0.0",
<<<<<<< HEAD
    "@azure-tools/test-credential": "^1.0.0",
=======
    "@azure-tools/test-credential": "^1.0.4",
>>>>>>> c3988e40
    "@azure-tools/test-recorder": "^3.0.0",
    "@microsoft/api-extractor": "^7.31.1",
    "@types/chai": "^4.1.6",
    "@types/mocha": "^10.0.0",
    "@types/node": "^18.0.0",
    "chai": "^4.2.0",
    "cross-env": "^7.0.2",
    "dotenv": "^16.0.0",
    "eslint": "^8.0.0",
    "esm": "^3.2.18",
    "inherits": "^2.0.3",
    "karma": "^6.2.0",
    "karma-chrome-launcher": "^3.0.0",
    "karma-coverage": "^2.0.0",
    "karma-env-preprocessor": "^0.1.1",
    "karma-firefox-launcher": "^1.1.0",
    "karma-json-preprocessor": "^0.3.3",
    "karma-json-to-file-reporter": "^1.0.1",
    "karma-junit-reporter": "^2.0.1",
    "karma-mocha": "^2.0.1",
    "karma-mocha-reporter": "^2.2.5",
    "mocha": "^10.0.0",
    "c8": "^9.1.0",
    "rimraf": "^5.0.5",
    "source-map-support": "^0.5.9",
    "typescript": "~5.3.3",
    "util": "^0.12.1",
    "@azure/functions": "^3.2.0",
    "ts-node": "^10.0.0"
  },
  "//sampleConfiguration": {
    "skipFolder": false,
    "disableDocsMs": true,
    "productName": "Azure Template",
    "productSlugs": [],
    "apiRefLink": "https://docs.microsoft.com/javascript/api/",
    "requiredResources": {
      "Azure App Configuration": "https://docs.microsoft.com/azure/azure-app-configuration/"
    }
  }
}<|MERGE_RESOLUTION|>--- conflicted
+++ resolved
@@ -67,11 +67,7 @@
     "@azure/eslint-plugin-azure-sdk": "^3.0.0",
     "@azure/identity": "^4.0.1",
     "@azure/test-utils": "^1.0.0",
-<<<<<<< HEAD
-    "@azure-tools/test-credential": "^1.0.0",
-=======
     "@azure-tools/test-credential": "^1.0.4",
->>>>>>> c3988e40
     "@azure-tools/test-recorder": "^3.0.0",
     "@microsoft/api-extractor": "^7.31.1",
     "@types/chai": "^4.1.6",
