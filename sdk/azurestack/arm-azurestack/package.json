{
  "name": "@azure/arm-azurestack",
  "sdk-type": "mgmt",
  "author": "Microsoft Corporation",
  "description": "A generated SDK for AzureStackManagementClient.",
  "version": "3.0.0-beta.6",
  "engines": {
    "node": ">=18.0.0"
  },
  "dependencies": {
    "@azure/core-auth": "workspace:*",
    "@azure/core-client": "workspace:*",
    "@azure/core-paging": "workspace:*",
    "@azure/core-rest-pipeline": "workspace:*",
    "tslib": "catalog:"
  },
  "keywords": [
    "node",
    "azure",
    "typescript",
    "browser",
    "isomorphic",
    "cloud"
  ],
  "license": "MIT",
  "main": "./dist/index.js",
  "module": "./dist-esm/src/index.js",
  "types": "./types/arm-azurestack.d.ts",
  "devDependencies": {
<<<<<<< HEAD
    "@azure-tools/test-credential": "catalog:test-credentialV1",
    "@azure-tools/test-recorder": "catalog:test-recorderV3",
    "@azure/dev-tool": "workspace:*",
    "@azure/identity": "catalog:internal",
    "@types/chai": "catalog:legacy",
    "@types/mocha": "catalog:legacy",
    "@types/node": "catalog:",
    "chai": "catalog:legacy",
    "cross-env": "catalog:legacy",
    "mkdirp": "catalog:legacy",
    "mocha": "catalog:legacy",
    "typescript": "catalog:"
=======
    "@azure-tools/test-credential": "^1.0.0",
    "@azure-tools/test-recorder": "^3.0.0",
    "@azure/dev-tool": "^1.0.0",
    "@azure/identity": "^4.0.1",
    "@types/chai": "^4.2.8",
    "@types/mocha": "^10.0.0",
    "@types/node": "^18.0.0",
    "chai": "^4.2.0",
    "cross-env": "^7.0.2",
    "mocha": "^10.0.0",
    "ts-node": "^10.0.0",
    "typescript": "~5.6.2",
    "uglify-js": "^3.4.9"
>>>>>>> cae1265f
  },
  "homepage": "https://github.com/Azure/azure-sdk-for-js/tree/main/sdk/azurestack/arm-azurestack",
  "repository": "github:Azure/azure-sdk-for-js",
  "bugs": {
    "url": "https://github.com/Azure/azure-sdk-for-js/issues"
  },
  "files": [
    "dist/**/*.js",
    "dist/**/*.js.map",
    "dist/**/*.d.ts",
    "dist/**/*.d.ts.map",
    "dist-esm/**/*.js",
    "dist-esm/**/*.js.map",
    "dist-esm/**/*.d.ts",
    "dist-esm/**/*.d.ts.map",
    "README.md",
    "LICENSE",
    "tsconfig.json",
    "review/*",
    "CHANGELOG.md",
    "types/*"
  ],
  "scripts": {
    "audit": "echo skipped",
    "build": "npm run clean && tsc && dev-tool run bundle && npm run minify && dev-tool run vendored mkdirp ./review && npm run extract-api",
    "build:browser": "echo skipped",
    "build:node": "echo skipped",
    "build:samples": "echo skipped.",
    "build:test": "echo skipped",
    "check-format": "echo skipped",
    "clean": "dev-tool run vendored rimraf --glob dist dist-browser dist-esm test-dist temp types *.tgz *.log",
    "execute:samples": "echo skipped",
    "extract-api": "dev-tool run extract-api",
    "format": "echo skipped",
    "integration-test": "npm run integration-test:node && npm run integration-test:browser",
    "integration-test:browser": "echo skipped",
    "integration-test:node": "dev-tool run test:node-ts-input -- --timeout 1200000 'test/*.ts'",
    "lint": "echo skipped",
    "minify": "dev-tool run vendored uglifyjs -c -m --comments --source-map \"content='./dist/index.js.map'\" -o ./dist/index.min.js ./dist/index.js",
    "pack": "npm pack 2>&1",
    "prepack": "npm run build",
    "test": "npm run integration-test",
    "test:browser": "echo skipped",
    "test:node": "echo skipped",
    "unit-test": "npm run unit-test:node && npm run unit-test:browser",
    "unit-test:browser": "echo skipped",
    "unit-test:node": "cross-env TEST_MODE=playback npm run integration-test:node",
    "update-snippets": "echo skipped"
  },
  "sideEffects": false,
  "//metadata": {
    "constantPaths": [
      {
        "path": "src/azureStackManagementClient.ts",
        "prefix": "packageDetails"
      }
    ]
  },
  "autoPublish": true,
  "//sampleConfiguration": {
    "productName": "",
    "productSlugs": [
      "azure"
    ],
    "disableDocsMs": true,
    "apiRefLink": "https://docs.microsoft.com/javascript/api/@azure/arm-azurestack?view=azure-node-preview"
  }
}<|MERGE_RESOLUTION|>--- conflicted
+++ resolved
@@ -27,7 +27,6 @@
   "module": "./dist-esm/src/index.js",
   "types": "./types/arm-azurestack.d.ts",
   "devDependencies": {
-<<<<<<< HEAD
     "@azure-tools/test-credential": "catalog:test-credentialV1",
     "@azure-tools/test-recorder": "catalog:test-recorderV3",
     "@azure/dev-tool": "workspace:*",
@@ -37,24 +36,8 @@
     "@types/node": "catalog:",
     "chai": "catalog:legacy",
     "cross-env": "catalog:legacy",
-    "mkdirp": "catalog:legacy",
     "mocha": "catalog:legacy",
     "typescript": "catalog:"
-=======
-    "@azure-tools/test-credential": "^1.0.0",
-    "@azure-tools/test-recorder": "^3.0.0",
-    "@azure/dev-tool": "^1.0.0",
-    "@azure/identity": "^4.0.1",
-    "@types/chai": "^4.2.8",
-    "@types/mocha": "^10.0.0",
-    "@types/node": "^18.0.0",
-    "chai": "^4.2.0",
-    "cross-env": "^7.0.2",
-    "mocha": "^10.0.0",
-    "ts-node": "^10.0.0",
-    "typescript": "~5.6.2",
-    "uglify-js": "^3.4.9"
->>>>>>> cae1265f
   },
   "homepage": "https://github.com/Azure/azure-sdk-for-js/tree/main/sdk/azurestack/arm-azurestack",
   "repository": "github:Azure/azure-sdk-for-js",
