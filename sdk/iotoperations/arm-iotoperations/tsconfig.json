{
<<<<<<< HEAD
  "extends": "../../../tsconfig",
  "compilerOptions": {
    "module": "NodeNext",
    "moduleResolution": "NodeNext",
    "rootDir": ".",
    "skipLibCheck": true,
    "paths": { "@azure/arm-iotoperations": ["./src/index"] }
  },
  "include": [
    "src/**/*.ts",
    "src/**/*.mts",
    "src/**/*.cts",
    "test/**/*.ts",
    "test/**/*.ts",
    "samples-dev/**/*.ts"
=======
  "references": [
    { "path": "./tsconfig.src.json" },
    { "path": "./tsconfig.samples.json" },
    { "path": "./tsconfig.test.json" }
>>>>>>> 1cad81e0
  ]
}<|MERGE_RESOLUTION|>--- conflicted
+++ resolved
@@ -1,25 +1,13 @@
 {
-<<<<<<< HEAD
-  "extends": "../../../tsconfig",
-  "compilerOptions": {
-    "module": "NodeNext",
-    "moduleResolution": "NodeNext",
-    "rootDir": ".",
-    "skipLibCheck": true,
-    "paths": { "@azure/arm-iotoperations": ["./src/index"] }
-  },
-  "include": [
-    "src/**/*.ts",
-    "src/**/*.mts",
-    "src/**/*.cts",
-    "test/**/*.ts",
-    "test/**/*.ts",
-    "samples-dev/**/*.ts"
-=======
   "references": [
-    { "path": "./tsconfig.src.json" },
-    { "path": "./tsconfig.samples.json" },
-    { "path": "./tsconfig.test.json" }
->>>>>>> 1cad81e0
+    {
+      "path": "./tsconfig.src.json"
+    },
+    {
+      "path": "./tsconfig.samples.json"
+    },
+    {
+      "path": "./tsconfig.test.json"
+    }
   ]
 }