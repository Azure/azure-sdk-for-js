// Copyright (c) Microsoft Corporation.
// Licensed under the MIT License.

import { defineConfig, mergeConfig } from "vitest/config";
import viteConfig from "../../../vitest.shared.config.ts";

<<<<<<< HEAD
export default defineConfig({
  test: {
    reporters: ["basic", "junit"],
    outputFile: {
      junit: "test-results.browser.xml",
=======
export default mergeConfig(
  viteConfig,
  defineConfig({
    test: {
      testTimeout: 1200000,
      hookTimeout: 1200000,
>>>>>>> 1cad81e0
    },
  }),
);<|MERGE_RESOLUTION|>--- conflicted
+++ resolved
@@ -4,20 +4,12 @@
 import { defineConfig, mergeConfig } from "vitest/config";
 import viteConfig from "../../../vitest.shared.config.ts";
 
-<<<<<<< HEAD
-export default defineConfig({
-  test: {
-    reporters: ["basic", "junit"],
-    outputFile: {
-      junit: "test-results.browser.xml",
-=======
 export default mergeConfig(
   viteConfig,
   defineConfig({
     test: {
       testTimeout: 1200000,
       hookTimeout: 1200000,
->>>>>>> 1cad81e0
     },
   }),
 );