# Release History

## 2.0.0 (Unreleased)

<<<<<<< HEAD
### Breaking changes

- `DataTransformer` and `DefaultDataTransformer` are no longer exported.
  `dataTransformer` has been removed from `ConnectionContextBase` and `ConnectionContextBaseParameters`.
=======
### Breaking Changes

- Previously, `ConnectionConfig.validate()` overridden entityPath if `undefined` with `String(undefined) = "undefined"`. This has been updated to retain `undefined` in the validation.
  [PR 12321](https://github.com/Azure/azure-sdk-for-js/pull/12321)
>>>>>>> 1e8ad241

## 2.0.0-beta.1 (2020-11-03)

- `AmqpAnnotatedMessage` interface that closely represents the AMQP annotated message from the [AMQP spec](https://docs.oasis-open.org/amqp/core/v1.0/os/amqp-core-messaging-v1.0-os.html#section-message-format) has been added. New `AmqpMessageHeaders` and `AmqpMessageProperties` interfaces(properties with camelCasing) have been added in the place of re-exports from "rhea" library(properties with snake_casing).
  [PR 12091](https://github.com/Azure/azure-sdk-for-js/pull/12091)

### Breaking changes

- `satusDescription` in `CbsResponse` which is the output for `CbsClient.negotiateClaim()` is renamed to `statusDescription` to fix the spelling error.
- The `CbsClient.negotiateClaim()` method now takes the token string directly instead of the `AccessToken` object.

We are cleaning the public API surface by

- removing exports that are either not used by either `@azure/event-hubs` and `@azure/service-bus` packages (which are the two main consumers of this package)
  - AsyncLockOptions
  - executePromisesSequentially
  - Func
  - getNewAsyncLock
  - isNode
  - randomNumberFromInterval
  - Timeout
- moving the clases/methods/interfaces that are very specific to Event Hubs/Service Bus to their corresponding packages.
  - SharedKeyCredential
  - EventHubConnectionConfig
- avoid re-exporting things from `rhea-promise` and `@azure/core-auth`
  - Dictionary
  - isAmqpError
  - Message
  - TokenCredential
  - isTokenCredential
  - AccessToken
- removing all IotHub related artifacts. These existed to support the IotHub support we had in Event Hubs v2 which has since been removed in Event Hubs v5 for a better separation of concerns
  - IotHubConnectionConfig
  - IotHubConnectionStringModel
  - IotSharedKeyCredential
  - isIotHubConnectionString
- removing all Event Hubs, Storage and Service Bus interfaces meant to be used with the `parseConnectionString()` method
  - ServiceBusConnectionStringModel
  - StorageConnectionStringModel
  - EventHubsConnectionStringModel

## 1.1.7 (2020-10-28)

- Internal improvement - Previously, each `RequestResponseLink.sendRequest` call adds an "onMessage" listener to the `ReceiverEvents.message` event and keeps discarding the responses that did not match the request-id and returns the response if matched. Adding many listeners would also result in a warning such as `MaxListenersExceededWarning: Possible EventEmitter memory leak detected. 11 message listeners added to [Receiver]. Use emittr.setMaxListeners() to increase limit`.
  This has been improved to reuse a single listener for all the requests by maintaining a map of deferred promises that would be resolved(or rejected) upon receiving a message event.
  [PR 11749](https://github.com/Azure/azure-sdk-for-js/pull/11749)

## 1.1.6 (2020-09-08)

- Support using the SharedAccessSignature from the connection string.
  ([PR 10951](https://github.com/Azure/azure-sdk-for-js/pull/10951)).

## 1.1.5 (2020-08-04)

- Fixes issue [9615](https://github.com/Azure/azure-sdk-for-js/issues/9615)
  where closing the `RequestResponseLink` session before closing the receiver
  could cause the service to report a missing session channel.

## 1.1.4 (2020-06-30)

- Fixes issue [9287](https://github.com/Azure/azure-sdk-for-js/issues/9287)
  where operations that used the `RequestResponseLink` and encountered an error
  would fail to cleanup their internal timer.
  This caused exiting the process to be delayed until the timer reached its timeout.
- If none is present, add a unique id to `message_id` on the request to be sent when using the `RequestResponseLink`. This helps in determining the right response for the request when multiple send requests are made in parallel.
  [PR 9503](https://github.com/Azure/azure-sdk-for-js/pull/9503)

## 1.1.3 (2020-06-02)

- Updated to use the latest version of the `rhea` package.
  This update fixes an issue where an uncaught exception could be thrown some time after a connection was disconnected.
  [PR 8758](https://github.com/Azure/azure-sdk-for-js/pull/8758)

## 1.1.2 (2020-04-28)

- Adds compatibility with TypeScript versions 3.1 through 3.6+.
  [PR 8540](https://github.com/Azure/azure-sdk-for-js/pull/8540)
- Add a new method `refreshConnection()` on the `ConnectionContextBase` to replace the `connection` property on it with a new rhea-promise `Connection` object.
  [PR 8563](https://github.com/Azure/azure-sdk-for-js/pull/8563)

## 1.1.1 (2020-03-31)

- Removes direct dependency on `@azure/identity` as it is not used directly by this package.
  [PR 7669](https://github.com/Azure/azure-sdk-for-js/pull/7669)

## 1.1.0 (2020-02-28)

- Exports `WebSocketOptions` interface to configure the channelling of the AMQP connection over Web Sockets. [PR 7368](https://github.com/Azure/azure-sdk-for-js/pull/7368)

## 1.0.1 (2020-02-06)

- Updated to use the latest version of the `rhea` package.
  This update improves support for [bundling](https://github.com/Azure/azure-sdk-for-js/blob/master/documentation/Bundling.md) this library.

## 1.0.0 (2019-01-08)

- This release marks the general availability of the `@azure/core-amqp` package.
- Improved detection of when an established socket is no longer receiving data from the service.
- Added logging around the network connectivity check.
- Updated the translate() utility function used to convert AmqpError or system errors to MessagingError as below:
  - Non-messaging errors like TypeError, RangeError or any Node.js system errors not related to network issues
    are returned as is instead of being converted to a MessagingError.
  - If a MessagingError is returned by translate(), use code instead of the name property to
    differentiate between different kinds of messaging errors.
    The name property henceforth will always be "MessagingError" on this error class.

## 1.0.0-preview.6 (2019-12-03)

- Treat ETIMEOUT error from dns.resolve as network disconnected.

## 1.0.0-preview.5 (2019-10-29)

- Updated to use the latest version of the `@azure/abort-controller` and `@azure/core-auth` packages.

## 1.0.0-preview.4 (2019-10-07)

- Fixes bug where calling `sendRequest` from a `RequestResponseLink` multiple
  times in parallel would result in all but 1 calls being retried.

## 1.0.0-preview.3 (2019-09-09)

Updates types for better compatibility with TypeScript 3.6.x. (PR #4928)

## 1.0.0-preview.2 (2019-08-05)

- Retry updates
  - The properties on the `RetryConfig` interface have been refactored for ease of use. The new `RetryOptions` in it will hold configurations like the number of retries, delay between retries, per try timeout etc.
  - Support for exponential retry has been added
  - Support for cancellation has been added via an optional `AbortSignal` from the [@azure/abort-controller](https://www.npmjs.com/package/@azure/abort-controller) package.
  - The `RequestResponseLink` class has been updated to not have retries anymore for the `sendRequest()` method. The caller of this method is expected to add the relevant retries.
- All time related entities have been updated to use milliseconds as the unit of time for consistency.
- New error `InsufficientCreditError` is introduced for the scenario where [rhea](https://www.npmjs.com/package/rhea) is unable to send events due to its internal buffer being full. This is a transient error and so is treated as retryable.
- The error `OperationTimeoutError` was previously mistakenly classified as an AMQP error which is now corrected. Since this can also be a transient error, it is treated as retryable.

## 1.0.0-preview.1 (2019-06-28)

This library is based off of the [@azure/amqp-common](https://www.npmjs.com/package/@azure/amqp-common)
library. Both are meant to contain common functionality required by Azure Javascript libraries that
use the [AMQP protocol](https://docs.microsoft.com/azure/service-bus-messaging/service-bus-amqp-protocol-guide)
like the ones for Azure Service Bus and Azure Event Hubs.

Key differences between this library and the older @azure/amqp-common are:

- Supports the new [@azure/identity](https://www.npmjs.com/package/@azure/identity) library instead of
  the [@azure/ms-restnodeauth](https://www.npmjs.com/package/@azure/ms-rest-nodeauth). Therefore, the
  `AADTokenProvider` class no longer exists as the credentials from the @azure/identity library can be
  directly used to get the tokens.
- The `SASTokenProvider` is renamed to `SharedKeyCredential` to keep in sync with the use of the term
  "credential" as used by @azure/identity to get tokens.

New features in this library compared to the older @azure/amqp-common are:

- The `sendRequest()` function in the `RequestResponseLink` class now supports the use of an abort
  signal via the `SendRequestOptions` so that the request can be cancelled.<|MERGE_RESOLUTION|>--- conflicted
+++ resolved
@@ -2,17 +2,12 @@
 
 ## 2.0.0 (Unreleased)
 
-<<<<<<< HEAD
 ### Breaking changes
 
 - `DataTransformer` and `DefaultDataTransformer` are no longer exported.
   `dataTransformer` has been removed from `ConnectionContextBase` and `ConnectionContextBaseParameters`.
-=======
-### Breaking Changes
-
 - Previously, `ConnectionConfig.validate()` overridden entityPath if `undefined` with `String(undefined) = "undefined"`. This has been updated to retain `undefined` in the validation.
   [PR 12321](https://github.com/Azure/azure-sdk-for-js/pull/12321)
->>>>>>> 1e8ad241
 
 ## 2.0.0-beta.1 (2020-11-03)
 
