--- conflicted
+++ resolved
@@ -2,18 +2,15 @@
 
 ## 4.3.0 (Unreleased)
 
-### Other Changes
-
-<<<<<<< HEAD
-- Adds support for connecting to the development emulator. The connection string for the development emulator should have the `";UseDevelopmentEmulator=true"` slug.
-
 ### Breaking Changes
-=======
 - Moved to ESM core with builds for ESM, CommonJS, React-Native and Browser.
 - Moved unit tests from mocha to vitest.
 
+### Other Changes
+
+- Adds support for connecting to the development emulator. The connection string for the development emulator should have the `";UseDevelopmentEmulator=true"` slug.
+
 ## 4.2.2 (2024-05-02)
->>>>>>> 9646e4e3
 
 ### Bugs Fixed
 
