{
  "name": "@azure/core-amqp",
  "sdk-type": "client",
  "type": "module",
  "version": "4.1.1",
  "description": "Common library for amqp based azure sdks like @azure/event-hubs.",
  "author": "Microsoft Corporation",
  "license": "MIT",
  "keywords": [
    "azure",
    "amqp",
    "cloud"
  ],
<<<<<<< HEAD
  "files": [
    "dist/",
=======
  "main": "./dist/index.js",
  "module": "./dist-esm/src/index.js",
  "types": "./types/latest/core-amqp.d.ts",
  "browser": {
    "./dist-esm/src/util/checkNetworkConnection.js": "./dist-esm/src/util/checkNetworkConnection.browser.js",
    "./dist-esm/src/util/hmacSha256.js": "./dist-esm/src/util/hmacSha256.browser.js",
    "./dist-esm/src/util/runtimeInfo.js": "./dist-esm/src/util/runtimeInfo.browser.js",
    "buffer": "buffer"
  },
  "react-native": {
    "./dist/index.js": "dist-esm/src/index.js",
    "./dist-esm/src/util/runtimeInfo.js": "./dist-esm/src/util/runtimeInfo.native.js"
  },
  "files": [
    "dist/",
    "dist-esm/src/",
    "types/latest/core-amqp.d.ts",
>>>>>>> bb8a2bd8
    "README.md",
    "LICENSE"
  ],
  "scripts": {
<<<<<<< HEAD
    "audit": "node ../../../common/scripts/rush-audit.js && rimraf node_modules package-lock.json && npm i --package-lock-only 2>&1 && npm audit",
    "build:samples": "echo Obsolete",
    "build:test": "tshy && dev-tool run build-test",
    "build": "npm run clean && tshy && api-extractor run --locals",
=======
    "bundle": "tsc -p . && dev-tool run bundle --polyfill-node false --inject-node-polyfills true --ignore-missing-node-builtins true",
    "build:samples": "echo Obsolete",
    "build:test": "tsc -p . && npm run bundle",
    "build": "npm run clean && tsc -p . && dev-tool run bundle && api-extractor run --local",
>>>>>>> bb8a2bd8
    "check-format": "prettier --list-different --config ../../../.prettierrc.json --ignore-path ../../../.prettierignore \"src/**/*.ts\" \"test/**/*.ts\" \"*.{js,json}\"",
    "clean": "rimraf -G dist dist-* temp coverage coverage-browser .nyc_output *.tgz *.log test*.xml",
    "execute:samples": "echo skipped",
    "extract-api": "tshy && api-extractor run --local",
    "format": "prettier --write --config ../../../.prettierrc.json --ignore-path ../../../.prettierignore \"src/**/*.ts\" \"test/**/*.ts\" \"*.{js,json}\"",
    "integration-test:browser": "echo skipped",
    "integration-test:node": "echo skipped",
    "integration-test": "npm run integration-test:node && npm run integration-test:browser",
    "lint:fix": "eslint package.json api-extractor.json src test --ext .ts --fix --fix-type [problem,suggestion]",
    "lint": "eslint package.json api-extractor.json src test --ext .ts",
    "pack": "npm pack 2>&1",
    "test:browser": "npm run clean && npm run build:test && npm run unit-test:browser && npm run integration-test:browser",
<<<<<<< HEAD
    "test:node": "npm run clean && tshy && npm run unit-test:node && npm run integration-test:node",
    "test": "npm run clean && tshy && npm run unit-test:node && dev-tool run build-test && npm run unit-test:browser && npm run integration-test",
    "unit-test:browser": "vitest -c vitest.browser.config.ts",
    "unit-test:node": "vitest",
=======
    "test:node": "npm run clean && tsc -p . && npm run unit-test:node && npm run integration-test:node",
    "test": "npm run clean && tsc -p . && npm run unit-test:node && npm run bundle && npm run unit-test:browser && npm run integration-test",
    "unit-test:browser": "karma start --single-run",
    "unit-test:node": "cross-env TS_NODE_FILES=true dev-tool run test:node-ts-input --no-test-proxy=true",
>>>>>>> bb8a2bd8
    "unit-test": "npm run unit-test:node && npm run unit-test:browser"
  },
  "engines": {
    "node": ">=18.0.0"
  },
  "homepage": "https://github.com/Azure/azure-sdk-for-js/blob/main/sdk/core/core-amqp/README.md",
  "sideEffects": false,
  "repository": "github:Azure/azure-sdk-for-js",
  "bugs": {
    "url": "https://github.com/Azure/azure-sdk-for-js/issues"
  },
  "dependencies": {
    "@azure/abort-controller": "^2.0.0",
    "@azure/core-auth": "^1.3.0",
    "@azure/core-util": "^1.1.1",
    "@azure/logger": "^1.0.0",
    "buffer": "^6.0.3",
    "events": "^3.3.0",
    "process": "^0.11.10",
    "rhea": "^3.0.2",
    "rhea-promise": "^3.0.1",
    "tslib": "^2.2.0",
    "util": "^0.12.5"
  },
  "devDependencies": {
    "@azure/dev-tool": "^1.0.0",
    "@azure/eslint-plugin-azure-sdk": "^3.0.0",
    "@microsoft/api-extractor": "^7.38.0",
    "@types/node": "^18.0.0",
    "@vitest/browser": "1.0.0-beta.5",
    "@vitest/coverage-v8": "1.0.0-beta.5",
    "@types/ws": "^7.2.4",
<<<<<<< HEAD
    "debug": "^4.3.4",
    "eslint": "^8.52.0",
    "playwright": "^1.39.0",
    "prettier": "^3.0.3",
    "rimraf": "^5.0.5",
    "tshy": "^1.7.0",
=======
    "chai": "^4.2.0",
    "cross-env": "^7.0.2",
    "debug": "^4.1.1",
    "eslint": "^8.0.0",
    "karma": "^6.2.0",
    "karma-chrome-launcher": "^3.0.0",
    "karma-mocha": "^2.0.1",
    "mocha": "^10.0.0",
    "c8": "^8.0.0",
    "prettier": "^2.5.1",
    "puppeteer": "^19.2.2",
    "rimraf": "^3.0.0",
    "sinon": "^17.0.0",
    "ts-node": "^10.0.0",
>>>>>>> bb8a2bd8
    "typescript": "~5.2.0",
    "vitest": "1.0.0-beta.5",
    "webdriverio": "^8.20.4",
    "ws": "^8.14.2"
  },
  "//metadata": {
    "migrationDate": "2023-03-08T18:36:03.000Z"
  },
  "tshy": {
    "exports": {
      "./package.json": "./package.json",
      ".": "./src/index.ts"
    },
    "dialects": [
      "esm",
      "commonjs"
    ],
    "esmDialects": [
      "browser",
      "bun",
      "deno",
      "react-native"
    ]
  },
  "imports": {
    "#checkNetworkConnection": "./src/util/checkNetworkConnection.ts",
    "#hmacSha256": "./src/util/hmacSha256.ts",
    "#runtimeInfo": "./src/util/runtimeInfo.ts"
  },
  "exports": {
    "./package.json": "./package.json",
    ".": {
      "browser": {
        "types": "./dist/browser/index.d.ts",
        "default": "./dist/browser/index.js"
      },
      "bun": {
        "types": "./dist/bun/index.d.ts",
        "default": "./dist/bun/index.js"
      },
      "deno": {
        "types": "./dist/deno/index.d.ts",
        "default": "./dist/deno/index.js"
      },
      "react-native": {
        "types": "./dist/react-native/index.d.ts",
        "default": "./dist/react-native/index.js"
      },
      "import": {
        "types": "./dist/esm/index.d.ts",
        "default": "./dist/esm/index.js"
      },
      "require": {
        "types": "./dist/commonjs/index.d.ts",
        "default": "./dist/commonjs/index.js"
      }
    }
  },
  "main": "./dist/commonjs/index.js",
  "types": "./dist/commonjs/index.d.ts"
}<|MERGE_RESOLUTION|>--- conflicted
+++ resolved
@@ -11,43 +11,15 @@
     "amqp",
     "cloud"
   ],
-<<<<<<< HEAD
   "files": [
     "dist/",
-=======
-  "main": "./dist/index.js",
-  "module": "./dist-esm/src/index.js",
-  "types": "./types/latest/core-amqp.d.ts",
-  "browser": {
-    "./dist-esm/src/util/checkNetworkConnection.js": "./dist-esm/src/util/checkNetworkConnection.browser.js",
-    "./dist-esm/src/util/hmacSha256.js": "./dist-esm/src/util/hmacSha256.browser.js",
-    "./dist-esm/src/util/runtimeInfo.js": "./dist-esm/src/util/runtimeInfo.browser.js",
-    "buffer": "buffer"
-  },
-  "react-native": {
-    "./dist/index.js": "dist-esm/src/index.js",
-    "./dist-esm/src/util/runtimeInfo.js": "./dist-esm/src/util/runtimeInfo.native.js"
-  },
-  "files": [
-    "dist/",
-    "dist-esm/src/",
-    "types/latest/core-amqp.d.ts",
->>>>>>> bb8a2bd8
     "README.md",
     "LICENSE"
   ],
   "scripts": {
-<<<<<<< HEAD
-    "audit": "node ../../../common/scripts/rush-audit.js && rimraf node_modules package-lock.json && npm i --package-lock-only 2>&1 && npm audit",
     "build:samples": "echo Obsolete",
     "build:test": "tshy && dev-tool run build-test",
     "build": "npm run clean && tshy && api-extractor run --locals",
-=======
-    "bundle": "tsc -p . && dev-tool run bundle --polyfill-node false --inject-node-polyfills true --ignore-missing-node-builtins true",
-    "build:samples": "echo Obsolete",
-    "build:test": "tsc -p . && npm run bundle",
-    "build": "npm run clean && tsc -p . && dev-tool run bundle && api-extractor run --local",
->>>>>>> bb8a2bd8
     "check-format": "prettier --list-different --config ../../../.prettierrc.json --ignore-path ../../../.prettierignore \"src/**/*.ts\" \"test/**/*.ts\" \"*.{js,json}\"",
     "clean": "rimraf -G dist dist-* temp coverage coverage-browser .nyc_output *.tgz *.log test*.xml",
     "execute:samples": "echo skipped",
@@ -60,17 +32,10 @@
     "lint": "eslint package.json api-extractor.json src test --ext .ts",
     "pack": "npm pack 2>&1",
     "test:browser": "npm run clean && npm run build:test && npm run unit-test:browser && npm run integration-test:browser",
-<<<<<<< HEAD
-    "test:node": "npm run clean && tshy && npm run unit-test:node && npm run integration-test:node",
-    "test": "npm run clean && tshy && npm run unit-test:node && dev-tool run build-test && npm run unit-test:browser && npm run integration-test",
-    "unit-test:browser": "vitest -c vitest.browser.config.ts",
-    "unit-test:node": "vitest",
-=======
     "test:node": "npm run clean && tsc -p . && npm run unit-test:node && npm run integration-test:node",
     "test": "npm run clean && tsc -p . && npm run unit-test:node && npm run bundle && npm run unit-test:browser && npm run integration-test",
     "unit-test:browser": "karma start --single-run",
     "unit-test:node": "cross-env TS_NODE_FILES=true dev-tool run test:node-ts-input --no-test-proxy=true",
->>>>>>> bb8a2bd8
     "unit-test": "npm run unit-test:node && npm run unit-test:browser"
   },
   "engines": {
@@ -100,34 +65,17 @@
     "@azure/eslint-plugin-azure-sdk": "^3.0.0",
     "@microsoft/api-extractor": "^7.38.0",
     "@types/node": "^18.0.0",
-    "@vitest/browser": "1.0.0-beta.5",
-    "@vitest/coverage-v8": "1.0.0-beta.5",
+    "@vitest/browser": "1.0.4",
+    "@vitest/coverage-istanbul": "1.0.4",
     "@types/ws": "^7.2.4",
-<<<<<<< HEAD
     "debug": "^4.3.4",
     "eslint": "^8.52.0",
-    "playwright": "^1.39.0",
+    "playwright": "^1.40.1",
     "prettier": "^3.0.3",
     "rimraf": "^5.0.5",
-    "tshy": "^1.7.0",
-=======
-    "chai": "^4.2.0",
-    "cross-env": "^7.0.2",
-    "debug": "^4.1.1",
-    "eslint": "^8.0.0",
-    "karma": "^6.2.0",
-    "karma-chrome-launcher": "^3.0.0",
-    "karma-mocha": "^2.0.1",
-    "mocha": "^10.0.0",
-    "c8": "^8.0.0",
-    "prettier": "^2.5.1",
-    "puppeteer": "^19.2.2",
-    "rimraf": "^3.0.0",
-    "sinon": "^17.0.0",
-    "ts-node": "^10.0.0",
->>>>>>> bb8a2bd8
+    "tshy": "^1.8.1",
     "typescript": "~5.2.0",
-    "vitest": "1.0.0-beta.5",
+    "vitest": "1.0.4",
     "webdriverio": "^8.20.4",
     "ws": "^8.14.2"
   },
