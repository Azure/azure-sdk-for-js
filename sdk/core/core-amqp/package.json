--- conflicted
+++ resolved
@@ -1,12 +1,8 @@
 {
   "name": "@azure/core-amqp",
   "sdk-type": "client",
-<<<<<<< HEAD
   "type": "module",
-  "version": "3.3.1",
-=======
   "version": "4.0.0",
->>>>>>> 84aeb3d1
   "description": "Common library for amqp based azure sdks like @azure/event-hubs.",
   "author": "Microsoft Corporation",
   "license": "MIT",
@@ -92,10 +88,6 @@
     "@azure/logger": "^1.0.0",
     "buffer": "^6.0.0",
     "events": "^3.0.0",
-<<<<<<< HEAD
-    "jssha": "^3.3.0",
-=======
->>>>>>> 84aeb3d1
     "process": "^0.11.10",
     "rhea": "^3.0.0",
     "rhea-promise": "^3.0.0",
