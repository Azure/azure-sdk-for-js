{
  "name": "@azure/core-amqp",
  "sdk-type": "client",
  "type": "module",
  "version": "4.0.0",
  "description": "Common library for amqp based azure sdks like @azure/event-hubs.",
  "author": "Microsoft Corporation",
  "license": "MIT",
  "keywords": [
    "azure",
    "amqp",
    "cloud"
  ],
  "main": "./dist/index.cjs",
  "module": "./dist-esm/src/index.js",
  "types": "./types/latest/core-amqp.d.ts",
  "typesVersions": {
    "<3.6": {
      "types/latest/*": [
        "types/3.1/*"
      ]
    }
  },
  "browser": {
    "./dist-esm/src/util/checkNetworkConnection.js": "./dist-esm/src/util/checkNetworkConnection.browser.js",
    "./dist-esm/src/util/hmacSha256.js": "./dist-esm/src/util/hmacSha256.browser.js",
    "./dist-esm/src/util/runtimeInfo.js": "./dist-esm/src/util/runtimeInfo.browser.js",
    "buffer": "buffer"
  },
  "react-native": {
    "./dist/index.js": "dist-esm/src/index.js",
    "./dist-esm/src/util/runtimeInfo.js": "./dist-esm/src/util/runtimeInfo.native.js"
  },
  "exports": {
    ".": {
      "types": "./types/latest/core-amqp.d.ts",
      "types@<3.6": "./types/3.1/core-amqp.d.ts",
      "require": "./dist/index.cjs",
      "import": "./dist-esm/src/index.js"
    }
  },
  "files": [
    "dist/",
    "dist-esm/src/",
    "types/src",
    "types/latest/",
    "types/3.1/",
    "README.md",
    "LICENSE"
  ],
  "scripts": {
    "audit": "node ../../../common/scripts/rush-audit.js && rimraf node_modules package-lock.json && npm i --package-lock-only 2>&1 && npm audit",
    "build:samples": "echo Obsolete",
    "build:test": "tsc -p . && rollup -c rollup.test.config.js 2>&1",
    "build:types": "downlevel-dts types/latest/ types/3.1/",
    "build": "npm run clean && tsc -p . && dev-tool run bundle && api-extractor run --local && npm run build:types",
    "check-format": "prettier --list-different --config ../../../.prettierrc.json --ignore-path ../../../.prettierignore \"src/**/*.ts\" \"test/**/*.ts\" \"*.{js,json}\"",
    "clean": "rimraf dist dist-* temp types coverage coverage-browser .nyc_output *.tgz *.log test*.xml",
    "execute:samples": "echo skipped",
    "extract-api": "tsc -p . && api-extractor run --local",
    "format": "prettier --write --config ../../../.prettierrc.json --ignore-path ../../../.prettierignore \"src/**/*.ts\" \"test/**/*.ts\" \"*.{js,json}\"",
    "integration-test:browser": "echo skipped",
    "integration-test:node": "echo skipped",
    "integration-test": "npm run integration-test:node && npm run integration-test:browser",
    "lint:fix": "eslint package.json api-extractor.json src test --ext .ts --fix --fix-type [problem,suggestion]",
    "lint": "eslint package.json api-extractor.json src test --ext .ts",
    "pack": "npm pack 2>&1",
    "test:browser": "npm run clean && npm run build:test && npm run unit-test:browser && npm run integration-test:browser",
    "test:node": "npm run clean && tsc -p . && npm run unit-test:node && npm run integration-test:node",
    "test": "npm run clean && tsc -p . && npm run unit-test:node && rollup -c rollup.test.config.js 2>&1 && npm run unit-test:browser && npm run integration-test",
<<<<<<< HEAD
    "unit-test:browser": "karma start karma.conf.cjs --single-run",
    "unit-test:node": "mocha --exclude \"test/**/browser/*.spec.ts\" \"test/**/*.spec.ts\"",
=======
    "unit-test:browser": "karma start --single-run",
    "unit-test:node": "cross-env TS_NODE_FILES=true TS_NODE_COMPILER_OPTIONS=\"{\\\"module\\\":\\\"commonjs\\\"}\" mocha -r ts-node/register --reporter ../../../common/tools/mocha-multi-reporter.js  --timeout 50000  --full-trace  --exclude \"test/**/browser/*.spec.ts\" \"test/**/*.spec.ts\"",
>>>>>>> 48672340
    "unit-test": "npm run unit-test:node && npm run unit-test:browser"
  },
  "engines": {
    "node": ">=14.0.0"
  },
  "homepage": "https://github.com/Azure/azure-sdk-for-js/blob/main/sdk/core/core-amqp/README.md",
  "sideEffects": false,
  "repository": "github:Azure/azure-sdk-for-js",
  "bugs": {
    "url": "https://github.com/Azure/azure-sdk-for-js/issues"
  },
  "dependencies": {
    "@azure/abort-controller": "^1.0.0",
    "@azure/core-auth": "^1.3.0",
    "@azure/core-util": "^1.1.1",
    "@azure/logger": "^1.0.0",
    "buffer": "^6.0.0",
    "events": "^3.0.0",
    "process": "^0.11.10",
    "rhea": "^3.0.0",
    "rhea-promise": "^3.0.0",
    "tslib": "^2.2.0",
    "util": "^0.12.1"
  },
  "devDependencies": {
    "@azure/dev-tool": "^1.0.0",
    "@azure/eslint-plugin-azure-sdk": "^3.0.0",
    "@microsoft/api-extractor": "^7.31.1",
    "@rollup/plugin-commonjs": "^24.0.0",
    "@rollup/plugin-inject": "^5.0.0",
    "@rollup/plugin-json": "^6.0.0",
    "@rollup/plugin-multi-entry": "^6.0.0",
    "@rollup/plugin-node-resolve": "^13.1.3",
    "@rollup/plugin-replace": "^5.0.0",
    "@types/chai": "^4.3.5",
    "@types/debug": "^4.1.4",
    "@types/mocha": "^10.0.0",
    "@types/node": "^14.0.0",
    "@types/sinon": "^10.0.15",
    "@types/ws": "^7.2.4",
    "chai": "^4.3.7",
    "cross-env": "^7.0.2",
    "debug": "^4.1.1",
    "downlevel-dts": "^0.10.0",
    "eslint": "^8.0.0",
    "esm": "^3.2.25",
    "karma": "^6.4.2",
    "karma-chrome-launcher": "^3.2.0",
    "karma-mocha": "^2.0.1",
<<<<<<< HEAD
    "mocha": "^7.1.1",
    "mocha-junit-reporter": "^2.2.0",
=======
    "mocha": "^10.0.0",
    "mocha-junit-reporter": "^2.0.0",
>>>>>>> 48672340
    "nyc": "^15.0.0",
    "prettier": "^2.5.1",
    "puppeteer": "^19.2.2",
    "rimraf": "^3.0.0",
    "rollup": "^2.0.0",
    "rollup-plugin-shim": "^1.0.0",
    "rollup-plugin-sourcemaps": "^0.6.3",
    "sinon": "^15.2.0",
    "ts-node": "^10.9.1",
    "typescript": "~5.0.0",
    "ws": "^8.2.0"
  },
  "//metadata": {
    "migrationDate": "2023-03-08T18:36:03.000Z"
  }
}<|MERGE_RESOLUTION|>--- conflicted
+++ resolved
@@ -68,13 +68,8 @@
     "test:browser": "npm run clean && npm run build:test && npm run unit-test:browser && npm run integration-test:browser",
     "test:node": "npm run clean && tsc -p . && npm run unit-test:node && npm run integration-test:node",
     "test": "npm run clean && tsc -p . && npm run unit-test:node && rollup -c rollup.test.config.js 2>&1 && npm run unit-test:browser && npm run integration-test",
-<<<<<<< HEAD
-    "unit-test:browser": "karma start karma.conf.cjs --single-run",
-    "unit-test:node": "mocha --exclude \"test/**/browser/*.spec.ts\" \"test/**/*.spec.ts\"",
-=======
     "unit-test:browser": "karma start --single-run",
     "unit-test:node": "cross-env TS_NODE_FILES=true TS_NODE_COMPILER_OPTIONS=\"{\\\"module\\\":\\\"commonjs\\\"}\" mocha -r ts-node/register --reporter ../../../common/tools/mocha-multi-reporter.js  --timeout 50000  --full-trace  --exclude \"test/**/browser/*.spec.ts\" \"test/**/*.spec.ts\"",
->>>>>>> 48672340
     "unit-test": "npm run unit-test:node && npm run unit-test:browser"
   },
   "engines": {
@@ -124,13 +119,8 @@
     "karma": "^6.4.2",
     "karma-chrome-launcher": "^3.2.0",
     "karma-mocha": "^2.0.1",
-<<<<<<< HEAD
-    "mocha": "^7.1.1",
-    "mocha-junit-reporter": "^2.2.0",
-=======
     "mocha": "^10.0.0",
     "mocha-junit-reporter": "^2.0.0",
->>>>>>> 48672340
     "nyc": "^15.0.0",
     "prettier": "^2.5.1",
     "puppeteer": "^19.2.2",
