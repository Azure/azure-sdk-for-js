{
  "name": "@azure/core-amqp",
  "sdk-type": "client",
  "version": "4.3.7",
  "description": "Common library for amqp based azure sdks like @azure/event-hubs.",
  "author": "Microsoft Corporation",
  "license": "MIT",
  "exports": {
    "./package.json": "./package.json",
    ".": {
      "browser": {
        "types": "./dist/browser/index.d.ts",
        "default": "./dist/browser/index.js"
      },
      "react-native": {
        "types": "./dist/react-native/index.d.ts",
        "default": "./dist/react-native/index.js"
      },
      "import": {
        "types": "./dist/esm/index.d.ts",
        "default": "./dist/esm/index.js"
      },
      "require": {
        "types": "./dist/commonjs/index.d.ts",
        "default": "./dist/commonjs/index.js"
      }
    }
  },
  "main": "./dist/commonjs/index.js",
  "browser": "./dist/browser/index.js",
  "react-native": "./dist/react-native/index.js",
  "types": "./dist/commonjs/index.d.ts",
  "type": "module",
  "keywords": [
    "azure",
    "amqp",
    "cloud"
  ],
  "files": [
    "dist/",
    "!dist/**/*.d.*ts.map",
    "README.md",
    "LICENSE"
  ],
  "scripts": {
    "build": "npm run clean && dev-tool run build-package && dev-tool run extract-api",
    "build:samples": "echo skipped.",
    "build:test": "echo skipped.",
    "check-format": "dev-tool run vendored prettier --list-different --config ../../../.prettierrc.json --ignore-path ../../../.prettierignore \"src/**/*.ts\" \"test/**/*.ts\" \"*.{js,json}\"",
    "clean": "dev-tool run vendored rimraf --glob dist dist-* temp types coverage coverage-browser .nyc_output *.tgz *.log test*.xml",
    "execute:samples": "echo skipped",
    "extract-api": "dev-tool run build-package && dev-tool run extract-api",
    "format": "dev-tool run vendored prettier --write --config ../../../.prettierrc.json --ignore-path ../../../.prettierignore \"src/**/*.ts\" \"test/**/*.ts\" \"*.{js,json}\"",
    "integration-test": "npm run integration-test:node && npm run integration-test:browser",
    "integration-test:browser": "echo skipped",
    "integration-test:node": "echo skipped",
    "lint": "eslint README.md package.json api-extractor.json src test",
    "lint:fix": "eslint README.md package.json api-extractor.json src test --fix --fix-type [problem,suggestion]",
    "pack": "npm pack 2>&1",
    "test": "npm run clean && dev-tool run build-package && npm run unit-test:node && npm run unit-test:browser && npm run integration-test",
    "test:browser": "npm run clean && npm run unit-test:browser && npm run integration-test:browser",
    "test:node": "npm run clean && dev-tool run build-package && npm run unit-test:node && npm run integration-test:node",
    "unit-test": "npm run unit-test:node && npm run unit-test:browser",
    "unit-test:browser": "npm run clean && dev-tool run build-package &&  dev-tool run build-test && dev-tool run test:vitest --no-test-proxy --browser",
    "unit-test:node": "dev-tool run test:vitest --no-test-proxy",
    "update-snippets": "dev-tool run update-snippets"
  },
  "engines": {
    "node": ">=18.0.0"
  },
  "homepage": "https://github.com/Azure/azure-sdk-for-js/blob/main/sdk/core/core-amqp/README.md",
  "sideEffects": false,
  "repository": "github:Azure/azure-sdk-for-js",
  "bugs": {
    "url": "https://github.com/Azure/azure-sdk-for-js/issues"
  },
  "dependencies": {
<<<<<<< HEAD
    "@azure/abort-controller": "workspace:*",
    "@azure/core-auth": "workspace:*",
    "@azure/core-util": "workspace:*",
    "@azure/logger": "workspace:*",
    "buffer": "catalog:polyfills",
    "events": "catalog:polyfills",
    "process": "catalog:polyfills",
    "rhea": "catalog:amqp",
    "rhea-promise": "catalog:amqp",
    "tslib": "catalog:"
=======
    "@azure/abort-controller": "^2.0.0",
    "@azure/core-auth": "^1.7.2",
    "@azure/core-util": "^1.9.0",
    "@azure/logger": "^1.1.2",
    "buffer": "^6.0.3",
    "events": "^3.3.0",
    "process": "^0.11.10",
    "rhea": "^3.0.0",
    "rhea-promise": "^3.0.0",
    "tslib": "^2.6.2",
    "util": "^0.12.5"
>>>>>>> 07a14f87
  },
  "devDependencies": {
    "@azure-tools/vite-plugin-browser-test-map": "workspace:*",
    "@azure/dev-tool": "workspace:*",
    "@azure/eslint-plugin-azure-sdk": "workspace:*",
    "@rollup/plugin-inject": "catalog:testing",
    "@types/debug": "catalog:polyfills",
    "@types/node": "catalog:",
    "@types/ws": "catalog:polyfills",
    "@vitest/browser": "catalog:testing",
    "@vitest/coverage-istanbul": "catalog:testing",
    "debug": "catalog:polyfills",
    "eslint": "catalog:",
    "playwright": "catalog:testing",
    "typescript": "catalog:",
    "vitest": "catalog:testing",
    "ws": "catalog:polyfills"
  },
  "//metadata": {
    "migrationDate": "2023-03-08T18:36:03.000Z"
  },
  "tshy": {
    "exports": {
      "./package.json": "./package.json",
      ".": "./src/index.ts"
    },
    "dialects": [
      "esm",
      "commonjs"
    ],
    "esmDialects": [
      "browser",
      "react-native"
    ],
    "selfLink": false,
    "project": "./tsconfig.src.json"
  },
  "module": "./dist/esm/index.js"
}<|MERGE_RESOLUTION|>--- conflicted
+++ resolved
@@ -75,7 +75,6 @@
     "url": "https://github.com/Azure/azure-sdk-for-js/issues"
   },
   "dependencies": {
-<<<<<<< HEAD
     "@azure/abort-controller": "workspace:*",
     "@azure/core-auth": "workspace:*",
     "@azure/core-util": "workspace:*",
@@ -85,20 +84,8 @@
     "process": "catalog:polyfills",
     "rhea": "catalog:amqp",
     "rhea-promise": "catalog:amqp",
-    "tslib": "catalog:"
-=======
-    "@azure/abort-controller": "^2.0.0",
-    "@azure/core-auth": "^1.7.2",
-    "@azure/core-util": "^1.9.0",
-    "@azure/logger": "^1.1.2",
-    "buffer": "^6.0.3",
-    "events": "^3.3.0",
-    "process": "^0.11.10",
-    "rhea": "^3.0.0",
-    "rhea-promise": "^3.0.0",
-    "tslib": "^2.6.2",
-    "util": "^0.12.5"
->>>>>>> 07a14f87
+    "tslib": "catalog:",
+    "util": "catalog:polyfills"
   },
   "devDependencies": {
     "@azure-tools/vite-plugin-browser-test-map": "workspace:*",
