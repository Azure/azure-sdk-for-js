--- conflicted
+++ resolved
@@ -79,11 +79,7 @@
     "jssha": "^3.1.0",
     "process": "^0.11.10",
     "rhea": "^1.0.24",
-<<<<<<< HEAD
-    "rhea-promise": "HarshaNalluru/rhea-promise#95f6baa99dc190cdeb5599d14a68207c1a4210ca",
-=======
     "rhea-promise": "^1.2.1",
->>>>>>> 1922dec3
     "tslib": "^2.0.0",
     "url": "^0.11.0",
     "util": "^0.12.1"
