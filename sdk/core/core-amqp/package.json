--- conflicted
+++ resolved
@@ -94,12 +94,9 @@
     "debug": "^4.3.4",
     "eslint": "catalog:",
     "playwright": "catalog:testing",
-<<<<<<< HEAD
     "prettier": "catalog:",
     "rimraf": "catalog:",
-=======
     "tshy": "catalog:",
->>>>>>> d5e946d2
     "typescript": "catalog:",
     "vitest": "catalog:testing",
     "ws": "^8.17.0"
