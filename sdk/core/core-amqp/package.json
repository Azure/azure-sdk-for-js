--- conflicted
+++ resolved
@@ -63,11 +63,10 @@
   "devDependencies": {
     "@azure/dev-tool": "^1.0.0",
     "@azure/eslint-plugin-azure-sdk": "^3.0.0",
-    "@microsoft/api-extractor": "^7.39.1",
+    "@microsoft/api-extractor": "^7.39.4",
     "@types/debug": "^4.1.12",
     "@types/node": "^18.0.0",
     "@types/ws": "^7.2.4",
-<<<<<<< HEAD
     "@vitest/browser": "^1.2.1",
     "@vitest/coverage-istanbul": "^1.2.1",
     "debug": "^4.3.4",
@@ -76,26 +75,9 @@
     "prettier": "^3.2.4",
     "rimraf": "^5.0.5",
     "tshy": "^1.11.0",
-    "typescript": "~5.2.0",
+    "typescript": "~5.3.3",
     "vitest": "^1.2.1",
     "ws": "^8.14.2"
-=======
-    "chai": "^4.2.0",
-    "cross-env": "^7.0.2",
-    "debug": "^4.1.1",
-    "eslint": "^8.0.0",
-    "karma": "^6.2.0",
-    "karma-chrome-launcher": "^3.0.0",
-    "karma-mocha": "^2.0.1",
-    "mocha": "^10.0.0",
-    "c8": "^8.0.0",
-    "puppeteer": "^19.2.2",
-    "rimraf": "^3.0.0",
-    "sinon": "^17.0.0",
-    "ts-node": "^10.0.0",
-    "typescript": "~5.3.3",
-    "ws": "^8.2.0"
->>>>>>> 73278220
   },
   "//metadata": {
     "migrationDate": "2023-03-08T18:36:03.000Z"
