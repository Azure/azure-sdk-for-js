--- conflicted
+++ resolved
@@ -49,13 +49,8 @@
     "test:browser": "npm run clean && npm run unit-test:browser && npm run integration-test:browser",
     "test:node": "npm run clean && tsc -p . && npm run unit-test:node && npm run integration-test:node",
     "test": "npm run clean && tsc -p . && npm run unit-test:node && npm run bundle && npm run unit-test:browser && npm run integration-test",
-<<<<<<< HEAD
     "unit-test:browser": "tsc -p . && npm run bundle && karma start --single-run",
-    "unit-test:node": "cross-env TS_NODE_FILES=true dev-tool run test:node-ts-input --no-test-proxy=true",
-=======
-    "unit-test:browser": "karma start --single-run",
     "unit-test:node": "cross-env TS_NODE_FILES=true dev-tool run test:node-ts-input --no-test-proxy",
->>>>>>> a5f00325
     "unit-test": "npm run unit-test:node && npm run unit-test:browser"
   },
   "engines": {
