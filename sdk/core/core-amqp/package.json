{
  "name": "@azure/core-amqp",
  "sdk-type": "client",
  "version": "4.3.3",
  "description": "Common library for amqp based azure sdks like @azure/event-hubs.",
  "author": "Microsoft Corporation",
  "license": "MIT",
  "exports": {
    "./package.json": "./package.json",
    ".": {
      "browser": {
        "types": "./dist/browser/index.d.ts",
        "default": "./dist/browser/index.js"
      },
      "react-native": {
        "types": "./dist/react-native/index.d.ts",
        "default": "./dist/react-native/index.js"
      },
      "import": {
        "types": "./dist/esm/index.d.ts",
        "default": "./dist/esm/index.js"
      },
      "require": {
        "types": "./dist/commonjs/index.d.ts",
        "default": "./dist/commonjs/index.js"
      }
    }
  },
  "main": "./dist/commonjs/index.js",
  "browser": "./dist/browser/index.js",
  "react-native": "./dist/react-native/index.js",
  "types": "./dist/commonjs/index.d.ts",
  "type": "module",
  "keywords": [
    "azure",
    "amqp",
    "cloud"
  ],
  "files": [
    "dist/",
    "README.md",
    "LICENSE"
  ],
  "scripts": {
    "build": "npm run clean && dev-tool run build-package && dev-tool run extract-api",
    "build:samples": "echo Obsolete",
    "build:test": "echo skipped. actual commands inlined in browser test scripts",
    "bundle": "dev-tool run build-package && dev-tool run bundle --polyfill-node false --inject-node-polyfills true --ignore-missing-node-builtins true",
    "check-format": "dev-tool run vendored prettier --list-different --config ../../../.prettierrc.json --ignore-path ../../../.prettierignore \"src/**/*.ts\" \"test/**/*.ts\" \"*.{js,json}\"",
    "clean": "dev-tool run vendored rimraf --glob dist dist-* temp types coverage coverage-browser .nyc_output *.tgz *.log test*.xml",
    "execute:samples": "echo skipped",
    "extract-api": "dev-tool run build-package && dev-tool run extract-api",
    "format": "dev-tool run vendored prettier --write --config ../../../.prettierrc.json --ignore-path ../../../.prettierignore \"src/**/*.ts\" \"test/**/*.ts\" \"*.{js,json}\"",
    "integration-test": "npm run integration-test:node && npm run integration-test:browser",
    "integration-test:browser": "echo skipped",
    "integration-test:node": "echo skipped",
    "lint": "dev-tool run vendored eslintpackage.json api-extractor.json src test",
    "lint:fix": "dev-tool run vendored eslintpackage.json api-extractor.json src test --fix --fix-type [problem,suggestion]",
    "pack": "npm pack 2>&1",
    "test": "npm run clean && dev-tool run build-package && npm run unit-test:node && npm run bundle && npm run unit-test:browser && npm run integration-test",
    "test:browser": "npm run clean && npm run unit-test:browser && npm run integration-test:browser",
    "test:node": "npm run clean && dev-tool run build-package && npm run unit-test:node && npm run integration-test:node",
    "unit-test": "npm run unit-test:node && npm run unit-test:browser",
    "unit-test:browser": "npm run clean && dev-tool run build-package &&  dev-tool run build-test && dev-tool run test:vitest --no-test-proxy --browser",
    "unit-test:node": "dev-tool run test:vitest --no-test-proxy",
    "update-snippets": "dev-tool run update-snippets"
  },
  "engines": {
    "node": ">=18.0.0"
  },
  "homepage": "https://github.com/Azure/azure-sdk-for-js/blob/main/sdk/core/core-amqp/README.md",
  "sideEffects": false,
  "repository": "github:Azure/azure-sdk-for-js",
  "bugs": {
    "url": "https://github.com/Azure/azure-sdk-for-js/issues"
  },
  "dependencies": {
    "@azure/abort-controller": "workspace:*",
    "@azure/core-auth": "workspace:*",
    "@azure/core-util": "workspace:*",
    "@azure/logger": "workspace:*",
    "buffer": "^6.0.3",
    "events": "^3.3.0",
    "process": "^0.11.10",
    "rhea": "^3.0.0",
    "rhea-promise": "^3.0.0",
    "tslib": "catalog:"
  },
  "devDependencies": {
<<<<<<< HEAD
    "@azure-tools/vite-plugin-browser-test-map": "workspace:*",
    "@azure/dev-tool": "workspace:*",
    "@azure/eslint-plugin-azure-sdk": "workspace:*",
    "@microsoft/api-extractor": "catalog:",
=======
    "@azure-tools/vite-plugin-browser-test-map": "^1.0.0",
    "@azure/dev-tool": "^1.0.0",
    "@azure/eslint-plugin-azure-sdk": "^3.0.0",
>>>>>>> cae1265f
    "@rollup/plugin-inject": "^5.0.5",
    "@types/debug": "^4.1.12",
    "@types/node": "catalog:",
    "@types/ws": "^8.5.10",
    "@vitest/browser": "catalog:",
    "@vitest/coverage-istanbul": "catalog:",
    "debug": "^4.3.4",
<<<<<<< HEAD
    "eslint": "catalog:",
    "playwright": "catalog:",
    "rimraf": "catalog:",
    "tshy": "catalog:",
    "typescript": "catalog:",
    "vitest": "catalog:",
=======
    "eslint": "^9.9.0",
    "playwright": "^1.43.1",
    "typescript": "~5.6.2",
    "vitest": "^2.0.5",
>>>>>>> cae1265f
    "ws": "^8.17.0"
  },
  "//metadata": {
    "migrationDate": "2023-03-08T18:36:03.000Z"
  },
  "tshy": {
    "exports": {
      "./package.json": "./package.json",
      ".": "./src/index.ts"
    },
    "dialects": [
      "esm",
      "commonjs"
    ],
    "esmDialects": [
      "browser",
      "react-native"
    ],
    "selfLink": false
  },
  "module": "./dist/esm/index.js"
}<|MERGE_RESOLUTION|>--- conflicted
+++ resolved
@@ -54,8 +54,8 @@
     "integration-test": "npm run integration-test:node && npm run integration-test:browser",
     "integration-test:browser": "echo skipped",
     "integration-test:node": "echo skipped",
-    "lint": "dev-tool run vendored eslintpackage.json api-extractor.json src test",
-    "lint:fix": "dev-tool run vendored eslintpackage.json api-extractor.json src test --fix --fix-type [problem,suggestion]",
+    "lint": "dev-tool run vendored eslint package.json api-extractor.json src test",
+    "lint:fix": "dev-tool run vendored eslint package.json api-extractor.json src test --fix --fix-type [problem,suggestion]",
     "pack": "npm pack 2>&1",
     "test": "npm run clean && dev-tool run build-package && npm run unit-test:node && npm run bundle && npm run unit-test:browser && npm run integration-test",
     "test:browser": "npm run clean && npm run unit-test:browser && npm run integration-test:browser",
@@ -87,16 +87,9 @@
     "tslib": "catalog:"
   },
   "devDependencies": {
-<<<<<<< HEAD
     "@azure-tools/vite-plugin-browser-test-map": "workspace:*",
     "@azure/dev-tool": "workspace:*",
     "@azure/eslint-plugin-azure-sdk": "workspace:*",
-    "@microsoft/api-extractor": "catalog:",
-=======
-    "@azure-tools/vite-plugin-browser-test-map": "^1.0.0",
-    "@azure/dev-tool": "^1.0.0",
-    "@azure/eslint-plugin-azure-sdk": "^3.0.0",
->>>>>>> cae1265f
     "@rollup/plugin-inject": "^5.0.5",
     "@types/debug": "^4.1.12",
     "@types/node": "catalog:",
@@ -104,19 +97,10 @@
     "@vitest/browser": "catalog:",
     "@vitest/coverage-istanbul": "catalog:",
     "debug": "^4.3.4",
-<<<<<<< HEAD
     "eslint": "catalog:",
     "playwright": "catalog:",
-    "rimraf": "catalog:",
-    "tshy": "catalog:",
     "typescript": "catalog:",
     "vitest": "catalog:",
-=======
-    "eslint": "^9.9.0",
-    "playwright": "^1.43.1",
-    "typescript": "~5.6.2",
-    "vitest": "^2.0.5",
->>>>>>> cae1265f
     "ws": "^8.17.0"
   },
   "//metadata": {
