--- conflicted
+++ resolved
@@ -29,29 +29,11 @@
    */
   abortSignal?: AbortSignalLike;
   /**
-<<<<<<< HEAD
    * @property {number} [timeoutInMs] Max time to wait for the operation to complete.
-   * Default: `10000 milliseconds`.
-=======
-   * @property {number} [timeoutInSeconds] Max time to wait for the operation to complete.
-   * Default: `60 seconds`.
->>>>>>> 9011944b
+   * Default: `60000 milliseconds`.
    */
   timeoutInMs?: number;
   /**
-<<<<<<< HEAD
-   * @property {number} [maxRetries] Number of times the operation needs to be retried in case
-   * of error. Default: 3.
-   */
-  maxRetries?: number;
-  /**
-   * @property {number} [delayInMs] Amount of time to wait in milliseconds before making the
-   * next attempt. Default: `15000 milliseconds`.
-   */
-  delayInMs?: number;
-  /**
-=======
->>>>>>> 9011944b
    * @property {string} [requestName] Name of the request being performed.
    */
   requestName?: string;
@@ -92,13 +74,7 @@
 
   /**
    * Sends the given request message and returns the received response. If the operation is not
-<<<<<<< HEAD
-   * completed in the provided timeout in milliseconds `default: 10000`, then the request will be retried
-   * linearly for the provided number of times `default: 3` with the provided delay in milliseconds
-   * `default: 15000` between each attempt.
-=======
-   * completed in the provided timeout in seconds `default: 60`, then `OperationTimeoutError` is thrown.
->>>>>>> 9011944b
+   * completed in the provided timeout in milliseconds `default: 60000`, then `OperationTimeoutError` is thrown.
    *
    * @param {Message} request The AMQP (request) message.
    * @param {SendRequestOptions} [options] Options that can be provided while sending a request.
@@ -107,13 +83,8 @@
   sendRequest(request: AmqpMessage, options?: SendRequestOptions): Promise<AmqpMessage> {
     if (!options) options = {};
 
-<<<<<<< HEAD
     if (!options.timeoutInMs) {
-      options.timeoutInMs = 10000;
-=======
-    if (!options.timeoutInSeconds) {
-      options.timeoutInSeconds = Constants.defaultOperationTimeoutInSeconds;
->>>>>>> 9011944b
+      options.timeoutInMs = Constants.defaultOperationTimeoutInMs;
     }
 
     const aborter: AbortSignalLike | undefined = options && options.abortSignal;
@@ -241,30 +212,7 @@
         return reject(translate(e));
       };
 
-<<<<<<< HEAD
-        this.receiver.on(ReceiverEvents.message, messageCallback);
-        waitTimer = setTimeout(actionAfterTimeout, options!.timeoutInMs!);
-        log.reqres(
-          "[%s] %s request sent: %O",
-          this.connection.id,
-          request.to || "$managment",
-          request
-        );
-        this.sender.send(request);
-      });
-    const config: RetryConfig<AmqpMessage> = {
-      operation: sendRequestPromise,
-      connectionId: this.connection.id,
-      operationType:
-        request.to && request.to === Constants.cbsEndpoint
-          ? RetryOperationType.cbsAuth
-          : RetryOperationType.management,
-      delayInMs: options.delayInMs,
-      maxRetries: options.maxRetries
-    };
-    return retry<AmqpMessage>(config);
-=======
-      waitTimer = setTimeout(actionAfterTimeout, options!.timeoutInSeconds! * 1000);
+      waitTimer = setTimeout(actionAfterTimeout, options.timeoutInMs! * 1000);
       this.receiver.on(ReceiverEvents.message, messageCallback);
 
       log.reqres(
@@ -275,7 +223,6 @@
       );
       this.sender.send(request);
     });
->>>>>>> 9011944b
   }
 
   /**
