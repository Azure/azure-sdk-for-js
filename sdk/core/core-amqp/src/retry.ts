--- conflicted
+++ resolved
@@ -113,26 +113,12 @@
   /**
    * @property {RetryOptions} retryOptions The retry related options associated with given operation execution.
    */
-<<<<<<< HEAD
-  retryPolicy?: RetryPolicy;
-  /**
-   * @property {number} [maxExponentialRetryDelayInMs] Denotes the maximum delay between retries
-   * that the retry attempts will be capped at. Applicable only when performing exponential retry.
-   */
-  maxExponentialRetryDelayInMs?: number;
-  /**
-   * @property {number} [minExponentialRetryDelayInMs] Denotes the minimum delay between retries
-   * to use. Applicable only when performing exponential retry.
-   */
-  minExponentialRetryDelayInMs?: number;
+  retryOptions?: RetryOptions;
   /**
    * @property {AbortSignalLike} [abortSignal] The `AbortSignal` associated with the operation being retried on.
    * If this signal is fired during the wait time between retries, then the `retry()` method will ensure that the wait is abandoned and the retry process gets cancelled. If this signal is fired when the operation is in progress, then the operation is expected to react to it.
    */
   abortSignal?: AbortSignalLike;
-=======
-  retryOptions?: RetryOptions;
->>>>>>> 5bc67f9c
 }
 
 /**
@@ -186,14 +172,8 @@
  */
 export async function retry<T>(config: RetryConfig<T>): Promise<T> {
   validateRetryConfig(config);
-<<<<<<< HEAD
-
-  if (config.maxRetries == undefined || config.maxRetries < 0) {
-    config.maxRetries = defaultMaxRetries;
-=======
   if (!config.retryOptions) {
     config.retryOptions = {};
->>>>>>> 5bc67f9c
   }
   if (config.retryOptions.maxRetries == undefined || config.retryOptions.maxRetries < 0) {
     config.retryOptions.maxRetries = defaultMaxRetries;
