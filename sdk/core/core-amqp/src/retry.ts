--- conflicted
+++ resolved
@@ -4,15 +4,11 @@
 import { translate, MessagingError } from "./errors";
 import { delay, isNode } from "./util/utils";
 import * as log from "./log";
-<<<<<<< HEAD
 import {
-  defaultRetryAttempts,
+  defaultMaxRetries,
   defaultDelayBetweenRetriesInSeconds,
   defaultOperationTimeoutInSeconds
 } from "./util/constants";
-=======
-import { defaultMaxRetries, defaultDelayBetweenRetriesInSeconds } from "./util/constants";
->>>>>>> a9bd621a
 import { resolve } from "dns";
 
 /**
@@ -68,17 +64,13 @@
    */
   operationType: RetryOperationType;
   /**
-<<<<<<< HEAD
    * @property {number} operationTimeoutInMs Maximum time allowed for within which an operation is
    * expected to be completed. If operation takes longer, it will be cancelled, considered as failed
    * with a retryable error and will be retried again on based on supplied `RetryConfig`
    */
   operationTimeoutInMs?: number;
   /**
-   * @property {number} [times] Number of times the operation needs to be retried in case
-=======
    * @property {number} [maxRetries] Number of times the operation needs to be retried in case
->>>>>>> a9bd621a
    * of error. Default: 3.
    */
   maxRetries?: number;
