--- conflicted
+++ resolved
@@ -4,16 +4,12 @@
 import { translate, MessagingError } from "./errors";
 import { delay, isNode } from "./util/utils";
 import * as log from "./log";
-<<<<<<< HEAD
 import {
-  defaultRetryAttempts,
+  defaultMaxRetries,
   defaultDelayBetweenRetriesInSeconds,
   defaultMaxDelayForExponentialRetryInMs,
   defaultMinDelayForExponentialRetryInMs
 } from "./util/constants";
-=======
-import { defaultMaxRetries, defaultDelayBetweenRetriesInSeconds } from "./util/constants";
->>>>>>> a9bd621a
 import { resolve } from "dns";
 
 /**
