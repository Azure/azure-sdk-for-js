// Copyright (c) Microsoft Corporation.
// Licensed under the MIT license.

import * as Errors from "../src/errors.js";
import { AbortError } from "@azure/abort-controller";
import { describe, it, assert } from "vitest";

class AMQPError {
  name = "AmqpProtocolError";
  condition: string;
  description: string;
  constructor(conditionStr: string, description: string) {
    this.name = "AmqpProtocolError";
    this.condition = conditionStr;
    this.description = description;
  }
}

describe("Errors", () => {
  describe("translate", () => {
    it("Does not touch errors that are neither AmqpError nor SystemError", () => {
      const testError = new Error("Test error");
      const translatedError = Errors.translate(testError);
      translatedError.should.deep.equal(testError);
    });

    it("Wraps non-object inputs in errors", () => {
      const cases = [
        { input: "test", outputErrorMessage: "test" },
        { input: 1234, outputErrorMessage: "1234" },
        { input: null, outputErrorMessage: "Unknown error encountered." },
        { input: undefined, outputErrorMessage: "Unknown error encountered." },
      ];

      for (let i = 0; i < cases.length; i++) {
        const translatedError = Errors.translate(cases[i].input as any);

        assert.equal(translatedError.name, "Error");
        assert.equal(
          translatedError.message,
          cases[i].outputErrorMessage,
          "Unexpected error message.",
        );
      }
    });

    it("Does not touch TypeError", () => {
      const testError = new TypeError("This is a wrong type!!");
      const translatedError = Errors.translate(testError);
      translatedError.should.deep.equal(testError);
    });

    it("Does not touch RangeError", () => {
      const testError = new RangeError("Out of range!!");
      const translatedError = Errors.translate(testError);
      translatedError.should.deep.equal(testError);
    });

    it("Sets retryable to true, if input is custom error and name is OperationTimeoutError", () => {
      const err = new Error("error message");
      err.name = "OperationTimeoutError";
      const translatedError = Errors.translate(err) as Errors.MessagingError;
      assert.equal(translatedError.name, "MessagingError");
      assert.equal(translatedError.code, "OperationTimeoutError");
      assert.equal(translatedError.message, err.message);
      assert.equal(translatedError.stack, err.stack);
      assert.isTrue(translatedError.retryable);
    });

    it("Sets retryable to true, if input is custom error and name is InsufficientCreditError", () => {
      const err = new Error("error message");
      err.name = "InsufficientCreditError";
      const translatedError = Errors.translate(err) as Errors.MessagingError;
      assert.equal(translatedError.name, "MessagingError");
      assert.equal(translatedError.code, "InsufficientCreditError");
      assert.equal(translatedError.message, err.message);
      assert.equal(translatedError.stack, err.stack);
      assert.isTrue(translatedError.retryable);
    });

    it("Does not sets retryable to true, if input is custom error and name is SendOperationFailedError", () => {
      const err = new Error("error message");
      err.name = "SendOperationFailedError";
      const translatedError = Errors.translate(err) as Errors.MessagingError;
      assert.equal(translatedError.name, "MessagingError");
      assert.equal(translatedError.code, "SendOperationFailedError");
      assert.equal(translatedError.message, err.message);
      assert.equal(translatedError.stack, err.stack);
      assert.isFalse(translatedError.retryable);
    });

    it("Does not set retryable, if input is the custom AbortError", () => {
      const err = new AbortError("error message");
      const translatedError = Errors.translate(err);
      assert.equal(translatedError.name, "AbortError");
      assert.equal(translatedError.message, err.message);
      assert.equal(translatedError.stack, err.stack);
      assert.isUndefined((translatedError as Errors.MessagingError).retryable);
    });

    [
      {
        from: "amqp:not-found",
        to: "ServiceCommunicationError",
        message: "some message",
      },
      {
        from: "com.microsoft:server-busy",
        to: "ServerBusyError",
        message: "some message",
      },
      {
        from: "com.microsoft:argument-out-of-range",
        to: "ArgumentOutOfRangeError",
        message: "some message",
      },
      { from: "<unknown>", to: "MessagingError", message: "some message" },
    ].forEach(function (mapping) {
      it("translates " + mapping.from + " into " + mapping.to, () => {
        const err: any = new AMQPError(mapping.from, mapping.message);
        const translatedError = Errors.translate(err) as Errors.MessagingError;
        // <unknown> won't have a code since it has no matching condition
        if (translatedError.code) {
          assert.equal(translatedError.code, mapping.to);
        }

        assert.equal(translatedError.name, "MessagingError");
        if (
          translatedError.code === "ServerBusyError" ||
          translatedError.code === "MessagingError" ||
          // eslint-disable-next-line eqeqeq
          translatedError.code == undefined
        ) {
          assert.isTrue(translatedError.retryable);
        } else {
          assert.isFalse(translatedError.retryable);
        }
      });
    });

    [
      {
        code: "ECONNRESET",
        errno: "ECONNRESET",
        syscall: "read",
        message: "code: ECONNRESET, errno: ECONNRESET, syscall: read",
      },
      {
        code: "ECONNREFUSED",
        errno: "ECONNREFUSED",
        syscall: "read",
        message: "code: ECONNREFUSED, errno: ECONNREFUSED, syscall: read",
      },
      {
        code: "EBUSY",
        errno: "EBUSY",
        syscall: "read",
        message: "code: EBUSY, errno: EBUSY, syscall: read",
      },
      {
        code: "ENOTFOUND",
        errno: "ENOTFOUND",
        syscall: "read",
        message: "code: ENOTFOUND, errno: ENOTFOUND, syscall: read",
      },
      {
        code: "ESOMETHINGRANDOM",
        errno: "ESOMETHINGRANDOM",
        syscall: "read",
        message: "code: ESOMETHINGRANDOM, errno: ESOMETHINGRANDOM, syscall: read",
      },
    ].forEach(function (mapping) {
<<<<<<< HEAD
      it("SystemError from node.js  with code: '" + mapping.code + "' to a MessagingError", () => {
        const translatedError = Errors.translate(mapping as any) as Errors.MessagingError;
        assert.equal(translatedError.name, "MessagingError");
        assert.equal(translatedError.code, mapping.code);

        if (["ECONNRESET", "ECONNREFUSED", "EBUSY"].indexOf(mapping.code) !== -1) {
          assert.isTrue(translatedError.retryable);
        } else {
          assert.isFalse(translatedError.retryable);
        }
      });
=======
      it(
        "SystemError from node.js  with code: '" + mapping.code + "' to a MessagingError",
        function () {
          const translatedError = Errors.translate(mapping as any) as Errors.MessagingError;
          translatedError.name.should.equal("MessagingError");
          translatedError.code!.should.equal(mapping.code);
          if (["ECONNRESET", "ECONNREFUSED", "EBUSY"].indexOf(mapping.code) !== -1) {
            translatedError.retryable.should.equal(true);
          } else {
            translatedError.retryable.should.equal(false);
          }
        },
      );
>>>>>>> 933d37fe
    });
  });
});<|MERGE_RESOLUTION|>--- conflicted
+++ resolved
@@ -170,7 +170,6 @@
         message: "code: ESOMETHINGRANDOM, errno: ESOMETHINGRANDOM, syscall: read",
       },
     ].forEach(function (mapping) {
-<<<<<<< HEAD
       it("SystemError from node.js  with code: '" + mapping.code + "' to a MessagingError", () => {
         const translatedError = Errors.translate(mapping as any) as Errors.MessagingError;
         assert.equal(translatedError.name, "MessagingError");
@@ -182,21 +181,6 @@
           assert.isFalse(translatedError.retryable);
         }
       });
-=======
-      it(
-        "SystemError from node.js  with code: '" + mapping.code + "' to a MessagingError",
-        function () {
-          const translatedError = Errors.translate(mapping as any) as Errors.MessagingError;
-          translatedError.name.should.equal("MessagingError");
-          translatedError.code!.should.equal(mapping.code);
-          if (["ECONNRESET", "ECONNREFUSED", "EBUSY"].indexOf(mapping.code) !== -1) {
-            translatedError.retryable.should.equal(true);
-          } else {
-            translatedError.retryable.should.equal(false);
-          }
-        },
-      );
->>>>>>> 933d37fe
     });
   });
 });