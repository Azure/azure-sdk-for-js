// Copyright (c) Microsoft. All rights reserved.
// Licensed under the MIT license. See LICENSE file in the project root for full license information.

import * as assert from "assert";
import {
  RequestResponseLink,
  AmqpMessage,
  ErrorNameConditionMapper,
  RetryConfig,
  RetryOperationType,
  retry
} from "../src";
import { Connection, Message } from "rhea-promise";
import { stub } from "sinon";
import EventEmitter from "events";
import { AbortController, AbortSignalLike } from "@azure/abort-controller";

describe("RequestResponseLink", function() {
  it("should send a request and receive a response correctly", async function() {
    const connectionStub = stub(new Connection());
    const rcvr = new EventEmitter();
    let req: any = {};
    connectionStub.createSession.resolves({
      connection: {
        id: "connection-1"
      },
      createSender: () => {
        return Promise.resolve({
          send: (request: any) => {
            req = request;
          }
        });
      },
      createReceiver: () => {
        return Promise.resolve(rcvr);
      }
    });
    const sessionStub = await connectionStub.createSession();
    const senderStub = await sessionStub.createSender();
    const receiverStub = await sessionStub.createReceiver();
    const link = new RequestResponseLink(sessionStub as any, senderStub, receiverStub);
    const request: AmqpMessage = {
      body: "Hello World!!"
    };
    setTimeout(() => {
      rcvr.emit("message", {
        message: {
          correlation_id: req.message_id,
          application_properties: {
            statusCode: 200,
            errorCondition: null,
            statusDescription: null,
            "com.microsoft:tracking-id": null
          },
          body: "Hello World!!"
        }
      });
    }, 2000);
    const response = await link.sendRequest(request);
    assert.equal(response.correlation_id, req.message_id);
  });

  it("should surface error up through retry", async function() {
    const connectionStub = stub(new Connection());
    const rcvr = new EventEmitter();
    let messageId: string = "";
    let count = 0;
    connectionStub.createSession.resolves({
      connection: {
        id: "connection-1"
      },
      createSender: () => {
        return Promise.resolve({
          send: (request: any) => {
            count++;
            messageId = request.message_id;
          }
        });
      },
      createReceiver: () => {
        return Promise.resolve(rcvr);
      }
    });
    const sessionStub = await connectionStub.createSession();
    const senderStub = await sessionStub.createSender();
    const receiverStub = await sessionStub.createReceiver();
    const link = new RequestResponseLink(sessionStub as any, senderStub, receiverStub);
    const request: AmqpMessage = {
      body: "Hello World!!"
    };
    setTimeout(() => {
      rcvr.emit("message", {
        message: {
          correlation_id: messageId,
          application_properties: {
            statusCode: 500,
            errorCondition: ErrorNameConditionMapper.InternalServerError,
            statusDescription: "Please retry later.",
            "com.microsoft:tracking-id": "1"
          }
        }
      });
    }, 500);
    setTimeout(() => {
      rcvr.emit("message", {
        message: {
          correlation_id: messageId,
          application_properties: {
            statusCode: 200,
            errorCondition: null,
            statusDescription: null,
            "com.microsoft:tracking-id": null
          },
          body: "Hello World!!"
        }
      });
<<<<<<< HEAD
    }, 4000);
    const response = await link.sendRequest(request, {
      delayInMs: 1000,
      timeoutInMs: 5000
    });
    assert.equal(response.correlation_id, messageId);
=======
    }, 1000);

    const sendRequestPromise = async (): Promise<Message> => {
      return await link.sendRequest(request, {
        timeoutInSeconds: 5
      });
    };

    const config: RetryConfig<Message> = {
      operation: sendRequestPromise,
      connectionId: "connection-1",
      operationType: RetryOperationType.management,
      maxRetries: 3,
      delayInSeconds: 1
    };

    const message = await retry<Message>(config);
    assert.equal(count, 2, "It should retry twice");
    assert.equal(message == undefined, false, "It should return a valid message");
    assert.equal(message.body, "Hello World!!", `Message '${message.body}' is not as expected`);
>>>>>>> 9011944b
  });

  it("should abort a request and response correctly", async function() {
    const connectionStub = stub(new Connection());
    const rcvr = new EventEmitter();
    let req: any = {};
    connectionStub.createSession.resolves({
      connection: {
        id: "connection-1"
      },
      createSender: () => {
        return Promise.resolve({
          send: (request: any) => {
            req = request;
          }
        });
      },
      createReceiver: () => {
        return Promise.resolve(rcvr);
      }
    });
    const sessionStub = await connectionStub.createSession();
    const senderStub = await sessionStub.createSender();
    const receiverStub = await sessionStub.createReceiver();
    const link = new RequestResponseLink(sessionStub as any, senderStub, receiverStub);
    const request: AmqpMessage = {
      body: "Hello World!!"
    };
    setTimeout(() => {
      rcvr.emit("message", {
        message: {
          correlation_id: req.message_id,
          application_properties: {
            statusCode: 200,
            errorCondition: null,
            statusDescription: null,
            "com.microsoft:tracking-id": null
          },
          body: "Hello World!!"
        }
      });
    }, 2000);
    try {
      const controller = new AbortController();
      const signal = controller.signal;
      setTimeout(controller.abort.bind(controller), 100);
      await link.sendRequest(request, { abortSignal: signal, requestName: "foo" });
      throw new Error(`Test failure`);
    } catch (err) {
      const expectedErrorRegex = new RegExp(
        /The foo operation has been cancelled by the user.$/,
        "gi"
      );
      assert.equal(err.name, "AbortError", `Error name ${err.name} is not as expected`);
      assert.equal(
        expectedErrorRegex.test(err.message),
        true,
        `Incorrect error received "${err.message}"`
      );
    }
  });

  it("should abort a request and response correctly when abort signal is already fired", async function() {
    const connectionStub = stub(new Connection());
    const rcvr = new EventEmitter();
    let req: any = {};
    connectionStub.createSession.resolves({
      connection: {
        id: "connection-1"
      },
      createSender: () => {
        return Promise.resolve({
          send: (request: any) => {
            req = request;
          }
        });
      },
      createReceiver: () => {
        return Promise.resolve(rcvr);
      }
    });
    const sessionStub = await connectionStub.createSession();
    const senderStub = await sessionStub.createSender();
    const receiverStub = await sessionStub.createReceiver();
    const link = new RequestResponseLink(sessionStub as any, senderStub, receiverStub);
    const request: AmqpMessage = {
      body: "Hello World!!"
    };
    setTimeout(() => {
      rcvr.emit("message", {
        message: {
          correlation_id: req.message_id,
          application_properties: {
            statusCode: 200,
            errorCondition: null,
            statusDescription: null,
            "com.microsoft:tracking-id": null
          },
          body: "Hello World!!"
        }
      });
    }, 2000);
    try {
      const controller = new AbortController();
<<<<<<< HEAD
      const signal = controller.signal;
      setTimeout(controller.abort.bind(controller), 100);
      await link.sendRequest(request, {
        delayInMs: 1000,
        timeoutInMs: 5000,
        abortSignal: signal // cancel between request attempts
      });
=======
      const signal: AbortSignalLike = controller.signal;
      controller.abort();
      await link.sendRequest(request, { abortSignal: signal, requestName: "foo" });
>>>>>>> 9011944b
      throw new Error(`Test failure`);
    } catch (err) {
      const expectedErrorRegex = new RegExp(
        /The foo operation has been cancelled by the user.$/,
        "gi"
      );
      assert.equal(err.name, "AbortError", `Error name ${err.name} is not as expected`);
      assert.equal(
        expectedErrorRegex.test(err.message),
        true,
        `Incorrect error received "${err.message}"`
      );
    }
  });
});<|MERGE_RESOLUTION|>--- conflicted
+++ resolved
@@ -15,7 +15,7 @@
 import EventEmitter from "events";
 import { AbortController, AbortSignalLike } from "@azure/abort-controller";
 
-describe("RequestResponseLink", function() {
+describe.only("RequestResponseLink", function() {
   it("should send a request and receive a response correctly", async function() {
     const connectionStub = stub(new Connection());
     const rcvr = new EventEmitter();
@@ -114,19 +114,11 @@
           body: "Hello World!!"
         }
       });
-<<<<<<< HEAD
-    }, 4000);
-    const response = await link.sendRequest(request, {
-      delayInMs: 1000,
-      timeoutInMs: 5000
-    });
-    assert.equal(response.correlation_id, messageId);
-=======
     }, 1000);
 
     const sendRequestPromise = async (): Promise<Message> => {
       return await link.sendRequest(request, {
-        timeoutInSeconds: 5
+        timeoutInMs: 5000
       });
     };
 
@@ -135,14 +127,13 @@
       connectionId: "connection-1",
       operationType: RetryOperationType.management,
       maxRetries: 3,
-      delayInSeconds: 1
+      delayInMs: 1000
     };
 
     const message = await retry<Message>(config);
     assert.equal(count, 2, "It should retry twice");
     assert.equal(message == undefined, false, "It should return a valid message");
     assert.equal(message.body, "Hello World!!", `Message '${message.body}' is not as expected`);
->>>>>>> 9011944b
   });
 
   it("should abort a request and response correctly", async function() {
@@ -247,19 +238,9 @@
     }, 2000);
     try {
       const controller = new AbortController();
-<<<<<<< HEAD
-      const signal = controller.signal;
-      setTimeout(controller.abort.bind(controller), 100);
-      await link.sendRequest(request, {
-        delayInMs: 1000,
-        timeoutInMs: 5000,
-        abortSignal: signal // cancel between request attempts
-      });
-=======
       const signal: AbortSignalLike = controller.signal;
       controller.abort();
       await link.sendRequest(request, { abortSignal: signal, requestName: "foo" });
->>>>>>> 9011944b
       throw new Error(`Test failure`);
     } catch (err) {
       const expectedErrorRegex = new RegExp(
