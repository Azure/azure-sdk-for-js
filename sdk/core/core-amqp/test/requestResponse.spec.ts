// Copyright (c) Microsoft Corporation.
// Licensed under the MIT license.

<<<<<<< HEAD
import { AbortController, AbortSignalLike } from "@azure/abort-controller";
import rheaPromise, {
  Connection,
  EventContext,
  Message as RheaMessage,
  generate_uuid,
} from "rhea-promise";
=======
import { AbortSignalLike } from "@azure/abort-controller";
import { Connection, EventContext, Message as RheaMessage, generate_uuid } from "rhea-promise";
>>>>>>> bb8a2bd8
import {
  Constants,
  ErrorNameConditionMapper,
  RequestResponseLink,
  RetryConfig,
  RetryOperationType,
  StandardAbortMessage,
  retry,
} from "../src/index.js";
import {
  DeferredPromiseWithCallback,
  getCodeDescriptionAndError,
  onMessageReceived,
} from "../src/requestResponseLink.js";
import EventEmitter from "events";
import { describe, it, assert, expect, beforeEach, afterEach, vi } from "vitest";
import { createConnectionStub } from "./utils/createConnectionStub.js";
import { isError } from "@azure/core-util";

const assertItemsLengthInResponsesMap = (
  _responsesMap: Map<string, DeferredPromiseWithCallback>,
  expectedNumberOfItems: number
): void => {
  assert.equal(
    _responsesMap.size,
    expectedNumberOfItems,
    "Unexpected number of items in the _responsesMap"
  );
};

describe("RequestResponseLink", function () {
  const TEST_FAILURE = "Test failure";

  describe("#create", function () {
    it("should create a RequestResponseLink", async function () {
      const connectionStub = createConnectionStub();
      const link = await RequestResponseLink.create(connectionStub, {}, {});
      assert.isTrue(link instanceof RequestResponseLink);
    });

    it("honors already aborted abortSignal", async function () {
      const connection = new Connection();

      // Create an abort signal that will be aborted on a future tick of the event loop.
      const controller = new AbortController();
      const signal = controller.signal;
      setTimeout(() => controller.abort(), 0);

      try {
        await RequestResponseLink.create(connection, {}, {}, { abortSignal: signal });
        throw new Error(TEST_FAILURE);
      } catch (err) {
        assert.ok(isError(err));
        assert.equal((err as Error).name, "AbortError");
      }
    });

    it("honors abortSignal", async function () {
      const connection = new Connection();

      // Create an abort signal that is already aborted.
      const controller = new AbortController();
      controller.abort();
      const signal = controller.signal;

      try {
        await RequestResponseLink.create(connection, {}, {}, { abortSignal: signal });
        throw new Error(TEST_FAILURE);
      } catch (err) {
        assert.ok(isError(err));
        assert.equal((err as Error).name, "AbortError");
      }
    });
  });

  it("should send a request and receive a response correctly", async function () {
    const rcvr = new EventEmitter();
    let req: any = {};
    const connectionStub = vi.spyOn(rheaPromise, "Connection").mockImplementation(() => {
      const RheaConnection = vi.fn({
        createSession: (): Promise<EventEmitter> => {
          return Promise.resolve({
            connection: {
              id: "connection-1",
            },
            createSender: () => {
              return Promise.resolve({
                send: (request: any) => {
                  req = request;
                },
                on: () => {
                  /* no_op */
                },
              });
            },
            createReceiver: () => {
              return Promise.resolve(rcvr);
            },
          });
        },
      });

      return { RheaConnection };
    });

    connectionStub.createSession.resolves({
      connection: {
        id: "connection-1",
      },
      createSender: () => {
        return Promise.resolve({
          send: (request: any) => {
            req = request;
          },
          on: () => {
            /* no_op */
          },
        });
      },
      createReceiver: () => {
        return Promise.resolve(rcvr);
      },
    } as any);
    const sessionStub = await connectionStub.createSession();
    const senderStub = await sessionStub.createSender();
    const receiverStub = await sessionStub.createReceiver();
    const link = new RequestResponseLink(sessionStub as any, senderStub, receiverStub);
    const request: RheaMessage = {
      body: "Hello World!!",
    };
    assertItemsLengthInResponsesMap(link["_responsesMap"], 0);
    setTimeout(() => {
      rcvr.emit("message", {
        message: {
          correlation_id: req.message_id,
          application_properties: {
            statusCode: 200,
            errorCondition: null,
            statusDescription: null,
            "com.microsoft:tracking-id": null,
          },
          body: "Hello World!!",
        },
      });
    }, 2000);
    const response = await link.sendRequest(request);
    assertItemsLengthInResponsesMap(link["_responsesMap"], 0);
    assert.equal(response.correlation_id, req.message_id);
  });

  it("should send parallel requests and receive responses correctly", async function () {
    const connectionStub = stub(new Connection());
    const rcvr = new EventEmitter();
    const reqs: RheaMessage[] = [];
    connectionStub.createSession.resolves({
      connection: {
        id: "connection-1",
      },
      createSender: () => {
        return Promise.resolve({
          send: (request: RheaMessage) => {
            reqs.push(request);
          },
          on: () => {
            /* no_op */
          },
        });
      },
      createReceiver: () => {
        return Promise.resolve(rcvr);
      },
    } as any);
    const sessionStub = await connectionStub.createSession();
    const senderStub = await sessionStub.createSender();
    const receiverStub = await sessionStub.createReceiver();
    const link = new RequestResponseLink(sessionStub as any, senderStub, receiverStub);
    assertItemsLengthInResponsesMap(link["_responsesMap"], 0);
    const request1: RheaMessage = {
      body: "Hello World!!",
      message_id: 1,
    };
    const request2: RheaMessage = {
      body: "Hello again my old friend.",
      message_id: 2,
    };
    setTimeout(() => {
      rcvr.emit("message", {
        message: {
          correlation_id: reqs[0].message_id,
          application_properties: {
            statusCode: 200,
            errorCondition: null,
            statusDescription: null,
            "com.microsoft:tracking-id": null,
          },
          body: "Hello World!!",
        },
      });
    }, 2000);
    setTimeout(() => {
      rcvr.emit("message", {
        message: {
          correlation_id: reqs[1].message_id,
          application_properties: {
            statusCode: 200,
            errorCondition: null,
            statusDescription: null,
            "com.microsoft:tracking-id": null,
          },
          body: "Hello hello!",
        },
      });
    }, 2100);

    const responses = await Promise.all([link.sendRequest(request1), link.sendRequest(request2)]);
    assertItemsLengthInResponsesMap(link["_responsesMap"], 0);
    assert.equal(responses[0].correlation_id, reqs[0].message_id);
    assert.equal(responses[1].correlation_id, reqs[1].message_id);
  });

  it("request without `message_id` gets a new `message_id`", async function () {
    const connectionStub = stub(new Connection());
    const rcvr = new EventEmitter();
    const reqs: RheaMessage[] = [];
    connectionStub.createSession.resolves({
      connection: {
        id: "connection-1",
      },
      createSender: () => {
        return Promise.resolve({
          send: (request: RheaMessage) => {
            reqs.push(request);
          },
          on: () => {
            /* no_op */
          },
        });
      },
      createReceiver: () => {
        return Promise.resolve(rcvr);
      },
    } as any);
    const sessionStub = await connectionStub.createSession();
    const senderStub = await sessionStub.createSender();
    const receiverStub = await sessionStub.createReceiver();
    const link = new RequestResponseLink(sessionStub as any, senderStub, receiverStub);
    assertItemsLengthInResponsesMap(link["_responsesMap"], 0);
    const request1: RheaMessage = {
      body: "Hello World!!",
    };
    let errorWasThrown = false;
    try {
      await link.sendRequest(request1, {
        timeoutInMs: 2000,
      });
    } catch (error) {
      assert.equal(
        request1.message_id === undefined,
        false,
        "`message_id` on the request is undefined."
      );
      errorWasThrown = true;
    }
    assertItemsLengthInResponsesMap(link["_responsesMap"], 0);
    assert.equal(errorWasThrown, true, "Error was not thrown");
  });

  it("should send parallel requests and receive responses correctly (one failure)", async function () {
    const connectionStub = stub(new Connection());
    const rcvr = new EventEmitter();
    const reqs: RheaMessage[] = [];
    connectionStub.createSession.resolves({
      connection: {
        id: "connection-1",
      },
      createSender: () => {
        return Promise.resolve({
          send: (request: RheaMessage) => {
            reqs.push(request);
          },
          on: () => {
            /* no_op */
          },
        });
      },
      createReceiver: () => {
        return Promise.resolve(rcvr);
      },
    } as any);
    const sessionStub = await connectionStub.createSession();
    const senderStub = await sessionStub.createSender();
    const receiverStub = await sessionStub.createReceiver();
    const link = new RequestResponseLink(sessionStub as any, senderStub, receiverStub);
    assertItemsLengthInResponsesMap(link["_responsesMap"], 0);
    const request1: RheaMessage = {
      body: "Hello World!!",
      message_id: 1,
    };
    const request2: RheaMessage = {
      body: "Hello again my old friend.",
      message_id: 2,
    };
    setTimeout(() => {
      rcvr.emit("message", {
        message: {
          correlation_id: reqs[0].message_id,
          application_properties: {
            statusCode: 200,
            errorCondition: null,
            statusDescription: null,
            "com.microsoft:tracking-id": null,
          },
          body: "Hello World!!",
        },
      });
    }, 2000);
    setTimeout(() => {
      rcvr.emit("message", {
        message: {
          correlation_id: reqs[1].message_id,
          application_properties: {
            statusCode: 500,
            errorCondition: ErrorNameConditionMapper.InternalServerError,
            statusDescription: "Please try again later.",
            "com.microsoft:tracking-id": 1,
          },
          body: "Hello hello!",
        },
      });
    }, 1500);

    const successfulRequest = link.sendRequest(request1);
    const failedRequest = link.sendRequest(request2);

    // ensure that one request fails
    try {
      await failedRequest;
      throw new Error("Test failure");
    } catch (err) {
      assert.ok(isError(err));
      (err as Error).message.should.not.equal("Test failure");
    }

    // ensure the other request succeeds
    const response = await successfulRequest;
    assertItemsLengthInResponsesMap(link["_responsesMap"], 0);
    assert.equal(response.correlation_id, request1.message_id);
  });

  it("should surface error up through retry", async function () {
    const connectionStub = stub(new Connection());
    const rcvr = new EventEmitter();
    let messageId: string = "";
    let count = 0;
    connectionStub.createSession.resolves({
      connection: {
        id: "connection-1",
      },
      createSender: () => {
        return Promise.resolve({
          send: (request: any) => {
            count++;
            messageId = request.message_id;
          },
          on: () => {
            /* no_op */
          },
        });
      },
      createReceiver: () => {
        return Promise.resolve(rcvr);
      },
    } as any);
    const sessionStub = await connectionStub.createSession();
    const senderStub = await sessionStub.createSender();
    const receiverStub = await sessionStub.createReceiver();
    const link = new RequestResponseLink(sessionStub as any, senderStub, receiverStub);
    assertItemsLengthInResponsesMap(link["_responsesMap"], 0);
    const request: RheaMessage = {
      body: "Hello World!!",
    };
    setTimeout(() => {
      rcvr.emit("message", {
        message: {
          correlation_id: messageId,
          application_properties: {
            statusCode: 500,
            errorCondition: ErrorNameConditionMapper.InternalServerError,
            statusDescription: "Please retry later.",
            "com.microsoft:tracking-id": "1",
          },
        },
      });
    }, 200);
    setTimeout(() => {
      rcvr.emit("message", {
        message: {
          correlation_id: messageId,
          application_properties: {
            statusCode: 200,
            errorCondition: null,
            statusDescription: null,
            "com.microsoft:tracking-id": null,
          },
          body: "Hello World!!",
        },
      });
    }, 2000);

    const sendRequestPromise = async (): Promise<RheaMessage> => {
      return link.sendRequest(request, {
        timeoutInMs: 5000,
      });
    };

    const config: RetryConfig<RheaMessage> = {
      operation: sendRequestPromise,
      connectionId: "connection-1",
      operationType: RetryOperationType.management,
      retryOptions: {
        maxRetries: 3,
        retryDelayInMs: 1000,
      },
    };

    const message = await retry<RheaMessage>(config);
    assertItemsLengthInResponsesMap(link["_responsesMap"], 0);
    assert.equal(count, 2, "It should retry twice");
    assert.exists(message, "It should return a valid message");
    assert.equal(message.body, "Hello World!!", `Message '${message.body}' is not as expected`);
  });

  it("should abort a request and response correctly", async function () {
    const connectionStub = stub(new Connection());
    const rcvr = new EventEmitter();
    let req: any = {};
    connectionStub.createSession.resolves({
      connection: {
        id: "connection-1",
      },
      createSender: () => {
        return Promise.resolve({
          send: (request: any) => {
            req = request;
          },
          on: () => {
            /* no_op */
          },
        });
      },
      createReceiver: () => {
        return Promise.resolve(rcvr);
      },
    } as any);
    const sessionStub = await connectionStub.createSession();
    const senderStub = await sessionStub.createSender();
    const receiverStub = await sessionStub.createReceiver();
    const link = new RequestResponseLink(sessionStub as any, senderStub, receiverStub);
    assertItemsLengthInResponsesMap(link["_responsesMap"], 0);
    const request: RheaMessage = {
      body: "Hello World!!",
    };
    setTimeout(() => {
      rcvr.emit("message", {
        message: {
          correlation_id: req.message_id,
          application_properties: {
            statusCode: 200,
            errorCondition: null,
            statusDescription: null,
            "com.microsoft:tracking-id": null,
          },
          body: "Hello World!!",
        },
      });
    }, 2000);
    try {
      const controller = new AbortController();
      const signal = controller.signal;
      setTimeout(controller.abort.bind(controller), 100);
      await link.sendRequest(request, { abortSignal: signal, requestName: "foo" });
      throw new Error(`Test failure`);
    } catch (err) {
      assert.ok(isError(err));
      const error = err as Error;
      assert.equal(error.name, "AbortError", `Error name ${error.name} is not as expected`);
      assert.equal(
        error.message,
        StandardAbortMessage,
        `Incorrect error received "${error.message}"`
      );
    }
    assertItemsLengthInResponsesMap(link["_responsesMap"], 0);
  });

  it("should abort a request and response correctly when abort signal is fired after sometime", async function () {
    const connectionStub = stub(new Connection());
    const rcvr = new EventEmitter();
    let req: any = {};
    connectionStub.createSession.resolves({
      connection: {
        id: "connection-1",
      },
      createSender: () => {
        return Promise.resolve({
          send: (request: any) => {
            req = request;
          },
          on: () => {
            /* no_op */
          },
        });
      },
      createReceiver: () => {
        return Promise.resolve(rcvr);
      },
    } as any);
    const sessionStub = await connectionStub.createSession();
    const senderStub = await sessionStub.createSender();
    const receiverStub = await sessionStub.createReceiver();
    const link = new RequestResponseLink(sessionStub as any, senderStub, receiverStub);
    assertItemsLengthInResponsesMap(link["_responsesMap"], 0);
    const request: RheaMessage = {
      body: "Hello World!!",
    };
    setTimeout(() => {
      rcvr.emit("message", {
        message: {
          correlation_id: req.message_id,
          application_properties: {
            statusCode: 200,
            errorCondition: null,
            statusDescription: null,
            "com.microsoft:tracking-id": null,
          },
          body: "Hello World!!",
        },
      });
    }, 2000);
    try {
      // Order of events
      // - sendRequest is called
      // - request id is added to the map with a deferred promise
      // - abort event is raised
      // - request id deleted from the map
      // - promise is rejected with the abort error
      // Asserting before the abort event is raised
      setTimeout(() => {
        assertItemsLengthInResponsesMap(link["_responsesMap"], 1);
      }, 700);
      await link.sendRequest(request, {
        abortSignal: AbortSignal.timeout(1000),
        requestName: "foo",
      });
      throw new Error(`Test failure`);
    } catch (err) {
      assert.ok(isError(err));
      const error = err as Error;
      assert.equal(error.name, "AbortError", `Error name ${error.name} is not as expected`);
      assert.equal(
        error.message,
        StandardAbortMessage,
        `Incorrect error received "${error.message}"`
      );
    }
    // Final state of the map
    assertItemsLengthInResponsesMap(link["_responsesMap"], 0);
  });

  it("should abort a request and response correctly when abort signal is already fired", async function () {
    const connectionStub = stub(new Connection());
    const rcvr = new EventEmitter();
    let req: any = {};
    connectionStub.createSession.resolves({
      connection: {
        id: "connection-1",
      },
      createSender: () => {
        return Promise.resolve({
          send: (request: any) => {
            req = request;
          },
          on: () => {
            /* no_op */
          },
        });
      },
      createReceiver: () => {
        return Promise.resolve(rcvr);
      },
    } as any);
    const sessionStub = await connectionStub.createSession();
    const senderStub = await sessionStub.createSender();
    const receiverStub = await sessionStub.createReceiver();
    const link = new RequestResponseLink(sessionStub as any, senderStub, receiverStub);
    assertItemsLengthInResponsesMap(link["_responsesMap"], 0);
    const request: RheaMessage = {
      body: "Hello World!!",
    };
    setTimeout(() => {
      rcvr.emit("message", {
        message: {
          correlation_id: req.message_id,
          application_properties: {
            statusCode: 200,
            errorCondition: null,
            statusDescription: null,
            "com.microsoft:tracking-id": null,
          },
          body: "Hello World!!",
        },
      });
    }, 2000);
    try {
      const controller = new AbortController();
      const signal: AbortSignalLike = controller.signal;
      controller.abort();
      await link.sendRequest(request, { abortSignal: signal, requestName: "foo" });
      throw new Error(`Test failure`);
    } catch (err) {
      assert.ok(isError(err));
      const error = err as Error;
      assert.equal(error.name, "AbortError", `Error name ${error.name} is not as expected`);
      assert.equal(
        error.message,
        StandardAbortMessage,
        `Incorrect error received "${error.message}"`
      );
    }
    assertItemsLengthInResponsesMap(link["_responsesMap"], 0);
  });

  describe("sendRequest clears timeout", () => {
    const originalClearTimeout = clearTimeout;
    let clearTimeoutCalledCount = 0;

    beforeEach(() => {
      clearTimeoutCalledCount = 0;
      globalThis.clearTimeout = (tid: any) => {
        clearTimeoutCalledCount++;
        return originalClearTimeout(tid);
      };
    });

    afterEach(() => {
      globalThis.clearTimeout = originalClearTimeout;
    });

    it("sendRequest clears timeout after error message", async function () {
      const connectionStub = stub(new Connection());
      const rcvr = new EventEmitter();
      let req: any = {};
      connectionStub.createSession.resolves({
        connection: {
          id: "connection-1",
        },
        createSender: () => {
          return Promise.resolve({
            send: (request: any) => {
              req = request;
            },
            on: () => {
              /* no_op */
            },
          });
        },
        createReceiver: () => {
          return Promise.resolve(rcvr);
        },
      } as any);
      const sessionStub = await connectionStub.createSession();
      const senderStub = await sessionStub.createSender();
      const receiverStub = await sessionStub.createReceiver();
      const link = new RequestResponseLink(sessionStub as any, senderStub, receiverStub);
      assertItemsLengthInResponsesMap(link["_responsesMap"], 0);
      const request: RheaMessage = {
        body: "Hello World!!",
      };
      const testFailureMessage = "Test failure";
      setTimeout(() => {
        rcvr.emit("message", {
          message: {
            correlation_id: req.message_id,
            application_properties: {
              statusCode: 400,
              errorCondition: null,
              statusDescription: null,
              "com.microsoft:tracking-id": null,
            },
            body: "I should throw an error!",
          },
        });
      }, 0);
      try {
        await link.sendRequest(request, { timeoutInMs: 120000, requestName: "foo" });
        throw new Error(testFailureMessage);
      } catch (err) {
        assert.ok(isError(err));
        const error = err as Error;
        assert.notEqual(error.message, testFailureMessage);
      }
      assertItemsLengthInResponsesMap(link["_responsesMap"], 0);
      assert.equal(clearTimeoutCalledCount, 1, "Expected clearTimeout to be called once.");
    });

    it("sendRequest clears timeout after successful message", async function () {
      const connectionStub = stub(new Connection());
      const rcvr = new EventEmitter();
      let req: any = {};
      connectionStub.createSession.resolves({
        connection: {
          id: "connection-1",
        },
        createSender: () => {
          return Promise.resolve({
            send: (request: any) => {
              req = request;
            },
            on: () => {
              /* no_op */
            },
          });
        },
        createReceiver: () => {
          return Promise.resolve(rcvr);
        },
      } as any);
      const sessionStub = await connectionStub.createSession();
      const senderStub = await sessionStub.createSender();
      const receiverStub = await sessionStub.createReceiver();
      const link = new RequestResponseLink(sessionStub as any, senderStub, receiverStub);
      assertItemsLengthInResponsesMap(link["_responsesMap"], 0);
      const request: RheaMessage = {
        body: "Hello World!!",
      };
      setTimeout(() => {
        rcvr.emit("message", {
          message: {
            correlation_id: req.message_id,
            application_properties: {
              statusCode: 200,
              errorCondition: null,
              statusDescription: null,
              "com.microsoft:tracking-id": null,
            },
            body: "I work!",
          },
        });
      }, 0);

      await link.sendRequest(request, { timeoutInMs: 120000, requestName: "foo" });
      assertItemsLengthInResponsesMap(link["_responsesMap"], 0);
      assert.equal(clearTimeoutCalledCount, 1, "Expected clearTimeout to be called once.");
    });
  });

  describe("close", () => {
    it("signals receiver and sender to now close the session", async () => {
      const connectionStub = stub(new Connection());
      connectionStub.createSession.resolves({
        connection: {
          id: "connection-1",
        },
        close: fake(),
        createSender: () => {
          return Promise.resolve({
            send: () => {
              /* no op */
            },
            close: fake(),
            on: () => {
              /* no_op */
            },
          });
        },
        createReceiver: () => {
          return Promise.resolve({
            close: fake(),
            on: () => {
              /** Empty function on purpose for the sake of mocking */
            },
          });
        },
      } as any);
      const sessionStub = await connectionStub.createSession();
      const senderStub = await sessionStub.createSender();
      const receiverStub = await sessionStub.createReceiver();
      const link = new RequestResponseLink(
        sessionStub as any,
        senderStub as any,
        receiverStub as any
      );

      await link.close();

      assert(
        (senderStub.close as SinonSpy).calledOnceWith({ closeSession: false }),
        "Sender.close() should have been called once."
      );
      assert(
        (receiverStub.close as SinonSpy).calledOnceWith({ closeSession: false }),
        "Receiver.close() should have been called once."
      );
      assert(
        (sessionStub.close as SinonSpy).calledOnceWithExactly(),
        "Session.close() should have been called once."
      );
    });
  });

  describe("utils - getCodeDescriptionAndError", () => {
    // EventHubs
    [
      {
        [Constants.statusCode]: 404,
        [Constants.statusDescription]: "The messaging entity could not be found",
        [Constants.errorCondition]: "amqp:not-found",
      },
      {
        [Constants.statusCode]: 202,
        [Constants.statusDescription]: "Accepted",
      },
    ].forEach((testCase) =>
      it("EventHubs format", () => {
        const info = getCodeDescriptionAndError(testCase);
        assert.equal(info.statusCode, testCase[Constants.statusCode]);
        assert.equal(info.statusDescription, testCase[Constants.statusDescription]);
        assert.equal(info.errorCondition, testCase[Constants.errorCondition]);
      })
    );

    // ServiceBus
    [
      {
        statusCode: 404,
        statusDescription: "The messaging entity could not be found",
        errorCondition: "amqp:not-found",
      },
      {
        statusCode: 202,
        statusDescription: "Accepted",
      },
    ].forEach((testCase) =>
      it("ServiceBus format", () => {
        const info = getCodeDescriptionAndError(testCase);
        assert.equal(info.statusCode, testCase.statusCode);
        assert.equal(info.statusDescription, testCase.statusDescription);
        assert.equal(info.errorCondition, testCase.errorCondition);
      })
    );
  });

  describe("onMessageReceived Handler", () => {
    // Declarations/Defaults
    let context: Pick<EventContext, "message">;
    let responsesMap: Map<string, DeferredPromiseWithCallback>;
    const defaultConnectionId = "connection-id";

    // Assertion Flags
    let cleanupBeforeResolveOrRejectIsCalled: boolean;
    let isResolved: boolean;
    let isRejected: boolean;

    beforeEach(() => {
      context = {
        message: {
          correlation_id: "abc-id",
          body: "random-body",
          application_properties: { statusCode: 200 },
        },
      };
      responsesMap = new Map<string, DeferredPromiseWithCallback>();
      responsesMap.set("abc-id", {
        resolve: () => {
          isResolved = true;
        },
        reject: () => {
          isRejected = true;
        },
        cleanupBeforeResolveOrReject: () => {
          cleanupBeforeResolveOrRejectIsCalled = true;
        },
      });
      cleanupBeforeResolveOrRejectIsCalled = false;
      isResolved = false;
      isRejected = false;
    });

    it("returns if the message property is undefined, map is un-edited", () => {
      context.message = undefined;
      onMessageReceived(context, defaultConnectionId, responsesMap);
      assertItemsLengthInResponsesMap(responsesMap, 1);
      assert.equal(
        cleanupBeforeResolveOrRejectIsCalled,
        false,
        "Unexpected - cleanupBeforeResolveOrReject is called"
      );
      assert.equal(isRejected, false, "Unexpected - promise is rejected");
      assert.equal(isResolved, false, "Unexpected - promise is resolved");
    });

    it("returns if the correlation-id does not match, map is un-edited", () => {
      context.message!.correlation_id = "def-id";
      onMessageReceived(context, defaultConnectionId, responsesMap);
      assertItemsLengthInResponsesMap(responsesMap, 1);
      assert.equal(
        cleanupBeforeResolveOrRejectIsCalled,
        false,
        "Unexpected - cleanupBeforeResolveOrReject is called"
      );
      assert.equal(isRejected, false, "Unexpected - promise is rejected");
      assert.equal(isResolved, false, "Unexpected - promise is resolved");
    });

    it("returns if the correlation-id is not a string, map is un-edited", () => {
      context.message!.correlation_id = Buffer.from("123");
      onMessageReceived(context, defaultConnectionId, responsesMap);
      assertItemsLengthInResponsesMap(responsesMap, 1);
      assert.equal(
        cleanupBeforeResolveOrRejectIsCalled,
        false,
        "Unexpected - cleanupBeforeResolveOrReject is called"
      );
      assert.equal(isRejected, false, "Unexpected - promise is rejected");
      assert.equal(isResolved, false, "Unexpected - promise is resolved");
    });

    it("calls the cleanup callback and deletes the id from the map for the success case - (status code > 199 and < 300)", () => {
      assertItemsLengthInResponsesMap(responsesMap, 1);
      onMessageReceived(context, defaultConnectionId, responsesMap);
      assertItemsLengthInResponsesMap(responsesMap, 0);
      assert.equal(
        cleanupBeforeResolveOrRejectIsCalled,
        true,
        "Unexpected - cleanupBeforeResolveOrReject is not called"
      );
      assert.equal(isResolved, true, "Unexpected - promise is not resolved");
      assert.equal(isRejected, false, "Unexpected - promise is rejected");
    });

    it("deletes the only the single matched id from the map for the success case - (status code > 199 and < 300)", () => {
      assertItemsLengthInResponsesMap(responsesMap, 1);
      responsesMap.set(`${generate_uuid()}`, {
        resolve: () => {
          /** Empty function on purpose for the sake of mocking */
        },
        reject: () => {
          /** Empty function on purpose for the sake of mocking */
        },
        cleanupBeforeResolveOrReject: () => {
          /** Empty function on purpose for the sake of mocking */
        },
      });
      // Map has more elements
      assertItemsLengthInResponsesMap(responsesMap, 2);
      onMessageReceived(context, defaultConnectionId, responsesMap);
      assertItemsLengthInResponsesMap(responsesMap, 1);
      assert.equal(
        cleanupBeforeResolveOrRejectIsCalled,
        true,
        "Unexpected - cleanupBeforeResolveOrReject is not called"
      );
      assert.equal(isResolved, true, "Unexpected - promise is not resolved");
      assert.equal(isRejected, false, "Unexpected - promise is rejected");
    });

    it("calls the cleanup callback and deletes the id from the map for the failure case - (status code is not > 199 and <300)", () => {
      context.message!.application_properties!.statusCode = 404;
      assertItemsLengthInResponsesMap(responsesMap, 1);
      onMessageReceived(context, defaultConnectionId, responsesMap);
      assertItemsLengthInResponsesMap(responsesMap, 0);
      assert.equal(
        cleanupBeforeResolveOrRejectIsCalled,
        true,
        "Unexpected - cleanupBeforeResolveOrReject is not called"
      );
      assert.equal(isResolved, false, "Unexpected - promise is resolved");
      assert.equal(isRejected, true, "Unexpected - promise is not rejected");
    });

    it("calls the cleanup callback and deletes the id from the map and rejects if there is no status code", () => {
      context.message!.application_properties!.statusCode = undefined;
      assertItemsLengthInResponsesMap(responsesMap, 1);
      onMessageReceived(context, defaultConnectionId, responsesMap);
      assertItemsLengthInResponsesMap(responsesMap, 0);
      assert.equal(
        cleanupBeforeResolveOrRejectIsCalled,
        true,
        "Unexpected - cleanupBeforeResolveOrReject is not called"
      );
      assert.equal(isResolved, false, "Unexpected - promise is resolved");
      assert.equal(isRejected, true, "Unexpected - promise is not rejected");
    });
  });
});<|MERGE_RESOLUTION|>--- conflicted
+++ resolved
@@ -1,18 +1,8 @@
 // Copyright (c) Microsoft Corporation.
 // Licensed under the MIT license.
 
-<<<<<<< HEAD
-import { AbortController, AbortSignalLike } from "@azure/abort-controller";
-import rheaPromise, {
-  Connection,
-  EventContext,
-  Message as RheaMessage,
-  generate_uuid,
-} from "rhea-promise";
-=======
 import { AbortSignalLike } from "@azure/abort-controller";
 import { Connection, EventContext, Message as RheaMessage, generate_uuid } from "rhea-promise";
->>>>>>> bb8a2bd8
 import {
   Constants,
   ErrorNameConditionMapper,
@@ -28,7 +18,7 @@
   onMessageReceived,
 } from "../src/requestResponseLink.js";
 import EventEmitter from "events";
-import { describe, it, assert, expect, beforeEach, afterEach, vi } from "vitest";
+import { describe, it, assert, beforeEach, afterEach, vi } from "vitest";
 import { createConnectionStub } from "./utils/createConnectionStub.js";
 import { isError } from "@azure/core-util";
 
