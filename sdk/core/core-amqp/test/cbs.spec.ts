// Copyright (c) Microsoft Corporation.
// Licensed under the MIT license.

<<<<<<< HEAD
import { CbsClient, TokenType, defaultCancellableLock } from "../src/index.js";
import { AbortController } from "@azure/abort-controller";
=======
import { CbsClient, TokenType, defaultCancellableLock } from "../src";
>>>>>>> bb8a2bd8
import { Connection } from "rhea-promise";
import { createConnectionStub } from "./utils/createConnectionStub.js";
import { isError } from "@azure/core-util";
import { describe, it, assert, afterEach, vi } from "vitest";

describe("CbsClient", function () {
  const TEST_FAILURE = "Test failure";

  describe("init", function () {
    afterEach(() => {
      vi.restoreAllMocks();
    });

    it("honors already aborted abortSignal", async function () {
      const cbsClient = new CbsClient(new Connection(), "lock");

      // Create an abort signal that is already aborted.
      const controller = new AbortController();
      controller.abort();
      const signal = controller.signal;

      try {
        await cbsClient.init({ abortSignal: signal });
        throw new Error(TEST_FAILURE);
      } catch (err) {
        assert.ok(isError(err));
        assert.equal((err as Error).name, "AbortError");
      }
    });

    it("honors abortSignal inside locking code", async function () {
      const lock = "lock";
      const cbsClient = new CbsClient(new Connection(), "lock");

      // Create an abort signal that will be aborted on a future tick of the event loop.
      const controller = new AbortController();
      const signal = controller.signal;

      // Make the existing `init` invocation wait until the abortSignal
      // is aborted before acquiring it's lock.
      await defaultCancellableLock.acquire(
        lock,
        () => {
          return new Promise<void>((resolve) => {
            setTimeout(() => {
              controller.abort();
              resolve();
            }, 0);
          });
        },
        { abortSignal: undefined, timeoutInMs: undefined }
      );

      try {
        await cbsClient.init({ abortSignal: signal });
        throw new Error(TEST_FAILURE);
      } catch (err) {
        assert.ok(isError(err));
        assert.equal((err as Error).name, "AbortError");
      }
    });

    it("honors abortSignal", async function () {
      const connectionStub = new Connection();
      // Stub 'open' because creating a real connection will fail.
      vi.spyOn(connectionStub, "open");

      const cbsClient = new CbsClient(connectionStub, "lock");

      // Create an abort signal that will be aborted on a future tick of the event loop.
      const controller = new AbortController();
      const signal = controller.signal;
      setTimeout(() => controller.abort(), 0);

      try {
        await cbsClient.init({ abortSignal: signal });
        throw new Error(TEST_FAILURE);
      } catch (err) {
        assert.ok(isError(err));
        assert.equal((err as Error).name, "AbortError");
      }
    });
  });

  describe("negotiateClaim", function () {
    it("throws an error if the cbs link doesn't exist.", async function () {
      const connectionStub = createConnectionStub();
      const cbsClient = new CbsClient(connectionStub, "lock");

      try {
        await cbsClient.negotiateClaim("audience", "token", TokenType.CbsTokenTypeSas);
        throw new Error(TEST_FAILURE);
      } catch (err) {
        assert.ok(isError(err));
        assert.equal(
          (err as Error).message,
          "Attempted to negotiate a claim but the CBS link does not exist."
        );
      }
    });

    describe("cancellation", function () {
      it("honors already aborted abortSignal", async function () {
        const connectionStub = createConnectionStub();
        const cbsClient = new CbsClient(connectionStub, "lock");

        // Create an abort signal that is already aborted.
        const controller = new AbortController();
        controller.abort();
        const signal = controller.signal;

        try {
          // Pass the already aborted abortSignal to make sure negotiateClaim will exit quickly.
          await cbsClient.negotiateClaim("audience", "token", TokenType.CbsTokenTypeSas, {
            abortSignal: signal,
          });
          throw new Error(TEST_FAILURE);
        } catch (err) {
          assert.ok(isError(err));
          assert.equal((err as Error).name, "AbortError");
        }
      });

      it("honors abortSignal", async function () {
        const connectionStub = createConnectionStub();
        const cbsClient = new CbsClient(connectionStub, "lock");

        // Call `init()` to ensure the CbsClient has a RequestResponseLink.
        await cbsClient.init();

        // Create an abort signal that will be aborted on a future tick of the event loop.
        const controller = new AbortController();
        const signal = controller.signal;
        setTimeout(() => controller.abort(), 0);

        try {
          await cbsClient.negotiateClaim("audience", "token", TokenType.CbsTokenTypeSas, {
            abortSignal: signal,
          });
          throw new Error(TEST_FAILURE);
        } catch (err) {
          assert.ok(isError(err));
          assert.equal((err as Error).name, "AbortError");
        }
      });
    });
  });
});<|MERGE_RESOLUTION|>--- conflicted
+++ resolved
@@ -1,12 +1,7 @@
 // Copyright (c) Microsoft Corporation.
 // Licensed under the MIT license.
 
-<<<<<<< HEAD
 import { CbsClient, TokenType, defaultCancellableLock } from "../src/index.js";
-import { AbortController } from "@azure/abort-controller";
-=======
-import { CbsClient, TokenType, defaultCancellableLock } from "../src";
->>>>>>> bb8a2bd8
 import { Connection } from "rhea-promise";
 import { createConnectionStub } from "./utils/createConnectionStub.js";
 import { isError } from "@azure/core-util";
