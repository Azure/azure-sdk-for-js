// Copyright (c) Microsoft Corporation.
// Licensed under the MIT license.

<<<<<<< HEAD
import * as chai from "chai";
const should = chai.should();
import { CbsClient, ConnectionConfig, ConnectionContextBase, Constants } from "../src";
=======
import { describe, it, assert } from "vitest";
import { CbsClient, ConnectionConfig, ConnectionContextBase } from "../src/index.js";
>>>>>>> 9646e4e3
import { Connection } from "rhea-promise";
import type { ConnectionOptions as TlsConnectionOptions } from "node:tls";

describe("ConnectionContextBase", function () {
  it("should be created with required parameters", function () {
    const connectionString =
      "Endpoint=sb://hostname.servicebus.windows.net/;SharedAccessKeyName=sakName;SharedAccessKey=sak;EntityPath=ep";
    const path = "mypath";
    const config = ConnectionConfig.create(connectionString, path);
    const context = ConnectionContextBase.create({
      config: config,
      connectionProperties: {
        product: "MSJSClient",
        userAgent: "/js-amqp-client",
        version: "1.0.0",
      },
    });
<<<<<<< HEAD
    should.exist(context.config);
    should.exist(context.connection);
    should.exist(context.connectionId);
    should.exist(context.connectionLock);
    should.exist(context.negotiateClaimLock);
    context.wasConnectionCloseCalled.should.equal(false);
    context.connection.should.be.instanceOf(Connection);
    context.connection.options.transport!.should.equal("tls");
    context.connection.options.properties!.product.should.equal("MSJSClient");
    context.connection.options.properties!["user-agent"].should.equal("/js-amqp-client");
    context.connection.options.properties!.version.should.equal("1.0.0");
    context.cbsSession.should.be.instanceOf(CbsClient);
    done();
=======
    assert.isDefined(context.config);
    assert.isDefined(context.connection);
    assert.isDefined(context.connectionId);
    assert.isDefined(context.connectionLock);
    assert.isDefined(context.negotiateClaimLock);
    assert.isFalse(context.wasConnectionCloseCalled);
    assert.instanceOf(context.connection, Connection);
    assert.equal(context.connection.options.properties!.product, "MSJSClient");
    assert.equal(context.connection.options.properties!["user-agent"], "/js-amqp-client");
    assert.equal(context.connection.options.properties!.version, "1.0.0");
    assert.instanceOf(context.cbsSession, CbsClient);
>>>>>>> 9646e4e3
  });

  it("should set host and hostname to the same value by default", function () {
    const connectionString =
      "Endpoint=sb://hostname.servicebus.windows.net/;SharedAccessKeyName=sakName;SharedAccessKey=sak;EntityPath=ep";
    const path = "mypath";
    const config = ConnectionConfig.create(connectionString, path);
    const context = ConnectionContextBase.create({
      config: config,
      connectionProperties: {
        product: "MSJSClient",
        userAgent: "/js-amqp-client",
        version: "1.0.0",
      },
    });
    assert.isDefined(context.config);
    assert.isDefined(context.connection);
    assert.isDefined(context.connectionId);
    assert.isDefined(context.connectionLock);
    assert.isDefined(context.negotiateClaimLock);
    assert.equal(context.connection.options.hostname, "hostname.servicebus.windows.net");

    const tlsConnectionOptions = context.connection.options as TlsConnectionOptions;
<<<<<<< HEAD
    tlsConnectionOptions.host!.should.equal("hostname.servicebus.windows.net");
    context.wasConnectionCloseCalled.should.equal(false);
    context.connection.should.be.instanceOf(Connection);
    context.connection.options.properties!.product.should.equal("MSJSClient");
    context.connection.options.properties!["user-agent"].should.equal("/js-amqp-client");
    context.connection.options.properties!.version.should.equal("1.0.0");
    context.cbsSession.should.be.instanceOf(CbsClient);
=======
    assert.equal(tlsConnectionOptions.host, "hostname.servicebus.windows.net");
    assert.isFalse(context.wasConnectionCloseCalled);
    assert.instanceOf(context.connection, Connection);
    assert.equal(context.connection.options.properties!.product, "MSJSClient");
    assert.equal(context.connection.options.properties!["user-agent"], "/js-amqp-client");
    assert.equal(context.connection.options.properties!.version, "1.0.0");
    assert.instanceOf(context.cbsSession, CbsClient);
>>>>>>> 9646e4e3
  });

  it("should allow setting host and hostname to different values", function () {
    const connectionString =
      "Endpoint=sb://hostname.servicebus.windows.net/;SharedAccessKeyName=sakName;SharedAccessKey=sak;EntityPath=ep";
    const path = "mypath";
    const config = ConnectionConfig.create(connectionString, path);
    config.amqpHostname = "127.0.0.1";
    const context = ConnectionContextBase.create({
      config: config,
      connectionProperties: {
        product: "MSJSClient",
        userAgent: "/js-amqp-client",
        version: "1.0.0",
      },
    });
    assert.isDefined(context.config);
    assert.isDefined(context.connection);
    assert.isDefined(context.connectionId);
    assert.isDefined(context.connectionLock);
    assert.isDefined(context.negotiateClaimLock);
    assert.equal(context.connection.options.hostname, "127.0.0.1");

    const tlsConnectionOptions = context.connection.options as TlsConnectionOptions;
<<<<<<< HEAD
    tlsConnectionOptions.host!.should.equal("hostname.servicebus.windows.net");
    context.wasConnectionCloseCalled.should.equal(false);
    context.connection.should.be.instanceOf(Connection);
    context.connection.options.properties!.product.should.equal("MSJSClient");
    context.connection.options.properties!["user-agent"].should.equal("/js-amqp-client");
    context.connection.options.properties!.version.should.equal("1.0.0");
    context.cbsSession.should.be.instanceOf(CbsClient);
=======
    assert.equal(tlsConnectionOptions.host, "hostname.servicebus.windows.net");
    assert.isFalse(context.wasConnectionCloseCalled);
    assert.instanceOf(context.connection, Connection);
    assert.equal(context.connection.options.properties!.product, "MSJSClient");
    assert.equal(context.connection.options.properties!["user-agent"], "/js-amqp-client");
    assert.equal(context.connection.options.properties!.version, "1.0.0");
    assert.instanceOf(context.cbsSession, CbsClient);
>>>>>>> 9646e4e3
  });

  it("should allow specifying a port", function () {
    const connectionString =
      "Endpoint=sb://hostname.servicebus.windows.net/;SharedAccessKeyName=sakName;SharedAccessKey=sak;EntityPath=ep";
    const path = "mypath";
    const config = ConnectionConfig.create(connectionString, path);
    config.port = 1111;
    const context = ConnectionContextBase.create({
      config: config,
      connectionProperties: {
        product: "MSJSClient",
        userAgent: "/js-amqp-client",
        version: "1.0.0",
      },
    });
    assert.isDefined(context.config);
    assert.isDefined(context.connection);
    assert.isDefined(context.connectionId);
    assert.isDefined(context.connectionLock);
    assert.isDefined(context.negotiateClaimLock);

    const tlsConnectionOptions = context.connection.options as TlsConnectionOptions;
<<<<<<< HEAD
    tlsConnectionOptions.port!.should.equal(1111);
    context.wasConnectionCloseCalled.should.equal(false);
    context.connection.should.be.instanceOf(Connection);
    context.connection.options.properties!.product.should.equal("MSJSClient");
    context.connection.options.properties!["user-agent"].should.equal("/js-amqp-client");
    context.connection.options.properties!.version.should.equal("1.0.0");
    context.cbsSession.should.be.instanceOf(CbsClient);
=======
    assert.equal(tlsConnectionOptions.port, 1111);
    assert.isFalse(context.wasConnectionCloseCalled);
    assert.instanceOf(context.connection, Connection);
    assert.equal(context.connection.options.properties!.product, "MSJSClient");
    assert.equal(context.connection.options.properties!["user-agent"], "/js-amqp-client");
    assert.equal(context.connection.options.properties!.version, "1.0.0");
    assert.instanceOf(context.cbsSession, CbsClient);
>>>>>>> 9646e4e3
  });

  it("should have a default port (5671)", function () {
    const connectionString =
      "Endpoint=sb://hostname.servicebus.windows.net/;SharedAccessKeyName=sakName;SharedAccessKey=sak;EntityPath=ep";
    const path = "mypath";
    const config = ConnectionConfig.create(connectionString, path);
    const context = ConnectionContextBase.create({
      config: config,
      connectionProperties: {
        product: "MSJSClient",
        userAgent: "/js-amqp-client",
        version: "1.0.0",
      },
    });
    assert.isDefined(context.config);
    assert.isDefined(context.connection);
    assert.isDefined(context.connectionId);
    assert.isDefined(context.connectionLock);
    assert.isDefined(context.negotiateClaimLock);

    const tlsConnectionOptions = context.connection.options as TlsConnectionOptions;
<<<<<<< HEAD
    tlsConnectionOptions.port!.should.equal(5671);
    context.wasConnectionCloseCalled.should.equal(false);
    context.connection.should.be.instanceOf(Connection);
    context.connection.options.properties!.product.should.equal("MSJSClient");
    context.connection.options.properties!["user-agent"].should.equal("/js-amqp-client");
    context.connection.options.properties!.version.should.equal("1.0.0");
    context.cbsSession.should.be.instanceOf(CbsClient);
=======
    assert.equal(tlsConnectionOptions.port, 5671);
    assert.isFalse(context.wasConnectionCloseCalled);
    assert.instanceOf(context.connection, Connection);
    assert.equal(context.connection.options.properties!.product, "MSJSClient");
    assert.equal(context.connection.options.properties!["user-agent"], "/js-amqp-client");
    assert.equal(context.connection.options.properties!.version, "1.0.0");
    assert.instanceOf(context.cbsSession, CbsClient);
>>>>>>> 9646e4e3
  });

  it("should allow setting host and hostname to different values when using websockets", function () {
    const websockets: any = () => {
      /** Empty function on purpose for the sake of mocking */
    };
    const connectionString =
      "Endpoint=sb://hostname.servicebus.windows.net/;SharedAccessKeyName=sakName;SharedAccessKey=sak;EntityPath=ep";
    const path = "mypath";
    const config = ConnectionConfig.create(connectionString, path);
    config.webSocket = websockets;
    config.amqpHostname = config.host;
    config.host = "127.0.0.1";
    const context = ConnectionContextBase.create({
      config: config,
      connectionProperties: {
        product: "MSJSClient",
        userAgent: "/js-amqp-client",
        version: "1.0.0",
      },
    });
    assert.isDefined(context.config);
    assert.isDefined(context.connection);
    assert.isDefined(context.connectionId);
    assert.isDefined(context.connectionLock);
    assert.isDefined(context.negotiateClaimLock);

    const tlsConnectionOptions = context.connection.options as TlsConnectionOptions;
<<<<<<< HEAD
    tlsConnectionOptions.host!.should.equal("127.0.0.1");
    context.connection.options.hostname!.should.equal("hostname.servicebus.windows.net");
    context.wasConnectionCloseCalled.should.equal(false);
    context.connection.should.be.instanceOf(Connection);
    context.connection.options.properties!.product.should.equal("MSJSClient");
    context.connection.options.properties!["user-agent"].should.equal("/js-amqp-client");
    context.connection.options.properties!.version.should.equal("1.0.0");
    context.connection.options.webSocketOptions!.url.should.equal(`wss://127.0.0.1:443/`);
    context.cbsSession.should.be.instanceOf(CbsClient);
=======
    assert.equal(tlsConnectionOptions.host, "127.0.0.1");

    assert.equal(context.connection.options.hostname, "hostname.servicebus.windows.net");
    assert.isFalse(context.wasConnectionCloseCalled);
    assert.instanceOf(context.connection, Connection);
    assert.equal(context.connection.options.properties!.product, "MSJSClient");
    assert.equal(context.connection.options.properties!["user-agent"], "/js-amqp-client");
    assert.equal(context.connection.options.properties!.version, "1.0.0");
    assert.equal(context.connection.options.webSocketOptions!.url, `wss://127.0.0.1:443/`);
    assert.instanceOf(context.cbsSession, CbsClient);
>>>>>>> 9646e4e3
  });

  it("should have a default port when using websockets (443)", function () {
    const websockets: any = () => {
      /** Empty function on purpose for the sake of mocking */
    };
    const connectionString =
      "Endpoint=sb://hostname.servicebus.windows.net/;SharedAccessKeyName=sakName;SharedAccessKey=sak;EntityPath=ep";
    const path = "mypath";
    const config = ConnectionConfig.create(connectionString, path);
    config.webSocket = websockets;
    const context = ConnectionContextBase.create({
      config: config,
      connectionProperties: {
        product: "MSJSClient",
        userAgent: "/js-amqp-client",
        version: "1.0.0",
      },
    });
<<<<<<< HEAD
    should.exist(context.config);
    should.exist(context.connection);
    should.exist(context.connectionId);
    should.exist(context.connectionLock);
    should.exist(context.negotiateClaimLock);
    context.wasConnectionCloseCalled.should.equal(false);
    context.connection.should.be.instanceOf(Connection);
    context.connection.options.properties!.product.should.equal("MSJSClient");
    context.connection.options.properties!["user-agent"].should.equal("/js-amqp-client");
    context.connection.options.properties!.version.should.equal("1.0.0");
    context.connection.options.webSocketOptions!.url.should.equal(
      `wss://hostname.servicebus.windows.net:443/`,
    );
    context.cbsSession.should.be.instanceOf(CbsClient);
=======
    assert.isDefined(context.config);
    assert.isDefined(context.connection);
    assert.isDefined(context.connectionId);
    assert.isDefined(context.connectionLock);
    assert.isDefined(context.negotiateClaimLock);
    assert.isFalse(context.wasConnectionCloseCalled);
    assert.instanceOf(context.connection, Connection);
    assert.equal(context.connection.options.properties!.product, "MSJSClient");
    assert.equal(context.connection.options.properties!["user-agent"], "/js-amqp-client");
    assert.equal(context.connection.options.properties!.version, "1.0.0");
    assert.equal(
      context.connection.options.webSocketOptions!.url,
      `wss://hostname.servicebus.windows.net:443/`,
    );
    assert.instanceOf(context.cbsSession, CbsClient);
>>>>>>> 9646e4e3
  });

  it("should allow specifying a port when using websockets", function () {
    const websockets: any = () => {
      /** Empty function on purpose for the sake of mocking */
    };
    const connectionString =
      "Endpoint=sb://hostname.servicebus.windows.net/;SharedAccessKeyName=sakName;SharedAccessKey=sak;EntityPath=ep";
    const path = "mypath";
    const config = ConnectionConfig.create(connectionString, path);
    config.webSocket = websockets;
    config.port = 1111;
    const context = ConnectionContextBase.create({
      config: config,
      connectionProperties: {
        product: "MSJSClient",
        userAgent: "/js-amqp-client",
        version: "1.0.0",
      },
    });
    assert.isDefined(context.config);
    assert.isDefined(context.connection);
    assert.isDefined(context.connectionId);
    assert.isDefined(context.connectionLock);
    assert.isDefined(context.negotiateClaimLock);

    const tlsConnectionOptions = context.connection.options as TlsConnectionOptions;
<<<<<<< HEAD
    tlsConnectionOptions.port!.should.equal(1111);
    context.wasConnectionCloseCalled.should.equal(false);
    context.connection.should.be.instanceOf(Connection);
    context.connection.options.properties!.product.should.equal("MSJSClient");
    context.connection.options.properties!["user-agent"].should.equal("/js-amqp-client");
    context.connection.options.properties!.version.should.equal("1.0.0");
    context.connection.options.webSocketOptions!.url.should.equal(
      `wss://hostname.servicebus.windows.net:1111/`,
    );
    context.cbsSession.should.be.instanceOf(CbsClient);
=======
    assert.equal(tlsConnectionOptions.port, 1111);
    assert.isFalse(context.wasConnectionCloseCalled);
    assert.instanceOf(context.connection, Connection);
    assert.equal(context.connection.options.properties!.product, "MSJSClient");
    assert.equal(context.connection.options.properties!["user-agent"], "/js-amqp-client");
    assert.equal(context.connection.options.properties!.version, "1.0.0");
    assert.equal(
      context.connection.options.webSocketOptions!.url,
      `wss://hostname.servicebus.windows.net:1111/`,
    );
    assert.instanceOf(context.cbsSession, CbsClient);
>>>>>>> 9646e4e3
  });

  it("Throws error if user-agent string length is greater than 512 characters", function () {
    const connectionString =
      "Endpoint=sb://hostname.servicebus.windows.net/;SharedAccessKeyName=sakName;SharedAccessKey=sak;EntityPath=ep";
    const path = "mypath";
    const config = ConnectionConfig.create(connectionString, path);

    const userAgentString = "user-agent-string".repeat(32);

    assert.throw(() => {
      ConnectionContextBase.create({
        config: config,
        connectionProperties: {
          product: "MSJSClient",
          userAgent: userAgentString,
          version: "1.0.0",
        },
      });
    }, /user-agent string cannot be more than 512 characters/);
  });

  it("disables tls when connecting to the development emulator", async function () {
    const connectionString =
      "Endpoint=sb://localhost;SharedAccessKeyName=sakName;SharedAccessKey=sak;EntityPath=ep;UseDevelopmentEmulator=true";
    const path = "mypath";
    const config = ConnectionConfig.create(connectionString, path);
    console.log(config);
    const context = ConnectionContextBase.create({
      config: config,
      connectionProperties: {
        product: "MSJSClient",
        userAgent: "/js-amqp-client",
        version: "1.0.0",
      },
    });
    should.exist(context.connection);
    context.connection.should.be.instanceOf(Connection);
    context.connection.options.transport!.should.equal(Constants.TCP);
    (context.connection.options as TlsConnectionOptions).port!.should.equal(5672);
  });

  describe("#refreshConnection", function () {
    it("should update fields on the context", function () {
      const connectionString =
        "Endpoint=sb://hostname.servicebus.windows.net/;SharedAccessKeyName=sakName;SharedAccessKey=sak;EntityPath=ep";
      const path = "mypath";
      const config = ConnectionConfig.create(connectionString, path);
      const context = ConnectionContextBase.create({
        config: config,
        connectionProperties: {
          product: "MSJSClient",
          userAgent: "/js-amqp-client",
          version: "1.0.0",
        },
      });
      // hold onto the refreshable values of the context
      // so we can be sure they change after the refresh call.
      const refreshableFields = {
        cbsSession: context.cbsSession,
        connection: context.connection,
        connectionId: context.connectionId,
        connectionLock: context.connectionLock,
        negotiateClaimLock: context.negotiateClaimLock,
        // change the value so refresh changes it back
        wasConnectionCloseCalled: !context.wasConnectionCloseCalled,
      };
<<<<<<< HEAD
      should.exist(context.config);
      should.exist(context.connection);
      should.exist(context.connectionId);
      should.exist(context.connectionLock);
      should.exist(context.negotiateClaimLock);
      context.wasConnectionCloseCalled.should.equal(false);
      context.cbsSession.should.be.instanceOf(CbsClient);
=======
      assert.isDefined(context.config);
      assert.isDefined(context.connection);
      assert.isDefined(context.connectionId);
      assert.isDefined(context.connectionLock);
      assert.isDefined(context.negotiateClaimLock);
      assert.isFalse(context.wasConnectionCloseCalled);
      assert.instanceOf(context.cbsSession, CbsClient);
>>>>>>> 9646e4e3

      // update wasConnectionCloseCalled so we can make sure it refreshes
      context.wasConnectionCloseCalled = true;

      context.refreshConnection();

      // ensure the refreshable fields have all been updated
      for (const field of Object.keys(refreshableFields) as (keyof typeof refreshableFields)[]) {
        assert.notEqual(context[field], refreshableFields[field]);
      }
    });
  });
});<|MERGE_RESOLUTION|>--- conflicted
+++ resolved
@@ -1,14 +1,8 @@
 // Copyright (c) Microsoft Corporation.
 // Licensed under the MIT license.
 
-<<<<<<< HEAD
-import * as chai from "chai";
-const should = chai.should();
-import { CbsClient, ConnectionConfig, ConnectionContextBase, Constants } from "../src";
-=======
 import { describe, it, assert } from "vitest";
-import { CbsClient, ConnectionConfig, ConnectionContextBase } from "../src/index.js";
->>>>>>> 9646e4e3
+import { CbsClient, ConnectionConfig, ConnectionContextBase, Constants } from "../src/index.js";
 import { Connection } from "rhea-promise";
 import type { ConnectionOptions as TlsConnectionOptions } from "node:tls";
 
@@ -26,33 +20,18 @@
         version: "1.0.0",
       },
     });
-<<<<<<< HEAD
-    should.exist(context.config);
-    should.exist(context.connection);
-    should.exist(context.connectionId);
-    should.exist(context.connectionLock);
-    should.exist(context.negotiateClaimLock);
-    context.wasConnectionCloseCalled.should.equal(false);
-    context.connection.should.be.instanceOf(Connection);
-    context.connection.options.transport!.should.equal("tls");
-    context.connection.options.properties!.product.should.equal("MSJSClient");
-    context.connection.options.properties!["user-agent"].should.equal("/js-amqp-client");
-    context.connection.options.properties!.version.should.equal("1.0.0");
-    context.cbsSession.should.be.instanceOf(CbsClient);
-    done();
-=======
-    assert.isDefined(context.config);
-    assert.isDefined(context.connection);
-    assert.isDefined(context.connectionId);
-    assert.isDefined(context.connectionLock);
-    assert.isDefined(context.negotiateClaimLock);
-    assert.isFalse(context.wasConnectionCloseCalled);
-    assert.instanceOf(context.connection, Connection);
-    assert.equal(context.connection.options.properties!.product, "MSJSClient");
-    assert.equal(context.connection.options.properties!["user-agent"], "/js-amqp-client");
-    assert.equal(context.connection.options.properties!.version, "1.0.0");
-    assert.instanceOf(context.cbsSession, CbsClient);
->>>>>>> 9646e4e3
+    assert.isDefined(context.config);
+    assert.isDefined(context.connection);
+    assert.isDefined(context.connectionId);
+    assert.isDefined(context.connectionLock);
+    assert.isDefined(context.negotiateClaimLock);
+    assert.isFalse(context.wasConnectionCloseCalled);
+    assert.instanceOf(context.connection, Connection);
+    assert.equal(context.connection.options.transport, "tls")
+    assert.equal(context.connection.options.properties!.product, "MSJSClient");
+    assert.equal(context.connection.options.properties!["user-agent"], "/js-amqp-client");
+    assert.equal(context.connection.options.properties!.version, "1.0.0");
+    assert.instanceOf(context.cbsSession, CbsClient);
   });
 
   it("should set host and hostname to the same value by default", function () {
@@ -76,15 +55,6 @@
     assert.equal(context.connection.options.hostname, "hostname.servicebus.windows.net");
 
     const tlsConnectionOptions = context.connection.options as TlsConnectionOptions;
-<<<<<<< HEAD
-    tlsConnectionOptions.host!.should.equal("hostname.servicebus.windows.net");
-    context.wasConnectionCloseCalled.should.equal(false);
-    context.connection.should.be.instanceOf(Connection);
-    context.connection.options.properties!.product.should.equal("MSJSClient");
-    context.connection.options.properties!["user-agent"].should.equal("/js-amqp-client");
-    context.connection.options.properties!.version.should.equal("1.0.0");
-    context.cbsSession.should.be.instanceOf(CbsClient);
-=======
     assert.equal(tlsConnectionOptions.host, "hostname.servicebus.windows.net");
     assert.isFalse(context.wasConnectionCloseCalled);
     assert.instanceOf(context.connection, Connection);
@@ -92,7 +62,6 @@
     assert.equal(context.connection.options.properties!["user-agent"], "/js-amqp-client");
     assert.equal(context.connection.options.properties!.version, "1.0.0");
     assert.instanceOf(context.cbsSession, CbsClient);
->>>>>>> 9646e4e3
   });
 
   it("should allow setting host and hostname to different values", function () {
@@ -117,15 +86,6 @@
     assert.equal(context.connection.options.hostname, "127.0.0.1");
 
     const tlsConnectionOptions = context.connection.options as TlsConnectionOptions;
-<<<<<<< HEAD
-    tlsConnectionOptions.host!.should.equal("hostname.servicebus.windows.net");
-    context.wasConnectionCloseCalled.should.equal(false);
-    context.connection.should.be.instanceOf(Connection);
-    context.connection.options.properties!.product.should.equal("MSJSClient");
-    context.connection.options.properties!["user-agent"].should.equal("/js-amqp-client");
-    context.connection.options.properties!.version.should.equal("1.0.0");
-    context.cbsSession.should.be.instanceOf(CbsClient);
-=======
     assert.equal(tlsConnectionOptions.host, "hostname.servicebus.windows.net");
     assert.isFalse(context.wasConnectionCloseCalled);
     assert.instanceOf(context.connection, Connection);
@@ -133,7 +93,6 @@
     assert.equal(context.connection.options.properties!["user-agent"], "/js-amqp-client");
     assert.equal(context.connection.options.properties!.version, "1.0.0");
     assert.instanceOf(context.cbsSession, CbsClient);
->>>>>>> 9646e4e3
   });
 
   it("should allow specifying a port", function () {
@@ -157,15 +116,6 @@
     assert.isDefined(context.negotiateClaimLock);
 
     const tlsConnectionOptions = context.connection.options as TlsConnectionOptions;
-<<<<<<< HEAD
-    tlsConnectionOptions.port!.should.equal(1111);
-    context.wasConnectionCloseCalled.should.equal(false);
-    context.connection.should.be.instanceOf(Connection);
-    context.connection.options.properties!.product.should.equal("MSJSClient");
-    context.connection.options.properties!["user-agent"].should.equal("/js-amqp-client");
-    context.connection.options.properties!.version.should.equal("1.0.0");
-    context.cbsSession.should.be.instanceOf(CbsClient);
-=======
     assert.equal(tlsConnectionOptions.port, 1111);
     assert.isFalse(context.wasConnectionCloseCalled);
     assert.instanceOf(context.connection, Connection);
@@ -173,7 +123,6 @@
     assert.equal(context.connection.options.properties!["user-agent"], "/js-amqp-client");
     assert.equal(context.connection.options.properties!.version, "1.0.0");
     assert.instanceOf(context.cbsSession, CbsClient);
->>>>>>> 9646e4e3
   });
 
   it("should have a default port (5671)", function () {
@@ -196,15 +145,6 @@
     assert.isDefined(context.negotiateClaimLock);
 
     const tlsConnectionOptions = context.connection.options as TlsConnectionOptions;
-<<<<<<< HEAD
-    tlsConnectionOptions.port!.should.equal(5671);
-    context.wasConnectionCloseCalled.should.equal(false);
-    context.connection.should.be.instanceOf(Connection);
-    context.connection.options.properties!.product.should.equal("MSJSClient");
-    context.connection.options.properties!["user-agent"].should.equal("/js-amqp-client");
-    context.connection.options.properties!.version.should.equal("1.0.0");
-    context.cbsSession.should.be.instanceOf(CbsClient);
-=======
     assert.equal(tlsConnectionOptions.port, 5671);
     assert.isFalse(context.wasConnectionCloseCalled);
     assert.instanceOf(context.connection, Connection);
@@ -212,7 +152,6 @@
     assert.equal(context.connection.options.properties!["user-agent"], "/js-amqp-client");
     assert.equal(context.connection.options.properties!.version, "1.0.0");
     assert.instanceOf(context.cbsSession, CbsClient);
->>>>>>> 9646e4e3
   });
 
   it("should allow setting host and hostname to different values when using websockets", function () {
@@ -241,17 +180,6 @@
     assert.isDefined(context.negotiateClaimLock);
 
     const tlsConnectionOptions = context.connection.options as TlsConnectionOptions;
-<<<<<<< HEAD
-    tlsConnectionOptions.host!.should.equal("127.0.0.1");
-    context.connection.options.hostname!.should.equal("hostname.servicebus.windows.net");
-    context.wasConnectionCloseCalled.should.equal(false);
-    context.connection.should.be.instanceOf(Connection);
-    context.connection.options.properties!.product.should.equal("MSJSClient");
-    context.connection.options.properties!["user-agent"].should.equal("/js-amqp-client");
-    context.connection.options.properties!.version.should.equal("1.0.0");
-    context.connection.options.webSocketOptions!.url.should.equal(`wss://127.0.0.1:443/`);
-    context.cbsSession.should.be.instanceOf(CbsClient);
-=======
     assert.equal(tlsConnectionOptions.host, "127.0.0.1");
 
     assert.equal(context.connection.options.hostname, "hostname.servicebus.windows.net");
@@ -262,7 +190,6 @@
     assert.equal(context.connection.options.properties!.version, "1.0.0");
     assert.equal(context.connection.options.webSocketOptions!.url, `wss://127.0.0.1:443/`);
     assert.instanceOf(context.cbsSession, CbsClient);
->>>>>>> 9646e4e3
   });
 
   it("should have a default port when using websockets (443)", function () {
@@ -282,22 +209,6 @@
         version: "1.0.0",
       },
     });
-<<<<<<< HEAD
-    should.exist(context.config);
-    should.exist(context.connection);
-    should.exist(context.connectionId);
-    should.exist(context.connectionLock);
-    should.exist(context.negotiateClaimLock);
-    context.wasConnectionCloseCalled.should.equal(false);
-    context.connection.should.be.instanceOf(Connection);
-    context.connection.options.properties!.product.should.equal("MSJSClient");
-    context.connection.options.properties!["user-agent"].should.equal("/js-amqp-client");
-    context.connection.options.properties!.version.should.equal("1.0.0");
-    context.connection.options.webSocketOptions!.url.should.equal(
-      `wss://hostname.servicebus.windows.net:443/`,
-    );
-    context.cbsSession.should.be.instanceOf(CbsClient);
-=======
     assert.isDefined(context.config);
     assert.isDefined(context.connection);
     assert.isDefined(context.connectionId);
@@ -313,7 +224,6 @@
       `wss://hostname.servicebus.windows.net:443/`,
     );
     assert.instanceOf(context.cbsSession, CbsClient);
->>>>>>> 9646e4e3
   });
 
   it("should allow specifying a port when using websockets", function () {
@@ -341,18 +251,6 @@
     assert.isDefined(context.negotiateClaimLock);
 
     const tlsConnectionOptions = context.connection.options as TlsConnectionOptions;
-<<<<<<< HEAD
-    tlsConnectionOptions.port!.should.equal(1111);
-    context.wasConnectionCloseCalled.should.equal(false);
-    context.connection.should.be.instanceOf(Connection);
-    context.connection.options.properties!.product.should.equal("MSJSClient");
-    context.connection.options.properties!["user-agent"].should.equal("/js-amqp-client");
-    context.connection.options.properties!.version.should.equal("1.0.0");
-    context.connection.options.webSocketOptions!.url.should.equal(
-      `wss://hostname.servicebus.windows.net:1111/`,
-    );
-    context.cbsSession.should.be.instanceOf(CbsClient);
-=======
     assert.equal(tlsConnectionOptions.port, 1111);
     assert.isFalse(context.wasConnectionCloseCalled);
     assert.instanceOf(context.connection, Connection);
@@ -364,7 +262,6 @@
       `wss://hostname.servicebus.windows.net:1111/`,
     );
     assert.instanceOf(context.cbsSession, CbsClient);
->>>>>>> 9646e4e3
   });
 
   it("Throws error if user-agent string length is greater than 512 characters", function () {
@@ -392,19 +289,18 @@
       "Endpoint=sb://localhost;SharedAccessKeyName=sakName;SharedAccessKey=sak;EntityPath=ep;UseDevelopmentEmulator=true";
     const path = "mypath";
     const config = ConnectionConfig.create(connectionString, path);
-    console.log(config);
-    const context = ConnectionContextBase.create({
-      config: config,
-      connectionProperties: {
-        product: "MSJSClient",
-        userAgent: "/js-amqp-client",
-        version: "1.0.0",
-      },
-    });
-    should.exist(context.connection);
-    context.connection.should.be.instanceOf(Connection);
-    context.connection.options.transport!.should.equal(Constants.TCP);
-    (context.connection.options as TlsConnectionOptions).port!.should.equal(5672);
+    const context = ConnectionContextBase.create({
+      config: config,
+      connectionProperties: {
+        product: "MSJSClient",
+        userAgent: "/js-amqp-client",
+        version: "1.0.0",
+      },
+    });
+    assert.isDefined(context.connection);
+    assert.instanceOf(context.connection, Connection);
+    assert.equal(context.connection.options.transport, Constants.TCP);
+    assert.equal((context.connection.options as TlsConnectionOptions).port, 5672);
   });
 
   describe("#refreshConnection", function () {
@@ -432,15 +328,6 @@
         // change the value so refresh changes it back
         wasConnectionCloseCalled: !context.wasConnectionCloseCalled,
       };
-<<<<<<< HEAD
-      should.exist(context.config);
-      should.exist(context.connection);
-      should.exist(context.connectionId);
-      should.exist(context.connectionLock);
-      should.exist(context.negotiateClaimLock);
-      context.wasConnectionCloseCalled.should.equal(false);
-      context.cbsSession.should.be.instanceOf(CbsClient);
-=======
       assert.isDefined(context.config);
       assert.isDefined(context.connection);
       assert.isDefined(context.connectionId);
@@ -448,7 +335,6 @@
       assert.isDefined(context.negotiateClaimLock);
       assert.isFalse(context.wasConnectionCloseCalled);
       assert.instanceOf(context.cbsSession, CbsClient);
->>>>>>> 9646e4e3
 
       // update wasConnectionCloseCalled so we can make sure it refreshes
       context.wasConnectionCloseCalled = true;
