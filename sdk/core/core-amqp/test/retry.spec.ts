// Copyright (c) Microsoft Corporation.
// Licensed under the MIT license.

import * as chai from "chai";
import {
  Constants,
  MessagingError,
  RetryConfig,
  RetryMode,
  RetryOperationType,
  delay,
  retry,
  translate,
<<<<<<< HEAD
} from "../src/index.js";
import { AbortController } from "@azure/abort-controller";
=======
} from "../src";
>>>>>>> bb8a2bd8
import debugModule from "debug";

const debug = debugModule("azure:core-amqp:retry-spec");
const should = chai.should();

[RetryMode.Exponential, RetryMode.Fixed].forEach((mode) => {
  describe(`retry function for "${
    mode === RetryMode.Exponential ? "Exponential" : "Fixed"
  }" retry mode`, function () {
    it("should succeed if the operation succeeds.", async function () {
      let counter = 0;
      try {
        const config: RetryConfig<any> = {
          operation: async () => {
            debug("counter: %d", ++counter);
            await delay(200);
            return {
              code: 200,
              description: "OK",
            };
          },
          connectionId: "connection-1",
          operationType: RetryOperationType.cbsAuth,
          retryOptions: { retryDelayInMs: 15000, mode: mode },
        };
        const result = await retry(config);
        result.code.should.equal(200);
        result.description.should.equal("OK");
        counter.should.equal(1);
      } catch (err) {
        debug("An error occurred in a test that should have succeeded: %O", err);
        throw err;
      }
    });

    it("should fail if the operation returns a non retryable error", async function () {
      let counter = 0;
      try {
        const config: RetryConfig<any> = {
          operation: async () => {
            debug("counter: %d", ++counter);
            await delay(200);
            throw translate({
              condition: "amqp:precondition-failed",
              description: "I would like to fail, not retryable.",
            });
          },
          connectionId: "connection-1",
          operationType: RetryOperationType.management,
          retryOptions: { retryDelayInMs: 15000, mode: mode },
        };
        await retry(config);
      } catch (err) {
        should.exist(err);
        should.equal(true, err instanceof MessagingError);
        (err as MessagingError).message.should.equal("I would like to fail, not retryable.");
        counter.should.equal(1);
      }
    });

    it("should succeed if the operation initially fails with a retryable error and then succeeds.", async function () {
      let counter = 0;
      try {
        const config: RetryConfig<any> = {
          operation: async () => {
            await delay(200);
            debug("counter: %d", ++counter);
            if (counter === 1) {
              throw translate({
                condition: "com.microsoft:server-busy",
                description: "The server is busy right now. Retry later.",
              });
            } else {
              return {
                code: 200,
                description: "OK",
              };
            }
          },
          connectionId: "connection-1",
          operationType: RetryOperationType.receiverLink,
          retryOptions: { maxRetries: 2, retryDelayInMs: 500, mode: mode },
        };
        const result = await retry(config);
        result.code.should.equal(200);
        result.description.should.equal("OK");
        counter.should.equal(2);
      } catch (err) {
        debug("An error occurred in a test that should have succeeded: %O", err);
        throw err;
      }
    });

    it("should succeed in the last attempt.", async function () {
      let counter = 0;
      try {
        const config: RetryConfig<any> = {
          operation: async () => {
            await delay(200);
            debug("counter: %d", ++counter);
            if (counter === 1) {
              const e = new MessagingError("A retryable error.");
              e.retryable = true;
              throw e;
            } else if (counter === 2) {
              const e = new MessagingError("A retryable error.");
              e.retryable = true;
              throw e;
            } else {
              return {
                code: 200,
                description: "OK",
              };
            }
          },
          connectionId: "connection-1",
          operationType: RetryOperationType.senderLink,
          retryOptions: { maxRetries: 2, retryDelayInMs: 500, mode: mode },
        };
        const result = await retry(config);
        result.code.should.equal(200);
        result.description.should.equal("OK");
        counter.should.equal(3);
      } catch (err) {
        debug("An error occurred in a test that should have succeeded: %O", err);
        throw err;
      }
    });

    it("should fail if the last attempt return a non-retryable error", async function () {
      let counter = 0;
      try {
        const config: RetryConfig<any> = {
          operation: async () => {
            await delay(200);
            debug("counter: %d", ++counter);
            if (counter === 1) {
              const e = new MessagingError("A retryable error.");
              e.retryable = true;
              throw e;
            } else if (counter === 2) {
              const e = new MessagingError("A retryable error.");
              e.retryable = true;
              throw e;
            } else {
              const x: any = {
                condition: "com.microsoft:message-lock-lost",
                description: "I would like to fail.",
              };
              throw x;
            }
          },
          connectionId: "connection-1",
          operationType: RetryOperationType.sendMessage,
          retryOptions: { maxRetries: 2, retryDelayInMs: 500, mode: mode },
        };
        await retry(config);
      } catch (err) {
        should.exist(err);
        should.equal(true, err instanceof MessagingError);
        (err as MessagingError).message.should.equal("I would like to fail.");
        counter.should.equal(3);
      }
    });

    it("should fail if all attempts return a retryable error", async function () {
      let counter = 0;
      try {
        const config: RetryConfig<any> = {
          operation: async () => {
            debug("counter: %d", ++counter);
            await delay(200);
            const e = new MessagingError("I would always like to fail, keep retrying.");
            e.retryable = true;
            throw e;
          },
          connectionId: "connection-1",
          operationType: RetryOperationType.session,
          retryOptions: { maxRetries: 4, retryDelayInMs: 500, mode: mode },
        };
        await retry(config);
      } catch (err) {
        should.exist(err);
        should.equal(true, err instanceof MessagingError);
        (err as MessagingError).message.should.equal("I would always like to fail, keep retrying.");
        counter.should.equal(5);
      }
    });

    it("should not sleep after final failure if all attempts return a retryable error (no retries)", async function () {
      let counter = 0;
      // Create an abort controller so we can clean up the delay's setTimeout ASAP after the race.
      const delayAbortController = new AbortController();
      try {
        const config: RetryConfig<any> = {
          operation: async () => {
            counter++;
            const e = new MessagingError("I would always like to fail, keep retrying.");
            e.retryable = true;
            throw e;
          },
          connectionId: "connection-1",
          operationType: RetryOperationType.session,
          retryOptions: {
            maxRetries: 0,
            retryDelayInMs: 60000,
            mode: mode,
          },
        };
        // Since retry should not sleep since maxRetries is 0, `retry` should beat `delay`.
        await Promise.race([retry(config), delay(10000, delayAbortController.signal)]);
        // If we get here, `delay` won :-(
        throw new Error("TestFailure: 'retry' took longer than expected to return.");
      } catch (err) {
        should.exist(err);
        should.equal(true, err instanceof MessagingError);
        (err as MessagingError).message.should.equal("I would always like to fail, keep retrying.");
        counter.should.equal(1);
        // Clear delay's setTimeout...we don't need it anymore.
        delayAbortController.abort();
      }
    });

    it("should not sleep after final failure if all attempts return a retryable error (retries)", async function () {
      let counter = 0;
      // Create an abort controller so we can clean up the delay's setTimeout ASAP after the race.
      const delayAbortController = new AbortController();
      try {
        const config: RetryConfig<any> = {
          operation: async () => {
            counter++;
            const e = new MessagingError("I would always like to fail, keep retrying.");
            e.retryable = true;
            throw e;
          },
          connectionId: "connection-1",
          operationType: RetryOperationType.session,
          retryOptions: {
            maxRetries: 1,
            retryDelayInMs: 1000,
            mode: mode,
          },
        };
        // `retry` should sleep once because `maxRetries` is 1, causing a 1000 ms delay.
        // `retry` should beat `delay`.
        await Promise.race([retry(config), delay(1500, delayAbortController.signal)]);
        // If we get here, `delay` won :-(
        throw new Error("TestFailure: 'retry' took longer than expected to return.");
      } catch (err) {
        should.exist(err);
        should.equal(true, err instanceof MessagingError);
        (err as MessagingError).message.should.equal("I would always like to fail, keep retrying.");
        counter.should.equal(2);
        // Clear delay's setTimeout...we don't need it anymore.
        delayAbortController.abort();
      }
    });

    it("should stop retries when aborted", async function () {
      let counter = 0;
      const controller = new AbortController();
      const abortSignal = controller.signal;
      setTimeout(controller.abort.bind(controller), 300);
      try {
        const config: RetryConfig<any> = {
          operation: async () => {
            debug("counter: %d", ++counter);
            await delay(200);
            const e = new MessagingError("I would always like to fail, keep retrying.");
            e.retryable = true;
            throw e;
          },
          connectionId: "connection-1",
          operationType: RetryOperationType.session,
          abortSignal: abortSignal,
          retryOptions: { maxRetries: 4, retryDelayInMs: 500, mode: mode },
        };
        await retry(config);
      } catch (err) {
        should.exist(err);
        should.equal(true, err instanceof Error);
        should.equal(true, (err as Error).name === "AbortError");
        counter.should.equal(1, "It should retry only once");
      }
    });

    describe("with config.maxRetries set to Infinity", function () {
      it("should succeed if the operation succeeds.", async function () {
        let counter = 0;
        try {
          const config: RetryConfig<any> = {
            operation: async () => {
              debug("counter: %d", ++counter);
              await delay(200);
              return {
                code: 200,
                description: "OK",
              };
            },
            connectionId: "connection-1",
            operationType: RetryOperationType.cbsAuth,
            retryOptions: { maxRetries: Infinity, retryDelayInMs: 500, mode: mode },
          };
          const result = await retry(config);
          result.code.should.equal(200);
          result.description.should.equal("OK");
          counter.should.equal(1);
        } catch (err) {
          debug("An error occurred in a test that should have succeeded: %O", err);
          throw err;
        }
      });

      it("should fail if the operation returns a non retryable error", async function () {
        let counter = 0;
        try {
          const config: RetryConfig<any> = {
            operation: async () => {
              debug("counter: %d", ++counter);
              await delay(200);
              throw translate({
                condition: "amqp:precondition-failed",
                description: "I would like to fail, not retryable.",
              });
            },
            connectionId: "connection-1",
            operationType: RetryOperationType.management,
            retryOptions: { maxRetries: Infinity, retryDelayInMs: 500, mode: mode },
          };
          await retry(config);
        } catch (err) {
          should.exist(err);
          should.equal(true, err instanceof MessagingError);
          (err as MessagingError).message.should.equal("I would like to fail, not retryable.");
          counter.should.equal(1);
        }
      });

      it("should succeed if the operation initially fails with a retryable error and then succeeds.", async function () {
        let counter = 0;
        try {
          const config: RetryConfig<any> = {
            operation: async () => {
              await delay(200);
              debug("counter: %d", ++counter);
              if (counter === 1) {
                throw translate({
                  condition: "com.microsoft:server-busy",
                  description: "The server is busy right now. Retry later.",
                });
              } else {
                return {
                  code: 200,
                  description: "OK",
                };
              }
            },
            connectionId: "connection-1",
            operationType: RetryOperationType.receiverLink,
            retryOptions: { maxRetries: Infinity, retryDelayInMs: 500, mode: mode },
          };
          const result = await retry(config);
          result.code.should.equal(200);
          result.description.should.equal("OK");
          counter.should.equal(2);
        } catch (err) {
          debug("An error occurred in a test that should have succeeded: %O", err);
          throw err;
        }
      });

      it("should succeed in the last attempt.", async function () {
        let counter = 0;
        try {
          const config: RetryConfig<any> = {
            operation: async () => {
              await delay(200);
              debug("counter: %d", ++counter);
              if (counter === 1) {
                const e = new MessagingError("A retryable error.");
                e.retryable = true;
                throw e;
              } else if (counter === 2) {
                const e = new MessagingError("A retryable error.");
                e.retryable = true;
                throw e;
              } else {
                return {
                  code: 200,
                  description: "OK",
                };
              }
            },
            connectionId: "connection-1",
            operationType: RetryOperationType.senderLink,
            retryOptions: { maxRetries: Infinity, retryDelayInMs: 500, mode: mode },
          };
          const result = await retry(config);
          result.code.should.equal(200);
          result.description.should.equal("OK");
          counter.should.equal(3);
        } catch (err) {
          debug("An error occurred in a test that should have succeeded: %O", err);
          throw err;
        }
      });

      it("should fail if the last attempt return a non-retryable error", async function () {
        let counter = 0;
        try {
          const config: RetryConfig<any> = {
            operation: async () => {
              await delay(200);
              debug("counter: %d", ++counter);
              if (counter === 1) {
                const e = new MessagingError("A retryable error.");
                e.retryable = true;
                throw e;
              } else if (counter === 2) {
                const e = new MessagingError("A retryable error.");
                e.retryable = true;
                throw e;
              } else {
                const x: any = {
                  condition: "com.microsoft:message-lock-lost",
                  description: "I would like to fail.",
                };
                throw x;
              }
            },
            connectionId: "connection-1",
            operationType: RetryOperationType.sendMessage,
            retryOptions: {
              maxRetries: Constants.defaultMaxRetriesForConnection,
              retryDelayInMs: 1,
              mode: mode,
            },
          };
          await retry(config);
        } catch (err) {
          should.exist(err);
          should.equal(true, err instanceof MessagingError);
          (err as MessagingError).message.should.equal("I would like to fail.");
          counter.should.equal(3);
        }
      });
    });
  });
});<|MERGE_RESOLUTION|>--- conflicted
+++ resolved
@@ -1,7 +1,7 @@
 // Copyright (c) Microsoft Corporation.
 // Licensed under the MIT license.
 
-import * as chai from "chai";
+import { describe, it } from "vitest";
 import {
   Constants,
   MessagingError,
@@ -11,12 +11,7 @@
   delay,
   retry,
   translate,
-<<<<<<< HEAD
 } from "../src/index.js";
-import { AbortController } from "@azure/abort-controller";
-=======
-} from "../src";
->>>>>>> bb8a2bd8
 import debugModule from "debug";
 
 const debug = debugModule("azure:core-amqp:retry-spec");
