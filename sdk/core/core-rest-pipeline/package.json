{
  "name": "@azure/core-rest-pipeline",
  "version": "1.14.1",
  "description": "Isomorphic client library for making HTTP requests in node.js and browser.",
  "sdk-type": "client",
  "type": "module",
  "main": "./dist/commonjs/index.js",
  "types": "./dist/commonjs/index.d.ts",
  "exports": {
    "./package.json": "./package.json",
    ".": {
      "browser": {
        "types": "./dist/browser/index.d.ts",
        "default": "./dist/browser/index.js"
      },
      "react-native": {
        "types": "./dist/react-native/index.d.ts",
        "default": "./dist/react-native/index.js"
      },
      "import": {
        "types": "./dist/esm/index.d.ts",
        "default": "./dist/esm/index.js"
      },
      "require": {
        "types": "./dist/commonjs/index.d.ts",
        "default": "./dist/commonjs/index.js"
      }
    }
  },
  "files": [
    "dist/",
    "LICENSE",
    "README.md"
  ],
  "repository": "github:Azure/azure-sdk-for-js",
  "keywords": [
    "azure",
    "cloud"
  ],
  "author": "Microsoft Corporation",
  "license": "MIT",
  "bugs": {
    "url": "https://github.com/Azure/azure-sdk-for-js/issues"
  },
  "engines": {
    "node": ">=18.0.0"
  },
  "homepage": "https://github.com/Azure/azure-sdk-for-js/blob/main/sdk/core/core-rest-pipeline/",
  "sideEffects": false,
  "prettier": "@azure/eslint-plugin-azure-sdk/prettier.json",
  "scripts": {
    "build:samples": "echo Obsolete",
    "build:test": "npm run clean && tshy && dev-tool run build-test",
    "build": "npm run clean && tshy && api-extractor run --local",
    "check-format": "dev-tool run vendored prettier --list-different --config ../../../.prettierrc.json --ignore-path ../../../.prettierignore \"src/**/*.ts\" \"test/**/*.ts\" \"*.{js,json}\"",
    "clean": "rimraf --glob dist dist-* temp types *.tgz *.log",
    "execute:samples": "echo skipped",
    "extract-api": "tshy && api-extractor run --local",
    "format": "dev-tool run vendored prettier --write --config ../../../.prettierrc.json --ignore-path ../../../.prettierignore \"src/**/*.ts\" \"test/**/*.ts\" \"samples-dev/**/*.ts\" \"*.{js,json}\"",
    "integration-test:browser": "echo skipped",
    "integration-test:node": "echo skipped",
    "integration-test": "npm run integration-test:node && npm run integration-test:browser",
    "lint:fix": "eslint package.json api-extractor.json src --ext .ts --fix --fix-type [problem,suggestion]",
    "lint": "eslint package.json api-extractor.json src --ext .ts",
    "pack": "npm pack 2>&1",
    "test:browser": "npm run clean && npm run build:test && npm run unit-test:browser && npm run integration-test:browser",
    "test:node": "npm run clean && tshy && npm run unit-test:node && npm run integration-test:node",
    "test": "npm run clean && tshy && npm run unit-test:node && dev-tool run build-test && npm run unit-test:browser && npm run integration-test",
    "unit-test:browser": "npm run build:test && dev-tool run test:vitest --no-test-proxy --browser",
    "unit-test:node": "dev-tool run test:vitest --no-test-proxy",
    "unit-test": "npm run unit-test:node && npm run unit-test:browser"
  },
  "//metadata": {
    "constantPaths": [
      {
        "path": "src/constants.ts",
        "prefix": "SDK_VERSION"
      }
    ],
    "sampleConfiguration": {
      "skipFolder": true,
      "disableDocsMs": true,
      "productName": "Azure SDK Core",
      "productSlugs": [
        "azure"
      ]
    },
    "migrationDate": "2023-03-08T18:36:03.000Z"
  },
  "dependencies": {
    "@azure/abort-controller": "^2.0.0",
    "@azure/core-auth": "^1.4.0",
    "@azure/core-tracing": "^1.0.1",
    "@azure/core-util": "^1.3.0",
    "@azure/logger": "^1.0.0",
<<<<<<< HEAD
    "http-proxy-agent": "^5.0.0",
    "https-proxy-agent": "^5.0.0",
=======
    "http-proxy-agent": "^7.0.1",
    "https-proxy-agent": "^7.0.3",
>>>>>>> ba2f5e66
    "tslib": "^2.6.2"
  },
  "devDependencies": {
    "@azure/dev-tool": "^1.0.0",
    "@azure/eslint-plugin-azure-sdk": "^3.0.0",
    "@azure-tools/vite-plugin-browser-test-map": "^1.0.0",
    "@microsoft/api-extractor": "^7.40.1",
    "@types/node": "^18.0.0",
    "@vitest/browser": "^1.2.2",
    "@vitest/coverage-istanbul": "^1.2.2",
    "eslint": "^8.56.0",
    "playwright": "^1.41.2",
    "prettier": "^3.2.5",
    "rimraf": "^5.0.5",
    "tshy": "^1.11.0",
    "typescript": "~5.3.3",
    "vitest": "^1.2.2"
  },
  "tshy": {
    "exports": {
      "./package.json": "./package.json",
      ".": "./src/index.ts"
    },
    "dialects": [
      "esm",
      "commonjs"
    ],
    "esmDialects": [
      "browser",
      "react-native"
    ]
  }
}<|MERGE_RESOLUTION|>--- conflicted
+++ resolved
@@ -93,13 +93,8 @@
     "@azure/core-tracing": "^1.0.1",
     "@azure/core-util": "^1.3.0",
     "@azure/logger": "^1.0.0",
-<<<<<<< HEAD
-    "http-proxy-agent": "^5.0.0",
-    "https-proxy-agent": "^5.0.0",
-=======
     "http-proxy-agent": "^7.0.1",
     "https-proxy-agent": "^7.0.3",
->>>>>>> ba2f5e66
     "tslib": "^2.6.2"
   },
   "devDependencies": {
