{
  "name": "@azure/core-rest-pipeline",
  "version": "1.13.1",
  "description": "Isomorphic client library for making HTTP requests in node.js and browser.",
  "sdk-type": "client",
<<<<<<< HEAD
  "type": "module",
=======
  "main": "dist/index.js",
  "module": "dist-esm/src/index.js",
  "browser": {
    "./dist-esm/src/defaultHttpClient.js": "./dist-esm/src/defaultHttpClient.browser.js",
    "./dist-esm/src/policies/decompressResponsePolicy.js": "./dist-esm/src/policies/decompressResponsePolicy.browser.js",
    "./dist-esm/src/policies/proxyPolicy.js": "./dist-esm/src/policies/proxyPolicy.browser.js",
    "./dist-esm/src/util/inspect.js": "./dist-esm/src/util/inspect.browser.js",
    "./dist-esm/src/util/stream.js": "./dist-esm/src/util/stream.browser.js",
    "./dist-esm/src/util/userAgentPlatform.js": "./dist-esm/src/util/userAgentPlatform.browser.js"
  },
  "react-native": {
    "./dist/index.js": "./dist-esm/src/index.js",
    "./dist-esm/src/defaultHttpClient.js": "./dist-esm/src/defaultHttpClient.native.js",
    "./dist-esm/src/util/userAgentPlatform.js": "./dist-esm/src/util/userAgentPlatform.native.js"
  },
  "types": "core-rest-pipeline.shims.d.ts",
>>>>>>> bb8a2bd8
  "scripts": {
    "build:samples": "echo Obsolete",
<<<<<<< HEAD
    "build:test": "tshy && dev-tool run build-test",
    "build": "npm run clean && tshy && api-extractor run --local",
=======
    "build:test": "tsc -p . && dev-tool run bundle",
    "build": "npm run clean && tsc -p . && dev-tool run bundle && api-extractor run --local",
>>>>>>> bb8a2bd8
    "check-format": "prettier --list-different --config ../../../.prettierrc.json --ignore-path ../../../.prettierignore \"src/**/*.ts\" \"test/**/*.ts\" \"*.{js,json}\"",
    "clean": "rimraf -G dist dist-* temp types *.tgz *.log",
    "execute:samples": "echo skipped",
    "extract-api": "tshy && api-extractor run --local",
    "format": "prettier --write --config ../../../.prettierrc.json --ignore-path ../../../.prettierignore \"src/**/*.ts\" \"test/**/*.ts\" \"samples-dev/**/*.ts\" \"*.{js,json}\"",
    "integration-test:browser": "echo skipped",
    "integration-test:node": "echo skipped",
    "integration-test": "npm run integration-test:node && npm run integration-test:browser",
    "lint:fix": "eslint package.json api-extractor.json src test --ext .ts --fix --fix-type [problem,suggestion]",
    "lint": "eslint package.json api-extractor.json src test --ext .ts",
    "pack": "npm pack 2>&1",
    "test:browser": "npm run clean && npm run build:test && npm run unit-test:browser && npm run integration-test:browser",
    "test:node": "npm run clean && tshy && npm run unit-test:node && npm run integration-test:node",
    "test": "npm run clean && tshy && npm run unit-test:node && dev-tool run build-test && npm run unit-test:browser && npm run integration-test",
    "unit-test": "npm run unit-test:node && npm run unit-test:browser",
    "unit-test:browser": "vitest -c vitest.browser.config.ts",
    "unit-test:node": "vitest"
  },
  "files": [
    "dist/",
<<<<<<< HEAD
=======
    "dist-esm/src/",
    "types/latest/core-rest-pipeline.d.ts",
    "core-rest-pipeline.shims.d.ts",
>>>>>>> bb8a2bd8
    "LICENSE",
    "README.md"
  ],
  "repository": "github:Azure/azure-sdk-for-js",
  "keywords": [
    "azure",
    "cloud"
  ],
  "author": "Microsoft Corporation",
  "license": "MIT",
  "bugs": {
    "url": "https://github.com/Azure/azure-sdk-for-js/issues"
  },
  "engines": {
    "node": ">=18.0.0"
  },
  "homepage": "https://github.com/Azure/azure-sdk-for-js/blob/main/sdk/core/core-rest-pipeline/",
  "sideEffects": false,
  "prettier": "@azure/eslint-plugin-azure-sdk/prettier.json",
  "//metadata": {
    "constantPaths": [
      {
        "path": "src/constants.ts",
        "prefix": "SDK_VERSION"
      }
    ],
    "sampleConfiguration": {
      "skipFolder": true,
      "disableDocsMs": true,
      "productName": "Azure SDK Core",
      "productSlugs": [
        "azure"
      ]
    },
    "migrationDate": "2023-03-08T18:36:03.000Z"
  },
  "dependencies": {
    "@azure/abort-controller": "^2.0.0",
    "@azure/core-auth": "^1.4.0",
    "@azure/core-tracing": "^1.0.1",
    "@azure/core-util": "^1.3.0",
    "@azure/logger": "^1.0.0",
    "tslib": "^2.2.0",
    "http-proxy-agent": "^5.0.0",
    "https-proxy-agent": "^5.0.0"
  },
  "devDependencies": {
    "@azure/dev-tool": "^1.0.0",
    "@azure/eslint-plugin-azure-sdk": "^3.0.0",
    "@microsoft/api-extractor": "^7.38.0",
    "@opentelemetry/api": "^1.4.1",
    "@types/node": "^18.0.0",
<<<<<<< HEAD
    "@types/sinon": "^17.0.1",
    "@vitest/browser": "^1.0.0-beta.5",
    "@vitest/coverage-v8": "^1.0.0-beta.5",
    "@vitest/coverage-istanbul": "^1.0.0-beta.5",
    "eslint": "^8.52.0",
    "playwright": "^1.39.0",
    "prettier": "^3.0.3",
    "rimraf": "^5.0.5",
    "sinon": "^17.0.1",
    "tshy": "^1.7.0",
=======
    "@types/sinon": "^17.0.0",
    "chai": "^4.2.0",
    "chai-as-promised": "^7.1.1",
    "cross-env": "^7.0.2",
    "eslint": "^8.0.0",
    "inherits": "^2.0.3",
    "karma-chrome-launcher": "^3.1.0",
    "karma-coverage": "^2.0.0",
    "karma-env-preprocessor": "^0.1.1",
    "karma-firefox-launcher": "^1.1.0",
    "karma-junit-reporter": "^2.0.1",
    "karma-mocha-reporter": "^2.2.5",
    "karma-mocha": "^2.0.1",
    "karma-sourcemap-loader": "^0.3.8",
    "karma": "^6.3.0",
    "mocha": "^10.0.0",
    "prettier": "^2.5.1",
    "puppeteer": "^19.2.2",
    "rimraf": "^3.0.0",
    "sinon": "^17.0.0",
    "source-map-support": "^0.5.9",
>>>>>>> bb8a2bd8
    "typescript": "~5.2.0",
    "vitest": "1.0.0-beta.5",
    "webdriverio": "^8.20.4"
  },
  "tshy": {
    "exports": {
      "./package.json": "./package.json",
      ".": "./src/index.ts"
    },
    "dialects": [
      "esm",
      "commonjs"
    ],
    "esmDialects": [
      "browser",
      "bun",
      "deno",
      "react-native"
    ]
  },
  "imports": {
    "#decompressResponsePolicy": "./src/policies/decompressResponsePolicy.ts",
    "#formDataPolicy": "./src/policies/formDataPolicy.ts",
    "#proxyPolicy": "./src/policies/proxyPolicy.ts",
    "#inspect": "./src/util/inspect.ts",
    "#userAgentPlatform": "./src/util/userAgentPlatform.ts",
    "#defaultHttpClient": "./src/defaultHttpClient.ts"
  },
  "exports": {
    "./package.json": "./package.json",
    ".": {
      "browser": {
        "types": "./dist/browser/index.d.ts",
        "default": "./dist/browser/index.js"
      },
      "bun": {
        "types": "./dist/bun/index.d.ts",
        "default": "./dist/bun/index.js"
      },
      "deno": {
        "types": "./dist/deno/index.d.ts",
        "default": "./dist/deno/index.js"
      },
      "react-native": {
        "types": "./dist/react-native/index.d.ts",
        "default": "./dist/react-native/index.js"
      },
      "import": {
        "types": "./dist/esm/index.d.ts",
        "default": "./dist/esm/index.js"
      },
      "require": {
        "types": "./dist/commonjs/index.d.ts",
        "default": "./dist/commonjs/index.js"
      }
    }
  },
  "main": "./dist/commonjs/index.js",
  "types": "./dist/commonjs/index.d.ts"
}<|MERGE_RESOLUTION|>--- conflicted
+++ resolved
@@ -3,35 +3,11 @@
   "version": "1.13.1",
   "description": "Isomorphic client library for making HTTP requests in node.js and browser.",
   "sdk-type": "client",
-<<<<<<< HEAD
   "type": "module",
-=======
-  "main": "dist/index.js",
-  "module": "dist-esm/src/index.js",
-  "browser": {
-    "./dist-esm/src/defaultHttpClient.js": "./dist-esm/src/defaultHttpClient.browser.js",
-    "./dist-esm/src/policies/decompressResponsePolicy.js": "./dist-esm/src/policies/decompressResponsePolicy.browser.js",
-    "./dist-esm/src/policies/proxyPolicy.js": "./dist-esm/src/policies/proxyPolicy.browser.js",
-    "./dist-esm/src/util/inspect.js": "./dist-esm/src/util/inspect.browser.js",
-    "./dist-esm/src/util/stream.js": "./dist-esm/src/util/stream.browser.js",
-    "./dist-esm/src/util/userAgentPlatform.js": "./dist-esm/src/util/userAgentPlatform.browser.js"
-  },
-  "react-native": {
-    "./dist/index.js": "./dist-esm/src/index.js",
-    "./dist-esm/src/defaultHttpClient.js": "./dist-esm/src/defaultHttpClient.native.js",
-    "./dist-esm/src/util/userAgentPlatform.js": "./dist-esm/src/util/userAgentPlatform.native.js"
-  },
-  "types": "core-rest-pipeline.shims.d.ts",
->>>>>>> bb8a2bd8
   "scripts": {
     "build:samples": "echo Obsolete",
-<<<<<<< HEAD
     "build:test": "tshy && dev-tool run build-test",
     "build": "npm run clean && tshy && api-extractor run --local",
-=======
-    "build:test": "tsc -p . && dev-tool run bundle",
-    "build": "npm run clean && tsc -p . && dev-tool run bundle && api-extractor run --local",
->>>>>>> bb8a2bd8
     "check-format": "prettier --list-different --config ../../../.prettierrc.json --ignore-path ../../../.prettierignore \"src/**/*.ts\" \"test/**/*.ts\" \"*.{js,json}\"",
     "clean": "rimraf -G dist dist-* temp types *.tgz *.log",
     "execute:samples": "echo skipped",
@@ -52,12 +28,6 @@
   },
   "files": [
     "dist/",
-<<<<<<< HEAD
-=======
-    "dist-esm/src/",
-    "types/latest/core-rest-pipeline.d.ts",
-    "core-rest-pipeline.shims.d.ts",
->>>>>>> bb8a2bd8
     "LICENSE",
     "README.md"
   ],
@@ -107,45 +77,20 @@
   "devDependencies": {
     "@azure/dev-tool": "^1.0.0",
     "@azure/eslint-plugin-azure-sdk": "^3.0.0",
-    "@microsoft/api-extractor": "^7.38.0",
+    "@microsoft/api-extractor": "^7.38.5",
     "@opentelemetry/api": "^1.4.1",
     "@types/node": "^18.0.0",
-<<<<<<< HEAD
     "@types/sinon": "^17.0.1",
-    "@vitest/browser": "^1.0.0-beta.5",
-    "@vitest/coverage-v8": "^1.0.0-beta.5",
-    "@vitest/coverage-istanbul": "^1.0.0-beta.5",
+    "@vitest/browser": "^1.0.4",
+    "@vitest/coverage-istanbul": "^1.0.4",
     "eslint": "^8.52.0",
-    "playwright": "^1.39.0",
-    "prettier": "^3.0.3",
+    "playwright": "^1.40.1",
+    "prettier": "^3.1.1",
     "rimraf": "^5.0.5",
     "sinon": "^17.0.1",
     "tshy": "^1.7.0",
-=======
-    "@types/sinon": "^17.0.0",
-    "chai": "^4.2.0",
-    "chai-as-promised": "^7.1.1",
-    "cross-env": "^7.0.2",
-    "eslint": "^8.0.0",
-    "inherits": "^2.0.3",
-    "karma-chrome-launcher": "^3.1.0",
-    "karma-coverage": "^2.0.0",
-    "karma-env-preprocessor": "^0.1.1",
-    "karma-firefox-launcher": "^1.1.0",
-    "karma-junit-reporter": "^2.0.1",
-    "karma-mocha-reporter": "^2.2.5",
-    "karma-mocha": "^2.0.1",
-    "karma-sourcemap-loader": "^0.3.8",
-    "karma": "^6.3.0",
-    "mocha": "^10.0.0",
-    "prettier": "^2.5.1",
-    "puppeteer": "^19.2.2",
-    "rimraf": "^3.0.0",
-    "sinon": "^17.0.0",
-    "source-map-support": "^0.5.9",
->>>>>>> bb8a2bd8
     "typescript": "~5.2.0",
-    "vitest": "1.0.0-beta.5",
+    "vitest": "1.0.4",
     "webdriverio": "^8.20.4"
   },
   "tshy": {
