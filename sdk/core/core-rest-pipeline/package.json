--- conflicted
+++ resolved
@@ -99,11 +99,6 @@
     "@azure/core-tracing": "^1.0.1",
     "@azure/core-util": "^1.3.0",
     "@azure/logger": "^1.0.0",
-<<<<<<< HEAD
-    "formdata-node": "^6.0.0",
-    "form-data-encoder": "^4.0.0",
-=======
->>>>>>> 75b83268
     "tslib": "^2.2.0",
     "http-proxy-agent": "^5.0.0",
     "https-proxy-agent": "^5.0.0"
