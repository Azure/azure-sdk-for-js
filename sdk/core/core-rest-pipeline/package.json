--- conflicted
+++ resolved
@@ -1,10 +1,6 @@
 {
   "name": "@azure/core-rest-pipeline",
-<<<<<<< HEAD
   "version": "1.10.0",
-=======
-  "version": "1.9.3",
->>>>>>> 503bb152
   "description": "Isomorphic client library for making HTTP requests in node.js and browser.",
   "sdk-type": "client",
   "main": "dist/index.cjs",
