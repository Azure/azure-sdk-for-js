--- conflicted
+++ resolved
@@ -22,15 +22,9 @@
   "types": "core-rest-pipeline.shims.d.ts",
   "scripts": {
     "build:samples": "echo Obsolete",
-<<<<<<< HEAD
     "build:test": "npx playwright install",
     "build": "npm run clean && tsc -p . && dev-tool run bundle --browser-test false && api-extractor run --local",
-    "check-format": "prettier --list-different --config ../../../.prettierrc.json --ignore-path ../../../.prettierignore \"src/**/*.ts\" \"test/**/*.ts\" \"*.{js,json}\"",
-=======
-    "build:test": "tsc -p . && dev-tool run bundle",
-    "build": "npm run clean && tsc -p . && dev-tool run bundle && api-extractor run --local",
     "check-format": "dev-tool run vendored prettier --list-different --config ../../../.prettierrc.json --ignore-path ../../../.prettierignore \"src/**/*.ts\" \"test/**/*.ts\" \"*.{js,json}\"",
->>>>>>> d22b3a3e
     "clean": "rimraf dist dist-* temp types *.tgz *.log",
     "execute:samples": "echo skipped",
     "extract-api": "tsc -p . && api-extractor run --local",
@@ -106,23 +100,7 @@
     "@microsoft/api-extractor": "^7.31.1",
     "@vitest/browser": "^1.1.0",
     "eslint": "^8.0.0",
-<<<<<<< HEAD
-    "prettier": "^2.5.1",
     "playwright": "^1.39.0",
-=======
-    "inherits": "^2.0.3",
-    "karma-chrome-launcher": "^3.1.0",
-    "karma-coverage": "^2.0.0",
-    "karma-env-preprocessor": "^0.1.1",
-    "karma-firefox-launcher": "^1.1.0",
-    "karma-junit-reporter": "^2.0.1",
-    "karma-mocha-reporter": "^2.2.5",
-    "karma-mocha": "^2.0.1",
-    "karma-sourcemap-loader": "^0.3.8",
-    "karma": "^6.3.0",
-    "mocha": "^10.0.0",
-    "puppeteer": "^19.2.2",
->>>>>>> d22b3a3e
     "rimraf": "^3.0.0",
     "typescript": "~5.2.0",
     "vitest": "^1.1.0"
