--- conflicted
+++ resolved
@@ -8,18 +8,10 @@
   createHttpHeaders,
   createPipelineRequest,
   retryPolicy,
-<<<<<<< HEAD
 } from "../src/index.js";
-import { AbortController } from "@azure/abort-controller";
 import { DEFAULT_RETRY_POLICY_COUNT } from "../src/constants.js";
-import { describe, it, assert, afterEach } from "vitest";
+import { describe, it, assert } from "vitest";
 import { makeTestLogger } from "./util.js";
-=======
-} from "../src";
-import { DEFAULT_RETRY_POLICY_COUNT } from "../src/constants";
-import { assert } from "chai";
-import { makeTestLogger } from "./util";
->>>>>>> bb8a2bd8
 
 describe("retryPolicy", function () {
   afterEach(function () {
