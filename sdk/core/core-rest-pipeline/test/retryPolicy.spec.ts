--- conflicted
+++ resolved
@@ -1,14 +1,7 @@
 // Copyright (c) Microsoft Corporation.
 // Licensed under the MIT license.
-<<<<<<< HEAD
-
-import { AzureLogger } from "@azure/logger";
-import { AbortController } from "@azure/abort-controller";
-import { assert } from "chai";
+
 import sinon from "sinon";
-=======
-import * as sinon from "sinon";
->>>>>>> 001c4fcb
 import {
   PipelineResponse,
   RestError,
@@ -16,16 +9,11 @@
   createHttpHeaders,
   createPipelineRequest,
   retryPolicy,
-<<<<<<< HEAD
 } from "../src/index.js";
+import { AbortController } from "@azure/abort-controller";
 import { DEFAULT_RETRY_POLICY_COUNT } from "../src/constants.js";
-=======
-} from "../src";
-import { AbortController } from "@azure/abort-controller";
-import { DEFAULT_RETRY_POLICY_COUNT } from "../src/constants";
 import { assert } from "chai";
-import { makeTestLogger } from "./util";
->>>>>>> 001c4fcb
+import { makeTestLogger } from "./util.js";
 
 describe("retryPolicy", function () {
   afterEach(function () {
