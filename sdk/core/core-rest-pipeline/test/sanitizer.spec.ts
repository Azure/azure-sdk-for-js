// Copyright (c) Microsoft Corporation.
// Licensed under the MIT license.

<<<<<<< HEAD
import { describe, it, assert } from "vitest";
import { Sanitizer } from "../src/util/sanitizer.js";
=======
import { assert, describe, it } from "vitest";
import { Sanitizer } from "../src/util/sanitizer";
>>>>>>> 933d37fe

describe("Sanitizer", function () {
  it("Redacts query parameters in url properties", function () {
    const expected = `{
  "url": "http://example.com/foo?api-version=123&secret=REDACTED"
}`;
    const sanitizer = new Sanitizer();
    const result = sanitizer.sanitize({ url: "http://example.com/foo?api-version=123&secret=42" });
    assert.strictEqual(result, expected);
  });

  it("Handles recursive data structures", function () {
    const recursive: { a: number; b: unknown } = {
      a: 42,
      b: undefined,
    };
    const expected = `{
  "a": 42,
  "b": "[Circular]"
}`;
    recursive.b = recursive;
    const sanitizer = new Sanitizer();
    const result = sanitizer.sanitize(recursive);
    assert.strictEqual(result, expected);
  });
});<|MERGE_RESOLUTION|>--- conflicted
+++ resolved
@@ -1,13 +1,8 @@
 // Copyright (c) Microsoft Corporation.
 // Licensed under the MIT license.
 
-<<<<<<< HEAD
-import { describe, it, assert } from "vitest";
-import { Sanitizer } from "../src/util/sanitizer.js";
-=======
 import { assert, describe, it } from "vitest";
 import { Sanitizer } from "../src/util/sanitizer";
->>>>>>> 933d37fe
 
 describe("Sanitizer", function () {
   it("Redacts query parameters in url properties", function () {
