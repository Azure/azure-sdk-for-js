--- conflicted
+++ resolved
@@ -1,21 +1,12 @@
 // Copyright (c) Microsoft Corporation.
 // Licensed under the MIT license.
 
-<<<<<<< HEAD
-import { describe, it, assert, vi } from "vitest";
 import { DEFAULT_RETRY_POLICY_COUNT } from "../src/constants.js";
-import { PipelinePolicy } from "../src/pipeline.js";
+import type { PipelinePolicy } from "../src/pipeline.js";
+import { assert, describe, it, vi } from "vitest";
 import { createHttpHeaders } from "../src/httpHeaders.js";
 import { createPipelineFromOptions } from "../src/createPipelineFromOptions.js";
 import { createPipelineRequest } from "../src/pipelineRequest.js";
-=======
-import { DEFAULT_RETRY_POLICY_COUNT } from "../src/constants";
-import type { PipelinePolicy } from "../src/pipeline";
-import { assert, describe, it, vi } from "vitest";
-import { createHttpHeaders } from "../src/httpHeaders";
-import { createPipelineFromOptions } from "../src/createPipelineFromOptions";
-import { createPipelineRequest } from "../src/pipelineRequest";
->>>>>>> 933d37fe
 import { isNode } from "@azure/core-util";
 
 describe("defaultLogPolicy", function () {
