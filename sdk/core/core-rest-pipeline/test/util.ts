--- conflicted
+++ resolved
@@ -2,13 +2,8 @@
 // Licensed under the MIT license.
 
 import type { AzureLogger } from "@azure/logger";
-<<<<<<< HEAD
 import type { RequestBodyType } from "../src/interfaces.js";
-import { isNodeReadableStream, isWebReadableStream } from "../src/util/typeGuards.js";
-=======
-import type { RequestBodyType } from "../src/interfaces";
-import { isNodeReadableStream } from "../src/util/typeGuards";
->>>>>>> 96faafab
+import { isNodeReadableStream } from "../src/util/typeGuards.js";
 import { assert } from "vitest";
 
 export function makeTestLogger(): {
