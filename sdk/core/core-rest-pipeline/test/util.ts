// Copyright (c) Microsoft Corporation.
// Licensed under the MIT license.

<<<<<<< HEAD
import { assert } from "vitest";
import { AzureLogger } from "@azure/logger";
import { RequestBodyType } from "../src/interfaces.js";
import { isNodeReadableStream, isWebReadableStream } from "../src/util/typeGuards.js";
=======
import type { AzureLogger } from "@azure/logger";
import type { RequestBodyType } from "../src/interfaces";
import { isNodeReadableStream, isWebReadableStream } from "../src/util/typeGuards";
import { assert } from "vitest";
>>>>>>> 933d37fe

export function makeTestLogger(): {
  logger: AzureLogger;
  params: { info: string[]; error: string[] };
} {
  const logParams: {
    info: string[];
    error: string[];
  } = {
    info: [],
    error: [],
  };

  const logger: AzureLogger = {
    info(...params) {
      logParams.info.push(params.join(" "));
    },
    error(...params) {
      logParams.error.push(params.join(" "));
    },
  } as AzureLogger;

  return {
    logger,
    params: logParams,
  };
}

export function assertUint8ArraySame(
  actual: Uint8Array,
  expected: Uint8Array,
  message?: string,
): void {
  assert.sameOrderedMembers([...actual], [...expected], message);
}

export async function assertBodyMatches(
  resettableActual: RequestBodyType | undefined,
  expected: Uint8Array,
): Promise<void> {
  if (!resettableActual) {
    assert.fail("Expected a request body");
  }

  const actual = typeof resettableActual === "function" ? resettableActual() : resettableActual;

  if (isWebReadableStream(actual)) {
    const actualBytes = new Uint8Array(await new Response(actual).arrayBuffer());
    assertUint8ArraySame(actualBytes, expected, "body does not match");
  } else if (isNodeReadableStream(actual)) {
    const buffers: Buffer[] = [];
    for await (const buffer of actual) {
      buffers.push(buffer as Buffer);
    }

    const actualBytes = new Uint8Array(Buffer.concat(buffers));
    assertUint8ArraySame(actualBytes, expected, "body does not match");
  } else {
    assert.fail(`Requst body of unexpected type: ${actual.toString()}`);
  }
}<|MERGE_RESOLUTION|>--- conflicted
+++ resolved
@@ -1,17 +1,10 @@
 // Copyright (c) Microsoft Corporation.
 // Licensed under the MIT license.
 
-<<<<<<< HEAD
+import type { AzureLogger } from "@azure/logger";
+import type { RequestBodyType } from "../src/interfaces.js";
+import { isNodeReadableStream, isWebReadableStream } from "../src/util/typeGuards.js";
 import { assert } from "vitest";
-import { AzureLogger } from "@azure/logger";
-import { RequestBodyType } from "../src/interfaces.js";
-import { isNodeReadableStream, isWebReadableStream } from "../src/util/typeGuards.js";
-=======
-import type { AzureLogger } from "@azure/logger";
-import type { RequestBodyType } from "../src/interfaces";
-import { isNodeReadableStream, isWebReadableStream } from "../src/util/typeGuards";
-import { assert } from "vitest";
->>>>>>> 933d37fe
 
 export function makeTestLogger(): {
   logger: AzureLogger;
