// Copyright (c) Microsoft Corporation.
// Licensed under the MIT license.

import { assert, describe, it, beforeEach, afterEach, vi } from "vitest";
import { createFetchHttpClient } from "../../src/fetchHttpClient";
import { createPipelineRequest } from "../../src/pipelineRequest";
import { png } from "./mocks/encodedPng";
import { createHttpHeaders } from "../../src/httpHeaders";
import { AbortError, type AbortSignalLike } from "@azure/abort-controller";
import { delay } from "../../src/util/helpers";

const streamBody = new ReadableStream({
  async start(controller) {
    controller.enqueue(png);
    controller.close();
  },
});

function createResponse(
  statusCode: number,
  body = "",
  chunkDelay = 0,
  chunkNumber?: number,
  abortSignal?: AbortSignalLike,
): Response {
  const stream = new ReadableStream({
    async start(controller) {
      const encoder = new TextEncoder();
      const view = encoder.encode(body);
      if (chunkNumber) {
        for (let i = 0; i < chunkNumber; i++) {
          const chunk = view.slice(i, i + 1);
          controller.enqueue(chunk);
          await delay(chunkDelay);
          if (abortSignal?.aborted) {
            throw new AbortError();
          }
        }
      } else if (view.length > 1) {
        const first = view.slice(0, 1);
        const second = view.slice(1);
        controller.enqueue(first);
        await delay(chunkDelay);
        controller.enqueue(second);
      } else {
        controller.enqueue(view);
      }

      controller.close();
    },
  });
  return new Response(stream, { status: statusCode });
}

describe("FetchHttpClient", function () {
  beforeEach(() => {
    vi.stubGlobal("fetch", vi.fn());
  });

  afterEach(() => {
    vi.clearAllMocks();
    vi.unstubAllGlobals();
    if (vi.isFakeTimers()) {
      vi.useRealTimers();
    }
  });

  it("shouldn't throw on 404", async function () {
    const mockedResponse = createResponse(404);
    vi.mocked(fetch).mockResolvedValue(mockedResponse);

    const client = createFetchHttpClient();

    const request = createPipelineRequest({ url: "https://localhost/404" });
    const response = await client.sendRequest(request);
    assert.strictEqual(response.status, 404);
  });

  it("should allow canceling of requests", async function () {
    const mockedResponse = createResponse(404);
    const timeoutLength = 2000;
    vi.useFakeTimers();
    vi.mocked(fetch).mockImplementation(async (_url, options) => {
      await delay(timeoutLength);
      if (options?.signal) {
        const signal: AbortSignalLike = options.signal;

        if (signal.aborted) {
          throw new AbortError();
        }
      }

      return mockedResponse;
    });
    const controller = new AbortController();
    const url = `http://localhost:3000/files/stream/verylarge`;
    const client = createFetchHttpClient();
    const request = createPipelineRequest({
      url,
      abortSignal: controller.signal,
      allowInsecureConnection: true,
      method: "GET",
      onDownloadProgress: (ev) => {
        assert.isNumber(ev.loadedBytes);
      },
    });
    const promise = client.sendRequest(request);
    vi.advanceTimersByTime(timeoutLength - 1);
    controller.abort();
    vi.advanceTimersByTime(1);

    try {
      await promise;
      assert.fail(`Expected await to throw`);
    } catch (e: any) {
      assert.strictEqual(e.name, "AbortError");
    }
  });

  it("should return AbortError while reading stream", async function () {
    vi.useFakeTimers();
    const body = "This is an example text for abort test";
    vi.mocked(fetch).mockImplementation(async (_url, options) => {
      if (!options?.signal) {
        throw new Error("Abort signal is not received");
      }
      return createResponse(200, body, 0, 20, options.signal);
    });
    const controller = new AbortController();
    const url = `http://localhost:3000/files/stream/abort`;
    const client = createFetchHttpClient();
    const request = createPipelineRequest({
      url,
      abortSignal: controller.signal,
      allowInsecureConnection: true,
      method: "GET",
      enableBrowserStreams: true,
      streamResponseStatusCodes: new Set([200]),
    });
    const promise = client.sendRequest(request);
    vi.advanceTimersByTime(100);
    controller.abort();
    vi.advanceTimersByTime(1);
    try {
      const response = await promise;
      const reader = response.browserStreamBody!.getReader();
      let finishReading = false;
      while (!finishReading) {
        const chunk = await reader.read();
        if (chunk.done) {
          finishReading = true;
        }
      }
      assert.fail(`Expected await to throw`);
    } catch (error: any) {
      assert.strictEqual(error.name, "AbortError");
    }
  });

  it("shouldn't be affected by requests cancelled late", async function () {
    const blob = new Blob();
    const mockedResponse = new Response(blob, { status: 200 });
    vi.mocked(fetch).mockResolvedValue(mockedResponse);

    const client = createFetchHttpClient();
    const controller = new AbortController();

    const request = createPipelineRequest({
      url: "https://localhost/abort",
      abortSignal: controller.signal,
    });
    const promise = client.sendRequest(request);
    const response = await promise;
    controller.abort();
    assert.strictEqual(response.status, 200);
  });

  it("should allow canceling of requests before the request is made", async function () {
    const blob = new Blob();
    const mockedResponse = new Response(blob, { status: 200 });
    vi.mocked(fetch).mockResolvedValue(mockedResponse);

    const client = createFetchHttpClient();
    const controller = new AbortController();
    controller.abort();
    const request = createPipelineRequest({
      url: "https://localhost/abort",
      abortSignal: controller.signal,
    });
    const promise = client.sendRequest(request);
    try {
      await promise;
      assert.fail("Expected await to throw");
    } catch (e: any) {
      assert.strictEqual(e.name, "AbortError");
    }
  });

  it("should load chunk by chunk", async function () {
    const client = createFetchHttpClient();
    const responseText = "An appropriate response.";
    vi.useFakeTimers();
    // Mocking fetch to send the first chunk right away but delay the next
    // chunk one second (1000ms).
    vi.mocked(fetch).mockResolvedValue(createResponse(200, responseText, 1000));
    const url = `http://localhost:3000/files/stream/nonempty`;
    let downloadCalled = 0;
    const request = createPipelineRequest({
      url,
      allowInsecureConnection: true,
      method: "GET",
      onDownloadProgress: (ev) => {
        assert.isNumber(ev.loadedBytes);
        downloadCalled += 1;
      },
      enableBrowserStreams: true,
      streamResponseStatusCodes: new Set([Number.POSITIVE_INFINITY]),
    });
    const response = await client.sendRequest(request);
    const reader = response.browserStreamBody!.getReader();

    // Read the first chunk
    const chunk = await reader.read();
    // Advance the mocked clock 1000ms so that the mock response
    // enqueues the second chunk
    vi.advanceTimersByTime(1000);

    // Verify that only one chunk was loaded
    assert.equal(downloadCalled, 1);
    assert.equal(chunk.done, false);
  });

  it("should report download progress and decode chunks", async function () {
    const client = createFetchHttpClient();
    const responseText = "An appropriate response.";
    vi.mocked(fetch).mockResolvedValue(createResponse(200, responseText));
    const url = `http://localhost:3000/files/stream/nonempty`;
    let downloadCalled = false;
    const request = createPipelineRequest({
      url,
      allowInsecureConnection: true,
      method: "GET",
      onDownloadProgress: (ev) => {
        assert.isNumber(ev.loadedBytes);
        downloadCalled = true;
      },
    });
    const response = await client.sendRequest(request);
    assert.isDefined(response.bodyAsText);
    assert.isTrue(downloadCalled, "no download progress");
  });

  it("should report download progress and decode chunks without TransformStream", async function () {
    // Make TransformStream undefined to simulate Firefox where it is not available
    vi.stubGlobal("TransformStream", undefined);

    const client = createFetchHttpClient();
    const responseText = "An appropriate response.";
    vi.mocked(fetch).mockResolvedValue(createResponse(200, responseText));
    const url = `http://localhost:3000/files/stream/nonempty`;
    let downloadCalled = false;
    const request = createPipelineRequest({
      url,
      allowInsecureConnection: true,
      method: "GET",
      onDownloadProgress: (ev) => {
        assert.isNumber(ev.loadedBytes);
        downloadCalled = true;
      },
    });
    const response = await client.sendRequest(request);

    assert.isDefined(response.bodyAsText);
    assert.isTrue(downloadCalled, "no download progress");
  });

  it("should report download progress when handling blob", async function () {
    const client = createFetchHttpClient();
    const responseText = "An appropriate response.";
    vi.mocked(fetch).mockResolvedValue(createResponse(200, responseText));
    const url = `http://localhost:3000/files/stream/nonempty`;
    let downloadCalled = false;
    const request = createPipelineRequest({
      url,
      allowInsecureConnection: true,
      method: "GET",
      streamResponseStatusCodes: new Set([Number.POSITIVE_INFINITY]),
      onDownloadProgress: (ev) => {
        assert.isNumber(ev.loadedBytes);
        downloadCalled = true;
      },
    });
    const response = await client.sendRequest(request);
    assert.isDefined(response.blobBody);

    const blob = await response.blobBody;
    assert.isDefined(blob?.size);
    assert.isTrue(downloadCalled, "no download progress");
  });

  it("should stream response body when status code matches", async function () {
    const client = createFetchHttpClient();
    const responseText = "An appropriate response.";
    vi.mocked(fetch).mockResolvedValue(createResponse(200, responseText));
    const url = `http://localhost:3000/files/stream/nonempty`;
    let downloadCalled = false;
    const request = createPipelineRequest({
      url,
      allowInsecureConnection: true,
      method: "GET",
      streamResponseStatusCodes: new Set([200]),
      onDownloadProgress: (ev) => {
        assert.isNumber(ev.loadedBytes);
        downloadCalled = true;
      },
    });
    const response = await client.sendRequest(request);
    assert.isDefined(response.blobBody);

    const blob = await response.blobBody;
    assert.isDefined(blob?.size);
    assert.isTrue(downloadCalled, "no download progress");
  });

  it("should not stream response body when status code doesn't match", async function () {
    const client = createFetchHttpClient();
    const responseText = "An appropriate response.";
    vi.mocked(fetch).mockResolvedValue(createResponse(200, responseText));
    const url = `http://localhost:3000/files/stream/nonempty`;
    let downloadCalled = false;
    const request = createPipelineRequest({
      url,
      allowInsecureConnection: true,
      method: "GET",
      streamResponseStatusCodes: new Set([204]),
      onDownloadProgress: (ev) => {
        assert.isNumber(ev.loadedBytes);
        downloadCalled = true;
      },
    });
    const response = await client.sendRequest(request);
    assert.isUndefined(response.blobBody);
    assert.isDefined(response.bodyAsText);
    assert.isTrue(downloadCalled, "no download progress");
  });

  it("should report upload progress with TransformStream", async () => {
    const client = createFetchHttpClient();
    const responseText = "An appropriate response.";
    vi.mocked(fetch).mockResolvedValue(createResponse(200, responseText));
    const url = `http://localhost:3000/formdata/stream/uploadfile`;

    let downloadCalled = false;
    const request = createPipelineRequest({
      url,
      method: "PUT",
      body: streamBody,
      headers: createHttpHeaders({ "content-type": "application/octet-stream" }),
      allowInsecureConnection: true,
      streamResponseStatusCodes: new Set([Number.POSITIVE_INFINITY]),
      onDownloadProgress: (ev) => {
        assert.isNumber(ev.loadedBytes);
        downloadCalled = true;
      },
    });
    const response = await client.sendRequest(request);
    assert.isDefined(response.blobBody);

    const blob = await response.blobBody;
    assert.isDefined(blob?.size);
    assert.isTrue(downloadCalled, "no download progress");
  });

  it("should handle ReadableStream request body type", async () => {
    const client = createFetchHttpClient();
    const requestText = "testing resettable stream";
    const url = `http://localhost:3000/formdata/stream/uploadfile`;

    let bodySent = false;
    const stream = new ReadableStream({
      start(controller) {
        controller.enqueue(requestText);
        controller.close();
      },
    });
<<<<<<< HEAD
    vi.mocked(fetch).mockImplementation(
      async (_url, options: (RequestInit & { duplex?: string }) | undefined) => {
        const body = options?.body;
        assert.isTrue(
          body &&
            typeof (body as ReadableStream).getReader === "function" &&
            typeof (body as ReadableStream).tee === "function",
          "expecting ReadableStream request body"
        );
        assert.strictEqual(options?.duplex, "half");
        const reader = (body as ReadableStream).getReader();
        const data = await reader.read();
        assert.equal(data.value, requestText, "unexpected request text");
        bodySent = true;
        return new Response(undefined, { status: 200 });
      }
    );
=======
    fetchMock.callsFake(async (_url, options) => {
      const body = options.body;
      assert.isTrue(
        body &&
          typeof (body as ReadableStream).getReader === "function" &&
          typeof (body as ReadableStream).tee === "function",
        "expecting ReadableStream request body",
      );
      assert.strictEqual(options.duplex, "half");
      const reader = (body as ReadableStream).getReader();
      const data = await reader.read();
      assert.equal(data.value, requestText, "unexpected request text");
      bodySent = true;
      return new Response(undefined, { status: 200 });
    });
>>>>>>> d22b3a3e
    const request = createPipelineRequest({
      url,
      method: "PUT",
      body: stream,
      headers: createHttpHeaders({ "content-type": "application/octet-stream" }),
      allowInsecureConnection: true,
      streamResponseStatusCodes: new Set([Number.POSITIVE_INFINITY]),
    });
    await client.sendRequest(request);
    assert.isTrue(bodySent, "body should have been sent to request");
  });

  it("should handle () => ReadableStream request body type", async () => {
    const client = createFetchHttpClient();
    const requestText = "testing resettable stream";
    const url = `http://localhost:3000/formdata/stream/uploadfile`;

    let bodySent = false;
    const factoryMethod = (): ReadableStream => {
      return new ReadableStream({
        start(controller) {
          controller.enqueue(requestText);
          controller.close();
        },
      });
    };
    vi.mocked(fetch).mockImplementation(async (_url, options) => {
      const body = options?.body;
      assert.isTrue(
        body &&
          typeof (body as ReadableStream).getReader === "function" &&
          typeof (body as ReadableStream).tee === "function",
        "expecting ReadableStream request body",
      );
      const reader = (body as ReadableStream).getReader();
      const data = await reader.read();
      assert.equal(data.value, requestText, "unexpected request text");
      bodySent = true;
      return new Response(undefined, { status: 200 });
    });
    const request = createPipelineRequest({
      url,
      method: "PUT",
      body: factoryMethod,
      headers: createHttpHeaders({ "content-type": "application/octet-stream" }),
      allowInsecureConnection: true,
      streamResponseStatusCodes: new Set([Number.POSITIVE_INFINITY]),
    });
    await client.sendRequest(request);
    assert.isTrue(bodySent, "body should have been sent to request");
  });

  it("should honor timeout", async function () {
    const timeoutLength = 2000;
    const mockedResponse = createResponse(404);
    vi.useFakeTimers();
    vi.mocked(fetch).mockImplementation(async (_url, options) => {
      await delay(timeoutLength);

      if (options?.signal) {
        const signal: AbortSignalLike = options.signal;

        if (signal.aborted) {
          throw new AbortError();
        }
      }

      return mockedResponse;
    });
    const url = `http://localhost:3000/files/stream/verylarge`;
    const client = createFetchHttpClient();

    const request = createPipelineRequest({
      url,
      timeout: timeoutLength,
      allowInsecureConnection: true,
      method: "GET",
    });
    const promise = client.sendRequest(request);
    vi.advanceTimersByTime(timeoutLength);

    try {
      await promise;
      assert.fail("Expected await to throw");
    } catch (e: any) {
      assert.strictEqual(e.name, "AbortError");
    }
  });

  it("should throw when accessing HTTP and allowInsecureConnection is false", async function () {
    const client = createFetchHttpClient();
    const request = createPipelineRequest({
      url: "http://example.com",
    });
    try {
      await client.sendRequest(request);
      assert.fail("Expected await to throw");
    } catch (e: any) {
      assert.match(e.message, /^Cannot connect/, "Error should refuse connection");
    }
  });

  it("shouldn't throw when accessing HTTP and allowInsecureConnection is true", async function () {
    const mockedResponse = createResponse(200);
    vi.mocked(fetch).mockResolvedValue(mockedResponse);

    const client = createFetchHttpClient();
    const request = createPipelineRequest({
      allowInsecureConnection: true,
      url: "http://example.com",
    });
    const response = await client.sendRequest(request);
    assert.strictEqual(response.status, 200);
  });
});<|MERGE_RESOLUTION|>--- conflicted
+++ resolved
@@ -383,7 +383,6 @@
         controller.close();
       },
     });
-<<<<<<< HEAD
     vi.mocked(fetch).mockImplementation(
       async (_url, options: (RequestInit & { duplex?: string }) | undefined) => {
         const body = options?.body;
@@ -401,23 +400,6 @@
         return new Response(undefined, { status: 200 });
       }
     );
-=======
-    fetchMock.callsFake(async (_url, options) => {
-      const body = options.body;
-      assert.isTrue(
-        body &&
-          typeof (body as ReadableStream).getReader === "function" &&
-          typeof (body as ReadableStream).tee === "function",
-        "expecting ReadableStream request body",
-      );
-      assert.strictEqual(options.duplex, "half");
-      const reader = (body as ReadableStream).getReader();
-      const data = await reader.read();
-      assert.equal(data.value, requestText, "unexpected request text");
-      bodySent = true;
-      return new Response(undefined, { status: 200 });
-    });
->>>>>>> d22b3a3e
     const request = createPipelineRequest({
       url,
       method: "PUT",
