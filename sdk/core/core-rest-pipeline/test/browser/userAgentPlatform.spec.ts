--- conflicted
+++ resolved
@@ -5,17 +5,6 @@
 import { setPlatformSpecificData } from "../../src/util/userAgentPlatform.js";
 
 describe("userAgentPlatform", () => {
-<<<<<<< HEAD
-  it("should set OS", async () => {
-    const map = new Map<string, string>();
-
-    await setPlatformSpecificData(map);
-
-    assert.isTrue(map.has("OS"));
-  });
-
-=======
->>>>>>> 6f0d13c0
   it("should set the Browser Type", async () => {
     const map = new Map<string, string>();
 
