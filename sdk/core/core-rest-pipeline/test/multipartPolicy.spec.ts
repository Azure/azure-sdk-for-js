--- conflicted
+++ resolved
@@ -1,21 +1,12 @@
 // Copyright (c) Microsoft Corporation.
 // Licensed under the MIT license.
 
-<<<<<<< HEAD
-import { describe, it, assert, expect, vi } from "vitest";
 import { createHttpHeaders } from "../src/httpHeaders.js";
 import type { PipelineRequest, PipelineResponse, SendRequest } from "../src/interfaces.js";
 import { createPipelineRequest } from "../src/pipelineRequest.js";
 import { multipartPolicy } from "../src/policies/multipartPolicy.js";
+import { describe, it, assert, expect, vi } from "vitest";
 import type { PipelineRequestOptions } from "../src/pipelineRequest.js";
-=======
-import { createHttpHeaders } from "../src/httpHeaders";
-import type { PipelineRequest, PipelineResponse, SendRequest } from "../src/interfaces";
-import { createPipelineRequest } from "../src/pipelineRequest";
-import { multipartPolicy } from "../src/policies/multipartPolicy";
-import { assert, describe, it, vi, expect } from "vitest";
-import type { PipelineRequestOptions } from "../src/pipelineRequest";
->>>>>>> 933d37fe
 import { stringToUint8Array } from "@azure/core-util";
 import { assertBodyMatches } from "./util.js";
 
@@ -73,8 +64,6 @@
       request,
       originalRequest,
       "multipartPolicy touched a request that is not multipart",
-<<<<<<< HEAD
-=======
     );
   });
 
@@ -99,7 +88,6 @@
 
     await expect(policy.sendRequest(request, next)).rejects.toThrow(
       /multipartBody and regular body cannot be set at the same time/,
->>>>>>> 933d37fe
     );
   });
 
@@ -120,11 +108,7 @@
       );
     });
 
-<<<<<<< HEAD
-    it("throws when multipart request body present but content-type is not multipart", async () => {
-=======
     it("throws when multipart request body present but content-type is not multipart", async function () {
->>>>>>> 933d37fe
       await expect(
         performRequest({
           headers: createHttpHeaders({
@@ -134,19 +118,12 @@
             parts: [],
           },
         }),
-<<<<<<< HEAD
-      ).rejects.toThrow(/Content-Type header must be multipart\/mixed/);
-    });
-
-    it("throws when invalid boundary is set in content-type header", async () => {
-=======
       ).rejects.toThrow(
         /Got multipart request body, but content-type header was not multipart: application\/json/,
       );
     });
 
     it("throws when invalid boundary is set in content-type header", async function () {
->>>>>>> 933d37fe
       await expect(
         performRequest({
           headers: createHttpHeaders({
