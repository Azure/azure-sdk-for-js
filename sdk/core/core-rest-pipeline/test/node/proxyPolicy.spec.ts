--- conflicted
+++ resolved
@@ -1,12 +1,6 @@
 // Copyright (c) Microsoft Corporation.
 // Licensed under the MIT license.
 
-<<<<<<< HEAD
-import * as sinon from "sinon";
-=======
-import { assert, describe, it, vi, afterEach } from "vitest";
-
->>>>>>> 933d37fe
 import {
   type ProxySettings,
   type SendRequest,
@@ -14,8 +8,8 @@
   getDefaultProxySettings,
   proxyPolicy,
 } from "../../src/index.js";
-import { globalNoProxyList, loadNoProxy } from "../../src/policies/proxyPolicy.js";
-import { describe, it, assert, afterEach } from "vitest";
+import { getProxyAgentOptions, globalNoProxyList, loadNoProxy } from "../../src/policies/proxyPolicy.js";
+import { describe, it, assert, vi, afterEach } from "vitest";
 
 describe("proxyPolicy (node)", function () {
   it("Sets proxy settings on the request", function () {
@@ -175,8 +169,6 @@
     }
   });
 
-<<<<<<< HEAD
-=======
   it("getProxyAgentOptions from proxy settings having both username and password", function () {
     const proxySettings: ProxySettings = {
       host: "https://proxy.example.com",
@@ -204,7 +196,6 @@
     assert.strictEqual(options.auth, "user");
   });
 
->>>>>>> 933d37fe
   describe("getDefaultProxySettings", function () {
     it("Parses a url without a port", function () {
       const proxyUrl = "https://proxy.example.com";
