// Copyright (c) Microsoft Corporation.
// Licensed under the MIT License.

<<<<<<< HEAD
import { describe, it, assert, vi, afterEach } from "vitest";
import { setPlatformSpecificData } from "$internal/util/userAgentPlatform.js";
=======
import { describe, it, assert, vi, afterEach, beforeEach } from "vitest";
import { setPlatformSpecificData } from "../../src/util/userAgentPlatform.js";
>>>>>>> e59b5521
import process from "process";
import os from "node:os";

describe("userAgentPlatform", () => {
  vi.mock("node:process", async () => {
    const actual = await vi.importActual("node:process");
    return {
      default: {
        ...(actual as any).default,
        versions: {},
      },
    };
  });

  vi.mock("node:os", async () => {
    const actual = await vi.importActual("node:os");
    return {
      default: {
        ...(actual as any).default,
        versions: {},
      },
    };
  });

  beforeEach(() => {
    (vi.mocked(os) as any).type = () => "Linux";
    (vi.mocked(os) as any).release = () => "6.13.8";
    (vi.mocked(os) as any).arch = () => "x64";
  });

  afterEach(() => {
    vi.clearAllMocks();
  });

  it("should handle an empty process.versions", async () => {
    (vi.mocked(process) as any).versions = undefined;
    const map = new Map<string, string>();

    await setPlatformSpecificData(map);

    assert.isFalse(map.has("Node"));
    assert.isFalse(map.has("Deno"));
    assert.isFalse(map.has("Bun"));
  });

  it("should handle a Node.js process.versions with Bun", async () => {
    (vi.mocked(process) as any).versions = { bun: "1.0.0" };
    const map = new Map<string, string>();

    await setPlatformSpecificData(map);

    assert.isTrue(map.has("Bun"));
    assert.equal(map.get("Bun"), "1.0.0 (Linux 6.13.8; x64)");
    assert.isFalse(map.has("Node"));
    assert.isFalse(map.has("Deno"));
  });

  it("should handle a Node.js process.versions with Deno", async () => {
    (vi.mocked(process) as any).versions = { deno: "2.0.0" };
    const map = new Map<string, string>();

    await setPlatformSpecificData(map);

    assert.isTrue(map.has("Deno"));
    assert.equal(map.get("Deno"), "2.0.0 (Linux 6.13.8; x64)");
    assert.isFalse(map.has("Node"));
    assert.isFalse(map.has("Bun"));
  });

  it("should handle a Node.js process.versions", async () => {
    (vi.mocked(process) as any).versions = { node: "20.0.0" };
    const map = new Map<string, string>();

    await setPlatformSpecificData(map);

    assert.isTrue(map.has("Node"));
    assert.equal(map.get("Node"), "20.0.0 (Linux 6.13.8; x64)");
    assert.isFalse(map.has("Deno"));
    assert.isFalse(map.has("Bun"));
  });
});<|MERGE_RESOLUTION|>--- conflicted
+++ resolved
@@ -1,13 +1,8 @@
 // Copyright (c) Microsoft Corporation.
 // Licensed under the MIT License.
 
-<<<<<<< HEAD
 import { describe, it, assert, vi, afterEach } from "vitest";
 import { setPlatformSpecificData } from "$internal/util/userAgentPlatform.js";
-=======
-import { describe, it, assert, vi, afterEach, beforeEach } from "vitest";
-import { setPlatformSpecificData } from "../../src/util/userAgentPlatform.js";
->>>>>>> e59b5521
 import process from "process";
 import os from "node:os";
 
