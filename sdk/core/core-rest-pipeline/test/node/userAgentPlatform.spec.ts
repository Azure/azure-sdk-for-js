// Copyright (c) Microsoft Corporation.
// Licensed under the MIT License.

import { describe, it, assert, vi, afterEach, beforeEach } from "vitest";
import { setPlatformSpecificData } from "../../src/util/userAgentPlatform.js";
import process from "process";
import os from "node:os";

describe("userAgentPlatform", () => {
  vi.mock("node:process", async () => {
    const actual = await vi.importActual("node:process");
    return {
      default: {
        ...(actual as any).default,
        versions: {},
      },
    };
  });

  vi.mock("node:os", async () => {
    const actual = await vi.importActual("node:os");
    return {
      default: {
        ...(actual as any).default,
        versions: {},
      },
    };
  });

  beforeEach(() => {
    (vi.mocked(os) as any).type = () => "Linux";
    (vi.mocked(os) as any).release = () => "6.13.8";
    (vi.mocked(os) as any).arch = () => "x64";
  });

  afterEach(() => {
    vi.clearAllMocks();
  });

  it("should handle an empty process.versions", async () => {
    (vi.mocked(process) as any).versions = undefined;
    const map = new Map<string, string>();

    await setPlatformSpecificData(map);

<<<<<<< HEAD
    assert.isTrue(map.has("OS"));
=======
>>>>>>> 6f0d13c0
    assert.isFalse(map.has("Node"));
    assert.isFalse(map.has("Deno"));
    assert.isFalse(map.has("Bun"));
  });

  it("should handle a Node.js process.versions with Bun", async () => {
    (vi.mocked(process) as any).versions = { bun: "1.0.0" };
    const map = new Map<string, string>();

    await setPlatformSpecificData(map);

<<<<<<< HEAD
    assert.isTrue(map.has("OS"));
    assert.isTrue(map.has("Bun"));
    assert.equal(map.get("Bun"), "1.0.0");
=======
    assert.isTrue(map.has("Bun"));
    assert.equal(map.get("Bun"), "1.0.0 (Linux 6.13.8; x64)");
>>>>>>> 6f0d13c0
    assert.isFalse(map.has("Node"));
    assert.isFalse(map.has("Deno"));
  });

  it("should handle a Node.js process.versions with Deno", async () => {
    (vi.mocked(process) as any).versions = { deno: "2.0.0" };
    const map = new Map<string, string>();

    await setPlatformSpecificData(map);

<<<<<<< HEAD
    assert.isTrue(map.has("OS"));
    assert.isTrue(map.has("Deno"));
    assert.equal(map.get("Deno"), "2.0.0");
=======
    assert.isTrue(map.has("Deno"));
    assert.equal(map.get("Deno"), "2.0.0 (Linux 6.13.8; x64)");
>>>>>>> 6f0d13c0
    assert.isFalse(map.has("Node"));
    assert.isFalse(map.has("Bun"));
  });

  it("should handle a Node.js process.versions", async () => {
    (vi.mocked(process) as any).versions = { node: "20.0.0" };
    const map = new Map<string, string>();

    await setPlatformSpecificData(map);

<<<<<<< HEAD
    assert.isTrue(map.has("OS"));
    assert.isTrue(map.has("Node"));
    assert.equal(map.get("Node"), "20.0.0");
=======
    assert.isTrue(map.has("Node"));
    assert.equal(map.get("Node"), "20.0.0 (Linux 6.13.8; x64)");
>>>>>>> 6f0d13c0
    assert.isFalse(map.has("Deno"));
    assert.isFalse(map.has("Bun"));
  });
});<|MERGE_RESOLUTION|>--- conflicted
+++ resolved
@@ -43,10 +43,6 @@
 
     await setPlatformSpecificData(map);
 
-<<<<<<< HEAD
-    assert.isTrue(map.has("OS"));
-=======
->>>>>>> 6f0d13c0
     assert.isFalse(map.has("Node"));
     assert.isFalse(map.has("Deno"));
     assert.isFalse(map.has("Bun"));
@@ -58,14 +54,8 @@
 
     await setPlatformSpecificData(map);
 
-<<<<<<< HEAD
-    assert.isTrue(map.has("OS"));
-    assert.isTrue(map.has("Bun"));
-    assert.equal(map.get("Bun"), "1.0.0");
-=======
     assert.isTrue(map.has("Bun"));
     assert.equal(map.get("Bun"), "1.0.0 (Linux 6.13.8; x64)");
->>>>>>> 6f0d13c0
     assert.isFalse(map.has("Node"));
     assert.isFalse(map.has("Deno"));
   });
@@ -76,14 +66,8 @@
 
     await setPlatformSpecificData(map);
 
-<<<<<<< HEAD
-    assert.isTrue(map.has("OS"));
-    assert.isTrue(map.has("Deno"));
-    assert.equal(map.get("Deno"), "2.0.0");
-=======
     assert.isTrue(map.has("Deno"));
     assert.equal(map.get("Deno"), "2.0.0 (Linux 6.13.8; x64)");
->>>>>>> 6f0d13c0
     assert.isFalse(map.has("Node"));
     assert.isFalse(map.has("Bun"));
   });
@@ -94,14 +78,8 @@
 
     await setPlatformSpecificData(map);
 
-<<<<<<< HEAD
-    assert.isTrue(map.has("OS"));
-    assert.isTrue(map.has("Node"));
-    assert.equal(map.get("Node"), "20.0.0");
-=======
     assert.isTrue(map.has("Node"));
     assert.equal(map.get("Node"), "20.0.0 (Linux 6.13.8; x64)");
->>>>>>> 6f0d13c0
     assert.isFalse(map.has("Deno"));
     assert.isFalse(map.has("Bun"));
   });
