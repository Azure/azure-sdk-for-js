--- conflicted
+++ resolved
@@ -7,12 +7,7 @@
 import { ClientRequest, IncomingHttpHeaders, IncomingMessage } from "http";
 import https from "https";
 import http from "http";
-<<<<<<< HEAD
-import { AbortController } from "@azure/abort-controller";
 import { createDefaultHttpClient, createPipelineRequest } from "../../src/index.js";
-=======
-import { createDefaultHttpClient, createPipelineRequest } from "../../src";
->>>>>>> bb8a2bd8
 
 class FakeResponse extends PassThrough {
   public statusCode?: number;
