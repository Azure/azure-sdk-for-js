// Copyright (c) Microsoft Corporation.
// Licensed under the MIT license.

import { assert, describe, it, vi, beforeEach, afterEach } from "vitest";

import { PassThrough, Writable } from "stream";
import type { ClientRequest, IncomingHttpHeaders, IncomingMessage } from "http";
<<<<<<< HEAD
import { createDefaultHttpClient, createPipelineRequest } from "../../src/index.js";

vi.mock("https", async () => {
  const actual = await vi.importActual("https");
  return {
    ...actual,
    request: vi.fn(),
  };
});

vi.mock("http", async () => {
  const actual = await vi.importActual("http");
  return {
    ...actual,
    request: vi.fn(),
  };
});

import * as https from "https";
import * as http from "http";
=======
import { createDefaultHttpClient, createPipelineRequest } from "../../src";
>>>>>>> 933d37fe

vi.mock("https", async () => {
  const actual = await vi.importActual("https");
  return {
    ...actual,
    request: vi.fn(),
  };
});

vi.mock("http", async () => {
  const actual = await vi.importActual("http");
  return {
    ...actual,
    request: vi.fn(),
  };
});

import * as https from "https";
import * as http from "http";

class FakeResponse extends PassThrough {
  public statusCode?: number;
  public headers?: IncomingHttpHeaders;
}

class FakeRequest extends PassThrough {}

/**
 * Generic NodeJS streams accept typed arrays just fine,
 * but `http.ClientRequest` objects *only* support chunks
 * of `Buffer` and `string`, so we must convert them first.
 *
 * This fake asserts we have only passed the correct types.
 */
const httpRequestChecker: ClientRequest = {
  on() {
    /* no op */
  },
  once() {
    /* no op */
  },
  end(chunk: unknown) {
    const isString = typeof chunk === "string";
    assert(isString || Buffer.isBuffer(chunk), "Expected either string or Buffer");
  },
} as unknown as ClientRequest;

function createResponse(statusCode: number, body = ""): IncomingMessage {
  const response = new FakeResponse();
  response.headers = {};
  response.statusCode = statusCode;
  response.write(body);
  response.end();
  return response as unknown as IncomingMessage;
}

function createRequest(): ClientRequest {
  const request = new FakeRequest();
  return request as unknown as ClientRequest;
}

function yieldHttpsResponse(response: IncomingMessage): void {
  const lastCall = vi.mocked<{
    (
      options: string | https.RequestOptions | URL,
      callback?: ((res: IncomingMessage) => void) | undefined,
    ): ClientRequest;
  }>(https.request).mock.lastCall;
  if (!lastCall) {
    throw new Error("Cannot yield response because mock has not been called");
  }

  if (!lastCall[1]) {
    throw new Error("Mock was not called with a callback in the second parameter");
  }
  lastCall[1](response);
}

function yieldHttpResponse(response: IncomingMessage): void {
  const lastCall = vi.mocked<{
    (
      options: string | http.RequestOptions | URL,
      callback?: ((res: IncomingMessage) => void) | undefined,
    ): ClientRequest;
  }>(http.request).mock.lastCall;
  if (!lastCall) {
    throw new Error("Cannot yield response because mock has not been called");
  }

  if (!lastCall[1]) {
    throw new Error("Mock was not called with a callback in the second parameter");
  }
  lastCall[1](response);
}

describe("NodeHttpClient", function () {
  beforeEach(function () {
    vi.useFakeTimers();
    const clientRequest = createRequest();
    vi.mocked(https.request).mockReturnValue(clientRequest);
    vi.mocked(http.request).mockReturnValue(clientRequest);
  });

  afterEach(function () {
    vi.useRealTimers();
    vi.clearAllMocks();
  });

  it("shouldn't throw on 404", async function () {
    const client = createDefaultHttpClient();
    const request = createPipelineRequest({ url: "https://example.com" });
    const promise = client.sendRequest(request);
    yieldHttpsResponse(createResponse(404));
    const response = await promise;
    assert.strictEqual(response.status, 404);
  });

  it("should allow canceling of requests", async function () {
    const client = createDefaultHttpClient();
    const controller = new AbortController();
    const request = createPipelineRequest({
      url: "https://example.com",
      abortSignal: controller.signal,
    });
    const promise = client.sendRequest(request);
    controller.abort();
    try {
      await promise;
      assert.fail("Expected await to throw");
    } catch (e: any) {
      assert.strictEqual(e.name, "AbortError");
    }
  });

  it("shouldn't be affected by requests cancelled late", async function () {
    const client = createDefaultHttpClient();
    const controller = new AbortController();
    const request = createPipelineRequest({
      url: "https://example.com",
      abortSignal: controller.signal,
    });
    const promise = client.sendRequest(request);
    yieldHttpsResponse(createResponse(200));
    const response = await promise;
    controller.abort();
    assert.strictEqual(response.status, 200);
  });

  it("should allow canceling of requests before the request is made", async function () {
    const client = createDefaultHttpClient();
    const controller = new AbortController();
    controller.abort();
    const request = createPipelineRequest({
      url: "https://example.com",
      abortSignal: controller.signal,
    });
    const promise = client.sendRequest(request);
    try {
      await promise;
      assert.fail("Expected await to throw");
    } catch (e: any) {
      assert.strictEqual(e.name, "AbortError");
    }
  });

  it("should report upload and download progress", async function () {
    const client = createDefaultHttpClient();
    let downloadCalled = false;
    let uploadCalled = false;
    const request = createPipelineRequest({
      url: "https://example.com",
      body: "Some kinda witty message",
      onDownloadProgress: (ev) => {
        assert.isNumber(ev.loadedBytes);
        downloadCalled = true;
      },
      onUploadProgress: (ev) => {
        assert.isNumber(ev.loadedBytes);
        uploadCalled = true;
      },
    });
    const promise = client.sendRequest(request);
    const responseText = "An appropriate response.";
    yieldHttpsResponse(createResponse(200, responseText));
    const response = await promise;
    assert.strictEqual(response.bodyAsText, responseText);
    assert.isTrue(downloadCalled, "no download progress");
    assert.isTrue(uploadCalled, "no upload progress");
  });

  it("should honor timeout", async function () {
    const client = createDefaultHttpClient();

    const timeoutLength = 2000;
    const request = createPipelineRequest({
      url: "https://example.com",
      timeout: timeoutLength,
    });
    const promise = client.sendRequest(request);
    vi.advanceTimersByTime(timeoutLength);
    try {
      await promise;
      assert.fail("Expected await to throw");
    } catch (e: any) {
      assert.strictEqual(e.name, "AbortError");
    }
  });

  it("should stream response body on matching status code", async function () {
    const client = createDefaultHttpClient();
    const request = createPipelineRequest({
      url: "https://example.com",
      streamResponseStatusCodes: new Set([200]),
    });
    const promise = client.sendRequest(request);
    yieldHttpsResponse(createResponse(200, "body"));
    const response = await promise;
    assert.equal(response.bodyAsText, undefined);
    assert.ok(response.readableStreamBody);
  });

  it("should stream response body on any status code", async function () {
    const client = createDefaultHttpClient();
    const request = createPipelineRequest({
      url: "https://example.com",
      streamResponseStatusCodes: new Set([Number.POSITIVE_INFINITY]),
    });
    const promise = client.sendRequest(request);
    yieldHttpsResponse(createResponse(201, "body"));
    const response = await promise;
    assert.equal(response.bodyAsText, undefined);
    assert.ok(response.readableStreamBody);
  });

  it("should not stream response body on non-matching status code", async function () {
    const client = createDefaultHttpClient();
    const request = createPipelineRequest({
      url: "https://example.com",
      streamResponseStatusCodes: new Set([200]),
    });
    const promise = client.sendRequest(request);
    yieldHttpsResponse(createResponse(400, "body"));
    const response = await promise;
    assert.equal(response.bodyAsText, "body");
    assert.strictEqual(response.readableStreamBody, undefined);
  });

  it("should throw when accessing HTTP and allowInsecureConnection is false", async function () {
    const client = createDefaultHttpClient();
    const request = createPipelineRequest({
      url: "http://example.com",
    });
    const promise = client.sendRequest(request);
    try {
      await promise;
      assert.fail("Expected await to throw");
    } catch (e: any) {
      assert.match(e.message, /^Cannot connect/, "Error should refuse connection");
    }
  });

  it("shouldn't throw when accessing HTTP and allowInsecureConnection is true", async function () {
    const client = createDefaultHttpClient();
    const request = createPipelineRequest({
      allowInsecureConnection: true,
      url: "http://example.com",
    });
    const promise = client.sendRequest(request);
    yieldHttpResponse(createResponse(200, "body"));
    const response = await promise;
    assert.strictEqual(response.status, 200);
  });

  it("Should decode chunked responses properly", async function () {
    const client = createDefaultHttpClient();
    const request = createPipelineRequest({
      url: "https://example.com",
    });
    const promise = client.sendRequest(request);

    const inputString = "€€€€";
    const streamResponse = new FakeResponse();
    streamResponse.headers = {};
    streamResponse.statusCode = 200;
    const buffer = Buffer.from(inputString);
    let buffer2 = Buffer.alloc(4);
    buffer.copy(buffer2, 0, 0, 4);
    streamResponse.write(buffer2);
    buffer2 = Buffer.alloc(buffer.length - 4);
    buffer.copy(buffer2, 0, 4);
    streamResponse.write(buffer2);
    streamResponse.end();
    yieldHttpsResponse(streamResponse as unknown as IncomingMessage);
    const response = await promise;
    assert.strictEqual(response.status, 200);
    assert.strictEqual(response.bodyAsText, inputString);
  });

  it("should handle typed array bodies correctly", async function () {
    const client = createDefaultHttpClient();
    vi.mocked(https.request).mockReturnValueOnce(httpRequestChecker);

    const data = new Uint8Array(10);
    for (let i = 0; i < 10; i++) {
      data[i] = i;
    }

    const request = createPipelineRequest({
      url: "https://example.com",
      body: data,
    });
    const promise = client.sendRequest(request);
    yieldHttpsResponse(createResponse(200));
    const response = await promise;
    assert.strictEqual(response.status, 200);
  });

  it("should handle ArrayBuffer bodies correctly", async function () {
    const client = createDefaultHttpClient();
    vi.mocked(https.request).mockReturnValueOnce(httpRequestChecker);

    const data = new Uint8Array(10);
    for (let i = 0; i < 10; i++) {
      data[i] = i;
    }

    const request = createPipelineRequest({
      url: "https://example.com",
      body: data.buffer,
    });
    const promise = client.sendRequest(request);
    yieldHttpsResponse(createResponse(200));
    const response = await promise;
    assert.strictEqual(response.status, 200);
  });

  it("should handle Buffer bodies correctly", async function () {
    const client = createDefaultHttpClient();
    vi.mocked(https.request).mockReturnValueOnce(httpRequestChecker);

    const data = Buffer.from("example text");

    const request = createPipelineRequest({
      url: "https://example.com",
      body: data,
    });
    const promise = client.sendRequest(request);
    yieldHttpsResponse(createResponse(200));
    const response = await promise;
    assert.strictEqual(response.status, 200);
  });

  it("should handle string bodies correctly", async function () {
    const client = createDefaultHttpClient();
    vi.mocked(https.request).mockReturnValueOnce(httpRequestChecker);

    const request = createPipelineRequest({ url: "https://example.com", body: "test data" });
    const promise = client.sendRequest(request);
    yieldHttpsResponse(createResponse(200));
    const response = await promise;
    assert.strictEqual(response.status, 200);
  });

  it("should handle NodeJS.ReadableStream bodies correctly", async function () {
    const requestText = "testing resettable stream";
    const client = createDefaultHttpClient();
    let bodySent = false;
    const writable = new Writable({
      write: (chunk, _, next) => {
        bodySent = true;
        assert.equal(chunk.toString(), requestText, "Unexpected body");
        next();
      },
    }) as unknown as ClientRequest;
    vi.mocked(https.request).mockReturnValueOnce(writable);

    const stream = new PassThrough();
    stream.write(requestText);
    stream.end();
    const body = stream;
    const request = createPipelineRequest({ url: "https://example.com", body });
    const promise = client.sendRequest(request);
    yieldHttpsResponse(createResponse(200));
    await promise;
    assert.isTrue(bodySent, "body should have been piped to request");
  });

  it("should handle () => NodeJS.ReadableStream bodies correctly", async function () {
    const requestText = "testing resettable stream";
    const client = createDefaultHttpClient();
    let bodySent = false;
    const writable = new Writable({
      write: (chunk, _, next) => {
        bodySent = true;
        assert.equal(chunk.toString(), requestText, "Unexpected body");
        next();
      },
    }) as unknown as ClientRequest;
    vi.mocked(https.request).mockReturnValueOnce(writable);

    const body = () => {
      const stream = new PassThrough();
      stream.write(requestText);
      stream.end();
      return stream;
    };
    const request = createPipelineRequest({ url: "https://example.com", body });
    const promise = client.sendRequest(request);
    yieldHttpsResponse(createResponse(200));
    await promise;
    assert.isTrue(bodySent, "body should have been piped to request");
  });

  it("should return an AbortError when aborted while reading the HTTP response", async function () {
    vi.useRealTimers();
    const client = createDefaultHttpClient();
    const controller = new AbortController();

    const request = createPipelineRequest({
      url: "https://example.com",
      abortSignal: controller.signal,
    });

    const streamResponse = new FakeResponse();
    const clientRequest = createRequest();
    clientRequest.destroy = function (this: FakeRequest, e: Error) {
      // give it some time to attach listeners and read from the stream
      setTimeout(() => {
        streamResponse.destroy(e);
      }, 0);
      return clientRequest;
    };
    vi.mocked(https.request).mockReturnValueOnce(clientRequest);
    const promise = client.sendRequest(request);
    streamResponse.headers = {};
    streamResponse.statusCode = 200;
    const buffer = Buffer.from("The start of an HTTP body");
    streamResponse.write(buffer);
    yieldHttpsResponse(streamResponse as unknown as IncomingMessage);
    controller.abort();

    try {
      await promise;
      assert.fail("Expected await to throw");
    } catch (e: any) {
      assert.strictEqual(e.name, "AbortError");
    }
  });
});<|MERGE_RESOLUTION|>--- conflicted
+++ resolved
@@ -2,33 +2,9 @@
 // Licensed under the MIT license.
 
 import { assert, describe, it, vi, beforeEach, afterEach } from "vitest";
-
-import { PassThrough, Writable } from "stream";
-import type { ClientRequest, IncomingHttpHeaders, IncomingMessage } from "http";
-<<<<<<< HEAD
+import { PassThrough, Writable } from "node:stream";
+import type { ClientRequest, IncomingHttpHeaders, IncomingMessage } from "node:http";
 import { createDefaultHttpClient, createPipelineRequest } from "../../src/index.js";
-
-vi.mock("https", async () => {
-  const actual = await vi.importActual("https");
-  return {
-    ...actual,
-    request: vi.fn(),
-  };
-});
-
-vi.mock("http", async () => {
-  const actual = await vi.importActual("http");
-  return {
-    ...actual,
-    request: vi.fn(),
-  };
-});
-
-import * as https from "https";
-import * as http from "http";
-=======
-import { createDefaultHttpClient, createPipelineRequest } from "../../src";
->>>>>>> 933d37fe
 
 vi.mock("https", async () => {
   const actual = await vi.importActual("https");
