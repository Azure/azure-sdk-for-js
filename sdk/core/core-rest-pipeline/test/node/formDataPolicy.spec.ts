--- conflicted
+++ resolved
@@ -3,11 +3,7 @@
 
 import { assert, describe, it } from "vitest";
 import { createHttpHeaders } from "../../src/httpHeaders";
-<<<<<<< HEAD
-import type { MultipartRequestBody } from "../../src/interfaces";
-=======
-import { BodyPart, MultipartRequestBody } from "../../src/interfaces";
->>>>>>> d22b3a3e
+import type { BodyPart, MultipartRequestBody } from "../../src/interfaces";
 import { isBlob } from "../../src/util/typeGuards";
 import { Readable } from "stream";
 import { performRequest } from "../formDataPolicy.spec";
