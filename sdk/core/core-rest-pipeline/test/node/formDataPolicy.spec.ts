// Copyright (c) Microsoft Corporation.
// Licensed under the MIT license.

<<<<<<< HEAD
import * as sinon from "sinon";
import {
  PipelineResponse,
  SendRequest,
  createHttpHeaders,
  createPipelineRequest,
  formDataPolicy,
} from "../../src/index.js";
import { describe, it, assert, afterEach } from "vitest";

describe("formDataPolicy", function () {
  afterEach(function () {
    sinon.restore();
  });

  it("prepares x-www-form-urlencoded form data correctly", async function () {
    const request = createPipelineRequest({
      url: "https://bing.com",
      headers: createHttpHeaders({
        "Content-Type": "application/x-www-form-urlencoded",
=======
import { assert } from "chai";
import { createHttpHeaders } from "../../src/httpHeaders";
import { MultipartRequestBody } from "../../src/interfaces";
import { isBlob } from "../../src/util/typeGuards";
import { Readable } from "stream";
import { performRequest } from "../formDataPolicy.spec";
import { createFileFromStream } from "../../src/util/file";
import { ReadableStream } from "stream/web";

describe("formDataPolicy (node-only)", function () {
  it("can upload a Node ReadableStream", async function () {
    const result = await performRequest({
      file: createFileFromStream(() => Readable.from(Buffer.from("aaa")), "file.bin", {
        type: "text/plain",
>>>>>>> 4862c6d8
      }),
    });

    const parts = (result.request.multipartBody as MultipartRequestBody).parts;
    assert.ok(parts.length === 1, "expected 1 part");
    assert.deepEqual(
      parts[0].headers,
      createHttpHeaders({
        "Content-Type": "text/plain",
        "Content-Disposition": `form-data; name="file"; filename="file.bin"`,
      })
    );
    assert.ok(isBlob(parts[0].body));

    const buffers: Buffer[] = [];
    for await (const part of (parts[0].body as Blob).stream() as ReadableStream<Uint8Array>) {
      buffers.push(part as Buffer);
    }

    const content = Buffer.concat(buffers);
    assert.deepEqual([...content], [...Buffer.from("aaa")]);
  });
});<|MERGE_RESOLUTION|>--- conflicted
+++ resolved
@@ -1,29 +1,7 @@
 // Copyright (c) Microsoft Corporation.
 // Licensed under the MIT license.
 
-<<<<<<< HEAD
-import * as sinon from "sinon";
-import {
-  PipelineResponse,
-  SendRequest,
-  createHttpHeaders,
-  createPipelineRequest,
-  formDataPolicy,
-} from "../../src/index.js";
-import { describe, it, assert, afterEach } from "vitest";
-
-describe("formDataPolicy", function () {
-  afterEach(function () {
-    sinon.restore();
-  });
-
-  it("prepares x-www-form-urlencoded form data correctly", async function () {
-    const request = createPipelineRequest({
-      url: "https://bing.com",
-      headers: createHttpHeaders({
-        "Content-Type": "application/x-www-form-urlencoded",
-=======
-import { assert } from "chai";
+import { describe, it, assert } from "vitest";
 import { createHttpHeaders } from "../../src/httpHeaders";
 import { MultipartRequestBody } from "../../src/interfaces";
 import { isBlob } from "../../src/util/typeGuards";
@@ -37,7 +15,6 @@
     const result = await performRequest({
       file: createFileFromStream(() => Readable.from(Buffer.from("aaa")), "file.bin", {
         type: "text/plain",
->>>>>>> 4862c6d8
       }),
     });
 
