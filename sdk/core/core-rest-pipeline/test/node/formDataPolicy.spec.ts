// Copyright (c) Microsoft Corporation.
// Licensed under the MIT license.

<<<<<<< HEAD
import { describe, it, assert } from "vitest";
import { createHttpHeaders } from "../../src/httpHeaders.js";
import type { MultipartRequestBody } from "../../src/interfaces.js";
import { isBlob } from "../../src/util/typeGuards.js";
import { Readable } from "stream";
import { performRequest } from "../formDataPolicy.spec.js";
import { createFileFromStream } from "../../src/util/file.js";
=======
import { assert, describe, it } from "vitest";
import { createHttpHeaders } from "../../src/httpHeaders";
import type { BodyPart, MultipartRequestBody } from "../../src/interfaces";
import { isBlob } from "../../src/util/typeGuards";
import { Readable } from "stream";
import { performRequest } from "../formDataPolicy.spec";
import { createFile, createFileFromStream } from "../../src/util/file";
>>>>>>> 933d37fe
import { ReadableStream } from "stream/web";

describe("formDataPolicy (node-only)", function () {
  it("can upload a Node ReadableStream", async function () {
    const result = await performRequest({
      file: createFileFromStream(() => Readable.from(Buffer.from("aaa")), "file.bin", {
        type: "text/plain",
      }),
    });

    const parts = (result.request.multipartBody as MultipartRequestBody).parts;
    assert.ok(parts.length === 1, "expected 1 part");
    assert.deepEqual(
      parts[0].headers,
      createHttpHeaders({
        "Content-Type": "text/plain",
        "Content-Disposition": `form-data; name="file"; filename="file.bin"`,
      }),
    );
    assert.ok(isBlob(parts[0].body));

    const buffers: Buffer[] = [];
    for await (const part of (parts[0].body as Blob).stream() as ReadableStream<Uint8Array>) {
      buffers.push(part as Buffer);
    }

    const content = Buffer.concat(buffers);
    assert.deepEqual([...content], [...Buffer.from("aaa")]);
  });

  it("prepares a form with multiple fields correctly", async function () {
    // add field with spooky unicode characters to ensure encoding is working
    const result = await performRequest({ a: "va", b: "vb", c: "👻👻" });
    assert.isUndefined(result.request.formData);
    const multipartBody = result.request.multipartBody as any;
    assert.ok(multipartBody, "expecting multipartBody to be defined");
    const parts = (multipartBody as any).parts as BodyPart[];
    const enc = new TextEncoder();
    assert.ok(parts.length === 3, "need 3 parts");
    assert.deepEqual(parts[0], {
      headers: createHttpHeaders({
        "Content-Disposition": `form-data; name="a"`,
      }),
      body: enc.encode("va"),
    });
    assert.deepEqual(parts[1], {
      headers: createHttpHeaders({
        "Content-Disposition": `form-data; name="b"`,
      }),
      body: enc.encode("vb"),
    });
    assert.deepEqual(parts[2], {
      headers: createHttpHeaders({
        "Content-Disposition": `form-data; name="c"`,
      }),
      body: enc.encode("👻👻"),
    });
  });

  describe("file uploads", function () {
    it.skipIf(typeof File === "undefined")("can upload a File object", async function () {
      const result = await performRequest({
        file: new File([new Uint8Array([1, 2, 3])], "file.bin", {
          type: "application/octet-stream",
        }),
      });

      const parts = (result.request.multipartBody as MultipartRequestBody).parts;
      assert.ok(parts.length === 1, "expected 1 part");
      assert.deepEqual(
        parts[0].headers,
        createHttpHeaders({
          "Content-Type": "application/octet-stream",
          "Content-Disposition": `form-data; name="file"; filename="file.bin"`,
        }),
      );
      const buf = new Uint8Array(await new Response((parts[0].body as any).stream()).arrayBuffer());
      assert.deepEqual([...buf], [1, 2, 3]);
    });

    it.skipIf(typeof Blob === "undefined")("can upload a Blob object", async function () {
      const result = await performRequest({
        file: new Blob([new Uint8Array([1, 2, 3])]),
      });

      const parts = (result.request.multipartBody as MultipartRequestBody).parts;
      assert.ok(parts.length === 1, "expected 1 part");
      assert.deepEqual(
        parts[0].headers,
        createHttpHeaders({
          // Content-Type should default to 'application/octet-stream' for binary content (lack of content type is reserved for text content)
          "Content-Type": "application/octet-stream",
          "Content-Disposition": `form-data; name="file"; filename="blob"`,
        }),
      );
      const buf = new Uint8Array(await new Response((parts[0].body as any).stream()).arrayBuffer());
      assert.deepEqual([...buf], [1, 2, 3]);
    });

    it("can upload a Uint8Array using createFile", async function () {
      const result = await performRequest({
        file: createFile(new Uint8Array([0x01, 0x02, 0x03]), "file.bin", {
          type: "text/plain",
        }),
      });

      const parts = (result.request.multipartBody as MultipartRequestBody).parts;
      assert.ok(parts.length === 1, "expected 1 part");
      assert.deepEqual(
        parts[0].headers,
        createHttpHeaders({
          "Content-Type": "text/plain",
          "Content-Disposition": `form-data; name="file"; filename="file.bin"`,
        }),
      );

      const content = new Uint8Array(await (parts[0].body as Blob).arrayBuffer());
      assert.deepEqual([...content], [0x01, 0x02, 0x03]);
    });
  });
});<|MERGE_RESOLUTION|>--- conflicted
+++ resolved
@@ -1,24 +1,14 @@
 // Copyright (c) Microsoft Corporation.
 // Licensed under the MIT license.
 
-<<<<<<< HEAD
-import { describe, it, assert } from "vitest";
+import { assert, describe, it } from "vitest";
 import { createHttpHeaders } from "../../src/httpHeaders.js";
-import type { MultipartRequestBody } from "../../src/interfaces.js";
+import type { BodyPart, MultipartRequestBody } from "../../src/interfaces.js";
 import { isBlob } from "../../src/util/typeGuards.js";
 import { Readable } from "stream";
 import { performRequest } from "../formDataPolicy.spec.js";
-import { createFileFromStream } from "../../src/util/file.js";
-=======
-import { assert, describe, it } from "vitest";
-import { createHttpHeaders } from "../../src/httpHeaders";
-import type { BodyPart, MultipartRequestBody } from "../../src/interfaces";
-import { isBlob } from "../../src/util/typeGuards";
-import { Readable } from "stream";
-import { performRequest } from "../formDataPolicy.spec";
-import { createFile, createFileFromStream } from "../../src/util/file";
->>>>>>> 933d37fe
-import { ReadableStream } from "stream/web";
+import { createFile, createFileFromStream } from "../../src/util/file.js";
+import { ReadableStream } from "node:stream/web";
 
 describe("formDataPolicy (node-only)", function () {
   it("can upload a Node ReadableStream", async function () {
