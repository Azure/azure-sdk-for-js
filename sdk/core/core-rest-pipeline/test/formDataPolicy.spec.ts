// Copyright (c) Microsoft Corporation.
// Licensed under the MIT license.

<<<<<<< HEAD
import { describe, it, assert, expect, vi } from "vitest";
=======
import { assert, describe, it, vi, expect } from "vitest";

>>>>>>> 933d37fe
import {
  type PipelineResponse,
  type SendRequest,
  createEmptyPipeline,
  createHttpHeaders,
  createPipelineRequest,
  formDataPolicy,
  multipartPolicy,
<<<<<<< HEAD
} from "../src/index.js";
import type { BodyPart, FormDataMap, MultipartRequestBody } from "../src/interfaces.js";
import { createFile } from "../src/util/file.js";
=======
} from "../src";
import type { FormDataMap } from "../src/interfaces";
>>>>>>> 933d37fe

export async function performRequest(formData: FormDataMap): Promise<PipelineResponse> {
  const request = createPipelineRequest({
    url: "https://bing.com",
    headers: createHttpHeaders({
      "Content-Type": "multipart/form-data",
    }),
    formData,
  });
  const successResponse: PipelineResponse = {
    headers: createHttpHeaders(),
    request,
    status: 200,
  };
  const next = vi.fn<Parameters<SendRequest>, ReturnType<SendRequest>>();
  next.mockResolvedValue(successResponse);

  const policy = formDataPolicy();

  return policy.sendRequest(request, next);
}

describe("formDataPolicy", function () {
  it("prepares x-www-form-urlencoded form data correctly", async function () {
    const request = createPipelineRequest({
      url: "https://bing.com",
      headers: createHttpHeaders({
        "Content-Type": "application/x-www-form-urlencoded",
      }),
    });
    request.formData = {
      service: "registry.azurecr.io",
      scope: "repository:library/hello-world:metadata_read",
    };
    const successResponse: PipelineResponse = {
      headers: createHttpHeaders(),
      request,
      status: 200,
    };
    const next = vi.fn<Parameters<SendRequest>, ReturnType<SendRequest>>();
    next.mockResolvedValue(successResponse);

    const policy = formDataPolicy();

    const result = await policy.sendRequest(request, next);

    assert.isUndefined(result.request.formData);
    assert.strictEqual(
      result.request.body,
      `service=registry.azurecr.io&scope=repository%3Alibrary%2Fhello-world%3Ametadata_read`,
    );
  });

  it("prepares x-www-form-urlencoded form data correctly for array value", async function () {
    const request = createPipelineRequest({
      url: "https://bing.com",
      headers: createHttpHeaders({
        "Content-Type": "application/x-www-form-urlencoded",
      }),
    });
    request.formData = { a: "va", b: "vb", c: ["vc1", "vc2"] };
    const successResponse: PipelineResponse = {
      headers: createHttpHeaders(),
      request,
      status: 200,
    };
    const next = vi.fn<Parameters<SendRequest>, ReturnType<SendRequest>>();
    next.mockResolvedValue(successResponse);

    const policy = formDataPolicy();

    const result = await policy.sendRequest(request, next);

    assert.isUndefined(result.request.formData);
    assert.strictEqual(result.request.body, `a=va&b=vb&c=vc1&c=vc2`);
  });
<<<<<<< HEAD

  describe("multipart/form-data", function () {
    it("throws if request.body is already present", async function () {
      const request = createPipelineRequest({
        url: "https://bing.com",
        headers: createHttpHeaders({
          "Content-Type": "multipart/form-data",
        }),
        formData: {},
        body: "AAAAAAAAAAAA",
      });
      const successResponse: PipelineResponse = {
        headers: createHttpHeaders(),
        request,
        status: 200,
      };
      const next = vi.fn<Parameters<SendRequest>, ReturnType<SendRequest>>();
      next.mockResolvedValue(successResponse);
      const pipeline = createEmptyPipeline();
      pipeline.addPolicy(formDataPolicy());
      pipeline.addPolicy(multipartPolicy());

      await expect(pipeline.sendRequest({ sendRequest: next }, request)).rejects.toThrow(
        /multipartBody and regular body cannot be set at the same time/,
      );
    });

    it("prepares a form with multiple fields correctly", async function () {
      // add field with spooky unicode characters to ensure encoding is working
      const result = await performRequest({ a: "va", b: "vb", c: "👻👻" });
      assert.isUndefined(result.request.formData);
      const multipartBody = result.request.multipartBody as any;
      assert.ok(multipartBody, "expecting multipartBody to be defined");
      const parts = (multipartBody as any).parts as BodyPart[];
      const enc = new TextEncoder();
      assert.ok(parts.length === 3, "need 3 parts");
      assert.deepEqual(parts[0], {
        headers: createHttpHeaders({
          "Content-Disposition": `form-data; name="a"`,
        }),
        body: enc.encode("va"),
      });
      assert.deepEqual(parts[1], {
        headers: createHttpHeaders({
          "Content-Disposition": `form-data; name="b"`,
        }),
        body: enc.encode("vb"),
      });
      assert.deepEqual(parts[2], {
        headers: createHttpHeaders({
          "Content-Disposition": `form-data; name="c"`,
        }),
        body: enc.encode("👻👻"),
      });
    });

    describe("file uploads", function () {
      it.skipIf(typeof File === "undefined")("can upload a File object", async function () {
        const result = await performRequest({
          file: new File([new Uint8Array([1, 2, 3])], "file.bin", {
            type: "application/octet-stream",
          }),
        });

        const parts = (result.request.multipartBody as MultipartRequestBody).parts;
        assert.ok(parts.length === 1, "expected 1 part");
        assert.deepEqual(
          parts[0].headers,
          createHttpHeaders({
            "Content-Type": "application/octet-stream",
            "Content-Disposition": `form-data; name="file"; filename="file.bin"`,
          }),
        );
        const buf = new Uint8Array(
          await new Response((parts[0].body as any).stream()).arrayBuffer(),
        );
        assert.deepEqual([...buf], [1, 2, 3]);
      });

      it.skipIf(typeof Blob === "undefined")("can upload a Blob object", async function () {
        const result = await performRequest({
          file: new Blob([new Uint8Array([1, 2, 3])]),
        });

        const parts = (result.request.multipartBody as MultipartRequestBody).parts;
        assert.ok(parts.length === 1, "expected 1 part");
        assert.deepEqual(
          parts[0].headers,
          createHttpHeaders({
            // Content-Type should not be inferred
            "Content-Disposition": `form-data; name="file"; filename="blob"`,
          }),
        );
        const buf = new Uint8Array(
          await new Response((parts[0].body as any).stream()).arrayBuffer(),
        );
        assert.deepEqual([...buf], [1, 2, 3]);
      });

      it("can upload a Uint8Array using createFile", async () => {
        const result = await performRequest({
          file: createFile(new Uint8Array([0x01, 0x02, 0x03]), "file.bin", {
            type: "text/plain",
          }),
        });

        const parts = (result.request.multipartBody as MultipartRequestBody).parts;
        assert.ok(parts.length === 1, "expected 1 part");
        assert.deepEqual(
          parts[0].headers,
          createHttpHeaders({
            "Content-Type": "text/plain",
            "Content-Disposition": `form-data; name="file"; filename="file.bin"`,
          }),
        );

        const content = new Uint8Array(await (parts[0].body as Blob).arrayBuffer());
        assert.deepEqual([...content], [0x01, 0x02, 0x03]);
      });
    });
  });
=======
>>>>>>> 933d37fe
});<|MERGE_RESOLUTION|>--- conflicted
+++ resolved
@@ -1,28 +1,15 @@
 // Copyright (c) Microsoft Corporation.
 // Licensed under the MIT license.
 
-<<<<<<< HEAD
-import { describe, it, assert, expect, vi } from "vitest";
-=======
-import { assert, describe, it, vi, expect } from "vitest";
-
->>>>>>> 933d37fe
+import { describe, it, assert, vi } from "vitest";
 import {
   type PipelineResponse,
   type SendRequest,
-  createEmptyPipeline,
   createHttpHeaders,
   createPipelineRequest,
   formDataPolicy,
-  multipartPolicy,
-<<<<<<< HEAD
 } from "../src/index.js";
-import type { BodyPart, FormDataMap, MultipartRequestBody } from "../src/interfaces.js";
-import { createFile } from "../src/util/file.js";
-=======
-} from "../src";
-import type { FormDataMap } from "../src/interfaces";
->>>>>>> 933d37fe
+import type { FormDataMap } from "../src/interfaces.js";
 
 export async function performRequest(formData: FormDataMap): Promise<PipelineResponse> {
   const request = createPipelineRequest({
@@ -99,128 +86,4 @@
     assert.isUndefined(result.request.formData);
     assert.strictEqual(result.request.body, `a=va&b=vb&c=vc1&c=vc2`);
   });
-<<<<<<< HEAD
-
-  describe("multipart/form-data", function () {
-    it("throws if request.body is already present", async function () {
-      const request = createPipelineRequest({
-        url: "https://bing.com",
-        headers: createHttpHeaders({
-          "Content-Type": "multipart/form-data",
-        }),
-        formData: {},
-        body: "AAAAAAAAAAAA",
-      });
-      const successResponse: PipelineResponse = {
-        headers: createHttpHeaders(),
-        request,
-        status: 200,
-      };
-      const next = vi.fn<Parameters<SendRequest>, ReturnType<SendRequest>>();
-      next.mockResolvedValue(successResponse);
-      const pipeline = createEmptyPipeline();
-      pipeline.addPolicy(formDataPolicy());
-      pipeline.addPolicy(multipartPolicy());
-
-      await expect(pipeline.sendRequest({ sendRequest: next }, request)).rejects.toThrow(
-        /multipartBody and regular body cannot be set at the same time/,
-      );
-    });
-
-    it("prepares a form with multiple fields correctly", async function () {
-      // add field with spooky unicode characters to ensure encoding is working
-      const result = await performRequest({ a: "va", b: "vb", c: "👻👻" });
-      assert.isUndefined(result.request.formData);
-      const multipartBody = result.request.multipartBody as any;
-      assert.ok(multipartBody, "expecting multipartBody to be defined");
-      const parts = (multipartBody as any).parts as BodyPart[];
-      const enc = new TextEncoder();
-      assert.ok(parts.length === 3, "need 3 parts");
-      assert.deepEqual(parts[0], {
-        headers: createHttpHeaders({
-          "Content-Disposition": `form-data; name="a"`,
-        }),
-        body: enc.encode("va"),
-      });
-      assert.deepEqual(parts[1], {
-        headers: createHttpHeaders({
-          "Content-Disposition": `form-data; name="b"`,
-        }),
-        body: enc.encode("vb"),
-      });
-      assert.deepEqual(parts[2], {
-        headers: createHttpHeaders({
-          "Content-Disposition": `form-data; name="c"`,
-        }),
-        body: enc.encode("👻👻"),
-      });
-    });
-
-    describe("file uploads", function () {
-      it.skipIf(typeof File === "undefined")("can upload a File object", async function () {
-        const result = await performRequest({
-          file: new File([new Uint8Array([1, 2, 3])], "file.bin", {
-            type: "application/octet-stream",
-          }),
-        });
-
-        const parts = (result.request.multipartBody as MultipartRequestBody).parts;
-        assert.ok(parts.length === 1, "expected 1 part");
-        assert.deepEqual(
-          parts[0].headers,
-          createHttpHeaders({
-            "Content-Type": "application/octet-stream",
-            "Content-Disposition": `form-data; name="file"; filename="file.bin"`,
-          }),
-        );
-        const buf = new Uint8Array(
-          await new Response((parts[0].body as any).stream()).arrayBuffer(),
-        );
-        assert.deepEqual([...buf], [1, 2, 3]);
-      });
-
-      it.skipIf(typeof Blob === "undefined")("can upload a Blob object", async function () {
-        const result = await performRequest({
-          file: new Blob([new Uint8Array([1, 2, 3])]),
-        });
-
-        const parts = (result.request.multipartBody as MultipartRequestBody).parts;
-        assert.ok(parts.length === 1, "expected 1 part");
-        assert.deepEqual(
-          parts[0].headers,
-          createHttpHeaders({
-            // Content-Type should not be inferred
-            "Content-Disposition": `form-data; name="file"; filename="blob"`,
-          }),
-        );
-        const buf = new Uint8Array(
-          await new Response((parts[0].body as any).stream()).arrayBuffer(),
-        );
-        assert.deepEqual([...buf], [1, 2, 3]);
-      });
-
-      it("can upload a Uint8Array using createFile", async () => {
-        const result = await performRequest({
-          file: createFile(new Uint8Array([0x01, 0x02, 0x03]), "file.bin", {
-            type: "text/plain",
-          }),
-        });
-
-        const parts = (result.request.multipartBody as MultipartRequestBody).parts;
-        assert.ok(parts.length === 1, "expected 1 part");
-        assert.deepEqual(
-          parts[0].headers,
-          createHttpHeaders({
-            "Content-Type": "text/plain",
-            "Content-Disposition": `form-data; name="file"; filename="file.bin"`,
-          }),
-        );
-
-        const content = new Uint8Array(await (parts[0].body as Blob).arrayBuffer());
-        assert.deepEqual([...content], [0x01, 0x02, 0x03]);
-      });
-    });
-  });
-=======
->>>>>>> 933d37fe
 });