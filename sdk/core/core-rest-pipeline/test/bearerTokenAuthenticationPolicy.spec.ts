--- conflicted
+++ resolved
@@ -26,15 +26,9 @@
   it("correctly adds an Authentication header with the Bearer token", async function () {
     const mockToken = "token";
     const tokenScopes = ["scope1", "scope2"];
-<<<<<<< HEAD
     const fakeGetToken = vi
       .fn()
       .mockResolvedValue({ token: mockToken, expiresOnTimestamp: new Date().getTime() });
-=======
-    const fakeGetToken = sinon.fake.returns(
-      Promise.resolve({ token: mockToken, expiresOnTimestamp: new Date().getTime() }),
-    );
->>>>>>> d22b3a3e
     const mockCredential: TokenCredential = {
       getToken: fakeGetToken,
     };
@@ -51,20 +45,10 @@
     const bearerTokenAuthPolicy = createBearerTokenPolicy(tokenScopes, mockCredential);
     await bearerTokenAuthPolicy.sendRequest(request, next);
 
-<<<<<<< HEAD
     expect(fakeGetToken).toHaveBeenCalledWith(tokenScopes, {
       abortSignal: undefined,
       tracingOptions: undefined,
     });
-=======
-    assert(
-      fakeGetToken.calledWith(tokenScopes, {
-        abortSignal: undefined,
-        tracingOptions: undefined,
-      }),
-      "fakeGetToken called incorrectly.",
-    );
->>>>>>> d22b3a3e
     assert.strictEqual(request.headers.get("Authorization"), `Bearer ${mockToken}`);
   });
 
@@ -270,15 +254,7 @@
   public authCount = 0;
   public shouldThrow: boolean = false;
 
-<<<<<<< HEAD
   constructor(public expiresOnTimestamp: number, public getTokenDelay?: number) {}
-=======
-  constructor(
-    public expiresOnTimestamp: number,
-    public getTokenDelay?: number,
-    public clock?: sinon.SinonFakeTimers,
-  ) {}
->>>>>>> d22b3a3e
 
   public async getToken(): Promise<AccessToken> {
     this.authCount++;
