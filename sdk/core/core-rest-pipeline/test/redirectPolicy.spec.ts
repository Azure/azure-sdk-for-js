// Copyright (c) Microsoft Corporation.
// Licensed under the MIT license.

<<<<<<< HEAD
import { describe, it, assert, expect, vi } from "vitest";
import {
  type PipelineResponse,
  SendRequest,
  createHttpHeaders,
  createPipelineRequest,
} from "../src/index.js";
import { redirectPolicy } from "../src/policies/redirectPolicy.js";
=======
import { assert, describe, expect, it, vi } from "vitest";
import { redirectPolicy } from "../src/policies/redirectPolicy";

import {
  type PipelineResponse,
  type SendRequest,
  createHttpHeaders,
  createPipelineRequest,
} from "../src";
>>>>>>> 933d37fe

describe("RedirectPolicy", () => {
  it("should not follow redirect if no location header", async () => {
    const request = createPipelineRequest({ url: "https://example.com", method: "GET" });
    const redirectResponse: PipelineResponse = {
      headers: createHttpHeaders(),
      request,
      status: 301,
    };

    const successResponse: PipelineResponse = {
      headers: createHttpHeaders(),
      request,
      status: 200,
    };

    const policy = redirectPolicy();
    const next = vi.fn<Parameters<SendRequest>, ReturnType<SendRequest>>();
    next.mockResolvedValueOnce(redirectResponse);
    next.mockResolvedValueOnce(successResponse);
    const result = await policy.sendRequest(request, next);

    assert.strictEqual(result.status, 301);
  });

  it("should not follow POST 301 redirect", async function () {
    const expectedStatusCode = 301;
    const request = createPipelineRequest({ url: "https://example.com", method: "POST" });
    const redirectResponse: PipelineResponse = {
      headers: createHttpHeaders({ location: "https://example.com/redirect" }),
      request,
      status: 301,
    };

    const successResponse: PipelineResponse = {
      headers: createHttpHeaders(),
      request,
      status: 200,
    };

    const policy = redirectPolicy();
    const next = vi.fn<Parameters<SendRequest>, ReturnType<SendRequest>>();
    next.mockResolvedValueOnce(redirectResponse);
    next.mockResolvedValueOnce(successResponse);
    const result = await policy.sendRequest(request, next);

    assert.strictEqual(result.status, expectedStatusCode);
  });

  it("should follow GET 301 redirect", async function () {
    const expectedStatusCode = 200;
    const request = createPipelineRequest({ url: "https://example.com", method: "GET" });
    const redirectResponse: PipelineResponse = {
      headers: createHttpHeaders({ location: "https://example.com/redirect" }),
      request,
      status: 301,
    };

    const successResponse: PipelineResponse = {
      headers: createHttpHeaders(),
      request,
      status: 200,
    };

    const policy = redirectPolicy();
    const next = vi.fn<Parameters<SendRequest>, ReturnType<SendRequest>>();
    next.mockResolvedValueOnce(redirectResponse);
    next.mockResolvedValueOnce(successResponse);
    const result = await policy.sendRequest(request, next);
    assert.strictEqual(result.status, expectedStatusCode);
  });

  it("should follow HEAD 301 redirect", async function () {
    const expectedStatusCode = 200;
    const request = createPipelineRequest({ url: "https://example.com", method: "HEAD" });
    const redirectResponse: PipelineResponse = {
      headers: createHttpHeaders({ location: "https://example.com/redirect" }),
      request,
      status: 301,
    };

    const successResponse: PipelineResponse = {
      headers: createHttpHeaders(),
      request,
      status: 200,
    };

    const policy = redirectPolicy();
    const next = vi.fn<Parameters<SendRequest>, ReturnType<SendRequest>>();
    next.mockResolvedValueOnce(redirectResponse);
    next.mockResolvedValueOnce(successResponse);
    const result = await policy.sendRequest(request, next);
    assert.strictEqual(result.status, expectedStatusCode);
  });

  it("should not follow POST 302 redirect", async function () {
    const expectedStatusCode = 302;
    const request = createPipelineRequest({ url: "https://example.com", method: "POST" });
    const redirectResponse: PipelineResponse = {
      headers: createHttpHeaders({ location: "https://example.com/redirect" }),
      request,
      status: 302,
    };

    const successResponse: PipelineResponse = {
      headers: createHttpHeaders(),
      request,
      status: 200,
    };

    const policy = redirectPolicy();
    const next = vi.fn<Parameters<SendRequest>, ReturnType<SendRequest>>();
    next.mockResolvedValueOnce(redirectResponse);
    next.mockResolvedValueOnce(successResponse);
    const result = await policy.sendRequest(request, next);

    assert.strictEqual(result.status, expectedStatusCode);
  });

  it("should follow GET 302 redirect", async function () {
    const expectedStatusCode = 200;
    const request = createPipelineRequest({ url: "https://example.com", method: "GET" });
    const redirectResponse: PipelineResponse = {
      headers: createHttpHeaders({ location: "https://example.com/redirect" }),
      request,
      status: 302,
    };

    const successResponse: PipelineResponse = {
      headers: createHttpHeaders(),
      request,
      status: 200,
    };

    const policy = redirectPolicy();
    const next = vi.fn<Parameters<SendRequest>, ReturnType<SendRequest>>();
    next.mockResolvedValueOnce(redirectResponse);
    next.mockResolvedValueOnce(successResponse);

    const result = await policy.sendRequest(request, next);
    assert.strictEqual(result.status, expectedStatusCode);
  });

  it("should follow HEAD 302 redirect", async function () {
    const expectedStatusCode = 200;
    const request = createPipelineRequest({ url: "https://example.com", method: "HEAD" });
    const redirectResponse: PipelineResponse = {
      headers: createHttpHeaders({ location: "https://example.com/redirect" }),
      request,
      status: 302,
    };

    const successResponse: PipelineResponse = {
      headers: createHttpHeaders(),
      request,
      status: 200,
    };

    const policy = redirectPolicy();
    const next = vi.fn<Parameters<SendRequest>, ReturnType<SendRequest>>();
    next.mockResolvedValueOnce(redirectResponse);
    next.mockResolvedValueOnce(successResponse);

    const result = await policy.sendRequest(request, next);
    assert.strictEqual(result.status, expectedStatusCode);
  });

  it("should follow POST 303 redirect", async function () {
    const expectedStatusCode = 200;
    const request = createPipelineRequest({ url: "https://example.com", method: "POST" });
    const redirectResponse: PipelineResponse = {
      headers: createHttpHeaders({ location: "https://example.com/redirect" }),
      request,
      status: 303,
    };

    const successResponse: PipelineResponse = {
      headers: createHttpHeaders(),
      request,
      status: 200,
    };

    const policy = redirectPolicy();
    const next = vi.fn<Parameters<SendRequest>, ReturnType<SendRequest>>();
    next.mockResolvedValueOnce(redirectResponse);
    next.mockResolvedValueOnce(successResponse);

    const result = await policy.sendRequest(request, next);
    assert.strictEqual(next.mock.lastCall?.[0].method, "GET");
    assert.isUndefined(next.mock.lastCall?.[0].body);
    assert.strictEqual(result.status, expectedStatusCode);
  });

  it("should not follow GET 303 redirect", async function () {
    const expectedStatusCode = 303;
    const request = createPipelineRequest({ url: "https://example.com", method: "GET" });
    const redirectResponse: PipelineResponse = {
      headers: createHttpHeaders({ location: "https://example.com/redirect" }),
      request,
      status: 303,
    };

    const successResponse: PipelineResponse = {
      headers: createHttpHeaders(),
      request,
      status: 200,
    };

    const policy = redirectPolicy();
    const next = vi.fn<Parameters<SendRequest>, ReturnType<SendRequest>>();
    next.mockResolvedValueOnce(redirectResponse);
    next.mockResolvedValueOnce(successResponse);

    const result = await policy.sendRequest(request, next);
    assert.strictEqual(result.status, expectedStatusCode);
  });

  it("should follow GET 307 redirect", async function () {
    const expectedStatusCode = 200;
    const request = createPipelineRequest({ url: "https://example.com", method: "GET" });
    const redirectResponse: PipelineResponse = {
      headers: createHttpHeaders({ location: "https://example.com/redirect" }),
      request,
      status: 307,
    };

    const successResponse: PipelineResponse = {
      headers: createHttpHeaders(),
      request,
      status: 200,
    };

    const policy = redirectPolicy();
    const next = vi.fn<Parameters<SendRequest>, ReturnType<SendRequest>>();
    next.mockResolvedValueOnce(redirectResponse);
    next.mockResolvedValueOnce(successResponse);

    const result = await policy.sendRequest(request, next);
    assert.strictEqual(result.status, expectedStatusCode);
  });

  it("should follow GET 300 redirect", async function () {
    const expectedStatusCode = 200;
    const request = createPipelineRequest({ url: "https://example.com", method: "GET" });
    const redirectResponse: PipelineResponse = {
      headers: createHttpHeaders({ location: "https://example.com/redirect" }),
      request,
      status: 300,
    };

    const successResponse: PipelineResponse = {
      headers: createHttpHeaders(),
      request,
      status: 200,
    };

    const policy = redirectPolicy();
    const next = vi.fn<Parameters<SendRequest>, ReturnType<SendRequest>>();
    next.mockResolvedValueOnce(redirectResponse);
    next.mockResolvedValueOnce(successResponse);

    const result = await policy.sendRequest(request, next);
    assert.strictEqual(result.status, expectedStatusCode);
  });

  it("should only try maxretries", async function () {
    const expectedStatusCode = 300;
    const maxRetries = 1;
    const request = createPipelineRequest({ url: "https://example.com", method: "GET" });
    const redirectResponse: PipelineResponse = {
      headers: createHttpHeaders({ location: "https://example.com/redirect" }),
      request,
      status: 300,
    };

    const successResponse: PipelineResponse = {
      headers: createHttpHeaders(),
      request,
      status: 200,
    };

    const policy = redirectPolicy({ maxRetries });
    const next = vi.fn<Parameters<SendRequest>, ReturnType<SendRequest>>();
    next.mockResolvedValueOnce(redirectResponse);
    next.mockResolvedValueOnce(redirectResponse);
    next.mockResolvedValueOnce(successResponse);

    const result = await policy.sendRequest(request, next);
    assert.strictEqual(result.status, expectedStatusCode);
  });

  it("should try to redirect 20 times by default", async function () {
    const expectedStatusCode = 300;
    const request = createPipelineRequest({ url: "https://example.com", method: "GET" });
    const redirectResponse: PipelineResponse = {
      headers: createHttpHeaders({ location: "https://example.com/redirect" }),
      request,
      status: 300,
    };

    const policy = redirectPolicy();
    const next = vi.fn<Parameters<SendRequest>, ReturnType<SendRequest>>();
    next.mockResolvedValue(redirectResponse);

    const result = await policy.sendRequest(request, next);

    assert.strictEqual(result.status, expectedStatusCode);
    expect(next).toHaveBeenCalledTimes(21);
  });

  it("should remove Authorization header on redirected request", async function () {
    const request = createPipelineRequest({
      url: "https://example.com",
      method: "GET",
      headers: createHttpHeaders({ authorization: "Basic blahblahblah" }),
    });
    const redirectResponse: PipelineResponse = {
      headers: createHttpHeaders({
        location: "https://example.com/redirect",
      }),
      request,
      status: 307,
    };

    const successResponse: PipelineResponse = {
      headers: createHttpHeaders(),
      request,
      status: 200,
    };

    const policy = redirectPolicy();
    const next = vi.fn<Parameters<SendRequest>, ReturnType<SendRequest>>();
    next.mockResolvedValueOnce(redirectResponse);
    next.mockResolvedValueOnce(successResponse);

    await policy.sendRequest(request, next);
    assert.isFalse(next.mock.calls[1][0].headers.has("Authorization"));
  });
});<|MERGE_RESOLUTION|>--- conflicted
+++ resolved
@@ -1,26 +1,14 @@
 // Copyright (c) Microsoft Corporation.
 // Licensed under the MIT license.
 
-<<<<<<< HEAD
 import { describe, it, assert, expect, vi } from "vitest";
-import {
-  type PipelineResponse,
-  SendRequest,
-  createHttpHeaders,
-  createPipelineRequest,
-} from "../src/index.js";
 import { redirectPolicy } from "../src/policies/redirectPolicy.js";
-=======
-import { assert, describe, expect, it, vi } from "vitest";
-import { redirectPolicy } from "../src/policies/redirectPolicy";
-
 import {
   type PipelineResponse,
   type SendRequest,
   createHttpHeaders,
   createPipelineRequest,
-} from "../src";
->>>>>>> 933d37fe
+} from "../src/index.js";
 
 describe("RedirectPolicy", () => {
   it("should not follow redirect if no location header", async () => {
