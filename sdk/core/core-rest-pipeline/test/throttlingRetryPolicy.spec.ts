--- conflicted
+++ resolved
@@ -1,12 +1,7 @@
 // Copyright (c) Microsoft Corporation.
 // Licensed under the MIT license.
 
-<<<<<<< HEAD
 import { describe, it, assert, expect, vi, afterEach } from "vitest";
-=======
-import { describe, it, afterEach, assert, vi, expect } from "vitest";
-
->>>>>>> 933d37fe
 import {
   type PipelineResponse,
   type SendRequest,
@@ -287,14 +282,8 @@
     const next = vi.fn<Parameters<SendRequest>, ReturnType<SendRequest>>();
     next.mockResolvedValueOnce(retryResponse);
     next.mockResolvedValueOnce(successResponse);
-<<<<<<< HEAD
 
     await expect(policy.sendRequest(request, next)).rejects.toThrow("The operation was aborted.");
-=======
-
-    await expect(policy.sendRequest(request, next)).rejects.toThrow("The operation was aborted.");
-
->>>>>>> 933d37fe
     expect(next).toHaveBeenCalledOnce();
   });
 });