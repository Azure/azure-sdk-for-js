--- conflicted
+++ resolved
@@ -9,14 +9,8 @@
   createHttpHeaders,
   createPipelineRequest,
   throttlingRetryPolicy,
-<<<<<<< HEAD
 } from "../src/index.js";
-import { AbortController } from "@azure/abort-controller";
 import { DEFAULT_RETRY_POLICY_COUNT } from "../src/constants.js";
-=======
-} from "../src";
-import { DEFAULT_RETRY_POLICY_COUNT } from "../src/constants";
->>>>>>> bb8a2bd8
 
 describe("throttlingRetryPolicy", function () {
   afterEach(function () {
