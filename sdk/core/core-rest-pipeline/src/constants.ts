--- conflicted
+++ resolved
@@ -1,10 +1,6 @@
 // Copyright (c) Microsoft Corporation.
 // Licensed under the MIT license.
 
-<<<<<<< HEAD
-export const SDK_VERSION: string = "1.6.0";
+export const SDK_VERSION: string = "1.6.1";
 
-export const DEFAULT_RETRY_POLICY_COUNT = 3;
-=======
-export const SDK_VERSION: string = "1.6.1";
->>>>>>> 3fd59f35
+export const DEFAULT_RETRY_POLICY_COUNT = 3;