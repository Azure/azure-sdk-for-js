--- conflicted
+++ resolved
@@ -1,19 +1,11 @@
 // Copyright (c) Microsoft Corporation.
 // Licensed under the MIT license.
 
-<<<<<<< HEAD
-import { PipelineResponse } from "../interfaces.js";
-import { RestError } from "../restError.js";
+import type { PipelineResponse } from "../interfaces.js";
+import type { RestError } from "../restError.js";
 import { getRandomIntegerInclusive } from "@azure/core-util";
-import { RetryStrategy } from "./retryStrategy.js";
+import type { RetryStrategy } from "./retryStrategy.js";
 import { isThrottlingRetryResponse } from "./throttlingRetryStrategy.js";
-=======
-import type { PipelineResponse } from "../interfaces";
-import type { RestError } from "../restError";
-import { getRandomIntegerInclusive } from "@azure/core-util";
-import type { RetryStrategy } from "./retryStrategy";
-import { isThrottlingRetryResponse } from "./throttlingRetryStrategy";
->>>>>>> 933d37fe
 
 // intervals are in milliseconds
 const DEFAULT_CLIENT_RETRY_INTERVAL = 1000;
