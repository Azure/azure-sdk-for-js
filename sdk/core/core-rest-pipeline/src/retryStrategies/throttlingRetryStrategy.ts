// Copyright (c) Microsoft Corporation.
// Licensed under the MIT license.

<<<<<<< HEAD
import { PipelineResponse } from "../index.js";
import { parseHeaderValueAsNumber } from "../util/helpers.js";
import { RetryStrategy } from "./retryStrategy.js";
=======
import type { PipelineResponse } from "..";
import { parseHeaderValueAsNumber } from "../util/helpers";
import type { RetryStrategy } from "./retryStrategy";
>>>>>>> 933d37fe

/**
 * The header that comes back from Azure services representing
 * the amount of time (minimum) to wait to retry (in seconds or timestamp after which we can retry).
 */
const RetryAfterHeader = "Retry-After";
/**
 * The headers that come back from Azure services representing
 * the amount of time (minimum) to wait to retry.
 *
 * "retry-after-ms", "x-ms-retry-after-ms" : milliseconds
 * "Retry-After" : seconds or timestamp
 */
const AllRetryAfterHeaders: string[] = ["retry-after-ms", "x-ms-retry-after-ms", RetryAfterHeader];

/**
 * A response is a throttling retry response if it has a throttling status code (429 or 503),
 * as long as one of the [ "Retry-After" or "retry-after-ms" or "x-ms-retry-after-ms" ] headers has a valid value.
 *
 * Returns the `retryAfterInMs` value if the response is a throttling retry response.
 * If not throttling retry response, returns `undefined`.
 *
 * @internal
 */
function getRetryAfterInMs(response?: PipelineResponse): number | undefined {
  if (!(response && [429, 503].includes(response.status))) return undefined;
  try {
    // Headers: "retry-after-ms", "x-ms-retry-after-ms", "Retry-After"
    for (const header of AllRetryAfterHeaders) {
      const retryAfterValue = parseHeaderValueAsNumber(response, header);
      if (retryAfterValue === 0 || retryAfterValue) {
        // "Retry-After" header ==> seconds
        // "retry-after-ms", "x-ms-retry-after-ms" headers ==> milli-seconds
        const multiplyingFactor = header === RetryAfterHeader ? 1000 : 1;
        return retryAfterValue * multiplyingFactor; // in milli-seconds
      }
    }

    // RetryAfterHeader ("Retry-After") has a special case where it might be formatted as a date instead of a number of seconds
    const retryAfterHeader = response.headers.get(RetryAfterHeader);
    if (!retryAfterHeader) return;

    const date = Date.parse(retryAfterHeader);
    const diff = date - Date.now();
    // negative diff would mean a date in the past, so retry asap with 0 milliseconds
    return Number.isFinite(diff) ? Math.max(0, diff) : undefined;
  } catch (e: any) {
    return undefined;
  }
}

/**
 * A response is a retry response if it has a throttling status code (429 or 503),
 * as long as one of the [ "Retry-After" or "retry-after-ms" or "x-ms-retry-after-ms" ] headers has a valid value.
 */
export function isThrottlingRetryResponse(response?: PipelineResponse): boolean {
  return Number.isFinite(getRetryAfterInMs(response));
}

export function throttlingRetryStrategy(): RetryStrategy {
  return {
    name: "throttlingRetryStrategy",
    retry({ response }) {
      const retryAfterInMs = getRetryAfterInMs(response);
      if (!Number.isFinite(retryAfterInMs)) {
        return { skipStrategy: true };
      }
      return {
        retryAfterInMs,
      };
    },
  };
}<|MERGE_RESOLUTION|>--- conflicted
+++ resolved
@@ -1,15 +1,9 @@
 // Copyright (c) Microsoft Corporation.
 // Licensed under the MIT license.
 
-<<<<<<< HEAD
-import { PipelineResponse } from "../index.js";
+import type { PipelineResponse } from "../index.js";
 import { parseHeaderValueAsNumber } from "../util/helpers.js";
-import { RetryStrategy } from "./retryStrategy.js";
-=======
-import type { PipelineResponse } from "..";
-import { parseHeaderValueAsNumber } from "../util/helpers";
-import type { RetryStrategy } from "./retryStrategy";
->>>>>>> 933d37fe
+import type { RetryStrategy } from "./retryStrategy.js";
 
 /**
  * The header that comes back from Azure services representing
