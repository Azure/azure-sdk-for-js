--- conflicted
+++ resolved
@@ -11,16 +11,11 @@
  */
 const RetryAfterHeader = "Retry-After";
 /**
-<<<<<<< HEAD
  * The headers that come back from Azure services representing
  * the amount of time (minimum) to wait to retry.
  *
  * "retry-after-ms", "x-ms-retry-after-ms" ==> milliseconds
  * "Retry-After" ==> seconds or timestamp
-=======
- * The header that comes back from Azure services representing
- * the amount of time (minimum) to wait to retry (in seconds or timestamp after which we can retry).
->>>>>>> 904815d7
  */
 const AllRetryAfterHeaders: string[] = ["retry-after-ms", "x-ms-retry-after-ms", RetryAfterHeader];
 
@@ -36,26 +31,27 @@
 function getRetryAfterInMs(response?: PipelineResponse): number | undefined {
   if (!(response && [429, 503].includes(response.status))) return undefined;
   try {
-    // "retry-after-ms", "x-ms-retry-after-ms", "Retry-After"
+    // Headers: "retry-after-ms", "x-ms-retry-after-ms", "Retry-After"
     for (const header of AllRetryAfterHeaders) {
       const retryAfterValue = parseHeaderValueAsNumber(response, header);
-      if (!retryAfterValue) continue;
-
-      // "Retry-After" header ==> seconds
-      // "retry-after-ms", "x-ms-retry-after-ms" headers ==> milli-seconds
-      const multiplyingFactor = header === RetryAfterHeader ? 1000 : 1;
-      return retryAfterValue * multiplyingFactor; // in milli-seconds
+      if (retryAfterValue === 0 || retryAfterValue) {
+        // "Retry-After" header ==> seconds
+        // "retry-after-ms", "x-ms-retry-after-ms" headers ==> milli-seconds
+        const multiplyingFactor = header === RetryAfterHeader ? 1000 : 1;
+        return retryAfterValue * multiplyingFactor; // in milli-seconds
+      }
     }
 
     // RetryAfterHeader ("Retry-After") has a special case where it might be formatted as a date instead of a number of seconds
     const retryAfterHeader = response.headers.get(RetryAfterHeader);
     if (!retryAfterHeader) return;
 
+    const retryAfterInMS = undefined;
     const now: number = Date.now();
     const date: number = Date.parse(retryAfterHeader);
     const diff = date - now;
-
-    return Number.isNaN(diff) ? undefined : diff;
+    if (Number.isFinite(diff)) return Math.max(0, diff); // negative diff would mean a date in the past, so retry asap with 0 milliseconds
+    return retryAfterInMS;
   } catch (e) {
     return undefined;
   }
