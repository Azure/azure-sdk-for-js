// Copyright (c) Microsoft Corporation.
// Licensed under the MIT license.

<<<<<<< HEAD
import { AzureLogger } from "@azure/logger";
import { PipelineResponse } from "../interfaces.js";
import { RestError } from "../restError.js";
=======
import type { AzureLogger } from "@azure/logger";
import type { PipelineResponse } from "../interfaces";
import type { RestError } from "../restError";
>>>>>>> 933d37fe

/**
 * Information provided to the retry strategy about the current progress of the retry policy.
 */
export interface RetryInformation {
  /**
   * A {@link PipelineResponse}, if the last retry attempt succeeded.
   */
  response?: PipelineResponse;
  /**
   * A {@link RestError}, if the last retry attempt failed.
   */
  responseError?: RestError;
  /**
   * Total number of retries so far.
   */
  retryCount: number;
}

/**
 * Properties that can modify the behavior of the retry policy.
 */
export interface RetryModifiers {
  /**
   * If true, allows skipping the current strategy from running on the retry policy.
   */
  skipStrategy?: boolean;
  /**
   * Indicates to retry against this URL.
   */
  redirectTo?: string;
  /**
   * Controls whether to retry in a given number of milliseconds.
   * If provided, a new retry will be attempted.
   */
  retryAfterInMs?: number;
  /**
   * Indicates to throw this error instead of retrying.
   */
  errorToThrow?: RestError;
}

/**
 * A retry strategy is intended to define whether to retry or not, and how to retry.
 */
export interface RetryStrategy {
  /**
   * Name of the retry strategy. Used for logging.
   */
  name: string;
  /**
   * Logger. If it's not provided, a default logger for all retry strategies is used.
   */
  logger?: AzureLogger;
  /**
   * Function that determines how to proceed with the subsequent requests.
   * @param state - Retry state
   */
  retry(state: RetryInformation): RetryModifiers;
}<|MERGE_RESOLUTION|>--- conflicted
+++ resolved
@@ -1,15 +1,9 @@
 // Copyright (c) Microsoft Corporation.
 // Licensed under the MIT license.
 
-<<<<<<< HEAD
-import { AzureLogger } from "@azure/logger";
-import { PipelineResponse } from "../interfaces.js";
-import { RestError } from "../restError.js";
-=======
 import type { AzureLogger } from "@azure/logger";
-import type { PipelineResponse } from "../interfaces";
-import type { RestError } from "../restError";
->>>>>>> 933d37fe
+import type { PipelineResponse } from "../interfaces.js";
+import type { RestError } from "../restError.js";
 
 /**
  * Information provided to the retry strategy about the current progress of the retry policy.
