--- conflicted
+++ resolved
@@ -1,21 +1,17 @@
 // Copyright (c) Microsoft Corporation.
 // Licensed under the MIT license.
 
-<<<<<<< HEAD
-import { LogPolicyOptions, logPolicy } from "./policies/logPolicy";
-import { Pipeline, createEmptyPipeline } from "./pipeline";
-import { InternalPipelineRetryOptions, PipelineRetryOptions, TlsSettings } from "./interfaces";
-import { RedirectPolicyOptions, redirectPolicy } from "./policies/redirectPolicy";
-import { UserAgentPolicyOptions, userAgentPolicy } from "./policies/userAgentPolicy";
-=======
+import {
+  InternalPipelineRetryOptions,
+  PipelineRetryOptions,
+  ProxySettings,
+  TlsSettings,
+} from "./interfaces.js";
 import { LogPolicyOptions, logPolicy } from "./policies/logPolicy.js";
 import { Pipeline, createEmptyPipeline } from "./pipeline.js";
-import { PipelineRetryOptions, TlsSettings } from "./interfaces.js";
 import { RedirectPolicyOptions, redirectPolicy } from "./policies/redirectPolicy.js";
 import { UserAgentPolicyOptions, userAgentPolicy } from "./policies/userAgentPolicy.js";
->>>>>>> 0f6735d9
 
-import { ProxySettings } from "./interfaces.js";
 import { decompressResponsePolicy } from "./policies/decompressResponsePolicy.js";
 import { defaultRetryPolicy } from "./policies/defaultRetryPolicy.js";
 import { formDataPolicy } from "./policies/formDataPolicy.js";
