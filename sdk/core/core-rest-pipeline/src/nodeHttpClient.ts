--- conflicted
+++ resolved
@@ -204,7 +204,6 @@
     return new Promise<http.IncomingMessage>((resolve, reject) => {
       const req = isInsecure ? http.request(options, resolve) : https.request(options, resolve);
 
-<<<<<<< HEAD
       // The `connectionTimeoutInMs` property defines the number of milliseconds a request can take on stablishing a connection.
       // If `connectionTimeoutInMs` is not set, the `timeout` property is used for the same purpose.
       // Defaults to 0, which disables the timeout.
@@ -235,8 +234,7 @@
       req.once("response", (res: http.IncomingMessage) => {
         resolve(res);
       });
-=======
->>>>>>> e2acbbaa
+
       req.once("error", (err) => {
         reject(new RestError(err.message, { code: RestError.REQUEST_SEND_ERROR, request }));
       });
