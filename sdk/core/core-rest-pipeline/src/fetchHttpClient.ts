--- conflicted
+++ resolved
@@ -8,34 +8,10 @@
   PipelineRequest,
   PipelineResponse,
   TransferProgressEvent,
-<<<<<<< HEAD
-} from "./interfaces.js";
+} from "./interfaces";
 import { RestError } from "./restError.js";
 import { createHttpHeaders } from "./httpHeaders.js";
-
-/**
- * Checks if the body is a NodeReadable stream which is not supported in Browsers
- */
-function isNodeReadableStream(body: any): body is NodeJS.ReadableStream {
-  return body && typeof body.pipe === "function";
-}
-
-/**
- * Checks if the body is a ReadableStream supported by browsers
- */
-function isReadableStream(body: unknown): body is ReadableStream {
-  return Boolean(
-    body &&
-      typeof (body as ReadableStream).getReader === "function" &&
-      typeof (body as ReadableStream).tee === "function"
-  );
-}
-=======
-} from "./interfaces";
-import { RestError } from "./restError";
-import { createHttpHeaders } from "./httpHeaders";
-import { isNodeReadableStream, isWebReadableStream } from "./util/typeGuards";
->>>>>>> 4862c6d8
+import { isNodeReadableStream, isWebReadableStream } from "./util/typeGuards.js";
 
 /**
  * Checks if the body is a Blob or Blob-like
