--- conflicted
+++ resolved
@@ -1,19 +1,6 @@
 // Copyright (c) Microsoft Corporation.
 // Licensed under the MIT license.
 
-<<<<<<< HEAD
-declare global {
-  interface FormData {}
-  interface Blob {}
-  interface File {}
-  // eslint-disable-next-line @typescript-eslint/no-unused-vars
-  interface ReadableStream<R = any> {}
-  // eslint-disable-next-line @typescript-eslint/no-unused-vars
-  interface TransformStream<I = any, O = any> {}
-}
-
-=======
->>>>>>> 933d37fe
 export type {
   Agent,
   BodyPart,
@@ -45,25 +32,14 @@
 } from "./pipeline.js";
 export {
   createPipelineFromOptions,
-<<<<<<< HEAD
-  TelemetryOptions,
-  InternalPipelineOptions,
-  PipelineOptions,
+  type TelemetryOptions,
+  type InternalPipelineOptions,
+  type PipelineOptions,
 } from "./createPipelineFromOptions.js";
 export { createDefaultHttpClient } from "./defaultHttpClient.js";
 export { createHttpHeaders } from "./httpHeaders.js";
-export { createPipelineRequest, PipelineRequestOptions } from "./pipelineRequest.js";
-export { RestError, RestErrorOptions, isRestError } from "./restError.js";
-=======
-  type TelemetryOptions,
-  type InternalPipelineOptions,
-  type PipelineOptions,
-} from "./createPipelineFromOptions";
-export { createDefaultHttpClient } from "./defaultHttpClient";
-export { createHttpHeaders } from "./httpHeaders";
-export { createPipelineRequest, type PipelineRequestOptions } from "./pipelineRequest";
-export { RestError, type RestErrorOptions, isRestError } from "./restError";
->>>>>>> 933d37fe
+export { createPipelineRequest, type PipelineRequestOptions } from "./pipelineRequest.js";
+export { RestError, type RestErrorOptions, isRestError } from "./restError.js";
 export {
   decompressResponsePolicy,
   decompressResponsePolicyName,
@@ -76,27 +52,15 @@
 export {
   setClientRequestIdPolicy,
   setClientRequestIdPolicyName,
-<<<<<<< HEAD
 } from "./policies/setClientRequestIdPolicy.js";
-export { logPolicy, logPolicyName, LogPolicyOptions } from "./policies/logPolicy.js";
+export { logPolicy, logPolicyName, type LogPolicyOptions } from "./policies/logPolicy.js";
 export { multipartPolicy, multipartPolicyName } from "./policies/multipartPolicy.js";
 export { proxyPolicy, proxyPolicyName, getDefaultProxySettings } from "./policies/proxyPolicy.js";
 export {
   redirectPolicy,
   redirectPolicyName,
-  RedirectPolicyOptions,
+  type RedirectPolicyOptions,
 } from "./policies/redirectPolicy.js";
-=======
-} from "./policies/setClientRequestIdPolicy";
-export { logPolicy, logPolicyName, type LogPolicyOptions } from "./policies/logPolicy";
-export { multipartPolicy, multipartPolicyName } from "./policies/multipartPolicy";
-export { proxyPolicy, proxyPolicyName, getDefaultProxySettings } from "./policies/proxyPolicy";
-export {
-  redirectPolicy,
-  redirectPolicyName,
-  type RedirectPolicyOptions,
-} from "./policies/redirectPolicy";
->>>>>>> 933d37fe
 export {
   systemErrorRetryPolicy,
   type SystemErrorRetryPolicyOptions,
@@ -105,11 +69,10 @@
 export {
   throttlingRetryPolicy,
   throttlingRetryPolicyName,
-<<<<<<< HEAD
-  ThrottlingRetryPolicyOptions,
+  type ThrottlingRetryPolicyOptions,
 } from "./policies/throttlingRetryPolicy.js";
-export { retryPolicy, RetryPolicyOptions } from "./policies/retryPolicy.js";
-export {
+export { retryPolicy, type RetryPolicyOptions } from "./policies/retryPolicy.js";
+export type {
   RetryStrategy,
   RetryInformation,
   RetryModifiers,
@@ -117,56 +80,25 @@
 export {
   tracingPolicy,
   tracingPolicyName,
-  TracingPolicyOptions,
+  type TracingPolicyOptions,
 } from "./policies/tracingPolicy.js";
-export { defaultRetryPolicy, DefaultRetryPolicyOptions } from "./policies/defaultRetryPolicy.js";
-export {
-  userAgentPolicy,
-  userAgentPolicyName,
-  UserAgentPolicyOptions,
-} from "./policies/userAgentPolicy.js";
-export { tlsPolicy, tlsPolicyName } from "./policies/tlsPolicy.js";
-export { formDataPolicy, formDataPolicyName } from "./policies/formDataPolicy.js";
-=======
-  type ThrottlingRetryPolicyOptions,
-} from "./policies/throttlingRetryPolicy";
-export { retryPolicy, type RetryPolicyOptions } from "./policies/retryPolicy";
-export type {
-  RetryStrategy,
-  RetryInformation,
-  RetryModifiers,
-} from "./retryStrategies/retryStrategy";
-export {
-  tracingPolicy,
-  tracingPolicyName,
-  type TracingPolicyOptions,
-} from "./policies/tracingPolicy";
-export { defaultRetryPolicy, type DefaultRetryPolicyOptions } from "./policies/defaultRetryPolicy";
+export { defaultRetryPolicy, type DefaultRetryPolicyOptions } from "./policies/defaultRetryPolicy.js";
 export {
   userAgentPolicy,
   userAgentPolicyName,
   type UserAgentPolicyOptions,
-} from "./policies/userAgentPolicy";
-export { tlsPolicy, tlsPolicyName } from "./policies/tlsPolicy";
-export { formDataPolicy, formDataPolicyName } from "./policies/formDataPolicy";
->>>>>>> 933d37fe
+} from "./policies/userAgentPolicy.js";
+export { tlsPolicy, tlsPolicyName } from "./policies/tlsPolicy.js";
+export { formDataPolicy, formDataPolicyName } from "./policies/formDataPolicy.js";
 export {
   bearerTokenAuthenticationPolicy,
   type BearerTokenAuthenticationPolicyOptions,
   bearerTokenAuthenticationPolicyName,
-<<<<<<< HEAD
-  ChallengeCallbacks,
-  AuthorizeRequestOptions,
-  AuthorizeRequestOnChallengeOptions,
-} from "./policies/bearerTokenAuthenticationPolicy.js";
-export { ndJsonPolicy, ndJsonPolicyName } from "./policies/ndJsonPolicy.js";
-=======
   type ChallengeCallbacks,
   type AuthorizeRequestOptions,
   type AuthorizeRequestOnChallengeOptions,
-} from "./policies/bearerTokenAuthenticationPolicy";
-export { ndJsonPolicy, ndJsonPolicyName } from "./policies/ndJsonPolicy";
->>>>>>> 933d37fe
+} from "./policies/bearerTokenAuthenticationPolicy.js";
+export { ndJsonPolicy, ndJsonPolicyName } from "./policies/ndJsonPolicy.js";
 export {
   auxiliaryAuthenticationHeaderPolicy,
   type AuxiliaryAuthenticationHeaderPolicyOptions,
@@ -175,12 +107,6 @@
 export {
   createFile,
   createFileFromStream,
-<<<<<<< HEAD
-  CreateFileOptions,
-  CreateFileFromStreamOptions,
-} from "./util/file.js";
-=======
   type CreateFileOptions,
   type CreateFileFromStreamOptions,
-} from "./util/file";
->>>>>>> 933d37fe
+} from "./util/file.js";