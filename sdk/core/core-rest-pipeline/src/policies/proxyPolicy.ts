// Copyright (c) Microsoft Corporation.
// Licensed under the MIT license.

<<<<<<< HEAD
import type * as http from "node:http";
import type * as https from "node:https";
import * as process from "node:process";
import createHttpsProxyAgent, { type HttpsProxyAgentOptions } from "https-proxy-agent";
import createHttpProxyAgent, { type HttpProxyAgentOptions } from "http-proxy-agent";
import type {
  PipelineRequest,
  PipelineResponse,
  ProxySettings,
  SendRequest,
} from "../interfaces.js";
import type { PipelinePolicy } from "../pipeline.js";
import { logger } from "../log.js";
=======
import type * as http from "http";
import type * as https from "https";
import { HttpsProxyAgent } from "https-proxy-agent";
import { HttpProxyAgent } from "http-proxy-agent";
import type { PipelineRequest, PipelineResponse, ProxySettings, SendRequest } from "../interfaces";
import type { PipelinePolicy } from "../pipeline";
import { logger } from "../log";
>>>>>>> ba2f5e66

const HTTPS_PROXY = "HTTPS_PROXY";
const HTTP_PROXY = "HTTP_PROXY";
const ALL_PROXY = "ALL_PROXY";
const NO_PROXY = "NO_PROXY";

/**
 * The programmatic identifier of the proxyPolicy.
 */
export const proxyPolicyName = "proxyPolicy";

/**
 * Stores the patterns specified in NO_PROXY environment variable.
 * @internal
 */
export const globalNoProxyList: string[] = [];
let noProxyListLoaded: boolean = false;

/** A cache of whether a host should bypass the proxy. */
const globalBypassedMap: Map<string, boolean> = new Map();

function getEnvironmentValue(name: string): string | undefined {
  if (process.env[name]) {
    return process.env[name];
  } else if (process.env[name.toLowerCase()]) {
    return process.env[name.toLowerCase()];
  }
  return undefined;
}

function loadEnvironmentProxyValue(): string | undefined {
  if (!process) {
    return undefined;
  }

  const httpsProxy = getEnvironmentValue(HTTPS_PROXY);
  const allProxy = getEnvironmentValue(ALL_PROXY);
  const httpProxy = getEnvironmentValue(HTTP_PROXY);

  return httpsProxy || allProxy || httpProxy;
}

/**
 * Check whether the host of a given `uri` matches any pattern in the no proxy list.
 * If there's a match, any request sent to the same host shouldn't have the proxy settings set.
 * This implementation is a port of https://github.com/Azure/azure-sdk-for-net/blob/8cca811371159e527159c7eb65602477898683e2/sdk/core/Azure.Core/src/Pipeline/Internal/HttpEnvironmentProxy.cs#L210
 */
function isBypassed(
  uri: string,
  noProxyList: string[],
  bypassedMap?: Map<string, boolean>,
): boolean | undefined {
  if (noProxyList.length === 0) {
    return false;
  }
  const host = new URL(uri).hostname;
  if (bypassedMap?.has(host)) {
    return bypassedMap.get(host);
  }
  let isBypassedFlag = false;
  for (const pattern of noProxyList) {
    if (pattern[0] === ".") {
      // This should match either domain it self or any subdomain or host
      // .foo.com will match foo.com it self or *.foo.com
      if (host.endsWith(pattern)) {
        isBypassedFlag = true;
      } else {
        if (host.length === pattern.length - 1 && host === pattern.slice(1)) {
          isBypassedFlag = true;
        }
      }
    } else {
      if (host === pattern) {
        isBypassedFlag = true;
      }
    }
  }
  bypassedMap?.set(host, isBypassedFlag);
  return isBypassedFlag;
}

export function loadNoProxy(): string[] {
  const noProxy = getEnvironmentValue(NO_PROXY);
  noProxyListLoaded = true;
  if (noProxy) {
    return noProxy
      .split(",")
      .map((item) => item.trim())
      .filter((item) => item.length);
  }

  return [];
}

/**
 * This method converts a proxy url into `ProxySettings` for use with ProxyPolicy.
 * If no argument is given, it attempts to parse a proxy URL from the environment
 * variables `HTTPS_PROXY` or `HTTP_PROXY`.
 * @param proxyUrl - The url of the proxy to use. May contain authentication information.
 */
export function getDefaultProxySettings(proxyUrl?: string): ProxySettings | undefined {
  if (!proxyUrl) {
    proxyUrl = loadEnvironmentProxyValue();
    if (!proxyUrl) {
      return undefined;
    }
  }

  const parsedUrl = new URL(proxyUrl);
  const schema = parsedUrl.protocol ? parsedUrl.protocol + "//" : "";
  return {
    host: schema + parsedUrl.hostname,
    port: Number.parseInt(parsedUrl.port || "80"),
    username: parsedUrl.username,
    password: parsedUrl.password,
  };
}

function setProxyAgentOnRequest(request: PipelineRequest, cachedAgents: CachedAgents): void {
  // Custom Agent should take precedence so if one is present
  // we should skip to avoid overwriting it.
  if (request.agent) {
    return;
  }

  const url = new URL(request.url);

  const isInsecure = url.protocol !== "https:";

  const proxySettings = request.proxySettings;
  if (proxySettings) {
    let parsedProxyUrl: URL;
    try {
      parsedProxyUrl = new URL(proxySettings.host);
    } catch (_error) {
      throw new Error(
        `Expecting a valid host string in proxy settings, but found "${proxySettings.host}".`,
      );
    }

    if (request.tlsSettings) {
      logger.warning(
        "TLS settings are not supported in combination with custom Proxy, certificates provided to the client will be ignored.",
      );
    }

    const headers = request.headers.toJSON();

    if (isInsecure) {
      if (!cachedAgents.httpProxyAgent) {
<<<<<<< HEAD
        const proxyAgentOptions = getProxyAgentOptions(proxySettings, request);
        cachedAgents.httpProxyAgent = createHttpProxyAgent(proxyAgentOptions);
=======
        cachedAgents.httpProxyAgent = new HttpProxyAgent(parsedProxyUrl, { headers });
>>>>>>> ba2f5e66
      }
      request.agent = cachedAgents.httpProxyAgent;
    } else {
      if (!cachedAgents.httpsProxyAgent) {
<<<<<<< HEAD
        const proxyAgentOptions = getProxyAgentOptions(proxySettings, request);
        cachedAgents.httpsProxyAgent = createHttpsProxyAgent(proxyAgentOptions);
=======
        cachedAgents.httpsProxyAgent = new HttpsProxyAgent(parsedProxyUrl, { headers });
>>>>>>> ba2f5e66
      }
      request.agent = cachedAgents.httpsProxyAgent;
    }
  }
}

interface CachedAgents {
  httpsProxyAgent?: https.Agent;
  httpProxyAgent?: http.Agent;
}

/**
 * A policy that allows one to apply proxy settings to all requests.
 * If not passed static settings, they will be retrieved from the HTTPS_PROXY
 * or HTTP_PROXY environment variables.
 * @param proxySettings - ProxySettings to use on each request.
 * @param options - additional settings, for example, custom NO_PROXY patterns
 */
export function proxyPolicy(
  proxySettings = getDefaultProxySettings(),
  options?: {
    /** a list of patterns to override those loaded from NO_PROXY environment variable. */
    customNoProxyList?: string[];
  },
): PipelinePolicy {
  if (!noProxyListLoaded) {
    globalNoProxyList.push(...loadNoProxy());
  }

  const cachedAgents: CachedAgents = {};

  return {
    name: proxyPolicyName,
    async sendRequest(request: PipelineRequest, next: SendRequest): Promise<PipelineResponse> {
      if (
        !request.proxySettings &&
        !isBypassed(
          request.url,
          options?.customNoProxyList ?? globalNoProxyList,
          options?.customNoProxyList ? undefined : globalBypassedMap,
        )
      ) {
        request.proxySettings = proxySettings;
      }

      if (request.proxySettings) {
        setProxyAgentOnRequest(request, cachedAgents);
      }
      return next(request);
    },
  };
}<|MERGE_RESOLUTION|>--- conflicted
+++ resolved
@@ -1,29 +1,13 @@
 // Copyright (c) Microsoft Corporation.
 // Licensed under the MIT license.
 
-<<<<<<< HEAD
-import type * as http from "node:http";
-import type * as https from "node:https";
-import * as process from "node:process";
-import createHttpsProxyAgent, { type HttpsProxyAgentOptions } from "https-proxy-agent";
-import createHttpProxyAgent, { type HttpProxyAgentOptions } from "http-proxy-agent";
-import type {
-  PipelineRequest,
-  PipelineResponse,
-  ProxySettings,
-  SendRequest,
-} from "../interfaces.js";
-import type { PipelinePolicy } from "../pipeline.js";
-import { logger } from "../log.js";
-=======
 import type * as http from "http";
 import type * as https from "https";
 import { HttpsProxyAgent } from "https-proxy-agent";
 import { HttpProxyAgent } from "http-proxy-agent";
-import type { PipelineRequest, PipelineResponse, ProxySettings, SendRequest } from "../interfaces";
-import type { PipelinePolicy } from "../pipeline";
-import { logger } from "../log";
->>>>>>> ba2f5e66
+import type { PipelineRequest, PipelineResponse, ProxySettings, SendRequest } from "../interfaces.js";
+import type { PipelinePolicy } from "../pipeline.js";
+import { logger } from "../log.js";
 
 const HTTPS_PROXY = "HTTPS_PROXY";
 const HTTP_PROXY = "HTTP_PROXY";
@@ -174,22 +158,12 @@
 
     if (isInsecure) {
       if (!cachedAgents.httpProxyAgent) {
-<<<<<<< HEAD
-        const proxyAgentOptions = getProxyAgentOptions(proxySettings, request);
-        cachedAgents.httpProxyAgent = createHttpProxyAgent(proxyAgentOptions);
-=======
         cachedAgents.httpProxyAgent = new HttpProxyAgent(parsedProxyUrl, { headers });
->>>>>>> ba2f5e66
       }
       request.agent = cachedAgents.httpProxyAgent;
     } else {
       if (!cachedAgents.httpsProxyAgent) {
-<<<<<<< HEAD
-        const proxyAgentOptions = getProxyAgentOptions(proxySettings, request);
-        cachedAgents.httpsProxyAgent = createHttpsProxyAgent(proxyAgentOptions);
-=======
         cachedAgents.httpsProxyAgent = new HttpsProxyAgent(parsedProxyUrl, { headers });
->>>>>>> ba2f5e66
       }
       request.agent = cachedAgents.httpsProxyAgent;
     }
