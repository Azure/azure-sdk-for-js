// Copyright (c) Microsoft Corporation.
// Licensed under the MIT license.

import {
  type TracingClient,
  type TracingContext,
  type TracingSpan,
  createTracingClient,
} from "@azure/core-tracing";
<<<<<<< HEAD
import { SDK_VERSION } from "../constants.js";
import { PipelineRequest, PipelineResponse, SendRequest } from "../interfaces.js";
import { PipelinePolicy } from "../pipeline.js";
import { getUserAgentValue } from "../util/userAgent.js";
import { logger } from "../log.js";
=======
import { SDK_VERSION } from "../constants";
import type { PipelineRequest, PipelineResponse, SendRequest } from "../interfaces";
import type { PipelinePolicy } from "../pipeline";
import { getUserAgentValue } from "../util/userAgent";
import { logger } from "../log";
>>>>>>> 933d37fe
import { getErrorMessage, isError } from "@azure/core-util";
import { isRestError } from "../restError.js";

/**
 * The programmatic identifier of the tracingPolicy.
 */
export const tracingPolicyName = "tracingPolicy";

/**
 * Options to configure the tracing policy.
 */
export interface TracingPolicyOptions {
  /**
   * String prefix to add to the user agent logged as metadata
   * on the generated Span.
   * Defaults to an empty string.
   */
  userAgentPrefix?: string;
}

/**
 * A simple policy to create OpenTelemetry Spans for each request made by the pipeline
 * that has SpanOptions with a parent.
 * Requests made without a parent Span will not be recorded.
 * @param options - Options to configure the telemetry logged by the tracing policy.
 */
export function tracingPolicy(options: TracingPolicyOptions = {}): PipelinePolicy {
  const userAgent = getUserAgentValue(options.userAgentPrefix);
  const tracingClient = tryCreateTracingClient();

  return {
    name: tracingPolicyName,
    async sendRequest(request: PipelineRequest, next: SendRequest): Promise<PipelineResponse> {
      if (!tracingClient || !request.tracingOptions?.tracingContext) {
        return next(request);
      }

      const { span, tracingContext } = tryCreateSpan(tracingClient, request, userAgent) ?? {};

      if (!span || !tracingContext) {
        return next(request);
      }

      try {
        const response = await tracingClient.withContext(tracingContext, next, request);
        tryProcessResponse(span, response);
        return response;
      } catch (err: any) {
        tryProcessError(span, err);
        throw err;
      }
    },
  };
}

function tryCreateTracingClient(): TracingClient | undefined {
  try {
    return createTracingClient({
      namespace: "",
      packageName: "@azure/core-rest-pipeline",
      packageVersion: SDK_VERSION,
    });
  } catch (e: unknown) {
    logger.warning(`Error when creating the TracingClient: ${getErrorMessage(e)}`);
    return undefined;
  }
}

function tryCreateSpan(
  tracingClient: TracingClient,
  request: PipelineRequest,
  userAgent?: string,
): { span: TracingSpan; tracingContext: TracingContext } | undefined {
  try {
    // As per spec, we do not need to differentiate between HTTP and HTTPS in span name.
    const { span, updatedOptions } = tracingClient.startSpan(
      `HTTP ${request.method}`,
      { tracingOptions: request.tracingOptions },
      {
        spanKind: "client",
        spanAttributes: {
          "http.method": request.method,
          "http.url": request.url,
          requestId: request.requestId,
        },
      },
    );

    // If the span is not recording, don't do any more work.
    if (!span.isRecording()) {
      span.end();
      return undefined;
    }

    if (userAgent) {
      span.setAttribute("http.user_agent", userAgent);
    }

    // set headers
    const headers = tracingClient.createRequestHeaders(
      updatedOptions.tracingOptions.tracingContext,
    );
    for (const [key, value] of Object.entries(headers)) {
      request.headers.set(key, value);
    }
    return { span, tracingContext: updatedOptions.tracingOptions.tracingContext };
  } catch (e: any) {
    logger.warning(`Skipping creating a tracing span due to an error: ${getErrorMessage(e)}`);
    return undefined;
  }
}

function tryProcessError(span: TracingSpan, error: unknown): void {
  try {
    span.setStatus({
      status: "error",
      error: isError(error) ? error : undefined,
    });
    if (isRestError(error) && error.statusCode) {
      span.setAttribute("http.status_code", error.statusCode);
    }
    span.end();
  } catch (e: any) {
    logger.warning(`Skipping tracing span processing due to an error: ${getErrorMessage(e)}`);
  }
}

function tryProcessResponse(span: TracingSpan, response: PipelineResponse): void {
  try {
    span.setAttribute("http.status_code", response.status);
    const serviceRequestId = response.headers.get("x-ms-request-id");
    if (serviceRequestId) {
      span.setAttribute("serviceRequestId", serviceRequestId);
    }
    span.setStatus({
      status: "success",
    });
    span.end();
  } catch (e: any) {
    logger.warning(`Skipping tracing span processing due to an error: ${getErrorMessage(e)}`);
  }
}<|MERGE_RESOLUTION|>--- conflicted
+++ resolved
@@ -7,19 +7,11 @@
   type TracingSpan,
   createTracingClient,
 } from "@azure/core-tracing";
-<<<<<<< HEAD
 import { SDK_VERSION } from "../constants.js";
-import { PipelineRequest, PipelineResponse, SendRequest } from "../interfaces.js";
-import { PipelinePolicy } from "../pipeline.js";
+import type { PipelineRequest, PipelineResponse, SendRequest } from "../interfaces.js";
+import type { PipelinePolicy } from "../pipeline.js";
 import { getUserAgentValue } from "../util/userAgent.js";
 import { logger } from "../log.js";
-=======
-import { SDK_VERSION } from "../constants";
-import type { PipelineRequest, PipelineResponse, SendRequest } from "../interfaces";
-import type { PipelinePolicy } from "../pipeline";
-import { getUserAgentValue } from "../util/userAgent";
-import { logger } from "../log";
->>>>>>> 933d37fe
 import { getErrorMessage, isError } from "@azure/core-util";
 import { isRestError } from "../restError.js";
 
