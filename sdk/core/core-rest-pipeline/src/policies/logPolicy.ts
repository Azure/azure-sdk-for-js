// Copyright (c) Microsoft Corporation.
// Licensed under the MIT license.

<<<<<<< HEAD
import { Debugger } from "@azure/logger";
import { PipelineRequest, PipelineResponse, SendRequest } from "../interfaces.js";
import { PipelinePolicy } from "../pipeline.js";
import { logger as coreLogger } from "../log.js";
import { Sanitizer } from "../util/sanitizer.js";
=======
import type { Debugger } from "@azure/logger";
import type { PipelineRequest, PipelineResponse, SendRequest } from "../interfaces";
import type { PipelinePolicy } from "../pipeline";
import { logger as coreLogger } from "../log";
import { Sanitizer } from "../util/sanitizer";
>>>>>>> 933d37fe

/**
 * The programmatic identifier of the logPolicy.
 */
export const logPolicyName = "logPolicy";

/**
 * Options to configure the logPolicy.
 */
export interface LogPolicyOptions {
  /**
   * Header names whose values will be logged when logging is enabled.
   * Defaults include a list of well-known safe headers. Any headers
   * specified in this field will be added to that list.  Any other values will
   * be written to logs as "REDACTED".
   */
  additionalAllowedHeaderNames?: string[];

  /**
   * Query string names whose values will be logged when logging is enabled. By default no
   * query string values are logged.
   */
  additionalAllowedQueryParameters?: string[];

  /**
   * The log function to use for writing pipeline logs.
   * Defaults to core-http's built-in logger.
   * Compatible with the `debug` library.
   */
  logger?: Debugger;
}

/**
 * A policy that logs all requests and responses.
 * @param options - Options to configure logPolicy.
 */
export function logPolicy(options: LogPolicyOptions = {}): PipelinePolicy {
  const logger = options.logger ?? coreLogger.info;
  const sanitizer = new Sanitizer({
    additionalAllowedHeaderNames: options.additionalAllowedHeaderNames,
    additionalAllowedQueryParameters: options.additionalAllowedQueryParameters,
  });
  return {
    name: logPolicyName,
    async sendRequest(request: PipelineRequest, next: SendRequest): Promise<PipelineResponse> {
      if (!logger.enabled) {
        return next(request);
      }

      logger(`Request: ${sanitizer.sanitize(request)}`);

      const response = await next(request);

      logger(`Response status code: ${response.status}`);
      logger(`Headers: ${sanitizer.sanitize(response.headers)}`);

      return response;
    },
  };
}<|MERGE_RESOLUTION|>--- conflicted
+++ resolved
@@ -1,19 +1,11 @@
 // Copyright (c) Microsoft Corporation.
 // Licensed under the MIT license.
 
-<<<<<<< HEAD
-import { Debugger } from "@azure/logger";
-import { PipelineRequest, PipelineResponse, SendRequest } from "../interfaces.js";
-import { PipelinePolicy } from "../pipeline.js";
+import type { Debugger } from "@azure/logger";
+import type { PipelineRequest, PipelineResponse, SendRequest } from "../interfaces.js";
+import type { PipelinePolicy } from "../pipeline.js";
 import { logger as coreLogger } from "../log.js";
 import { Sanitizer } from "../util/sanitizer.js";
-=======
-import type { Debugger } from "@azure/logger";
-import type { PipelineRequest, PipelineResponse, SendRequest } from "../interfaces";
-import type { PipelinePolicy } from "../pipeline";
-import { logger as coreLogger } from "../log";
-import { Sanitizer } from "../util/sanitizer";
->>>>>>> 933d37fe
 
 /**
  * The programmatic identifier of the logPolicy.
