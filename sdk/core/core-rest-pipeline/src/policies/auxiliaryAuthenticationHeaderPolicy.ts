--- conflicted
+++ resolved
@@ -1,23 +1,13 @@
 // Copyright (c) Microsoft Corporation.
 // Licensed under the MIT license.
 
-<<<<<<< HEAD
-import { GetTokenOptions, TokenCredential } from "@azure/core-auth";
-import { AzureLogger } from "@azure/logger";
-import { PipelineRequest, PipelineResponse, SendRequest } from "../interfaces.js";
-import { PipelinePolicy } from "../pipeline.js";
-import { AccessTokenGetter, createTokenCycler } from "../util/tokenCycler.js";
-import { logger as coreLogger } from "../log.js";
-import { AuthorizeRequestOptions } from "./bearerTokenAuthenticationPolicy.js";
-=======
 import type { GetTokenOptions, TokenCredential } from "@azure/core-auth";
 import type { AzureLogger } from "@azure/logger";
-import type { PipelineRequest, PipelineResponse, SendRequest } from "../interfaces";
-import type { PipelinePolicy } from "../pipeline";
-import { type AccessTokenGetter, createTokenCycler } from "../util/tokenCycler";
-import { logger as coreLogger } from "../log";
-import type { AuthorizeRequestOptions } from "./bearerTokenAuthenticationPolicy";
->>>>>>> 933d37fe
+import type { PipelineRequest, PipelineResponse, SendRequest } from "../interfaces.js";
+import type { PipelinePolicy } from "../pipeline.js";
+import { type AccessTokenGetter, createTokenCycler } from "../util/tokenCycler.js";
+import { logger as coreLogger } from "../log.js";
+import type { AuthorizeRequestOptions } from "./bearerTokenAuthenticationPolicy.js";
 
 /**
  * The programmatic identifier of the auxiliaryAuthenticationHeaderPolicy.
