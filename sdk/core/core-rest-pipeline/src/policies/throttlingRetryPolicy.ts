--- conflicted
+++ resolved
@@ -1,17 +1,10 @@
 // Copyright (c) Microsoft Corporation.
 // Licensed under the MIT license.
 
-<<<<<<< HEAD
-import { PipelinePolicy } from "../pipeline.js";
+import type { PipelinePolicy } from "../pipeline.js";
 import { throttlingRetryStrategy } from "../retryStrategies/throttlingRetryStrategy.js";
 import { retryPolicy } from "./retryPolicy.js";
 import { DEFAULT_RETRY_POLICY_COUNT } from "../constants.js";
-=======
-import type { PipelinePolicy } from "../pipeline";
-import { throttlingRetryStrategy } from "../retryStrategies/throttlingRetryStrategy";
-import { retryPolicy } from "./retryPolicy";
-import { DEFAULT_RETRY_POLICY_COUNT } from "../constants";
->>>>>>> 933d37fe
 
 /**
  * Name of the {@link throttlingRetryPolicy}
