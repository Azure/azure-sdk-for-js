--- conflicted
+++ resolved
@@ -2,23 +2,10 @@
 // Licensed under the MIT license.
 
 import { randomUUID, stringToUint8Array } from "@azure/core-util";
-<<<<<<< HEAD
-import type {
-  BodyPart,
-  HttpHeaders,
-  PipelineRequest,
-  RequestBodyType,
-  PipelineResponse,
-} from "../interfaces.js";
+import type { BodyPart, HttpHeaders, PipelineRequest, PipelineResponse } from "../interfaces.js";
 import type { PipelinePolicy } from "../pipeline.js";
-import { toStream, concatenateStreams } from "../util/stream.js";
+import { concat } from "../util/concat.js";
 import { isBlob } from "../util/typeGuards.js";
-=======
-import type { BodyPart, HttpHeaders, PipelineRequest, PipelineResponse } from "../interfaces";
-import type { PipelinePolicy } from "../pipeline";
-import { concat } from "../util/concat";
-import { isBlob } from "../util/typeGuards";
->>>>>>> 96faafab
 
 function generateBoundary(): string {
   return `----AzSDKFormBoundary${randomUUID()}`;
