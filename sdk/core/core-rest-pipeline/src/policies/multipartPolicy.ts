--- conflicted
+++ resolved
@@ -2,23 +2,16 @@
 // Licensed under the MIT license.
 
 import { randomUUID, stringToUint8Array } from "@azure/core-util";
-<<<<<<< HEAD
-import { BodyPart, HttpHeaders, PipelineRequest, RequestBodyType } from "../interfaces.js";
-import { PipelinePolicy } from "../pipeline.js";
-import { toStream, concatenateStreams } from "../util/stream.js";
-import { isBlob } from "../util/typeGuards.js";
-=======
 import type {
   BodyPart,
   HttpHeaders,
   PipelineRequest,
   RequestBodyType,
   PipelineResponse,
-} from "../interfaces";
-import type { PipelinePolicy } from "../pipeline";
-import { toStream, concatenateStreams } from "../util/stream";
-import { isBlob } from "../util/typeGuards";
->>>>>>> 933d37fe
+} from "../interfaces.js";
+import type { PipelinePolicy } from "../pipeline.js";
+import { toStream, concatenateStreams } from "../util/stream.js";
+import { isBlob } from "../util/typeGuards.js";
 
 function generateBoundary(): string {
   return `----AzSDKFormBoundary${randomUUID()}`;
