--- conflicted
+++ resolved
@@ -1,22 +1,16 @@
 // Copyright (c) Microsoft Corporation.
 // Licensed under the MIT license.
 
-<<<<<<< HEAD
-import FormData from "form-data";
-import { FormDataMap, PipelineRequest, PipelineResponse, SendRequest } from "../interfaces.js";
-import { PipelinePolicy } from "../pipeline.js";
-=======
 import { stringToUint8Array } from "@azure/core-util";
-import { createHttpHeaders } from "../httpHeaders";
+import { createHttpHeaders } from "../httpHeaders.js";
 import {
   BodyPart,
   FormDataMap,
   PipelineRequest,
   PipelineResponse,
   SendRequest,
-} from "../interfaces";
-import { PipelinePolicy } from "../pipeline";
->>>>>>> 4862c6d8
+} from "../interfaces.js";
+import { PipelinePolicy } from "../pipeline.js";
 
 /**
  * The programmatic identifier of the formDataPolicy.
