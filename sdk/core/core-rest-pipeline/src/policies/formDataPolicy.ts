--- conflicted
+++ resolved
@@ -1,10 +1,6 @@
 // Copyright (c) Microsoft Corporation.
 // Licensed under the MIT license.
 
-<<<<<<< HEAD
-import { FormData } from "formdata-node";
-import { FormDataMap, PipelineRequest, PipelineResponse, SendRequest } from "../interfaces";
-=======
 import { stringToUint8Array } from "@azure/core-util";
 import { createHttpHeaders } from "../httpHeaders";
 import {
@@ -14,10 +10,7 @@
   PipelineResponse,
   SendRequest,
 } from "../interfaces";
->>>>>>> 75b83268
 import { PipelinePolicy } from "../pipeline";
-import { FormDataEncoder } from "form-data-encoder";
-import { Readable } from "stream";
 
 /**
  * The programmatic identifier of the formDataPolicy.
@@ -27,7 +20,7 @@
 /**
  * A policy that encodes FormData on the request into the body.
  */
-export function formDataPolicy(options: { boundary?: string } = {}): PipelinePolicy {
+export function formDataPolicy(): PipelinePolicy {
   return {
     name: formDataPolicyName,
     async sendRequest(request: PipelineRequest, next: SendRequest): Promise<PipelineResponse> {
@@ -36,7 +29,7 @@
         if (contentType && contentType.indexOf("application/x-www-form-urlencoded") !== -1) {
           request.body = wwwFormUrlEncode(request.formData);
         } else {
-          await prepareFormData(request.formData, request, options.boundary);
+          await prepareFormData(request.formData, request);
         }
 
         request.formData = undefined;
@@ -60,37 +53,6 @@
   return urlSearchParams.toString();
 }
 
-<<<<<<< HEAD
-async function prepareFormData(
-  formData: FormDataMap,
-  request: PipelineRequest,
-  boundary?: string
-): Promise<void> {
-  const requestForm = new FormData();
-  for (const formKey of Object.keys(formData)) {
-    const formValue = formData[formKey];
-    if (Array.isArray(formValue)) {
-      for (const subValue of formValue) {
-        requestForm.append(formKey, subValue);
-      }
-    } else {
-      requestForm.append(formKey, formValue);
-    }
-  }
-  const encoder = boundary
-    ? new FormDataEncoder(requestForm, boundary)
-    : new FormDataEncoder(requestForm);
-  const body = Readable.from(encoder.encode());
-  request.body = body;
-  request.formData = undefined;
-  const contentType = request.headers.get("Content-Type");
-  if (contentType && contentType.indexOf("multipart/form-data") !== -1) {
-    request.headers.set("Content-Type", encoder.contentType);
-  }
-  const contentLength = encoder.contentLength;
-  if (contentLength !== undefined) {
-    request.headers.set("Content-Length", contentLength);
-=======
 async function prepareFormData(formData: FormDataMap, request: PipelineRequest): Promise<void> {
   // validate content type (multipart/form-data)
   const contentType = request.headers.get("Content-Type");
@@ -133,6 +95,5 @@
     }
 
     request.multipartBody = { parts };
->>>>>>> 75b83268
   }
 }