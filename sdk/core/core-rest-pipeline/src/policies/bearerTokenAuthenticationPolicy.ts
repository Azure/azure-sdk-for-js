// Copyright (c) Microsoft Corporation.
// Licensed under the MIT license.

<<<<<<< HEAD
import { AccessToken, GetTokenOptions, TokenCredential } from "@azure/core-auth";
import { AzureLogger } from "@azure/logger";
import { PipelineRequest, PipelineResponse, SendRequest } from "../interfaces.js";
import { PipelinePolicy } from "../pipeline.js";
import { createTokenCycler } from "../util/tokenCycler.js";
import { logger as coreLogger } from "../log.js";
=======
import type { AccessToken, GetTokenOptions, TokenCredential } from "@azure/core-auth";
import type { AzureLogger } from "@azure/logger";
import type { PipelineRequest, PipelineResponse, SendRequest } from "../interfaces";
import type { PipelinePolicy } from "../pipeline";
import { createTokenCycler } from "../util/tokenCycler";
import { logger as coreLogger } from "../log";
>>>>>>> 933d37fe

/**
 * The programmatic identifier of the bearerTokenAuthenticationPolicy.
 */
export const bearerTokenAuthenticationPolicyName = "bearerTokenAuthenticationPolicy";

/**
 * Options sent to the authorizeRequest callback
 */
export interface AuthorizeRequestOptions {
  /**
   * The scopes for which the bearer token applies.
   */
  scopes: string[];
  /**
   * Function that retrieves either a cached access token or a new access token.
   */
  getAccessToken: (scopes: string[], options: GetTokenOptions) => Promise<AccessToken | null>;
  /**
   * Request that the policy is trying to fulfill.
   */
  request: PipelineRequest;
  /**
   * A logger, if one was sent through the HTTP pipeline.
   */
  logger?: AzureLogger;
}

/**
 * Options sent to the authorizeRequestOnChallenge callback
 */
export interface AuthorizeRequestOnChallengeOptions {
  /**
   * The scopes for which the bearer token applies.
   */
  scopes: string[];
  /**
   * Function that retrieves either a cached access token or a new access token.
   */
  getAccessToken: (scopes: string[], options: GetTokenOptions) => Promise<AccessToken | null>;
  /**
   * Request that the policy is trying to fulfill.
   */
  request: PipelineRequest;
  /**
   * Response containing the challenge.
   */
  response: PipelineResponse;
  /**
   * A logger, if one was sent through the HTTP pipeline.
   */
  logger?: AzureLogger;
}

/**
 * Options to override the processing of [Continuous Access Evaluation](https://docs.microsoft.com/azure/active-directory/conditional-access/concept-continuous-access-evaluation) challenges.
 */
export interface ChallengeCallbacks {
  /**
   * Allows for the authorization of the main request of this policy before it's sent.
   */
  authorizeRequest?(options: AuthorizeRequestOptions): Promise<void>;
  /**
   * Allows to handle authentication challenges and to re-authorize the request.
   * The response containing the challenge is `options.response`.
   * If this method returns true, the underlying request will be sent once again.
   * The request may be modified before being sent.
   */
  authorizeRequestOnChallenge?(options: AuthorizeRequestOnChallengeOptions): Promise<boolean>;
}

/**
 * Options to configure the bearerTokenAuthenticationPolicy
 */
export interface BearerTokenAuthenticationPolicyOptions {
  /**
   * The TokenCredential implementation that can supply the bearer token.
   */
  credential?: TokenCredential;
  /**
   * The scopes for which the bearer token applies.
   */
  scopes: string | string[];
  /**
   * Allows for the processing of [Continuous Access Evaluation](https://docs.microsoft.com/azure/active-directory/conditional-access/concept-continuous-access-evaluation) challenges.
   * If provided, it must contain at least the `authorizeRequestOnChallenge` method.
   * If provided, after a request is sent, if it has a challenge, it can be processed to re-send the original request with the relevant challenge information.
   */
  challengeCallbacks?: ChallengeCallbacks;
  /**
   * A logger can be sent for debugging purposes.
   */
  logger?: AzureLogger;
}

/**
 * Default authorize request handler
 */
async function defaultAuthorizeRequest(options: AuthorizeRequestOptions): Promise<void> {
  const { scopes, getAccessToken, request } = options;
  const getTokenOptions: GetTokenOptions = {
    abortSignal: request.abortSignal,
    tracingOptions: request.tracingOptions,
  };
  const accessToken = await getAccessToken(scopes, getTokenOptions);

  if (accessToken) {
    options.request.headers.set("Authorization", `Bearer ${accessToken.token}`);
  }
}

/**
 * We will retrieve the challenge only if the response status code was 401,
 * and if the response contained the header "WWW-Authenticate" with a non-empty value.
 */
function getChallenge(response: PipelineResponse): string | undefined {
  const challenge = response.headers.get("WWW-Authenticate");
  if (response.status === 401 && challenge) {
    return challenge;
  }
  return;
}

/**
 * A policy that can request a token from a TokenCredential implementation and
 * then apply it to the Authorization header of a request as a Bearer token.
 */
export function bearerTokenAuthenticationPolicy(
  options: BearerTokenAuthenticationPolicyOptions,
): PipelinePolicy {
  const { credential, scopes, challengeCallbacks } = options;
  const logger = options.logger || coreLogger;
  const callbacks = {
    authorizeRequest: challengeCallbacks?.authorizeRequest ?? defaultAuthorizeRequest,
    authorizeRequestOnChallenge: challengeCallbacks?.authorizeRequestOnChallenge,
    // keep all other properties
    ...challengeCallbacks,
  };

  // This function encapsulates the entire process of reliably retrieving the token
  // The options are left out of the public API until there's demand to configure this.
  // Remember to extend `BearerTokenAuthenticationPolicyOptions` with `TokenCyclerOptions`
  // in order to pass through the `options` object.
  const getAccessToken = credential
    ? createTokenCycler(credential /* , options */)
    : () => Promise.resolve(null);

  return {
    name: bearerTokenAuthenticationPolicyName,
    /**
     * If there's no challenge parameter:
     * - It will try to retrieve the token using the cache, or the credential's getToken.
     * - Then it will try the next policy with or without the retrieved token.
     *
     * It uses the challenge parameters to:
     * - Skip a first attempt to get the token from the credential if there's no cached token,
     *   since it expects the token to be retrievable only after the challenge.
     * - Prepare the outgoing request if the `prepareRequest` method has been provided.
     * - Send an initial request to receive the challenge if it fails.
     * - Process a challenge if the response contains it.
     * - Retrieve a token with the challenge information, then re-send the request.
     */
    async sendRequest(request: PipelineRequest, next: SendRequest): Promise<PipelineResponse> {
      if (!request.url.toLowerCase().startsWith("https://")) {
        throw new Error(
          "Bearer token authentication is not permitted for non-TLS protected (non-https) URLs.",
        );
      }

      await callbacks.authorizeRequest({
        scopes: Array.isArray(scopes) ? scopes : [scopes],
        request,
        getAccessToken,
        logger,
      });

      let response: PipelineResponse;
      let error: Error | undefined;
      try {
        response = await next(request);
      } catch (err: any) {
        error = err;
        response = err.response;
      }

      if (
        callbacks.authorizeRequestOnChallenge &&
        response?.status === 401 &&
        getChallenge(response)
      ) {
        // processes challenge
        const shouldSendRequest = await callbacks.authorizeRequestOnChallenge({
          scopes: Array.isArray(scopes) ? scopes : [scopes],
          request,
          response,
          getAccessToken,
          logger,
        });

        if (shouldSendRequest) {
          return next(request);
        }
      }

      if (error) {
        throw error;
      } else {
        return response;
      }
    },
  };
}<|MERGE_RESOLUTION|>--- conflicted
+++ resolved
@@ -1,21 +1,12 @@
 // Copyright (c) Microsoft Corporation.
 // Licensed under the MIT license.
 
-<<<<<<< HEAD
-import { AccessToken, GetTokenOptions, TokenCredential } from "@azure/core-auth";
-import { AzureLogger } from "@azure/logger";
-import { PipelineRequest, PipelineResponse, SendRequest } from "../interfaces.js";
-import { PipelinePolicy } from "../pipeline.js";
+import type { AccessToken, GetTokenOptions, TokenCredential } from "@azure/core-auth";
+import type { AzureLogger } from "@azure/logger";
+import type { PipelineRequest, PipelineResponse, SendRequest } from "../interfaces.js";
+import type { PipelinePolicy } from "../pipeline.js";
 import { createTokenCycler } from "../util/tokenCycler.js";
 import { logger as coreLogger } from "../log.js";
-=======
-import type { AccessToken, GetTokenOptions, TokenCredential } from "@azure/core-auth";
-import type { AzureLogger } from "@azure/logger";
-import type { PipelineRequest, PipelineResponse, SendRequest } from "../interfaces";
-import type { PipelinePolicy } from "../pipeline";
-import { createTokenCycler } from "../util/tokenCycler";
-import { logger as coreLogger } from "../log";
->>>>>>> 933d37fe
 
 /**
  * The programmatic identifier of the bearerTokenAuthenticationPolicy.
