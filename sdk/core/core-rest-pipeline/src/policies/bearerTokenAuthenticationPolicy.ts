--- conflicted
+++ resolved
@@ -1,15 +1,10 @@
 // Copyright (c) Microsoft Corporation.
 // Licensed under the MIT license.
 
-<<<<<<< HEAD
-import { PipelineResponse, PipelineRequest, SendRequest, PipelinePolicy } from "../";
 import { TokenCredential, GetTokenOptions, AccessToken } from "@azure/core-auth";
-=======
 import { PipelineResponse, PipelineRequest, SendRequest } from "../interfaces";
 import { PipelinePolicy } from "../pipeline";
-import { TokenCredential } from "@azure/core-auth";
 import { createTokenCycler } from "../util/tokenCycler";
->>>>>>> 448fa01e
 
 /**
  * The programmatic identifier of the bearerTokenAuthenticationPolicy.
@@ -30,13 +25,9 @@
    */
   claims?: string;
   /**
-   * Token cached from a previous authentication.
-   */
-  cachedToken?: AccessToken;
-  /**
-   * Credential to use to retrieve a new token.
-   */
-  credential: TokenCredential;
+   * Function that retrieves either a cached token or a new token.
+   */
+  getToken: (scopes: string | string[], options: GetTokenOptions) => Promise<AccessToken | null>;
   /**
    * Request that the policy is trying to fulfill.
    */
@@ -90,8 +81,7 @@
 export async function retrieveToken(
   options: ChallengeCallbackOptions
 ): Promise<AccessToken | undefined> {
-  const { scopes, claims, cachedToken, credential, request } = options;
-  let accessToken = cachedToken;
+  const { scopes, claims, getToken, request } = options;
 
   const getTokenOptions: GetTokenOptions = {
     claims,
@@ -99,10 +89,7 @@
     tracingOptions: request.tracingOptions
   };
 
-  if (!cachedToken) {
-    accessToken = (await credential.getToken(scopes, getTokenOptions)) || undefined;
-  }
-  return accessToken;
+  return (await getToken(scopes, getTokenOptions)) || undefined;
 }
 
 /**
@@ -151,7 +138,6 @@
 export function bearerTokenAuthenticationPolicy(
   options: BearerTokenAuthenticationPolicyOptions
 ): PipelinePolicy {
-<<<<<<< HEAD
   const { credential, scopes, challengeCallbacks } = options;
   const callbacks = {
     authenticateRequest: defaultAuthenticateRequest,
@@ -160,8 +146,6 @@
     ...challengeCallbacks
   };
 
-  let cachedToken: AccessToken | undefined;
-
   /**
    * We will retrieve the challenge only if the response status code was 401,
    * and if the response contained the header "WWW-Authenticate" with a non-empty value.
@@ -173,15 +157,12 @@
     }
     return;
   }
-=======
-  const { credential, scopes } = options;
 
   // This function encapsulates the entire process of reliably retrieving the token
   // The options are left out of the public API until there's demand to configure this.
   // Remember to extend `BearerTokenAuthenticationPolicyOptions` with `TokenCyclerOptions`
   // in order to pass through the `options` object.
-  const getToken = createTokenCycler(credential, scopes /* , options */);
->>>>>>> 448fa01e
+  const getToken = createTokenCycler(credential/* , options */);
 
   return {
     name: bearerTokenAuthenticationPolicyName,
@@ -199,18 +180,16 @@
      * - Retrieve a token with the challenge information, then re-send the request.
      */
     async sendRequest(request: PipelineRequest, next: SendRequest): Promise<PipelineResponse> {
-<<<<<<< HEAD
+      // Allows users to easily set the authorization header.
       function setAuthorizationHeader(accessToken: AccessToken) {
-        cachedToken = accessToken;
-        request.headers.set("Authorization", `Bearer ${cachedToken.token}`);
+        request.headers.set("Authorization", `Bearer ${accessToken.token}`);
       }
 
       if (callbacks?.authenticateRequest) {
         await callbacks.authenticateRequest({
           scopes,
           request,
-          credential,
-          cachedToken,
+          getToken,
           setAuthorizationHeader
         });
       }
@@ -228,8 +207,7 @@
         const sendRequest = await callbacks.authenticateRequestOnChallenge(challenge, {
           scopes,
           request,
-          credential,
-          cachedToken,
+          getToken,
           setAuthorizationHeader
         });
 
@@ -240,14 +218,6 @@
 
       //@ts-ignore assigned in try block
       return response;
-=======
-      const { token } = await getToken({
-        abortSignal: request.abortSignal,
-        tracingOptions: request.tracingOptions
-      });
-      request.headers.set("Authorization", `Bearer ${token}`);
-      return next(request);
->>>>>>> 448fa01e
     }
   };
 }
