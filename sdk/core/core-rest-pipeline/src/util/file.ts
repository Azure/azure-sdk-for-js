// Copyright (c) Microsoft Corporation.
// Licensed under the MIT license.

<<<<<<< HEAD
import { toWebStream } from "./stream.js";
=======
import { isNode } from "@azure/core-util";
import { isNodeReadableStream } from "./typeGuards";
>>>>>>> 96faafab

/**
 * Options passed into createFile specifying metadata about the file.
 */
export interface CreateFileOptions {
  /**
   * The MIME type of the file.
   */
  type?: string;

  /**
   * Last modified time of the file as a UNIX timestamp.
   * This will default to the current date.
   */
  lastModified?: number;

  /**
   * relative path of this file when uploading a directory.
   */
  webkitRelativePath?: string;
}

/**
 * Extra options for createFile when a stream is being passed in.
 */
export interface CreateFileFromStreamOptions extends CreateFileOptions {
  /**
   * Size of the file represented by the stream in bytes.
   *
   * This will be used by the pipeline when calculating the Content-Length header
   * for the overall request.
   */
  size?: number;
}

const unimplementedMethods = {
  arrayBuffer: () => {
    throw new Error("Not implemented");
  },
  slice: () => {
    throw new Error("Not implemented");
  },
  text: () => {
    throw new Error("Not implemented");
  },
};

/**
 * Private symbol used as key on objects created using createFile containing the
 * original source of the file object.
 *
 * This is used in Node to access the original Node stream without using Blob#stream, which
 * returns a web stream. This is done to avoid a couple of bugs to do with Blob#stream and
 * Readable#to/fromWeb in Node versions we support:
 * - https://github.com/nodejs/node/issues/42694 (fixed in Node 18.14)
 * - https://github.com/nodejs/node/issues/48916 (fixed in Node 20.6)
 *
 * Once these versions are no longer supported, we may be able to stop doing this.
 *
 * @internal
 */
const rawContent: unique symbol = Symbol("rawContent");

/**
 * Type signature of a blob-like object with a raw content property.
 */
interface RawContent {
  [rawContent](): Uint8Array | NodeJS.ReadableStream | ReadableStream<Uint8Array>;
}

function hasRawContent(x: unknown): x is RawContent {
  return typeof (x as RawContent)[rawContent] === "function";
}

/**
 * Extract the raw content from a given blob-like object. If the input was created using createFile
 * or createFileFromStream, the exact content passed into createFile/createFileFromStream will be used.
 * For true instances of Blob and File, returns the blob's content as a Web ReadableStream<Uint8Array>.
 *
 * @internal
 */
export function getRawContent(
  blob: Blob,
): NodeJS.ReadableStream | ReadableStream<Uint8Array> | Uint8Array {
  if (hasRawContent(blob)) {
    return blob[rawContent]();
  } else {
    return blob.stream();
  }
}

/**
 * Create an object that implements the File interface. This object is intended to be
 * passed into RequestBodyType.formData, and is not guaranteed to work as expected in
 * other situations.
 *
 * Use this function to:
 * - Create a File object for use in RequestBodyType.formData in environments where the
 *   global File object is unavailable.
 * - Create a File-like object from a readable stream without reading the stream into memory.
 *
 * @param stream - the content of the file as a callback returning a stream. When a File object made using createFile is
 *                  passed in a request's form data map, the stream will not be read into memory
 *                  and instead will be streamed when the request is made. In the event of a retry, the
 *                  stream needs to be read again, so this callback SHOULD return a fresh stream if possible.
 * @param name - the name of the file.
 * @param options - optional metadata about the file, e.g. file name, file size, MIME type.
 */
export function createFileFromStream(
  stream: () => ReadableStream<Uint8Array> | NodeJS.ReadableStream,
  name: string,
  options: CreateFileFromStreamOptions = {},
): File {
  return {
    ...unimplementedMethods,
    type: options.type ?? "",
    lastModified: options.lastModified ?? new Date().getTime(),
    webkitRelativePath: options.webkitRelativePath ?? "",
    size: options.size ?? -1,
    name,
    stream: () => {
      const s = stream();
      if (isNodeReadableStream(s)) {
        throw new Error(
          "Not supported: a Node stream was provided as input to createFileFromStream.",
        );
      }

      return s;
    },
    [rawContent]: stream,
  } as File & RawContent;
}

/**
 * Create an object that implements the File interface. This object is intended to be
 * passed into RequestBodyType.formData, and is not guaranteed to work as expected in
 * other situations.
 *
 * Use this function create a File object for use in RequestBodyType.formData in environments where the global File object is unavailable.
 *
 * @param content - the content of the file as a Uint8Array in memory.
 * @param name - the name of the file.
 * @param options - optional metadata about the file, e.g. file name, file size, MIME type.
 */
export function createFile(
  content: Uint8Array,
  name: string,
  options: CreateFileOptions = {},
): File {
  if (isNode) {
    return {
      ...unimplementedMethods,
      type: options.type ?? "",
      lastModified: options.lastModified ?? new Date().getTime(),
      webkitRelativePath: options.webkitRelativePath ?? "",
      size: content.byteLength,
      name,
      arrayBuffer: async () => content.buffer,
      stream: () => new Blob([content]).stream(),
      [rawContent]: () => content,
    } as File & RawContent;
  } else {
    return new File([content], name, options);
  }
}<|MERGE_RESOLUTION|>--- conflicted
+++ resolved
@@ -1,12 +1,8 @@
 // Copyright (c) Microsoft Corporation.
 // Licensed under the MIT license.
 
-<<<<<<< HEAD
-import { toWebStream } from "./stream.js";
-=======
 import { isNode } from "@azure/core-util";
-import { isNodeReadableStream } from "./typeGuards";
->>>>>>> 96faafab
+import { isNodeReadableStream } from "./typeGuards.js";
 
 /**
  * Options passed into createFile specifying metadata about the file.
