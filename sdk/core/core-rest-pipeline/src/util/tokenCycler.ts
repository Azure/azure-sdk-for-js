// Copyright (c) Microsoft Corporation.
// Licensed under the MIT license.

import { AccessToken, GetTokenOptions, TokenCredential } from "@azure/core-auth";
import { delay } from "./helpers";

/**
 * A function that gets a promise of an access token and allows providing
 * options.
 *
 * @param options - the options to pass to the underlying token provider
 */
export type AccessTokenGetter = (
  scopes: string | string[],
  options: GetTokenOptions
) => Promise<AccessToken>;

/**
 * The response of the
 */
export interface AccessTokenRefresher {
<<<<<<< HEAD
  cachedToken?: AccessToken;
=======
  cachedToken: AccessToken | null;
>>>>>>> 1c33917f
  getToken: AccessTokenGetter;
}

export interface TokenCyclerOptions {
  /**
   * The window of time before token expiration during which the token will be
   * considered unusable due to risk of the token expiring before sending the
   * request.
   *
   * This will only become meaningful if the refresh fails for over
   * (refreshWindow - forcedRefreshWindow) milliseconds.
   */
  forcedRefreshWindowInMs: number;
  /**
   * Interval in milliseconds to retry failed token refreshes.
   */
  retryIntervalInMs: number;
  /**
   * The window of time before token expiration during which
   * we will attempt to refresh the token.
   */
  refreshWindowInMs: number;
}

// Default options for the cycler if none are provided
export const DEFAULT_CYCLER_OPTIONS: TokenCyclerOptions = {
  forcedRefreshWindowInMs: 1000, // Force waiting for a refresh 1s before the token expires
  retryIntervalInMs: 3000, // Allow refresh attempts every 3s
  refreshWindowInMs: 1000 * 60 * 2 // Start refreshing 2m before expiry
};

/**
 * Converts an an unreliable access token getter (which may resolve with null)
 * into an AccessTokenGetter by retrying the unreliable getter in a regular
 * interval.
 *
 * @param getAccessToken - A function that produces a promise of an access token that may fail by returning null.
 * @param retryIntervalInMs - The time (in milliseconds) to wait between retry attempts.
 * @param refreshTimeout - The timestamp after which the refresh attempt will fail, throwing an exception.
 * @returns - A promise that, if it resolves, will resolve with an access token.
 */
async function beginRefresh(
  getAccessToken: () => Promise<AccessToken | null>,
  retryIntervalInMs: number,
  refreshTimeout: number
): Promise<AccessToken> {
  // This wrapper handles exceptions gracefully as long as we haven't exceeded
  // the timeout.
  async function tryGetAccessToken(): Promise<AccessToken | null> {
    if (Date.now() < refreshTimeout) {
      try {
        return await getAccessToken();
      } catch {
        return null;
      }
    } else {
      const finalToken = await getAccessToken();

      // Timeout is up, so throw if it's still null
      if (finalToken === null) {
        throw new Error("Failed to refresh access token.");
      }

      return finalToken;
    }
  }

  let token: AccessToken | null = await tryGetAccessToken();

  while (token === null) {
    await delay(retryIntervalInMs);

    token = await tryGetAccessToken();
  }

  return token;
}

/**
 * Creates a token cycler from a credential, scopes, and optional settings.
 *
 * A token cycler represents a way to reliably retrieve a valid access token
 * from a TokenCredential. It will handle initializing the token, refreshing it
 * when it nears expiration, and synchronizes refresh attempts to avoid
 * concurrency hazards.
 *
 * @param credential - the underlying TokenCredential that provides the access
 * token
 * @param tokenCyclerOptions - optionally override default settings for the cycler
 *
 * @returns - a function that reliably produces a valid access token
 */
export function createTokenCycler(
  credential: TokenCredential,
  tokenCyclerOptions?: Partial<TokenCyclerOptions>
): AccessTokenRefresher {
  let refreshWorker: Promise<AccessToken> | null = null;
  let token: AccessToken | null = null;

  const options = {
    ...DEFAULT_CYCLER_OPTIONS,
    ...tokenCyclerOptions
  };

  /**
   * This little holder defines several predicates that we use to construct
   * the rules of refreshing the token.
   */
  const cycler = {
    /**
     * Produces true if a refresh job is currently in progress.
     */
    get isRefreshing(): boolean {
      return refreshWorker !== null;
    },
    /**
     * Produces true if the cycler SHOULD refresh (we are within the refresh
     * window and not already refreshing)
     */
    get shouldRefresh(): boolean {
      return (
        !cycler.isRefreshing &&
        (token?.expiresOnTimestamp ?? 0) - options.refreshWindowInMs < Date.now()
      );
    },
    /**
     * Produces true if the cycler MUST refresh (null or nearly-expired
     * token).
     */
    get mustRefresh(): boolean {
      return (
        token === null || token.expiresOnTimestamp - options.forcedRefreshWindowInMs < Date.now()
      );
    }
  };

  /**
   * Starts a refresh job or returns the existing job if one is already
   * running.
   */
  function refresh(
    scopes: string | string[],
    getTokenOptions: GetTokenOptions
  ): Promise<AccessToken> {
    if (!cycler.isRefreshing) {
      // We bind `scopes` here to avoid passing it around a lot
      const tryGetAccessToken = (): Promise<AccessToken | null> =>
        credential.getToken(scopes, getTokenOptions);

      // Take advantage of promise chaining to insert an assignment to `token`
      // before the refresh can be considered done.
      refreshWorker = beginRefresh(
        tryGetAccessToken,
        options.retryIntervalInMs,
        // If we don't have a token, then we should timeout immediately
        token?.expiresOnTimestamp ?? Date.now()
      )
        .then((_token) => {
          refreshWorker = null;
          token = _token;
          return token;
        })
        .catch((reason) => {
          // We also should reset the refresher if we enter a failed state.  All
          // existing awaiters will throw, but subsequent requests will start a
          // new retry chain.
          refreshWorker = null;
          token = null;
          throw reason;
        });
    }

    return refreshWorker as Promise<AccessToken>;
  }

  return {
<<<<<<< HEAD
    get cachedToken(): AccessToken | undefined {
      return token || undefined;
=======
    get cachedToken(): AccessToken | null {
      return token;
>>>>>>> 1c33917f
    },
    getToken: async (
      scopes: string | string[],
      tokenOptions: GetTokenOptions
    ): Promise<AccessToken> => {
      //
      // Simple rules:
      // - If we MUST refresh, then return the refresh task, blocking
      //   the pipeline until a token is available.
      // - If we SHOULD refresh, then run refresh but don't return it
      //   (we can still use the cached token).
      // - Return the token, since it's fine if we didn't return in
      //   step 1.
      //

      if (cycler.mustRefresh) return refresh(scopes, tokenOptions);

      if (cycler.shouldRefresh) {
        refresh(scopes, tokenOptions);
      }

      return token as AccessToken;
    }
  };
}<|MERGE_RESOLUTION|>--- conflicted
+++ resolved
@@ -19,11 +19,7 @@
  * The response of the
  */
 export interface AccessTokenRefresher {
-<<<<<<< HEAD
-  cachedToken?: AccessToken;
-=======
   cachedToken: AccessToken | null;
->>>>>>> 1c33917f
   getToken: AccessTokenGetter;
 }
 
@@ -200,13 +196,8 @@
   }
 
   return {
-<<<<<<< HEAD
-    get cachedToken(): AccessToken | undefined {
-      return token || undefined;
-=======
     get cachedToken(): AccessToken | null {
       return token;
->>>>>>> 1c33917f
     },
     getToken: async (
       scopes: string | string[],
