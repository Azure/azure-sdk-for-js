// Copyright (c) Microsoft Corporation.
// Licensed under the MIT license.

<<<<<<< HEAD
import { AccessToken, GetTokenOptions, TokenCredential } from "@azure/core-auth";
import { delay } from "./helpers.js";
=======
import type { AccessToken, GetTokenOptions, TokenCredential } from "@azure/core-auth";
import { delay } from "./helpers";
>>>>>>> 933d37fe

/**
 * A function that gets a promise of an access token and allows providing
 * options.
 *
 * @param options - the options to pass to the underlying token provider
 */
export type AccessTokenGetter = (
  scopes: string | string[],
  options: GetTokenOptions,
) => Promise<AccessToken>;

export interface TokenCyclerOptions {
  /**
   * The window of time before token expiration during which the token will be
   * considered unusable due to risk of the token expiring before sending the
   * request.
   *
   * This will only become meaningful if the refresh fails for over
   * (refreshWindow - forcedRefreshWindow) milliseconds.
   */
  forcedRefreshWindowInMs: number;
  /**
   * Interval in milliseconds to retry failed token refreshes.
   */
  retryIntervalInMs: number;
  /**
   * The window of time before token expiration during which
   * we will attempt to refresh the token.
   */
  refreshWindowInMs: number;
}

// Default options for the cycler if none are provided
export const DEFAULT_CYCLER_OPTIONS: TokenCyclerOptions = {
  forcedRefreshWindowInMs: 1000, // Force waiting for a refresh 1s before the token expires
  retryIntervalInMs: 3000, // Allow refresh attempts every 3s
  refreshWindowInMs: 1000 * 60 * 2, // Start refreshing 2m before expiry
};

/**
 * Converts an an unreliable access token getter (which may resolve with null)
 * into an AccessTokenGetter by retrying the unreliable getter in a regular
 * interval.
 *
 * @param getAccessToken - A function that produces a promise of an access token that may fail by returning null.
 * @param retryIntervalInMs - The time (in milliseconds) to wait between retry attempts.
 * @param refreshTimeout - The timestamp after which the refresh attempt will fail, throwing an exception.
 * @returns - A promise that, if it resolves, will resolve with an access token.
 */
async function beginRefresh(
  getAccessToken: () => Promise<AccessToken | null>,
  retryIntervalInMs: number,
  refreshTimeout: number,
): Promise<AccessToken> {
  // This wrapper handles exceptions gracefully as long as we haven't exceeded
  // the timeout.
  async function tryGetAccessToken(): Promise<AccessToken | null> {
    if (Date.now() < refreshTimeout) {
      try {
        return await getAccessToken();
      } catch {
        return null;
      }
    } else {
      const finalToken = await getAccessToken();

      // Timeout is up, so throw if it's still null
      if (finalToken === null) {
        throw new Error("Failed to refresh access token.");
      }

      return finalToken;
    }
  }

  let token: AccessToken | null = await tryGetAccessToken();

  while (token === null) {
    await delay(retryIntervalInMs);

    token = await tryGetAccessToken();
  }

  return token;
}

/**
 * Creates a token cycler from a credential, scopes, and optional settings.
 *
 * A token cycler represents a way to reliably retrieve a valid access token
 * from a TokenCredential. It will handle initializing the token, refreshing it
 * when it nears expiration, and synchronizes refresh attempts to avoid
 * concurrency hazards.
 *
 * @param credential - the underlying TokenCredential that provides the access
 * token
 * @param tokenCyclerOptions - optionally override default settings for the cycler
 *
 * @returns - a function that reliably produces a valid access token
 */
export function createTokenCycler(
  credential: TokenCredential,
  tokenCyclerOptions?: Partial<TokenCyclerOptions>,
): AccessTokenGetter {
  let refreshWorker: Promise<AccessToken> | null = null;
  let token: AccessToken | null = null;
  let tenantId: string | undefined;

  const options = {
    ...DEFAULT_CYCLER_OPTIONS,
    ...tokenCyclerOptions,
  };

  /**
   * This little holder defines several predicates that we use to construct
   * the rules of refreshing the token.
   */
  const cycler = {
    /**
     * Produces true if a refresh job is currently in progress.
     */
    get isRefreshing(): boolean {
      return refreshWorker !== null;
    },
    /**
     * Produces true if the cycler SHOULD refresh (we are within the refresh
     * window and not already refreshing)
     */
    get shouldRefresh(): boolean {
      return (
        !cycler.isRefreshing &&
        (token?.expiresOnTimestamp ?? 0) - options.refreshWindowInMs < Date.now()
      );
    },
    /**
     * Produces true if the cycler MUST refresh (null or nearly-expired
     * token).
     */
    get mustRefresh(): boolean {
      return (
        token === null || token.expiresOnTimestamp - options.forcedRefreshWindowInMs < Date.now()
      );
    },
  };

  /**
   * Starts a refresh job or returns the existing job if one is already
   * running.
   */
  function refresh(
    scopes: string | string[],
    getTokenOptions: GetTokenOptions,
  ): Promise<AccessToken> {
    if (!cycler.isRefreshing) {
      // We bind `scopes` here to avoid passing it around a lot
      const tryGetAccessToken = (): Promise<AccessToken | null> =>
        credential.getToken(scopes, getTokenOptions);

      // Take advantage of promise chaining to insert an assignment to `token`
      // before the refresh can be considered done.
      refreshWorker = beginRefresh(
        tryGetAccessToken,
        options.retryIntervalInMs,
        // If we don't have a token, then we should timeout immediately
        token?.expiresOnTimestamp ?? Date.now(),
      )
        .then((_token) => {
          refreshWorker = null;
          token = _token;
          tenantId = getTokenOptions.tenantId;
          return token;
        })
        .catch((reason) => {
          // We also should reset the refresher if we enter a failed state.  All
          // existing awaiters will throw, but subsequent requests will start a
          // new retry chain.
          refreshWorker = null;
          token = null;
          tenantId = undefined;
          throw reason;
        });
    }

    return refreshWorker as Promise<AccessToken>;
  }

  return async (scopes: string | string[], tokenOptions: GetTokenOptions): Promise<AccessToken> => {
    //
    // Simple rules:
    // - If we MUST refresh, then return the refresh task, blocking
    //   the pipeline until a token is available.
    // - If we SHOULD refresh, then run refresh but don't return it
    //   (we can still use the cached token).
    // - Return the token, since it's fine if we didn't return in
    //   step 1.
    //

    // If the tenantId passed in token options is different to the one we have
    // Or if we are in claim challenge and the token was rejected and a new access token need to be issued, we need to
    // refresh the token with the new tenantId or token.
    const mustRefresh =
      tenantId !== tokenOptions.tenantId || Boolean(tokenOptions.claims) || cycler.mustRefresh;

    if (mustRefresh) return refresh(scopes, tokenOptions);

    if (cycler.shouldRefresh) {
      refresh(scopes, tokenOptions);
    }

    return token as AccessToken;
  };
}<|MERGE_RESOLUTION|>--- conflicted
+++ resolved
@@ -1,13 +1,8 @@
 // Copyright (c) Microsoft Corporation.
 // Licensed under the MIT license.
 
-<<<<<<< HEAD
-import { AccessToken, GetTokenOptions, TokenCredential } from "@azure/core-auth";
+import type { AccessToken, GetTokenOptions, TokenCredential } from "@azure/core-auth";
 import { delay } from "./helpers.js";
-=======
-import type { AccessToken, GetTokenOptions, TokenCredential } from "@azure/core-auth";
-import { delay } from "./helpers";
->>>>>>> 933d37fe
 
 /**
  * A function that gets a promise of an access token and allows providing
