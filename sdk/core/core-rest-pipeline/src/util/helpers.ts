--- conflicted
+++ resolved
@@ -1,13 +1,8 @@
 // Copyright (c) Microsoft Corporation.
 // Licensed under the MIT license.
 
-<<<<<<< HEAD
-import { AbortError, AbortSignalLike } from "@azure/abort-controller";
-import { PipelineResponse } from "../interfaces.js";
-=======
 import { AbortError, type AbortSignalLike } from "@azure/abort-controller";
-import type { PipelineResponse } from "../interfaces";
->>>>>>> 933d37fe
+import type { PipelineResponse } from "../interfaces.js";
 
 const StandardAbortMessage = "The operation was aborted.";
 
