// Copyright (c) Microsoft Corporation.
// Licensed under the MIT license.

import { Readable } from "stream";
<<<<<<< HEAD
import { ReadableStream as AsyncIterableReadableStream } from "stream/web";
import { isBlob, isNodeReadableStream, isWebReadableStream } from "./typeGuards.js";
=======
import type { ReadableStream as AsyncIterableReadableStream } from "stream/web";
import { isBlob, isNodeReadableStream, isWebReadableStream } from "./typeGuards";
>>>>>>> 933d37fe

async function* streamAsyncIterator(
  this: ReadableStream<Uint8Array>,
): AsyncIterableIterator<Uint8Array> {
  const reader = this.getReader();
  try {
    while (true) {
      const { done, value } = await reader.read();
      if (done) {
        return;
      }

      yield value;
    }
  } finally {
    reader.releaseLock();
  }
}

function makeAsyncIterable<T>(webStream: any): asserts webStream is AsyncIterableReadableStream<T> {
  if (!webStream[Symbol.asyncIterator]) {
    webStream[Symbol.asyncIterator] = streamAsyncIterator.bind(webStream);
  }

  if (!webStream.values) {
    webStream.values = streamAsyncIterator.bind(webStream);
  }
}

function nodeStreamFromWebStream(webStream: ReadableStream<Uint8Array>): NodeJS.ReadableStream {
  makeAsyncIterable<Uint8Array>(webStream);
  return Readable.fromWeb(webStream);
}

export function toWebStream(
  stream: ReadableStream<Uint8Array> | NodeJS.ReadableStream,
): ReadableStream<Uint8Array> {
  return isWebReadableStream(stream)
    ? stream
    : (Readable.toWeb(Readable.from(stream)) as ReadableStream<Uint8Array>);
}

export function toStream(
  source: ReadableStream<Uint8Array> | NodeJS.ReadableStream | Uint8Array | Blob,
): NodeJS.ReadableStream | ReadableStream<Uint8Array> {
  if (source instanceof Uint8Array) {
    return Readable.from(Buffer.from(source));
  } else if (isBlob(source)) {
    return nodeStreamFromWebStream(source.stream());
  } else if (isNodeReadableStream(source)) {
    return source;
  } else {
    return nodeStreamFromWebStream(source);
  }
}

export function concatenateStreams(
  sources: (ReadableStream<Uint8Array> | NodeJS.ReadableStream)[],
): ReadableStream<Uint8Array> | NodeJS.ReadableStream {
  if (sources.some(isWebReadableStream)) {
    throw new Error("Was not expecting a Web stream here");
  }

  return Readable.from(
    (async function* () {
      for (const stream of sources as NodeJS.ReadableStream[]) {
        for await (const chunk of stream) {
          yield chunk;
        }
      }
    })(),
  );
}<|MERGE_RESOLUTION|>--- conflicted
+++ resolved
@@ -2,13 +2,8 @@
 // Licensed under the MIT license.
 
 import { Readable } from "stream";
-<<<<<<< HEAD
-import { ReadableStream as AsyncIterableReadableStream } from "stream/web";
+import type { ReadableStream as AsyncIterableReadableStream } from "node:stream/web";
 import { isBlob, isNodeReadableStream, isWebReadableStream } from "./typeGuards.js";
-=======
-import type { ReadableStream as AsyncIterableReadableStream } from "stream/web";
-import { isBlob, isNodeReadableStream, isWebReadableStream } from "./typeGuards";
->>>>>>> 933d37fe
 
 async function* streamAsyncIterator(
   this: ReadableStream<Uint8Array>,
