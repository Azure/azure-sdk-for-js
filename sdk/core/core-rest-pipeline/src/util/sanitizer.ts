// Copyright (c) Microsoft Corporation.
// Licensed under the MIT license.

<<<<<<< HEAD
import { UnknownObject, isObject } from "./helpers";
=======
import { UnknownObject, isObject } from "@azure/core-util";
import { URL } from "./url";
>>>>>>> cb621ff7

/**
 * @internal
 */
export interface SanitizerOptions {
  /**
   * Header names whose values will be logged when logging is enabled.
   * Defaults include a list of well-known safe headers. Any headers
   * specified in this field will be added to that list.  Any other values will
   * be written to logs as "REDACTED".
   */
  additionalAllowedHeaderNames?: string[];

  /**
   * Query string names whose values will be logged when logging is enabled. By default no
   * query string values are logged.
   */
  additionalAllowedQueryParameters?: string[];
}

const RedactedString = "REDACTED";

const defaultAllowedHeaderNames = [
  "x-ms-client-request-id",
  "x-ms-return-client-request-id",
  "x-ms-useragent",
  "x-ms-correlation-request-id",
  "x-ms-request-id",
  "client-request-id",
  "ms-cv",
  "return-client-request-id",
  "traceparent",

  "Access-Control-Allow-Credentials",
  "Access-Control-Allow-Headers",
  "Access-Control-Allow-Methods",
  "Access-Control-Allow-Origin",
  "Access-Control-Expose-Headers",
  "Access-Control-Max-Age",
  "Access-Control-Request-Headers",
  "Access-Control-Request-Method",
  "Origin",

  "Accept",
  "Accept-Encoding",
  "Cache-Control",
  "Connection",
  "Content-Length",
  "Content-Type",
  "Date",
  "ETag",
  "Expires",
  "If-Match",
  "If-Modified-Since",
  "If-None-Match",
  "If-Unmodified-Since",
  "Last-Modified",
  "Pragma",
  "Request-Id",
  "Retry-After",
  "Server",
  "Transfer-Encoding",
  "User-Agent",
  "WWW-Authenticate",
];

const defaultAllowedQueryParameters: string[] = ["api-version"];

/**
 * @internal
 */
export class Sanitizer {
  private allowedHeaderNames: Set<string>;
  private allowedQueryParameters: Set<string>;

  constructor({
    additionalAllowedHeaderNames: allowedHeaderNames = [],
    additionalAllowedQueryParameters: allowedQueryParameters = [],
  }: SanitizerOptions = {}) {
    allowedHeaderNames = defaultAllowedHeaderNames.concat(allowedHeaderNames);
    allowedQueryParameters = defaultAllowedQueryParameters.concat(allowedQueryParameters);

    this.allowedHeaderNames = new Set(allowedHeaderNames.map((n) => n.toLowerCase()));
    this.allowedQueryParameters = new Set(allowedQueryParameters.map((p) => p.toLowerCase()));
  }

  public sanitize(obj: unknown): string {
    const seen = new Set<unknown>();
    return JSON.stringify(
      obj,
      (key: string, value: unknown) => {
        // Ensure Errors include their interesting non-enumerable members
        if (value instanceof Error) {
          return {
            ...value,
            name: value.name,
            message: value.message,
          };
        }

        if (key === "headers") {
          return this.sanitizeHeaders(value as UnknownObject);
        } else if (key === "url") {
          return this.sanitizeUrl(value as string);
        } else if (key === "query") {
          return this.sanitizeQuery(value as UnknownObject);
        } else if (key === "body") {
          // Don't log the request body
          return undefined;
        } else if (key === "response") {
          // Don't log response again
          return undefined;
        } else if (key === "operationSpec") {
          // When using sendOperationRequest, the request carries a massive
          // field with the autorest spec. No need to log it.
          return undefined;
        } else if (Array.isArray(value) || isObject(value)) {
          if (seen.has(value)) {
            return "[Circular]";
          }
          seen.add(value);
        }

        return value;
      },
      2
    );
  }

  private sanitizeHeaders(obj: UnknownObject): UnknownObject {
    const sanitized: UnknownObject = {};
    for (const key of Object.keys(obj)) {
      if (this.allowedHeaderNames.has(key.toLowerCase())) {
        sanitized[key] = obj[key];
      } else {
        sanitized[key] = RedactedString;
      }
    }
    return sanitized;
  }

  private sanitizeQuery(value: UnknownObject): UnknownObject {
    if (typeof value !== "object" || value === null) {
      return value;
    }

    const sanitized: UnknownObject = {};

    for (const k of Object.keys(value)) {
      if (this.allowedQueryParameters.has(k.toLowerCase())) {
        sanitized[k] = value[k];
      } else {
        sanitized[k] = RedactedString;
      }
    }

    return sanitized;
  }

  private sanitizeUrl(value: string): string {
    if (typeof value !== "string" || value === null) {
      return value;
    }

    const url = new URL(value);

    if (!url.search) {
      return value;
    }

    for (const [key] of url.searchParams) {
      if (!this.allowedQueryParameters.has(key.toLowerCase())) {
        url.searchParams.set(key, RedactedString);
      }
    }

    return url.toString();
  }
}<|MERGE_RESOLUTION|>--- conflicted
+++ resolved
@@ -1,12 +1,7 @@
 // Copyright (c) Microsoft Corporation.
 // Licensed under the MIT license.
 
-<<<<<<< HEAD
-import { UnknownObject, isObject } from "./helpers";
-=======
 import { UnknownObject, isObject } from "@azure/core-util";
-import { URL } from "./url";
->>>>>>> cb621ff7
 
 /**
  * @internal
