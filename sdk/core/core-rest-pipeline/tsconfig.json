--- conflicted
+++ resolved
@@ -5,31 +5,14 @@
       "@azure/core-rest-pipeline": ["./src/index"],
     },
     "lib": ["dom", "dom.iterable"],
-<<<<<<< HEAD
     "module": "NodeNext",
     "moduleResolution": "NodeNext",
     "rootDir": "."
-  },
-  "ts-node": {
-    "esm": true
   },
   "exclude": ["node_modules", "types/**", "./samples/**/*.ts"],
   "include": [
     "./src/**/*.{ts,mts}",
     "./test/**/*.ts",
-    "./samples-dev/**/*.ts",
-    "src/policies/proxyPolicy-browser.mts",
-    "src/policies/formDataPolicy-browser.mts",
-    "src/policies/decompressResponsePolicy-browser.mts",
-    "src/util/inspect-browser.mts",
-    "src/defaultHttpClient-react-native.mts",
-    "src/util/userAgentPlatform-react-native.mts",
-    "src/util/userAgentPlatform-browser.mts",
-    "src/defaultHttpClient-browser.mts"
+    "./samples-dev/**/*.ts"
   ]
-=======
-    "verbatimModuleSyntax": true,
-  },
-  "include": ["src/**/*.ts", "samples-dev/**/*.ts"],
->>>>>>> 0d606f34
 }