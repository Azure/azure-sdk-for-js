--- conflicted
+++ resolved
@@ -4,11 +4,8 @@
 
 ### Features Added
 
-<<<<<<< HEAD
 - The `bearerTokenAuthenticationPolicy` now accepts a logger.
-=======
 - Changed behavior when sending HTTP headers to preserve the original casing of header names. Iterating over `HttpHeaders` now keeps the original name casing. There is also a new `preserveCase` option for `HttpHeaders.toJSON()`. See [PR #18517](https://github.com/Azure/azure-sdk-for-js/pull/18517)
->>>>>>> ac23a730
 
 ### Breaking Changes
 
