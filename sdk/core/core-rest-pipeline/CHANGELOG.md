# Release History

## 1.1.0-beta.1 (Unreleased)

<<<<<<< HEAD
- Rewrote `bearerTokenAuthenticationPolicy` to use a new backend that refreshes tokens only when they're about to expire and not multiple times before. This is based on a similar fix implemented on `@azure/core-http@1.2.4` ([PR with the changes](https://github.com/Azure/azure-sdk-for-js/pull/14223)). This fixes the issue: [13369](https://github.com/Azure/azure-sdk-for-js/issues/13369).
- Delay loading of NO_PROXY environment variable until when request pipeline is being created. This fixes [issue 14873](https://github.com/Azure/azure-sdk-for-js/issues/14873)
=======
- Add a new `bearerTokenChallengeAuthenticationPolicy` that provides a skeleton of handling challenge-based authorization. There are two extensible points: `authorizeRequest` and `authorizeRequestOnChallenge` callbacks.
  - `authorizeRequest` allows customizing the policy to alter how it authorizes a request before sending it. By default when no callbacks are specified, this policy has the same behavior as `bearerTokenAuthenticationPolicy`. It will retrieve the token from the underlying token credential, and if it gets one, it will cache the token and set it to the outgoing request.
  - `authorizeRequestOnChallenge`, which gets called only if we've found a challenge in the response. This callback has access to the original request and its response and is expected to handle the challenge. If this callback returns true, the request, usually updated after handling the challenge, will be sent again. If this call back returns false, no further actions will be taken.
>>>>>>> 0b9d82b1

## 1.0.3 (2021-03-30)

### Breaking Changes

- Updated @azure/core-tracing to version `1.0.0-preview.11`. See [@azure/core-tracing CHANGELOG](https://github.com/Azure/azure-sdk-for-js/blob/master/sdk/core/core-tracing/CHANGELOG.md) for details about breaking changes with tracing.

## 1.0.2 (2021-03-25)

- Fixed an issue where chunked HTTP responses would sometimes be decoded incorrectly when multibyte characters were used. [PR 14517](https://github.com/Azure/azure-sdk-for-js/pull/14517)

## 1.0.1 (2021-03-18)

- Fixed an issue where `timeout` and `abortSignal` of requests was not honored on Node after requests had already been issued to the server. [PR 14359](https://github.com/Azure/azure-sdk-for-js/pull/14359)

## 1.0.0 (2021-03-15)

GA release of this package.

## 1.0.0-beta.2 (2021-03-10)

- Renamed interfaces with `HTTPS` in the name to have `HTTP` instead.
- Changed from exposing `DefaultHttpsClient` as a class directly, to providing `createDefaultHttpsClient()` to instantiate the appropriate runtime class.
- Fix an issue when passing in proxy hosts. [PR 13911](https://github.com/Azure/azure-sdk-for-js/pull/13911)
- Package rename to `core-rest-pipeline` to better reflect its purpose.

## 1.0.0-beta.1 (2021-02-04)

- Changes from `core-http`:
  - First release of new Pipeline model, see README for details.
  - ServiceClient and related AutoRest functionality moved out to `core-client`.
  - XML functionality moved out to `core-xml`.
  - Removal of node-fetch dependency.
  - Switched to use `https-proxy-agent` for proxy support.
  - Dropped IE support.
  - Stopped exporting various helper/utility methods.
  - All function parameters are now interfaces.
  - Remove rpRegistrationPolicy.
  - Remove keepAlivePolicy
  - Let clients add ndJsonPolicy manually
  - Disable redirects by removing the policy instead of an option
  - Invert response decompression policy
  - Remove request cloning, to optimize pipeline allocations.
- Add ms-cv header used as correlation vector (used for distributed tracing) to list of non-redacted headers so that clients can share this header for debugging purposes. [PR 13541](https://github.com/Azure/azure-sdk-for-js/pull/13541)<|MERGE_RESOLUTION|>--- conflicted
+++ resolved
@@ -2,14 +2,11 @@
 
 ## 1.1.0-beta.1 (Unreleased)
 
-<<<<<<< HEAD
 - Rewrote `bearerTokenAuthenticationPolicy` to use a new backend that refreshes tokens only when they're about to expire and not multiple times before. This is based on a similar fix implemented on `@azure/core-http@1.2.4` ([PR with the changes](https://github.com/Azure/azure-sdk-for-js/pull/14223)). This fixes the issue: [13369](https://github.com/Azure/azure-sdk-for-js/issues/13369).
-- Delay loading of NO_PROXY environment variable until when request pipeline is being created. This fixes [issue 14873](https://github.com/Azure/azure-sdk-for-js/issues/14873)
-=======
 - Add a new `bearerTokenChallengeAuthenticationPolicy` that provides a skeleton of handling challenge-based authorization. There are two extensible points: `authorizeRequest` and `authorizeRequestOnChallenge` callbacks.
   - `authorizeRequest` allows customizing the policy to alter how it authorizes a request before sending it. By default when no callbacks are specified, this policy has the same behavior as `bearerTokenAuthenticationPolicy`. It will retrieve the token from the underlying token credential, and if it gets one, it will cache the token and set it to the outgoing request.
   - `authorizeRequestOnChallenge`, which gets called only if we've found a challenge in the response. This callback has access to the original request and its response and is expected to handle the challenge. If this callback returns true, the request, usually updated after handling the challenge, will be sent again. If this call back returns false, no further actions will be taken.
->>>>>>> 0b9d82b1
+- Delay loading of NO_PROXY environment variable until when request pipeline is being created. This fixes [issue 14873](https://github.com/Azure/azure-sdk-for-js/issues/14873)
 
 ## 1.0.3 (2021-03-30)
 
