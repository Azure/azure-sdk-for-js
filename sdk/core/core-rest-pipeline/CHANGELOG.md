--- conflicted
+++ resolved
@@ -4,11 +4,8 @@
 
 ### Features Added
 
-<<<<<<< HEAD
 - Add retry strategy for regional failover. [#23269](https://github.com/Azure/azure-sdk-for-js/pull/23269)
-=======
 - Added conditional exports for CommonJS and ESM. [#22804](https://github.com/Azure/azure-sdk-for-js/pull/22804)
->>>>>>> 0f6735d9
 
 ### Breaking Changes
 
