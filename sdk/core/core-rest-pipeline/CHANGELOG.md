# Release History

## 1.13.1 (Unreleased)

### Features Added

### Breaking Changes

### Bugs Fixed

<<<<<<< HEAD
- Fix issue where `formDataPolicy` did not work in browser without HTTP/2
=======
- Guard against unrecognized value types in the form data policy.
>>>>>>> af815b9b

### Other Changes

## 1.13.0 (2023-12-07)

### Features Added

- Add `multipartPolicy` and `MultipartRequestBody` to allow for making multipart requests.
- Add `createFile` and `createFileFromStream` to allow creation of `File` objects for `multipart/form-data` requests.

### Other Changes

- `formDataPolicy` now uses `multipartPolicy` when content type is `multipart/form-data`.
- Trim leading and trailing whitespace from header values.

## 1.12.2 (2023-10-23)

### Bugs Fixed

- Support Cloudflare workers by only setting the available fields in the `Request` class for the Fetch API. [PR #27423](https://github.com/Azure/azure-sdk-for-js/pull/27423)
- Add `ENOTFOUND` code to exponential retry policy. [PR #27437](https://github.com/Azure/azure-sdk-for-js/pull/27437)
- Wait before stop listening to the abort signal until after the response stream has been drained to allow for aborting prolonged responses [PR #27205](https://github.com/Azure/azure-sdk-for-js/pull/27205)

## 1.12.1 (2023-09-07)

### Other Changes

- Set `init.duplex` to `"half"` when streaming body via `fetch()` [PR #26890](https://github.com/Azure/azure-sdk-for-js/pull/26890)
- Defer Error construction [PR #26897](https://github.com/Azure/azure-sdk-for-js/pull/26897)

## 1.12.0 (2023-08-08)

### Features Added

- Add CommonTelemetryOptions in PipelineOptions to allow customizing the client request id header name [PR #26424](https://github.com/Azure/azure-sdk-for-js/pull/26424)

### Bugs Fixed

- Fix a TypeError in React Native when `Platform.constants` is undefined [Issue #26609](https://github.com/Azure/azure-sdk-for-js/issues/26609)

## 1.11.0 (2023-06-01)

### Features Added

- Add a policy `auxiliaryAuthenticationHeaderPolicy` for external tokens to `x-ms-authorization-auxiliary` header. This header will be used when creating a cross-tenant application we may need to handle authentication requests for resources that are in different tenants. [PR #25270](https://github.com/Azure/azure-sdk-for-js/pull/25270)

## 1.10.3 (2023-04-06)

### Other Changes

- Migrate to use core-util UUID helper [PR# 25413](https://github.com/Azure/azure-sdk-for-js/pull/25413)

## 1.10.2 (2023-03-02)

### Bugs Fixed

- Remove oscpu from OS sniffing [PR #24809](https://github.com/Azure/azure-sdk-for-js/pull/24809)

## 1.10.1 (2023-01-05)

### Features Added

- In browsers, fire an upload progress event when Blobs are used instead of streams. [PR #24356](https://github.com/Azure/azure-sdk-for-js/pull/24356)

### Bugs Fixed

- Fix an issue in `FormDataPolicy` where we are not waiting for `prepareFormData()` to complete [PR #23858](https://github.com/Azure/azure-sdk-for-js/pull/23858)
- Fix an issue on Node where `HEAD` requests would close their socket, ignoring keep-alive. [PR #24356](https://github.com/Azure/azure-sdk-for-js/pull/24356)

## 1.10.0 (2022-11-03)

### Bugs Fixed

- Fixed an issue where policies added to a cloned Pipeline would also be added to the original (and vice versa) until policies were removed from either. [#23316](https://github.com/Azure/azure-sdk-for-js/pull/23316)

### Other Changes

- Update `engines` to `"node": ">=14.0.0"`

## 1.9.2 (2022-09-01)

### Other Changes

- Move `defaultLogPolicy` to after `Sign` phase in `createPipelineFromOptions`. [#22930](https://github.com/Azure/azure-sdk-for-js/pull/22930)

## 1.9.1 (2022-08-04)

### Bugs Fixed

- Fixed a bug in claim challenge we failed to refresh our token. [#22324](https://github.com/Azure/azure-sdk-for-js/pull/22324)

## 1.9.0 (2022-06-03)

### Features Added

- Add TLS policy in `createPipelineFromOptions`. [#21949](https://github.com/Azure/azure-sdk-for-js/pull/21949)

## 1.8.1 (2022-05-05)

### Features Added

- Support TLS Settings for client certificate authentication. [#21172](https://github.com/Azure/azure-sdk-for-js/pull/21172)

- Exposed type guard for RestError called `isRestError` for typesafe exception handling.

- Improve user agent information for React-Native.

### Other Changes

- Updated our `@azure/core-tracing` dependency to the latest version (1.0.0).
  - Notable changes include Removal of `@opentelemetry/api` as a transitive dependency and ensuring that the active context is properly propagated.
  - Customers who would like to continue using OpenTelemetry driven tracing should visit our [OpenTelemetry Instrumentation](https://www.npmjs.com/package/@azure/opentelemetry-instrumentation-azure-sdk) package for instructions.
- Update tokenCycler to mark as must refresh if the tenantId has changed [PR#21678](https://github.com/Azure/azure-sdk-for-js/pull/21678)

## 1.8.0 (2022-03-31)

### Features Added

- Support resettable streams in the form of `() => NodeJS.ReadableStream` for NodeJS and `() => ReadableStream` for browser. [#21013](https://github.com/Azure/azure-sdk-for-js/pull/21013)
- Add a React-Native mapping for default HTTP Client to the old `XhrHttpClient` because the Fetch API implementation in React-Native runtime is missing streaming support.

### Bugs Fixed

- Updated `redirectPolicy` to remove the `Authorization` header from redirected requests. [#21026](https://github.com/Azure/azure-sdk-for-js/pull/21026)
- Fixed an issue introduced in 1.6.0 where redirects were not properly followed in the browser. [#21051](https://github.com/Azure/azure-sdk-for-js/pull/21051)

## 1.7.0 (2022-03-21)

### Features Added

- Supports the `"retry-after-ms"` and `"x-ms-retry-after-ms"` headers along with the `"Retry-After"` header from throttling retry responses from the services. [#20817](https://github.com/Azure/azure-sdk-for-js/issues/20817)

### Bugs Fixed

- [Bug #20778](https://github.com/Azure/azure-sdk-for-js/pull/20778) Customers can provide abort signals in the options bags for the client libraries but they were not being checked when requests were being retried. The issue is fixed in [#20781](https://github.com/Azure/azure-sdk-for-js/pull/20781).
- Fixed a bug introduced on 1.4.0 that prevented the retry policies from throwing errors after all the retry steps are exhausted.
- Fixed a bug introduced on 1.4.0 that prevented the exponential retry policy to retry when the server answered with some expected errors.

### Other Changes

- Changed the default number of retries from 10 to 3.
- The retry policies now throw errors (if encountered) at the time they stop retrying, rather than merely returning the response.

## 1.6.0 (2022-03-03)

### Other Changes

- Add "WWW-Authenticate" to the allowed logged header list. [#20288](https://github.com/Azure/azure-sdk-for-js/pull/20288)

- Switch browser transport to fetch. [#20201](https://github.com/Azure/azure-sdk-for-js/pull/20201)

## 1.5.0 (2022-02-03)

### Features Added

- Added new phase "Sign" for policies that sign the request for security purposes. [#20129](https://github.com/Azure/azure-sdk-for-js/pull/20129)

### Bugs Fixed

- Updated the HTTP tracing span names to conform to the [OpenTelemetry Specification](https://github.com/open-telemetry/semantic-conventions/blob/4040095eda0159e38edfe7084ed32d3077a6ffb0/docs/http/http-spans.md#name). [#19838](https://github.com/Azure/azure-sdk-for-js/pull/19838)
- New HTTP spans will use the `HTTP <VERB>` convention instead of using the URL path.
- Addressed an issue where policy order might change in cases where there are no policies inside a phase specified by an "afterPhase" constraint. [#20129](https://github.com/Azure/azure-sdk-for-js/pull/20129)

## 1.4.0 (2022-01-06)

### Features Added

- Changed behavior when sending HTTP headers to preserve the original casing of header names. Iterating over `HttpHeaders` now keeps the original name casing. There is also a new `preserveCase` option for `HttpHeaders.toJSON()`. See [PR #18517](https://github.com/Azure/azure-sdk-for-js/pull/18517)
- The count for how many retries in the `throttlingRetryPolicy` policy can now be configured.
- The `bearerTokenAuthenticationPolicy` now accepts a logger.
- A new `retryPolicy` centralizes the retry logic and allows adding retry strategies to any pipeline. With it, we're exposing some new types:
  - `RetryStrategy` defines whether to retry and how to retry.
  - `RetryStrategyState` keeps track of the last retry and controls how to do the subsequent retries.
- Previous retry policies have been enhanced with better error handling.
- A new `defaultRetryPolicy` is added, which has the same behavior as all the other retry policies combined (`throttlingRetryPolicy`, `systemErrorRetryPolicy` and `exponentialRetryPolicy`).
- `createPipelineFromOptions` has been updated to ensure retries are properly traced.

### Bugs Fixed

- Form data of `application/x-www-form-urlencoded` are now sent properly.

## 1.3.2 (2021-11-04)

### Other Changes

- Allow specifying any status response to get a raw stream as response content. [#18492](https://github.com/Azure/azure-sdk-for-js/pull/18492)

## 1.3.1 (2021-09-30)

### Bugs Fixed

- Addressed an issue on Node where aborting a request while its response body was still be processed would cause the HttpClient to emit a `RestError` rather than the appropriate `AbortError`. [PR #17956](https://github.com/Azure/azure-sdk-for-js/pull/17956)

### Other Changes

- Updates package to work with the react native bundler. Browser APIs such as `URL` will still need to be pollyfilled for this package to run in react native. [PR #17783](https://github.com/Azure/azure-sdk-for-js/pull/17783)

## 1.3.0 (2021-09-02)

### Bugs Fixed

- `tracingPolicy` will no longer propagate tracing errors to the caller, and such errors will be logged instead and the operation does not get interrupted. [PR #16916](https://github.com/Azure/azure-sdk-for-js/pull/16916)

### Other Changes

- Allow `number`, `boolean` and `string` for input raw http headers. [PR #17358](https://github.com/Azure/azure-sdk-for-js/pull/17358)
- Refactor `createPipelineFromOptions` to its own file to help tree shaking. [PR #17015](https://github.com/Azure/azure-sdk-for-js/pull/17015)

## 1.2.0 (2021-08-04)

### Features Added

- Updated to use version 1.0.0-preview.13 of `@azure/core-tracing`.
- `tracingPolicy` will no longer inject invalid traceparent headers if an incorrect tracer implementation is used.
- `proxyPolicy` now allows passing in a list of no-proxy patterns to override global ones loaded from NO_PROXY environment variable [PR #16414](https://github.com/Azure/azure-sdk-for-js/pull/16414)

## 1.1.1 (2021-07-13)

### Key Bugs Fixed

- Fixed an issue with `HEAD` HTTP Requests. Destroyed the response before resolving the promise which will ensure that the code does not hang up. Please refer [#1037](https://github.com/Azure/autorest.typescript/issues/1037) for more details.

## 1.1.0 (2021-06-30)

### Fixed

- Fixed an issue where `proxySettings` does not work when there is username but no password [Issue 15720](https://github.com/Azure/azure-sdk-for-js/issues/15720)

### Features Added

- Added support for the `Retry-After` header on responses with status code 503, Service Unavailable.
- The `ExponentialRetryPolicy` will now ignore `503` responses if they have the `Retry-After` header.
- Added support for multiple retries on the `ThrottlingRetryPolicy` (up to 3 by default).

### Breaking Changes

- Updated @azure/core-tracing to version `1.0.0-preview.12`. See [@azure/core-tracing CHANGELOG](https://github.com/Azure/azure-sdk-for-js/blob/main/sdk/core/core-tracing/CHANGELOG.md) for details about breaking changes with tracing.

## 1.1.0-beta.3 (2021-06-03)

- Merged `bearerTokenChallengeAuthenticationPolicy` into `bearerTokenAuthenticationPolicy`. This will keep the functionality of `bearerTokenAuthenticationPolicy`, but also adds the `challengeCallbacks` feature.

## 1.1.0-beta.2 (2021-05-20)

- Fixed an issue to set the `Content-Length` header correctly when using multibyte characters. [PR 15314](https://github.com/Azure/azure-sdk-for-js/pull/15314)

### Fixed

- Fixed an issue where tracing spans were not setting a status correctly (on success or error) which results in the span status being `UNSET`. In addition, we will now capture the HTTP status code when a request fails in the tracing span. [PR 15061](https://github.com/Azure/azure-sdk-for-js/pull/15061)

## 1.1.0-beta.1 (2021-05-06)

### Features Added

- Add a new `bearerTokenChallengeAuthenticationPolicy` that provides a skeleton of handling challenge-based authorization. There are two extensible points: `authorizeRequest` and `authorizeRequestOnChallenge` callbacks.
  - `authorizeRequest` allows customizing the policy to alter how it authorizes a request before sending it. By default when no callbacks are specified, this policy has the same behavior as `bearerTokenAuthenticationPolicy`. It will retrieve the token from the underlying token credential, and if it gets one, it will cache the token and set it to the outgoing request.
  - `authorizeRequestOnChallenge`, which gets called only if we've found a challenge in the response. This callback has access to the original request and its response and is expected to handle the challenge. If this callback returns true, the request, usually updated after handling the challenge, will be sent again. If this call back returns false, no further actions will be taken.

### Fixed

- Rewrote `bearerTokenAuthenticationPolicy` to use a new backend that refreshes tokens only when they're about to expire and not multiple times before. This is based on a similar fix implemented on `@azure/core-http@1.2.4` ([PR with the changes](https://github.com/Azure/azure-sdk-for-js/pull/14223)). This fixes the issue: [13369](https://github.com/Azure/azure-sdk-for-js/issues/13369).
- Delay loading of NO_PROXY environment variable until when request pipeline is being created. This fixes [issue 14873](https://github.com/Azure/azure-sdk-for-js/issues/14873)

## 1.0.3 (2021-03-30)

### Breaking Changes

- Updated @azure/core-tracing to version `1.0.0-preview.11`. See [@azure/core-tracing CHANGELOG](https://github.com/Azure/azure-sdk-for-js/blob/main/sdk/core/core-tracing/CHANGELOG.md) for details about breaking changes with tracing.

## 1.0.2 (2021-03-25)

- Fixed an issue where chunked HTTP responses would sometimes be decoded incorrectly when multibyte characters were used. [PR 14517](https://github.com/Azure/azure-sdk-for-js/pull/14517)

## 1.0.1 (2021-03-18)

- Fixed an issue where `timeout` and `abortSignal` of requests was not honored on Node after requests had already been issued to the server. [PR 14359](https://github.com/Azure/azure-sdk-for-js/pull/14359)

## 1.0.0 (2021-03-15)

GA release of this package.

## 1.0.0-beta.2 (2021-03-10)

- Renamed interfaces with `HTTPS` in the name to have `HTTP` instead.
- Changed from exposing `DefaultHttpsClient` as a class directly, to providing `createDefaultHttpsClient()` to instantiate the appropriate runtime class.
- Fix an issue when passing in proxy hosts. [PR 13911](https://github.com/Azure/azure-sdk-for-js/pull/13911)
- Package rename to `core-rest-pipeline` to better reflect its purpose.

## 1.0.0-beta.1 (2021-02-04)

- Changes from `core-http`:
  - First release of new Pipeline model, see README for details.
  - ServiceClient and related AutoRest functionality moved out to `core-client`.
  - XML functionality moved out to `core-xml`.
  - Removal of node-fetch dependency.
  - Switched to use `https-proxy-agent` for proxy support.
  - Dropped IE support.
  - Stopped exporting various helper/utility methods.
  - All function parameters are now interfaces.
  - Remove rpRegistrationPolicy.
  - Remove keepAlivePolicy
  - Let clients add ndJsonPolicy manually
  - Disable redirects by removing the policy instead of an option
  - Invert response decompression policy
  - Remove request cloning, to optimize pipeline allocations.
- Add ms-cv header used as correlation vector (used for distributed tracing) to list of non-redacted headers so that clients can share this header for debugging purposes. [PR 13541](https://github.com/Azure/azure-sdk-for-js/pull/13541)<|MERGE_RESOLUTION|>--- conflicted
+++ resolved
@@ -8,11 +8,8 @@
 
 ### Bugs Fixed
 
-<<<<<<< HEAD
-- Fix issue where `formDataPolicy` did not work in browser without HTTP/2
-=======
+- Fix support for `multipart/form-data` request bodies in browser where server does not support `HTTP/2`.
 - Guard against unrecognized value types in the form data policy.
->>>>>>> af815b9b
 
 ### Other Changes
 
