--- conflicted
+++ resolved
@@ -10,11 +10,8 @@
 
 ### Bugs Fixed
 
-<<<<<<< HEAD
 - Fixed an issue where policies added to a cloned Pipeline would also be added to the original (and vice versa) until policies were removed from either. [#23316](https://github.com/Azure/azure-sdk-for-js/pull/23316)
-=======
 - Allow `RetryStrategy`s to specify a delay and redirect URI at the same time. [#23269](https://github.com/Azure/azure-sdk-for-js/pull/23269)
->>>>>>> d00d6f54
 
 ### Other Changes
 
