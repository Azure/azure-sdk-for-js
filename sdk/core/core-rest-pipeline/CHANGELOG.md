--- conflicted
+++ resolved
@@ -2,7 +2,6 @@
 
 ## 1.0.4 (Unreleased)
 
-<<<<<<< HEAD
 - A new type is exported, `ChallengeCallbackOptions`, which contains `scopes: string | string[]`, `claims?: string` (optional), `credential: TokenCredential`, `cachedToken: AccessToken | undefined`, `request: PipelineRequest`, and a `setAuthorizationHeader: (token: AccessToken) => void` function.
 - Added a `challengeCallbacks` optional property to the `bearerTokenAuthenticationPolicy` that allows it to process authentication challenges, as follows:
     - `authenticateRequest`, which receives `options: ChallengeCallbackOptions`, and allows customizing the policy to alter how it authenticates before sending a request.
@@ -10,7 +9,6 @@
     - `authenticateRequestOnChallenge`, which gets called only if we've found a challenge. Then it receives the `challenge: string` and also `options: ChallengeCallbackOptions`. If this method returns true, the underlying request will be sent again.
         - By default, this function tries to see if the original request received challenges through the "WWW-Authenticate" header. If so, it will try to retrieve the token with this challenge, and repeat the underlying request. If there was no challenge present, it will not repeat the underlying request.
     - In any of these two, the `setAuthorizationHeader` parameter received through the   `ChallengeCallbackOptions` will allow developers to easily assign a token to the ongoing request.
-=======
 - Rewrote `bearerTokenAuthenticationPolicy` to use a new backend that refreshes tokens only when they're about to expire and not multiple times before. This is based on a similar fix implemented on `@azure/core-http@1.2.4` ([PR with the changes](https://github.com/Azure/azure-sdk-for-js/pull/14223)). This fixes the issue: [13369](https://github.com/Azure/azure-sdk-for-js/issues/13369).
 
 ## 1.0.3 (2021-03-30)
@@ -22,7 +20,6 @@
 ## 1.0.2 (2021-03-25)
 
 - Fixed an issue where chunked HTTP responses would sometimes be decoded incorrectly when multibyte characters were used. [PR 14517](https://github.com/Azure/azure-sdk-for-js/pull/14517)
->>>>>>> 448fa01e
 
 ## 1.0.1 (2021-03-18)
 
