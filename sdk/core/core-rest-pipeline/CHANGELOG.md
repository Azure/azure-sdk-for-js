--- conflicted
+++ resolved
@@ -1,6 +1,6 @@
 # Release History
 
-## 1.10.1 (Unreleased)
+## 1.11.0 (Unreleased)
 
 ### Features Added
 
@@ -10,16 +10,14 @@
 
 ### Bugs Fixed
 
-<<<<<<< HEAD
 - Allow `RetryStrategy`s to specify a delay and redirect URI at the same time. [#23269](https://github.com/Azure/azure-sdk-for-js/pull/23269)
-=======
+
 ### Other Changes
 
 ## 1.10.0 (2022-11-03)
 
 ### Bugs Fixed
 
->>>>>>> eca83359
 - Fixed an issue where policies added to a cloned Pipeline would also be added to the original (and vice versa) until policies were removed from either. [#23316](https://github.com/Azure/azure-sdk-for-js/pull/23316)
 
 ### Other Changes
