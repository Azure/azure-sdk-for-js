{
  "name": "@azure/core-http-compat",
<<<<<<< HEAD
  "version": "2.0.0",
=======
  "version": "2.0.1",
>>>>>>> 51a8ccdb
  "description": "Core HTTP Compatibility Library to bridge the gap between Core V1 & V2 packages.",
  "sdk-type": "client",
  "main": "dist/index.js",
  "module": "dist-esm/src/index.js",
  "types": "types/latest/core-http-compat.d.ts",
  "scripts": {
    "audit": "node ../../../common/scripts/rush-audit.js && rimraf node_modules package-lock.json && npm i --package-lock-only 2>&1 && npm audit",
    "build:samples": "echo Obsolete",
    "build:test": "tsc -p . && dev-tool run bundle",
    "build:types": "downlevel-dts types/latest/ types/1.0/",
    "build": "npm run clean && tsc -p . && dev-tool run bundle && api-extractor run --local && npm run build:types",
    "check-format": "prettier --list-different --config ../../../.prettierrc.json --ignore-path ../../../.prettierignore \"src/**/*.ts\" \"test/**/*.ts\" \"*.{js,json}\"",
    "clean": "rimraf dist dist-* temp types *.tgz *.log",
    "execute:samples": "echo skipped",
    "extract-api": "tsc -p . && api-extractor run --local",
    "format": "prettier --write --config ../../../.prettierrc.json --ignore-path ../../../.prettierignore \"src/**/*.ts\" \"test/**/*.ts\" \"*.{js,json}\"",
    "integration-test:browser": "echo skipped",
    "integration-test:node": "echo skipped",
    "integration-test": "echo skipped",
    "lint:fix": "eslint package.json api-extractor.json src test --ext .ts --fix --fix-type [problem,suggestion]",
    "lint": "eslint package.json api-extractor.json src test --ext .ts",
    "pack": "npm pack 2>&1",
    "test:browser": "echo skipped",
    "test:node": "echo skipped",
    "test": "npm run clean && npm run build && npm run unit-test:node && npm run unit-test:browser && npm run integration-test",
    "unit-test:browser": "echo skipped",
    "unit-test:node": "cross-env TS_NODE_FILES=true mocha -r esm -r ts-node/register --reporter ../../../common/tools/mocha-multi-reporter.js --timeout 50000 --full-trace \"test/**/*.spec.ts\"",
    "unit-test": "npm run unit-test:node && npm run unit-test:browser"
  },
  "files": [
    "dist/",
    "dist-esm/src/",
    "types/latest/core-http-compat.d.ts",
    "README.md",
    "LICENSE"
  ],
  "repository": "github:Azure/azure-sdk-for-js",
  "keywords": [
    "azure",
    "cloud"
  ],
  "author": "Microsoft Corporation",
  "license": "MIT",
  "bugs": {
    "url": "https://github.com/Azure/azure-sdk-for-js/issues"
  },
  "engines": {
    "node": ">=14.0.0"
  },
  "homepage": "https://github.com/Azure/azure-sdk-for-js/blob/main/sdk/core/core-compat/",
  "sideEffects": false,
  "prettier": "@azure/eslint-plugin-azure-sdk/prettier.json",
  "dependencies": {
    "@azure/core-rest-pipeline": "^1.3.0",
    "@azure/core-client": "^1.3.0",
    "@azure/abort-controller": "^1.0.4"
  },
  "devDependencies": {
    "@azure/eslint-plugin-azure-sdk": "^3.0.0",
    "@azure/test-utils": "^1.0.0",
    "@azure/dev-tool": "^1.0.0",
    "@microsoft/api-extractor": "^7.31.1",
    "mocha-junit-reporter": "^2.0.0",
    "mocha": "^7.1.1",
    "eslint": "^8.0.0",
    "rimraf": "^3.0.0",
    "downlevel-dts": "^0.10.0",
    "cross-env": "^7.0.2",
    "prettier": "^2.5.1",
    "typescript": "~4.8.0"
  }
}<|MERGE_RESOLUTION|>--- conflicted
+++ resolved
@@ -1,10 +1,6 @@
 {
   "name": "@azure/core-http-compat",
-<<<<<<< HEAD
-  "version": "2.0.0",
-=======
   "version": "2.0.1",
->>>>>>> 51a8ccdb
   "description": "Core HTTP Compatibility Library to bridge the gap between Core V1 & V2 packages.",
   "sdk-type": "client",
   "main": "dist/index.js",
