--- conflicted
+++ resolved
@@ -72,21 +72,15 @@
     "@azure/dev-tool": "^1.0.0",
     "@microsoft/api-extractor": "^7.31.1",
     "@types/mocha": "^10.0.0",
-    "@types/node": "^14.0.0",
+    "@types/node": "^16.0.0",
     "mocha-junit-reporter": "^2.0.0",
     "mocha": "^10.0.0",
     "eslint": "^8.0.0",
     "rimraf": "^3.0.0",
     "downlevel-dts": "^0.10.0",
     "prettier": "^2.5.1",
-<<<<<<< HEAD
-    "ts-node": "^10.9.1",
-    "typescript": "~5.0.0"
-=======
     "typescript": "~5.0.0",
-    "ts-node": "^10.0.0",
-    "@types/node": "^16.0.0"
->>>>>>> f92fca0a
+    "ts-node": "^10.0.0"
   },
   "//metadata": {
     "migrationDate": "2023-03-08T18:36:03.000Z"
