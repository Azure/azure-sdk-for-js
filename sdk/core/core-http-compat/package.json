--- conflicted
+++ resolved
@@ -4,20 +4,10 @@
   "description": "Core HTTP Compatibility Library to bridge the gap between Core V1 & V2 packages.",
   "sdk-type": "client",
   "type": "module",
-  "main": "dist/index.cjs",
-  "module": "dist-esm/src/index.js",
-  "types": "types/latest/core-http-compat.d.ts",
-  "exports": {
-    ".": {
-      "types": "./types/latest/src/index.d.ts",
-      "require": "./dist/index.cjs",
-      "import": "./dist-esm/src/index.js"
-    }
-  },
   "scripts": {
     "build:samples": "echo Obsolete",
-    "build:test": "tsc -p . && dev-tool run bundle",
-    "build": "npm run clean && tsc -p . && dev-tool run bundle && api-extractor run --local",
+    "build:test": "tshy && dev-tool run build-test",
+    "build": "npm run clean && tshy && dev-tool run build-test && api-extractor run --local",
     "check-format": "prettier --list-different --config ../../../.prettierrc.json --ignore-path ../../../.prettierignore \"src/**/*.ts\" \"test/**/*.ts\" \"*.{js,json}\"",
     "clean": "rimraf dist dist-* temp types *.tgz *.log",
     "execute:samples": "echo skipped",
@@ -32,14 +22,12 @@
     "test:browser": "echo skipped",
     "test:node": "echo skipped",
     "test": "npm run clean && npm run build && npm run unit-test:node && npm run unit-test:browser && npm run integration-test",
-    "unit-test:browser": "echo skipped",
-    "unit-test:node": "dev-tool run test:node-ts-input --no-test-proxy=true",
+    "unit-test:browser": "vitest -c vitest.browser.config.ts",
+    "unit-test:node": "vitest",
     "unit-test": "npm run unit-test:node && npm run unit-test:browser"
   },
   "files": [
     "dist/",
-    "dist-esm/src/",
-    "types/latest",
     "README.md",
     "LICENSE"
   ],
@@ -68,26 +56,37 @@
     "@azure/eslint-plugin-azure-sdk": "^3.0.0",
     "@azure/test-utils": "^1.0.0",
     "@azure/dev-tool": "^1.0.0",
-    "@microsoft/api-extractor": "^7.31.1",
-<<<<<<< HEAD
-    "@types/mocha": "^10.0.0",
+    "@microsoft/api-extractor": "^7.38.5",
+    "@vitest/browser": "^1.0.4",
+    "@vitest/coverage-istanbul": "^1.0.4",
     "@types/node": "^18.0.0",
-    "mocha-junit-reporter": "^2.0.0",
-    "mocha": "^10.0.0",
-    "eslint": "^8.0.0",
-    "rimraf": "^3.0.0",
-    "downlevel-dts": "^0.10.0",
-=======
-    "mocha": "^10.0.0",
-    "eslint": "^8.0.0",
-    "rimraf": "^3.0.0",
-    "cross-env": "^7.0.2",
->>>>>>> bb8a2bd8
-    "prettier": "^2.5.1",
+    "eslint": "^8.52.0",
+    "playwright": "^1.39.0",
+    "prettier": "^3.1.1",
+    "rimraf": "^5.0.5",
+    "sinon": "^17.0.0",
+    "tshy": "^1.8.1",
     "typescript": "~5.2.0",
-    "ts-node": "^10.0.0"
+    "vitest": "1.0.4",
+    "webdriverio": "^8.20.4"
   },
   "//metadata": {
     "migrationDate": "2023-03-08T18:36:03.000Z"
+  },
+  "tshy": {
+    "exports": {
+      "./package.json": "./package.json",
+      ".": "./src/index.ts"
+    },
+    "dialects": [
+      "esm",
+      "commonjs"
+    ],
+    "esmDialects": [
+      "browser",
+      "bun",
+      "deno",
+      "react-native"
+    ]
   }
 }