{
  "extends": "../../../tsconfig.package",
  "compilerOptions": {
    "outDir": "./dist-esm",
    "declarationDir": "./types/latest",
<<<<<<< HEAD
    "module": "NodeNext",
    "moduleResolution": "NodeNext",
    "rootDir": "."
  },
  "ts-node": {
    "esm": true
  },
  "exclude": ["node_modules", "types/**", "./samples/**/*.ts"],
  "include": ["./src/**/*.ts", "./test/**/*.ts"]
=======
    "rootDir": "./",
  },
  "include": ["src/**/*.ts", "test/**/*.ts"],
>>>>>>> 0d606f34
}<|MERGE_RESOLUTION|>--- conflicted
+++ resolved
@@ -3,19 +3,10 @@
   "compilerOptions": {
     "outDir": "./dist-esm",
     "declarationDir": "./types/latest",
-<<<<<<< HEAD
     "module": "NodeNext",
     "moduleResolution": "NodeNext",
     "rootDir": "."
   },
-  "ts-node": {
-    "esm": true
-  },
   "exclude": ["node_modules", "types/**", "./samples/**/*.ts"],
   "include": ["./src/**/*.ts", "./test/**/*.ts"]
-=======
-    "rootDir": "./",
-  },
-  "include": ["src/**/*.ts", "test/**/*.ts"],
->>>>>>> 0d606f34
 }