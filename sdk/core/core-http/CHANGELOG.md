# Release History

## 2.1.0 (Unreleased)

### Features Added

<<<<<<< HEAD
- `proxyPolicy` now allows passing in a list of no-proxy patterns to override the global ones loaded from NO_PROXY environment variable.
=======
- `tracingPolicy` will no longer inject invalid traceparent headers if an incorrect tracer implementation is used.
>>>>>>> bf2b8910

### Breaking Changes

### Key Bugs Fixed

### Fixed

## 2.0.0 (2021-06-30)

### Features Added

- Changed TS compilation target to ES2017 in order to produce smaller bundles and use more native platform features.
- Added support for the `Retry-After` header on responses with status code 503, Service Unavailable.
- Added support for multiple retries on the `ThrottlingRetryPolicy` (up to 3 by default).

### Breaking Changes

- Updated @azure/core-tracing to version `1.0.0-preview.12`. See [@azure/core-tracing CHANGELOG](https://github.com/Azure/azure-sdk-for-js/blob/main/sdk/core/core-tracing/CHANGELOG.md) for details about breaking changes with tracing.

### Fixed

- Fixed an issue where `proxySettings` does not work when there is username but no password [Issue 15720](https://github.com/Azure/azure-sdk-for-js/issues/15720)
- Throttling retry policy respects abort signal [#15796](https://github.com/Azure/azure-sdk-for-js/issues/15796)

## 1.2.6 (2021-06-14)

### Key Bugs Fixed

- Fixed an issue of lost properties when flattening array in deserialization [issue 15653](https://github.com/azure/azure-sdk-for-js/issues/15653)
- Fixed an issue of incorrect minimum version of tslib [issue 15697](https://github.com/Azure/azure-sdk-for-js/issues/15697)

## 1.2.5 (2021-06-03)

### Fixed

- Delay loading of NO_PROXY environment variable until when request pipeline is being created. This fixes [issue 14873](https://github.com/Azure/azure-sdk-for-js/issues/14873)
- Fixed an issue where tracing spans were not setting a status correctly (on success or error) which results in the span status being `UNSET`. In addition, we will now capture the HTTP status code when a request fails in the tracing span. [PR 15061](https://github.com/Azure/azure-sdk-for-js/pull/15061)
- Fix packaging issue [PR 15286](https://github.com/Azure/azure-sdk-for-js/pull/15286)
- Improve the sanitizer to handle recursive objects [PR 15426](https://github.com/Azure/azure-sdk-for-js/pull/15426)

## 1.2.4 (2021-03-30)

- Rewrote `bearerTokenAuthenticationPolicy` to use a new backend that refreshes tokens only when they're about to expire and not multiple times before. This fixes the issue: [13369](https://github.com/Azure/azure-sdk-for-js/issues/13369).

### Breaking Changes

- Updated @azure/core-tracing to version `1.0.0-preview.11`. See [@azure/core-tracing CHANGELOG](https://github.com/Azure/azure-sdk-for-js/blob/main/sdk/core/core-tracing/CHANGELOG.md) for details about breaking changes with tracing.

## 1.2.3 (2021-02-04)

- Don't set a default content-type when there is no request body. [PR 13233](https://github.com/Azure/azure-sdk-for-js/pull/13233)
- Clean up abort event handler properly for streaming operations. Fixed [issue 12029](https://github.com/Azure/azure-sdk-for-js/issues/12029)
- Reduce memory usage of the cache in proxy policy. Fixed [issue 13277](https://github.com/Azure/azure-sdk-for-js/issues/13277)
- Fix an issue where non-streaming response body was treated as stream [PR 13192](https://github.com/Azure/azure-sdk-for-js/pull/13192)
- Browser XML parser now lazily load parser error namespace into cache. Fixed [issue 13268](https://github.com/Azure/azure-sdk-for-js/issues/13268)
- Add ms-cv header used as correlation vector (used for distributed tracing) to list of non-redacted headers so that clients can share this header for debugging purposes. [PR 13541](https://github.com/Azure/azure-sdk-for-js/pull/13541)

## 1.2.2 (2021-01-07)

- Cache the default `HttpClient` used when one isn't passed in to `ServiceClient`. This means that for most packages we will only create a single `HttpClient`, which will improve platform resource usage by reducing overhead. [PR 12966](https://github.com/Azure/azure-sdk-for-js/pull/12966)

## 1.2.1 (2020-12-09)

- Support custom auth scopes. Scope is a mechanism in OAuth 2.0 to limit an application's access to a user's account [PR 12752](https://github.com/Azure/azure-sdk-for-js/pull/12752)
- Add helper function `createSpan` to help in the creation of tracing spans in Track2 libraries [PR 12525](https://github.com/Azure/azure-sdk-for-js/pull/12525)

## 1.2.0 (2020-11-05)

- Explicitly set `manual` redirect handling for node fetch. And fixing redirectPipeline [PR 11863](https://github.com/Azure/azure-sdk-for-js/pull/11863)
- Add support for multiple error response codes. [PR 11841](https://github.com/Azure/azure-sdk-for-js/)
- Allow customizing serializer behavior via optional `SerialzierOptions` parameters. Particularly allow using a different `XML_CHARKEY` than the default `_` when parsing XML [PR 12065](https://github.com/Azure/azure-sdk-for-js/pull/12065)
- Unexpected status code is now handled as an error if a mapper is not provided for it [PR 12153](https://github.com/Azure/azure-sdk-for-js/pull/12153)
- Empty collection is now serialized correctly for `multi` format query parameters [PR 12090](https://github.com/Azure/azure-sdk-for-js/pull/12090)
- De-serialize error from parsed object before trying to use its `code` and `message` properties [PR 12150](https://github.com/Azure/azure-sdk-for-js/pull/12150)
- Fix an error thrown on older versions of Safari [PR 11759](https://github.com/Azure/azure-sdk-for-js/pull/11759)

## 1.1.9 (2020-09-30)

- Add support for XML namespaces in deserialization [PR 11201](https://github.com/Azure/azure-sdk-for-js/pull/11201)

- Add support for NDJSON format [PR 11325](https://github.com/Azure/azure-sdk-for-js/pull/11325)

- Add support for `NO_PROXY` and `ALL_PROXY` environment variables [PR 7069](https://github.com/Azure/azure-sdk-for-js/pull/7069)

- Serializer now resolves `additionalProperties` correctly from referenced mapper [PR 11473](https://github.com/Azure/azure-sdk-for-js/pull/11473)

- Empty wrapped XML element lists are no properly de-serialized. This fixes [issue 11071](https://github.com/Azure/azure-sdk-for-js/issues/11071)

## 1.1.8 (2020-09-08)

- `URLQuery` parsing now accepts `=` in query parameter values and no longer drops such query parameter name/value pairs. This fixes [issue 11014](https://github.com/Azure/azure-sdk-for-js/issues/11014)

## 1.1.7 (2020-09-02)

- `BearerTokenAuthenticationPolicy` now starts trying to refresh the token 30 seconds before the token expires. It will only try to refresh said token on each request when refreshing is not in progress. In the mean time, requests will use the existing token. This fixes [issue 10084](https://github.com/Azure/azure-sdk-for-js/issues/10084).
- Un-export the `{...}Policy` classes that were meant to be internal to `@azure/core-http`. [PR 10738](https://github.com/Azure/azure-sdk-for-js/pull/10738)

## 1.1.6 (2020-08-04)

- Update dependencies `@azure/core-tracing` to version 1.0.0-preview.9 and `@opentelemetry/api` to version 0.10.2 [PR 10393](https://github.com/Azure/azure-sdk-for-js/pull/10393)

## 1.1.5 (2020-08-04)

- The global `fetch()` is no longer overridden by node-fetch. This fixed an issue impacting Electron render process. [PR #9880](https://github.com/Azure/azure-sdk-for-js/pull/9880)

## 1.1.4 (2020-07-02)

- Fix issue with flattened model serialization, where constant properties are being dropped [PR #8658](https://github.com/Azure/azure-sdk-for-js/pull/8658)
- Switch to use `x-ms-useragent` header key for passing user agent info in browsers [PR #9490](https://github.com/Azure/azure-sdk-for-js/pull/9490)
- Refactor `ExponentialRetryPolicy` and `SystemErrorRetryPolicy` to share common code [PR #9667](https://github.com/Azure/azure-sdk-for-js/pull/9490)

## 1.1.3 (2020-06-03)

- Fix issue of `SystemErrorRetryPolicy` didn't retry on errors [PR #8803](https://github.com/Azure/azure-sdk-for-js/pull/8803)
- Add support for serialization of text media type. [PR #8977](https://github.com/Azure/azure-sdk-for-js/pull/8977)
- Fix issue with URLBuilder incorrectly handling full URL in path. [PR #9245](https://github.com/Azure/azure-sdk-for-js/pull/9245)

## 1.1.2 (2020-05-07)

- Fix issue with null/undefined values in array and tabs/space delimiter arrays during sendOperationRequest. [PR #8604](https://github.com/Azure/azure-sdk-for-js/pull/8604)

## 1.1.1 (2020-04-28)

- Add support for `text/plain` endpoints. [PR #7963](https://github.com/Azure/azure-sdk-for-js/pull/7963)
- Updated to use OpenTelemetry 0.6.1 via `@azure/core-tracing`.

## 1.1.0 (2020-03-31)

- A new interface `WebResourceLike` was introduced to avoid a direct dependency on the class `WebResource` in public interfaces. `HttpHeadersLike` was also added to replace references to `HttpHeaders`. This should improve cross-version compatibility for core-http. [PR #7873](https://github.com/Azure/azure-sdk-for-js/pull/7873)

- Add support to disable response decompression in `node-fetch` Http client. [PR #7878](https://github.com/Azure/azure-sdk-for-js/pull/7878)

## 1.0.4 (2020-03-03)

- When an operation times out based on the `timeout` configured in the `OperationRequestOptions`, it gets terminated with an error. In this update, the error that is thrown in browser for such cases is updated to match what is thrown in node i.e an `AbortError` is thrown instead of the previous `RestError`. [PR #7159](https://github.com/Azure/azure-sdk-for-js/pull/7159)
- Support for username and password in the proxy url [PR #7211](https://github.com/Azure/azure-sdk-for-js/pull/7211)
- Removed dependency on `lib.dom.d.ts` so TypeScript users no longer need `lib: ["dom"]` in their tsconfig.json file to use this library. [PR #7500](https://github.com/Azure/azure-sdk-for-js/pull/7500)

## 1.0.3 (2020-01-02)

- Added `x-ms-useragent` to the list of allowed headers in request logs.
- Fix issue of data being pushed twice when reporting progress ([PR #6427](https://github.com/Azure/azure-sdk-for-js/issues/6427))
- Move `getDefaultProxySettings()` calls into `proxyPolicy` so that libraries that don't use the PipelineOptions or createDefaultRequestPolicyFactories from core-http can use this behavior without duplicating code. ([PR #6478](https://github.com/Azure/azure-sdk-for-js/issues/6478))
- Fix tracingPolicy() to set standard span attributes ([PR #6565](https://github.com/Azure/azure-sdk-for-js/pull/6565)). Now the following are set correctly for the spans
  - `http.method`
  - `http.url`
  - `http.user_agent`
  - `http.status_code`
  - `requestId`
  - `serviceRequestId`
  - `kind` = Client
  - span name: URI path

## 1.0.2 (2019-12-02)

- Updated to use OpenTelemetry 0.2 via `@azure/core-tracing`

## 1.0.0 (2019-10-29)

- This release marks the general availability of the `@azure/core-http` package.
- Removed the browser bundle. A browser-compatible library can still be created through the use of a bundler such as Rollup, Webpack, or Parcel.
  ([#5860](https://github.com/Azure/azure-sdk-for-js/pull/5860))

## 1.0.0-preview.6 (2019-10-22)

- Introduced a HTTP pipeline configuration type, `PipelineOptions`, which makes it easier to configure common settings for API requests. This is now the options type used in the `@azure/keyvault-*` data plane libraries.
- Support for HTTP request logging has been redesigned to use `@azure/logger`; use`AZURE_LOG_LEVEL="info"` to see full request/response logs when running in Node.js. In the browser, you can import `setLogLevel` from `@azure/logger` to change the log level; logs will then be written to the browser console.
- Removed error type `ResponseBodyNotFoundError` that was introduced in the previous preview. Use cases for it were removed.
- Fixed an issue where error response details were not being deserialized correctly when the default mapper is used.
- In Node.js, HTTP agents configured for proxy or keepAlive are now reused across requests. This resolves a memory leak reported in [#4964](https://github.com/Azure/azure-sdk-for-js/issues/4964).
- Fixes a memory leak issue resulting from event listeners not being removed from abortSignals.
- Cancelling an operation using an `abortSignal` will now throw an `AbortError`.
  The `name` property on the error will match "AbortError".

## 1.0.0-preview.4 (2019-10-07)

- No longer re-exports `@azure/core-tracing`. To enable tracing, call `setTracer` from `@azure/core-tracing` directly.
  ([PR #5389](https://github.com/Azure/azure-sdk-for-js/pull/5389))
- Report upload/download progress only after the first data chunk is received
  ([PR #5298](https://github.com/Azure/azure-sdk-for-js/pull/5298))
- Added new error type `ResponseBodyNotFoundError` for cases when the response body is unexpectedly empty.
  ([PR #5369](https://github.com/Azure/azure-sdk-for-js/pull/5369))
- Temporary fix for a memory leak issue resulting from creating new agents every time WebResource is cloned.
  ([PR #5396](https://github.com/Azure/azure-sdk-for-js/pull/5396))

## 1.0.0-preview.3 (2019-09-09)

- Syncs changes from `@azure/ms-rest-js` to `@azure/core-http`.
  ([PR #4756](https://github.com/Azure/azure-sdk-for-js/pull/4756)).
  - Updates HTTP clients to `fetch` and `node-fetch` for the browser and node.js respectively.
- Reintroduces `ServiceClientCredentials` type to `credentials` parameter of `ServiceClient`
  ([PR #4773](https://github.com/Azure/azure-sdk-for-js/pull/4773)).
- Updates types for better compatibility with TypeScript 3.6.x.
  ([PR #4928](https://github.com/Azure/azure-sdk-for-js/pull/4928)).
- Adds `TracingPolicy` to support setting `traceparent` and `tracestate` headers
  when setting spans in operation as per the [trace context HTTP headers format](https://www.w3.org/TR/trace-context/#trace-context-http-headers-format).
  ([PR #4712](https://github.com/Azure/azure-sdk-for-js/pull/4712)).
- Adds `text/plain` as an accepted MIME type for JSON output.
  ([PR #4975](https://github.com/Azure/azure-sdk-for-js/pull/4975)).
- Exposes `ProxySettings` type. ([PR #5043](https://github.com/Azure/azure-sdk-for-js/pull/5043)).
- Fixes bug where `WebResource.clone` would not copy `proxySettings` or `keepAlive` settings.
  ([PR #5047](https://github.com/Azure/azure-sdk-for-js/pull/5047)).

## 1.0.0-preview.2 (2019-08-05)

- Removed `ServiceClientCredentials` type from `credentials` parameter of `ServiceClient` ([PR #4367](https://github.com/Azure/azure-sdk-for-js/pull/4367)). Credential implementations are now standardized on `@azure/core-auth`'s `TokenCredential` interface and provided by `@azure/identity`.
- Added an `AccessTokenCache` so that access tokens can be cached across pipeline instances ([PR #4174](https://github.com/Azure/azure-sdk-for-js/pull/4174)).
- Fixed the issue preventing `ServiceClient` from correctly setting the scope's resource URI when creating a `BearerTokenAuthenticationPolicy` ([PR #4335](https://github.com/Azure/azure-sdk-for-js/pull/4335)).
- Migrated over `AxiosHttpClient` fixes from `@azure/ms-rest-js` ([PR #4106](https://github.com/Azure/azure-sdk-for-js/pull/4106)).

## 1.0.0-preview.1 (2019-06-25)

- Forked `@azure/ms-rest-js` to `@azure/core-http` to form the base HTTP pipeline of the Azure SDK TypeScript/JavaScript libraries.
- Added `TokenCredential` to define a simple interface for credentials that provided bearer tokens
- Added `BearerTokenAuthenticationPolicy` which can use a `TokenCredential` implementation to perform bearer token authentication against Azure services<|MERGE_RESOLUTION|>--- conflicted
+++ resolved
@@ -4,11 +4,8 @@
 
 ### Features Added
 
-<<<<<<< HEAD
+- `tracingPolicy` will no longer inject invalid traceparent headers if an incorrect tracer implementation is used.
 - `proxyPolicy` now allows passing in a list of no-proxy patterns to override the global ones loaded from NO_PROXY environment variable.
-=======
-- `tracingPolicy` will no longer inject invalid traceparent headers if an incorrect tracer implementation is used.
->>>>>>> bf2b8910
 
 ### Breaking Changes
 
