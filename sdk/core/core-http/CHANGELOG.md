# Release History

## 1.2.4 (2021-03-30)

<<<<<<< HEAD
- Rewrote `bearerTokenAuthenticationPolicy` to use a new backend that refreshes tokens only when they're about to expire and not multiple times before. This fixes the issue: [13369](https://github.com/Azure/azure-sdk-for-js/issues/13369).
=======
### Breaking Changes

- Updated @azure/core-tracing to version `1.0.0-preview.11`. See [@azure/core-tracing CHANGELOG](https://github.com/Azure/azure-sdk-for-js/blob/master/sdk/core/core-tracing/CHANGELOG.md) for details about breaking changes with tracing.
>>>>>>> 7fa3e49e

## 1.2.3 (2021-02-04)

- Don't set a default content-type when there is no request body. [PR 13233](https://github.com/Azure/azure-sdk-for-js/pull/13233)
- Clean up abort event handler properly for streaming operations. Fixed [issue 12029](https://github.com/Azure/azure-sdk-for-js/issues/12029)
- Reduce memory usage of the cache in proxy policy. Fixed [issue 13277](https://github.com/Azure/azure-sdk-for-js/issues/13277)
- Fix an issue where non-streaming response body was treated as stream [PR 13192](https://github.com/Azure/azure-sdk-for-js/pull/13192)
- Browser XML parser now lazily load parser error namespace into cache. Fixed [issue 13268](https://github.com/Azure/azure-sdk-for-js/issues/13268)
- Add ms-cv header used as correlation vector (used for distributed tracing) to list of non-redacted headers so that clients can share this header for debugging purposes. [PR 13541](https://github.com/Azure/azure-sdk-for-js/pull/13541)

## 1.2.2 (2021-01-07)

- Cache the default `HttpClient` used when one isn't passed in to `ServiceClient`. This means that for most packages we will only create a single `HttpClient`, which will improve platform resource usage by reducing overhead. [PR 12966](https://github.com/Azure/azure-sdk-for-js/pull/12966)

## 1.2.1 (2020-12-09)

- Support custom auth scopes. Scope is a mechanism in OAuth 2.0 to limit an application's access to a user's account [PR 12752](https://github.com/Azure/azure-sdk-for-js/pull/12752)
- Add helper function `createSpan` to help in the creation of tracing spans in Track2 libraries [PR 12525](https://github.com/Azure/azure-sdk-for-js/pull/12525)

## 1.2.0 (2020-11-05)

- Explicitly set `manual` redirect handling for node fetch. And fixing redirectPipeline [PR 11863](https://github.com/Azure/azure-sdk-for-js/pull/11863)
- Add support for multiple error response codes. [PR 11841](https://github.com/Azure/azure-sdk-for-js/)
- Allow customizing serializer behavior via optional `SerialzierOptions` parameters. Particularly allow using a different `XML_CHARKEY` than the default `_` when parsing XML [PR 12065](https://github.com/Azure/azure-sdk-for-js/pull/12065)
- Unexpected status code is now handled as an error if a mapper is not provided for it [PR 12153](https://github.com/Azure/azure-sdk-for-js/pull/12153)
- Empty collection is now serialized correctly for `multi` format query parameters [PR 12090](https://github.com/Azure/azure-sdk-for-js/pull/12090)
- De-serialize error from parsed object before trying to use its `code` and `message` properties [PR 12150](https://github.com/Azure/azure-sdk-for-js/pull/12150)
- Fix an error thrown on older versions of Safari [PR 11759](https://github.com/Azure/azure-sdk-for-js/pull/11759)

## 1.1.9 (2020-09-30)

- Add support for XML namespaces in deserialization [PR 11201](https://github.com/Azure/azure-sdk-for-js/pull/11201)

- Add support for NDJSON format [PR 11325](https://github.com/Azure/azure-sdk-for-js/pull/11325)

- Add support for `NO_PROXY` and `ALL_PROXY` environment variables [PR 7069](https://github.com/Azure/azure-sdk-for-js/pull/7069)

- Serializer now resolves `additionalProperties` correctly from referenced mapper [PR 11473](https://github.com/Azure/azure-sdk-for-js/pull/11473)

- Empty wrapped XML element lists are no properly de-serialized. This fixes [issue 11071](https://github.com/Azure/azure-sdk-for-js/issues/11071)

## 1.1.8 (2020-09-08)

- `URLQuery` parsing now accepts `=` in query parameter values and no longer drops such query parameter name/value pairs. This fixes [issue 11014](https://github.com/Azure/azure-sdk-for-js/issues/11014)

## 1.1.7 (2020-09-02)

- `BearerTokenAuthenticationPolicy` now starts trying to refresh the token 30 seconds before the token expires. It will only try to refresh said token on each request when refreshing is not in progress. In the mean time, requests will use the existing token. This fixes [issue 10084](https://github.com/Azure/azure-sdk-for-js/issues/10084).
- Un-export the `{...}Policy` classes that were meant to be internal to `@azure/core-http`. [PR 10738](https://github.com/Azure/azure-sdk-for-js/pull/10738)

## 1.1.6 (2020-08-04)

- Update dependencies `@azure/core-tracing` to version 1.0.0-preview.9 and `@opentelemetry/api` to version 0.10.2 [PR 10393](https://github.com/Azure/azure-sdk-for-js/pull/10393)

## 1.1.5 (2020-08-04)

- The global `fetch()` is no longer overridden by node-fetch. This fixed an issue impacting Electron render process. [PR #9880](https://github.com/Azure/azure-sdk-for-js/pull/9880)

## 1.1.4 (2020-07-02)

- Fix issue with flattened model serialization, where constant properties are being dropped [PR #8658](https://github.com/Azure/azure-sdk-for-js/pull/8658)
- Switch to use `x-ms-useragent` header key for passing user agent info in browsers [PR #9490](https://github.com/Azure/azure-sdk-for-js/pull/9490)
- Refactor `ExponentialRetryPolicy` and `SystemErrorRetryPolicy` to share common code [PR #9667](https://github.com/Azure/azure-sdk-for-js/pull/9490)

## 1.1.3 (2020-06-03)

- Fix issue of `SystemErrorRetryPolicy` didn't retry on errors [PR #8803](https://github.com/Azure/azure-sdk-for-js/pull/8803)
- Add support for serialization of text media type. [PR #8977](https://github.com/Azure/azure-sdk-for-js/pull/8977)
- Fix issue with URLBuilder incorrectly handling full URL in path. [PR #9245](https://github.com/Azure/azure-sdk-for-js/pull/9245)

## 1.1.2 (2020-05-07)

- Fix issue with null/undefined values in array and tabs/space delimiter arrays during sendOperationRequest. [PR #8604](https://github.com/Azure/azure-sdk-for-js/pull/8604)

## 1.1.1 (2020-04-28)

- Add support for `text/plain` endpoints. [PR #7963](https://github.com/Azure/azure-sdk-for-js/pull/7963)
- Updated to use OpenTelemetry 0.6.1 via `@azure/core-tracing`.

## 1.1.0 (2020-03-31)

- A new interface `WebResourceLike` was introduced to avoid a direct dependency on the class `WebResource` in public interfaces. `HttpHeadersLike` was also added to replace references to `HttpHeaders`. This should improve cross-version compatibility for core-http. [PR #7873](https://github.com/Azure/azure-sdk-for-js/pull/7873)

- Add support to disable response decompression in `node-fetch` Http client. [PR #7878](https://github.com/Azure/azure-sdk-for-js/pull/7878)

## 1.0.4 (2020-03-03)

- When an operation times out based on the `timeout` configured in the `OperationRequestOptions`, it gets terminated with an error. In this update, the error that is thrown in browser for such cases is updated to match what is thrown in node i.e an `AbortError` is thrown instead of the previous `RestError`. [PR #7159](https://github.com/Azure/azure-sdk-for-js/pull/7159)
- Support for username and password in the proxy url [PR #7211](https://github.com/Azure/azure-sdk-for-js/pull/7211)
- Removed dependency on `lib.dom.d.ts` so TypeScript users no longer need `lib: ["dom"]` in their tsconfig.json file to use this library. [PR #7500](https://github.com/Azure/azure-sdk-for-js/pull/7500)

## 1.0.3 (2020-01-02)

- Added `x-ms-useragent` to the list of allowed headers in request logs.
- Fix issue of data being pushed twice when reporting progress ([PR #6427](https://github.com/Azure/azure-sdk-for-js/issues/6427))
- Move `getDefaultProxySettings()` calls into `proxyPolicy` so that libraries that don't use the PipelineOptions or createDefaultRequestPolicyFactories from core-http can use this behavior without duplicating code. ([PR #6478](https://github.com/Azure/azure-sdk-for-js/issues/6478))
- Fix tracingPolicy() to set standard span attributes ([PR #6565](https://github.com/Azure/azure-sdk-for-js/pull/6565)). Now the following are set correctly for the spans
  - `http.method`
  - `http.url`
  - `http.user_agent`
  - `http.status_code`
  - `requestId`
  - `serviceRequestId`
  - `kind` = Client
  - span name: URI path

## 1.0.2 (2019-12-02)

- Updated to use OpenTelemetry 0.2 via `@azure/core-tracing`

## 1.0.0 (2019-10-29)

- This release marks the general availability of the `@azure/core-http` package.
- Removed the browser bundle. A browser-compatible library can still be created through the use of a bundler such as Rollup, Webpack, or Parcel.
  ([#5860](https://github.com/Azure/azure-sdk-for-js/pull/5860))

## 1.0.0-preview.6 (2019-10-22)

- Introduced a HTTP pipeline configuration type, `PipelineOptions`, which makes it easier to configure common settings for API requests. This is now the options type used in the `@azure/keyvault-*` data plane libraries.
- Support for HTTP request logging has been redesigned to use `@azure/logger`; use`AZURE_LOG_LEVEL="info"` to see full request/response logs when running in Node.js. In the browser, you can import `setLogLevel` from `@azure/logger` to change the log level; logs will then be written to the browser console.
- Removed error type `ResponseBodyNotFoundError` that was introduced in the previous preview. Use cases for it were removed.
- Fixed an issue where error response details were not being deserialized correctly when the default mapper is used.
- In Node.js, HTTP agents configured for proxy or keepAlive are now reused across requests. This resolves a memory leak reported in [#4964](https://github.com/Azure/azure-sdk-for-js/issues/4964).
- Fixes a memory leak issue resulting from event listeners not being removed from abortSignals.
- Cancelling an operation using an `abortSignal` will now throw an `AbortError`.
  The `name` property on the error will match "AbortError".

## 1.0.0-preview.4 (2019-10-07)

- No longer re-exports `@azure/core-tracing`. To enable tracing, call `setTracer` from `@azure/core-tracing` directly.
  ([PR #5389](https://github.com/Azure/azure-sdk-for-js/pull/5389))
- Report upload/download progress only after the first data chunk is received
  ([PR #5298](https://github.com/Azure/azure-sdk-for-js/pull/5298))
- Added new error type `ResponseBodyNotFoundError` for cases when the response body is unexpectedly empty.
  ([PR #5369](https://github.com/Azure/azure-sdk-for-js/pull/5369))
- Temporary fix for a memory leak issue resulting from creating new agents every time WebResource is cloned.
  ([PR #5396](https://github.com/Azure/azure-sdk-for-js/pull/5396))

## 1.0.0-preview.3 (2019-09-09)

- Syncs changes from `@azure/ms-rest-js` to `@azure/core-http`.
  ([PR #4756](https://github.com/Azure/azure-sdk-for-js/pull/4756)).
  - Updates HTTP clients to `fetch` and `node-fetch` for the browser and node.js respectively.
- Reintroduces `ServiceClientCredentials` type to `credentials` parameter of `ServiceClient`
  ([PR #4773](https://github.com/Azure/azure-sdk-for-js/pull/4773)).
- Updates types for better compatibility with TypeScript 3.6.x.
  ([PR #4928](https://github.com/Azure/azure-sdk-for-js/pull/4928)).
- Adds `TracingPolicy` to support setting `traceparent` and `tracestate` headers
  when setting spans in operation as per the [trace context HTTP headers format](https://www.w3.org/TR/trace-context/#trace-context-http-headers-format).
  ([PR #4712](https://github.com/Azure/azure-sdk-for-js/pull/4712)).
- Adds `text/plain` as an accepted MIME type for JSON output.
  ([PR #4975](https://github.com/Azure/azure-sdk-for-js/pull/4975)).
- Exposes `ProxySettings` type. ([PR #5043](https://github.com/Azure/azure-sdk-for-js/pull/5043)).
- Fixes bug where `WebResource.clone` would not copy `proxySettings` or `keepAlive` settings.
  ([PR #5047](https://github.com/Azure/azure-sdk-for-js/pull/5047)).

## 1.0.0-preview.2 (2019-08-05)

- Removed `ServiceClientCredentials` type from `credentials` parameter of `ServiceClient` ([PR #4367](https://github.com/Azure/azure-sdk-for-js/pull/4367)). Credential implementations are now standardized on `@azure/core-auth`'s `TokenCredential` interface and provided by `@azure/identity`.
- Added an `AccessTokenCache` so that access tokens can be cached across pipeline instances ([PR #4174](https://github.com/Azure/azure-sdk-for-js/pull/4174)).
- Fixed the issue preventing `ServiceClient` from correctly setting the scope's resource URI when creating a `BearerTokenAuthenticationPolicy` ([PR #4335](https://github.com/Azure/azure-sdk-for-js/pull/4335)).
- Migrated over `AxiosHttpClient` fixes from `@azure/ms-rest-js` ([PR #4106](https://github.com/Azure/azure-sdk-for-js/pull/4106)).

## 1.0.0-preview.1 (2019-06-25)

- Forked `@azure/ms-rest-js` to `@azure/core-http` to form the base HTTP pipeline of the Azure SDK TypeScript/JavaScript libraries.
- Added `TokenCredential` to define a simple interface for credentials that provided bearer tokens
- Added `BearerTokenAuthenticationPolicy` which can use a `TokenCredential` implementation to perform bearer token authentication against Azure services<|MERGE_RESOLUTION|>--- conflicted
+++ resolved
@@ -2,13 +2,11 @@
 
 ## 1.2.4 (2021-03-30)
 
-<<<<<<< HEAD
 - Rewrote `bearerTokenAuthenticationPolicy` to use a new backend that refreshes tokens only when they're about to expire and not multiple times before. This fixes the issue: [13369](https://github.com/Azure/azure-sdk-for-js/issues/13369).
-=======
+
 ### Breaking Changes
 
 - Updated @azure/core-tracing to version `1.0.0-preview.11`. See [@azure/core-tracing CHANGELOG](https://github.com/Azure/azure-sdk-for-js/blob/master/sdk/core/core-tracing/CHANGELOG.md) for details about breaking changes with tracing.
->>>>>>> 7fa3e49e
 
 ## 1.2.3 (2021-02-04)
 
