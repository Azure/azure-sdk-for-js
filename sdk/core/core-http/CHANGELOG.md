# Release History

## 1.2.0 (2020-10-19)

<<<<<<< HEAD
- Add support for multiple error response codes.[PR 11841](https://github.com/Azure/azure-sdk-for-js/pull/11841)
=======
- Explicitly set `manual` redirect handling for node fetch. And fixing redirectPipeline [PR 11863](https://github.com/Azure/azure-sdk-for-js/pull/11863)
>>>>>>> 48feb14e

## 1.1.9 (2020-09-30)

- Add support for XML namespaces in deserialization [PR 11201](https://github.com/Azure/azure-sdk-for-js/pull/11201)

- Add support for NDJSON format [PR 11325](https://github.com/Azure/azure-sdk-for-js/pull/11325)

- Add support for `NO_PROXY` and `ALL_PROXY` environment variables [PR 7069](https://github.com/Azure/azure-sdk-for-js/pull/7069)

- Serializer now resolves `additionalProperties` correctly from referenced mapper [PR 11473](https://github.com/Azure/azure-sdk-for-js/pull/11473)

- Empty wrapped XML element lists are no properly de-serialized. This fixes [issue 11071](https://github.com/Azure/azure-sdk-for-js/issues/11071)

## 1.1.8 (2020-09-08)

- `URLQuery` parsing now accepts `=` in query parameter values and no longer drops such query parameter name/value pairs. This fixes [issue 11014](https://github.com/Azure/azure-sdk-for-js/issues/11014)

## 1.1.7 (2020-09-02)

- `BearerTokenAuthenticationPolicy` now starts trying to refresh the token 30 seconds before the token expires. It will only try to refresh said token on each request when refreshing is not in progress. In the mean time, requests will use the existing token. This fixes [issue 10084](https://github.com/Azure/azure-sdk-for-js/issues/10084).
- Un-export the `{...}Policy` classes that were meant to be internal to `@azure/core-http`. [PR 10738](https://github.com/Azure/azure-sdk-for-js/pull/10738)

## 1.1.6 (2020-08-04)

- Update dependencies `@azure/core-tracing` to version 1.0.0-preview.9 and `@opentelemetry/api` to version 0.10.2 [PR 10393](https://github.com/Azure/azure-sdk-for-js/pull/10393)

## 1.1.5 (2020-08-04)

- The global `fetch()` is no longer overridden by node-fetch. This fixed an issue impacting Electron render process. [PR #9880](https://github.com/Azure/azure-sdk-for-js/pull/9880)

## 1.1.4 (2020-07-02)

- Fix issue with flattened model serialization, where constant properties are being dropped [PR #8658](https://github.com/Azure/azure-sdk-for-js/pull/8658)
- Switch to use `x-ms-useragent` header key for passing user agent info in browsers [PR #9490](https://github.com/Azure/azure-sdk-for-js/pull/9490)
- Refactor `ExponentialRetryPolicy` and `SystemErrorRetryPolicy` to share common code [PR #9667](https://github.com/Azure/azure-sdk-for-js/pull/9490)

## 1.1.3 (2020-06-03)

- Fix issue of `SystemErrorRetryPolicy` didn't retry on errors [PR #8803](https://github.com/Azure/azure-sdk-for-js/pull/8803)
- Add support for serialization of text media type. [PR #8977](https://github.com/Azure/azure-sdk-for-js/pull/8977)
- Fix issue with URLBuilder incorrectly handling full URL in path. [PR #9245](https://github.com/Azure/azure-sdk-for-js/pull/9245)

## 1.1.2 (2020-05-07)

- Fix issue with null/undefined values in array and tabs/space delimiter arrays during sendOperationRequest. [PR #8604](https://github.com/Azure/azure-sdk-for-js/pull/8604)

## 1.1.1 (2020-04-28)

- Add support for `text/plain` endpoints. [PR #7963](https://github.com/Azure/azure-sdk-for-js/pull/7963)
- Updated to use OpenTelemetry 0.6.1 via `@azure/core-tracing`.

## 1.1.0 (2020-03-31)

- A new interface `WebResourceLike` was introduced to avoid a direct dependency on the class `WebResource` in public interfaces. `HttpHeadersLike` was also added to replace references to `HttpHeaders`. This should improve cross-version compatibility for core-http. [PR #7873](https://github.com/Azure/azure-sdk-for-js/pull/7873)

- Add support to disable response decompression in `node-fetch` Http client. [PR #7878](https://github.com/Azure/azure-sdk-for-js/pull/7878)

## 1.0.4 (2020-03-03)

- When an operation times out based on the `timeout` configured in the `OperationRequestOptions`, it gets terminated with an error. In this update, the error that is thrown in browser for such cases is updated to match what is thrown in node i.e an `AbortError` is thrown instead of the previous `RestError`. [PR #7159](https://github.com/Azure/azure-sdk-for-js/pull/7159)
- Support for username and password in the proxy url [PR #7211](https://github.com/Azure/azure-sdk-for-js/pull/7211)
- Removed dependency on `lib.dom.d.ts` so TypeScript users no longer need `lib: ["dom"]` in their tsconfig.json file to use this library. [PR #7500](https://github.com/Azure/azure-sdk-for-js/pull/7500)

## 1.0.3 (2020-01-02)

- Added `x-ms-useragent` to the list of allowed headers in request logs.
- Fix issue of data being pushed twice when reporting progress ([PR #6427](https://github.com/Azure/azure-sdk-for-js/issues/6427))
- Move `getDefaultProxySettings()` calls into `proxyPolicy` so that libraries that don't use the PipelineOptions or createDefaultRequestPolicyFactories from core-http can use this behavior without duplicating code. ([PR #6478](https://github.com/Azure/azure-sdk-for-js/issues/6478))
- Fix tracingPolicy() to set standard span attributes ([PR #6565](https://github.com/Azure/azure-sdk-for-js/pull/6565)). Now the following are set correctly for the spans
  - `http.method`
  - `http.url`
  - `http.user_agent`
  - `http.status_code`
  - `requestId`
  - `serviceRequestId`
  - `kind` = Client
  - span name: URI path

## 1.0.2 (2019-12-02)

- Updated to use OpenTelemetry 0.2 via `@azure/core-tracing`

## 1.0.0 (2019-10-29)

- This release marks the general availability of the `@azure/core-http` package.
- Removed the browser bundle. A browser-compatible library can still be created through the use of a bundler such as Rollup, Webpack, or Parcel.
  ([#5860](https://github.com/Azure/azure-sdk-for-js/pull/5860))

## 1.0.0-preview.6 (2019-10-22)

- Introduced a HTTP pipeline configuration type, `PipelineOptions`, which makes it easier to configure common settings for API requests. This is now the options type used in the `@azure/keyvault-*` data plane libraries.
- Support for HTTP request logging has been redesigned to use `@azure/logger`; use`AZURE_LOG_LEVEL="info"` to see full request/response logs when running in Node.js. In the browser, you can import `setLogLevel` from `@azure/logger` to change the log level; logs will then be written to the browser console.
- Removed error type `ResponseBodyNotFoundError` that was introduced in the previous preview. Use cases for it were removed.
- Fixed an issue where error response details were not being deserialized correctly when the default mapper is used.
- In Node.js, HTTP agents configured for proxy or keepAlive are now reused across requests. This resolves a memory leak reported in [#4964](https://github.com/Azure/azure-sdk-for-js/issues/4964).
- Fixes a memory leak issue resulting from event listeners not being removed from abortSignals.
- Cancelling an operation using an `abortSignal` will now throw an `AbortError`.
  The `name` property on the error will match "AbortError".

## 1.0.0-preview.4 (2019-10-07)

- No longer re-exports `@azure/core-tracing`. To enable tracing, call `setTracer` from `@azure/core-tracing` directly.
  ([PR #5389](https://github.com/Azure/azure-sdk-for-js/pull/5389))
- Report upload/download progress only after the first data chunk is received
  ([PR #5298](https://github.com/Azure/azure-sdk-for-js/pull/5298))
- Added new error type `ResponseBodyNotFoundError` for cases when the response body is unexpectedly empty.
  ([PR #5369](https://github.com/Azure/azure-sdk-for-js/pull/5369))
- Temporary fix for a memory leak issue resulting from creating new agents every time WebResource is cloned.
  ([PR #5396](https://github.com/Azure/azure-sdk-for-js/pull/5396))

## 1.0.0-preview.3 (2019-09-09)

- Syncs changes from `@azure/ms-rest-js` to `@azure/core-http`.
  ([PR #4756](https://github.com/Azure/azure-sdk-for-js/pull/4756)).
  - Updates HTTP clients to `fetch` and `node-fetch` for the browser and node.js respectively.
- Reintroduces `ServiceClientCredentials` type to `credentials` parameter of `ServiceClient`
  ([PR #4773](https://github.com/Azure/azure-sdk-for-js/pull/4773)).
- Updates types for better compatibility with TypeScript 3.6.x.
  ([PR #4928](https://github.com/Azure/azure-sdk-for-js/pull/4928)).
- Adds `TracingPolicy` to support setting `traceparent` and `tracestate` headers
  when setting spans in operation as per the [trace context HTTP headers format](https://www.w3.org/TR/trace-context/#trace-context-http-headers-format).
  ([PR #4712](https://github.com/Azure/azure-sdk-for-js/pull/4712)).
- Adds `text/plain` as an accepted MIME type for JSON output.
  ([PR #4975](https://github.com/Azure/azure-sdk-for-js/pull/4975)).
- Exposes `ProxySettings` type. ([PR #5043](https://github.com/Azure/azure-sdk-for-js/pull/5043)).
- Fixes bug where `WebResource.clone` would not copy `proxySettings` or `keepAlive` settings.
  ([PR #5047](https://github.com/Azure/azure-sdk-for-js/pull/5047)).

## 1.0.0-preview.2 (2019-08-05)

- Removed `ServiceClientCredentials` type from `credentials` parameter of `ServiceClient` ([PR #4367](https://github.com/Azure/azure-sdk-for-js/pull/4367)). Credential implementations are now standardized on `@azure/core-auth`'s `TokenCredential` interface and provided by `@azure/identity`.
- Added an `AccessTokenCache` so that access tokens can be cached across pipeline instances ([PR #4174](https://github.com/Azure/azure-sdk-for-js/pull/4174)).
- Fixed the issue preventing `ServiceClient` from correctly setting the scope's resource URI when creating a `BearerTokenAuthenticationPolicy` ([PR #4335](https://github.com/Azure/azure-sdk-for-js/pull/4335)).
- Migrated over `AxiosHttpClient` fixes from `@azure/ms-rest-js` ([PR #4106](https://github.com/Azure/azure-sdk-for-js/pull/4106)).

## 1.0.0-preview.1 (2019-06-25)

- Forked `@azure/ms-rest-js` to `@azure/core-http` to form the base HTTP pipeline of the Azure SDK TypeScript/JavaScript libraries.
- Added `TokenCredential` to define a simple interface for credentials that provided bearer tokens
- Added `BearerTokenAuthenticationPolicy` which can use a `TokenCredential` implementation to perform bearer token authentication against Azure services<|MERGE_RESOLUTION|>--- conflicted
+++ resolved
@@ -2,11 +2,8 @@
 
 ## 1.2.0 (2020-10-19)
 
-<<<<<<< HEAD
-- Add support for multiple error response codes.[PR 11841](https://github.com/Azure/azure-sdk-for-js/pull/11841)
-=======
 - Explicitly set `manual` redirect handling for node fetch. And fixing redirectPipeline [PR 11863](https://github.com/Azure/azure-sdk-for-js/pull/11863)
->>>>>>> 48feb14e
+- Add support for multiple error response codes.[PR 11841](https://github.com/Azure/azure-sdk-for-js/)
 
 ## 1.1.9 (2020-09-30)
 
