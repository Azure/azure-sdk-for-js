# Release History

## 2.3.0 (Unreleased)

### Features Added

### Breaking Changes

### Bugs Fixed

- Fix `HttpHeaders.rawHeaders()` to preserve header name case. As a result HttpClient now sends requests with their original header names. `HttpHeaders.toJson()` now has an option to preserve header key casing.

### Other Changes

<<<<<<< HEAD
- Upgrade dependency `node-fetch` version from v2 to v3.1.0
=======
- Update dependency `node-fetch` version to `2.6.6` to address advisory [CVE-2020-15168](https://github.com/advisories/GHSA-w7rc-rwvf-8q5r)
>>>>>>> f000080a

## 2.2.2 (2021-11-03)

### Bugs Fixed

- Fix the issue of `HttpHeaders.clone()` not preserving raw header names' casing [PR #18348](https://github.com/Azure/azure-sdk-for-js/pull/18348)
- Fix the issue of network connection not being closed when download stream is closed [PR #14015](https://github.com/Azure/azure-sdk-for-js/pull/14015)

## 2.2.1 (2021-09-30)

### Bugs Fixed

- Fix incorrect caching of proxy agents [PR #17546](https://github.com/Azure/azure-sdk-for-js/pull/17546)

## 2.2.0 (2021-09-02)

### Bugs Fixed

- `tracingPolicy` will no longer propagate tracing errors to the caller, and such errors will be logged instead and the operation does not get interrupted. [PR #16916](https://github.com/Azure/azure-sdk-for-js/pull/16916)

## 2.1.0 (2021-07-22)

### Features Added

- `tracingPolicy` will no longer inject invalid traceparent headers if an incorrect tracer implementation is used.
- `proxyPolicy` now allows passing in a list of no-proxy patterns to override global ones loaded from NO_PROXY environment variable [PR #16414](https://github.com/Azure/azure-sdk-for-js/pull/16414)

## 2.0.0 (2021-06-30)

### Features Added

- Changed TS compilation target to ES2017 in order to produce smaller bundles and use more native platform features.
- Added support for the `Retry-After` header on responses with status code 503, Service Unavailable.
- Added support for multiple retries on the `ThrottlingRetryPolicy` (up to 3 by default).

### Breaking Changes

- Updated @azure/core-tracing to version `1.0.0-preview.12`. See [@azure/core-tracing CHANGELOG](https://github.com/Azure/azure-sdk-for-js/blob/main/sdk/core/core-tracing/CHANGELOG.md) for details about breaking changes with tracing.

### Fixed

- Fixed an issue where `proxySettings` does not work when there is username but no password [Issue 15720](https://github.com/Azure/azure-sdk-for-js/issues/15720)
- Throttling retry policy respects abort signal [#15796](https://github.com/Azure/azure-sdk-for-js/issues/15796)

## 1.2.6 (2021-06-14)

### Key Bugs Fixed

- Fixed an issue of lost properties when flattening array in deserialization [issue 15653](https://github.com/azure/azure-sdk-for-js/issues/15653)
- Fixed an issue of incorrect minimum version of tslib [issue 15697](https://github.com/Azure/azure-sdk-for-js/issues/15697)

## 1.2.5 (2021-06-03)

### Fixed

- Delay loading of NO_PROXY environment variable until when request pipeline is being created. This fixes [issue 14873](https://github.com/Azure/azure-sdk-for-js/issues/14873)
- Fixed an issue where tracing spans were not setting a status correctly (on success or error) which results in the span status being `UNSET`. In addition, we will now capture the HTTP status code when a request fails in the tracing span. [PR 15061](https://github.com/Azure/azure-sdk-for-js/pull/15061)
- Fix packaging issue [PR 15286](https://github.com/Azure/azure-sdk-for-js/pull/15286)
- Improve the sanitizer to handle recursive objects [PR 15426](https://github.com/Azure/azure-sdk-for-js/pull/15426)

## 1.2.4 (2021-03-30)

- Rewrote `bearerTokenAuthenticationPolicy` to use a new backend that refreshes tokens only when they're about to expire and not multiple times before. This fixes the issue: [13369](https://github.com/Azure/azure-sdk-for-js/issues/13369).

### Breaking Changes

- Updated @azure/core-tracing to version `1.0.0-preview.11`. See [@azure/core-tracing CHANGELOG](https://github.com/Azure/azure-sdk-for-js/blob/main/sdk/core/core-tracing/CHANGELOG.md) for details about breaking changes with tracing.

## 1.2.3 (2021-02-04)

- Don't set a default content-type when there is no request body. [PR 13233](https://github.com/Azure/azure-sdk-for-js/pull/13233)
- Clean up abort event handler properly for streaming operations. Fixed [issue 12029](https://github.com/Azure/azure-sdk-for-js/issues/12029)
- Reduce memory usage of the cache in proxy policy. Fixed [issue 13277](https://github.com/Azure/azure-sdk-for-js/issues/13277)
- Fix an issue where non-streaming response body was treated as stream [PR 13192](https://github.com/Azure/azure-sdk-for-js/pull/13192)
- Browser XML parser now lazily load parser error namespace into cache. Fixed [issue 13268](https://github.com/Azure/azure-sdk-for-js/issues/13268)
- Add ms-cv header used as correlation vector (used for distributed tracing) to list of non-redacted headers so that clients can share this header for debugging purposes. [PR 13541](https://github.com/Azure/azure-sdk-for-js/pull/13541)

## 1.2.2 (2021-01-07)

- Cache the default `HttpClient` used when one isn't passed in to `ServiceClient`. This means that for most packages we will only create a single `HttpClient`, which will improve platform resource usage by reducing overhead. [PR 12966](https://github.com/Azure/azure-sdk-for-js/pull/12966)

## 1.2.1 (2020-12-09)

- Support custom auth scopes. Scope is a mechanism in OAuth 2.0 to limit an application's access to a user's account [PR 12752](https://github.com/Azure/azure-sdk-for-js/pull/12752)
- Add helper function `createSpan` to help in the creation of tracing spans in Track2 libraries [PR 12525](https://github.com/Azure/azure-sdk-for-js/pull/12525)

## 1.2.0 (2020-11-05)

- Explicitly set `manual` redirect handling for node fetch. And fixing redirectPipeline [PR 11863](https://github.com/Azure/azure-sdk-for-js/pull/11863)
- Add support for multiple error response codes. [PR 11841](https://github.com/Azure/azure-sdk-for-js/)
- Allow customizing serializer behavior via optional `SerialzierOptions` parameters. Particularly allow using a different `XML_CHARKEY` than the default `_` when parsing XML [PR 12065](https://github.com/Azure/azure-sdk-for-js/pull/12065)
- Unexpected status code is now handled as an error if a mapper is not provided for it [PR 12153](https://github.com/Azure/azure-sdk-for-js/pull/12153)
- Empty collection is now serialized correctly for `multi` format query parameters [PR 12090](https://github.com/Azure/azure-sdk-for-js/pull/12090)
- De-serialize error from parsed object before trying to use its `code` and `message` properties [PR 12150](https://github.com/Azure/azure-sdk-for-js/pull/12150)
- Fix an error thrown on older versions of Safari [PR 11759](https://github.com/Azure/azure-sdk-for-js/pull/11759)

## 1.1.9 (2020-09-30)

- Add support for XML namespaces in deserialization [PR 11201](https://github.com/Azure/azure-sdk-for-js/pull/11201)

- Add support for NDJSON format [PR 11325](https://github.com/Azure/azure-sdk-for-js/pull/11325)

- Add support for `NO_PROXY` and `ALL_PROXY` environment variables [PR 7069](https://github.com/Azure/azure-sdk-for-js/pull/7069)

- Serializer now resolves `additionalProperties` correctly from referenced mapper [PR 11473](https://github.com/Azure/azure-sdk-for-js/pull/11473)

- Empty wrapped XML element lists are no properly de-serialized. This fixes [issue 11071](https://github.com/Azure/azure-sdk-for-js/issues/11071)

## 1.1.8 (2020-09-08)

- `URLQuery` parsing now accepts `=` in query parameter values and no longer drops such query parameter name/value pairs. This fixes [issue 11014](https://github.com/Azure/azure-sdk-for-js/issues/11014)

## 1.1.7 (2020-09-02)

- `BearerTokenAuthenticationPolicy` now starts trying to refresh the token 30 seconds before the token expires. It will only try to refresh said token on each request when refreshing is not in progress. In the mean time, requests will use the existing token. This fixes [issue 10084](https://github.com/Azure/azure-sdk-for-js/issues/10084).
- Un-export the `{...}Policy` classes that were meant to be internal to `@azure/core-http`. [PR 10738](https://github.com/Azure/azure-sdk-for-js/pull/10738)

## 1.1.6 (2020-08-04)

- Update dependencies `@azure/core-tracing` to version 1.0.0-preview.9 and `@opentelemetry/api` to version 0.10.2 [PR 10393](https://github.com/Azure/azure-sdk-for-js/pull/10393)

## 1.1.5 (2020-08-04)

- The global `fetch()` is no longer overridden by node-fetch. This fixed an issue impacting Electron render process. [PR #9880](https://github.com/Azure/azure-sdk-for-js/pull/9880)

## 1.1.4 (2020-07-02)

- Fix issue with flattened model serialization, where constant properties are being dropped [PR #8658](https://github.com/Azure/azure-sdk-for-js/pull/8658)
- Switch to use `x-ms-useragent` header key for passing user agent info in browsers [PR #9490](https://github.com/Azure/azure-sdk-for-js/pull/9490)
- Refactor `ExponentialRetryPolicy` and `SystemErrorRetryPolicy` to share common code [PR #9667](https://github.com/Azure/azure-sdk-for-js/pull/9490)

## 1.1.3 (2020-06-03)

- Fix issue of `SystemErrorRetryPolicy` didn't retry on errors [PR #8803](https://github.com/Azure/azure-sdk-for-js/pull/8803)
- Add support for serialization of text media type. [PR #8977](https://github.com/Azure/azure-sdk-for-js/pull/8977)
- Fix issue with URLBuilder incorrectly handling full URL in path. [PR #9245](https://github.com/Azure/azure-sdk-for-js/pull/9245)

## 1.1.2 (2020-05-07)

- Fix issue with null/undefined values in array and tabs/space delimiter arrays during sendOperationRequest. [PR #8604](https://github.com/Azure/azure-sdk-for-js/pull/8604)

## 1.1.1 (2020-04-28)

- Add support for `text/plain` endpoints. [PR #7963](https://github.com/Azure/azure-sdk-for-js/pull/7963)
- Updated to use OpenTelemetry 0.6.1 via `@azure/core-tracing`.

## 1.1.0 (2020-03-31)

- A new interface `WebResourceLike` was introduced to avoid a direct dependency on the class `WebResource` in public interfaces. `HttpHeadersLike` was also added to replace references to `HttpHeaders`. This should improve cross-version compatibility for core-http. [PR #7873](https://github.com/Azure/azure-sdk-for-js/pull/7873)

- Add support to disable response decompression in `node-fetch` Http client. [PR #7878](https://github.com/Azure/azure-sdk-for-js/pull/7878)

## 1.0.4 (2020-03-03)

- When an operation times out based on the `timeout` configured in the `OperationRequestOptions`, it gets terminated with an error. In this update, the error that is thrown in browser for such cases is updated to match what is thrown in node i.e an `AbortError` is thrown instead of the previous `RestError`. [PR #7159](https://github.com/Azure/azure-sdk-for-js/pull/7159)
- Support for username and password in the proxy url [PR #7211](https://github.com/Azure/azure-sdk-for-js/pull/7211)
- Removed dependency on `lib.dom.d.ts` so TypeScript users no longer need `lib: ["dom"]` in their tsconfig.json file to use this library. [PR #7500](https://github.com/Azure/azure-sdk-for-js/pull/7500)

## 1.0.3 (2020-01-02)

- Added `x-ms-useragent` to the list of allowed headers in request logs.
- Fix issue of data being pushed twice when reporting progress ([PR #6427](https://github.com/Azure/azure-sdk-for-js/issues/6427))
- Move `getDefaultProxySettings()` calls into `proxyPolicy` so that libraries that don't use the PipelineOptions or createDefaultRequestPolicyFactories from core-http can use this behavior without duplicating code. ([PR #6478](https://github.com/Azure/azure-sdk-for-js/issues/6478))
- Fix tracingPolicy() to set standard span attributes ([PR #6565](https://github.com/Azure/azure-sdk-for-js/pull/6565)). Now the following are set correctly for the spans
  - `http.method`
  - `http.url`
  - `http.user_agent`
  - `http.status_code`
  - `requestId`
  - `serviceRequestId`
  - `kind` = Client
  - span name: URI path

## 1.0.2 (2019-12-02)

- Updated to use OpenTelemetry 0.2 via `@azure/core-tracing`

## 1.0.0 (2019-10-29)

- This release marks the general availability of the `@azure/core-http` package.
- Removed the browser bundle. A browser-compatible library can still be created through the use of a bundler such as Rollup, Webpack, or Parcel.
  ([#5860](https://github.com/Azure/azure-sdk-for-js/pull/5860))

## 1.0.0-preview.6 (2019-10-22)

- Introduced a HTTP pipeline configuration type, `PipelineOptions`, which makes it easier to configure common settings for API requests. This is now the options type used in the `@azure/keyvault-*` data plane libraries.
- Support for HTTP request logging has been redesigned to use `@azure/logger`; use`AZURE_LOG_LEVEL="info"` to see full request/response logs when running in Node.js. In the browser, you can import `setLogLevel` from `@azure/logger` to change the log level; logs will then be written to the browser console.
- Removed error type `ResponseBodyNotFoundError` that was introduced in the previous preview. Use cases for it were removed.
- Fixed an issue where error response details were not being deserialized correctly when the default mapper is used.
- In Node.js, HTTP agents configured for proxy or keepAlive are now reused across requests. This resolves a memory leak reported in [#4964](https://github.com/Azure/azure-sdk-for-js/issues/4964).
- Fixes a memory leak issue resulting from event listeners not being removed from abortSignals.
- Cancelling an operation using an `abortSignal` will now throw an `AbortError`.
  The `name` property on the error will match "AbortError".

## 1.0.0-preview.4 (2019-10-07)

- No longer re-exports `@azure/core-tracing`. To enable tracing, call `setTracer` from `@azure/core-tracing` directly.
  ([PR #5389](https://github.com/Azure/azure-sdk-for-js/pull/5389))
- Report upload/download progress only after the first data chunk is received
  ([PR #5298](https://github.com/Azure/azure-sdk-for-js/pull/5298))
- Added new error type `ResponseBodyNotFoundError` for cases when the response body is unexpectedly empty.
  ([PR #5369](https://github.com/Azure/azure-sdk-for-js/pull/5369))
- Temporary fix for a memory leak issue resulting from creating new agents every time WebResource is cloned.
  ([PR #5396](https://github.com/Azure/azure-sdk-for-js/pull/5396))

## 1.0.0-preview.3 (2019-09-09)

- Syncs changes from `@azure/ms-rest-js` to `@azure/core-http`.
  ([PR #4756](https://github.com/Azure/azure-sdk-for-js/pull/4756)).
  - Updates HTTP clients to `fetch` and `node-fetch` for the browser and node.js respectively.
- Reintroduces `ServiceClientCredentials` type to `credentials` parameter of `ServiceClient`
  ([PR #4773](https://github.com/Azure/azure-sdk-for-js/pull/4773)).
- Updates types for better compatibility with TypeScript 3.6.x.
  ([PR #4928](https://github.com/Azure/azure-sdk-for-js/pull/4928)).
- Adds `TracingPolicy` to support setting `traceparent` and `tracestate` headers
  when setting spans in operation as per the [trace context HTTP headers format](https://www.w3.org/TR/trace-context/#trace-context-http-headers-format).
  ([PR #4712](https://github.com/Azure/azure-sdk-for-js/pull/4712)).
- Adds `text/plain` as an accepted MIME type for JSON output.
  ([PR #4975](https://github.com/Azure/azure-sdk-for-js/pull/4975)).
- Exposes `ProxySettings` type. ([PR #5043](https://github.com/Azure/azure-sdk-for-js/pull/5043)).
- Fixes bug where `WebResource.clone` would not copy `proxySettings` or `keepAlive` settings.
  ([PR #5047](https://github.com/Azure/azure-sdk-for-js/pull/5047)).

## 1.0.0-preview.2 (2019-08-05)

- Removed `ServiceClientCredentials` type from `credentials` parameter of `ServiceClient` ([PR #4367](https://github.com/Azure/azure-sdk-for-js/pull/4367)). Credential implementations are now standardized on `@azure/core-auth`'s `TokenCredential` interface and provided by `@azure/identity`.
- Added an `AccessTokenCache` so that access tokens can be cached across pipeline instances ([PR #4174](https://github.com/Azure/azure-sdk-for-js/pull/4174)).
- Fixed the issue preventing `ServiceClient` from correctly setting the scope's resource URI when creating a `BearerTokenAuthenticationPolicy` ([PR #4335](https://github.com/Azure/azure-sdk-for-js/pull/4335)).
- Migrated over `AxiosHttpClient` fixes from `@azure/ms-rest-js` ([PR #4106](https://github.com/Azure/azure-sdk-for-js/pull/4106)).

## 1.0.0-preview.1 (2019-06-25)

- Forked `@azure/ms-rest-js` to `@azure/core-http` to form the base HTTP pipeline of the Azure SDK TypeScript/JavaScript libraries.
- Added `TokenCredential` to define a simple interface for credentials that provided bearer tokens
- Added `BearerTokenAuthenticationPolicy` which can use a `TokenCredential` implementation to perform bearer token authentication against Azure services<|MERGE_RESOLUTION|>--- conflicted
+++ resolved
@@ -12,11 +12,8 @@
 
 ### Other Changes
 
-<<<<<<< HEAD
 - Upgrade dependency `node-fetch` version from v2 to v3.1.0
-=======
 - Update dependency `node-fetch` version to `2.6.6` to address advisory [CVE-2020-15168](https://github.com/advisories/GHSA-w7rc-rwvf-8q5r)
->>>>>>> f000080a
 
 ## 2.2.2 (2021-11-03)
 
