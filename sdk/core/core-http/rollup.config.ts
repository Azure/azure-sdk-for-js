/// <reference path=".typings/rollup-plugin-commonjs.d.ts" />
/// <reference path=".typings/rollup-plugin-json.d.ts" />
/// <reference path=".typings/rollup-plugin-node-resolve.d.ts" />
/// <reference path=".typings/rollup-plugin-sourcemaps.d.ts" />
/// <reference path=".typings/rollup-plugin-visualizer.d.ts" />

import commonjs from "rollup-plugin-commonjs";
import json from "rollup-plugin-json";
import nodeResolve from "rollup-plugin-node-resolve";
import sourcemaps from "rollup-plugin-sourcemaps";
import visualizer from "rollup-plugin-visualizer";

const banner = `/** @license @azure/core-http
  * Copyright (c) Microsoft Corporation. All rights reserved.
  * Licensed under the MIT License. See License.txt and ThirdPartyNotices.txt in the project root for license information.
  */`;

/**
 * @type {import('rollup').RollupFileOptions}
 */
const nodeConfig = {
  input: "./es/lib/coreHttp.js",
  external: [
    "form-data",
    "http",
    "https",
    "node-fetch",
    "os",
    "stream",
    "tough-cookie",
    "tslib",
    "tunnel",
    "uuid/v4",
    "xml2js"
  ],
  output: {
    file: "./dist/coreHttp.node.js",
    format: "cjs",
    sourcemap: true,
    banner
  },
  plugins: [
    nodeResolve({
      mainFields: ["module", "main"]
    }),
    commonjs(),
    sourcemaps(),
    json(),
    visualizer({
      filename: "dist/node-stats.html",
      sourcemap: true
    })
  ]
};

/**
 * @type {import('rollup').RollupFileOptions}
 */
const browserConfig = {
  input: "./es/lib/coreHttp.js",
  external: ["crypto"],
  output: {
    file: "./dist/coreHttp.browser.js",
    format: "umd",
    name: "Azure.Core.HTTP",
    sourcemap: true,
    banner
  },
  plugins: [
<<<<<<< HEAD
    alias({
      "./defaultHttpClient": "./defaultHttpClient.browser",
      "./policies/msRestUserAgentPolicy": "./policies/msRestUserAgentPolicy.browser",
      "./policies/proxyPolicy": "./policies/proxyPolicy.browser",
      "./util/xml": "./util/xml.browser",
      "./util/crypto": "./util/crypto.browser",
      "./util/base64": "./util/base64.browser"
    }),
=======
>>>>>>> c4c37099
    nodeResolve({
      mainFields: ["module", "browser"],
      preferBuiltins: false
    }),
    commonjs(),
    sourcemaps(),
    visualizer({
      filename: "dist/browser-stats.html",
      sourcemap: true
    })
  ]
};

export default [nodeConfig, browserConfig];<|MERGE_RESOLUTION|>--- conflicted
+++ resolved
@@ -67,17 +67,6 @@
     banner
   },
   plugins: [
-<<<<<<< HEAD
-    alias({
-      "./defaultHttpClient": "./defaultHttpClient.browser",
-      "./policies/msRestUserAgentPolicy": "./policies/msRestUserAgentPolicy.browser",
-      "./policies/proxyPolicy": "./policies/proxyPolicy.browser",
-      "./util/xml": "./util/xml.browser",
-      "./util/crypto": "./util/crypto.browser",
-      "./util/base64": "./util/base64.browser"
-    }),
-=======
->>>>>>> c4c37099
     nodeResolve({
       mainFields: ["module", "browser"],
       preferBuiltins: false
