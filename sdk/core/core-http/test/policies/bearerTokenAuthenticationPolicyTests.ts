--- conflicted
+++ resolved
@@ -2,11 +2,7 @@
 // Licensed under the MIT license.
 
 import { assert } from "chai";
-<<<<<<< HEAD
-import Sinon, { fake } from "sinon";
-=======
-import { fake, createSandbox, match } from "sinon";
->>>>>>> 7c55e6af
+import Sinon, { fake, match } from "sinon";
 import { OperationSpec } from "../../src/operationSpec";
 import { TokenCredential, AccessToken } from "@azure/core-auth";
 import { RequestPolicy, RequestPolicyOptions } from "../../src/policies/requestPolicy";
