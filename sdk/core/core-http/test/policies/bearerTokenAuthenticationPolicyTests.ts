--- conflicted
+++ resolved
@@ -2,7 +2,7 @@
 // Licensed under the MIT license.
 
 import { assert } from "chai";
-import Sinon, { fake, createSandbox } from "sinon";
+import Sinon, { fake } from "sinon";
 import { OperationSpec } from "../../src/operationSpec";
 import { TokenCredential, AccessToken } from "@azure/core-auth";
 import { RequestPolicy, RequestPolicyOptions } from "../../src/policies/requestPolicy";
@@ -10,23 +10,14 @@
 import { HttpOperationResponse } from "../../src/httpOperationResponse";
 import { HttpHeaders } from "../../src/httpHeaders";
 import { WebResource } from "../../src/webResource";
-<<<<<<< HEAD
-import { BearerTokenAuthenticationPolicy } from "../../src/policies/oldBearerTokenAuthenticationPolicy";
-import {
-  ExpiringAccessTokenCache,
-  TokenRefreshBufferMs
-} from "../../src/credentials/accessTokenCache";
-=======
-import { BearerTokenAuthenticationPolicy } from "../../src/policies/bearerTokenAuthenticationPolicy";
-import { ExpiringAccessTokenCache } from "../../src/credentials/accessTokenCache";
->>>>>>> da157c33
-import { AccessTokenRefresher } from "../../src/credentials/accessTokenRefresher";
-
-// Token is refreshed one millisecond BEFORE it expires.
-const beforeTokenExpiresInMs = 1000;
-
-// To avoid many refresh requests, we make new refresh requests only after:
-const tokenRefreshIntervalInMs = 500;
+import { bearerTokenAuthenticationPolicy } from "../../src/coreHttp";
+import { DEFAULT_CYCLER_OPTIONS } from "../../src/policies/bearerTokenAuthenticationPolicy";
+
+const {
+  refreshWindow: defaultRefreshWindow
+  //retryInterval: defaultRetryInterval,
+  //forcedRefreshWindow: defaultForcedRefreshWindow
+} = DEFAULT_CYCLER_OPTIONS;
 
 describe("BearerTokenAuthenticationPolicy", function() {
   const mockPolicy: RequestPolicy = {
@@ -73,20 +64,6 @@
     );
   });
 
-  it("tests that AccessTokenRefresher is working", async function() {
-    const now = Date.now();
-    const credentialToTest = new MockRefreshAzureCredential(now);
-    const request = createRequest();
-    const policy = createBearerTokenPolicy("test-scope", credentialToTest);
-    await policy.sendRequest(request);
-
-    const sandbox = createSandbox();
-    sandbox.replace(AccessTokenRefresher.prototype, "isReady", () => true);
-    await policy.sendRequest(request);
-    sandbox.restore();
-    assert.strictEqual(credentialToTest.authCount, 2);
-  });
-
   it("refreshes the token on initial request", async () => {
     const expiresOn = Date.now() + 1000 * 60; // One minute later.
     const credential = new MockRefreshAzureCredential(expiresOn);
@@ -98,7 +75,7 @@
   });
 
   it("refreshes the token during the refresh window", async () => {
-    const expireDelayMs = 5000;
+    const expireDelayMs = defaultRefreshWindow + 5000;
     let tokenExpiration = Date.now() + expireDelayMs;
     const credential = new MockRefreshAzureCredential(tokenExpiration);
     const request = createRequest();
@@ -111,17 +88,17 @@
 
     // The token will remain cached until tokenExpiration - testTokenRefreshBufferMs, so in (5000 - 1000) milliseconds.
 
-    // For safe measure, we test the token is still cached a second earlier than the refresh expectation.
-    clock.tick(expireDelayMs - beforeTokenExpiresInMs - 1000);
+    // For safe measure, we test the token is still cached a second earlier than the forced refresh expectation.
+    clock.tick(expireDelayMs - defaultRefreshWindow - 1000);
     await policy.sendRequest(request);
     assert.strictEqual(credential.authCount, 1);
 
-    // The new token will last 5 seconds again.
+    // The new token will last for a few minutes again.
     tokenExpiration = Date.now() + expireDelayMs;
     credential.expiresOnTimestamp = tokenExpiration;
 
     // Now we wait until it expires:
-    clock.tick(1000);
+    clock.tick(expireDelayMs + 1000);
     await policy.sendRequest(request);
     assert.strictEqual(credential.authCount, 2);
   });
@@ -177,7 +154,7 @@
   it("access token refresher should prevent refreshers to happen too fast while the token is about to expire", async () => {
     const expireDelayMs = 5000;
     const startTime = Date.now();
-    const tokenExpiration = startTime + expireDelayMs;
+    const tokenExpiration = startTime + defaultRefreshWindow + expireDelayMs;
     const getTokenDelay = 100;
     const credential = new MockRefreshAzureCredential(tokenExpiration, getTokenDelay, clock);
     const request = createRequest();
@@ -186,19 +163,14 @@
     await policy.sendRequest(request);
     assert.strictEqual(credential.authCount, 1, "The first authentication should have happened");
 
-    clock.tick(expireDelayMs - beforeTokenExpiresInMs); // Until we start refreshing the token
-
-    // Now we send some requests.
-    const promises = [
+    clock.tick(tokenExpiration - startTime - defaultRefreshWindow); // Until we start refreshing the token
+
+    // Now we wait until some requests are all resolved.
+    await Promise.all([
       policy.sendRequest(request),
       policy.sendRequest(request),
       policy.sendRequest(request)
-    ];
-
-    // Now we wait until they're all resolved.
-    for (const promise of promises) {
-      await promise;
-    }
+    ]);
 
     // Only getTokenDelay should have passed, and only one refresh should have happened.
     assert.strictEqual(
@@ -209,11 +181,7 @@
 
     const exceptionMessage =
       "the total time passed should be in the refresh room, plus the many getTokens that have happened so far";
-    assert.equal(
-      expireDelayMs - beforeTokenExpiresInMs + getTokenDelay * 2,
-      Date.now() - startTime,
-      exceptionMessage
-    );
+    assert.equal(expireDelayMs + 2 * getTokenDelay, Date.now() - startTime, exceptionMessage);
   });
 
   function createRequest(operationSpec?: OperationSpec): WebResource {
@@ -225,13 +193,9 @@
   function createBearerTokenPolicy(
     scopes: string | string[],
     credential: TokenCredential
-  ): BearerTokenAuthenticationPolicy {
-    return new BearerTokenAuthenticationPolicy(
-      mockPolicy,
-      new RequestPolicyOptions(),
-      new ExpiringAccessTokenCache(beforeTokenExpiresInMs),
-      new AccessTokenRefresher(credential, scopes, tokenRefreshIntervalInMs)
-    );
+  ): RequestPolicy {
+    const factory = bearerTokenAuthenticationPolicy(credential, scopes);
+    return factory.create(mockPolicy, new RequestPolicyOptions());
   }
 });
 
