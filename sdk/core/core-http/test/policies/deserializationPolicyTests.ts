// Copyright (c) Microsoft Corporation.
// Licensed under the MIT License.

import { assert } from "chai";
import { HttpHeaders } from "../../lib/httpHeaders";
import { HttpOperationResponse } from "../../lib/httpOperationResponse";
<<<<<<< HEAD
import { HttpClient, OperationSpec, Serializer, CompositeMapper } from "../../lib/coreHttp";
import { DeserializationPolicy, deserializationPolicy, deserializeResponseBody, defaultJsonContentTypes, defaultXmlContentTypes } from "../../lib/policies/deserializationPolicy";
=======
import { HttpClient, OperationSpec, Serializer } from "../../lib/coreHttp";
import {
  DeserializationPolicy,
  deserializationPolicy,
  deserializeResponseBody,
  defaultJsonContentTypes,
  defaultXmlContentTypes
} from "../../lib/policies/deserializationPolicy";
>>>>>>> 28bb201e
import { RequestPolicy, RequestPolicyOptions } from "../../lib/policies/requestPolicy";
import { WebResource } from "../../lib/webResource";

describe("deserializationPolicy", function() {
  const mockPolicy: RequestPolicy = {
    sendRequest(request: WebResource): Promise<HttpOperationResponse> {
      return Promise.resolve({
        request: request,
        status: 200,
        headers: new HttpHeaders()
      });
    }
  };

  it(`should not modify a request that has no request body mapper`, async function() {
    const deserializationPolicy = new DeserializationPolicy(
      mockPolicy,
      {},
      new RequestPolicyOptions()
    );

    const request = createRequest();
    request.body = "hello there!";

    await deserializationPolicy.sendRequest(request);
    assert.strictEqual(request.body, "hello there!");
  });

  it("should parse a JSON response body", async function() {
    const request: WebResource = createRequest();
    const mockClient: HttpClient = {
      sendRequest: (req) =>
        Promise.resolve({
          request: req,
          status: 200,
          headers: new HttpHeaders({ "Content-Type": "application/json" }),
          bodyAsText: "[123, 456, 789]"
        })
    };

    const policy = deserializationPolicy().create(mockClient, new RequestPolicyOptions());
    const response = await policy.sendRequest(request);
    assert.deepEqual(response.parsedBody, [123, 456, 789]);
  });

  it("should parse a JSON response body with a charset specified in Content-Type", async function() {
    const request: WebResource = createRequest();
    const mockClient: HttpClient = {
      sendRequest: (req) =>
        Promise.resolve({
          request: req,
          status: 200,
          headers: new HttpHeaders({ "Content-Type": "application/json;charset=UTF-8" }),
          bodyAsText: "[123, 456, 789]"
        })
    };

    const policy = deserializationPolicy().create(mockClient, new RequestPolicyOptions());
    const response = await policy.sendRequest(request);
    assert.deepEqual(response.parsedBody, [123, 456, 789]);
  });

  it("should parse a JSON response body with an uppercase Content-Type", async function() {
    const request: WebResource = createRequest();
    const mockClient: HttpClient = {
      sendRequest: (req) =>
        Promise.resolve({
          request: req,
          status: 200,
          headers: new HttpHeaders({ "Content-Type": "APPLICATION/JSON" }),
          bodyAsText: "[123, 456, 789]"
        })
    };

    const policy = deserializationPolicy().create(mockClient, new RequestPolicyOptions());
    const response = await policy.sendRequest(request);
    assert.deepEqual(response.parsedBody, [123, 456, 789]);
  });

  it("should parse a JSON response body with a missing Content-Type", async function() {
    const request: WebResource = createRequest();
    const mockClient: HttpClient = {
      sendRequest: (req) =>
        Promise.resolve({
          request: req,
          status: 200,
          headers: new HttpHeaders(),
          bodyAsText: "[123, 456, 789]"
        })
    };

    const policy = deserializationPolicy().create(mockClient, new RequestPolicyOptions());
    const response = await policy.sendRequest(request);
    assert.deepEqual(response.parsedBody, [123, 456, 789]);
  });

  describe(`parse(HttpOperationResponse)`, () => {
<<<<<<< HEAD
    it(`with default response headers`, async function () {
      const BodyMapper: CompositeMapper = {
        serializedName: "getproperties-body",
        type: {
          name: "Composite",
          className: "PropertiesBody",
          modelProperties: {
            message: {
              type: {
                name: "String"
              }
            }
          }
        }
      };

      const HeadersMapper: CompositeMapper = {
        serializedName: "getproperties-headers",
        type: {
          name: "Composite",
          className: "PropertiesHeaders",
          modelProperties: {
            errorCode: {
              serializedName: "x-ms-error-code",
              type: {
                name: "String"
              }
            }
          }
        }
      };

      const serializer = new Serializer(HeadersMapper, true);

      const operationSpec: OperationSpec = {
        httpMethod: "GET",
        responses: {
          default: {
            headersMapper: HeadersMapper,
            bodyMapper: BodyMapper
          }
        },
        serializer
      };

      const response: HttpOperationResponse = {
        request: createRequest(operationSpec),
        status: 500,
        headers: new HttpHeaders({
          "x-ms-error-code": "InvalidResourceNameHeader"
        }),
        bodyAsText: '{"message": "InvalidResourceNameBody"}'
      };

      try {
        await deserializeResponse(response);
        assert.fail();
      } catch (e) {
        assert(e);
        assert.strictEqual(e.parsedHeaders.errorCode, "InvalidResourceNameHeader");
        assert.strictEqual(e.message, "InvalidResourceNameBody");
      }
    });
    
    it(`with no response headers or body`, async function () {
=======
    it(`with no response headers or body`, async function() {
>>>>>>> 28bb201e
      const response: HttpOperationResponse = {
        request: createRequest(),
        status: 200,
        headers: new HttpHeaders()
      };

      const deserializedResponse: HttpOperationResponse = await deserializeResponse(response);

      assert(deserializedResponse);
      assert.strictEqual(deserializedResponse.readableStreamBody, undefined);
      assert.strictEqual(deserializedResponse.blobBody, undefined);
      assert.strictEqual(deserializedResponse.bodyAsText, undefined);
      assert.strictEqual(deserializedResponse.parsedBody, undefined);
      assert.strictEqual(deserializedResponse.parsedHeaders, undefined);
    });

    it(`with xml response body, application/xml content-type, but no operation spec`, async function() {
      const response: HttpOperationResponse = {
        request: createRequest(),
        status: 200,
        headers: new HttpHeaders({
          "content-type": "application/xml"
        }),
        bodyAsText: `<fruit><apples>3</apples></fruit>`
      };

      const deserializedResponse: HttpOperationResponse = await deserializeResponse(response);

      assert(deserializedResponse);
      assert.strictEqual(deserializedResponse.readableStreamBody, undefined);
      assert.strictEqual(deserializedResponse.blobBody, undefined);
      assert.strictEqual(deserializedResponse.bodyAsText, `<fruit><apples>3</apples></fruit>`);
      assert.deepEqual(deserializedResponse.parsedBody, { apples: "3" });
      assert.strictEqual(deserializedResponse.parsedHeaders, undefined);
    });

    it(`with xml response body with child element with attributes and value, application/xml content-type, but no operation spec`, async function() {
      const response: HttpOperationResponse = {
        request: createRequest(),
        status: 200,
        headers: new HttpHeaders({
          "content-type": "application/xml"
        }),
        bodyAsText: `<fruit><apples tasty="yes">3</apples></fruit>`
      };

      const deserializedResponse: HttpOperationResponse = await deserializeResponse(response);

      assert(deserializedResponse);
      assert.strictEqual(deserializedResponse.readableStreamBody, undefined);
      assert.strictEqual(deserializedResponse.blobBody, undefined);
      assert.strictEqual(
        deserializedResponse.bodyAsText,
        `<fruit><apples tasty="yes">3</apples></fruit>`
      );
      assert.deepEqual(deserializedResponse.parsedBody, {
        apples: {
          $: {
            tasty: "yes"
          },
          _: "3"
        }
      });
      assert.strictEqual(deserializedResponse.parsedHeaders, undefined);
    });

    it(`with xml response body, application/xml content-type, and operation spec for only String value`, async function() {
      const response: HttpOperationResponse = {
        request: createRequest({
          httpMethod: "GET",
          serializer: new Serializer({}, true),
          responses: {
            200: {
              bodyMapper: {
                xmlName: "fruit",
                serializedName: "fruit",
                type: {
                  name: "Composite",
                  className: "Fruit",
                  modelProperties: {
                    apples: {
                      xmlName: "apples",
                      serializedName: "apples",
                      type: {
                        name: "String"
                      }
                    }
                  }
                }
              }
            }
          }
        }),
        status: 200,
        headers: new HttpHeaders({
          "content-type": "application/xml"
        }),
        bodyAsText: `<fruit><apples tasty="yes">3</apples></fruit>`
      };

      const deserializedResponse: HttpOperationResponse = await deserializeResponse(response);

      assert(deserializedResponse);
      assert.strictEqual(deserializedResponse.readableStreamBody, undefined);
      assert.strictEqual(deserializedResponse.blobBody, undefined);
      assert.strictEqual(
        deserializedResponse.bodyAsText,
        `<fruit><apples tasty="yes">3</apples></fruit>`
      );
      assert.deepEqual(deserializedResponse.parsedBody, { apples: "3" });
      assert.strictEqual(deserializedResponse.parsedHeaders, undefined);
    });

    it(`with xml response body, application/xml content-type, and operation spec for only number value`, async function() {
      const response: HttpOperationResponse = {
        request: createRequest({
          httpMethod: "GET",
          serializer: new Serializer({}, true),
          responses: {
            200: {
              bodyMapper: {
                xmlName: "fruit",
                serializedName: "fruit",
                type: {
                  name: "Composite",
                  className: "Fruit",
                  modelProperties: {
                    apples: {
                      xmlName: "apples",
                      serializedName: "apples",
                      type: {
                        name: "Number"
                      }
                    }
                  }
                }
              }
            }
          }
        }),
        status: 200,
        headers: new HttpHeaders({
          "content-type": "application/xml"
        }),
        bodyAsText: `<fruit><apples tasty="yes">3</apples></fruit>`
      };

      const deserializedResponse: HttpOperationResponse = await deserializeResponse(response);

      assert(deserializedResponse);
      assert.strictEqual(deserializedResponse.readableStreamBody, undefined);
      assert.strictEqual(deserializedResponse.blobBody, undefined);
      assert.strictEqual(
        deserializedResponse.bodyAsText,
        `<fruit><apples tasty="yes">3</apples></fruit>`
      );
      assert.deepEqual(deserializedResponse.parsedBody, { apples: 3 });
      assert.strictEqual(deserializedResponse.parsedHeaders, undefined);
    });

    it(`with xml response body, application/xml content-type, and operation spec for only headers`, async function() {
      const response: HttpOperationResponse = {
        request: createRequest({
          httpMethod: "GET",
          serializer: new Serializer({}, true),
          responses: {
            200: {
              bodyMapper: {
                xmlName: "fruit",
                serializedName: "fruit",
                type: {
                  name: "Composite",
                  className: "Fruit",
                  modelProperties: {
                    apples: {
                      xmlName: "apples",
                      serializedName: "apples",
                      type: {
                        name: "Composite",
                        className: "Apples",
                        modelProperties: {
                          tasty: {
                            xmlName: "tasty",
                            xmlIsAttribute: true,
                            serializedName: "tasty",
                            type: {
                              name: "String"
                            }
                          }
                        }
                      }
                    }
                  }
                }
              }
            }
          }
        }),
        status: 200,
        headers: new HttpHeaders({
          "content-type": "application/xml"
        }),
        bodyAsText: `<fruit><apples tasty="yes">3</apples></fruit>`
      };

      const deserializedResponse: HttpOperationResponse = await deserializeResponse(response);

      assert(deserializedResponse);
      assert.strictEqual(deserializedResponse.readableStreamBody, undefined);
      assert.strictEqual(deserializedResponse.blobBody, undefined);
      assert.strictEqual(
        deserializedResponse.bodyAsText,
        `<fruit><apples tasty="yes">3</apples></fruit>`
      );
      assert.deepEqual(deserializedResponse.parsedBody, { apples: { tasty: "yes" } });
      assert.strictEqual(deserializedResponse.parsedHeaders, undefined);
    });

    it(`with xml response body, application/atom+xml content-type, but no operation spec`, async function() {
      const response: HttpOperationResponse = {
        request: createRequest(),
        status: 200,
        headers: new HttpHeaders({
          "content-type": "application/atom+xml"
        }),
        bodyAsText: `<fruit><apples>3</apples></fruit>`
      };

      const deserializedResponse: HttpOperationResponse = await deserializeResponse(response);

      assert(deserializedResponse);
      assert.strictEqual(deserializedResponse.readableStreamBody, undefined);
      assert.strictEqual(deserializedResponse.blobBody, undefined);
      assert.strictEqual(deserializedResponse.bodyAsText, `<fruit><apples>3</apples></fruit>`);
      assert.deepEqual(deserializedResponse.parsedBody, { apples: "3" });
      assert.strictEqual(deserializedResponse.parsedHeaders, undefined);
    });

    it(`with xml property with attribute and value, application/atom+xml content-type, but no operation spec`, async function() {
      const response: HttpOperationResponse = {
        request: createRequest(),
        status: 200,
        headers: new HttpHeaders({
          "content-type": "application/atom+xml"
        }),
        bodyAsText: `<fruit><apples taste="good">3</apples></fruit>`
      };

      const deserializedResponse: HttpOperationResponse = await deserializeResponse(response);

      assert(deserializedResponse);
      assert.strictEqual(deserializedResponse.readableStreamBody, undefined);
      assert.strictEqual(deserializedResponse.blobBody, undefined);
      assert.strictEqual(
        deserializedResponse.bodyAsText,
        `<fruit><apples taste="good">3</apples></fruit>`
      );
      assert.deepEqual(deserializedResponse.parsedBody, {
        apples: {
          $: {
            taste: "good"
          },
          _: "3"
        }
      });
      assert.strictEqual(deserializedResponse.parsedHeaders, undefined);
    });

    it(`with xml property with attribute and value, my/weird-xml content-type, but no operation spec`, async function() {
      const response: HttpOperationResponse = {
        request: createRequest(),
        status: 200,
        headers: new HttpHeaders({
          "content-type": "my/weird-xml"
        }),
        bodyAsText: `<fruit><apples taste="good">3</apples></fruit>`
      };

      const deserializedResponse: HttpOperationResponse = await deserializeResponseBody(
        [],
        ["my/weird-xml"],
        response
      );

      assert(deserializedResponse);
      assert.strictEqual(deserializedResponse.readableStreamBody, undefined);
      assert.strictEqual(deserializedResponse.blobBody, undefined);
      assert.strictEqual(
        deserializedResponse.bodyAsText,
        `<fruit><apples taste="good">3</apples></fruit>`
      );
      assert.deepEqual(deserializedResponse.parsedBody, {
        apples: {
          $: {
            taste: "good"
          },
          _: "3"
        }
      });
      assert.strictEqual(deserializedResponse.parsedHeaders, undefined);
    });

    it(`with service bus response body, application/atom+xml content-type, and no operationSpec`, async function() {
      const response: HttpOperationResponse = {
        request: createRequest(),
        status: 200,
        headers: new HttpHeaders({
          "content-type": "application/atom+xml;type=entry;charset=utf-8"
        }),
        bodyAsText: `<entry xmlns="http://www.w3.org/2005/Atom"><id>https://daschulttest1.servicebus.windows.net/testQueuePath/?api-version=2017-04&amp;enrich=False</id><title type="text">testQueuePath</title><published>2018-10-09T19:56:34Z</published><updated>2018-10-09T19:56:35Z</updated><author><name>daschulttest1</name></author><link rel="self" href="https://daschulttest1.servicebus.windows.net/testQueuePath/?api-version=2017-04&amp;enrich=False"/><content type="application/xml"><QueueDescription xmlns="http://schemas.microsoft.com/netservices/2010/10/servicebus/connect" xmlns:i="http://www.w3.org/2001/XMLSchema-instance"><LockDuration>PT1M</LockDuration><MaxSizeInMegabytes>1024</MaxSizeInMegabytes><RequiresDuplicateDetection>false</RequiresDuplicateDetection><RequiresSession>false</RequiresSession><DefaultMessageTimeToLive>P14D</DefaultMessageTimeToLive><DeadLetteringOnMessageExpiration>false</DeadLetteringOnMessageExpiration><DuplicateDetectionHistoryTimeWindow>PT10M</DuplicateDetectionHistoryTimeWindow><MaxDeliveryCount>10</MaxDeliveryCount><EnableBatchedOperations>true</EnableBatchedOperations><SizeInBytes>0</SizeInBytes><MessageCount>0</MessageCount><IsAnonymousAccessible>false</IsAnonymousAccessible><AuthorizationRules></AuthorizationRules><Status>Active</Status><CreatedAt>2018-10-09T19:56:34.903Z</CreatedAt><UpdatedAt>2018-10-09T19:56:35.013Z</UpdatedAt><AccessedAt>0001-01-01T00:00:00Z</AccessedAt><SupportOrdering>true</SupportOrdering><CountDetails xmlns:d2p1="http://schemas.microsoft.com/netservices/2011/06/servicebus"><d2p1:ActiveMessageCount>0</d2p1:ActiveMessageCount><d2p1:DeadLetterMessageCount>0</d2p1:DeadLetterMessageCount><d2p1:ScheduledMessageCount>0</d2p1:ScheduledMessageCount><d2p1:TransferMessageCount>0</d2p1:TransferMessageCount><d2p1:TransferDeadLetterMessageCount>0</d2p1:TransferDeadLetterMessageCount></CountDetails><AutoDeleteOnIdle>P10675199DT2H48M5.4775807S</AutoDeleteOnIdle><EnablePartitioning>false</EnablePartitioning><EntityAvailabilityStatus>Available</EntityAvailabilityStatus><EnableExpress>false</EnableExpress></QueueDescription></content></entry>`
      };

      const deserializedResponse: HttpOperationResponse = await deserializeResponse(response);

      assert(deserializedResponse);
      assert.strictEqual(deserializedResponse.readableStreamBody, undefined);
      assert.strictEqual(deserializedResponse.blobBody, undefined);
      assert.strictEqual(
        deserializedResponse.bodyAsText,
        `<entry xmlns="http://www.w3.org/2005/Atom"><id>https://daschulttest1.servicebus.windows.net/testQueuePath/?api-version=2017-04&amp;enrich=False</id><title type="text">testQueuePath</title><published>2018-10-09T19:56:34Z</published><updated>2018-10-09T19:56:35Z</updated><author><name>daschulttest1</name></author><link rel="self" href="https://daschulttest1.servicebus.windows.net/testQueuePath/?api-version=2017-04&amp;enrich=False"/><content type="application/xml"><QueueDescription xmlns="http://schemas.microsoft.com/netservices/2010/10/servicebus/connect" xmlns:i="http://www.w3.org/2001/XMLSchema-instance"><LockDuration>PT1M</LockDuration><MaxSizeInMegabytes>1024</MaxSizeInMegabytes><RequiresDuplicateDetection>false</RequiresDuplicateDetection><RequiresSession>false</RequiresSession><DefaultMessageTimeToLive>P14D</DefaultMessageTimeToLive><DeadLetteringOnMessageExpiration>false</DeadLetteringOnMessageExpiration><DuplicateDetectionHistoryTimeWindow>PT10M</DuplicateDetectionHistoryTimeWindow><MaxDeliveryCount>10</MaxDeliveryCount><EnableBatchedOperations>true</EnableBatchedOperations><SizeInBytes>0</SizeInBytes><MessageCount>0</MessageCount><IsAnonymousAccessible>false</IsAnonymousAccessible><AuthorizationRules></AuthorizationRules><Status>Active</Status><CreatedAt>2018-10-09T19:56:34.903Z</CreatedAt><UpdatedAt>2018-10-09T19:56:35.013Z</UpdatedAt><AccessedAt>0001-01-01T00:00:00Z</AccessedAt><SupportOrdering>true</SupportOrdering><CountDetails xmlns:d2p1="http://schemas.microsoft.com/netservices/2011/06/servicebus"><d2p1:ActiveMessageCount>0</d2p1:ActiveMessageCount><d2p1:DeadLetterMessageCount>0</d2p1:DeadLetterMessageCount><d2p1:ScheduledMessageCount>0</d2p1:ScheduledMessageCount><d2p1:TransferMessageCount>0</d2p1:TransferMessageCount><d2p1:TransferDeadLetterMessageCount>0</d2p1:TransferDeadLetterMessageCount></CountDetails><AutoDeleteOnIdle>P10675199DT2H48M5.4775807S</AutoDeleteOnIdle><EnablePartitioning>false</EnablePartitioning><EntityAvailabilityStatus>Available</EntityAvailabilityStatus><EnableExpress>false</EnableExpress></QueueDescription></content></entry>`
      );
      assert.deepEqual(deserializedResponse.parsedBody, {
        $: {
          xmlns: "http://www.w3.org/2005/Atom"
        },
        author: {
          name: "daschulttest1"
        },
        content: {
          $: {
            type: "application/xml"
          },
          QueueDescription: {
            $: {
              xmlns: "http://schemas.microsoft.com/netservices/2010/10/servicebus/connect",
              "xmlns:i": "http://www.w3.org/2001/XMLSchema-instance"
            },
            AccessedAt: "0001-01-01T00:00:00Z",
            AuthorizationRules: "",
            AutoDeleteOnIdle: "P10675199DT2H48M5.4775807S",
            CountDetails: {
              $: {
                "xmlns:d2p1": "http://schemas.microsoft.com/netservices/2011/06/servicebus"
              },
              "d2p1:ActiveMessageCount": "0",
              "d2p1:DeadLetterMessageCount": "0",
              "d2p1:ScheduledMessageCount": "0",
              "d2p1:TransferDeadLetterMessageCount": "0",
              "d2p1:TransferMessageCount": "0"
            },
            CreatedAt: "2018-10-09T19:56:34.903Z",
            DeadLetteringOnMessageExpiration: "false",
            DefaultMessageTimeToLive: "P14D",
            DuplicateDetectionHistoryTimeWindow: "PT10M",
            EnableBatchedOperations: "true",
            EnableExpress: "false",
            EnablePartitioning: "false",
            EntityAvailabilityStatus: "Available",
            IsAnonymousAccessible: "false",
            LockDuration: "PT1M",
            MaxDeliveryCount: "10",
            MaxSizeInMegabytes: "1024",
            MessageCount: "0",
            RequiresDuplicateDetection: "false",
            RequiresSession: "false",
            SizeInBytes: "0",
            Status: "Active",
            SupportOrdering: "true",
            UpdatedAt: "2018-10-09T19:56:35.013Z"
          }
        },
        id:
          "https://daschulttest1.servicebus.windows.net/testQueuePath/?api-version=2017-04&enrich=False",
        link: {
          $: {
            href:
              "https://daschulttest1.servicebus.windows.net/testQueuePath/?api-version=2017-04&enrich=False",
            rel: "self"
          }
        },
        published: "2018-10-09T19:56:34Z",
        title: {
          $: {
            type: "text"
          },
          _: "testQueuePath"
        },
        updated: "2018-10-09T19:56:35Z"
      });
      assert.strictEqual(deserializedResponse.parsedHeaders, undefined);
    });
  });
});

function deserializeResponse(response: HttpOperationResponse): Promise<HttpOperationResponse> {
  return deserializeResponseBody(defaultJsonContentTypes, defaultXmlContentTypes, response);
}

function createRequest(operationSpec?: OperationSpec): WebResource {
  const request = new WebResource();
  request.operationSpec = operationSpec;
  return request;
}<|MERGE_RESOLUTION|>--- conflicted
+++ resolved
@@ -4,11 +4,7 @@
 import { assert } from "chai";
 import { HttpHeaders } from "../../lib/httpHeaders";
 import { HttpOperationResponse } from "../../lib/httpOperationResponse";
-<<<<<<< HEAD
 import { HttpClient, OperationSpec, Serializer, CompositeMapper } from "../../lib/coreHttp";
-import { DeserializationPolicy, deserializationPolicy, deserializeResponseBody, defaultJsonContentTypes, defaultXmlContentTypes } from "../../lib/policies/deserializationPolicy";
-=======
-import { HttpClient, OperationSpec, Serializer } from "../../lib/coreHttp";
 import {
   DeserializationPolicy,
   deserializationPolicy,
@@ -16,7 +12,6 @@
   defaultJsonContentTypes,
   defaultXmlContentTypes
 } from "../../lib/policies/deserializationPolicy";
->>>>>>> 28bb201e
 import { RequestPolicy, RequestPolicyOptions } from "../../lib/policies/requestPolicy";
 import { WebResource } from "../../lib/webResource";
 
@@ -114,75 +109,7 @@
   });
 
   describe(`parse(HttpOperationResponse)`, () => {
-<<<<<<< HEAD
-    it(`with default response headers`, async function () {
-      const BodyMapper: CompositeMapper = {
-        serializedName: "getproperties-body",
-        type: {
-          name: "Composite",
-          className: "PropertiesBody",
-          modelProperties: {
-            message: {
-              type: {
-                name: "String"
-              }
-            }
-          }
-        }
-      };
-
-      const HeadersMapper: CompositeMapper = {
-        serializedName: "getproperties-headers",
-        type: {
-          name: "Composite",
-          className: "PropertiesHeaders",
-          modelProperties: {
-            errorCode: {
-              serializedName: "x-ms-error-code",
-              type: {
-                name: "String"
-              }
-            }
-          }
-        }
-      };
-
-      const serializer = new Serializer(HeadersMapper, true);
-
-      const operationSpec: OperationSpec = {
-        httpMethod: "GET",
-        responses: {
-          default: {
-            headersMapper: HeadersMapper,
-            bodyMapper: BodyMapper
-          }
-        },
-        serializer
-      };
-
-      const response: HttpOperationResponse = {
-        request: createRequest(operationSpec),
-        status: 500,
-        headers: new HttpHeaders({
-          "x-ms-error-code": "InvalidResourceNameHeader"
-        }),
-        bodyAsText: '{"message": "InvalidResourceNameBody"}'
-      };
-
-      try {
-        await deserializeResponse(response);
-        assert.fail();
-      } catch (e) {
-        assert(e);
-        assert.strictEqual(e.parsedHeaders.errorCode, "InvalidResourceNameHeader");
-        assert.strictEqual(e.message, "InvalidResourceNameBody");
-      }
-    });
-    
-    it(`with no response headers or body`, async function () {
-=======
     it(`with no response headers or body`, async function() {
->>>>>>> 28bb201e
       const response: HttpOperationResponse = {
         request: createRequest(),
         status: 200,
@@ -574,6 +501,70 @@
       });
       assert.strictEqual(deserializedResponse.parsedHeaders, undefined);
     });
+
+    it(`with default response headers`, async function() {
+      const BodyMapper: CompositeMapper = {
+        serializedName: "getproperties-body",
+        type: {
+          name: "Composite",
+          className: "PropertiesBody",
+          modelProperties: {
+            message: {
+              type: {
+                name: "String"
+              }
+            }
+          }
+        }
+      };
+
+      const HeadersMapper: CompositeMapper = {
+        serializedName: "getproperties-headers",
+        type: {
+          name: "Composite",
+          className: "PropertiesHeaders",
+          modelProperties: {
+            errorCode: {
+              serializedName: "x-ms-error-code",
+              type: {
+                name: "String"
+              }
+            }
+          }
+        }
+      };
+
+      const serializer = new Serializer(HeadersMapper, true);
+
+      const operationSpec: OperationSpec = {
+        httpMethod: "GET",
+        responses: {
+          default: {
+            headersMapper: HeadersMapper,
+            bodyMapper: BodyMapper
+          }
+        },
+        serializer
+      };
+
+      const response: HttpOperationResponse = {
+        request: createRequest(operationSpec),
+        status: 500,
+        headers: new HttpHeaders({
+          "x-ms-error-code": "InvalidResourceNameHeader"
+        }),
+        bodyAsText: '{"message": "InvalidResourceNameBody"}'
+      };
+
+      try {
+        await deserializeResponse(response);
+        assert.fail();
+      } catch (e) {
+        assert(e);
+        assert.strictEqual(e.parsedHeaders.errorCode, "InvalidResourceNameHeader");
+        assert.strictEqual(e.message, "InvalidResourceNameBody");
+      }
+    });
   });
 });
 
