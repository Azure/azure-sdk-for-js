// Copyright (c) Microsoft Corporation.
// Licensed under the MIT license.

import { assert, AssertionError } from "chai";
import sinon from "sinon";
import { ThrottlingRetryPolicy } from "../../src/policies/throttlingRetryPolicy";
import { WebResource } from "../../src/webResource";
import { HttpOperationResponse } from "../../src/httpOperationResponse";
import { Constants, HttpHeaders, RequestPolicyOptions } from "../../src/coreHttp";
import { AbortController } from "@azure/abort-controller";

describe("ThrottlingRetryPolicy", () => {
  class PassThroughPolicy {
    constructor(private _response: HttpOperationResponse) {}
    public sendRequest(request: WebResource): Promise<HttpOperationResponse> {
      const response = {
        ...this._response,
        request: request
      };

      return Promise.resolve(response);
    }
  }

  const defaultResponse = {
    status: 200,
    request: new WebResource(),
    headers: new HttpHeaders()
  };

  function createDefaultThrottlingRetryPolicy(
    response?: HttpOperationResponse,
    actionHandler?: (
      httpRequest: WebResource,
      response: HttpOperationResponse
    ) => Promise<HttpOperationResponse>
  ): ThrottlingRetryPolicy {
    if (!response) {
      response = defaultResponse;
    }

    const passThroughPolicy = new PassThroughPolicy(response);
    return new ThrottlingRetryPolicy(passThroughPolicy, new RequestPolicyOptions(), actionHandler);
  }

  describe("sendRequest", () => {
    it("should clone the request", async () => {
      const request = new WebResource();
      const nextPolicy = {
        sendRequest: (requestToSend: WebResource): Promise<HttpOperationResponse> => {
          assert(request !== requestToSend);
          return Promise.resolve(defaultResponse);
        }
      };
      const policy = new ThrottlingRetryPolicy(nextPolicy, new RequestPolicyOptions());
      await policy.sendRequest(request);
    });

    it("should not modify the request", async () => {
      const request = new WebResource();
      request.url = "http://url";
      request.method = "PATCH";
      request.body = { someProperty: "someValue" };
      request.headers = new HttpHeaders({ header: "abc" });
      request.query = { q: "param" };

      const policy = createDefaultThrottlingRetryPolicy();
      const response = await policy.sendRequest(request);
      delete (response.request as any).requestId;
      delete (request as any).requestId;

      assert.deepEqual(response.request, request);
    });

    it("should do nothing when status code is not 429 nor 503", async () => {
      const request = new WebResource();
      const mockResponse = {
        status: 400,
        headers: new HttpHeaders({
          "Retry-After": "100"
        }),
        request: request
      };
      const policy = createDefaultThrottlingRetryPolicy(mockResponse, (_) => {
        throw new AssertionError("fail");
      });

      const response = await policy.sendRequest(request);
      delete (request as any).requestId;
      delete (response.request as any).requestId;

      assert.deepEqual(response, mockResponse);
    });

    it("should pass the response to the handler if the status code equals 429", async () => {
      const request = new WebResource();
      const mockResponse = {
        status: 429,
        headers: new HttpHeaders({
          "Retry-After": "100"
        }),
        request: request
      };
      const policy = createDefaultThrottlingRetryPolicy(mockResponse, (_, response) => {
        delete (response.request as any).requestId;
        delete (mockResponse.request as any).requestId;
        assert.deepEqual(response, mockResponse);
        return Promise.resolve(response);
      });

      const response = await policy.sendRequest(request);
      delete (request as any).requestId;
      delete (response.request as any).requestId;
      assert.deepEqual(response, mockResponse);
    });

<<<<<<< HEAD
    it("should pass the response to the handler if the status code equals 503", async () => {
      const request = new WebResource();
      const mockResponse = {
        status: 503,
        headers: new HttpHeaders({
          "Retry-After": "100"
        }),
        request: request
      };
      const policy = createDefaultThrottlingRetryPolicy(mockResponse, (_, response) => {
        delete (response.request as any).requestId;
        delete (mockResponse.request as any).requestId;
        assert.deepEqual(response, mockResponse);
        return Promise.resolve(response);
      });

      const response = await policy.sendRequest(request);
      delete (request as any).requestId;
      delete (response.request as any).requestId;
      assert.deepEqual(response, mockResponse);
=======
    it("should honor the abort signal passed", async () => {
      const request = new WebResource(
        "https://fakeservice.io",
        "GET",
        undefined,
        undefined,
        undefined,
        undefined,
        undefined,
        AbortController.timeout(100)
      );
      const mockResponse = {
        headers: new HttpHeaders({
          "Retry-After": "10000"
        }),
        status: Constants.HttpConstants.StatusCodes.TooManyRequests,
        body: {
          type: "https://fakeservice.io/errors/too-many-requests",
          title: "Resource utilization has surpassed the assigned quota",
          policy: "Total Requests",
          status: Constants.HttpConstants.StatusCodes.TooManyRequests
        },
        request: request
      };
      const policy = createDefaultThrottlingRetryPolicy(mockResponse);
      let errorWasThrown = false;
      try {
        await policy.sendRequest(request);
      } catch (error) {
        errorWasThrown = true;
        assert.equal((error as any).name, "AbortError", "Unexpected error thrown");
      }
      assert.equal(errorWasThrown, true, "Error was not thrown");
>>>>>>> d76e6f68
    });
  });

  describe("parseRetryAfterHeader", () => {
    it("should return undefined for ill-formed header", function() {
      const retryAfter = ThrottlingRetryPolicy.parseRetryAfterHeader("foobar");
      assert.equal(retryAfter, undefined);
    });

    it("should return sleep interval value in milliseconds if parameter is a number", function(done) {
      const retryAfter = ThrottlingRetryPolicy.parseRetryAfterHeader("1");
      assert.equal(retryAfter, 1000);
      done();
    });

    it("should return sleep interval value in milliseconds for full date format", function(done) {
      const clock = sinon.useFakeTimers(new Date("Fri, 31 Dec 1999 23:00:00 GMT").getTime());
      const retryAfter = ThrottlingRetryPolicy.parseRetryAfterHeader(
        "Fri, 31 Dec 1999 23:02:00 GMT"
      );

      assert.equal(retryAfter, 2 * 60 * 1000);

      clock.restore();
      done();
    });

    it("should return sleep interval value in milliseconds for shorter date format", function(done) {
      const clock = sinon.useFakeTimers(new Date("Fri, 31 Dec 1999 23:00:00 GMT").getTime());
      const retryAfter = ThrottlingRetryPolicy.parseRetryAfterHeader("31 Dec 1999 23:03:00 GMT");

      assert.equal(retryAfter, 3 * 60 * 1000);

      clock.restore();
      done();
    });
  });
});<|MERGE_RESOLUTION|>--- conflicted
+++ resolved
@@ -114,7 +114,6 @@
       assert.deepEqual(response, mockResponse);
     });
 
-<<<<<<< HEAD
     it("should pass the response to the handler if the status code equals 503", async () => {
       const request = new WebResource();
       const mockResponse = {
@@ -135,7 +134,8 @@
       delete (request as any).requestId;
       delete (response.request as any).requestId;
       assert.deepEqual(response, mockResponse);
-=======
+    });
+
     it("should honor the abort signal passed", async () => {
       const request = new WebResource(
         "https://fakeservice.io",
@@ -169,7 +169,6 @@
         assert.equal((error as any).name, "AbortError", "Unexpected error thrown");
       }
       assert.equal(errorWasThrown, true, "Error was not thrown");
->>>>>>> d76e6f68
     });
   });
 
