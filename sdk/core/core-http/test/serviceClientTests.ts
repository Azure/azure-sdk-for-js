--- conflicted
+++ resolved
@@ -4,13 +4,13 @@
 import { assert } from "chai";
 import { HttpClient } from "../lib/httpClient";
 import { QueryCollectionFormat } from "../lib/queryCollectionFormat";
-<<<<<<< HEAD
-import { DictionaryMapper, MapperType, Serializer, Mapper, CompositeMapper } from "../lib/serializer";
-import { serializeRequestBody, ServiceClient, getOperationArgumentValueFromParameterPath } from "../lib/serviceClient";
-import { WebResource } from "../lib/webResource";
-import { OperationArguments, HttpHeaders, deserializationPolicy, RestResponse, isNode, OperationSpec } from "../lib/coreHttp";
-=======
-import { DictionaryMapper, MapperType, Serializer, Mapper } from "../lib/serializer";
+import {
+  DictionaryMapper,
+  MapperType,
+  Serializer,
+  Mapper,
+  CompositeMapper
+} from "../lib/serializer";
 import {
   serializeRequestBody,
   ServiceClient,
@@ -22,9 +22,9 @@
   HttpHeaders,
   deserializationPolicy,
   RestResponse,
-  isNode
+  isNode,
+  OperationSpec
 } from "../lib/coreHttp";
->>>>>>> 28bb201e
 import { ParameterPath } from "../lib/operationParameter";
 
 describe("ServiceClient", function() {
@@ -261,83 +261,7 @@
     assert.deepStrictEqual(res.slice(), [1, 2, 3]);
   });
 
-<<<<<<< HEAD
-  it("should deserialize error response headers", async function(){
-    const BodyMapper: CompositeMapper = {
-      serializedName: "getproperties-body",
-      type: {
-        name: "Composite",
-        className: "PropertiesBody",
-        modelProperties: {
-          message: {
-            type: {
-              name: "String"
-            }
-          }
-        }
-      }
-    };
-
-    const HeadersMapper: CompositeMapper = {
-      serializedName: "getproperties-headers",
-      type: {
-        name: "Composite",
-        className: "PropertiesHeaders",
-        modelProperties: {
-          errorCode: {
-            serializedName: "x-ms-error-code",
-            type: {
-              name: "String"
-            }
-          }
-        }
-      }
-    };
-
-    const serializer = new Serializer(HeadersMapper, true);
-    
-    const operationSpec: OperationSpec = {
-      httpMethod: "GET",
-      responses: {
-        default: {
-          headersMapper: HeadersMapper,
-          bodyMapper: BodyMapper
-        }
-      },
-      baseUrl: "httpbin.org",
-      serializer
-    };
-
-    let request = new WebResource();
-    request.operationSpec = operationSpec;
-
-    const httpClient: HttpClient = {
-      sendRequest: req => {
-        request = req;
-        return Promise.resolve({ request, status: 500, headers: new HttpHeaders({
-          "x-ms-error-code": "InvalidResourceNameHeader"
-        }), bodyAsText: '{"message": "InvalidResourceNameBody"}' });
-      }
-    };
-
-    const client = new ServiceClient(undefined, {
-      httpClient,
-      requestPolicyFactories: [deserializationPolicy()]
-    });
-
-    try {
-      await client.sendOperationRequest({}, operationSpec);
-      assert.strictEqual(true, false);
-    } catch (ex) {
-      assert.strictEqual(ex.errorCode, "InvalidResourceNameHeader");
-      assert.strictEqual(ex.message, "InvalidResourceNameBody");
-    }    
-  });
-
-  it("should use userAgent header name value from options", async function () {
-=======
   it("should use userAgent header name value from options", async function() {
->>>>>>> 28bb201e
     const httpClient: HttpClient = {
       sendRequest: (request: WebResource) => {
         return Promise.resolve({ request, status: 200, headers: new HttpHeaders() });
@@ -1044,6 +968,83 @@
       assert.strictEqual(parameterValue, 5);
     });
   });
+
+  it("should deserialize error response headers", async function() {
+    const BodyMapper: CompositeMapper = {
+      serializedName: "getproperties-body",
+      type: {
+        name: "Composite",
+        className: "PropertiesBody",
+        modelProperties: {
+          message: {
+            type: {
+              name: "String"
+            }
+          }
+        }
+      }
+    };
+
+    const HeadersMapper: CompositeMapper = {
+      serializedName: "getproperties-headers",
+      type: {
+        name: "Composite",
+        className: "PropertiesHeaders",
+        modelProperties: {
+          errorCode: {
+            serializedName: "x-ms-error-code",
+            type: {
+              name: "String"
+            }
+          }
+        }
+      }
+    };
+
+    const serializer = new Serializer(HeadersMapper, true);
+
+    const operationSpec: OperationSpec = {
+      httpMethod: "GET",
+      responses: {
+        default: {
+          headersMapper: HeadersMapper,
+          bodyMapper: BodyMapper
+        }
+      },
+      baseUrl: "httpbin.org",
+      serializer
+    };
+
+    let request = new WebResource();
+    request.operationSpec = operationSpec;
+
+    const httpClient: HttpClient = {
+      sendRequest: (req) => {
+        request = req;
+        return Promise.resolve({
+          request,
+          status: 500,
+          headers: new HttpHeaders({
+            "x-ms-error-code": "InvalidResourceNameHeader"
+          }),
+          bodyAsText: '{"message": "InvalidResourceNameBody"}'
+        });
+      }
+    };
+
+    const client = new ServiceClient(undefined, {
+      httpClient,
+      requestPolicyFactories: [deserializationPolicy()]
+    });
+
+    try {
+      await client.sendOperationRequest({}, operationSpec);
+      assert.fail();
+    } catch (ex) {
+      assert.strictEqual(ex.errorCode, "InvalidResourceNameHeader");
+      assert.strictEqual(ex.message, "InvalidResourceNameBody");
+    }
+  });
 });
 
 function stringToByteArray(str: string): Uint8Array {
