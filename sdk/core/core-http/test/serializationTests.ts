--- conflicted
+++ resolved
@@ -1,10 +1,7 @@
 // Copyright (c) Microsoft Corporation.
 // Licensed under the MIT license.
-<<<<<<< HEAD
 
 /* eslint-disable no-unused-expressions */
-=======
->>>>>>> 7e920218
 
 import { assert } from "chai";
 import "chai/register-should";
