--- conflicted
+++ resolved
@@ -1,9 +1,6 @@
 // Copyright (c) Microsoft Corporation.
 // Licensed under the MIT license.
-<<<<<<< HEAD
 /* eslint-disable eqeqeq */
-=======
->>>>>>> 7e920218
 
 import * as base64 from "./util/base64";
 import * as utils from "./util/utils";
