// Copyright (c) Microsoft Corporation.
// Licensed under the MIT license.

import { TokenCredential, GetTokenOptions, AccessToken } from "@azure/core-auth";
import {
  BaseRequestPolicy,
  RequestPolicy,
  RequestPolicyOptions,
  RequestPolicyFactory
} from "../policies/requestPolicy";
import { Constants } from "../util/constants";
import { HttpOperationResponse } from "../httpOperationResponse";
import { WebResourceLike } from "../webResource";
import { delay } from "../util/utils";

// #region Access Token Cycler

/**
 * A function that gets a promise of an access token and allows providing
 * options.
 *
 * @param options - the options to pass to the underlying token provider
 */
type AccessTokenGetter = (options: GetTokenOptions) => Promise<AccessToken>;

interface TokenCyclerOptions {
  /**
   * The window of time before token expiration during which the token will be
   * considered unusable due to risk of the token expiring before sending the
   * request.
   *
   * This will only become meaningful if the refresh fails for over
   * (refreshWindow - forcedRefreshWindow) milliseconds.
   */
  forcedRefreshWindowInMs: number;
  /**
   * Interval in milliseconds to retry failed token refreshes.
   */
  retryIntervalInMs: number;
  /**
   * The window of time before token expiration during which
   * we will attempt to refresh the token.
   */
  refreshWindowInMs: number;
}

// Default options for the cycler if none are provided
export const DEFAULT_CYCLER_OPTIONS: TokenCyclerOptions = {
  forcedRefreshWindowInMs: 1000, // Force waiting for a refresh 1s before the token expires
  retryIntervalInMs: 3000, // Allow refresh attempts every 3s
  refreshWindowInMs: 1000 * 60 * 2 // Start refreshing 2m before expiry
};

/**
 * Converts an an unreliable access token getter (which may resolve with null)
 * into an AccessTokenGetter by retrying the unreliable getter in a regular
 * interval.
 *
 * @param getAccessToken - a function that produces a promise of an access
 * token that may fail by returning null
 * @param retryIntervalInMs - the time (in milliseconds) to wait between retry
 * attempts
 * @param timeoutInMs - the timestamp after which the refresh attempt will fail,
 * throwing an exception
 * @returns - a promise that, if it resolves, will resolve with an access token
 */
async function beginRefresh(
  getAccessToken: () => Promise<AccessToken | null>,
  retryIntervalInMs: number,
  timeoutInMs: number
): Promise<AccessToken> {
  // This wrapper handles exceptions gracefully as long as we haven't exceeded
  // the timeout.
  async function tryGetAccessToken() {
    if (Date.now() < timeoutInMs) {
      try {
        return await getAccessToken();
      } catch {
        return null;
      }
    } else {
      const finalToken = await getAccessToken();

      // Timeout is up, so throw if it's still null
      if (finalToken === null) {
        throw new Error("Failed to refresh access token.");
      }

      return finalToken;
    }
  }

  let token: AccessToken | null = await tryGetAccessToken();

  while (token === null) {
    await delay(retryIntervalInMs);

    token = await tryGetAccessToken();
  }

  return token;
}

/**
 * Creates a token cycler from a credential, scopes, and optional settings.
 *
 * A token cycler represents a way to reliably retrieve a valid access token
 * from a TokenCredential. It will handle initializing the token, refreshing it
 * when it nears expiration, and synchronizes refresh attempts to avoid
 * concurrency hazards.
 *
 * @param credential - the underlying TokenCredential that provides the access
 * token
 * @param scopes - the scopes to request authorization for
 * @param tokenCyclerOptions - optionally override default settings for the cycler
 *
 * @returns - a function that reliably produces a valid access token
 */
function createTokenCycler(
  credential: TokenCredential,
  scopes: string | string[],
  tokenCyclerOptions?: Partial<TokenCyclerOptions>
): AccessTokenGetter {
  let refreshWorker: Promise<AccessToken> | null = null;
  let token: AccessToken | null = null;

  const options = {
    ...DEFAULT_CYCLER_OPTIONS,
    ...tokenCyclerOptions
  };

  /**
   * This little holder defines several predicates that we use to construct
   * the rules of refreshing the token.
   */
<<<<<<< HEAD
  const cycler = {
    /**
     * Produces true if a refresh job is currently in progress.
     */
    get isRefreshing(): boolean {
      return refreshWorker !== null;
    },
    /**
     * Produces true if the cycler SHOULD refresh (we are within the refresh
     * window and not already refreshing)
     */
    get shouldRefresh(): boolean {
      return (
        !cycler.isRefreshing &&
        (token?.expiresOnTimestamp ?? 0) - options.refreshWindowInMs < Date.now()
      );
    },
    /**
     * Produces true if the cycler MUST refresh (null or nearly-expired
     * token).
     */
    get mustRefresh(): boolean {
      return (
        token === null || token.expiresOnTimestamp - options.forcedRefreshWindowInMs < Date.now()
      );
    }
  };
=======
  public async sendRequest(webResource: WebResourceLike): Promise<HttpOperationResponse> {
    if (!webResource.headers) webResource.headers = new HttpHeaders();
    const token = await this.getToken({
      abortSignal: webResource.abortSignal,
      tracingOptions: {
        spanOptions: webResource.spanOptions,
        tracingContext: webResource.tracingContext
      }
    });
    webResource.headers.set(Constants.HeaderConstants.AUTHORIZATION, `Bearer ${token}`);
    return this._nextPolicy.sendRequest(webResource);
  }
>>>>>>> 7c55e6af

  /**
   * Starts a refresh job or returns the existing job if one is already
   * running.
   */
  function refresh(getTokenOptions: GetTokenOptions): Promise<AccessToken> {
    if (!cycler.isRefreshing) {
      // We bind `scopes` here to avoid passing it around a lot
      const tryGetAccessToken = (): Promise<AccessToken | null> =>
        credential.getToken(scopes, getTokenOptions);

      // Take advantage of promise chaining to insert an assignment to `token`
      // before the refresh can be considered done.
      refreshWorker = beginRefresh(
        tryGetAccessToken,
        options.retryIntervalInMs,
        // If we don't have a token, then we should timeout immediately
        token?.expiresOnTimestamp ?? Date.now()
      )
        .then((_token) => {
          refreshWorker = null;
          token = _token;
          return token;
        })
        .catch((reason) => {
          // We also should reset the refresher if we enter a failed state.  All
          // existing awaiters will throw, but subsequent requests will start a
          // new retry chain.
          refreshWorker = null;
          token = null;
          throw reason;
        });
    }

    return refreshWorker as Promise<AccessToken>;
  }

  return async (tokenOptions: GetTokenOptions): Promise<AccessToken> => {
    //
    // Simple rules:
    // - If we MUST refresh, then return the refresh task, blocking
    //   the pipeline until a token is available.
    // - If we SHOULD refresh, then run refresh but don't return it
    //   (we can still use the cached token).
    // - Return the token, since it's fine if we didn't return in
    //   step 1.
    //

    if (cycler.mustRefresh) return refresh(tokenOptions);

    if (cycler.shouldRefresh) {
      refresh(tokenOptions);
    }

    return token as AccessToken;
  };
}

// #endregion

/**
 * Creates a new factory for a RequestPolicy that applies a bearer token to
 * the requests' `Authorization` headers.
 *
 * @param credential - The TokenCredential implementation that can supply the bearer token.
 * @param scopes - The scopes for which the bearer token applies.
 */
export function bearerTokenAuthenticationPolicy(
  credential: TokenCredential,
  scopes: string | string[]
): RequestPolicyFactory {
  // This simple function encapsulates the entire process of reliably retrieving the token
  const getToken = createTokenCycler(credential, scopes /* , options */);

  class BearerTokenAuthenticationPolicy extends BaseRequestPolicy {
    public constructor(nextPolicy: RequestPolicy, options: RequestPolicyOptions) {
      super(nextPolicy, options);
    }

    public async sendRequest(webResource: WebResourceLike): Promise<HttpOperationResponse> {
      const { token } = await getToken({
        abortSignal: webResource.abortSignal,
        tracingOptions: {
          spanOptions: webResource.spanOptions
        }
      });
      webResource.headers.set(Constants.HeaderConstants.AUTHORIZATION, `Bearer ${token}`);
      return this._nextPolicy.sendRequest(webResource);
    }
  }

  return {
    create: (nextPolicy: RequestPolicy, options: RequestPolicyOptions) => {
      return new BearerTokenAuthenticationPolicy(nextPolicy, options);
    }
  };
}<|MERGE_RESOLUTION|>--- conflicted
+++ resolved
@@ -133,7 +133,6 @@
    * This little holder defines several predicates that we use to construct
    * the rules of refreshing the token.
    */
-<<<<<<< HEAD
   const cycler = {
     /**
      * Produces true if a refresh job is currently in progress.
@@ -161,20 +160,6 @@
       );
     }
   };
-=======
-  public async sendRequest(webResource: WebResourceLike): Promise<HttpOperationResponse> {
-    if (!webResource.headers) webResource.headers = new HttpHeaders();
-    const token = await this.getToken({
-      abortSignal: webResource.abortSignal,
-      tracingOptions: {
-        spanOptions: webResource.spanOptions,
-        tracingContext: webResource.tracingContext
-      }
-    });
-    webResource.headers.set(Constants.HeaderConstants.AUTHORIZATION, `Bearer ${token}`);
-    return this._nextPolicy.sendRequest(webResource);
-  }
->>>>>>> 7c55e6af
 
   /**
    * Starts a refresh job or returns the existing job if one is already
@@ -258,7 +243,8 @@
       const { token } = await getToken({
         abortSignal: webResource.abortSignal,
         tracingOptions: {
-          spanOptions: webResource.spanOptions
+          spanOptions: webResource.spanOptions,
+          tracingContext: webResource.tracingContext
         }
       });
       webResource.headers.set(Constants.HeaderConstants.AUTHORIZATION, `Bearer ${token}`);
