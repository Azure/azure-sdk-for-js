// Copyright (c) Microsoft Corporation.
// Licensed under the MIT license.

import { HttpOperationResponse } from "../httpOperationResponse";
import { WebResourceLike } from "../webResource";
import {
  BaseRequestPolicy,
  RequestPolicy,
  RequestPolicyFactory,
  RequestPolicyOptions
} from "./requestPolicy";
import {
  RetryData,
  RetryError,
  DEFAULT_CLIENT_MAX_RETRY_INTERVAL,
  DEFAULT_CLIENT_RETRY_COUNT,
  DEFAULT_CLIENT_RETRY_INTERVAL,
  isNumber,
  updateRetryData,
  shouldRetry
} from "../util/exponentialBackoffStrategy";
import { RestError } from "../restError";
import { logger } from "../log";
<<<<<<< HEAD
import { Constants } from "../util/constants";
=======
import { delay } from "../util/delay";
>>>>>>> d76e6f68

export function exponentialRetryPolicy(
  retryCount?: number,
  retryInterval?: number,
  maxRetryInterval?: number
): RequestPolicyFactory {
  return {
    create: (nextPolicy: RequestPolicy, options: RequestPolicyOptions) => {
      return new ExponentialRetryPolicy(
        nextPolicy,
        options,
        retryCount,
        retryInterval,
        maxRetryInterval
      );
    }
  };
}

/**
 * Describes the Retry Mode type. Currently supporting only Exponential.
 */
export enum RetryMode {
  Exponential
}

/**
 * Options that control how to retry failed requests.
 */
export interface RetryOptions {
  /**
   * The maximum number of retry attempts.  Defaults to 3.
   */
  maxRetries?: number;

  /**
   * The amount of delay in milliseconds between retry attempts. Defaults to 30000
   * (30 seconds). The delay increases exponentially with each retry up to a maximum
   * specified by maxRetryDelayInMs.
   */
  retryDelayInMs?: number;

  /**
   * The maximum delay in milliseconds allowed before retrying an operation. Defaults
   * to 90000 (90 seconds).
   */
  maxRetryDelayInMs?: number;

  /**
   * Currently supporting only Exponential mode.
   */
  mode?: RetryMode;
}

export const DefaultRetryOptions: RetryOptions = {
  maxRetries: DEFAULT_CLIENT_RETRY_COUNT,
  retryDelayInMs: DEFAULT_CLIENT_RETRY_INTERVAL,
  maxRetryDelayInMs: DEFAULT_CLIENT_MAX_RETRY_INTERVAL
};

/**
 * Instantiates a new "ExponentialRetryPolicyFilter" instance.
 */
export class ExponentialRetryPolicy extends BaseRequestPolicy {
  /**
   * The client retry count.
   */
  retryCount: number;
  /**
   * The client retry interval in milliseconds.
   */
  retryInterval: number;
  /**
   * The maximum retry interval in milliseconds.
   */
  maxRetryInterval: number;

  /**
   * @param nextPolicy - The next RequestPolicy in the pipeline chain.
   * @param options - The options for this RequestPolicy.
   * @param retryCount - The client retry count.
   * @param retryInterval - The client retry interval, in milliseconds.
   * @param minRetryInterval - The minimum retry interval, in milliseconds.
   * @param maxRetryInterval - The maximum retry interval, in milliseconds.
   */
  constructor(
    nextPolicy: RequestPolicy,
    options: RequestPolicyOptions,
    retryCount?: number,
    retryInterval?: number,
    maxRetryInterval?: number
  ) {
    super(nextPolicy, options);
    this.retryCount = isNumber(retryCount) ? retryCount : DEFAULT_CLIENT_RETRY_COUNT;
    this.retryInterval = isNumber(retryInterval) ? retryInterval : DEFAULT_CLIENT_RETRY_INTERVAL;
    this.maxRetryInterval = isNumber(maxRetryInterval)
      ? maxRetryInterval
      : DEFAULT_CLIENT_MAX_RETRY_INTERVAL;
  }

  public sendRequest(request: WebResourceLike): Promise<HttpOperationResponse> {
    return this._nextPolicy
      .sendRequest(request.clone())
      .then((response) => retry(this, request, response))
      .catch((error) => retry(this, request, error.response, undefined, error));
  }
}

async function retry(
  policy: ExponentialRetryPolicy,
  request: WebResourceLike,
  response?: HttpOperationResponse,
  retryData?: RetryData,
  requestError?: RetryError
): Promise<HttpOperationResponse> {
  function shouldPolicyRetry(responseParam?: HttpOperationResponse): boolean {
    const statusCode = responseParam?.status;
    if (
      statusCode &&
      statusCode === 503 &&
      response &&
      response.headers.get(Constants.HeaderConstants.RETRY_AFTER)
    ) {
      return false;
    }

    if (
      statusCode === undefined ||
      (statusCode < 500 && statusCode !== 408) ||
      statusCode === 501 ||
      statusCode === 505
    ) {
      return false;
    }
    return true;
  }

  retryData = updateRetryData(
    {
      retryInterval: policy.retryInterval,
      minRetryInterval: 0,
      maxRetryInterval: policy.maxRetryInterval
    },
    retryData,
    requestError
  );

  const isAborted: boolean | undefined = request.abortSignal && request.abortSignal.aborted;
  if (!isAborted && shouldRetry(policy.retryCount, shouldPolicyRetry, retryData, response)) {
    logger.info(`Retrying request in ${retryData.retryInterval}`);
    try {
      await delay(retryData.retryInterval);
      const res = await policy._nextPolicy.sendRequest(request.clone());
      return retry(policy, request, res, retryData);
    } catch (err) {
      return retry(policy, request, response, retryData, err);
    }
  } else if (isAborted || requestError || !response) {
    // If the operation failed in the end, return all errors instead of just the last one
    const err =
      retryData.error ||
      new RestError(
        "Failed to send the request.",
        RestError.REQUEST_SEND_ERROR,
        response && response.status,
        response && response.request,
        response
      );
    throw err;
  } else {
    return response;
  }
}<|MERGE_RESOLUTION|>--- conflicted
+++ resolved
@@ -21,11 +21,8 @@
 } from "../util/exponentialBackoffStrategy";
 import { RestError } from "../restError";
 import { logger } from "../log";
-<<<<<<< HEAD
 import { Constants } from "../util/constants";
-=======
 import { delay } from "../util/delay";
->>>>>>> d76e6f68
 
 export function exponentialRetryPolicy(
   retryCount?: number,
