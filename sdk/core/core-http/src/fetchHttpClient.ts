--- conflicted
+++ resolved
@@ -155,16 +155,12 @@
       const response: CommonResponse = await this.fetch(httpRequest.url, requestInit);
 
       const headers = parseHeaders(response.headers);
-<<<<<<< HEAD
 
       const streaming =
         httpRequest.streamResponseStatusCodes?.has(response.status) ||
         httpRequest.streamResponseBody;
 
-      const operationResponse: HttpOperationResponse = {
-=======
-      operationResponse = {
->>>>>>> 99135cc2
+      operationResponse: HttpOperationResponse = {
         headers: headers,
         request: httpRequest,
         status: response.status,
