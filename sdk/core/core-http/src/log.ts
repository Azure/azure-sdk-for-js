// Copyright (c) Microsoft Corporation.
// Licensed under the MIT license.
<<<<<<< HEAD

=======
>>>>>>> a57a0fc8
import { createClientLogger } from "@azure/logger";
export const logger = createClientLogger("core-http");<|MERGE_RESOLUTION|>--- conflicted
+++ resolved
@@ -1,8 +1,4 @@
 // Copyright (c) Microsoft Corporation.
 // Licensed under the MIT license.
-<<<<<<< HEAD
-
-=======
->>>>>>> a57a0fc8
 import { createClientLogger } from "@azure/logger";
 export const logger = createClientLogger("core-http");