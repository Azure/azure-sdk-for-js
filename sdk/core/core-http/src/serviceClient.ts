--- conflicted
+++ resolved
@@ -213,10 +213,7 @@
         // build the correct scope name.
         const wrappedPolicyFactory: () => RequestPolicyFactory = () => {
           let bearerTokenPolicyFactory: RequestPolicyFactory | undefined = undefined;
-<<<<<<< HEAD
           // eslint-disable-next-line @typescript-eslint/no-this-alias
-=======
->>>>>>> a57a0fc8
           const serviceClient = this;
           return {
             create(nextPolicy: RequestPolicy, options: RequestPolicyOptions): RequestPolicy {
