--- conflicted
+++ resolved
@@ -2,12 +2,8 @@
 
 ## 1.0.3 - TBD
 
-<<<<<<< HEAD
 - Move `getDefaultProxySettings()` calls into `proxyPolicy` so that libraries that don't use the PipelineOptions or createDefaultRequestPolicyFactories from core-http can use this behavior without duplicating code. ([PR #6478](https://github.com/Azure/azure-sdk-for-js/issues/6478))
-- Added in constant to represent the `x-ms-useragent` header for browsers.
-=======
 - Added `x-ms-useragent` to the list of allowed headers in request logs.
->>>>>>> 77f56c4c
 
 ## 1.0.2 - 2019-12-02
 
