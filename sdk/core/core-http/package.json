--- conflicted
+++ resolved
@@ -119,11 +119,7 @@
     "@azure/logger": "^1.0.0",
     "@types/tunnel": "^0.0.3",
     "form-data": "^4.0.0",
-<<<<<<< HEAD
     "node-fetch": "^3.1.0",
-=======
-    "node-fetch": "^2.6.6",
->>>>>>> f000080a
     "process": "^0.11.10",
     "tough-cookie": "^4.0.0",
     "tslib": "^2.2.0",
