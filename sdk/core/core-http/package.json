--- conflicted
+++ resolved
@@ -1,17 +1,12 @@
 {
   "name": "@azure/core-http",
   "sdk-type": "client",
-<<<<<<< HEAD
-  "author": "Microsoft Corporation",
-  "version": "1.1.3",
-=======
   "author": {
     "name": "Microsoft Corporation",
     "email": "azsdkteam@microsoft.com",
     "url": "https://github.com/Azure/azure-sdk-for-js"
   },
   "version": "1.1.4",
->>>>>>> 525443bc
   "description": "Isomorphic client Runtime for Typescript/node.js/browser javascript client libraries generated using AutoRest",
   "tags": [
     "isomorphic",
