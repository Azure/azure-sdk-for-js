{
  "name": "@azure/core-http",
  "sdk-type": "client",
  "author": {
    "name": "Microsoft Corporation",
    "email": "azsdkteam@microsoft.com",
    "url": "https://github.com/Azure/azure-sdk-for-js"
  },
  "version": "1.0.4",
  "description": "Isomorphic client Runtime for Typescript/node.js/browser javascript client libraries generated using AutoRest",
  "tags": [
    "isomorphic",
    "browser",
    "javascript",
    "node",
    "microsoft",
    "autorest",
    "clientruntime"
  ],
  "keywords": [
    "isomorphic",
    "browser",
    "javascript",
    "node",
    "microsoft",
    "autorest",
    "clientruntime"
  ],
  "main": "./dist/coreHttp.node.js",
  "module": "./es/src/coreHttp.js",
  "types": "./types/latest/src/coreHttp.d.ts",
  "typesVersions": {
    "<3.6": {
      "types/latest/src/*": [
        "types/3.1/src/*"
      ]
    }
  },
  "files": [
    "dist/**/*.node.js",
    "dist/**/*.node.js.map",
    "dom-shim.d.ts",
    "es/src/**/*.js",
    "es/src/**/*.js.map",
<<<<<<< HEAD
    "es/src/**/*.d.ts",
    "es/src/**/*.d.ts.map",
=======
    "types/*/src/**/*.d.ts",
    "types/*/src/**/*.d.ts.map",
    "src/**/*.ts",
    "LICENSE",
>>>>>>> d01b1070
    "README.md"
  ],
  "browser": {
    "./es/src/policies/msRestUserAgentPolicy.js": "./es/src/policies/msRestUserAgentPolicy.browser.js",
    "./es/src/policies/proxyPolicy.js": "./es/src/policies/proxyPolicy.browser.js",
    "./es/src/util/base64.js": "./es/src/util/base64.browser.js",
    "./es/src/util/xml.js": "./es/src/util/xml.browser.js",
    "./es/src/defaultHttpClient.js": "./es/src/defaultHttpClient.browser.js",
    "./es/src/util/inspect.js": "./es/src/util/inspect.browser.js"
  },
  "license": "MIT",
  "homepage": "https://github.com/Azure/azure-sdk-for-js/tree/master/sdk/core/core-http",
  "repository": {
    "type": "git",
    "url": "git@github.com:Azure/azure-sdk-for-js.git"
  },
  "bugs": {
    "url": "http://github.com/Azure/azure-sdk-for-js/issues"
  },
  "scripts": {
    "audit": "node ../../../common/scripts/rush-audit.js && rimraf node_modules package-lock.json && npm i --package-lock-only 2>&1 && npm audit",
    "build": "run-s build:tsc build:types build:rollup",
    "build:scripts": "tsc -p ./.scripts/",
    "build:test": "run-s build build:test-browser",
    "build:tsc": "tsc -p tsconfig.es.json",
    "build:types": "downlevel-dts types/latest/ types/3.1/",
    "build:rollup": "rollup -c 2>&1",
    "build:test-browser": "rollup -c rollup.test.config.js 2>&1",
    "check-format": "prettier --list-different --config ../../.prettierrc.json \"src/**/*.ts\" \"test/**/*.ts\" \"*.{js,json}\"",
    "clean": "rimraf ./es ./dist ./dist-test ./dist-browser ./types ./types3.1",
    "execute:samples": "echo skipped",
    "format": "prettier --write --config ../../.prettierrc.json \"src/**/*.ts\" \"test/**/*.ts\" \"*.{js,json}\"",
    "integration-test:browser": "echo skipped",
    "integration-test:node": "echo skipped",
    "integration-test": "npm run integration-test:node && npm run integration-test:browser",
    "lint:fix": "eslint package.json tsconfig.json \"src/**/*.ts\" \"test/**/*.ts\" --fix --fix-type [problem,suggestion]",
    "lint": "eslint package.json tsconfig.json src test --ext .ts -f html -o core-http-lintReport.html || exit 0",
    "pack": "npm pack 2>&1",
    "prebuild": "npm run clean",
    "test:browser": "npm run build:test && npm run unit-test:browser && npm run integration-test:browser",
    "test:node": "npm run build:test && npm run unit-test:node && npm run integration-test:node",
    "test": "npm run build:test && npm run unit-test && npm run integration-test",
    "unit-test": "npm run unit-test:node && npm run unit-test:browser",
    "unit-test:browser": "node ./node_modules/karma/bin/karma start karma.conf.ts --browsers ChromeNoSecurity --single-run",
    "unit-test:node": "cross-env TS_NODE_FILES=true nyc mocha",
    "check:packagejsonversion": "ts-node ./.scripts/checkPackageJsonVersion.ts",
    "check:foronlycalls": "ts-node ./.scripts/checkForOnlyCalls.ts",
    "check:everything": "ts-node ./.scripts/checkEverything.ts",
    "dep:autorest.typescript": "npx ts-node .scripts/testDependentProjects.ts autorest.typescript 'gulp build' 'gulp regenerate' 'npm run local'",
    "dep:ms-rest-azure-js": "npx ts-node .scripts/testDependentProjects.ts ms-rest-azure-js",
    "publish-preview": "mocha --no-colors && shx rm -rf dist/test && node ./.scripts/publish",
    "local": "ts-node ./.scripts/local.ts",
    "latest": "ts-node ./.scripts/latest.ts"
  },
  "sideEffects": false,
  "nyc": {
    "extension": [
      ".ts"
    ],
    "exclude": [
      "coverage/**/*",
      "**/*.d.ts",
      "**/*.js"
    ],
    "reporter": [
      "text",
      "html",
      "cobertura"
    ],
    "all": true
  },
  "//metadata": {
    "constantPaths": [
      {
        "path": "src/util/constants.ts",
        "prefix": "coreHttpVersion"
      }
    ]
  },
  "dependencies": {
    "@azure/abort-controller": "^1.0.0",
    "@azure/core-auth": "^1.0.0",
    "@azure/core-tracing": "1.0.0-preview.7",
    "@azure/logger": "^1.0.0",
    "@opentelemetry/types": "^0.2.0",
    "@types/node-fetch": "^2.5.0",
    "@types/tunnel": "^0.0.1",
    "cross-env": "^6.0.3",
    "form-data": "^3.0.0",
    "node-fetch": "^2.6.0",
    "process": "^0.11.10",
    "tough-cookie": "^3.0.1",
    "tslib": "^1.10.0",
    "tunnel": "^0.0.6",
    "uuid": "^3.3.2",
    "xml2js": "^0.4.19"
  },
  "devDependencies": {
    "@azure/eslint-plugin-azure-sdk": "^2.0.1",
    "@azure/logger-js": "^1.0.2",
    "@rollup/plugin-commonjs": "^11.0.1",
    "@rollup/plugin-json": "^4.0.0",
    "@rollup/plugin-multi-entry": "^3.0.0",
    "@rollup/plugin-node-resolve": "^7.0.0",
    "@types/chai": "^4.1.6",
    "@types/express": "^4.16.0",
    "@types/glob": "^7.1.1",
    "@types/karma": "^3.0.0",
    "@types/mocha": "^5.2.5",
    "@types/node": "^8.0.0",
    "@types/sinon": "^7.0.13",
    "@types/tough-cookie": "^2.3.5",
    "@types/uuid": "^3.4.3",
    "@types/xml2js": "^0.4.3",
    "@typescript-eslint/eslint-plugin": "^2.0.0",
    "@typescript-eslint/parser": "^2.0.0",
    "babel-runtime": "^6.26.0",
    "chai": "^4.2.0",
    "downlevel-dts": "~0.4.0",
    "eslint": "^6.1.0",
    "eslint-config-prettier": "^6.0.0",
    "eslint-plugin-no-null": "^1.0.2",
    "eslint-plugin-no-only-tests": "^2.3.0",
    "eslint-plugin-promise": "^4.1.1",
    "express": "^4.16.3",
    "fetch-mock": "^8.0.0",
    "glob": "^7.1.2",
    "karma": "^4.0.1",
    "karma-chai": "^0.1.0",
    "karma-chrome-launcher": "^3.0.0",
    "karma-edge-launcher": "^0.4.2",
    "karma-firefox-launcher": "^1.1.0",
    "karma-mocha": "^1.3.0",
    "karma-rollup-preprocessor": "^7.0.0",
    "karma-sourcemap-loader": "^0.3.7",
    "karma-typescript-es6-transform": "^4.0.0",
    "mocha": "^6.2.2",
    "mocha-chrome": "^2.0.0",
    "mocha-junit-reporter": "^1.18.0",
    "mocha-multi": "^1.1.3",
    "npm-run-all": "^4.1.5",
    "nyc": "^14.0.0",
    "prettier": "^1.16.4",
    "puppeteer": "^2.0.0",
    "regenerator-runtime": "^0.13.3",
    "rimraf": "^3.0.0",
    "rollup": "^1.16.3",
    "rollup-plugin-sourcemaps": "^0.4.2",
    "rollup-plugin-visualizer": "^3.1.1",
    "shx": "^0.3.2",
    "sinon": "^7.1.0",
    "ts-loader": "^6.0.4",
    "ts-node": "^8.3.0",
    "typescript": "~3.7.5",
    "uglify-js": "^3.4.9",
    "xhr-mock": "^2.4.1"
  }
}<|MERGE_RESOLUTION|>--- conflicted
+++ resolved
@@ -42,15 +42,8 @@
     "dom-shim.d.ts",
     "es/src/**/*.js",
     "es/src/**/*.js.map",
-<<<<<<< HEAD
-    "es/src/**/*.d.ts",
-    "es/src/**/*.d.ts.map",
-=======
     "types/*/src/**/*.d.ts",
     "types/*/src/**/*.d.ts.map",
-    "src/**/*.ts",
-    "LICENSE",
->>>>>>> d01b1070
     "README.md"
   ],
   "browser": {
