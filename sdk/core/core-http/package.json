--- conflicted
+++ resolved
@@ -119,13 +119,8 @@
     "@azure/core-tracing": "1.0.0-preview.13",
     "@azure/logger": "^1.0.0",
     "@types/node-fetch": "^2.5.0",
-<<<<<<< HEAD
     "@types/tunnel": "^0.0.3",
-    "form-data": "^3.0.0",
-=======
-    "@types/tunnel": "^0.0.1",
     "form-data": "^4.0.0",
->>>>>>> 0c1a11da
     "node-fetch": "^2.6.0",
     "process": "^0.11.10",
     "tough-cookie": "^4.0.0",
