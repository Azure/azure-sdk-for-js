--- conflicted
+++ resolved
@@ -14,12 +14,8 @@
   request?: WebResource;
   response?: HttpOperationResponse;
   body?: any;
-<<<<<<< HEAD
   parsedBody?: unknown;
   parsedHeaders?: { [key: string]: unknown };
-
-=======
->>>>>>> 28bb201e
   constructor(
     message: string,
     code?: string,
