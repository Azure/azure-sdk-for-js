// Copyright (c) Microsoft Corporation.
// Licensed under the MIT License.

import { TokenCredential, isTokenCredential } from "@azure/core-auth";
import { DefaultHttpClient } from "./defaultHttpClient";
import { HttpClient } from "./httpClient";
import { HttpOperationResponse, RestResponse } from "./httpOperationResponse";
import { HttpPipelineLogger } from "./httpPipelineLogger";
import { OperationArguments } from "./operationArguments";
import {
  getPathStringFromParameter,
  getPathStringFromParameterPath,
  OperationParameter,
  ParameterPath
} from "./operationParameter";
import { isStreamOperation, OperationSpec } from "./operationSpec";
import {
  deserializationPolicy,
  DeserializationContentTypes
} from "./policies/deserializationPolicy";
import { exponentialRetryPolicy } from "./policies/exponentialRetryPolicy";
import { generateClientRequestIdPolicy } from "./policies/generateClientRequestIdPolicy";
import {
  userAgentPolicy,
  getDefaultUserAgentHeaderName,
  getDefaultUserAgentValue
} from "./policies/userAgentPolicy";
import { redirectPolicy } from "./policies/redirectPolicy";
import {
  RequestPolicy,
  RequestPolicyFactory,
  RequestPolicyOptions
} from "./policies/requestPolicy";
import { rpRegistrationPolicy } from "./policies/rpRegistrationPolicy";
import { bearerTokenAuthenticationPolicy } from "./policies/bearerTokenAuthenticationPolicy";
import { systemErrorRetryPolicy } from "./policies/systemErrorRetryPolicy";
import { QueryCollectionFormat } from "./queryCollectionFormat";
import { CompositeMapper, DictionaryMapper, Mapper, MapperType, Serializer } from "./serializer";
import { URLBuilder } from "./url";
import * as utils from "./util/utils";
import { stringifyXML } from "./util/xml";
import { RequestOptionsBase, RequestPrepareOptions, WebResource } from "./webResource";
import { OperationResponse } from "./operationResponse";
import { ServiceCallback } from "./util/utils";
import { proxyPolicy, getDefaultProxySettings } from "./policies/proxyPolicy";
import { throttlingRetryPolicy } from "./policies/throttlingRetryPolicy";
import { ServiceClientCredentials } from "./credentials/serviceClientCredentials";
import { signingPolicy } from "./policies/signingPolicy";

/**
 * HTTP proxy settings (Node.js only)
 */
export interface ProxySettings {
  host: string;
  port: number;
  username?: string;
  password?: string;
}

/**
 * Options to be provided while creating the client.
 */
export interface ServiceClientOptions {
  /**
   * An array of factories which get called to create the RequestPolicy pipeline used to send a HTTP
   * request on the wire, or a function that takes in the defaultRequestPolicyFactories and returns
   * the requestPolicyFactories that will be used.
   */
  requestPolicyFactories?:
    | RequestPolicyFactory[]
    | ((defaultRequestPolicyFactories: RequestPolicyFactory[]) => void | RequestPolicyFactory[]);
  /**
   * The HttpClient that will be used to send HTTP requests.
   */
  httpClient?: HttpClient;
  /**
   * The HttpPipelineLogger that can be used to debug RequestPolicies within the HTTP pipeline.
   */
  httpPipelineLogger?: HttpPipelineLogger;
  /**
   * If set to true, turn off the default retry policy.
   */
  noRetryPolicy?: boolean;
  /**
   * Gets or sets the retry timeout in seconds for AutomaticRPRegistration. Default value is 30.
   */
  rpRegistrationRetryTimeout?: number;
  /**
   * Whether or not to generate a client request ID header for each HTTP request.
   */
  generateClientRequestIdHeader?: boolean;
  /**
   * Whether to include credentials in CORS requests in the browser.
   * See https://developer.mozilla.org/en-US/docs/Web/API/XMLHttpRequest/withCredentials for more information.
   */
  withCredentials?: boolean;
  /**
   * If specified, a GenerateRequestIdPolicy will be added to the HTTP pipeline that will add a
   * header to all outgoing requests with this header name and a random UUID as the request ID.
   */
  clientRequestIdHeaderName?: string;
  /**
   * The content-types that will be associated with JSON or XML serialization.
   */
  deserializationContentTypes?: DeserializationContentTypes;
  /**
   * The header name to use for the telemetry header while sending the request. If this is not
   * specified, then "User-Agent" will be used when running on Node.js and "x-ms-command-name" will
   * be used when running in a browser.
   */
  userAgentHeaderName?: string | ((defaultUserAgentHeaderName: string) => string);
  /**
   * The string to be set to the telemetry header while sending the request, or a function that
   * takes in the default user-agent string and returns the user-agent string that will be used.
   */
  userAgent?: string | ((defaultUserAgent: string) => string);
  /**
   * Proxy settings which will be used for every HTTP request (Node.js only).
   */
  proxySettings?: ProxySettings;
}

/**
 * @class
 * Initializes a new instance of the ServiceClient.
 */
export class ServiceClient {
  /**
   * If specified, this is the base URI that requests will be made against for this ServiceClient.
   * If it is not specified, then all OperationSpecs must contain a baseUrl property.
   */
  protected baseUri?: string;

  /**
   * The default request content type for the service.
   * Used if no requestContentType is present on an OperationSpec.
   */
  protected requestContentType?: string;

  /**
   * The HTTP client that will be used to send requests.
   */
  private readonly _httpClient: HttpClient;
  private readonly _requestPolicyOptions: RequestPolicyOptions;

  private readonly _requestPolicyFactories: RequestPolicyFactory[];
  private readonly _withCredentials: boolean;

  /**
   * The ServiceClient constructor
   * @constructor
   * @param credentials The credentials used for authentication with the service.
   * @param options The service client options that govern the behavior of the client.
   */
  constructor(
    credentials?: TokenCredential | ServiceClientCredentials,
    options?: ServiceClientOptions
  ) {
    if (!options) {
      options = {};
    }

    this._withCredentials = options.withCredentials || false;
    this._httpClient = options.httpClient || new DefaultHttpClient();
    this._requestPolicyOptions = new RequestPolicyOptions(options.httpPipelineLogger);

    let requestPolicyFactories: RequestPolicyFactory[];
    if (Array.isArray(options.requestPolicyFactories)) {
      requestPolicyFactories = options.requestPolicyFactories;
    } else {
      let authPolicyFactory: RequestPolicyFactory | undefined = undefined;
      if (isTokenCredential(credentials)) {
        // Create a wrapped RequestPolicyFactory here so that we can provide the
        // correct scope to the BearerTokenAuthenticationPolicy at the first time
        // one is requested.  This is needed because generated ServiceClient
        // implementations do not set baseUri until after ServiceClient's constructor
        // is finished, leaving baseUri empty at the time when it is needed to
        // build the correct scope name.
        const wrappedPolicyFactory: () => RequestPolicyFactory = () => {
          let bearerTokenPolicyFactory: RequestPolicyFactory | undefined = undefined;
          let serviceClient = this;
          return {
            create(nextPolicy: RequestPolicy, options: RequestPolicyOptions): RequestPolicy {
              if (bearerTokenPolicyFactory === undefined) {
                bearerTokenPolicyFactory = bearerTokenAuthenticationPolicy(
                  credentials,
                  `${serviceClient.baseUri || ""}/.default`
                );
              }

              return bearerTokenPolicyFactory.create(nextPolicy, options);
            }
          };
        };

        authPolicyFactory = wrappedPolicyFactory();
      } else if (credentials && typeof credentials.signRequest === "function") {
        authPolicyFactory = signingPolicy(credentials);
      } else if (credentials !== undefined) {
        throw new Error("The credentials argument must implement the TokenCredential interface");
      }

      requestPolicyFactories = createDefaultRequestPolicyFactories(authPolicyFactory, options);
      if (options.requestPolicyFactories) {
        // options.requestPolicyFactories can also be a function that manipulates
        // the default requestPolicyFactories array
        const newRequestPolicyFactories:
          | void
          | RequestPolicyFactory[] = options.requestPolicyFactories(requestPolicyFactories);
        if (newRequestPolicyFactories) {
          requestPolicyFactories = newRequestPolicyFactories;
        }
      }
    }
    this._requestPolicyFactories = requestPolicyFactories;
  }

  /**
   * Send the provided httpRequest.
   */
  sendRequest(options: RequestPrepareOptions | WebResource): Promise<HttpOperationResponse> {
    if (options === null || options === undefined || typeof options !== "object") {
      throw new Error("options cannot be null or undefined and it must be of type object.");
    }

    let httpRequest: WebResource;
    try {
      if (options instanceof WebResource) {
        options.validateRequestProperties();
        httpRequest = options;
      } else {
        httpRequest = new WebResource();
        httpRequest = httpRequest.prepare(options);
      }
    } catch (error) {
      return Promise.reject(error);
    }

    let httpPipeline: RequestPolicy = this._httpClient;
    if (this._requestPolicyFactories && this._requestPolicyFactories.length > 0) {
      for (let i = this._requestPolicyFactories.length - 1; i >= 0; --i) {
        httpPipeline = this._requestPolicyFactories[i].create(
          httpPipeline,
          this._requestPolicyOptions
        );
      }
    }
    return httpPipeline.sendRequest(httpRequest);
  }

  /**
   * Send an HTTP request that is populated using the provided OperationSpec.
   * @param {OperationArguments} operationArguments The arguments that the HTTP request's templated values will be populated from.
   * @param {OperationSpec} operationSpec The OperationSpec to use to populate the httpRequest.
   * @param {ServiceCallback} callback The callback to call when the response is received.
   */
<<<<<<< HEAD
  async sendOperationRequest(operationArguments: OperationArguments, operationSpec: OperationSpec, callback?: ServiceCallback<any>): Promise<RestResponse> {
=======
  sendOperationRequest(
    operationArguments: OperationArguments,
    operationSpec: OperationSpec,
    callback?: ServiceCallback<any>
  ): Promise<RestResponse> {
>>>>>>> 28bb201e
    if (typeof operationArguments.options === "function") {
      callback = operationArguments.options;
      operationArguments.options = undefined;
    }

    const httpRequest = new WebResource();

    let result: Promise<RestResponse>;
    try {
      const baseUri: string | undefined = operationSpec.baseUrl || this.baseUri;
      if (!baseUri) {
        throw new Error(
          "If operationSpec.baseUrl is not specified, then the ServiceClient must have a baseUri string property that contains the base URL to use."
        );
      }

      httpRequest.method = operationSpec.httpMethod;
      httpRequest.operationSpec = operationSpec;

      const requestUrl: URLBuilder = URLBuilder.parse(baseUri);
      if (operationSpec.path) {
        requestUrl.appendPath(operationSpec.path);
      }
      if (operationSpec.urlParameters && operationSpec.urlParameters.length > 0) {
        for (const urlParameter of operationSpec.urlParameters) {
          let urlParameterValue: string = getOperationArgumentValueFromParameter(
            this,
            operationArguments,
            urlParameter,
            operationSpec.serializer
          );
          urlParameterValue = operationSpec.serializer.serialize(
            urlParameter.mapper,
            urlParameterValue,
            getPathStringFromParameter(urlParameter)
          );
          if (!urlParameter.skipEncoding) {
            urlParameterValue = encodeURIComponent(urlParameterValue);
          }
          requestUrl.replaceAll(
            `{${urlParameter.mapper.serializedName || getPathStringFromParameter(urlParameter)}}`,
            urlParameterValue
          );
        }
      }
      if (operationSpec.queryParameters && operationSpec.queryParameters.length > 0) {
        for (const queryParameter of operationSpec.queryParameters) {
          let queryParameterValue: any = getOperationArgumentValueFromParameter(
            this,
            operationArguments,
            queryParameter,
            operationSpec.serializer
          );
          if (queryParameterValue != undefined) {
            queryParameterValue = operationSpec.serializer.serialize(
              queryParameter.mapper,
              queryParameterValue,
              getPathStringFromParameter(queryParameter)
            );
            if (queryParameter.collectionFormat != undefined) {
              if (queryParameter.collectionFormat === QueryCollectionFormat.Multi) {
                if (queryParameterValue.length === 0) {
                  queryParameterValue = "";
                } else {
                  for (const index in queryParameterValue) {
                    const item = queryParameterValue[index];
                    queryParameterValue[index] = item == undefined ? "" : item.toString();
                  }
                }
              } else {
                queryParameterValue = queryParameterValue.join(queryParameter.collectionFormat);
              }
            }
            if (!queryParameter.skipEncoding) {
              if (Array.isArray(queryParameterValue)) {
                for (const index in queryParameterValue) {
                  queryParameterValue[index] = encodeURIComponent(queryParameterValue[index]);
                }
              } else {
                queryParameterValue = encodeURIComponent(queryParameterValue);
              }
            }
            requestUrl.setQueryParameter(
              queryParameter.mapper.serializedName || getPathStringFromParameter(queryParameter),
              queryParameterValue
            );
          }
        }
      }
      httpRequest.url = requestUrl.toString();

      const contentType = operationSpec.contentType || this.requestContentType;
      if (contentType) {
        httpRequest.headers.set("Content-Type", contentType);
      }

      if (operationSpec.headerParameters) {
        for (const headerParameter of operationSpec.headerParameters) {
          let headerValue: any = getOperationArgumentValueFromParameter(
            this,
            operationArguments,
            headerParameter,
            operationSpec.serializer
          );
          if (headerValue != undefined) {
            headerValue = operationSpec.serializer.serialize(
              headerParameter.mapper,
              headerValue,
              getPathStringFromParameter(headerParameter)
            );
            const headerCollectionPrefix = (headerParameter.mapper as DictionaryMapper)
              .headerCollectionPrefix;
            if (headerCollectionPrefix) {
              for (const key of Object.keys(headerValue)) {
                httpRequest.headers.set(headerCollectionPrefix + key, headerValue[key]);
              }
            } else {
              httpRequest.headers.set(
                headerParameter.mapper.serializedName ||
                  getPathStringFromParameter(headerParameter),
                headerValue
              );
            }
          }
        }
      }

      const options: RequestOptionsBase | undefined = operationArguments.options;
      if (options) {
        if (options.customHeaders) {
          for (const customHeaderName in options.customHeaders) {
            httpRequest.headers.set(customHeaderName, options.customHeaders[customHeaderName]);
          }
        }

        if (options.abortSignal) {
          httpRequest.abortSignal = options.abortSignal;
        }

        if (options.timeout) {
          httpRequest.timeout = options.timeout;
        }

        if (options.onUploadProgress) {
          httpRequest.onUploadProgress = options.onUploadProgress;
        }

        if (options.onDownloadProgress) {
          httpRequest.onDownloadProgress = options.onDownloadProgress;
        }

        if (options.spanOptions) {
          httpRequest.spanOptions = options.spanOptions;
        }
      }

      httpRequest.withCredentials = this._withCredentials;

      serializeRequestBody(this, httpRequest, operationArguments, operationSpec);

      if (httpRequest.streamResponseBody == undefined) {
        httpRequest.streamResponseBody = isStreamOperation(operationSpec);
      }

<<<<<<< HEAD
      let rawResponse: HttpOperationResponse;
      let sendRequestError;
      try {
        rawResponse = await this.sendRequest(httpRequest)
      } catch (error) {
        sendRequestError = error;
      }
      if (sendRequestError) {
        result = Promise.reject(
          flattenResponse(
            sendRequestError, 
            operationSpec.responses[sendRequestError.statusCode] || operationSpec.responses["default"]
          )
        )
      } else {
        result = Promise.resolve(flattenResponse(rawResponse!, operationSpec.responses[rawResponse!.status]));
      }
=======
      result = this.sendRequest(httpRequest).then((res) =>
        flattenResponse(res, operationSpec.responses[res.status])
      );
>>>>>>> 28bb201e
    } catch (error) {
      result = Promise.reject(error);
    }

    const cb = callback;
    if (cb) {
      result
        // tslint:disable-next-line:no-null-keyword
        .then((res) => cb(null, res._response.parsedBody, res._response.request, res._response))
        .catch((err) => cb(err));
    }

    return result;
  }
}

export function serializeRequestBody(
  serviceClient: ServiceClient,
  httpRequest: WebResource,
  operationArguments: OperationArguments,
  operationSpec: OperationSpec
): void {
  if (operationSpec.requestBody && operationSpec.requestBody.mapper) {
    httpRequest.body = getOperationArgumentValueFromParameter(
      serviceClient,
      operationArguments,
      operationSpec.requestBody,
      operationSpec.serializer
    );

    const bodyMapper = operationSpec.requestBody.mapper;
    const { required, xmlName, xmlElementName, serializedName } = bodyMapper;
    const typeName = bodyMapper.type.name;
    try {
      if (httpRequest.body != undefined || required) {
        const requestBodyParameterPathString: string = getPathStringFromParameter(
          operationSpec.requestBody
        );
        httpRequest.body = operationSpec.serializer.serialize(
          bodyMapper,
          httpRequest.body,
          requestBodyParameterPathString
        );
        const isStream = typeName === MapperType.Stream;
        if (operationSpec.isXML) {
          if (typeName === MapperType.Sequence) {
            httpRequest.body = stringifyXML(
              utils.prepareXMLRootList(
                httpRequest.body,
                xmlElementName || xmlName || serializedName!
              ),
              { rootName: xmlName || serializedName }
            );
          } else if (!isStream) {
            httpRequest.body = stringifyXML(httpRequest.body, {
              rootName: xmlName || serializedName
            });
          }
        } else if (!isStream) {
          httpRequest.body = JSON.stringify(httpRequest.body);
        }
      }
    } catch (error) {
      throw new Error(
        `Error "${error.message}" occurred in serializing the payload - ${JSON.stringify(
          serializedName,
          undefined,
          "  "
        )}.`
      );
    }
  } else if (operationSpec.formDataParameters && operationSpec.formDataParameters.length > 0) {
    httpRequest.formData = {};
    for (const formDataParameter of operationSpec.formDataParameters) {
      const formDataParameterValue: any = getOperationArgumentValueFromParameter(
        serviceClient,
        operationArguments,
        formDataParameter,
        operationSpec.serializer
      );
      if (formDataParameterValue != undefined) {
        const formDataParameterPropertyName: string =
          formDataParameter.mapper.serializedName || getPathStringFromParameter(formDataParameter);
        httpRequest.formData[formDataParameterPropertyName] = operationSpec.serializer.serialize(
          formDataParameter.mapper,
          formDataParameterValue,
          getPathStringFromParameter(formDataParameter)
        );
      }
    }
  }
}

function getValueOrFunctionResult(
  value: undefined | string | ((defaultValue: string) => string),
  defaultValueCreator: () => string
): string {
  let result: string;
  if (typeof value === "string") {
    result = value;
  } else {
    result = defaultValueCreator();
    if (typeof value === "function") {
      result = value(result);
    }
  }
  return result;
}

function createDefaultRequestPolicyFactories(
  authPolicyFactory: RequestPolicyFactory | undefined,
  options: ServiceClientOptions
): RequestPolicyFactory[] {
  const factories: RequestPolicyFactory[] = [];

  if (options.generateClientRequestIdHeader) {
    factories.push(generateClientRequestIdPolicy(options.clientRequestIdHeaderName));
  }

  if (authPolicyFactory) {
    factories.push(authPolicyFactory);
  }

  const userAgentHeaderName: string = getValueOrFunctionResult(
    options.userAgentHeaderName,
    getDefaultUserAgentHeaderName
  );
  const userAgentHeaderValue: string = getValueOrFunctionResult(
    options.userAgent,
    getDefaultUserAgentValue
  );
  if (userAgentHeaderName && userAgentHeaderValue) {
    factories.push(userAgentPolicy({ key: userAgentHeaderName, value: userAgentHeaderValue }));
  }
  factories.push(redirectPolicy());
  factories.push(rpRegistrationPolicy(options.rpRegistrationRetryTimeout));

  if (!options.noRetryPolicy) {
    factories.push(exponentialRetryPolicy());
    factories.push(systemErrorRetryPolicy());
    factories.push(throttlingRetryPolicy());
  }

  factories.push(deserializationPolicy(options.deserializationContentTypes));

  const proxySettings = options.proxySettings || getDefaultProxySettings();
  if (proxySettings) {
    factories.push(proxyPolicy(proxySettings));
  }

  return factories;
}

export type PropertyParent = { [propertyName: string]: any };

/**
 * Get the property parent for the property at the provided path when starting with the provided
 * parent object.
 */
export function getPropertyParent(parent: PropertyParent, propertyPath: string[]): PropertyParent {
  if (parent && propertyPath) {
    const propertyPathLength: number = propertyPath.length;
    for (let i = 0; i < propertyPathLength - 1; ++i) {
      const propertyName: string = propertyPath[i];
      if (!parent[propertyName]) {
        parent[propertyName] = {};
      }
      parent = parent[propertyName];
    }
  }
  return parent;
}

function getOperationArgumentValueFromParameter(
  serviceClient: ServiceClient,
  operationArguments: OperationArguments,
  parameter: OperationParameter,
  serializer: Serializer
): any {
  return getOperationArgumentValueFromParameterPath(
    serviceClient,
    operationArguments,
    parameter.parameterPath,
    parameter.mapper,
    serializer
  );
}

export function getOperationArgumentValueFromParameterPath(
  serviceClient: ServiceClient,
  operationArguments: OperationArguments,
  parameterPath: ParameterPath,
  parameterMapper: Mapper,
  serializer: Serializer
): any {
  let value: any;
  if (typeof parameterPath === "string") {
    parameterPath = [parameterPath];
  }
  if (Array.isArray(parameterPath)) {
    if (parameterPath.length > 0) {
      if (parameterMapper.isConstant) {
        value = parameterMapper.defaultValue;
      } else {
        let propertySearchResult: PropertySearchResult = getPropertyFromParameterPath(
          operationArguments,
          parameterPath
        );
        if (!propertySearchResult.propertyFound) {
          propertySearchResult = getPropertyFromParameterPath(serviceClient, parameterPath);
        }

        let useDefaultValue = false;
        if (!propertySearchResult.propertyFound) {
          useDefaultValue =
            parameterMapper.required ||
            (parameterPath[0] === "options" && parameterPath.length === 2);
        }
        value = useDefaultValue ? parameterMapper.defaultValue : propertySearchResult.propertyValue;
      }

      // Serialize just for validation purposes.
      const parameterPathString: string = getPathStringFromParameterPath(
        parameterPath,
        parameterMapper
      );
      serializer.serialize(parameterMapper, value, parameterPathString);
    }
  } else {
    if (parameterMapper.required) {
      value = {};
    }

    for (const propertyName in parameterPath) {
      const propertyMapper: Mapper = (parameterMapper as CompositeMapper).type.modelProperties![
        propertyName
      ];
      const propertyPath: ParameterPath = parameterPath[propertyName];
      const propertyValue: any = getOperationArgumentValueFromParameterPath(
        serviceClient,
        operationArguments,
        propertyPath,
        propertyMapper,
        serializer
      );
      // Serialize just for validation purposes.
      const propertyPathString: string = getPathStringFromParameterPath(
        propertyPath,
        propertyMapper
      );
      serializer.serialize(propertyMapper, propertyValue, propertyPathString);
      if (propertyValue !== undefined) {
        if (!value) {
          value = {};
        }
        value[propertyName] = propertyValue;
      }
    }
  }
  return value;
}

interface PropertySearchResult {
  propertyValue?: any;
  propertyFound: boolean;
}

function getPropertyFromParameterPath(
  parent: { [parameterName: string]: any },
  parameterPath: string[]
): PropertySearchResult {
  const result: PropertySearchResult = { propertyFound: false };
  let i = 0;
  for (; i < parameterPath.length; ++i) {
    const parameterPathPart: string = parameterPath[i];
    // Make sure to check inherited properties too, so don't use hasOwnProperty().
    if (parent != undefined && parameterPathPart in parent) {
      parent = parent[parameterPathPart];
    } else {
      break;
    }
  }
  if (i === parameterPath.length) {
    result.propertyValue = parent;
    result.propertyFound = true;
  }
  return result;
}

export function flattenResponse(
  _response: HttpOperationResponse,
  responseSpec: OperationResponse | undefined
): RestResponse {
  const parsedHeaders = _response.parsedHeaders;
  const bodyMapper = responseSpec && responseSpec.bodyMapper;

  const addOperationResponse = (obj: {}) =>
    Object.defineProperty(obj, "_response", {
      value: _response
    });

  if (bodyMapper) {
    const typeName = bodyMapper.type.name;
    if (typeName === "Stream") {
      return addOperationResponse({
        ...parsedHeaders,
        blobBody: _response.blobBody,
        readableStreamBody: _response.readableStreamBody
      });
    }

    const modelProperties =
      (typeName === "Composite" && (bodyMapper as CompositeMapper).type.modelProperties) || {};
    const isPageableResponse = Object.keys(modelProperties).some(
      (k) => modelProperties[k].serializedName === ""
    );
    if (typeName === "Sequence" || isPageableResponse) {
      const arrayResponse = [...(_response.parsedBody || [])] as RestResponse & any[];

      for (const key of Object.keys(modelProperties)) {
        if (modelProperties[key].serializedName) {
          arrayResponse[key] = _response.parsedBody[key];
        }
      }

      if (parsedHeaders) {
        for (const key of Object.keys(parsedHeaders)) {
          arrayResponse[key] = parsedHeaders[key];
        }
      }
      addOperationResponse(arrayResponse);
      return arrayResponse;
    }

    if (typeName === "Composite" || typeName === "Dictionary") {
      return addOperationResponse({
        ...parsedHeaders,
        ..._response.parsedBody
      });
    }
  }

  if (
    bodyMapper ||
    _response.request.method === "HEAD" ||
    utils.isPrimitiveType(_response.parsedBody)
  ) {
    // primitive body types and HEAD booleans
    return addOperationResponse({
      ...parsedHeaders,
      body: _response.parsedBody
    });
  }

  return addOperationResponse({
    ...parsedHeaders,
    ..._response.parsedBody
  });
}<|MERGE_RESOLUTION|>--- conflicted
+++ resolved
@@ -254,15 +254,11 @@
    * @param {OperationSpec} operationSpec The OperationSpec to use to populate the httpRequest.
    * @param {ServiceCallback} callback The callback to call when the response is received.
    */
-<<<<<<< HEAD
-  async sendOperationRequest(operationArguments: OperationArguments, operationSpec: OperationSpec, callback?: ServiceCallback<any>): Promise<RestResponse> {
-=======
-  sendOperationRequest(
+  async sendOperationRequest(
     operationArguments: OperationArguments,
     operationSpec: OperationSpec,
     callback?: ServiceCallback<any>
   ): Promise<RestResponse> {
->>>>>>> 28bb201e
     if (typeof operationArguments.options === "function") {
       callback = operationArguments.options;
       operationArguments.options = undefined;
@@ -427,29 +423,26 @@
         httpRequest.streamResponseBody = isStreamOperation(operationSpec);
       }
 
-<<<<<<< HEAD
       let rawResponse: HttpOperationResponse;
       let sendRequestError;
       try {
-        rawResponse = await this.sendRequest(httpRequest)
+        rawResponse = await this.sendRequest(httpRequest);
       } catch (error) {
         sendRequestError = error;
       }
       if (sendRequestError) {
         result = Promise.reject(
           flattenResponse(
-            sendRequestError, 
-            operationSpec.responses[sendRequestError.statusCode] || operationSpec.responses["default"]
+            sendRequestError,
+            operationSpec.responses[sendRequestError.statusCode] ||
+              operationSpec.responses["default"]
           )
-        )
+        );
       } else {
-        result = Promise.resolve(flattenResponse(rawResponse!, operationSpec.responses[rawResponse!.status]));
-      }
-=======
-      result = this.sendRequest(httpRequest).then((res) =>
-        flattenResponse(res, operationSpec.responses[res.status])
-      );
->>>>>>> 28bb201e
+        result = Promise.resolve(
+          flattenResponse(rawResponse!, operationSpec.responses[rawResponse!.status])
+        );
+      }
     } catch (error) {
       result = Promise.reject(error);
     }
