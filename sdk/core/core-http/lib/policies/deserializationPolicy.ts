// Copyright (c) Microsoft Corporation.
// Licensed under the MIT License.

import { HttpOperationResponse } from "../httpOperationResponse";
import { OperationResponse } from "../operationResponse";
import { OperationSpec, isStreamOperation } from "../operationSpec";
import { RestError } from "../restError";
import { Mapper, MapperType } from "../serializer";
import * as utils from "../util/utils";
import { parseXML } from "../util/xml";
import { WebResource } from "../webResource";
import {
  BaseRequestPolicy,
  RequestPolicy,
  RequestPolicyFactory,
  RequestPolicyOptions
} from "./requestPolicy";

/**
 * The content-types that will indicate that an operation response should be deserialized in a
 * particular way.
 */
export interface DeserializationContentTypes {
  /**
   * The content-types that indicate that an operation response should be deserialized as JSON.
   * Defaults to [ "application/json", "text/json" ].
   */
  json?: string[];

  /**
   * The content-types that indicate that an operation response should be deserialized as XML.
   * Defaults to [ "application/xml", "application/atom+xml" ].
   */
  xml?: string[];
}

/**
 * Create a new serialization RequestPolicyCreator that will serialized HTTP request bodies as they
 * pass through the HTTP pipeline.
 */
export function deserializationPolicy(
  deserializationContentTypes?: DeserializationContentTypes
): RequestPolicyFactory {
  return {
    create: (nextPolicy: RequestPolicy, options: RequestPolicyOptions) => {
      return new DeserializationPolicy(nextPolicy, deserializationContentTypes, options);
    }
  };
}

export const defaultJsonContentTypes = ["application/json", "text/json", "text/plain"];
export const defaultXmlContentTypes = ["application/xml", "application/atom+xml"];

/**
 * A RequestPolicy that will deserialize HTTP response bodies and headers as they pass through the
 * HTTP pipeline.
 */
export class DeserializationPolicy extends BaseRequestPolicy {
  public readonly jsonContentTypes: string[];
  public readonly xmlContentTypes: string[];

  constructor(
    nextPolicy: RequestPolicy,
    deserializationContentTypes: DeserializationContentTypes | undefined,
    options: RequestPolicyOptions
  ) {
    super(nextPolicy, options);

    this.jsonContentTypes =
      (deserializationContentTypes && deserializationContentTypes.json) || defaultJsonContentTypes;
    this.xmlContentTypes =
      (deserializationContentTypes && deserializationContentTypes.xml) || defaultXmlContentTypes;
  }

  public async sendRequest(request: WebResource): Promise<HttpOperationResponse> {
    return this._nextPolicy
      .sendRequest(request)
      .then((response: HttpOperationResponse) =>
        deserializeResponseBody(this.jsonContentTypes, this.xmlContentTypes, response)
      );
  }
}

function getOperationResponse(
  parsedResponse: HttpOperationResponse
): undefined | OperationResponse {
  let result: OperationResponse | undefined;
  const request: WebResource = parsedResponse.request;
  const operationSpec: OperationSpec | undefined = request.operationSpec;
  if (operationSpec) {
    const operationResponseGetter:
      | undefined
      | ((
          operationSpec: OperationSpec,
          response: HttpOperationResponse
        ) => undefined | OperationResponse) = request.operationResponseGetter;
    if (!operationResponseGetter) {
      result = operationSpec.responses[parsedResponse.status];
    } else {
      result = operationResponseGetter(operationSpec, parsedResponse);
    }
  }
  return result;
}

function shouldDeserializeResponse(parsedResponse: HttpOperationResponse): boolean {
  const shouldDeserialize: undefined | boolean | ((response: HttpOperationResponse) => boolean) =
    parsedResponse.request.shouldDeserialize;
  let result: boolean;
  if (shouldDeserialize === undefined) {
    result = true;
  } else if (typeof shouldDeserialize === "boolean") {
    result = shouldDeserialize;
  } else {
    result = shouldDeserialize(parsedResponse);
  }
  return result;
}

export function deserializeResponseBody(
  jsonContentTypes: string[],
  xmlContentTypes: string[],
  response: HttpOperationResponse
): Promise<HttpOperationResponse> {
  return parse(jsonContentTypes, xmlContentTypes, response).then((parsedResponse) => {
    const shouldDeserialize: boolean = shouldDeserializeResponse(parsedResponse);
    if (shouldDeserialize) {
      const operationSpec: OperationSpec | undefined = parsedResponse.request.operationSpec;
      if (operationSpec && operationSpec.responses) {
        const statusCode: number = parsedResponse.status;

        const expectedStatusCodes: string[] = Object.keys(operationSpec.responses);

        const hasNoExpectedStatusCodes: boolean =
          expectedStatusCodes.length === 0 ||
          (expectedStatusCodes.length === 1 && expectedStatusCodes[0] === "default");

        const responseSpec: OperationResponse | undefined = getOperationResponse(parsedResponse);

        const isExpectedStatusCode: boolean = hasNoExpectedStatusCodes
          ? 200 <= statusCode && statusCode < 300
          : !!responseSpec;
        if (!isExpectedStatusCode) {
          const defaultResponseSpec: OperationResponse = operationSpec.responses.default;
          if (defaultResponseSpec) {
            const initialErrorMessage: string = isStreamOperation(operationSpec)
              ? `Unexpected status code: ${statusCode}`
              : (parsedResponse.bodyAsText as string);

            const error = new RestError(initialErrorMessage);
            error.statusCode = statusCode;
            error.request = utils.stripRequest(parsedResponse.request);
            error.response = utils.stripResponse(parsedResponse);

            let parsedErrorResponse: { [key: string]: any } = parsedResponse.parsedBody;
            try {
              if (parsedErrorResponse) {
                const defaultResponseBodyMapper: Mapper | undefined =
                  defaultResponseSpec.bodyMapper;
                if (
                  defaultResponseBodyMapper &&
                  defaultResponseBodyMapper.serializedName === "CloudError"
                ) {
                  if (parsedErrorResponse.error) {
                    parsedErrorResponse = parsedErrorResponse.error;
                  }
                  if (parsedErrorResponse.code) {
                    error.code = parsedErrorResponse.code;
                  }
                  if (parsedErrorResponse.message) {
                    error.message = parsedErrorResponse.message;
                  }
                } else {
                  let internalError: any = parsedErrorResponse;
                  if (parsedErrorResponse.error) {
                    internalError = parsedErrorResponse.error;
                  }

                  error.code = internalError.code;
                  if (internalError.message) {
                    error.message = internalError.message;
                  }
                }

                if (defaultResponseBodyMapper) {
                  let valueToDeserialize: any = parsedErrorResponse;
                  if (
                    operationSpec.isXML &&
                    defaultResponseBodyMapper.type.name === MapperType.Sequence
                  ) {
                    valueToDeserialize =
                      typeof parsedErrorResponse === "object"
                        ? parsedErrorResponse[defaultResponseBodyMapper.xmlElementName!]
                        : [];
                  }
<<<<<<< HEAD
                  error.body = operationSpec.serializer.deserialize(defaultResponseBodyMapper, valueToDeserialize, "error.body");
                  // The following line is required so the flattening response (serviceClient.ts)
                  // will flatten the response correctly.
                  error.parsedBody = error.body;
=======
                  error.body = operationSpec.serializer.deserialize(
                    defaultResponseBodyMapper,
                    valueToDeserialize,
                    "error.body"
                  );
>>>>>>> 28bb201e
                }
              }

              if (parsedResponse.headers && defaultResponseSpec.headersMapper) {
                error.parsedHeaders = operationSpec.serializer.deserialize(
                  defaultResponseSpec.headersMapper,
                  parsedResponse.headers.rawHeaders(),
                  "operationRes.parsedHeaders"
                );
              }
            } catch (defaultError) {
              error.message = `Error \"${defaultError.message}\" occurred in deserializing the responseBody - \"${parsedResponse.bodyAsText}\" for the default response.`;
            }
            return Promise.reject(error);
          }
        } else if (responseSpec) {
          if (responseSpec.bodyMapper) {
            let valueToDeserialize: any = parsedResponse.parsedBody;
            if (operationSpec.isXML && responseSpec.bodyMapper.type.name === MapperType.Sequence) {
              valueToDeserialize =
                typeof valueToDeserialize === "object"
                  ? valueToDeserialize[responseSpec.bodyMapper.xmlElementName!]
                  : [];
            }
            try {
              parsedResponse.parsedBody = operationSpec.serializer.deserialize(
                responseSpec.bodyMapper,
                valueToDeserialize,
                "operationRes.parsedBody"
              );
            } catch (error) {
              const restError = new RestError(
                `Error ${error} occurred in deserializing the responseBody - ${parsedResponse.bodyAsText}`
              );
              restError.request = utils.stripRequest(parsedResponse.request);
              restError.response = utils.stripResponse(parsedResponse);
              return Promise.reject(restError);
            }
          } else if (operationSpec.httpMethod === "HEAD") {
            // head methods never have a body, but we return a boolean to indicate presence/absence of the resource
            parsedResponse.parsedBody = response.status >= 200 && response.status < 300;
          }

          if (responseSpec.headersMapper) {
            parsedResponse.parsedHeaders = operationSpec.serializer.deserialize(
              responseSpec.headersMapper,
              parsedResponse.headers.rawHeaders(),
              "operationRes.parsedHeaders"
            );
          }
        }
      }
    }
    return Promise.resolve(parsedResponse);
  });
}

function parse(
  jsonContentTypes: string[],
  xmlContentTypes: string[],
  operationResponse: HttpOperationResponse
): Promise<HttpOperationResponse> {
  const errorHandler = (err: Error & { code: string }) => {
    const msg = `Error "${err}" occurred while parsing the response body - ${operationResponse.bodyAsText}.`;
    const errCode = err.code || RestError.PARSE_ERROR;
    const e = new RestError(
      msg,
      errCode,
      operationResponse.status,
      operationResponse.request,
      operationResponse,
      operationResponse.bodyAsText
    );
    return Promise.reject(e);
  };

  if (!operationResponse.request.streamResponseBody && operationResponse.bodyAsText) {
    const text = operationResponse.bodyAsText;
    const contentType: string = operationResponse.headers.get("Content-Type") || "";
    const contentComponents: string[] = !contentType
      ? []
      : contentType.split(";").map((component) => component.toLowerCase());
    if (
      contentComponents.length === 0 ||
      contentComponents.some((component) => jsonContentTypes.indexOf(component) !== -1)
    ) {
      return new Promise<HttpOperationResponse>((resolve) => {
        operationResponse.parsedBody = JSON.parse(text);
        resolve(operationResponse);
      }).catch(errorHandler);
    } else if (contentComponents.some((component) => xmlContentTypes.indexOf(component) !== -1)) {
      return parseXML(text)
        .then((body) => {
          operationResponse.parsedBody = body;
          return operationResponse;
        })
        .catch(errorHandler);
    }
  }

  return Promise.resolve(operationResponse);
}<|MERGE_RESOLUTION|>--- conflicted
+++ resolved
@@ -193,18 +193,14 @@
                         ? parsedErrorResponse[defaultResponseBodyMapper.xmlElementName!]
                         : [];
                   }
-<<<<<<< HEAD
-                  error.body = operationSpec.serializer.deserialize(defaultResponseBodyMapper, valueToDeserialize, "error.body");
-                  // The following line is required so the flattening response (serviceClient.ts)
-                  // will flatten the response correctly.
-                  error.parsedBody = error.body;
-=======
                   error.body = operationSpec.serializer.deserialize(
                     defaultResponseBodyMapper,
                     valueToDeserialize,
                     "error.body"
                   );
->>>>>>> 28bb201e
+                  // The following line is required to flatten the response correctly
+                  // in serviceClient.ts
+                  error.parsedBody = error.body;
                 }
               }
 
