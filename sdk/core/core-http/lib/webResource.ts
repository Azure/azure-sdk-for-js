// Copyright (c) Microsoft Corporation.
// Licensed under the MIT License.

import { HttpHeaders } from "./httpHeaders";
import { OperationSpec } from "./operationSpec";
import { Mapper, Serializer } from "./serializer";
import { generateUuid } from "./util/utils";
import { HttpOperationResponse } from "./httpOperationResponse";
import { OperationResponse } from "./operationResponse";
import { ProxySettings } from "./serviceClient";
import { AbortSignalLike } from "@azure/abort-controller";
<<<<<<< HEAD
import { AtomXmlOperationSpec } from "./atomXmlOperationSpec";
=======
>>>>>>> c4c37099

export type HttpMethods =
  | "GET"
  | "PUT"
  | "POST"
  | "DELETE"
  | "PATCH"
  | "HEAD"
  | "OPTIONS"
  | "TRACE";
export type HttpRequestBody =
  | Blob
  | string
  | ArrayBuffer
  | ArrayBufferView
  | (() => NodeJS.ReadableStream);

/**
 * Fired in response to upload or download progress.
 */
export type TransferProgressEvent = {
  /**
   * The number of bytes loaded so far.
   */
  loadedBytes: number;
};

/**
 * Creates a new WebResource object.
 *
 * This class provides an abstraction over a REST call by being library / implementation agnostic and wrapping the necessary
 * properties to initiate a request.
 *
 * @constructor
 */
export class WebResource {
  url: string;
  method: HttpMethods;
  body?: any;
  headers: HttpHeaders;
  /**
   * Whether or not the body of the HttpOperationResponse should be treated as a stream.
   */
  streamResponseBody?: boolean;
  /**
   * Whether or not the HttpOperationResponse should be deserialized. If this is undefined, then the
   * HttpOperationResponse should be deserialized.
   */
  shouldDeserialize?: boolean | ((response: HttpOperationResponse) => boolean);
  /**
   * A function that returns the proper OperationResponse for the given OperationSpec and
   * HttpOperationResponse combination. If this is undefined, then a simple status code lookup will
   * be used.
   */
  operationResponseGetter?: (
    operationSpec: OperationSpec,
    response: HttpOperationResponse
  ) => undefined | OperationResponse;
  formData?: any;
  query?: { [key: string]: any };
  operationSpec?: OperationSpec;
  atomXmlOperationSpec?: AtomXmlOperationSpec;
  withCredentials: boolean;
  timeout: number;
  proxySettings?: ProxySettings;
  keepAlive?: boolean;

  abortSignal?: AbortSignalLike;

  /** Callback which fires upon upload progress. */
  onUploadProgress?: (progress: TransferProgressEvent) => void;

  /** Callback which fires upon download progress. */
  onDownloadProgress?: (progress: TransferProgressEvent) => void;

  /**
   * Options used to create a span when tracing is enabled.
   */
  spanOptions?: any;

  constructor(
    url?: string,
    method?: HttpMethods,
    body?: any,
    query?: { [key: string]: any },
    headers?: { [key: string]: any } | HttpHeaders,
    streamResponseBody?: boolean,
    withCredentials?: boolean,
    abortSignal?: AbortSignalLike,
    timeout?: number,
    onUploadProgress?: (progress: TransferProgressEvent) => void,
    onDownloadProgress?: (progress: TransferProgressEvent) => void,
    proxySettings?: ProxySettings,
    keepAlive?: boolean
  ) {
    this.streamResponseBody = streamResponseBody;
    this.url = url || "";
    this.method = method || "GET";
    this.headers = headers instanceof HttpHeaders ? headers : new HttpHeaders(headers);
    this.body = body;
    this.query = query;
    this.formData = undefined;
    this.withCredentials = withCredentials || false;
    this.abortSignal = abortSignal;
    this.timeout = timeout || 0;
    this.onUploadProgress = onUploadProgress;
    this.onDownloadProgress = onDownloadProgress;
    this.proxySettings = proxySettings;
    this.keepAlive = keepAlive;
  }

  /**
   * Validates that the required properties such as method, url, headers["Content-Type"],
   * headers["accept-language"] are defined. It will throw an error if one of the above
   * mentioned properties are not defined.
   */
  validateRequestProperties(): void {
    if (!this.method) {
      throw new Error("WebResource.method is required.");
    }
    if (!this.url) {
      throw new Error("WebResource.url is required.");
    }
  }

  /**
   * Prepares the request.
   * @param {RequestPrepareOptions} options Options to provide for preparing the request.
   * @returns {WebResource} Returns the prepared WebResource (HTTP Request) object that needs to be given to the request pipeline.
   */
  prepare(options: RequestPrepareOptions): WebResource {
    if (!options) {
      throw new Error("options object is required");
    }

    if (options.method == undefined || typeof options.method.valueOf() !== "string") {
      throw new Error("options.method must be a string.");
    }

    if (options.url && options.pathTemplate) {
      throw new Error(
        "options.url and options.pathTemplate are mutually exclusive. Please provide exactly one of them."
      );
    }

    if (
      (options.pathTemplate == undefined || typeof options.pathTemplate.valueOf() !== "string") &&
      (options.url == undefined || typeof options.url.valueOf() !== "string")
    ) {
      throw new Error("Please provide exactly one of options.pathTemplate or options.url.");
    }

    // set the url if it is provided.
    if (options.url) {
      if (typeof options.url !== "string") {
        throw new Error('options.url must be of type "string".');
      }
      this.url = options.url;
    }

    // set the method
    if (options.method) {
      const validMethods = ["GET", "PUT", "HEAD", "DELETE", "OPTIONS", "POST", "PATCH", "TRACE"];
      if (validMethods.indexOf(options.method.toUpperCase()) === -1) {
        throw new Error(
          'The provided method "' +
            options.method +
            '" is invalid. Supported HTTP methods are: ' +
            JSON.stringify(validMethods)
        );
      }
    }
    this.method = options.method.toUpperCase() as HttpMethods;

    // construct the url if path template is provided
    if (options.pathTemplate) {
      const { pathTemplate, pathParameters } = options;
      if (typeof pathTemplate !== "string") {
        throw new Error('options.pathTemplate must be of type "string".');
      }
      if (!options.baseUrl) {
        options.baseUrl = "https://management.azure.com";
      }
      const baseUrl = options.baseUrl;
      let url =
        baseUrl +
        (baseUrl.endsWith("/") ? "" : "/") +
        (pathTemplate.startsWith("/") ? pathTemplate.slice(1) : pathTemplate);
      const segments = url.match(/({\w*\s*\w*})/gi);
      if (segments && segments.length) {
        if (!pathParameters) {
          throw new Error(
            `pathTemplate: ${pathTemplate} has been provided. Hence, options.pathParameters must also be provided.`
          );
        }
        segments.forEach(function(item) {
          const pathParamName = item.slice(1, -1);
          const pathParam = (pathParameters as { [key: string]: any })[pathParamName];
          if (
            pathParam === null ||
            pathParam === undefined ||
            !(typeof pathParam === "string" || typeof pathParam === "object")
          ) {
<<<<<<< HEAD
            throw new Error(
              `pathTemplate: ${pathTemplate} contains the path parameter ${pathParamName}` +
                ` however, it is not present in ${pathParameters} - ${JSON.stringify(
                  pathParameters,
                  undefined,
                  2
                )}.` +
=======
            const stringifiedPathParameters = JSON.stringify(pathParameters, undefined, 2);
            throw new Error(
              `pathTemplate: ${pathTemplate} contains the path parameter ${pathParamName}` +
                ` however, it is not present in parameters: ${stringifiedPathParameters}.` +
>>>>>>> c4c37099
                `The value of the path parameter can either be a "string" of the form { ${pathParamName}: "some sample value" } or ` +
                `it can be an "object" of the form { "${pathParamName}": { value: "some sample value", skipUrlEncoding: true } }.`
            );
          }

          if (typeof pathParam.valueOf() === "string") {
            url = url.replace(item, encodeURIComponent(pathParam));
          }

          if (typeof pathParam.valueOf() === "object") {
            if (!pathParam.value) {
              throw new Error(
                `options.pathParameters[${pathParamName}] is of type "object" but it does not contain a "value" property.`
              );
            }
            if (pathParam.skipUrlEncoding) {
              url = url.replace(item, pathParam.value);
            } else {
              url = url.replace(item, encodeURIComponent(pathParam.value));
            }
          }
        });
      }
      this.url = url;
    }

    // append query parameters to the url if they are provided. They can be provided with pathTemplate or url option.
    if (options.queryParameters) {
      const queryParameters = options.queryParameters;
      if (typeof queryParameters !== "object") {
        throw new Error(
          `options.queryParameters must be of type object. It should be a JSON object ` +
            `of "query-parameter-name" as the key and the "query-parameter-value" as the value. ` +
            `The "query-parameter-value" may be fo type "string" or an "object" of the form { value: "query-parameter-value", skipUrlEncoding: true }.`
        );
      }
      // append question mark if it is not present in the url
      if (this.url && this.url.indexOf("?") === -1) {
        this.url += "?";
      }
      // construct queryString
      const queryParams = [];
      // We need to populate this.query as a dictionary if the request is being used for Sway's validateRequest().
      this.query = {};
      for (const queryParamName in queryParameters) {
        const queryParam: any = queryParameters[queryParamName];
        if (queryParam) {
          if (typeof queryParam === "string") {
            queryParams.push(queryParamName + "=" + encodeURIComponent(queryParam));
            this.query[queryParamName] = encodeURIComponent(queryParam);
          } else if (typeof queryParam === "object") {
            if (!queryParam.value) {
              throw new Error(
                `options.queryParameters[${queryParamName}] is of type "object" but it does not contain a "value" property.`
              );
            }
            if (queryParam.skipUrlEncoding) {
              queryParams.push(queryParamName + "=" + queryParam.value);
              this.query[queryParamName] = queryParam.value;
            } else {
              queryParams.push(queryParamName + "=" + encodeURIComponent(queryParam.value));
              this.query[queryParamName] = encodeURIComponent(queryParam.value);
            }
          }
        }
      } // end-of-for
      // append the queryString
      this.url += queryParams.join("&");
    }

    // add headers to the request if they are provided
    if (options.headers) {
      const headers = options.headers;
      for (const headerName of Object.keys(options.headers)) {
        this.headers.set(headerName, headers[headerName]);
      }
    }
    // ensure accept-language is set correctly
    if (!this.headers.get("accept-language")) {
      this.headers.set("accept-language", "en-US");
    }
    // ensure the request-id is set correctly
    if (!this.headers.get("x-ms-client-request-id") && !options.disableClientRequestId) {
      this.headers.set("x-ms-client-request-id", generateUuid());
    }

    // default
    if (!this.headers.get("Content-Type")) {
      this.headers.set("Content-Type", "application/json; charset=utf-8");
    }

    // set the request body. request.js automatically sets the Content-Length request header, so we need not set it explicilty
    this.body = options.body;
    if (options.body != undefined) {
      // body as a stream special case. set the body as-is and check for some special request headers specific to sending a stream.
      if (options.bodyIsStream) {
        if (!this.headers.get("Transfer-Encoding")) {
          this.headers.set("Transfer-Encoding", "chunked");
        }
        if (this.headers.get("Content-Type") !== "application/octet-stream") {
          this.headers.set("Content-Type", "application/octet-stream");
        }
      } else {
        if (options.serializationMapper) {
          this.body = new Serializer(options.mappers).serialize(
            options.serializationMapper,
            options.body,
            "requestBody"
          );
        }
        if (!options.disableJsonStringifyOnBody) {
          this.body = JSON.stringify(options.body);
        }
      }
    }

    this.abortSignal = options.abortSignal;
    this.onDownloadProgress = options.onDownloadProgress;
    this.onUploadProgress = options.onUploadProgress;

    return this;
  }

  /**
   * Clone this WebResource HTTP request object.
   * @returns {WebResource} The clone of this WebResource HTTP request object.
   */
  clone(): WebResource {
    const result = new WebResource(
      this.url,
      this.method,
      this.body,
      this.query,
      this.headers && this.headers.clone(),
      this.streamResponseBody,
      this.withCredentials,
      this.abortSignal,
      this.timeout,
      this.onUploadProgress,
<<<<<<< HEAD
      this.onDownloadProgress
=======
      this.onDownloadProgress,
      this.proxySettings,
      this.keepAlive
>>>>>>> c4c37099
    );

    if (this.formData) {
      result.formData = this.formData;
    }

    if (this.operationSpec) {
      result.operationSpec = this.operationSpec;
    }

    if (this.atomXmlOperationSpec) {
      result.atomXmlOperationSpec = this.atomXmlOperationSpec;
    }

    if (this.shouldDeserialize) {
      result.shouldDeserialize = this.shouldDeserialize;
    }

    if (this.operationResponseGetter) {
      result.operationResponseGetter = this.operationResponseGetter;
    }

    return result;
  }
}

export interface RequestPrepareOptions {
  /**
   * The HTTP request method. Valid values are "GET", "PUT", "HEAD", "DELETE", "OPTIONS", "POST",
   * or "PATCH".
   */
  method: HttpMethods;
  /**
   * The request url. It may or may not have query parameters in it. Either provide the "url" or
   * provide the "pathTemplate" in the options object. Both the options are mutually exclusive.
   */
  url?: string;
  /**
   * A dictionary of query parameters to be appended to the url, where
   * the "key" is the "query-parameter-name" and the "value" is the "query-parameter-value".
   * The "query-parameter-value" can be of type "string" or it can be of type "object".
   * The "object" format should be used when you want to skip url encoding. While using the object format,
   * the object must have a property named value which provides the "query-parameter-value".
   * Example:
   *    - query-parameter-value in "object" format: { "query-parameter-name": { value: "query-parameter-value", skipUrlEncoding: true } }
   *    - query-parameter-value in "string" format: { "query-parameter-name": "query-parameter-value"}.
   * Note: "If options.url already has some query parameters, then the value provided in options.queryParameters will be appended to the url.
   */
  queryParameters?: { [key: string]: any | ParameterValue };
  /**
   * The path template of the request url. Either provide the "url" or provide the "pathTemplate" in
   * the options object. Both the options are mutually exclusive.
   * Example: "/subscriptions/{subscriptionId}/resourceGroups/{resourceGroupName}/providers/Microsoft.Storage/storageAccounts/{accountName}"
   */
  pathTemplate?: string;
  /**
   * The base url of the request. Default value is: "https://management.azure.com". This is
   * applicable only with pathTemplate. If you are providing options.url then it is expected that
   * you provide the complete url.
   */
  baseUrl?: string;
  /**
   * A dictionary of path parameters that need to be replaced with actual values in the pathTemplate.
   * Here the key is the "path-parameter-name" and the value is the "path-parameter-value".
   * The "path-parameter-value" can be of type "string"  or it can be of type "object".
   * The "object" format should be used when you want to skip url encoding. While using the object format,
   * the object must have a property named value which provides the "path-parameter-value".
   * Example:
   *    - path-parameter-value in "object" format: { "path-parameter-name": { value: "path-parameter-value", skipUrlEncoding: true } }
   *    - path-parameter-value in "string" format: { "path-parameter-name": "path-parameter-value" }.
   */
  pathParameters?: { [key: string]: any | ParameterValue };
  formData?: { [key: string]: any };
  /**
   * A dictionary of request headers that need to be applied to the request.
   * Here the key is the "header-name" and the value is the "header-value". The header-value MUST be of type string.
   *  - ContentType must be provided with the key name as "Content-Type". Default value "application/json; charset=utf-8".
   *  - "Transfer-Encoding" is set to "chunked" by default if "options.bodyIsStream" is set to true.
   *  - "Content-Type" is set to "application/octet-stream" by default if "options.bodyIsStream" is set to true.
   *  - "accept-language" by default is set to "en-US"
   *  - "x-ms-client-request-id" by default is set to a new Guid. To not generate a guid for the request, please set options.disableClientRequestId to true
   */
  headers?: { [key: string]: any };
  /**
   * When set to true, instructs the client to not set "x-ms-client-request-id" header to a new Guid().
   */
  disableClientRequestId?: boolean;
  /**
   * The request body. It can be of any type. This value will be serialized if it is not a stream.
   */
  body?: any;
  /**
   * Provides information on how to serialize the request body.
   */
  serializationMapper?: Mapper;
  /**
   * A dictionary of mappers that may be used while [de]serialization.
   */
  mappers?: { [x: string]: any };
  /**
   * Provides information on how to deserialize the response body.
   */
  deserializationMapper?: object;
  /**
   * Indicates whether this method should JSON.stringify() the request body. Default value: false.
   */
  disableJsonStringifyOnBody?: boolean;
  /**
   * Indicates whether the request body is a stream (useful for file upload scenarios).
   */
  bodyIsStream?: boolean;
  abortSignal?: AbortSignalLike;
  onUploadProgress?: (progress: TransferProgressEvent) => void;
  onDownloadProgress?: (progress: TransferProgressEvent) => void;
}

/**
 * The Parameter value provided for path or query parameters in RequestPrepareOptions
 */
export interface ParameterValue {
  value: any;
  skipUrlEncoding: boolean;
  [key: string]: any;
}

/**
 * Describes the base structure of the options object that will be used in every operation.
 */
export interface RequestOptionsBase {
  /**
   * @property {object} [customHeaders] User defined custom request headers that
   * will be applied before the request is sent.
   */
  customHeaders?: { [key: string]: string };

  /**
   * The signal which can be used to abort requests.
   */
  abortSignal?: AbortSignalLike;

  /**
   * The number of milliseconds a request can take before automatically being terminated.
   */
  timeout?: number;

  /**
   * Callback which fires upon upload progress.
   */
  onUploadProgress?: (progress: TransferProgressEvent) => void;

  /**
   * Callback which fires upon download progress.
   */
  onDownloadProgress?: (progress: TransferProgressEvent) => void;

  /**
   * Options used to create a span when tracing is enabled.
   */
  spanOptions?: any;

  [key: string]: any;
}<|MERGE_RESOLUTION|>--- conflicted
+++ resolved
@@ -9,10 +9,7 @@
 import { OperationResponse } from "./operationResponse";
 import { ProxySettings } from "./serviceClient";
 import { AbortSignalLike } from "@azure/abort-controller";
-<<<<<<< HEAD
 import { AtomXmlOperationSpec } from "./atomXmlOperationSpec";
-=======
->>>>>>> c4c37099
 
 export type HttpMethods =
   | "GET"
@@ -216,20 +213,10 @@
             pathParam === undefined ||
             !(typeof pathParam === "string" || typeof pathParam === "object")
           ) {
-<<<<<<< HEAD
-            throw new Error(
-              `pathTemplate: ${pathTemplate} contains the path parameter ${pathParamName}` +
-                ` however, it is not present in ${pathParameters} - ${JSON.stringify(
-                  pathParameters,
-                  undefined,
-                  2
-                )}.` +
-=======
             const stringifiedPathParameters = JSON.stringify(pathParameters, undefined, 2);
             throw new Error(
               `pathTemplate: ${pathTemplate} contains the path parameter ${pathParamName}` +
                 ` however, it is not present in parameters: ${stringifiedPathParameters}.` +
->>>>>>> c4c37099
                 `The value of the path parameter can either be a "string" of the form { ${pathParamName}: "some sample value" } or ` +
                 `it can be an "object" of the form { "${pathParamName}": { value: "some sample value", skipUrlEncoding: true } }.`
             );
@@ -369,13 +356,9 @@
       this.abortSignal,
       this.timeout,
       this.onUploadProgress,
-<<<<<<< HEAD
-      this.onDownloadProgress
-=======
       this.onDownloadProgress,
       this.proxySettings,
       this.keepAlive
->>>>>>> c4c37099
     );
 
     if (this.formData) {
