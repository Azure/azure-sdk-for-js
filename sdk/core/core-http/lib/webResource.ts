--- conflicted
+++ resolved
@@ -461,13 +461,8 @@
   onDownloadProgress?: (progress: TransferProgressEvent) => void;
 
   /**
-<<<<<<< HEAD
-  * Options used to create a span if tracing is enabled.
-  */
-=======
    * Options used to create a span when tracing is enabled.
    */
->>>>>>> dbd1c6e3
   spanOptions?: any;
 
   [key: string]: any;
