--- conflicted
+++ resolved
@@ -211,20 +211,10 @@
             pathParam === undefined ||
             !(typeof pathParam === "string" || typeof pathParam === "object")
           ) {
-<<<<<<< HEAD
-            throw new Error(
-              `pathTemplate: ${pathTemplate} contains the path parameter ${pathParamName}` +
-                ` however, it is not present in ${pathParameters} - ${JSON.stringify(
-                  pathParameters,
-                  undefined,
-                  2
-                )}.` +
-=======
             const stringifiedPathParameters = JSON.stringify(pathParameters, undefined, 2);
             throw new Error(
               `pathTemplate: ${pathTemplate} contains the path parameter ${pathParamName}` +
                 ` however, it is not present in parameters: ${stringifiedPathParameters}.` +
->>>>>>> 50fe37f9
                 `The value of the path parameter can either be a "string" of the form { ${pathParamName}: "some sample value" } or ` +
                 `it can be an "object" of the form { "${pathParamName}": { value: "some sample value", skipUrlEncoding: true } }.`
             );
