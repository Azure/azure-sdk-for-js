--- conflicted
+++ resolved
@@ -9,11 +9,8 @@
 import { OperationResponse } from "./operationResponse";
 import { ProxySettings } from "./serviceClient";
 import { AbortSignalLike } from "@azure/abort-controller";
-<<<<<<< HEAD
 import { AtomXmlOperationSpec } from "./atomXmlOperationSpec";
-=======
 import { SpanOptions } from "@azure/core-tracing";
->>>>>>> 8767c40e
 
 export type HttpMethods =
   | "GET"
@@ -180,9 +177,9 @@
       if (validMethods.indexOf(options.method.toUpperCase()) === -1) {
         throw new Error(
           'The provided method "' +
-          options.method +
-          '" is invalid. Supported HTTP methods are: ' +
-          JSON.stringify(validMethods)
+            options.method +
+            '" is invalid. Supported HTTP methods are: ' +
+            JSON.stringify(validMethods)
         );
       }
     }
@@ -209,7 +206,7 @@
             `pathTemplate: ${pathTemplate} has been provided. Hence, options.pathParameters must also be provided.`
           );
         }
-        segments.forEach(function (item) {
+        segments.forEach(function(item) {
           const pathParamName = item.slice(1, -1);
           const pathParam = (pathParameters as { [key: string]: any })[pathParamName];
           if (
@@ -220,9 +217,9 @@
             const stringifiedPathParameters = JSON.stringify(pathParameters, undefined, 2);
             throw new Error(
               `pathTemplate: ${pathTemplate} contains the path parameter ${pathParamName}` +
-              ` however, it is not present in parameters: ${stringifiedPathParameters}.` +
-              `The value of the path parameter can either be a "string" of the form { ${pathParamName}: "some sample value" } or ` +
-              `it can be an "object" of the form { "${pathParamName}": { value: "some sample value", skipUrlEncoding: true } }.`
+                ` however, it is not present in parameters: ${stringifiedPathParameters}.` +
+                `The value of the path parameter can either be a "string" of the form { ${pathParamName}: "some sample value" } or ` +
+                `it can be an "object" of the form { "${pathParamName}": { value: "some sample value", skipUrlEncoding: true } }.`
             );
           }
 
@@ -253,8 +250,8 @@
       if (typeof queryParameters !== "object") {
         throw new Error(
           `options.queryParameters must be of type object. It should be a JSON object ` +
-          `of "query-parameter-name" as the key and the "query-parameter-value" as the value. ` +
-          `The "query-parameter-value" may be fo type "string" or an "object" of the form { value: "query-parameter-value", skipUrlEncoding: true }.`
+            `of "query-parameter-name" as the key and the "query-parameter-value" as the value. ` +
+            `The "query-parameter-value" may be fo type "string" or an "object" of the form { value: "query-parameter-value", skipUrlEncoding: true }.`
         );
       }
       // append question mark if it is not present in the url
