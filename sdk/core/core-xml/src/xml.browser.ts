// Copyright (c) Microsoft Corporation.
// Licensed under the MIT license.

/// <reference lib="dom"/>
import { XML_ATTRKEY, XML_CHARKEY, XmlOptions } from "./xml.common";

if (!document || !DOMParser || !Node || !XMLSerializer) {
  throw new Error(
    `This library depends on the following DOM objects: ["document", "DOMParser", "Node", "XMLSerializer"] to parse XML, but some of these are undefined. You may provide a polyfill to make these globally available in order to support your environment. For more information, please refer to https://aka.ms/azsdk/js/web-workers. `
  );
}

const doc = document.implementation.createDocument(null, null, null);

const parser = new DOMParser();
export function parseXML(str: string, opts: XmlOptions = {}): Promise<any> {
  try {
    const updatedOptions: Required<XmlOptions> = {
      rootName: opts.rootName ?? "",
      includeRoot: opts.includeRoot ?? false,
      xmlCharKey: opts.xmlCharKey ?? XML_CHARKEY,
<<<<<<< HEAD
      cdataPropName:  opts.cdataPropName ?? "__cdata",
=======
      cdataPropName: opts.cdataPropName ?? "__cdata",
>>>>>>> 6758bdbd
      stopNodes: opts.stopNodes ?? [],
    };
    const dom = parser.parseFromString(str, "application/xml");
    throwIfError(dom);

    let obj;
    if (updatedOptions.includeRoot) {
      obj = domToObject(dom, updatedOptions);
    } else {
      obj = domToObject(dom.childNodes[0], updatedOptions);
    }

    return Promise.resolve(obj);
  } catch (err: any) {
    return Promise.reject(err);
  }
}

let errorNS: string | undefined;

function getErrorNamespace(): string {
  if (errorNS === undefined) {
    try {
      errorNS =
        parser.parseFromString("INVALID", "text/xml").getElementsByTagName("parsererror")[0]
          .namespaceURI! ?? "";
    } catch (ignored: any) {
      // Most browsers will return a document containing <parsererror>, but IE will throw.
      errorNS = "";
    }
  }

  return errorNS;
}

function throwIfError(dom: Document): void {
  const parserErrors = dom.getElementsByTagName("parsererror");
  if (parserErrors.length > 0 && getErrorNamespace()) {
    for (let i = 0; i < parserErrors.length; i++) {
      if (parserErrors[i].namespaceURI === errorNS) {
        throw new Error(parserErrors[i].innerHTML);
      }
    }
  }
}

function isElement(node: Node): node is Element {
  return !!(node as Element).attributes;
}

/**
 * Get the Element-typed version of the provided Node if the provided node is an element with
 * attributes. If it isn't, then undefined is returned.
 */
function asElementWithAttributes(node: Node): Element | undefined {
  return isElement(node) && node.hasAttributes() ? node : undefined;
}

function domToObject(node: Node, options: Required<XmlOptions>): any {
  let result: any = {};

  const childNodeCount: number = node.childNodes.length;

  const firstChildNode: Node = node.childNodes[0];
  const onlyChildTextValue: string | undefined =
    (firstChildNode &&
      childNodeCount === 1 &&
      firstChildNode.nodeType === Node.TEXT_NODE &&
      firstChildNode.nodeValue) ||
    undefined;

  const elementWithAttributes: Element | undefined = asElementWithAttributes(node);
  if (elementWithAttributes) {
    result[XML_ATTRKEY] = {};

    for (let i = 0; i < elementWithAttributes.attributes.length; i++) {
      const attr = elementWithAttributes.attributes[i];
      result[XML_ATTRKEY][attr.nodeName] = attr.nodeValue;
    }

    if (onlyChildTextValue) {
      result[options.xmlCharKey] = onlyChildTextValue;
    }
  } else if (childNodeCount === 0) {
    result = "";
  } else if (onlyChildTextValue) {
    result = onlyChildTextValue;
  }

  if (!onlyChildTextValue) {
    for (let i = 0; i < childNodeCount; i++) {
      const child = node.childNodes[i];
      // Ignore leading/trailing whitespace nodes
      if (child.nodeType !== Node.TEXT_NODE) {
        const childObject: any = domToObject(child, options);
        if (!result[child.nodeName]) {
          result[child.nodeName] = childObject;
        } else if (Array.isArray(result[child.nodeName])) {
          result[child.nodeName].push(childObject);
        } else {
          result[child.nodeName] = [result[child.nodeName], childObject];
        }
      }
    }
  }

  return result;
}

const serializer = new XMLSerializer();

export function stringifyXML(content: unknown, opts: XmlOptions = {}): string {
  const updatedOptions: Required<XmlOptions> = {
    rootName: opts.rootName ?? "root",
    includeRoot: opts.includeRoot ?? false,
    xmlCharKey: opts.xmlCharKey ?? XML_CHARKEY,
<<<<<<< HEAD
    cdataPropName:  opts.cdataPropName ?? "__cdata",
=======
    cdataPropName: opts.cdataPropName ?? "__cdata",
>>>>>>> 6758bdbd
    stopNodes: opts.stopNodes ?? [],
  };
  const dom = buildNode(content, updatedOptions.rootName, updatedOptions)[0];
  return (
    '<?xml version="1.0" encoding="UTF-8" standalone="yes"?>' + serializer.serializeToString(dom)
  );
}

function buildAttributes(attrs: { [key: string]: { toString(): string } }): Attr[] {
  const result = [];
  for (const key of Object.keys(attrs)) {
    const attr = doc.createAttribute(key);
    attr.value = attrs[key].toString();
    result.push(attr);
  }
  return result;
}

function buildNode(obj: any, elementName: string, options: Required<XmlOptions>): Node[] {
  if (
    obj === undefined ||
    obj === null ||
    typeof obj === "string" ||
    typeof obj === "number" ||
    typeof obj === "boolean"
  ) {
    const elem = doc.createElement(elementName);
    elem.textContent = obj === undefined || obj === null ? "" : obj.toString();
    return [elem];
  } else if (Array.isArray(obj)) {
    const result = [];
    for (const arrayElem of obj) {
      for (const child of buildNode(arrayElem, elementName, options)) {
        result.push(child);
      }
    }
    return result;
  } else if (typeof obj === "object") {
    const elem = doc.createElement(elementName);
    for (const key of Object.keys(obj)) {
      if (key === XML_ATTRKEY) {
        for (const attr of buildAttributes(obj[key])) {
          elem.attributes.setNamedItem(attr);
        }
      } else if (key === options.xmlCharKey) {
        elem.textContent = obj[key].toString();
      } else if (key === options.cdataPropName) {
        const cdataElement = doc.createCDATASection(obj[key].toString());
        elem.appendChild(cdataElement);
      } else {
        for (const child of buildNode(obj[key], key, options)) {
          elem.appendChild(child);
        }
      }
    }
    return [elem];
  } else {
    throw new Error(`Illegal value passed to buildObject: ${obj}`);
  }
}<|MERGE_RESOLUTION|>--- conflicted
+++ resolved
@@ -19,11 +19,7 @@
       rootName: opts.rootName ?? "",
       includeRoot: opts.includeRoot ?? false,
       xmlCharKey: opts.xmlCharKey ?? XML_CHARKEY,
-<<<<<<< HEAD
-      cdataPropName:  opts.cdataPropName ?? "__cdata",
-=======
       cdataPropName: opts.cdataPropName ?? "__cdata",
->>>>>>> 6758bdbd
       stopNodes: opts.stopNodes ?? [],
     };
     const dom = parser.parseFromString(str, "application/xml");
@@ -140,11 +136,7 @@
     rootName: opts.rootName ?? "root",
     includeRoot: opts.includeRoot ?? false,
     xmlCharKey: opts.xmlCharKey ?? XML_CHARKEY,
-<<<<<<< HEAD
-    cdataPropName:  opts.cdataPropName ?? "__cdata",
-=======
     cdataPropName: opts.cdataPropName ?? "__cdata",
->>>>>>> 6758bdbd
     stopNodes: opts.stopNodes ?? [],
   };
   const dom = buildNode(content, updatedOptions.rootName, updatedOptions)[0];
