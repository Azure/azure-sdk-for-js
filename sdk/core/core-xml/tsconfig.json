{
  "extends": "../../../tsconfig.package",
  "compilerOptions": {
    "paths": {
<<<<<<< HEAD
      "@azure/core-xml": ["./src/index.js"],
    },
  },
  "include": ["src/**/*.ts", "test/**/*.ts", "samples-dev/**/*.ts"],
  "exclude": ["node_modules", "types", "temp", "browser", "dist", "dist-esm"],
=======
      "@azure/core-xml": ["./src/index.ts"]
    },
    "module": "NodeNext",
    "moduleResolution": "NodeNext",
    "rootDir": "."
  },
  "include": [
    "./src/**/*.ts",
    "./src/**/*.mts",
    "./src/**/*.cts",
    "test/**/*.ts",
    "samples-dev/**/*.ts"
  ]
>>>>>>> 8aedb438
}<|MERGE_RESOLUTION|>--- conflicted
+++ resolved
@@ -2,13 +2,6 @@
   "extends": "../../../tsconfig.package",
   "compilerOptions": {
     "paths": {
-<<<<<<< HEAD
-      "@azure/core-xml": ["./src/index.js"],
-    },
-  },
-  "include": ["src/**/*.ts", "test/**/*.ts", "samples-dev/**/*.ts"],
-  "exclude": ["node_modules", "types", "temp", "browser", "dist", "dist-esm"],
-=======
       "@azure/core-xml": ["./src/index.ts"]
     },
     "module": "NodeNext",
@@ -22,5 +15,4 @@
     "test/**/*.ts",
     "samples-dev/**/*.ts"
   ]
->>>>>>> 8aedb438
 }