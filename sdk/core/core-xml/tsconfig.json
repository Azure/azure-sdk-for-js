{
  "extends": "../../../tsconfig.package",
  "compilerOptions": {
    "paths": {
<<<<<<< HEAD
      "@azure/core-xml": ["./src/index.js"]
    },
    "module": "NodeNext",
    "moduleResolution": "NodeNext",
    "rootDir": "."
  },
  "include": ["src/**/*.ts", "src/**/*.mts", "test/**/*.ts", "samples-dev/**/*.ts"],
  "exclude": ["node_modules", "temp", "browser", "dist", "dist-test"]
=======
      "@azure/core-xml": ["./src/index.js"],
    },
  },
  "include": ["src/**/*.ts", "test/**/*.ts", "samples-dev/**/*.ts"],
  "exclude": ["node_modules", "types", "temp", "browser", "dist", "dist-esm"],
>>>>>>> 0d606f34
}<|MERGE_RESOLUTION|>--- conflicted
+++ resolved
@@ -2,20 +2,12 @@
   "extends": "../../../tsconfig.package",
   "compilerOptions": {
     "paths": {
-<<<<<<< HEAD
       "@azure/core-xml": ["./src/index.js"]
     },
     "module": "NodeNext",
     "moduleResolution": "NodeNext",
     "rootDir": "."
   },
-  "include": ["src/**/*.ts", "src/**/*.mts", "test/**/*.ts", "samples-dev/**/*.ts"],
+  "include": ["src/**/*.{mts,ts}", "test/**/*.ts", "samples-dev/**/*.ts"],
   "exclude": ["node_modules", "temp", "browser", "dist", "dist-test"]
-=======
-      "@azure/core-xml": ["./src/index.js"],
-    },
-  },
-  "include": ["src/**/*.ts", "test/**/*.ts", "samples-dev/**/*.ts"],
-  "exclude": ["node_modules", "types", "temp", "browser", "dist", "dist-esm"],
->>>>>>> 0d606f34
 }