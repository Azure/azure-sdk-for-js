--- conflicted
+++ resolved
@@ -2,13 +2,6 @@
   "extends": "../../../tsconfig.package",
   "compilerOptions": {
     "paths": {
-<<<<<<< HEAD
-      "@azure/core-xml": ["./src/index.js"],
-    },
-  },
-  "include": ["src/**/*.ts", "test/**/*.ts", "samples-dev/**/*.ts"],
-  "exclude": ["node_modules", "types", "temp", "browser", "dist", "dist-esm"],
-=======
       "@azure/core-xml": ["./src/index.ts"]
     },
     "module": "NodeNext",
@@ -16,5 +9,4 @@
     "rootDir": "."
   },
   "include": ["./src/**/*.ts", "./src/**/*.mts", "test/**/*.ts", "samples-dev/**/*.ts"]
->>>>>>> aaba9b5f
 }