--- conflicted
+++ resolved
@@ -59,12 +59,9 @@
     "cross-env": "catalog:",
     "eslint": "catalog:",
     "express": "^5.1.0",
-<<<<<<< HEAD
     "prettier": "catalog:",
     "rimraf": "catalog:",
-=======
     "tshy": "catalog:",
->>>>>>> d5e946d2
     "typescript": "catalog:"
   },
   "scripts": {
