// Copyright (c) Microsoft Corporation.
// Licensed under the MIT license.

<<<<<<< HEAD
// Changes to Aborter
// * Rename Aborter to AbortSignal
// * Remove withValue and getValue - async context should be solved differently/wholistically, not tied to cancellation
// * Remove withTimeout, it's moved to the controller
// * AbortSignal constructor no longer takes a parent. Cancellation graphs are created from the controller.

// Potential changes to align with DOM Spec
// * dispatchEvent on Signal

export { AbortController, AbortError } from "./AbortController.js";
export { AbortSignal, AbortSignalLike } from "./AbortSignal.js";
=======
export { AbortError } from "./AbortError";
export { AbortSignalLike } from "./AbortSignalLike";
>>>>>>> bb8a2bd8
<|MERGE_RESOLUTION|>--- conflicted
+++ resolved
@@ -1,19 +1,5 @@
 // Copyright (c) Microsoft Corporation.
 // Licensed under the MIT license.
 
-<<<<<<< HEAD
-// Changes to Aborter
-// * Rename Aborter to AbortSignal
-// * Remove withValue and getValue - async context should be solved differently/wholistically, not tied to cancellation
-// * Remove withTimeout, it's moved to the controller
-// * AbortSignal constructor no longer takes a parent. Cancellation graphs are created from the controller.
-
-// Potential changes to align with DOM Spec
-// * dispatchEvent on Signal
-
-export { AbortController, AbortError } from "./AbortController.js";
-export { AbortSignal, AbortSignalLike } from "./AbortSignal.js";
-=======
-export { AbortError } from "./AbortError";
-export { AbortSignalLike } from "./AbortSignalLike";
->>>>>>> bb8a2bd8
+export { AbortError } from "./AbortError.js";
+export { AbortSignalLike } from "./AbortSignalLike.js";