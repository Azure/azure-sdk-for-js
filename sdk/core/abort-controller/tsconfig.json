--- conflicted
+++ resolved
@@ -1,13 +1,6 @@
 {
   "extends": "../../../tsconfig.package",
   "compilerOptions": {
-<<<<<<< HEAD
-    "declarationDir": "./types",
-    "outDir": "./dist-esm",
-  },
-  "exclude": ["node_modules", "./types/**/*.d.ts", "./samples/**/*.ts"],
-  "include": ["./src/**/*.ts", "./test/**/*.ts"],
-=======
     "paths": {
       "@azure/abort-controller": ["./src/index.ts"]
     },
@@ -16,5 +9,4 @@
     "rootDir": "."
   },
   "include": ["./src/**/*.ts", "./src/**/*.mts", "./src/**/*.cts", "./test/**/*.ts"]
->>>>>>> 8aedb438
 }