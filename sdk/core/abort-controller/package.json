--- conflicted
+++ resolved
@@ -92,7 +92,6 @@
   "devDependencies": {
     "@azure/dev-tool": "^1.0.0",
     "@azure/eslint-plugin-azure-sdk": "^3.0.0",
-<<<<<<< HEAD
     "@microsoft/api-extractor": "^7.38.0",
     "@types/node": "^18.0.0",
     "@vitest/browser": "1.0.0-beta.3",
@@ -100,35 +99,9 @@
     "prettier": "^3.0.3",
     "rimraf": "^5.0.5",
     "tshy": "^1.7.0",
-    "typescript": "~5.0.0",
+    "typescript": "~5.2.0",
     "vitest": "1.0.0-beta.3",
     "webdriverio": "^8.20.4"
-=======
-    "@microsoft/api-extractor": "^7.31.1",
-    "@types/chai": "^4.1.6",
-    "@types/mocha": "^10.0.0",
-    "@types/node": "^18.0.0",
-    "chai": "^4.2.0",
-    "cross-env": "^7.0.2",
-    "downlevel-dts": "^0.10.0",
-    "eslint": "^8.0.0",
-    "karma": "^6.2.0",
-    "karma-chrome-launcher": "^3.0.0",
-    "karma-coverage": "^2.0.0",
-    "karma-env-preprocessor": "^0.1.1",
-    "karma-firefox-launcher": "^1.1.0",
-    "karma-junit-reporter": "^2.0.1",
-    "karma-mocha": "^2.0.1",
-    "karma-mocha-reporter": "^2.2.5",
-    "karma-sourcemap-loader": "^0.3.8",
-    "mocha": "^10.0.0",
-    "mocha-junit-reporter": "^2.0.0",
-    "c8": "^8.0.0",
-    "prettier": "^2.5.1",
-    "rimraf": "^3.0.0",
-    "ts-node": "^10.0.0",
-    "typescript": "~5.2.0"
->>>>>>> d51f8e1b
   },
   "//metadata": {
     "migrationDate": "2023-03-08T18:36:03.000Z"
