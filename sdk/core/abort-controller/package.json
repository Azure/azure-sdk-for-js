--- conflicted
+++ resolved
@@ -85,13 +85,8 @@
     "@microsoft/api-extractor": "^7.31.1",
     "@types/chai": "^4.1.6",
     "@types/mocha": "^10.0.0",
-<<<<<<< HEAD
-    "@types/node": "^14.0.0",
-    "chai": "^4.3.8",
-=======
     "@types/node": "^16.0.0",
     "chai": "^4.2.0",
->>>>>>> f92fca0a
     "cross-env": "^7.0.2",
     "downlevel-dts": "^0.10.0",
     "eslint": "^8.0.0",
