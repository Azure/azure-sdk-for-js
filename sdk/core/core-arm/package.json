{
  "name": "@azure/core-arm",
  "author": {
    "name": "Microsoft Corporation",
    "email": "azsdkteam@microsoft.com",
    "url": "https://github.com/Azure/azure-sdk-for-js"
  },
  "sdk-type": "client",
  "version": "1.0.0-preview.8",
  "description": "Isomorphic Azure client runtime for Typescript/node.js/browser javascript client libraries generated using AutoRest",
  "tags": [
    "isomorphic",
    "browser",
    "javascript",
    "node",
    "microsoft",
    "autorest",
    "clientruntime"
  ],
  "keywords": [
    "isomorphic",
    "browser",
    "javascript",
    "node",
    "microsoft",
    "autorest",
    "clientruntime"
  ],
  "main": "./dist/coreArm.js",
  "module": "./es/src/coreArm.js",
  "types": "./es/src/coreArm.d.ts",
  "files": [
    "dist/**/*.js",
    "dist/**/*.js.map",
    "es/src/**/*.js",
    "es/src/**/*.js.map",
    "es/src/**/*.d.ts",
    "es/src/**/*.d.ts.map",
    "LICENSE",
    "README.md"
  ],
  "license": "MIT",
  "homepage": "https://github.com/Azure/azure-sdk-for-js/blob/master/sdk/core/core-arm",
  "repository": {
    "type": "git",
    "url": "git@github.com:Azure/azure-sdk-for-js.git"
  },
  "bugs": {
    "url": "http://github.com/Azure/azure-sdk-for-js/issues"
  },
  "nyc": {
    "extension": [
      ".ts"
    ],
    "exclude": [
      "coverage/**/*",
      "**/*.d.ts",
      "**/*.js"
    ],
    "reporter": [
      "text",
      "html",
      "cobertura"
    ],
    "all": true
  },
  "scripts": {
    "audit": "node ../../../common/scripts/rush-audit.js && rimraf node_modules package-lock.json && npm i --package-lock-only 2>&1 && npm audit",
    "build": "run-p build:src",
    "build:src": "run-s build:tsc build:rollup build:minify",
    "build:tsc": "tsc -p tsconfig.es.json",
    "build:rollup": "rollup -c rollup.config.js 2>&1",
    "build:minify": "uglifyjs -c -m --comments --source-map \"content='./dist/coreArm.js.map'\" -o ./dist/coreArm.min.js ./dist/coreArm.js",
    "build:test": "npm run build",
    "check-format": "prettier --list-different --config ../../../.prettierrc.json --ignore-path ../../../.prettierignore \"src/**/*.ts\" \"test/**/*.ts\" \"*.{js,json}\"",
    "clean": "rimraf ./es ./dist",
    "execute:samples": "echo skipped",
    "format": "prettier --write --config ../../../.prettierrc.json --ignore-path ../../../.prettierignore \"src/**/*.ts\" \"test/**/*.ts\" \"*.{js,json}\"",
    "integration-test:browser": "echo skipped",
    "integration-test:node": "echo skipped",
    "integration-test": "npm run integration-test:node && npm run integration-test:browser",
<<<<<<< HEAD
    "lint:fix": "eslint -c ../../.eslintrc.old.json src test samples --ext .ts --fix --fix-type [problem,suggestion]",
    "lint": "eslint -c ../../.eslintrc.old.json src test samples --ext .ts -f html -o core-arm-lintReport.html || exit 0",
=======
    "lint:fix": "echo skipped",
    "lint": "echo skipped",
    "lint:terminal": "eslint -c ../../.eslintrc.old.json src test samples --ext .ts",
>>>>>>> dc9ab527
    "test:browser": "npm run build && npm run unit-test:browser && npm run integration-test:browser",
    "test:node": "npm run build && npm run unit-test:node && npm run integration-test:node",
    "test": "npm run build && npm run unit-test && npm run integration-test",
    "unit-test": "npm run unit-test:node && npm run unit-test:browser",
    "unit-test:browser": "echo skipped",
    "unit-test:node": "mocha --require ts-node/register --timeout 50000 --reporter ../../../common/tools/mocha-multi-reporter.js --colors \"test/**/*.ts\"",
    "cover:unit:node": "nyc npm run unit-test:node",
    "pack": "npm pack 2>&1",
    "prebuild": "npm run clean"
  },
  "sideEffects": false,
  "//metadata": {
    "constantPaths": [
      {
        "path": "src/util/constants.ts",
        "prefix": "coreArmVersion"
      }
    ]
  },
  "dependencies": {
    "@azure/core-http": "^1.1.6",
    "tslib": "^2.0.0"
  },
  "devDependencies": {
    "@rollup/plugin-node-resolve": "^8.0.0",
    "@types/chai": "^4.1.6",
    "@types/mocha": "^7.0.2",
    "@types/node": "^8.0.0",
    "@typescript-eslint/eslint-plugin": "^2.0.0",
    "@typescript-eslint/parser": "^2.0.0",
    "chai": "^4.2.0",
    "eslint": "^6.1.0",
    "eslint-config-prettier": "^6.0.0",
    "eslint-plugin-no-null": "^1.0.2",
    "eslint-plugin-no-only-tests": "^2.3.0",
    "eslint-plugin-promise": "^4.1.1",
    "mocha": "^7.1.1",
    "mocha-junit-reporter": "^1.18.0",
    "npm-run-all": "^4.1.5",
    "nyc": "^14.0.0",
    "rimraf": "^3.0.0",
    "rollup": "^1.16.3",
    "rollup-plugin-sourcemaps": "^0.4.2",
    "rollup-plugin-visualizer": "^4.0.4",
    "shx": "^0.3.2",
    "ts-node": "^8.3.0",
    "typescript": "~3.9.3",
    "uglify-js": "^3.4.9"
  }
}<|MERGE_RESOLUTION|>--- conflicted
+++ resolved
@@ -79,14 +79,8 @@
     "integration-test:browser": "echo skipped",
     "integration-test:node": "echo skipped",
     "integration-test": "npm run integration-test:node && npm run integration-test:browser",
-<<<<<<< HEAD
-    "lint:fix": "eslint -c ../../.eslintrc.old.json src test samples --ext .ts --fix --fix-type [problem,suggestion]",
-    "lint": "eslint -c ../../.eslintrc.old.json src test samples --ext .ts -f html -o core-arm-lintReport.html || exit 0",
-=======
     "lint:fix": "echo skipped",
     "lint": "echo skipped",
-    "lint:terminal": "eslint -c ../../.eslintrc.old.json src test samples --ext .ts",
->>>>>>> dc9ab527
     "test:browser": "npm run build && npm run unit-test:browser && npm run integration-test:browser",
     "test:node": "npm run build && npm run unit-test:node && npm run integration-test:node",
     "test": "npm run build && npm run unit-test && npm run integration-test",
