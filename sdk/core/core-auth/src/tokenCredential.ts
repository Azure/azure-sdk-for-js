// Copyright (c) Microsoft Corporation.
// Licensed under the MIT License.

import { AbortSignalLike } from "@azure/abort-controller";

/**
 * Represents a credential capable of providing an authentication token.
 */
export interface TokenCredential {
  /**
   * Gets the token provided by this credential.
   *
   * @param scopes The list of scopes for which the token will have access.
   * @param options The options used to configure any requests this
   *                TokenCredential implementation might make.
   */
  getToken(scopes: string | string[], options?: GetTokenOptions): Promise<AccessToken | null>;
}

/**
 * Defines options for TokenCredential.getToken.
 */
export interface GetTokenOptions {
  /**
   * An AbortSignalLike implementation that can be used to cancel
   * the token request.
   */
  abortSignal?: AbortSignalLike;
  /**
   * Timeout for pinging services
   */
  timeout?: number;
  /**
<<<<<<< HEAD
   * Span Options for Tracing.
=======
   * Options to create a span using the tracer if any was set.
>>>>>>> ddd3f798
   */
  spanOptions?: any;
}

/**
 * Represents an access token with an expiration time.
 */
export interface AccessToken {
  /**
   * The access token.
   */
  token: string;

  /**
   * The access token's expiration timestamp.
   */
  expiresOnTimestamp: number;
}

/**
 * Tests an object to determine whether it implements TokenCredential.
 *
 * @param credential The assumed TokenCredential to be tested.
 */
export function isTokenCredential(credential: any): credential is TokenCredential {
  // Check for an object with a 'getToken' function and possibly with
  // a 'signRequest' function.  We do this check to make sure that
  // a ServiceClientCredentials implementor (like TokenClientCredentials
  // in ms-rest-nodeauth) doesn't get mistaken for a TokenCredential if
  // it doesn't actually implement TokenCredential also.
  return (
    credential &&
    typeof credential.getToken === "function" &&
    (credential.signRequest === undefined || credential.getToken.length > 0)
  );
}<|MERGE_RESOLUTION|>--- conflicted
+++ resolved
@@ -31,11 +31,7 @@
    */
   timeout?: number;
   /**
-<<<<<<< HEAD
-   * Span Options for Tracing.
-=======
    * Options to create a span using the tracer if any was set.
->>>>>>> ddd3f798
    */
   spanOptions?: any;
 }
