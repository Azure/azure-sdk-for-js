--- conflicted
+++ resolved
@@ -2,12 +2,8 @@
 // Licensed under the MIT license.
 
 import { AbortSignalLike } from "@azure/abort-controller";
-<<<<<<< HEAD
 import { AuthenticationOptions } from "./authenticationOptions";
-import { Context, SpanOptions } from "./tracing";
-=======
 import { Context } from "./tracing";
->>>>>>> f62d5e7a
 
 /**
  * Represents a credential capable of providing an authentication token.
