--- conflicted
+++ resolved
@@ -1,12 +1,8 @@
 // Copyright (c) Microsoft Corporation.
 // Licensed under the MIT license.
 
-<<<<<<< HEAD
-export { AzureKeyCredential, KeyCredential } from "./azureKeyCredential.js";
-=======
-export { AzureKeyCredential } from "./azureKeyCredential";
-export { KeyCredential, isKeyCredential } from "./keyCredential";
->>>>>>> 12c57339
+export { AzureKeyCredential } from "./azureKeyCredential.js";
+export { KeyCredential, isKeyCredential } from "./keyCredential.js";
 export {
   AzureNamedKeyCredential,
   NamedKeyCredential,
