// Copyright (c) Microsoft Corporation.
// Licensed under the MIT license.

export { AzureKeyCredential, KeyCredential } from "./azureKeyCredential";
export {
  AzureNamedKeyCredential,
  NamedKeyCredential,
  isNamedKeyCredential
} from "./azureNamedKeyCredential";
export { AzureSASCredential, SASCredential, isSASCredential } from "./azureSASCredential";

export {
  TokenCredential,
  GetTokenOptions,
  AccessToken,
  isTokenCredential
} from "./tokenCredential";

<<<<<<< HEAD
export { SpanContext, SpanOptions, SpanAttributes, Context, SpanAttributeValue } from "./tracing";
export { UserAssertion, AuthenticationOptions, createUserAssertion } from "./authenticationOptions";
=======
export { Context } from "./tracing";
>>>>>>> f62d5e7a
<|MERGE_RESOLUTION|>--- conflicted
+++ resolved
@@ -16,9 +16,5 @@
   isTokenCredential
 } from "./tokenCredential";
 
-<<<<<<< HEAD
-export { SpanContext, SpanOptions, SpanAttributes, Context, SpanAttributeValue } from "./tracing";
-export { UserAssertion, AuthenticationOptions, createUserAssertion } from "./authenticationOptions";
-=======
 export { Context } from "./tracing";
->>>>>>> f62d5e7a
+export { UserAssertion, AuthenticationOptions, createUserAssertion } from "./authenticationOptions";