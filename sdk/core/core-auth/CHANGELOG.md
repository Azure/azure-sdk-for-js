# Release History

## 1.3.1 (Unreleased)


## 1.3.0 (2021-03-30)

- Adds the `AzureNamedKeyCredential` class which supports credential rotation and a corresponding `NamedKeyCredential` interface to support the use of static string-based names and keys in Azure clients.
<<<<<<< HEAD
- Added "claims" to the `GetTokenOptions`, which allows passing the OAuth 2 claims parameter to the credential's `getToken` method.
=======
- Adds the `isNamedKeyCredential` and `isSASCredential` typeguard functions similar to the existing `isTokenCredential`.
>>>>>>> 448fa01e

## 1.2.0 (2021-02-08)

- Add `AzureSASCredential` and `SASCredential` for use by service clients which allow authenticiation using a shared access signature.

## 1.1.4 (2021-01-07)

- Removed direct dependency on `@opentelemetry/api` and `@azure/core-tracing`.

## 1.1.3 (2020-06-30)

- Fix this library to be compatible with ES5 ([#8975](https://github.com/Azure/azure-sdk-for-js/pull/8975))

## 1.1.2 (2020-04-28)

- Remove the below interfaces from the public API of this package as they are defined elsewhere.
  Fixes [bug 8301](https://github.com/Azure/azure-sdk-for-js/issues/8301).
  - OperationOptions
  - OperationRequestOptions
  - OperationTracingOptions
  - AbortSignalLike

## 1.1.1 (2020-04-01)

- Provided down-leveled type declaration files for users of older TypeScript versions between 3.1 and 3.6.

## 1.1.0 (2020-03-31)

- Added an `AzureKeyCredential` class that supports credential rotation and a corresponding `KeyCredential` interface to support the use of static string-based keys in Azure clients.

## 1.0.2 (2019-12-03)

- Updated to use OpenTelemetry 0.2 via `@azure/core-tracing`

## 1.0.0 (2019-10-29)

This release marks the general availability of the `@azure/core-auth` package.

- Standardizes API to be more consistent with other SDK packages.
  ([PR #5899](https://github.com/Azure/azure-sdk-for-js/pull/5899))
- Removed the browser bundle. A browser-compatible library can still be created through the use of a bundler such as Rollup, Webpack, or Parcel.
  ([#5860](https://github.com/Azure/azure-sdk-for-js/pull/5860))

## 1.0.0-preview.4 (2019-10-22)

- Removed the `SimpleTokenCredential` implementation since it is not useful outside of test scenarios
- Updated to use the latest version of `@azure/core-tracing` package

## 1.0.0-preview.3 (2019-09-09)

- Fixed a ping timeout issue. The timeout is now configurable. ([PR #4941](https://github.com/Azure/azure-sdk-for-js/pull/4941))<|MERGE_RESOLUTION|>--- conflicted
+++ resolved
@@ -2,15 +2,12 @@
 
 ## 1.3.1 (Unreleased)
 
+- Added "claims" to the `GetTokenOptions`, which allows passing the OAuth 2 claims parameter to the credential's `getToken` method.
 
 ## 1.3.0 (2021-03-30)
 
 - Adds the `AzureNamedKeyCredential` class which supports credential rotation and a corresponding `NamedKeyCredential` interface to support the use of static string-based names and keys in Azure clients.
-<<<<<<< HEAD
-- Added "claims" to the `GetTokenOptions`, which allows passing the OAuth 2 claims parameter to the credential's `getToken` method.
-=======
 - Adds the `isNamedKeyCredential` and `isSASCredential` typeguard functions similar to the existing `isTokenCredential`.
->>>>>>> 448fa01e
 
 ## 1.2.0 (2021-02-08)
 
