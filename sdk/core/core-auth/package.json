--- conflicted
+++ resolved
@@ -43,11 +43,7 @@
     "test:node": "npm run clean && tsc -p . && npm run unit-test:node && npm run integration-test:node",
     "test": "npm run clean && tsc -p . && npm run unit-test:node && dev-tool run bundle && npm run unit-test:browser && npm run integration-test",
     "unit-test:browser": "echo skipped",
-<<<<<<< HEAD
-    "unit-test:node": "mocha --exclude \"test/**/browser/*.spec.ts\" \"test/**/*.spec.ts\"",
-=======
     "unit-test:node": "dev-tool run test:node-ts-input --no-test-proxy=true",
->>>>>>> 2dfe32b9
     "unit-test": "npm run unit-test:node && npm run unit-test:browser"
   },
   "files": [
