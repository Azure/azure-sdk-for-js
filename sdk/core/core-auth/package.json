{
  "name": "@azure/core-auth",
  "version": "1.5.1",
  "description": "Provides low-level interfaces and helper methods for authentication in Azure SDK",
  "sdk-type": "client",
<<<<<<< HEAD
  "type": "module",
  "main": "./dist/commonjs/index.js",
  "types": "./dist/commonjs/index.d.ts",
  "exports": {
    "./package.json": "./package.json",
    ".": {
      "import": {
        "types": "./dist/esm/index.d.ts",
        "default": "./dist/esm/index.js"
      },
      "require": {
        "types": "./dist/commonjs/index.d.ts",
        "default": "./dist/commonjs/index.js"
      }
    }
  },
=======
  "main": "dist/index.js",
  "module": "dist-esm/src/index.js",
  "types": "./types/latest/core-auth.d.ts",
>>>>>>> bb8a2bd8
  "scripts": {
    "build:samples": "echo Obsolete",
<<<<<<< HEAD
    "build:test": "tshy && dev-tool run build-test",
    "build": "npm run clean && tshy && dev-tool run build-test && api-extractor run --local",
=======
    "build:test": "tsc -p . && dev-tool run bundle",
    "build": "npm run clean && tsc -p . && dev-tool run bundle && api-extractor run --local",
>>>>>>> bb8a2bd8
    "check-format": "prettier --list-different --config ../../../.prettierrc.json --ignore-path ../../../.prettierignore \"src/**/*.ts\" \"test/**/*.ts\" \"*.{js,json}\"",
    "clean": "rimraf -G dist dist-* temp types *.tgz *.log",
    "execute:samples": "echo skipped",
    "extract-api": "tshy && api-extractor run --local",
    "format": "prettier --write --config ../../../.prettierrc.json --ignore-path ../../../.prettierignore \"src/**/*.ts\" \"test/**/*.ts\" \"*.{js,json}\"",
    "integration-test:browser": "echo skipped",
    "integration-test:node": "echo skipped",
    "integration-test": "npm run integration-test:node && npm run integration-test:browser",
    "lint:fix": "eslint package.json api-extractor.json src test --ext .ts --fix --fix-type [problem,suggestion]",
    "lint": "eslint package.json api-extractor.json src test --ext .ts",
    "pack": "npm pack 2>&1",
    "test:browser": "npm run clean && npm run build:test && npm run unit-test:browser && npm run integration-test:browser",
    "test:node": "npm run clean && tsc -p . && npm run unit-test:node && npm run integration-test:node",
    "test": "npm run clean && tsc -p . && npm run unit-test:node && dev-tool run bundle && npm run unit-test:browser && npm run integration-test",
    "unit-test:browser": "vitest -c vitest.browser.config.ts",
    "unit-test:node": "vitest",
    "unit-test": "npm run unit-test:node && npm run unit-test:browser"
  },
  "files": [
    "dist/",
<<<<<<< HEAD
=======
    "dist-esm/src/",
    "types/latest/core-auth.d.ts",
>>>>>>> bb8a2bd8
    "README.md",
    "LICENSE"
  ],
  "repository": "github:Azure/azure-sdk-for-js",
  "keywords": [
    "azure",
    "authentication",
    "cloud"
  ],
  "author": "Microsoft Corporation",
  "license": "MIT",
  "bugs": {
    "url": "https://github.com/Azure/azure-sdk-for-js/issues"
  },
  "engines": {
    "node": ">=18.0.0"
  },
  "homepage": "https://github.com/Azure/azure-sdk-for-js/blob/main/sdk/core/core-auth/README.md",
  "sideEffects": false,
  "dependencies": {
<<<<<<< HEAD
    "@azure/abort-controller": "^1.0.0",
    "@azure/core-util": "^1.6.0",
    "tslib": "^2.6.2"
=======
    "@azure/abort-controller": "^2.0.0",
    "@azure/core-util": "^1.1.0",
    "tslib": "^2.2.0"
>>>>>>> bb8a2bd8
  },
  "devDependencies": {
    "@azure/dev-tool": "^1.0.0",
    "@azure/eslint-plugin-azure-sdk": "^3.0.0",
    "@microsoft/api-extractor": "^7.31.1",
    "@types/node": "^18.0.0",
<<<<<<< HEAD
    "@vitest/browser": "1.0.0-beta.3",
    "@vitest/coverage-v8": "1.0.0-beta.3",
    "eslint": "^8.52.0",
    "playwright": "^1.39.0",
    "prettier": "^3.0.3",
    "rimraf": "^5.0.5",
    "tshy": "^1.7.0",
=======
    "chai": "^4.2.0",
    "cross-env": "^7.0.2",
    "eslint": "^8.0.0",
    "inherits": "^2.0.3",
    "mocha": "^10.0.0",
    "prettier": "^2.5.1",
    "rimraf": "^3.0.0",
>>>>>>> bb8a2bd8
    "typescript": "~5.2.0",
    "vitest": "1.0.0-beta.3",
    "webdriverio": "^8.20.4"
  },
  "//metadata": {
    "migrationDate": "2023-03-08T18:36:03.000Z"
  },
  "tshy": {
    "exports": {
      "./package.json": "./package.json",
      ".": "./src/index.ts"
    }
  }
}<|MERGE_RESOLUTION|>--- conflicted
+++ resolved
@@ -3,37 +3,21 @@
   "version": "1.5.1",
   "description": "Provides low-level interfaces and helper methods for authentication in Azure SDK",
   "sdk-type": "client",
-<<<<<<< HEAD
-  "type": "module",
-  "main": "./dist/commonjs/index.js",
-  "types": "./dist/commonjs/index.d.ts",
-  "exports": {
-    "./package.json": "./package.json",
-    ".": {
-      "import": {
-        "types": "./dist/esm/index.d.ts",
-        "default": "./dist/esm/index.js"
-      },
-      "require": {
-        "types": "./dist/commonjs/index.d.ts",
-        "default": "./dist/commonjs/index.js"
-      }
-    }
-  },
-=======
   "main": "dist/index.js",
   "module": "dist-esm/src/index.js",
   "types": "./types/latest/core-auth.d.ts",
->>>>>>> bb8a2bd8
+  "typesVersions": {
+    "<3.6": {
+      "types/latest/*": [
+        "types/3.1/*"
+      ]
+    }
+  },
   "scripts": {
     "build:samples": "echo Obsolete",
-<<<<<<< HEAD
-    "build:test": "tshy && dev-tool run build-test",
-    "build": "npm run clean && tshy && dev-tool run build-test && api-extractor run --local",
-=======
     "build:test": "tsc -p . && dev-tool run bundle",
-    "build": "npm run clean && tsc -p . && dev-tool run bundle && api-extractor run --local",
->>>>>>> bb8a2bd8
+    "build:types": "downlevel-dts types/latest/ types/3.1/",
+    "build": "npm run clean && tsc -p . && dev-tool run bundle && api-extractor run --local && npm run build:types",
     "check-format": "prettier --list-different --config ../../../.prettierrc.json --ignore-path ../../../.prettierignore \"src/**/*.ts\" \"test/**/*.ts\" \"*.{js,json}\"",
     "clean": "rimraf -G dist dist-* temp types *.tgz *.log",
     "execute:samples": "echo skipped",
@@ -54,11 +38,9 @@
   },
   "files": [
     "dist/",
-<<<<<<< HEAD
-=======
     "dist-esm/src/",
     "types/latest/core-auth.d.ts",
->>>>>>> bb8a2bd8
+    "types/3.1",
     "README.md",
     "LICENSE"
   ],
@@ -79,38 +61,24 @@
   "homepage": "https://github.com/Azure/azure-sdk-for-js/blob/main/sdk/core/core-auth/README.md",
   "sideEffects": false,
   "dependencies": {
-<<<<<<< HEAD
     "@azure/abort-controller": "^1.0.0",
-    "@azure/core-util": "^1.6.0",
-    "tslib": "^2.6.2"
-=======
-    "@azure/abort-controller": "^2.0.0",
     "@azure/core-util": "^1.1.0",
     "tslib": "^2.2.0"
->>>>>>> bb8a2bd8
   },
   "devDependencies": {
     "@azure/dev-tool": "^1.0.0",
     "@azure/eslint-plugin-azure-sdk": "^3.0.0",
     "@microsoft/api-extractor": "^7.31.1",
     "@types/node": "^18.0.0",
-<<<<<<< HEAD
-    "@vitest/browser": "1.0.0-beta.3",
-    "@vitest/coverage-v8": "1.0.0-beta.3",
-    "eslint": "^8.52.0",
-    "playwright": "^1.39.0",
-    "prettier": "^3.0.3",
-    "rimraf": "^5.0.5",
-    "tshy": "^1.7.0",
-=======
     "chai": "^4.2.0",
     "cross-env": "^7.0.2",
+    "downlevel-dts": "^0.10.0",
     "eslint": "^8.0.0",
     "inherits": "^2.0.3",
     "mocha": "^10.0.0",
+    "mocha-junit-reporter": "^2.0.0",
     "prettier": "^2.5.1",
     "rimraf": "^3.0.0",
->>>>>>> bb8a2bd8
     "typescript": "~5.2.0",
     "vitest": "1.0.0-beta.3",
     "webdriverio": "^8.20.4"
