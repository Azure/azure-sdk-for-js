{
  "name": "@azure/core-auth",
  "version": "1.1.2",
  "description": "Provides low-level interfaces and helper methods for authentication in Azure SDK",
  "sdk-type": "client",
  "main": "dist/index.js",
  "module": "dist-esm/src/index.js",
  "types": "./types/latest/core-auth.d.ts",
  "typesVersions": {
    "<3.6": {
      "types/latest/*": [
        "types/3.1/*"
      ]
    }
  },
  "scripts": {
    "audit": "node ../../../common/scripts/rush-audit.js && rimraf node_modules package-lock.json && npm i --package-lock-only 2>&1 && npm audit",
    "build:browser": "tsc -p . && cross-env ONLY_BROWSER=true rollup -c 2>&1",
    "build:node": "tsc -p . && cross-env ONLY_NODE=true rollup -c 2>&1",
    "build:samples": "cd samples && tsc -p .",
    "build:test": "tsc -p . && rollup -c rollup.test.config.js 2>&1",
    "build:types": "downlevel-dts types/latest types/3.1",
    "build": "tsc -p . && rollup -c 2>&1 && api-extractor run --local && npm run build:types",
    "check-format": "prettier --list-different --config ../../.prettierrc.json \"src/**/*.ts\" \"test/**/*.ts\" \"*.{js,json}\"",
    "clean": "rimraf dist dist-esm test-dist types *.tgz *.log",
    "execute:samples": "echo skipped",
    "extract-api": "tsc -p . && api-extractor run --local",
    "format": "prettier --write --config ../../.prettierrc.json \"src/**/*.ts\" \"test/**/*.ts\" \"*.{js,json}\"",
    "integration-test:browser": "echo skipped",
    "integration-test:node": "echo skipped",
    "integration-test": "npm run integration-test:node && npm run integration-test:browser",
    "lint:fix": "eslint package.json tsconfig.json \"src/**/*.ts\" \"test/**/*.ts\" --fix --fix-type [problem,suggestion]",
    "lint": "eslint package.json tsconfig.json src test --ext .ts -f html -o template-lintReport.html || exit 0",
    "pack": "npm pack 2>&1",
    "prebuild": "npm run clean",
    "test:browser": "npm run build:test && npm run unit-test:browser && npm run integration-test:browser",
    "test:node": "npm run build:test && npm run unit-test:node && npm run integration-test:node",
    "test": "npm run build:test && npm run unit-test && npm run integration-test",
    "unit-test:browser": "echo skipped",
    "unit-test:node": "mocha test-dist/**/*.js --reporter ../../../common/tools/mocha-multi-reporter.js",
    "unit-test": "npm run unit-test:node && npm run unit-test:browser"
  },
  "files": [
    "dist/",
    "dist-esm/src/",
    "types/latest/core-auth.d.ts",
    "types/3.1",
    "README.md",
    "LICENSE"
  ],
  "repository": "github:Azure/azure-sdk-for-js",
  "keywords": [
    "azure",
    "authentication"
  ],
  "author": "Microsoft Corporation",
  "license": "MIT",
  "bugs": {
    "url": "https://github.com/azure/azure-sdk-for-js/issues"
  },
  "engine": {
    "node": ">=8.0.0"
  },
  "homepage": "https://github.com/azure/azure-sdk-for-js/tree/master/sdk/core/core-auth",
  "sideEffects": false,
  "dependencies": {
    "@azure/abort-controller": "^1.0.0",
    "@azure/core-tracing": "1.0.0-preview.8",
<<<<<<< HEAD
    "@opentelemetry/api": "^0.5.1",
=======
    "@opentelemetry/types": "^0.2.0",
>>>>>>> d42bfdf7
    "tslib": "^1.10.0"
  },
  "devDependencies": {
    "@azure/eslint-plugin-azure-sdk": "^2.0.1",
    "@microsoft/api-extractor": "7.7.11",
    "@rollup/plugin-commonjs": "^11.0.1",
    "@rollup/plugin-json": "^4.0.0",
    "@rollup/plugin-multi-entry": "^3.0.0",
    "@rollup/plugin-node-resolve": "^7.0.0",
    "@rollup/plugin-replace": "^2.2.0",
    "@types/mocha": "^7.0.2",
    "@types/node": "^8.0.0",
    "@typescript-eslint/eslint-plugin": "^2.0.0",
    "@typescript-eslint/parser": "^2.0.0",
    "assert": "^1.4.1",
    "cross-env": "^6.0.3",
    "downlevel-dts": "~0.4.0",
    "eslint": "^6.1.0",
    "eslint-config-prettier": "^6.0.0",
    "eslint-plugin-no-null": "^1.0.2",
    "eslint-plugin-no-only-tests": "^2.3.0",
    "eslint-plugin-promise": "^4.1.1",
    "inherits": "^2.0.3",
    "mocha": "^7.1.1",
    "mocha-junit-reporter": "^1.18.0",
    "prettier": "^1.16.4",
    "rimraf": "^3.0.0",
    "rollup": "^1.16.3",
    "rollup-plugin-sourcemaps": "^0.4.2",
    "rollup-plugin-terser": "^5.1.1",
    "rollup-plugin-visualizer": "^3.1.1",
    "typescript": "~3.7.5",
    "util": "^0.12.1"
  }
}<|MERGE_RESOLUTION|>--- conflicted
+++ resolved
@@ -66,11 +66,7 @@
   "dependencies": {
     "@azure/abort-controller": "^1.0.0",
     "@azure/core-tracing": "1.0.0-preview.8",
-<<<<<<< HEAD
     "@opentelemetry/api": "^0.5.1",
-=======
-    "@opentelemetry/types": "^0.2.0",
->>>>>>> d42bfdf7
     "tslib": "^1.10.0"
   },
   "devDependencies": {
