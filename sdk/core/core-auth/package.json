--- conflicted
+++ resolved
@@ -72,13 +72,8 @@
     "test:browser": "npm run clean && npm run unit-test:browser && npm run integration-test:browser",
     "test:node": "npm run clean && tshy && npm run unit-test:node && npm run integration-test:node",
     "test": "npm run clean && tshy && npm run unit-test:node && dev-tool run bundle && npm run unit-test:browser && npm run integration-test",
-<<<<<<< HEAD
-    "unit-test:browser": "npm run build:test && dev-tool run test:vitest --no-test-proxy --browser -- --coverage",
+    "unit-test:browser": "npm run clean && tshy && dev-tool run build-test && dev-tool run test:vitest --no-test-proxy --browser -- --coverage",
     "unit-test:node": "dev-tool run test:vitest --no-test-proxy -- --coverage",
-=======
-    "unit-test:browser": "npm run clean && tshy && dev-tool run build-test && dev-tool run test:vitest --no-test-proxy --browser",
-    "unit-test:node": "dev-tool run test:vitest --no-test-proxy",
->>>>>>> 7534cca9
     "unit-test": "npm run unit-test:node && npm run unit-test:browser"
   },
   "dependencies": {
