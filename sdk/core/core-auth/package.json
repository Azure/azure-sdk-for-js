{
  "name": "@azure/core-auth",
  "version": "1.5.1",
  "description": "Provides low-level interfaces and helper methods for authentication in Azure SDK",
  "sdk-type": "client",
  "type": "module",
  "main": "./dist/commonjs/index.js",
  "types": "./dist/commonjs/index.d.ts",
  "exports": {
    "./package.json": "./package.json",
    ".": {
      "import": {
        "types": "./dist/esm/index.d.ts",
        "default": "./dist/esm/index.js"
      },
      "require": {
        "types": "./dist/commonjs/index.d.ts",
        "default": "./dist/commonjs/index.js"
      }
    }
  },
  "scripts": {
    "audit": "node ../../../common/scripts/rush-audit.js && rimraf node_modules package-lock.json && npm i --package-lock-only 2>&1 && npm audit",
    "build:samples": "echo Obsolete",
    "build:test": "tshy && dev-tool run build-test",
    "build": "npm run clean && tshy && dev-tool run build-test && api-extractor run --local",
    "check-format": "prettier --list-different --config ../../../.prettierrc.json --ignore-path ../../../.prettierignore \"src/**/*.ts\" \"test/**/*.ts\" \"*.{js,json}\"",
    "clean": "rimraf -G dist dist-* temp types *.tgz *.log",
    "execute:samples": "echo skipped",
    "extract-api": "tshy && api-extractor run --local",
    "format": "prettier --write --config ../../../.prettierrc.json --ignore-path ../../../.prettierignore \"src/**/*.ts\" \"test/**/*.ts\" \"*.{js,json}\"",
    "integration-test:browser": "echo skipped",
    "integration-test:node": "echo skipped",
    "integration-test": "npm run integration-test:node && npm run integration-test:browser",
    "lint:fix": "eslint package.json api-extractor.json src test --ext .ts --fix --fix-type [problem,suggestion]",
    "lint": "eslint package.json api-extractor.json src test --ext .ts",
    "pack": "npm pack 2>&1",
    "test:browser": "npm run clean && npm run build:test && npm run unit-test:browser && npm run integration-test:browser",
    "test:node": "npm run clean && tsc -p . && npm run unit-test:node && npm run integration-test:node",
    "test": "npm run clean && tsc -p . && npm run unit-test:node && dev-tool run bundle && npm run unit-test:browser && npm run integration-test",
    "unit-test:browser": "vitest -c vitest.browser.config.ts",
    "unit-test:node": "vitest",
    "unit-test": "npm run unit-test:node && npm run unit-test:browser"
  },
  "files": [
    "dist/",
    "README.md",
    "LICENSE"
  ],
  "repository": "github:Azure/azure-sdk-for-js",
  "keywords": [
    "azure",
    "authentication",
    "cloud"
  ],
  "author": "Microsoft Corporation",
  "license": "MIT",
  "bugs": {
    "url": "https://github.com/Azure/azure-sdk-for-js/issues"
  },
  "engines": {
    "node": ">=18.0.0"
  },
  "homepage": "https://github.com/Azure/azure-sdk-for-js/blob/main/sdk/core/core-auth/README.md",
  "sideEffects": false,
  "dependencies": {
    "@azure/abort-controller": "^1.0.0",
    "@azure/core-util": "^1.6.0",
    "tslib": "^2.6.2"
  },
  "devDependencies": {
    "@azure/dev-tool": "^1.0.0",
    "@azure/eslint-plugin-azure-sdk": "^3.0.0",
    "@microsoft/api-extractor": "^7.31.1",
<<<<<<< HEAD
    "@types/node": "^18.0.0",
    "@vitest/browser": "1.0.0-beta.3",
    "@vitest/coverage-v8": "1.0.0-beta.3",
    "eslint": "^8.52.0",
    "playwright": "^1.39.0",
    "prettier": "^3.0.3",
    "rimraf": "^5.0.5",
    "tshy": "^1.7.0",
    "typescript": "~5.0.0",
    "vitest": "1.0.0-beta.3",
    "webdriverio": "^8.20.4"
=======
    "@types/chai": "^4.1.6",
    "@types/mocha": "^10.0.0",
    "@types/node": "^18.0.0",
    "chai": "^4.2.0",
    "cross-env": "^7.0.2",
    "downlevel-dts": "^0.10.0",
    "eslint": "^8.0.0",
    "inherits": "^2.0.3",
    "mocha": "^10.0.0",
    "mocha-junit-reporter": "^2.0.0",
    "prettier": "^2.5.1",
    "rimraf": "^3.0.0",
    "typescript": "~5.2.0",
    "util": "^0.12.1",
    "ts-node": "^10.0.0"
>>>>>>> d51f8e1b
  },
  "//metadata": {
    "migrationDate": "2023-03-08T18:36:03.000Z"
  },
  "tshy": {
    "exports": {
      "./package.json": "./package.json",
      ".": "./src/index.ts"
    }
  }
}<|MERGE_RESOLUTION|>--- conflicted
+++ resolved
@@ -72,7 +72,6 @@
     "@azure/dev-tool": "^1.0.0",
     "@azure/eslint-plugin-azure-sdk": "^3.0.0",
     "@microsoft/api-extractor": "^7.31.1",
-<<<<<<< HEAD
     "@types/node": "^18.0.0",
     "@vitest/browser": "1.0.0-beta.3",
     "@vitest/coverage-v8": "1.0.0-beta.3",
@@ -81,26 +80,9 @@
     "prettier": "^3.0.3",
     "rimraf": "^5.0.5",
     "tshy": "^1.7.0",
-    "typescript": "~5.0.0",
+    "typescript": "~5.2.0",
     "vitest": "1.0.0-beta.3",
     "webdriverio": "^8.20.4"
-=======
-    "@types/chai": "^4.1.6",
-    "@types/mocha": "^10.0.0",
-    "@types/node": "^18.0.0",
-    "chai": "^4.2.0",
-    "cross-env": "^7.0.2",
-    "downlevel-dts": "^0.10.0",
-    "eslint": "^8.0.0",
-    "inherits": "^2.0.3",
-    "mocha": "^10.0.0",
-    "mocha-junit-reporter": "^2.0.0",
-    "prettier": "^2.5.1",
-    "rimraf": "^3.0.0",
-    "typescript": "~5.2.0",
-    "util": "^0.12.1",
-    "ts-node": "^10.0.0"
->>>>>>> d51f8e1b
   },
   "//metadata": {
     "migrationDate": "2023-03-08T18:36:03.000Z"
