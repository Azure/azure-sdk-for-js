--- conflicted
+++ resolved
@@ -1,11 +1,6 @@
 {
   "extends": "../../../tsconfig.package",
   "compilerOptions": {
-<<<<<<< HEAD
-    "declarationDir": "./types",
-    "outDir": "./dist-esm",
-  },
-=======
     "paths": {
       "@azure/core-auth": ["./src/index.ts"]
     },
@@ -14,5 +9,4 @@
     "rootDir": "."
   },
   "include": ["./src/**/*.ts", "./src/**/*.mts", "./test/**/*.ts"]
->>>>>>> aaba9b5f
 }