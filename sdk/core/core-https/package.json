{
  "name": "@azure/core-https",
  "version": "1.0.0",
  "private": true,
  "description": "Isomorphic client library for making HTTPS requests in node.js and browser.",
  "sdk-type": "client",
  "main": "dist/index.js",
  "module": "dist-esm/src/index.js",
  "browser": {
    "./dist-esm/src/defaultHttpsClient.js": "./dist-esm/src/defaultHttpsClient.browser.js",
    "./dist-esm/src/policies/disableResponseDecompressionPolicy.js": "./dist-esm/src/policies/disableResponseDecompressionPolicy.browser.js",
    "./dist-esm/src/policies/formDataPolicy.js": "./dist-esm/src/policies/formDataPolicy.browser.js",
    "./dist-esm/src/policies/proxyPolicy.js": "./dist-esm/src/policies/proxyPolicy.browser.js",
    "./dist-esm/src/util/inspect.js": "./dist-esm/src/util/inspect.browser.js",
    "./dist-esm/src/util/url.js": "./dist-esm/src/util/url.browser.js",
    "./dist-esm/src/util/userAgentPlatform.js": "./dist-esm/src/util/userAgentPlatform.browser.js"
  },
  "types": "types/latest/coreHttps.d.ts",
  "typesVersions": {
    "<3.6": {
      "types/latest/src/*": [
        "types/3.1/src/*"
      ]
    }
  },
  "scripts": {
    "audit": "node ../../../common/scripts/rush-audit.js && rimraf node_modules package-lock.json && npm i --package-lock-only 2>&1 && npm audit",
    "build:browser": "npm run build:ts && cross-env ONLY_BROWSER=true rollup -c 2>&1",
    "build:node": "npm run build:ts && cross-env ONLY_NODE=true rollup -c 2>&1",
    "build:samples": "cd samples && tsc -p .",
    "build:test": "npm run build:ts && npm run bundle:test",
    "build:test:browser": "npm run build:ts && npm run bundle:test:browser",
    "build:test:node": "npm run build:ts && npm run bundle:test:node",
    "build:ts": "tsc -p .",
    "build:types": "downlevel-dts types/latest/ types/3.1/",
    "build": "npm run build:ts && rollup -c 2>&1 && api-extractor run --local && npm run build:types",
    "bundle:test": "rollup -c rollup.test.config.js 2>&1",
    "bundle:test:browser": "cross-env ONLY_BROWSER=true rollup -c rollup.test.config.js 2>&1",
    "bundle:test:node": "cross-env ONLY_NODE=true rollup -c rollup.test.config.js 2>&1",
    "check-format": "prettier --list-different \"src/**/*.ts\" \"test/**/*.ts\" \"*.{js,json}\"",
    "clean": "rimraf dist dist-* types *.tgz *.log",
    "execute:samples": "echo skipped",
    "extract-api": "npm run build:ts && api-extractor run --local",
    "format": "prettier --write \"src/**/*.ts\" \"test/**/*.ts\" \"*.{js,json}\"",
    "integration-test:browser": "echo skipped",
    "integration-test:node": "echo skipped",
    "integration-test": "npm run integration-test:node && npm run integration-test:browser",
    "lint:fix": "eslint package.json tsconfig.json api-extractor.json src test --ext .ts --fix --fix-type [problem,suggestion]",
    "lint": "eslint package.json tsconfig.json api-extractor.json src test --ext .ts -f html -o coreHttps-lintReport.html || exit 0",
    "pack": "npm pack 2>&1",
    "prebuild": "npm run clean",
    "test:browser": "npm run build:test:browser && npm run unit-test:browser && npm run integration-test:browser",
    "test:node": "npm run build:test:node && npm run unit-test:node && npm run integration-test:node",
    "test": "npm run clean && npm run build:ts && npm run bundle:test:node && npm run unit-test:node && npm run bundle:test:browser && npm run unit-test:browser && npm run integration-test:node && npm run integration-test:browser",
    "unit-test:browser": "karma start --single-run",
    "unit-test:node": "mocha --require source-map-support/register --reporter ../../../common/tools/mocha-multi-reporter.js dist-test/index.node.js",
    "unit-test": "npm run unit-test:node && npm run unit-test:browser"
  },
  "files": [
    "dist/",
    "dist-esm/src/",
    "types/",
    "README.md",
    "LICENSE"
  ],
  "repository": "github:Azure/azure-sdk-for-js",
  "keywords": [
    "azure",
    "cloud",
    "Azure"
  ],
  "author": "Microsoft Corporation",
  "license": "MIT",
  "bugs": {
    "url": "https://github.com/Azure/azure-sdk-for-js/issues"
  },
  "engines": {
    "node": ">=8.0.0"
  },
  "homepage": "https://github.com/Azure/azure-sdk-for-js/blob/master/sdk/core/core-https/",
  "sideEffects": false,
  "prettier": "@azure/eslint-plugin-azure-sdk/prettier.json",
  "//metadata": {
    "constantPaths": [
      {
        "path": "src/constants.ts",
        "prefix": "SDK_VERSION"
      }
    ]
  },
  "dependencies": {
    "@azure/abort-controller": "^1.0.0",
    "@azure/core-tracing": "1.0.0-preview.8",
    "@azure/logger": "^1.0.0",
    "@opentelemetry/api": "^0.6.1",
    "form-data": "^3.0.0",
<<<<<<< HEAD
    "tslib": "^1.10.0",
    "https-proxy-agent": "^5.0.0",
    "uuid": "^8.1.0"
=======
    "tslib": "^2.0.0",
    "https-proxy-agent": "^5.0.0"
>>>>>>> 99a1aeed
  },
  "devDependencies": {
    "@microsoft/api-extractor": "7.7.11",
    "@rollup/plugin-commonjs": "11.0.2",
    "@rollup/plugin-json": "^4.0.0",
    "@rollup/plugin-multi-entry": "^3.0.0",
    "@rollup/plugin-node-resolve": "^8.0.0",
    "@rollup/plugin-replace": "^2.2.0",
    "@types/chai": "^4.1.6",
    "@types/mocha": "^7.0.2",
    "@types/node": "^8.0.0",
    "@types/sinon": "^9.0.4",
    "@types/uuid": "^8.0.0",
    "@typescript-eslint/eslint-plugin": "^2.0.0",
    "@typescript-eslint/parser": "^2.0.0",
    "@azure/eslint-plugin-azure-sdk": "^3.0.0",
    "chai": "^4.2.0",
    "downlevel-dts": "~0.4.0",
    "cross-env": "^7.0.2",
    "eslint": "^6.1.0",
    "eslint-config-prettier": "^6.0.0",
    "eslint-plugin-no-null": "^1.0.2",
    "eslint-plugin-no-only-tests": "^2.3.0",
    "eslint-plugin-promise": "^4.1.1",
    "inherits": "^2.0.3",
    "karma": "^4.0.1",
    "karma-chrome-launcher": "^3.0.0",
    "karma-coverage": "^2.0.0",
    "karma-edge-launcher": "^0.4.2",
    "karma-env-preprocessor": "^0.1.1",
    "karma-firefox-launcher": "^1.1.0",
    "karma-ie-launcher": "^1.0.0",
    "karma-junit-reporter": "^2.0.1",
    "karma-mocha": "^1.3.0",
    "karma-mocha-reporter": "^2.2.5",
    "karma-remap-istanbul": "^0.6.0",
    "mocha": "^7.1.1",
    "mocha-junit-reporter": "^1.18.0",
    "prettier": "^1.16.4",
    "rimraf": "^3.0.0",
    "rollup": "^1.16.3",
    "rollup-plugin-sourcemaps": "^0.4.2",
    "rollup-plugin-terser": "^5.1.1",
    "rollup-plugin-visualizer": "^4.0.4",
    "sinon": "^9.0.2",
    "source-map-support": "^0.5.9",
    "typescript": "~3.9.3",
    "util": "^0.12.1"
  }
}<|MERGE_RESOLUTION|>--- conflicted
+++ resolved
@@ -94,14 +94,9 @@
     "@azure/logger": "^1.0.0",
     "@opentelemetry/api": "^0.6.1",
     "form-data": "^3.0.0",
-<<<<<<< HEAD
-    "tslib": "^1.10.0",
+    "tslib": "^2.0.0",
     "https-proxy-agent": "^5.0.0",
     "uuid": "^8.1.0"
-=======
-    "tslib": "^2.0.0",
-    "https-proxy-agent": "^5.0.0"
->>>>>>> 99a1aeed
   },
   "devDependencies": {
     "@microsoft/api-extractor": "7.7.11",
