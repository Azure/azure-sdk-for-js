// Copyright (c) Microsoft Corporation.
// Licensed under the MIT license.

import * as https from "https";
import * as zlib from "zlib";
import { Transform } from "stream";
import { HttpsProxyAgent, HttpsProxyAgentOptions } from "https-proxy-agent";
import { AbortController, AbortError } from "@azure/abort-controller";
import {
  HttpsClient,
  PipelineRequest,
  PipelineResponse,
  TransferProgressEvent,
  HttpHeaders,
  RequestBodyType
} from "./interfaces";
import { createHttpHeaders } from "./httpHeaders";
import { RestError } from "./restError";
import { URL } from "./util/url";
import { IncomingMessage } from "http";
import { logger } from "./log";

function isReadableStream(body: any): body is NodeJS.ReadableStream {
  return body && typeof body.pipe === "function";
}

function isStreamComplete(stream: NodeJS.ReadableStream): Promise<void> {
  return new Promise((resolve) => {
    stream.on("close", resolve);
    stream.on("end", resolve);
    stream.on("error", resolve);
  });
}

function isArrayBuffer(body: any): body is ArrayBuffer | ArrayBufferView {
  return body && typeof body.byteLength === "number";
}

class ReportTransform extends Transform {
  private loadedBytes = 0;
  private progressCallback: (progress: TransferProgressEvent) => void;

  // eslint-disable-next-line @typescript-eslint/ban-types
  _transform(chunk: string | Buffer, _encoding: string, callback: Function): void {
    this.push(chunk);
    this.loadedBytes += chunk.length;
    try {
      this.progressCallback({ loadedBytes: this.loadedBytes });
      callback();
    } catch (e) {
      callback(e);
    }
  }

  constructor(progressCallback: (progress: TransferProgressEvent) => void) {
    super();
    this.progressCallback = progressCallback;
  }
}

/**
 * A HttpsClient implementation that uses Node's "https" module to send HTTPS requests.
 * @internal
 */
class NodeHttpsClient implements HttpsClient {
  private keepAliveAgent?: https.Agent;
  private proxyAgent?: https.Agent;

  /**
   * Makes a request over an underlying transport layer and returns the response.
   * @param request - The request to be made.
   */
  public async sendRequest(request: PipelineRequest): Promise<PipelineResponse> {
    const abortController = new AbortController();
    let abortListener: ((event: any) => void) | undefined;
    if (request.abortSignal) {
      if (request.abortSignal.aborted) {
        throw new AbortError("The operation was aborted.");
      }

      abortListener = (event: Event) => {
        if (event.type === "abort") {
          abortController.abort();
        }
      };
      request.abortSignal.addEventListener("abort", abortListener);
    }

    if (request.timeout > 0) {
      setTimeout(() => {
        abortController.abort();
      }, request.timeout);
    }

    const acceptEncoding = request.headers.get("Accept-Encoding");
    const shouldDecompress =
      acceptEncoding?.includes("gzip") || acceptEncoding?.includes("deflate");
    let body = request.body;

    if (body && !request.headers.has("Content-Length")) {
      const bodyLength = getBodyLength(body);
      if (bodyLength !== null) {
        request.headers.set("Content-Length", bodyLength);
      }
    }

    let responseStream: NodeJS.ReadableStream | undefined;
    try {
      const result = await new Promise<PipelineResponse>((resolve, reject) => {
        if (body && request.onUploadProgress) {
          const onUploadProgress = request.onUploadProgress;
          const uploadReportStream = new ReportTransform(onUploadProgress);
          uploadReportStream.on("error", reject);
          if (isReadableStream(body)) {
            body.pipe(uploadReportStream);
          } else {
            uploadReportStream.end(body);
          }

          body = uploadReportStream;
        }
        const options = this.getRequestOptions(request);
        const req = https.request(options, async (res) => {
          const headers = getResponseHeaders(res);

          const status = res.statusCode ?? 0;
          const response: PipelineResponse = {
            status,
            headers,
            request
          };

          responseStream = shouldDecompress ? getDecodedResponseStream(res, headers) : res;

          const onDownloadProgress = request.onDownloadProgress;
          if (onDownloadProgress) {
            const downloadReportStream = new ReportTransform(onDownloadProgress);
            downloadReportStream.on("error", reject);
            responseStream.pipe(downloadReportStream);
            responseStream = downloadReportStream;
          }

          if (request.streamResponseStatusCodes?.has(response.status)) {
            response.readableStreamBody = responseStream;
          } else {
            response.bodyAsText = await streamToText(responseStream);
          }

          resolve(response);
        });
        req.on("error", (err) => {
          reject(new RestError(err.message, { code: RestError.REQUEST_SEND_ERROR, request }));
        });
        abortController.signal.addEventListener("abort", () => {
          if (!req.finished) {
            req.abort();
            reject(new AbortError("The operation was aborted."));
          }
        });
        if (body && isReadableStream(body)) {
          body.pipe(req);
        } else if (body) {
          req.end(body);
        } else {
          // streams don't like "undefined" being passed as data
          req.end();
        }
      });
      return result;
    } finally {
      // clean up event listener
      if (request.abortSignal && abortListener) {
        let uploadStreamDone = Promise.resolve();
        if (isReadableStream(body)) {
          uploadStreamDone = isStreamComplete(body as NodeJS.ReadableStream);
        }
        let downloadStreamDone = Promise.resolve();
        if (isReadableStream(responseStream)) {
          downloadStreamDone = isStreamComplete(responseStream);
        }

        Promise.all([uploadStreamDone, downloadStreamDone])
          .then(() => {
            request.abortSignal?.removeEventListener("abort", abortListener!);
            return;
          })
          .catch((e) => {
            logger.warning("Error when cleaning up abortListener on httpRequest", e);
          });
      }
    }
  }

  private getOrCreateAgent(request: PipelineRequest): https.Agent {
    // At the moment, proxy settings and keepAlive are mutually
    // exclusive because the proxy library currently lacks the
    // ability to create a proxy with keepAlive turned on.
    const proxySettings = request.proxySettings;
    if (proxySettings) {
      if (!this.proxyAgent) {
<<<<<<< HEAD
        const parsedUrl = new URL(proxySettings.host);
=======
        let parsedUrl: URL;
        try {
          parsedUrl = new URL(proxySettings.host);
        } catch (_error) {
          throw new Error(`Expecting a valid host string in proxy settings, but found "${proxySettings.host}".`);
        }

>>>>>>> 4c76e353
        const proxyAgentOptions: HttpsProxyAgentOptions = {
          hostname: parsedUrl.hostname,
          port: proxySettings.port,
          protocol: parsedUrl.protocol,
          headers: request.headers.toJSON()
        };
        if (proxySettings.username && proxySettings.password) {
          proxyAgentOptions.auth = `${proxySettings.username}:${proxySettings.password}`;
        }
        this.proxyAgent = (new HttpsProxyAgent(proxyAgentOptions) as unknown) as https.Agent;
      }
      return this.proxyAgent;
    } else if (request.keepAlive) {
      if (!this.keepAliveAgent) {
        this.keepAliveAgent = new https.Agent({
          keepAlive: true
        });
      }

      return this.keepAliveAgent;
    } else {
      return https.globalAgent;
    }
  }

  private getRequestOptions(request: PipelineRequest): https.RequestOptions {
    const agent = this.getOrCreateAgent(request);
    const url = new URL(request.url);
    const options: https.RequestOptions = {
      agent,
      hostname: url.hostname,
      path: `${url.pathname}${url.search}`,
      port: url.port,
      method: request.method,
      headers: request.headers.toJSON()
    };
    return options;
  }
}

function getResponseHeaders(res: IncomingMessage): HttpHeaders {
  const headers = createHttpHeaders();
  for (const header of Object.keys(res.headers)) {
    const value = res.headers[header];
    if (Array.isArray(value)) {
      if (value.length > 0) {
        headers.set(header, value[0]);
      }
    } else if (value) {
      headers.set(header, value);
    }
  }
  return headers;
}

function getDecodedResponseStream(
  stream: IncomingMessage,
  headers: HttpHeaders
): NodeJS.ReadableStream {
  const contentEncoding = headers.get("Content-Encoding");
  if (contentEncoding === "gzip") {
    const unzip = zlib.createGunzip();
    stream.pipe(unzip);
    return unzip;
  } else if (contentEncoding === "deflate") {
    const inflate = zlib.createInflate();
    stream.pipe(inflate);
    return inflate;
  }

  return stream;
}

function streamToText(stream: NodeJS.ReadableStream): Promise<string> {
  return new Promise<string>((resolve, reject) => {
    const buffer: string[] = [];

    stream.on("data", (chunk) => {
      if (typeof chunk === "string") {
        buffer.push(chunk);
      } else {
        buffer.push(chunk.toString());
      }
    });
    stream.on("end", () => {
      resolve(buffer.join(""));
    });
    stream.on("error", (e) => {
      reject(
        new RestError(`Error reading response as text: ${e.message}`, {
          code: RestError.PARSE_ERROR
        })
      );
    });
  });
}

function getBodyLength(body: RequestBodyType): number | null {
  if (!body) {
    return 0;
  } else if (Buffer.isBuffer(body)) {
    return body.length;
  } else if (isReadableStream(body)) {
    return null;
  } else if (isArrayBuffer(body)) {
    return body.byteLength;
  } else {
    return null;
  }
}

/**
 * Create a new HttpsClient instance for the NodeJS environment.
 * @internal
 */
export function createNodeHttpsClient(): HttpsClient {
  return new NodeHttpsClient();
}<|MERGE_RESOLUTION|>--- conflicted
+++ resolved
@@ -198,9 +198,6 @@
     const proxySettings = request.proxySettings;
     if (proxySettings) {
       if (!this.proxyAgent) {
-<<<<<<< HEAD
-        const parsedUrl = new URL(proxySettings.host);
-=======
         let parsedUrl: URL;
         try {
           parsedUrl = new URL(proxySettings.host);
@@ -208,7 +205,6 @@
           throw new Error(`Expecting a valid host string in proxy settings, but found "${proxySettings.host}".`);
         }
 
->>>>>>> 4c76e353
         const proxyAgentOptions: HttpsProxyAgentOptions = {
           hostname: parsedUrl.hostname,
           port: proxySettings.port,
