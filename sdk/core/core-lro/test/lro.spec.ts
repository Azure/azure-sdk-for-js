// Copyright (c) Microsoft Corporation.
// Licensed under the MIT license.

<<<<<<< HEAD
import { ImplementationName } from "./utils/utils";
import { assert, matrix } from "@azure/test-utils";
import { createRunLroWith, createTestPoller } from "./utils/router";
import { delay } from "@azure/core-util";
import { Result, assertDivergentBehavior, assertError, createDoubleHeaders } from "./utils/utils";
=======
import {
  ImplementationName,
  assertDivergentBehavior,
  assertError,
  createDoubleHeaders,
} from "./utils/utils.js";
import { describe, it, assert } from "vitest";
import { createRunLroWith, createTestPoller } from "./utils/router.js";
import { matrix } from "./matrix.js";
>>>>>>> edda474c

matrix(
  [["createPoller"], [true, false]] as const,
  async function (implName: ImplementationName, throwOnNon2xxResponse: boolean) {
    const runLro = createRunLroWith({ implName, throwOnNon2xxResponse });
    describe(`${implName} (throwOnNon2xxResponse = ${throwOnNon2xxResponse})`, function () {
      describe("No polling", () => {
        it("should handle delete204Succeeded", async () => {
          const response = await runLro({
            routes: [{ method: "DELETE", status: 204 }],
          });
          assert.equal(response.statusCode, 204);
        });

        it("put201Succeeded", async function () {
          const result = await runLro({
            routes: [
              {
                method: "PUT",
                status: 201,
                body: `{ "properties": { "provisioningState": "Succeeded"}, "id": "100", "name": "foo" }`,
              },
            ],
          });
          assert.equal(result.id, "100");
          assert.equal(result.name, "foo");
          assert.equal(result.properties?.provisioningState, "Succeeded");
        });

        it("should handle post202Retry200", async () => {
          const path = "/post/202/retry/200";
          const newPath = "/post/newuri/202/retry/200";
          const response = await runLro({
            routes: [
              {
                method: "POST",
                path,
                status: 202,
                headers: {
                  location: path,
                  "retry-after": "0",
                },
              },
              {
                method: "GET",
                path,
                status: 202,
                headers: {
                  location: newPath,
                },
              },
              {
                method: "GET",
                path: newPath,
                status: 200,
                body: `{"properties":{"provisioningState":"Succeeded"},"id":"100","name":"foo"}`,
              },
            ],
          });
          assert.equal(response.statusCode, 200);
        });

        it("should handle post202NoRetry204", async () => {
          const path = "/post/202/noretry/204";
          const pollingPath = "/post/newuri/202/noretry/204";
          const response = await runLro({
            routes: [
              {
                method: "POST",
                path,
                status: 202,
                headers: {
                  location: path,
                },
              },
              {
                method: "GET",
                path,
                status: 202,
                headers: {
                  location: pollingPath,
                },
              },
              {
                method: "GET",
                path: pollingPath,
                status: 204,
              },
            ],
          });
          assert.equal(response.statusCode, 204);
        });

        it("should handle deleteNoHeaderInRetry", async () => {
          const pollingPath = "/delete/noheader/operationresults/123";
          const response = await runLro({
            routes: [
              {
                method: "DELETE",
                status: 200,
                headers: { Location: pollingPath },
              },
              { method: "GET", path: pollingPath, status: 202 },
              { method: "GET", path: pollingPath, status: 204 },
            ],
          });
          assert.equal(response.statusCode, 204);
        });

        it("should handle put202Retry200", async () => {
          const pollingPath = "/put/202/retry/operationResults/200";
          const response = await runLro({
            routes: [
              {
                method: "PUT",
                status: 202,
                headers: { Location: pollingPath },
              },
              {
                method: "GET",
                path: pollingPath,
                status: 200,
                body: `{"id": "100", "name": "foo" }`,
              },
            ],
          });
          assert.equal(response.statusCode, 200);
        });

        it("should handle putNoHeaderInRetry", async () => {
          const pollingPath = "/put/noheader/operationresults";
          const result = await runLro({
            routes: [
              {
                method: "PUT",
                status: 202,
                body: `{ "properties": { "provisioningState": "Accepted"}, "id": "100", "name": "foo" }`,
                headers: { Location: pollingPath },
              },
              { method: "GET", path: pollingPath, status: 202 },
              {
                method: "GET",
                path: pollingPath,
                status: 200,
                body: `{ "properties": { "provisioningState": "Succeeded"}, "id": "100", "name": "foo" }`,
              },
            ],
          });
          assert.equal(result.id, "100");
          assert.equal(result.name, "foo");
          assert.equal(result.properties?.provisioningState, "Succeeded");
        });

        it("should handle putSubResource", async () => {
          const pollingPath = "/putsubresource/operationresults";
          const result = await runLro({
            routes: [
              {
                method: "PUT",
                status: 202,
                body: `{ "properties": { "provisioningState": "Accepted"}, "id": "100", "subresource": "sub1" }`,
                headers: { Location: pollingPath },
              },
              { method: "GET", path: pollingPath, status: 202 },
              {
                method: "GET",
                path: pollingPath,
                status: 200,
                body: `{ "properties": { "provisioningState": "Succeeded"}, "id": "100", "subresource": "sub1" }`,
              },
            ],
          });
          assert.equal(result.id, "100");
          assert.equal(result.properties?.provisioningState, "Succeeded");
        });

        it("should handle putNonResource", async () => {
          const pollingPath = "/putnonresource/operationresults";
          const result = await runLro({
            routes: [
              {
                method: "PUT",
                status: 202,
                headers: { Location: pollingPath },
              },
              { method: "GET", path: pollingPath, status: 202 },
              {
                method: "GET",
                path: pollingPath,
                status: 200,
                body: `{ "name": "sku" , "id": "100" }`,
              },
            ],
          });
          assert.equal(result.id, "100");
          assert.equal(result.name, "sku");
        });

        it("should handle delete202Retry200", async () => {
          const path = "/delete/202/retry/200";
          const pollingPath = "/delete/newuri/202/retry/200";
          const response = await runLro({
            routes: [
              {
                method: "DELETE",
                path,
                status: 202,
                headers: {
                  location: path,
                  "retry-after": "0",
                },
              },
              {
                method: "GET",
                path,
                status: 202,
                headers: {
                  location: pollingPath,
                  "retry-after": "0",
                },
              },
              {
                method: "GET",
                path: pollingPath,
                status: 200,
              },
            ],
          });
          assert.equal(response.statusCode, 200);
        });

        it("should handle delete202NoRetry204", async () => {
          const path = "/delete/202/noretry/204";
          const newPath = "/delete/newuri/202/noretry/204";
          const response = await runLro({
            routes: [
              {
                method: "DELETE",
                path,
                status: 202,
                headers: {
                  location: path,
                },
              },
              {
                method: "GET",
                path,
                status: 202,
                headers: {
                  location: newPath,
                },
              },
              {
                method: "GET",
                path: newPath,
                status: 204,
              },
            ],
          });
          assert.equal(response.statusCode, 204);
        });

        it("should handle deleteProvisioning202Accepted200Succeeded", async () => {
          const pollingPath = "/delete/provisioning/202/accepted/200/succeeded";
          const response = await runLro({
            routes: [
              {
                method: "DELETE",
                status: 202,
                headers: {
                  location: pollingPath,
                  "retry-after": "0",
                },
                body: `{"properties":{"provisioningState":"Accepted"},"id":"100","name":"foo"}`,
              },
              {
                method: "GET",
                path: pollingPath,
                status: 200,
                body: `{"properties":{"provisioningState":"Succeeded"},"id":"100","name":"foo"}`,
              },
            ],
          });
          assert.equal(response.statusCode, 200);
        });

        it("should handle deleteProvisioning202DeletingFailed200", async () => {
          const path = "/delete/provisioning/202/deleting/200/failed";
          const response = await runLro({
            routes: [
              {
                method: "DELETE",
                path,
                status: 202,
                headers: {
                  location: path,
                  "retry-after": "0",
                },
                body: `{"properties":{"provisioningState":"Deleting"},"id":"100","name":"foo"}`,
              },
              {
                method: "GET",
                path,
                status: 200,
                body: `{"properties":{"provisioningState":"Failed"},"id":"100","name":"foo"}`,
              },
            ],
          });
          assert.equal(response.statusCode, 200);
          assert.equal(response.properties?.provisioningState, "Failed");
        });

        it("should handle deleteProvisioning202Deletingcanceled200", async () => {
          const path = "/delete/provisioning/202/deleting/200/canceled";
          const response = await runLro({
            routes: [
              {
                method: "DELETE",
                path,
                status: 202,
                headers: {
                  location: path,
                  "retry-after": "0",
                },
                body: `{"properties":{"provisioningState":"Deleting"},"id":"100","name":"foo"}`,
              },
              {
                method: "GET",
                path,
                status: 200,
                body: `{"properties":{"provisioningState":"Canceled"},"id":"100","name":"foo"}`,
              },
            ],
          });
          assert.equal(response.statusCode, 200);
          assert.equal(response.properties?.provisioningState, "Canceled");
        });
      });

      describe("Polling from body", () => {
        it("put200Succeeded", async function () {
          const result = await runLro({
            routes: [
              {
                method: "PUT",
                status: 200,
                body: `{ "properties": { "provisioningState": "Succeeded"}, "id": "100", "name": "foo" }`,
              },
            ],
          });
          assert.equal(result.properties?.provisioningState, "Succeeded");
        });

        it("should handle initial response with terminal state without provisioning State", async () => {
          const result = await runLro({
            routes: [
              {
                method: "PUT",
                status: 200,
                body: `{"id": "100", "name": "foo" }`,
              },
            ],
          });
          assert.deepEqual(result.id, "100");
          assert.deepEqual(result.name, "foo");
        });

        it("should handle initial response creating followed by success through an Azure Resource", async () => {
          const path = "/put/201/creating/succeeded/200";
          const result = await runLro({
            routes: [
              {
                method: "PUT",
                path,
                status: 201,
                body: `{"properties":{"provisioningState":"Creating"},"id":"100","name":"foo"}`,
              },
              {
                method: "GET",
                path,
                status: 200,
                body: `{"properties":{"provisioningState":"Succeeded"},"id":"100","name":"foo"}`,
              },
            ],
          });
          assert.deepEqual(result.properties?.provisioningState, "Succeeded");
          assert.deepEqual(result.id, "100");
          assert.deepEqual(result.name, "foo");
        });

        it("should handle put200Acceptedcanceled200", async () => {
          const path = "/put/200/accepted/canceled/200";
          const body = { properties: { provisioningState: "Canceled" } };
          await assertDivergentBehavior({
            op: runLro({
              routes: [
                {
                  method: "PUT",
                  path,
                  status: 200,
                  body: `{"properties":{"provisioningState":"Accepted"},"id":"100","name":"foo"}`,
                },
                {
                  method: "GET",
                  path,
                  status: 200,
                  body: JSON.stringify(body),
                },
              ],
            }),
            throwOnNon2xxResponse,
            throwing: {
              messagePattern: /Operation was canceled/,
            },
            notThrowing: {
              result: {
                ...body,
                statusCode: 200,
              },
            },
          });
        });

        it("should handle put200UpdatingSucceeded204", async () => {
          const path = "/put/200/updating/succeeded/200";
          const result = await runLro({
            routes: [
              {
                method: "PUT",
                path,
                status: 200,
                body: `{"properties":{"provisioningState":"Updating"},"id":"100","name":"foo"}`,
              },
              {
                method: "GET",
                path,
                status: 200,
                body: `{"properties":{"provisioningState":"Succeeded"},"id":"100","name":"foo"}`,
              },
            ],
          });
          assert.deepEqual(result.properties?.provisioningState, "Succeeded");
          assert.deepEqual(result.id, "100");
          assert.deepEqual(result.name, "foo");
        });

        it("should handle put201CreatingFailed200", async () => {
          const path = "/put/201/created/failed/200";
          const body = {
            properties: {
              provisioningState: "Failed",
            },
          };
          await assertDivergentBehavior({
            op: runLro({
              routes: [
                {
                  method: "PUT",
                  path,
                  status: 201,
                  body: `{"properties":{"provisioningState":"Created"},"id":"100","name":"foo"}`,
                },
                {
                  method: "GET",
                  path,
                  status: 200,
                  body: JSON.stringify(body),
                },
              ],
            }),
            throwOnNon2xxResponse,
            throwing: {
              messagePattern: /The long-running operation has failed/,
            },
            notThrowing: {
              result: { ...body, statusCode: 200 },
            },
          });
        });

        it("should handle post200WithPayload", async () => {
          const path = `/post/payload/200`;
          const result = await runLro({
            routes: [
              {
                method: "POST",
                path,
                status: 202,
                headers: { Location: path, "Retry-After": "0" },
              },
              { method: "GET", path, status: 200, body: `{"id":"1", "name":"product"}` },
            ],
          });
          assert.equal(result.id, "1");
          assert.equal(result.name, "product");
        });
      });

      matrix(
        [["Azure-AsyncOperation", "Operation-Location"]] as const,
        async function (headerName: string) {
          describe(`Polling from ${headerName}`, function () {
            it("should handle postDoubleHeadersFinalLocationGet", async () => {
              const operationLocationPath =
                "/LROPostDoubleHeadersFinalLocationGet/asyncOperationUrl";
              const resourceLocationPath = `/LROPostDoubleHeadersFinalLocationGet/location`;
              const result = await runLro({
                routes: [
                  {
                    method: "POST",
                    status: 202,
                    headers: {
                      Location: resourceLocationPath,
                      [headerName]: operationLocationPath,
                    },
                  },
                  {
                    method: "GET",
                    path: operationLocationPath,
                    status: 200,
                    body: `{ "status": "succeeded" }`,
                  },
                  {
                    method: "GET",
                    path: resourceLocationPath,
                    status: 200,
                    body: `{ "id": "100", "name": "foo" }`,
                  },
                ],
              });
              assert.equal(result.id, "100");
              assert.equal(result.name, "foo");
            });

            it("should handle getDoubleHeadersFinalLocationGet", async () => {
              const operationLocationPath =
                "/LROPostDoubleHeadersFinalLocationGet/asyncOperationUrl";
              const resourceLocationPath = `/LROPostDoubleHeadersFinalLocationGet/location`;
              const result = await runLro({
                routes: [
                  {
                    method: "GET",
                    status: 202,
                    headers: {
                      Location: resourceLocationPath,
                      [headerName]: operationLocationPath,
                    },
                  },
                  {
                    method: "GET",
                    path: operationLocationPath,
                    status: 200,
                    body: `{ "status": "running" }`,
                  },
                  {
                    method: "GET",
                    path: operationLocationPath,
                    status: 200,
                    body: `{ "status": "succeeded" }`,
                  },
                  {
                    method: "GET",
                    path: resourceLocationPath,
                    status: 200,
                    body: `{ "id": "100", "name": "foo" }`,
                  },
                ],
              });
              assert.equal(result.id, "100");
              assert.equal(result.name, "foo");
            });

            it("should handle getDoubleHeaders", async () => {
              const operationLocationPath =
                "/LROPostDoubleHeadersFinalLocationGet/asyncOperationUrl";
              const result = await runLro({
                routes: [
                  {
                    method: "GET",
                    status: 202,
                    headers: {
                      [headerName]: operationLocationPath,
                    },
                  },
                  {
                    method: "GET",
                    path: operationLocationPath,
                    status: 200,
                    body: `{ "status": "running" }`,
                  },
                  {
                    method: "GET",
                    path: operationLocationPath,
                    status: 200,
                    body: `{ "status": "succeeded", "id": "100", "name": "foo" }`,
                  },
                ],
              });
              assert.equal(result.id, "100");
              assert.equal(result.name, "foo");
            });

            it("should handle get200", async () => {
              const result = await runLro({
                routes: [
                  {
                    method: "GET",
                    status: 200,
                    body: `{ "id": "100", "name": "foo" }`,
                  },
                ],
              });
              assert.equal(result.id, "100");
              assert.equal(result.name, "foo");
            });

            it("should handle postUpdatedPollingUrl", async () => {
              const operationLocationPath1 = "path1";
              const operationLocationPath2 = "path2";
              const result = await runLro({
                routes: [
                  {
                    method: "POST",
                    status: 200,
                    headers: {
                      [headerName]: operationLocationPath1,
                    },
                  },
                  {
                    method: "GET",
                    path: operationLocationPath1,
                    status: 200,
                    body: `{ "status": "running" }`,
                    headers: {
                      [headerName]: operationLocationPath2,
                    },
                  },
                  {
                    method: "GET",
                    path: operationLocationPath2,
                    status: 200,
                    body: `{ "status": "succeeded", "id": "100", "name": "foo" }`,
                  },
                ],
              });
              assert.equal(result.id, "100");
              assert.equal(result.name, "foo");
            });

            it("should handle postDoubleHeadersFinalAzureHeaderGet", async () => {
              const locationPath = `/LROPostDoubleHeadersFinalAzureHeaderGet/location`;
              const operationLocationPath = `/LROPostDoubleHeadersFinalAzureHeaderGet/asyncOperationUrl`;
              const result = await runLro({
                routes: [
                  {
                    method: "POST",
                    status: 202,
                    body: "",
                    headers: {
                      Location: locationPath,
                      [headerName]: operationLocationPath,
                    },
                  },
                  {
                    method: "GET",
                    path: operationLocationPath,
                    status: 200,
                    body: `{ "status": "succeeded", "id": "100"}`,
                  },
                  {
                    method: "GET",
                    path: locationPath,
                    status: 400,
                  },
                ],
                resourceLocationConfig: "azure-async-operation",
              });
              assert.equal(result.statusCode, 200);
              assert.equal(result.id, "100");
            });

            it("should handle postDoubleHeadersFinalAzureHeaderGetDefault", async () => {
              const resourceLocationPath =
                "/LROPostDoubleHeadersFinalAzureHeaderGetDefault/location";
              const pollingPath =
                "/LROPostDoubleHeadersFinalAzureHeaderGetDefault/asyncOperationUrl";
              const result = await runLro({
                routes: [
                  {
                    method: "POST",
                    status: 202,
                    body: "",
                    headers: {
                      Location: resourceLocationPath,
                      [headerName]: pollingPath,
                    },
                  },
                  {
                    method: "GET",
                    path: pollingPath,
                    status: 200,
                    body: `{ "status": "succeeded"}`,
                  },
                  {
                    method: "GET",
                    path: resourceLocationPath,
                    status: 200,
                    body: `{ "id": "100", "name": "foo" }`,
                  },
                ],
              });
              assert.equal(result.id, "100");
              assert.equal(result.statusCode, 200);
            });

            it("should handle deleteAsyncRetrySucceeded", async () => {
              const pollingPath = "/deleteasync/retry/succeeded/operationResults/200/";
              const response = await runLro({
                routes: [
                  {
                    method: "DELETE",
                    status: 202,
                    headers: {
                      location: pollingPath,
                      [headerName]: pollingPath,
                      "retry-after": "0",
                    },
                  },
                  {
                    method: "GET",
                    path: pollingPath,
                    status: 202,
                    headers: {
                      location: pollingPath,
                      [headerName]: pollingPath,
                      "retry-after": "0",
                    },
                    body: `{"status":"Accepted"}`,
                  },
                  {
                    method: "GET",
                    path: pollingPath,
                    status: 200,
                    body: `{"status":"Succeeded"}`,
                  },
                ],
              });
              assert.equal(response.statusCode, 200);
            });

            it("should handle deleteAsyncNoRetrySucceeded", async () => {
              const pollingPath = "/deleteasync/noretry/succeeded/operationResults/200/";
              const response = await runLro({
                routes: [
                  {
                    method: "DELETE",
                    status: 202,
                    headers: {
                      location: pollingPath,
                      [headerName]: pollingPath,
                    },
                  },
                  {
                    method: "GET",
                    path: pollingPath,
                    status: 202,
                    headers: {
                      location: pollingPath,
                      [headerName]: pollingPath,
                    },
                    body: `{"status":"Accepted"}`,
                  },
                  {
                    method: "GET",
                    path: pollingPath,
                    status: 200,
                    body: `{"status":"Succeeded"}`,
                  },
                ],
              });
              assert.equal(response.statusCode, 200);
            });

            it("should handle deleteAsyncRetrycanceled", async () => {
              const pollingPath = "/deletelocation/retry/canceled/operationResults/200/";
              const body = { status: "Canceled" };
              await assertDivergentBehavior({
                op: runLro({
                  routes: [
                    {
                      method: "DELETE",
                      status: 202,
                      headers: {
                        location: pollingPath,
                        [headerName]: pollingPath,
                        "retry-after": "0",
                      },
                    },
                    {
                      method: "GET",
                      path: pollingPath,
                      status: 202,
                      body: `{"status":"Accepted"}`,
                    },
                    {
                      method: "GET",
                      path: pollingPath,
                      status: 200,
                      body: JSON.stringify(body),
                    },
                  ],
                }),
                throwOnNon2xxResponse,
                throwing: {
                  messagePattern: /Operation was canceled/,
                },
                notThrowing: {
                  result: { ...body, statusCode: 200 },
                },
              });
            });

            it("should handle DeleteAsyncRetryFailed", async () => {
              const pollingPath = "/deleteasync/retry/failed/operationResults/200/";
              const body = { status: "Failed" };
              await assertDivergentBehavior({
                op: runLro({
                  routes: [
                    {
                      method: "DELETE",
                      status: 202,
                      headers: {
                        location: pollingPath,
                        [headerName]: pollingPath,
                        "retry-after": "0",
                      },
                    },
                    {
                      method: "GET",
                      path: pollingPath,
                      status: 202,
                      headers: {
                        location: pollingPath,
                        [headerName]: pollingPath,
                        "retry-after": "0",
                      },
                      body: `{"status":"Accepted"}`,
                    },
                    {
                      method: "GET",
                      path: pollingPath,
                      status: 200,
                      body: JSON.stringify(body),
                    },
                  ],
                }),
                throwOnNon2xxResponse,
                throwing: {
                  messagePattern: /The long-running operation has failed/,
                },
                notThrowing: {
                  result: { ...body, statusCode: 200 },
                },
              });
            });

            it("should handle putAsyncRetrySucceeded", async () => {
              const path = `/put/noretry/succeeded`;
              const pollingPath = "/putasync/noretry/succeeded/operationResults/200/";
              const result = await runLro({
                routes: [
                  {
                    method: "PUT",
                    path,
                    status: 200,
                    headers: {
                      location: pollingPath,
                      [headerName]: pollingPath,
                    },
                    body: `{"properties":{"provisioningState":"Accepted"},"id":"100","name":"foo"}`,
                  },
                  {
                    method: "GET",
                    path: pollingPath,
                    status: 202,
                    headers: {
                      location: pollingPath,
                      [headerName]: pollingPath,
                    },
                    body: `{"status":"Accepted"}`,
                  },
                  {
                    method: "GET",
                    path: pollingPath,
                    status: 200,
                    body: `{"status":"Succeeded"}`,
                  },
                  {
                    method: "GET",
                    path,
                    status: 200,
                    body: `{"properties":{"provisioningState":"Succeeded"},"id":"100","name":"foo"}`,
                  },
                ],
              });
              assert.equal(result.id, "100");
              assert.equal(result.name, "foo");
              assert.equal(result.properties?.provisioningState, "Succeeded");
            });

            it("should handle post202List", async () => {
              const resourceLocationPath = `/list/finalGet`;
              const pollingPath = `/list/pollingGet`;
              const result = await runLro({
                routes: [
                  {
                    method: "POST",
                    status: 200,
                    headers: {
                      Location: resourceLocationPath,
                      [headerName]: pollingPath,
                    },
                  },
                  {
                    method: "GET",
                    path: pollingPath,
                    status: 200,
                    body: `{ "status": "Succeeded" }`,
                  },
                  {
                    method: "GET",
                    path: resourceLocationPath,
                    status: 200,
                    body: `[{ "id": "100", "name": "foo" }]`,
                  },
                ],
              });
              assert.equal((result as any)[0].id, "100");
              assert.equal((result as any)[0].name, "foo");
            });

            it("should handle putAsyncRetryFailed", async () => {
              const pollingPath = "/putlocation/retry/failed/operationResults/200/";
              const body = { status: "Failed" };
              await assertDivergentBehavior({
                op: runLro({
                  routes: [
                    {
                      method: "PUT",
                      status: 200,
                      body: `{"properties":{"provisioningState":"Accepted"},"id":"100","name":"foo"}`,
                      headers: {
                        location: pollingPath,
                        [headerName]: pollingPath,
                        "retry-after": "0",
                      },
                    },
                    {
                      method: "GET",
                      path: pollingPath,
                      status: 202,
                      headers: {
                        location: pollingPath,
                        [headerName]: pollingPath,
                        "retry-after": "0",
                      },
                      body: `{"status":"Accepted"}`,
                    },
                    {
                      method: "GET",
                      path: pollingPath,
                      status: 200,
                      body: JSON.stringify(body),
                    },
                  ],
                }),
                throwOnNon2xxResponse,
                throwing: {
                  messagePattern: /The long-running operation has failed/,
                },
                notThrowing: {
                  result: { ...body, statusCode: 200 },
                },
              });
            });

            it("should handle putAsyncNonResource", async () => {
              const path = `/putnonresource/202/200`;
              const pollingUrl = `/putnonresourceasync/operationresults/123`;
              const result = await runLro({
                routes: [
                  {
                    method: "PUT",
                    path,
                    status: 202,
                    headers: {
                      Location: `somethingBadWhichShouldNotBeUsed`,
                      [headerName]: pollingUrl,
                    },
                  },
                  {
                    method: "GET",
                    path: pollingUrl,
                    status: 200,
                    body: `{ "status": "InProgress"}`,
                  },
                  {
                    method: "GET",
                    path: pollingUrl,
                    status: 200,
                    body: `{ "status": "Succeeded"}`,
                  },
                  {
                    method: "GET",
                    path,
                    status: 200,
                    body: `{ "name": "sku" , "id": "100" }`,
                  },
                ],
              });
              assert.equal(result.name, "sku");
              assert.equal(result.id, "100");
            });

            it("should handle patchAsyncLocationHeader", async () => {
              const resourceLocationPath = `/patchasynclocationheader/succeeded`;
              const pollingPath = `/patchasynclocationheader/operationresults/123`;
              const result = await runLro({
                routes: [
                  {
                    method: "PATCH",
                    status: 202,
                    headers: {
                      Location: resourceLocationPath,
                      [headerName]: pollingPath,
                    },
                  },
                  {
                    method: "GET",
                    path: pollingPath,
                    status: 200,
                    body: `{ "status": "InProgress"}`,
                    headers: {
                      "Azure-AsyncOperation": pollingPath,
                    },
                  },
                  {
                    method: "GET",
                    path: pollingPath,
                    status: 200,
                    body: `{ "status": "Succeeded"}`,
                  },
                  {
                    method: "GET",
                    path: resourceLocationPath,
                    status: 200,
                    body: `{ "name": "sku" , "id": "100" }`,
                  },
                ],
              });
              assert.equal(result.name, "sku");
              assert.equal(result.id, "100");
            });

            it("should handle patchAsyncNoLocationHeader", async () => {
              const initialResourcePath = `/patchasyncnolocationheader/succeeded`;
              const pollingPath = `/patchasyncnolocationheader/operationresults/123`;
              const result = await runLro({
                routes: [
                  {
                    method: "PATCH",
                    status: 201,
                    path: initialResourcePath,
                    headers: {
                      [headerName]: pollingPath,
                    },
                    body: `{ "properties": { "provisioningState": "Updating" } }`,
                  },
                  {
                    method: "GET",
                    path: pollingPath,
                    status: 200,
                    body: `{ "status": "InProgress"}`,
                  },
                  {
                    method: "GET",
                    path: pollingPath,
                    status: 200,
                    body: `{ "status": "Succeeded"}`,
                  },
                  {
                    method: "GET",
                    path: initialResourcePath,
                    status: 200,
                    body: `{ "name": "sku" , "id": "100" }`,
                  },
                ],
              });
              assert.equal(result.name, "sku");
              assert.equal(result.id, "100");
            });

            it("should handle putAsyncNoHeaderInRetry", async () => {
              const path = `/put/noheader/201/200`;
              const pollingPath = `/putasync/noheader/operationresults/123`;
              const result = await runLro({
                routes: [
                  {
                    method: "PUT",
                    path,
                    status: 201,
                    body: `{ "properties": { "provisioningState": "Accepted"}, "id": "100", "name": "foo" }`,
                    headers: {
                      Location: `somethingBadWhichShouldNotBeUsed`,
                      [headerName]: pollingPath,
                    },
                  },
                  {
                    method: "GET",
                    path: pollingPath,
                    status: 200,
                    body: `{ "status": "InProgress"}`,
                  },
                  {
                    method: "GET",
                    path: pollingPath,
                    status: 200,
                    body: `{ "status": "Succeeded"}`,
                  },
                  {
                    method: "GET",
                    path,
                    status: 200,
                    body: `{ "properties": { "provisioningState": "Succeeded"}, "id": "100", "name": "foo" }`,
                  },
                ],
              });
              assert.equal(result.name, "foo");
              assert.equal(result.id, "100");
              assert.deepEqual(result.properties?.provisioningState, "Succeeded");
            });

            it("should handle putAsyncNoRetrySucceeded", async () => {
              const path = `/put/noretry/succeeded`;
              const pollingPath = "/putlocation/noretry/succeeded/operationResults/200/";
              const result = await runLro({
                routes: [
                  {
                    method: "PUT",
                    path,
                    status: 200,
                    headers: {
                      location: pollingPath,
                      [headerName]: pollingPath,
                    },
                    body: `{"properties":{"provisioningState":"Accepted"},"id":"100","name":"foo"}`,
                  },
                  {
                    method: "GET",
                    path: pollingPath,
                    status: 202,
                    headers: {
                      location: pollingPath,
                      [headerName]: pollingPath,
                    },
                    body: `{"status":"Accepted"}`,
                  },
                  {
                    method: "GET",
                    path: pollingPath,
                    status: 200,
                    body: `{"status":"Succeeded"}`,
                  },
                  {
                    method: "GET",
                    path,
                    status: 200,
                    body: `{"properties":{"provisioningState":"Succeeded"},"id":"100","name":"foo"}`,
                  },
                ],
              });
              assert.equal(result.name, "foo");
              assert.equal(result.id, "100");
            });

            it("should handle putAsyncNoRetrycanceled", async () => {
              const pollingPath = "/putlocation/noretry/canceled/operationResults/200/";
              const body = { status: "Canceled" };
              await assertDivergentBehavior({
                op: runLro({
                  routes: [
                    {
                      method: "PUT",
                      status: 200,
                      headers: {
                        location: pollingPath,
                        [headerName]: pollingPath,
                      },
                      body: `{"properties":{"provisioningState":"Accepted"},"id":"100","name":"foo"}`,
                    },
                    {
                      method: "GET",
                      path: pollingPath,
                      status: 202,
                      headers: {
                        location: pollingPath,
                        [headerName]: pollingPath,
                      },
                      body: `{"status":"Accepted"}`,
                    },
                    {
                      method: "GET",
                      path: pollingPath,
                      status: 200,
                      headers: {
                        location: pollingPath,
                        [headerName]: pollingPath,
                      },
                      body: JSON.stringify(body),
                    },
                  ],
                }),
                throwOnNon2xxResponse,
                throwing: {
                  messagePattern: /Operation was canceled/,
                },
                notThrowing: {
                  result: {
                    ...body,
                    location: pollingPath,
                    [headerName.toLocaleLowerCase()]: pollingPath,
                    statusCode: 200,
                  },
                },
              });
            });

            it("should handle putAsyncSubResource", async () => {
              const pollingPath = `/putsubresourceasync/operationresults/123`;
              const path = `/putsubresource/202/200`;
              const result = await runLro({
                routes: [
                  {
                    method: "PUT",
                    path,
                    status: 202,
                    body: `{ "properties": { "provisioningState": "Accepted"}, "id": "100", "subresource": "sub1" }`,
                    headers: {
                      Location: `somethingBadWhichShouldNotBeUsed`,
                      [headerName]: pollingPath,
                    },
                  },
                  {
                    method: "GET",
                    path: pollingPath,
                    status: 200,
                    body: `{ "status": "InProgress"}`,
                  },
                  {
                    method: "GET",
                    path: pollingPath,
                    status: 200,
                    body: `{ "status": "Succeeded"}`,
                  },
                  {
                    method: "GET",
                    path: path,
                    status: 200,
                    body: `{ "properties": { "provisioningState": "Succeeded"}, "id": "100", "subresource": "sub1" }`,
                  },
                ],
              });
              assert.equal(result.id, "100");
              assert.equal(result.properties?.provisioningState, "Succeeded");
            });

            it("should handle deleteAsyncNoHeaderInRetry", async () => {
              const pollingPath = `/deleteasync/noheader/operationresults/123`;
              const response = await runLro({
                routes: [
                  {
                    method: "DELETE",
                    status: 202,
                    headers: {
                      Location: `somethingBadWhichShouldNotBeUsed`,
                      [headerName]: pollingPath,
                    },
                  },
                  {
                    method: "GET",
                    path: pollingPath,
                    status: 200,
                    body: `{ "status": "InProgress"}`,
                  },
                  {
                    method: "GET",
                    path: pollingPath,
                    status: 200,
                    body: `{ "status": "Succeeded"}`,
                  },
                ],
              });
              assert.equal(response.statusCode, 200);
            });

            it("should handle postAsyncNoRetrySucceeded", async () => {
              const locationPath = "/postlocation/noretry/succeeded/operationResults/foo/200/";
              const pollingPath = "/postasync/noretry/succeeded/operationResults/foo/200/";
              const result = await runLro({
                routes: [
                  {
                    method: "POST",
                    status: 202,
                    headers: {
                      location: locationPath,
                      [headerName]: pollingPath,
                    },
                    body: `{"properties":{"provisioningState":"Accepted"},"id":"100","name":"foo"}`,
                  },
                  {
                    method: "GET",
                    path: pollingPath,
                    status: 202,
                    body: `{"status":"Accepted"}`,
                    headers: {
                      location: locationPath,
                      [headerName]: pollingPath,
                    },
                  },
                  {
                    method: "GET",
                    path: pollingPath,
                    status: 200,
                    body: `{"properties":{"provisioningState":"Succeeded"},"id":"100","name":"foo"}`,
                  },
                  {
                    method: "GET",
                    path: locationPath,
                    status: 200,
                    body: `{"properties":{"provisioningState":"Succeeded"},"id":"100","name":"foo"}`,
                  },
                ],
              });
              assert.deepInclude(result, { id: "100", name: "foo" });
            });

            it("should handle postAsyncRetryFailed", async () => {
              const pollingPath = "/postlocation/retry/succeeded/operationResults/200/";
              const body = { status: "Failed" };
              await assertDivergentBehavior({
                op: runLro({
                  routes: [
                    {
                      method: "POST",
                      status: 202,
                      headers: {
                        location: "/postlocation/retry/succeeded/operationResults/foo/200/",
                        [headerName]: pollingPath,
                        "retry-after": "0",
                      },
                      body: `{"properties":{"provisioningState":"Accepted"},"id":"100","name":"foo"}`,
                    },
                    {
                      method: "GET",
                      path: pollingPath,
                      status: 200,
                      body: JSON.stringify(body),
                    },
                  ],
                }),
                throwOnNon2xxResponse,
                throwing: {
                  messagePattern: /The long-running operation has failed/,
                },
                notThrowing: {
                  result: { ...body, statusCode: 200 },
                },
              });
            });

            it("should handle postAsyncRetrySucceeded", async () => {
              const locationPath = "/postlocation/retry/succeeded/operationResults/foo/200/";
              const pollingPath = "/postlocation/retry/succeeded/operationResults/200/";
              const result = await runLro({
                routes: [
                  {
                    method: "POST",
                    status: 202,
                    headers: {
                      location: locationPath,
                      [headerName]: pollingPath,
                      "retry-after": "0",
                    },
                    body: `{"properties":{"provisioningState":"Accepted"},"id":"100","name":"foo"}`,
                  },
                  {
                    method: "GET",
                    path: pollingPath,
                    status: 202,
                    headers: {
                      location: locationPath,
                      [headerName]: pollingPath,
                      "retry-after": "0",
                    },
                    body: `{"status":"Accepted"}`,
                  },
                  {
                    method: "GET",
                    path: pollingPath,
                    status: 200,
                    body: `{"properties":{"provisioningState":"Succeeded"},"id":"100","name":"foo"}`,
                  },
                  {
                    method: "GET",
                    path: locationPath,
                    status: 200,
                    body: `{"properties":{"provisioningState":"Succeeded"},"id":"100","name":"foo"}`,
                  },
                ],
              });
              assert.deepInclude(result, { id: "100", name: "foo" });
            });

            it("should handle postAsyncResourceLocation", async () => {
              const locationPath = "/postlocation/retry/succeeded/operationResults/foo/200/";
              const pollingPath = "/postlocation/retry/succeeded/operationResults/200/";
              const result = await runLro({
                routes: [
                  {
                    method: "POST",
                    status: 202,
                    headers: {
                      [headerName]: pollingPath,
                      "retry-after": "0",
                    },
                    body: `{"status":"Accepted"}`,
                  },
                  {
                    method: "GET",
                    path: pollingPath,
                    status: 202,
                    headers: {
                      location: locationPath,
                      [headerName]: pollingPath,
                      "retry-after": "0",
                    },
                    body: `{"status":"Accepted"}`,
                  },
                  {
                    method: "GET",
                    path: pollingPath,
                    status: 200,
                    body: `{"status":"Succeeded", "resourceLocation": "${locationPath}"}`,
                  },
                  {
                    method: "GET",
                    path: locationPath,
                    status: 200,
                    body: `{"id":"100","name":"foo"}`,
                  },
                ],
              });
              assert.deepInclude(result, { id: "100", name: "foo" });
            });

            it("should handle resourceLocation being null", async () => {
              const locationPath = "/postlocation/retry/succeeded/operationResults/foo/200/";
              const pollingPath = "/postlocation/retry/succeeded/operationResults/200/";
              const result = await runLro({
                routes: [
                  {
                    method: "POST",
                    status: 202,
                    headers: {
                      [headerName]: pollingPath,
                      "retry-after": "0",
                    },
                    body: `{"status":"Accepted"}`,
                  },
                  {
                    method: "GET",
                    path: pollingPath,
                    status: 202,
                    headers: {
                      location: locationPath,
                      [headerName]: pollingPath,
                      "retry-after": "0",
                    },
                    body: `{"status":"Accepted"}`,
                  },
                  {
                    method: "GET",
                    path: pollingPath,
                    status: 200,
                    body: `{"status":"Succeeded", "resourceLocation": null}`,
                  },
                ],
              });
              assert.deepInclude(result, { status: "Succeeded" });
            });

            it("should handle postAsyncRetrycanceled", async () => {
              const pollingPath = "/postasync/retry/canceled/operationResults/200/";
              const body = { status: "Canceled" };
              await assertDivergentBehavior({
                op: runLro({
                  routes: [
                    {
                      method: "POST",
                      status: 202,
                      headers: {
                        location: "/postasync/retry/succeeded/operationResults/foo/200/",
                        [headerName]: pollingPath,
                        "retry-after": "0",
                      },
                      body: `{ "properties": { "provisioningState": "Accepted"}, "id": "100", "name": "foo"}`,
                    },
                    {
                      method: "GET",
                      path: pollingPath,
                      status: 200,
                      body: JSON.stringify(body),
                    },
                  ],
                }),
                throwOnNon2xxResponse,
                throwing: {
                  messagePattern: /Operation was canceled/,
                },
                notThrowing: {
                  result: { ...body, statusCode: 200 },
                },
              });
            });
          });
        },
      );

      describe("LRO Sad scenarios", () => {
        it("should handle PutNonRetry400 ", async () => {
          await assertDivergentBehavior({
            op: runLro({ routes: [{ method: "PUT", status: 400 }] }),
            throwOnNon2xxResponse,
            throwing: {
              statusCode: 400,
            },
            notThrowing: {
              result: { statusCode: 400 },
            },
          });
        });

        it("should handle putNonRetry201Creating400 ", async () => {
          const path = "/nonretryerror/put/201/creating/400";
          const body = { message: "Error from the server" };
          const statusCode = 400;
          await assertDivergentBehavior({
            op: runLro({
              routes: [
                {
                  method: "PUT",
                  path,
                  status: 201,
                  body: `{ "properties": { "provisioningState": "Creating"}, "id": "100", "name": "foo" }`,
                },
                {
                  method: "GET",
                  path,
                  status: statusCode,
                  body: JSON.stringify(body),
                },
              ],
            }),
            throwOnNon2xxResponse,
            throwing: {
              statusCode,
            },
            notThrowing: {
              result: { ...body, statusCode },
            },
          });
        });

        it("should throw with putNonRetry201Creating400InvalidJson ", async () => {
          const path = "/nonretryerror/put/201/creating/400/invalidjson";
          const body = { message: "Error from the server" };
          const statusCode = 400;
          await assertDivergentBehavior({
            op: runLro({
              routes: [
                {
                  method: "PUT",
                  path,
                  status: 201,
                  body: `{ "properties": { "provisioningState": "Creating"}, "id": "100", "name": "foo" }`,
                },
                {
                  method: "GET",
                  path,
                  status: statusCode,
                  body: JSON.stringify(body),
                },
              ],
            }),
            throwOnNon2xxResponse,
            throwing: {
              statusCode,
            },
            notThrowing: {
              result: { ...body, statusCode },
            },
          });
        });

        it("should handle putAsyncRelativeRetry400 ", async () => {
          const pollingPath = `/nonretryerror/putasync/retry/failed/operationResults/400`;
          const statusCode = 400;
          await assertDivergentBehavior({
            op: runLro({
              routes: [
                {
                  method: "PUT",
                  status: 200,
                  body: `{ "properties": { "provisioningState": "Creating"}, "id": "100", "name": "foo" }`,
                  headers: createDoubleHeaders({
                    pollingPath,
                    headers: { "Retry-After": "0" },
                  }),
                },
                {
                  method: "GET",
                  path: pollingPath,
                  status: statusCode,
                },
              ],
            }),
            throwOnNon2xxResponse,
            throwing: {
              statusCode,
            },
            notThrowing: {
              result: { statusCode },
            },
          });
        });

        it("should handle delete202NonRetry400 ", async () => {
          const path = "/nonretryerror/delete/202/retry/400";
          const body = { message: "Expected bad request message" };
          const statusCode = 400;
          await assertDivergentBehavior({
            op: runLro({
              routes: [
                {
                  method: "DELETE",
                  path,
                  status: 202,
                  body: `{ "properties": { "provisioningState": "Creating"}, "id": "100", "name": "foo" }`,
                  headers: {
                    Location: path,
                    "Retry-After": "0",
                  },
                },
                {
                  method: "GET",
                  path,
                  status: statusCode,
                  body: JSON.stringify(body),
                },
              ],
            }),
            throwOnNon2xxResponse,
            throwing: {
              statusCode,
            },
            notThrowing: {
              result: { ...body, statusCode },
            },
          });
        });

        it("should handle deleteNonRetry400 ", async () => {
          const body = { message: "Expected bad request message" };
          const statusCode = 400;
          await assertDivergentBehavior({
            op: runLro({
              routes: [
                {
                  method: "DELETE",
                  status: statusCode,
                  body: JSON.stringify(body),
                },
              ],
            }),
            throwOnNon2xxResponse,
            throwing: {
              statusCode,
            },
            notThrowing: {
              result: { ...body, statusCode },
            },
          });
        });

        it("should handle deleteAsyncRelativeRetry400 ", async () => {
          const pollingPath = `/nonretryerror/deleteasync/retry/failed/operationResults/400`;
          await assertDivergentBehavior({
            op: runLro({
              routes: [
                {
                  method: "DELETE",
                  status: 202,
                  body: `{ "properties": { "provisioningState": "Creating"}, "id": "100", "name": "foo" }`,
                  headers: createDoubleHeaders({
                    pollingPath,
                    headers: { "Retry-After": "0" },
                  }),
                },
                {
                  method: "GET",
                  path: pollingPath,
                  status: 400,
                  body: `{ "message" : "Expected bad request message", "status": 200 }`,
                },
              ],
            }),
            throwOnNon2xxResponse,
            throwing: {
              statusCode: 400,
            },
            notThrowing: {
              messagePattern: /Polling was unsuccessful/,
            },
          });
        });

        it("should handle postNonRetry400 ", async () => {
          const body = { message: "Expected bad request message" };
          const statusCode = 400;
          await assertDivergentBehavior({
            op: runLro({
              routes: [
                {
                  method: "POST",
                  status: statusCode,
                  body: JSON.stringify(body),
                },
              ],
            }),
            throwOnNon2xxResponse,
            throwing: {
              statusCode,
            },
            notThrowing: {
              result: { ...body, statusCode },
            },
          });
        });

        it("should handle post202NonRetry400 ", async () => {
          const path = `/nonretryerror/post/202/retry/400`;
          const body = { message: "Expected bad request message" };
          const statusCode = 400;
          await assertDivergentBehavior({
            op: runLro({
              routes: [
                {
                  method: "POST",
                  path,
                  status: 202,
                  body: `{ "properties": { "provisioningState": "Creating"}, "id": "100", "name": "foo" }`,
                  headers: {
                    Location: path,
                    "Retry-After": "0",
                  },
                },
                {
                  method: "GET",
                  path,
                  status: statusCode,
                  body: JSON.stringify(body),
                },
              ],
            }),
            throwOnNon2xxResponse,
            throwing: {
              statusCode,
            },
            notThrowing: {
              result: { ...body, statusCode },
            },
          });
        });

        it("should handle postAsyncRelativeRetry400 ", async () => {
          const pollingPath = `/nonretryerror/postasync/retry/failed/operationResults/400`;
          await assertDivergentBehavior({
            op: runLro({
              routes: [
                {
                  method: "POST",
                  status: 202,
                  body: `{ "properties": { "provisioningState": "Creating"}, "id": "100", "name": "foo" }`,
                  headers: createDoubleHeaders({
                    pollingPath,
                    headers: { "Retry-After": "0" },
                  }),
                },
                {
                  method: "GET",
                  path: pollingPath,
                  status: 400,
                  body: `{ "message" : "Expected bad request message", "status": 400 }`,
                },
              ],
            }),
            throwOnNon2xxResponse,
            throwing: {
              statusCode: 400,
            },
            notThrowing: {
              messagePattern: /Polling was unsuccessful/,
            },
          });
        });

        it("should handle PutError201NoProvisioningStatePayload ", async () => {
          const response = await runLro({
            routes: [
              {
                method: "PUT",
                status: 201,
              },
            ],
          });
          assert.equal(response.statusCode, 201); // weird!
        });

        it("should handle putAsyncRelativeRetryNoStatusPayload ", async () => {
          const pollingPath = `/error/putasync/retry/failed/operationResults/nostatuspayload`;
          const path = "/error/putasync/retry/nostatuspayload";
          const response = await runLro({
            routes: [
              {
                method: "PUT",
                path,
                status: 200,
                body: `{ "properties": { "provisioningState": "Creating"}, "id": "100", "name": "foo" }`,
                headers: createDoubleHeaders({
                  pollingPath,
                  headers: { "Retry-After": "0" },
                }),
              },
              {
                method: "GET",
                path: pollingPath,
                status: 200,
              },
              {
                method: "GET",
                path: path,
                status: 200,
              },
            ],
          });
          assert.equal(response.statusCode, 200);
        });

        it("should handle putAsyncRelativeRetryNoStatus ", async () => {
          const path = "/error/putasync/retry/nostatus";
          const pollingPath = `/error/putasync/retry/failed/operationResults/nostatus`;
          const response = await runLro({
            routes: [
              {
                method: "PUT",
                path,
                status: 200,
                body: `{ "properties": { "provisioningState": "Creating"}, "id": "100", "name": "foo" }`,
                headers: createDoubleHeaders({
                  pollingPath,
                  headers: { "Retry-After": "0" },
                }),
              },
              {
                method: "GET",
                path,
                status: 200,
                body: `{ }`,
              },
              {
                method: "GET",
                path: pollingPath,
                status: 200,
                body: `{ }`,
              },
            ],
          });
          assert.equal(response.statusCode, 200);
        });

        it("should handle delete204Succeeded ", async () => {
          const response = await runLro({
            routes: [
              {
                method: "DELETE",
                status: 204,
              },
            ],
          });
          assert.equal(response.statusCode, 204);
        });

        it("should handle deleteAsyncRelativeRetryNoStatus ", async () => {
          const pollingPath = `/error/deleteasync/retry/failed/operationResults/nostatus`;
          const response = await runLro({
            routes: [
              {
                method: "DELETE",
                status: 202,
                headers: createDoubleHeaders({
                  pollingPath,
                  headers: { "Retry-After": "0" },
                }),
              },
              {
                method: "GET",
                path: pollingPath,
                status: 200,
                body: `{ }`,
              },
            ],
          });
          assert.equal(response.statusCode, 200);
        });

        it("should handle post202NoLocation ", async () => {
          const response = await runLro({
            routes: [
              {
                method: "POST",
                status: 202,
              },
            ],
          });
          assert.equal(response.statusCode, 202);
        });

        it("should handle postAsyncRelativeRetryNoPayload ", async () => {
          const pollingPath = `/error/postasync/retry/failed/operationResults/nopayload`;
          const response = await runLro({
            routes: [
              {
                method: "POST",
                status: 202,
                headers: createDoubleHeaders({
                  pollingPath,
                  headers: { "Retry-After": "0" },
                }),
              },
              {
                method: "GET",
                path: pollingPath,
                status: 200,
              },
              {
                method: "GET",
                path: pollingPath,
                status: 200,
              },
            ],
          });
          assert.equal(response.statusCode, 200);
        });

        it("should handle put200InvalidJson ", async () => {
          await assertError(
            runLro({
              routes: [
                {
                  method: "PUT",
                  status: 200,
                  body: `{ "properties": { "provisioningState": "Creating"}, "id": "100", "name": "foo"`,
                },
              ],
            }),
            {
              name: "SyntaxError",
            },
          );
        });

        it("should handle putAsyncRelativeRetryInvalidHeader ", async () => {
          await assertDivergentBehavior({
            op: runLro({
              routes: [
                {
                  method: "PUT",
                  status: 200,
                  body: `{ "properties": { "provisioningState": "Creating"}, "id": "100", "name": "foo" }`,
                  headers: createDoubleHeaders({
                    pollingPath: "/foo",
                    headers: { "Retry-After": "/bar" },
                  }),
                },
              ],
            }),
            throwOnNon2xxResponse,
            throwing: {
              statusCode: 404,
            },
            notThrowing: {
              partResult: {
                statusCode: 404,
              },
            },
          });
        });

        it("should handle putAsyncRelativeRetryInvalidJsonPolling ", async () => {
          const pollingPath = `/error/putasync/retry/failed/operationResults/invalidjsonpolling`;
          await assertError(
            runLro({
              routes: [
                {
                  method: "PUT",
                  status: 200,
                  body: `{ "properties": { "provisioningState": "Creating"}, "id": "100", "name": "foo" }`,
                  headers: createDoubleHeaders({
                    pollingPath,
                    headers: { "Retry-After": "0" },
                  }),
                },
                {
                  method: "GET",
                  path: pollingPath,
                  status: 200,
                  body: `{ "status": "Accepted"`,
                },
              ],
            }),
            {
              name: "SyntaxError",
            },
          );
        });

        it("should handle delete202RetryInvalidHeader ", async () => {
          await assertDivergentBehavior({
            op: runLro({
              routes: [
                {
                  method: "DELETE",
                  status: 202,
                  headers: {
                    Location: `/foo`,
                    "Retry-After": "/bar",
                  },
                },
              ],
            }),
            throwOnNon2xxResponse,
            throwing: {
              statusCode: 404,
            },
            notThrowing: {
              partResult: {
                statusCode: 404,
              },
            },
          });
        });

        it("should handle deleteAsyncRelativeRetryInvalidHeader ", async () => {
          await assertDivergentBehavior({
            op: runLro({
              routes: [
                {
                  method: "DELETE",
                  status: 202,
                  headers: createDoubleHeaders({
                    pollingPath: "/foo",
                    headers: { "Retry-After": "/bar" },
                  }),
                },
              ],
            }),
            throwOnNon2xxResponse,
            throwing: {
              statusCode: 404,
            },
            notThrowing: {
              partResult: {
                statusCode: 404,
              },
            },
          });
        });

        it("should handle DeleteAsyncRelativeRetryInvalidJsonPolling ", async () => {
          const pollingPath = `/error/deleteasync/retry/failed/operationResults/invalidjsonpolling`;
          await assertError(
            runLro({
              routes: [
                {
                  method: "DELETE",
                  status: 202,
                  headers: createDoubleHeaders({
                    pollingPath,
                    headers: { "Retry-After": "0" },
                  }),
                },
                {
                  method: "GET",
                  path: pollingPath,
                  status: 200,
                  body: `{ "status": "Accepted"`,
                },
              ],
            }),
            {
              name: "SyntaxError",
            },
          );
        });

        it("should handle post202RetryInvalidHeader ", async () => {
          await assertDivergentBehavior({
            op: runLro({
              routes: [
                {
                  method: "POST",
                  status: 202,
                  headers: {
                    Location: `/foo`,
                    "Retry-After": "/bar",
                  },
                },
              ],
            }),
            throwOnNon2xxResponse,
            throwing: {
              statusCode: 404,
            },
            notThrowing: {
              partResult: {
                statusCode: 404,
              },
            },
          });
        });

        it("should handle postAsyncRelativeRetryInvalidHeader ", async () => {
          await assertDivergentBehavior({
            op: runLro({
              routes: [
                {
                  method: "POST",
                  status: 202,
                  headers: createDoubleHeaders({
                    pollingPath: "/foo",
                    headers: { "Retry-After": "/bar" },
                  }),
                },
              ],
            }),
            throwOnNon2xxResponse,
            throwing: {
              statusCode: 404,
            },
            notThrowing: {
              partResult: {
                statusCode: 404,
              },
            },
          });
        });

        it("should handle postAsyncRelativeRetryInvalidJsonPolling ", async () => {
          const pollingPath = `/error/postasync/retry/failed/operationResults/invalidjsonpolling`;
          await assertError(
            runLro({
              routes: [
                {
                  method: "POST",
                  status: 202,
                  headers: createDoubleHeaders({
                    pollingPath,
                    headers: { "Retry-After": "/bar" },
                  }),
                },
                {
                  method: "GET",
                  path: pollingPath,
                  status: 200,
                  body: `{ "status": "Accepted"`,
                },
              ],
            }),
            {
              name: "SyntaxError",
            },
          );
        });
      });

      describe("rehydration LRO", () => {
        // fake LRO which means no polling and the initial response would returnt the result directly
        it("could handle rehydration for fake LRO", async () => {
          const bodyObj = {
            properties: { provisioningState: "Succeeded" },
            id: "100",
            name: "foo",
          };
          const retResult = {
            ...bodyObj,
            statusCode: 200,
          };

          const poller = createTestPoller({
            routes: [
              {
                method: "PUT",
                status: 200,
                body: JSON.stringify(bodyObj),
              },
            ],
            implName,
            throwOnNon2xxResponse,
          });
          assert.isUndefined(poller.operationState);
          const serialized = await poller.serialize();
          const expectedSerialized = JSON.stringify({
            state: {
              status: "succeeded",
              config: {
                metadata: { mode: "Body" },
                operationLocation: "path",
                initialUri: "path",
                requestMethod: "PUT",
              },
              result: retResult,
            },
          });
          assert.equal(serialized, expectedSerialized);
          assert.equal(poller.operationState.status, "succeeded");
          const restoredPoller = createTestPoller({
            routes: [],
            restoreFrom: serialized,
            implName,
            throwOnNon2xxResponse,
          });
          assert.equal(serialized, await restoredPoller.serialize());
          assert.equal(poller.operationState.status, "succeeded");
          assert.deepEqual(poller.result, retResult);
        });

        it("could handle rehydration for real LRO", async () => {
          const bodyObj = {
            properties: { provisioningState: "Succeeded" },
            id: "100",
            name: "foo",
          };
          const retResult = {
            ...bodyObj,
            statusCode: 200,
          };
          const pollingPath = `pollingPath`;
          let pollCount = 0;
          const pollingRoutes = [
            ...Array(10).fill({
              method: "GET",
              path: pollingPath,
              body: `{ "status": "running" }`,
              status: 200,
            }),
            {
              method: "GET",
              path: pollingPath,
              body: JSON.stringify(bodyObj),
              status: 200,
            },
          ];
          const poller = createTestPoller({
            routes: [
              {
                method: "POST",
                status: 202,
                headers: {
                  "Operation-Location": pollingPath,
                },
              },
            ],
            throwOnNon2xxResponse,
            implName,
            updateState: () => {
              pollCount++;
            },
          });
          assert.isUndefined(poller.operationState);
          const serialized = await poller.serialize();
          console.log("serialized", serialized);
          assert.equal(pollCount, 0);
          const expectedSerialized = JSON.stringify({
            state: {
              status: "running",
              config: {
                metadata: { mode: "OperationLocation" },
                operationLocation: "pollingPath",
                initialUri: "path",
                requestMethod: "POST",
              },
            },
          });
          assert.equal(serialized, expectedSerialized);
          assert.equal(poller.operationState.status, "running");
          pollCount = 0;
          const restoredPoller = createTestPoller({
            routes: pollingRoutes,
            restoreFrom: serialized,
            implName,
            throwOnNon2xxResponse,
            updateState: () => {
              pollCount++;
            },
          });
          assert.equal(pollCount, 0);
          assert.deepEqual(retResult as Result, await restoredPoller);
          assert.equal(pollCount, 11);
          assert.equal(restoredPoller.operationState.status, "succeeded");
          assert.deepEqual(restoredPoller.result, retResult);
          assert.isUndefined(poller.result);
          // duplicate awaitting would not trigger extra pollings
          await restoredPoller;
          assert.equal(pollCount, 11);
        });
      });

      describe("mutate state", () => {
        it("The state can be mutated in onProgress", async () => {
          let setState = false;
          let check = false;
          const pollingPath = `pollingPath`;
          await runLro({
            routes: [
              {
                method: "POST",
                status: 202,
                headers: {
                  "Operation-Location": pollingPath,
                },
              },
              {
                method: "GET",
                path: pollingPath,
                status: 200,
                body: `{ "status": "running" }`,
              },
              {
                method: "GET",
                path: pollingPath,
                status: 200,
                body: `{ "status": "running" }`,
              },
              {
                method: "GET",
                path: pollingPath,
                status: 200,
                body: `{ "status": "succeeded" }`,
              },
            ],
            onProgress: (state) => {
              if (!setState) {
                (state as any).x = 1;
                setState = true;
              } else {
                assert.ok((state as any).x);
                check = true;
              }
            },
          });
          assert.isTrue(check);
        });

        it("The state can be mutated in updateState", async () => {
          let setState = false;
          let check = false;
          const pollingPath = `pollingPath`;
          await runLro({
            routes: [
              {
                method: "POST",
                status: 202,
                headers: {
                  "Operation-Location": pollingPath,
                },
              },
              {
                method: "GET",
                path: pollingPath,
                status: 200,
                body: `{ "status": "running" }`,
              },
              {
                method: "GET",
                path: pollingPath,
                status: 200,
                body: `{ "status": "running" }`,
              },
              {
                method: "GET",
                path: pollingPath,
                status: 200,
                body: `{ "status": "succeeded" }`,
              },
            ],
            updateState: (state: any) => {
              if (!setState) {
                (state as any).x = 1;
                setState = true;
              } else {
                assert.ok((state as any).x);
                check = true;
              }
            },
          });
          assert.isTrue(check);
        });
      });

      describe("process result", () => {
        it("From a location response", async () => {
          const locationPath = "/postlocation/noretry/succeeded/operationResults/foo/200/";
          const pollingPath = "/postasync/noretry/succeeded/operationResults/foo/200/";
          const headerName = "Operation-Location";
          const result = await runLro({
            routes: [
              {
                method: "POST",
                status: 202,
                headers: {
                  location: locationPath,
                  [headerName]: pollingPath,
                },
                body: `{ "properties": { "provisioningState": "Accepted" }, "id": "100", "name": "foo" }`,
              },
              {
                method: "GET",
                path: pollingPath,
                status: 202,
                body: `{ "status": "Accepted" }`,
                headers: {
                  location: locationPath,
                  [headerName]: pollingPath,
                },
              },
              {
                method: "GET",
                path: pollingPath,
                status: 200,
                body: `{ "properties": { "provisioningState": "Succeeded" }, "id": "100", "name": "foo" }`,
              },
              {
                method: "GET",
                path: locationPath,
                status: 200,
                body: `{ "properties": { "provisioningState": "Succeeded" }, "id": "100", "name": "foo" }`,
              },
            ],
            processResult: (res: unknown) => {
              assert.equal((res as any).id, "100");
              return { ...(res as any), id: "200" };
            },
          });
          assert.deepInclude(result, { id: "200", name: "foo" });
        });

        it("From the initial response", async () => {
          const result = await runLro({
            routes: [
              {
                method: "PUT",
                status: 200,
                body: `{ "properties": { "provisioningState": "Succeeded" }, "id": "100", "name": "foo" }`,
              },
            ],
            processResult: (res: unknown) => {
              assert.equal((res as any).id, "100");
              return { ...(res as any), id: "200" };
            },
          });
          assert.deepInclude(result, { id: "200", name: "foo" });
        });
      });

      describe("poller cancellation", () => {
        it("cancelled poller gives access to partial results", async () => {
          const body = { status: "canceled", results: [1, 2] };
          const pollingPath = "/LROPostDoubleHeadersFinalAzureHeaderGetDefault/asyncOperationUrl";
          const poller = createTestPoller({
            routes: [
              {
                method: "POST",
                status: 202,
                body: "",
                headers: {
                  "Operation-Location": pollingPath,
                },
              },
              {
                method: "GET",
                path: pollingPath,
                status: 200,
                body: `{ "status": "running" }`,
              },
              {
                method: "GET",
                path: pollingPath,
                status: 200,
                body: JSON.stringify(body),
              },
            ],
            throwOnNon2xxResponse,
            implName,
          });
          await assertDivergentBehavior({
            op: poller.pollUntilDone(),
            throwOnNon2xxResponse,
            throwing: {
              messagePattern: /Operation was canceled/,
            },
            notThrowing: {
              result: { ...body, statusCode: 200 },
            },
          });
          assert.deepEqual(poller.result!.results, [1, 2]);
        });
      });
      describe("abort signals", function () {
        it("poll can be aborted", async () => {
          let pollCount = 0;
          const pollingPath = "pollingPath";
          const poller = createTestPoller({
            routes: [
              {
                method: "POST",
                status: 202,
                headers: {
                  "Operation-Location": pollingPath,
                },
              },
              ...Array(10).fill({
                method: "GET",
                path: pollingPath,
                body: `{ "status": "running" }`,
                status: 200,
              }),
              {
                method: "GET",
                path: pollingPath,
                body: `{ "status": "succeeded" }`,
                status: 200,
              },
            ],
            implName,
            throwOnNon2xxResponse,
            updateState: () => {
              pollCount++;
            },
          });
          const abortController = new AbortController();
          await poller.poll();
          abortController.abort();
          assert.equal(pollCount, 1);
          await assertError(
            poller.poll({
              abortSignal: abortController.signal,
            }),
            {
              messagePattern: /The operation was aborted/,
            },
          );
          assert.isFalse(poller.isDone);
        });

        it("pollUntilDone can be aborted", async () => {
          let pollCount = 0;
          const pollingPath = "pollingPath";
          const poller = createTestPoller({
            routes: [
              {
                method: "POST",
                status: 202,
                headers: {
                  "Operation-Location": pollingPath,
                },
              },
              ...Array(10).fill({
                method: "GET",
                path: pollingPath,
                body: `{ "status": "running" }`,
                status: 200,
              }),
              {
                method: "GET",
                path: pollingPath,
                body: `{ "status": "succeeded" }`,
                status: 200,
              },
            ],
            throwOnNon2xxResponse,
            implName,
            updateState: () => {
              pollCount++;
            },
          });
          const abortController = new AbortController();
          await poller.poll();
          abortController.abort();
          assert.equal(pollCount, 1);
          await assertError(
            poller.pollUntilDone({
              abortSignal: abortController.signal,
            }),
            {
              messagePattern: /The operation was aborted/,
            },
          );
          assert.equal(pollCount, 1);
          assert.isFalse(poller.isDone);
        });

        it("pollUntilDone is aborted when pollCount = 10", async () => {
          let pollCount = 0;
          const pollingPath = "pollingPath";
          const abortController = new AbortController();
          const poller = createTestPoller({
            routes: [
              {
                method: "POST",
                status: 202,
                headers: {
                  "Operation-Location": pollingPath,
                },
              },
              ...Array(20).fill({
                method: "GET",
                path: pollingPath,
                body: `{ "status": "running" }`,
                status: 200,
              }),
              {
                method: "GET",
                path: pollingPath,
                body: `{ "status": "succeeded" }`,
                status: 200,
              },
            ],
            throwOnNon2xxResponse,
            implName,
            updateState: () => {
              pollCount++;
              if (pollCount === 10) {
                abortController.abort();
              }
            },
          });
          await poller.poll();
          assert.equal(pollCount, 1);
          const promise = poller.pollUntilDone({
            abortSignal: abortController.signal,
          });
          await assertError(promise);
          assert.equal(pollCount, 10);
          assert.isFalse(poller.isDone);
        });
      });
      describe("general behavior", function () {
        it("awaitting poller would return result directly", async () => {
          const bodyObj = {
            properties: { provisioningState: "Succeeded" },
            id: "100",
            name: "foo",
          };
          const retResult = {
            ...bodyObj,
            statusCode: 200,
          };
          const pollingPath = `pollingPath`;
          let pollCount = 0;
          const pollingRoutes = [
            {
              method: "POST",
              status: 202,
              headers: {
                "Operation-Location": pollingPath,
              },
            },
            ...Array(10).fill({
              method: "GET",
              path: pollingPath,
              body: `{ "status": "running" }`,
              status: 200,
            }),
            {
              method: "GET",
              path: pollingPath,
              body: JSON.stringify(bodyObj),
              status: 200,
            },
          ];
          const poller = createTestPoller({
            routes: pollingRoutes,
            throwOnNon2xxResponse,
            implName,
            updateState: () => {
              pollCount++;
            },
          });
          assert.isUndefined(poller.operationState);
          assert.isUndefined(poller.result);
          assert.equal(pollCount, 0);
          const result = await poller;
          assert.deepEqual(retResult as Result, result);
          assert.equal(pollCount, 11);
          assert.equal(poller.operationState.status, "succeeded");
          assert.deepEqual(poller.result, retResult);
          assert.equal(poller.result, result);
          // duplicate awaitting would not trigger extra pollings
          await poller;
          assert.equal(pollCount, 11);
        });
        it("poll() doesn't poll after the poller is in a succeed status", async function () {
          const poller = createTestPoller({
            routes: [
              {
                method: "PUT",
                status: 200,
                body: `{ "properties": { "provisioningState": "Succeeded" }, "id": "100", "name": "foo" }`,
              },
            ],
            throwOnNon2xxResponse,
          });
          await poller.poll(); // This will fail if a polling request is sent
          const result = await poller.pollUntilDone();
          assert.equal(result.properties?.provisioningState, "Succeeded");
        });
        it("poll() doesn't poll after the poller is in a failed status", async function () {
          const bodyObj = { properties: { provisioningState: "Failed" }, id: "100", name: "foo" };
          const poller = createTestPoller({
            routes: [
              {
                method: "PUT",
                status: 200,
                body: JSON.stringify(bodyObj),
              },
            ],
            throwOnNon2xxResponse,
          });
          const pollerState = {
            status: "failed",
            config: {
              metadata: { mode: "Body" },
              operationLocation: "path",
              resourceLocation: undefined,
              initialUri: "path",
              requestMethod: "PUT",
            },
            result: {
              ...bodyObj,
              statusCode: 200,
            },
          };
          await assertDivergentBehavior({
            op: poller.poll(),
            notThrowing: {
              partResult: pollerState,
            },
            throwing: {
              messagePattern: /failed/,
            },
            throwOnNon2xxResponse,
          });
          await assertDivergentBehavior({
            op: poller.pollUntilDone(),
            notThrowing: {
              result: { ...bodyObj, statusCode: 200 },
            },
            throwing: {
              messagePattern: /failed/,
            },
            throwOnNon2xxResponse,
          });
        });
        it("poll() doesn't poll after the poller is in a canceled status", async function () {
          const bodyObj = { properties: { provisioningState: "Canceled" }, id: "100", name: "foo" };
          const poller = createTestPoller({
            routes: [
              {
                method: "PUT",
                status: 200,
                body: JSON.stringify(bodyObj),
              },
            ],
            throwOnNon2xxResponse,
          });
          await assertDivergentBehavior({
            op: poller.poll(),
            notThrowing: {
              partResult: {
                result: {
                  ...bodyObj,
                  statusCode: 200,
                },
              },
            },
            throwing: {
              messagePattern: /canceled/,
            },
            throwOnNon2xxResponse,
          });
          await assertDivergentBehavior({
            op: poller.pollUntilDone(),
            notThrowing: {
              result: { ...bodyObj, statusCode: 200 },
            },
            throwing: {
              messagePattern: /canceled/,
            },
            throwOnNon2xxResponse,
          });
          assert.equal(poller.result?.properties?.provisioningState, "Canceled");
        });
        it("prints an error message based on the error in the status monitor", async () => {
          const pollingPath = "/postlocation/retry/succeeded/operationResults/200/";
          const code = "InvalidRequest";
          const message = "Bad Request";
          const body = { status: "Failed", error: { code, message } };
          await assertDivergentBehavior({
            op: runLro({
              routes: [
                {
                  method: "POST",
                  status: 202,
                  headers: {
                    "Operation-Location": pollingPath,
                  },
                  body: `{ "status": "Running" }`,
                },
                {
                  method: "GET",
                  path: pollingPath,
                  status: 200,
                  body: JSON.stringify(body),
                },
              ],
            }),
            throwOnNon2xxResponse,
            throwing: {
              messagePattern: new RegExp(
                `The long-running operation has failed. ${code}. ${message}`,
              ),
            },
            notThrowing: {
              result: { ...body, statusCode: 200 },
            },
          });
        });
        it("processResult() could be asynchronized", async () => {
          const processResult = async (res: unknown): Promise<Result> => {
            await delay(1);
            return { statusCode: (res as Result).statusCode } as Result;
          };
          const poller = createTestPoller({
            routes: [
              {
                method: "PUT",
                status: 200,
                body: `{ "properties": { "provisioningState": "Succeeded" }, "id": "100", "name": "foo" }`,
              },
            ],
            throwOnNon2xxResponse,
            processResult,
          });
          const result = await poller.pollUntilDone();
          assert.equal(result.statusCode, 200);
          assert.isUndefined(result.properties?.provisioningState);
        });
        it("processResult() could be synchronized", async () => {
          const processResult = async (res: unknown): Promise<Result> => {
            return { statusCode: (res as Result).statusCode } as Result;
          };
          const poller = createTestPoller({
            routes: [
              {
                method: "PUT",
                status: 200,
                body: `{ "properties": { "provisioningState": "Succeeded" }, "id": "100", "name": "foo" }`,
              },
            ],
            throwOnNon2xxResponse,
            processResult,
          });
          const result = await poller.pollUntilDone();
          assert.equal(result.statusCode, 200);
          assert.isUndefined(result.properties?.provisioningState);
        });
        it("submitted() is resolved once the initial response is back and poller state is ready", async () => {
          let pollCount = 0;
          const pollingPath = "pollingPath";
          const poller = createTestPoller({
            routes: [
              {
                method: "POST",
                status: 202,
                headers: {
                  "Operation-Location": pollingPath,
                },
              },
              ...Array(10).fill({
                method: "GET",
                path: pollingPath,
                body: `{ "status": "running" }`,
                status: 200,
              }),
              {
                method: "GET",
                path: pollingPath,
                body: `{ "status": "succeeded" }`,
                status: 200,
              },
            ],
            implName,
            throwOnNon2xxResponse,
            updateState: () => {
              pollCount++;
            },
          });
          assert.isUndefined(poller.operationState);
          await poller.submitted();
          assert.equal(pollCount, 0);
          assert.equal(poller.operationState.status, "running");
        });

        it("readonly attributes would throw errors if trying to override the value", async () => {
          try {
            const poller = createTestPoller({
              routes: [
                {
                  method: "PUT",
                  status: 200,
                  body: `{ "properties": { "provisioningState": "Succeeded" }, "id": "100", "name": "foo" }`,
                },
              ],
              throwOnNon2xxResponse,
            });
            (poller as any).operationState = "foostatus";
            assert.fail("should throw error");
          } catch (e: any) {
            assert.equal(
              e.message,
              "Cannot set property operationState of #<Object> which has only a getter",
            );
          }
        });
      });
    });
  },
);<|MERGE_RESOLUTION|>--- conflicted
+++ resolved
@@ -1,23 +1,13 @@
 // Copyright (c) Microsoft Corporation.
 // Licensed under the MIT license.
 
-<<<<<<< HEAD
 import { ImplementationName } from "./utils/utils";
-import { assert, matrix } from "@azure/test-utils";
-import { createRunLroWith, createTestPoller } from "./utils/router";
-import { delay } from "@azure/core-util";
-import { Result, assertDivergentBehavior, assertError, createDoubleHeaders } from "./utils/utils";
-=======
-import {
-  ImplementationName,
-  assertDivergentBehavior,
-  assertError,
-  createDoubleHeaders,
 } from "./utils/utils.js";
 import { describe, it, assert } from "vitest";
 import { createRunLroWith, createTestPoller } from "./utils/router.js";
+import { delay } from "@azure/core-util";
 import { matrix } from "./matrix.js";
->>>>>>> edda474c
+import { Result, assertDivergentBehavior, assertError, createDoubleHeaders } from "./utils/utils";
 
 matrix(
   [["createPoller"], [true, false]] as const,
