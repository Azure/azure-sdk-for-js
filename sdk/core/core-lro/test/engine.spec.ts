--- conflicted
+++ resolved
@@ -97,12 +97,10 @@
 
     it("should handle deleteNoHeaderInRetry", async () => {
       const pollingPath = "/delete/noheader/operationresults/123";
-<<<<<<< HEAD
       const response = await runLro({
         routes: [
           {
             method: "DELETE",
-            path: "/delete/noheader",
             status: 200,
             headers: { Location: pollingPath },
           },
@@ -111,25 +109,6 @@
         ],
       });
       assert.equal(response.statusCode, 200);
-=======
-      await assertError(
-        runLro({
-          routes: [
-            {
-              method: "DELETE",
-              status: 200,
-              headers: { Location: pollingPath },
-            },
-            { method: "GET", path: pollingPath, status: 202 },
-            { method: "GET", path: pollingPath, status: 204 },
-          ],
-        }),
-        {
-          messagePattern:
-            /Received unexpected HTTP status code 204 while polling. This may indicate a server issue./,
-        }
-      );
->>>>>>> db3e4e25
     });
 
     it("should handle put202Retry200", async () => {
