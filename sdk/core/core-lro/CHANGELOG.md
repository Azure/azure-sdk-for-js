--- conflicted
+++ resolved
@@ -1,14 +1,10 @@
 # Release History
 
-<<<<<<< HEAD
 ## 2.0.0 (Unreleased)
-=======
-## 1.0.6 (Unreleased)
 
 ### New Features
 
 - Changed TS compilation target to ES2017 in order to produce smaller bundles and use more native platform features
->>>>>>> d3c3f90c
 
 ## 1.0.5 (2021-04-12)
 
