--- conflicted
+++ resolved
@@ -1,13 +1,11 @@
 // Copyright (c) Microsoft Corporation.
 // Licensed under the MIT license.
 
-<<<<<<< HEAD
+// Copyright (c) Microsoft Corporation.
+// Licensed under the MIT license.
+
 import { LongRunningOperation, OperationResponse } from "./models";
 import { OperationState, PollerLike } from "../poller/models";
-=======
-import { LongRunningOperation, LroResponse } from "./models.js";
-import { OperationState, SimplePollerLike } from "../poller/models.js";
->>>>>>> edda474c
 import {
   getErrorFromResponse,
   getOperationLocation,
