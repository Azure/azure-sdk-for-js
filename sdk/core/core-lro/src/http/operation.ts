--- conflicted
+++ resolved
@@ -15,13 +15,8 @@
   OperationStatus,
   RestorableOperationState,
   StateProxy,
-<<<<<<< HEAD
-} from "../poller/models";
+} from "../poller/models.js";
 import { pollOperation } from "../poller/operation";
-=======
-} from "../poller/models.js";
-import { initOperation, pollOperation } from "../poller/operation.js";
->>>>>>> edda474c
 import { AbortSignalLike } from "@azure/abort-controller";
 import { logger } from "../logger.js";
 
