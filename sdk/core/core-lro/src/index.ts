// Copyright (c) Microsoft Corporation.
// Licensed under the MIT license.

export { createHttpPoller } from "./http/poller.js";
export {
  CancelOnProgress,
  OperationState,
  OperationStatus,
<<<<<<< HEAD
  PollerLike,
  RestorableOperationState,
  OperationConfig,
} from "./poller/models";
export { CreateHttpPollerOptions } from "./http/models";
=======
  SimplePollerLike,
} from "./poller/models.js";
export { CreateHttpPollerOptions } from "./http/models.js";
>>>>>>> edda474c
export {
  ResourceLocationConfig,
  LongRunningOperation,
  OperationResponse,
  RawResponse,
<<<<<<< HEAD
} from "./http/models";
export { deserializeState } from "./poller/operation";
=======
} from "./http/models.js";

/**
 * This can be uncommented to expose the protocol-agnostic poller
 */
// export {
//   BuildCreatePollerOptions,
//   Operation,
//   CreatePollerOptions,
//   OperationConfig,
//   RestorableOperationState,
// } from "./poller/models";
// export { buildCreatePoller } from "./poller/poller";

/** legacy */
export * from "./legacy/lroEngine/index.js";
export * from "./legacy/poller.js";
export * from "./legacy/pollOperation.js";
export { PollerLike } from "./legacy/models.js";
>>>>>>> edda474c
<|MERGE_RESOLUTION|>--- conflicted
+++ resolved
@@ -6,43 +6,13 @@
   CancelOnProgress,
   OperationState,
   OperationStatus,
-<<<<<<< HEAD
   PollerLike,
   RestorableOperationState,
   OperationConfig,
-} from "./poller/models";
-export { CreateHttpPollerOptions } from "./http/models";
-=======
-  SimplePollerLike,
-} from "./poller/models.js";
-export { CreateHttpPollerOptions } from "./http/models.js";
->>>>>>> edda474c
 export {
   ResourceLocationConfig,
   LongRunningOperation,
   OperationResponse,
   RawResponse,
-<<<<<<< HEAD
-} from "./http/models";
-export { deserializeState } from "./poller/operation";
-=======
 } from "./http/models.js";
-
-/**
- * This can be uncommented to expose the protocol-agnostic poller
- */
-// export {
-//   BuildCreatePollerOptions,
-//   Operation,
-//   CreatePollerOptions,
-//   OperationConfig,
-//   RestorableOperationState,
-// } from "./poller/models";
-// export { buildCreatePoller } from "./poller/poller";
-
-/** legacy */
-export * from "./legacy/lroEngine/index.js";
-export * from "./legacy/poller.js";
-export * from "./legacy/pollOperation.js";
-export { PollerLike } from "./legacy/models.js";
->>>>>>> edda474c
+export { deserializeState } from "./poller/operation";