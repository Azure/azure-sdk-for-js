--- conflicted
+++ resolved
@@ -8,15 +8,10 @@
   OperationStatus,
   RestorableOperationState,
   StateProxy,
-<<<<<<< HEAD
-} from "./models";
-import { terminalStates } from "./constants";
-import { logger } from "../logger";
-=======
 } from "./models.js";
 import { logger } from "../logger.js";
 import { terminalStates } from "./constants.js";
->>>>>>> edda474c
+import { logger } from "../logger";
 
 /**
  * Deserializes the state
