--- conflicted
+++ resolved
@@ -1,13 +1,6 @@
 {
   "extends": "../../../tsconfig.package",
   "compilerOptions": {
-<<<<<<< HEAD
-    "outDir": "./dist-esm",
-    "declarationDir": "./types",
-  },
-  "exclude": ["node_modules", "./samples/**/*.ts"],
-  "include": ["./src/**/*.ts", "./test/**/*.ts"],
-=======
     "paths": {
       "@azure/core-lro": ["./src/index.ts"]
     },
@@ -17,5 +10,4 @@
   },
   "exclude": ["./samples/**/*.ts"],
   "include": ["./src/**/*.ts", "./src/**/*.mts", "./test/**/*.ts"]
->>>>>>> aaba9b5f
 }