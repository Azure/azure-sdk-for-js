--- conflicted
+++ resolved
@@ -1,7 +1,6 @@
 {
   "extends": "../../../tsconfig.package",
   "compilerOptions": {
-<<<<<<< HEAD
     "module": "NodeNext",
     "moduleResolution": "NodeNext",
     "rootDir": ".",
@@ -9,13 +8,6 @@
       "@azure/core-lro": ["./src/index"]
     },
   },
-  "ts-node": {
-    "esm": true
-=======
-    "outDir": "./dist-esm",
-    "declarationDir": "./types",
->>>>>>> 0d606f34
-  },
   "exclude": ["node_modules", "./samples/**/*.ts"],
   "include": ["./src/**/*.ts", "./test/**/*.ts"],
 }