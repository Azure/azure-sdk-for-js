{
  "name": "@azure/core-lro",
  "author": "Microsoft Corporation",
  "sdk-type": "client",
  "version": "3.3.1",
  "type": "module",
  "description": "Isomorphic client library for supporting long-running operations in node.js and browser.",
  "exports": {
    "./package.json": "./package.json",
    ".": {
      "browser": {
        "types": "./dist/browser/index.d.ts",
        "default": "./dist/browser/index.js"
      },
      "react-native": {
        "types": "./dist/react-native/index.d.ts",
        "default": "./dist/react-native/index.js"
      },
      "import": {
        "types": "./dist/esm/index.d.ts",
        "default": "./dist/esm/index.js"
      },
      "require": {
        "types": "./dist/commonjs/index.d.ts",
        "default": "./dist/commonjs/index.js"
      }
    }
  },
  "files": [
    "dist/",
    "!dist/**/*.d.*ts.map",
    "LICENSE",
    "README.md"
  ],
  "main": "./dist/commonjs/index.js",
  "types": "./dist/commonjs/index.d.ts",
  "browser": "./dist/browser/index.js",
  "react-native": "./dist/react-native/index.js",
  "tags": [
    "isomorphic",
    "browser",
    "javascript",
    "node",
    "microsoft",
    "lro",
    "polling"
  ],
  "keywords": [
    "isomorphic",
    "browser",
    "javascript",
    "node",
    "microsoft",
    "lro",
    "polling",
    "azure",
    "cloud"
  ],
  "engines": {
    "node": ">=20.0.0"
  },
  "license": "MIT",
  "homepage": "https://github.com/Azure/azure-sdk-for-js/blob/main/sdk/core/core-lro/README.md",
  "repository": "github:Azure/azure-sdk-for-js",
  "bugs": {
    "url": "https://github.com/Azure/azure-sdk-for-js/issues"
  },
  "sideEffects": false,
  "scripts": {
    "build": "npm run clean && dev-tool run build-package && dev-tool run extract-api",
    "build:samples": "tsc -p tsconfig.samples.json",
    "check-format": "prettier --list-different --config ../../../.prettierrc.json --ignore-path ../../../.prettierignore \"src/**/*.{ts,cts,mts}\" \"test/**/*.{ts,cts,mts}\" \"*.{js,cjs,mjs,json}\"",
    "clean": "rimraf --glob dist dist-* types *.log browser statistics.html coverage src/**/*.js test/**/*.js",
    "execute:samples": "echo skipped",
    "extract-api": "dev-tool run build-package && dev-tool run extract-api",
    "format": "prettier --write --config ../../../.prettierrc.json --ignore-path ../../../.prettierignore \"src/**/*.{ts,cts,mts}\" \"test/**/*.{ts,cts,mts}\" \"samples-dev/**/*.{ts,cts,mts}\" \"*.{js,cjs,mjs,json}\"",
    "lint": "eslint package.json src test ",
    "lint:fix": "eslint package.json src test --fix --fix-type [problem,suggestion]",
    "pack": "pnpm pack 2>&1",
    "test": "npm run test:node && npm run test:browser",
    "test:browser": "npm run clean && dev-tool run build-package && dev-tool run build-test && dev-tool run test:vitest --no-test-proxy --browser",
    "test:node": "dev-tool run build-test --no-browser-test && dev-tool run test:vitest --no-test-proxy",
    "update-snippets": "dev-tool run update-snippets"
  },
  "dependencies": {
    "@azure/abort-controller": "^2.1.2",
    "@azure/core-util": "^1.13.0",
    "@azure/logger": "^1.3.0",
    "tslib": "^2.6.2"
  },
  "devDependencies": {
    "@azure-tools/test-utils-vitest": "workspace:^",
    "@azure/core-rest-pipeline": "workspace:^",
    "@azure/core-util": "workspace:^",
    "@azure/dev-tool": "workspace:^",
    "@azure/eslint-plugin-azure-sdk": "workspace:^",
    "@types/node": "catalog:",
    "@vitest/browser": "catalog:testing",
    "@vitest/coverage-istanbul": "catalog:testing",
    "cross-env": "catalog:",
    "eslint": "catalog:",
    "playwright": "catalog:testing",
<<<<<<< HEAD
    "prettier": "catalog:",
    "rimraf": "catalog:",
=======
    "tshy": "catalog:",
>>>>>>> d5e946d2
    "typescript": "catalog:",
    "vitest": "catalog:testing"
  },
  "//metadata": {
    "migrationDate": "2023-03-08T18:36:03.000Z",
    "sampleConfiguration": {
      "disableDocsMs": true,
      "productName": "Azure SDK Core",
      "productSlugs": [
        "azure"
      ]
    }
  },
  "tshy": {
    "exports": {
      "./package.json": "./package.json",
      ".": "./src/index.ts"
    },
    "dialects": [
      "esm",
      "commonjs"
    ],
    "esmDialects": [
      "browser",
      "react-native"
    ],
    "selfLink": false,
    "project": "../../../tsconfig.src.build.json"
  },
  "module": "./dist/esm/index.js"
}<|MERGE_RESOLUTION|>--- conflicted
+++ resolved
@@ -100,12 +100,9 @@
     "cross-env": "catalog:",
     "eslint": "catalog:",
     "playwright": "catalog:testing",
-<<<<<<< HEAD
     "prettier": "catalog:",
     "rimraf": "catalog:",
-=======
     "tshy": "catalog:",
->>>>>>> d5e946d2
     "typescript": "catalog:",
     "vitest": "catalog:testing"
   },
