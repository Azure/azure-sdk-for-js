--- conflicted
+++ resolved
@@ -2,12 +2,8 @@
   "name": "@azure/core-lro",
   "author": "Microsoft Corporation",
   "sdk-type": "client",
-<<<<<<< HEAD
   "type": "module",
-  "version": "2.5.4",
-=======
   "version": "2.5.5",
->>>>>>> bee14349
   "description": "Isomorphic client library for supporting long-running operations in node.js and browser.",
   "exports": {
     ".": {
