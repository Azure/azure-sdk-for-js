{
  "name": "@azure/core-lro",
  "author": "Microsoft Corporation",
  "sdk-type": "client",
  "type": "module",
  "version": "2.5.5",
  "description": "Isomorphic client library for supporting long-running operations in node.js and browser.",
  "tags": [
    "isomorphic",
    "browser",
    "javascript",
    "node",
    "microsoft",
    "lro",
    "polling"
  ],
  "keywords": [
    "isomorphic",
    "browser",
    "javascript",
    "node",
    "microsoft",
    "lro",
    "polling",
    "azure",
    "cloud"
  ],
  "engines": {
    "node": ">=18.0.0"
  },
  "browser": {
    "os": false,
    "process": false
  },
  "exports": {
    "./package.json": "./package.json",
    ".": {
      "browser": {
        "types": "./dist/browser/index.d.ts",
        "default": "./dist/browser/index.js"
      },
      "bun": {
        "types": "./dist/bun/index.d.ts",
        "default": "./dist/bun/index.js"
      },
      "deno": {
        "types": "./dist/deno/index.d.ts",
        "default": "./dist/deno/index.js"
      },
      "react-native": {
        "types": "./dist/react-native/index.d.ts",
        "default": "./dist/react-native/index.js"
      },
      "import": {
        "types": "./dist/esm/index.d.ts",
        "default": "./dist/esm/index.js"
      },
      "require": {
        "types": "./dist/commonjs/index.d.ts",
        "default": "./dist/commonjs/index.js"
      }
    }
  },
  "main": "./dist/commonjs/index.js",
  "types": "./dist/commonjs/index.d.ts",
  "license": "MIT",
  "homepage": "https://github.com/Azure/azure-sdk-for-js/blob/main/sdk/core/core-lro/README.md",
  "repository": "github:Azure/azure-sdk-for-js",
  "bugs": {
    "url": "https://github.com/Azure/azure-sdk-for-js/issues"
  },
  "scripts": {
    "build:samples": "echo Obsolete",
<<<<<<< HEAD
    "build:test": "tshy && dev-tool run build-test",
    "build": "npm run clean && tshy && dev-tool run build-test && api-extractor run --local",
    "check-format": "prettier --list-different --config ../../../.prettierrc.json --ignore-path ../../../.prettierignore \"src/**/*.ts\" \"test/**/*.ts\" \"*.{js,json}\"",
    "clean": "rimraf dist dist-* types *.log browser statistics.html coverage src/**/*.js test/**/*.js",
    "execute:samples": "echo skipped",
    "extract-api": "tshy && api-extractor run --local",
    "format": "prettier --write --config ../../../.prettierrc.json --ignore-path ../../../.prettierignore \"src/**/*.ts\" \"test/**/*.ts\" \"*.{js,json}\"",
=======
    "build:test": "tsc -p . && dev-tool run bundle",
    "build": "npm run clean && tsc -p . && dev-tool run bundle && api-extractor run --local",
    "check-format": "dev-tool run vendored prettier --list-different --config ../../../.prettierrc.json --ignore-path ../../../.prettierignore \"src/**/*.ts\" \"test/**/*.ts\" \"*.{js,json}\"",
    "clean": "rimraf dist dist-* types *.log browser statistics.html coverage src/**/*.js test/**/*.js",
    "execute:samples": "echo skipped",
    "extract-api": "tsc -p . && api-extractor run --local",
    "format": "dev-tool run vendored prettier --write --config ../../../.prettierrc.json --ignore-path ../../../.prettierignore \"src/**/*.ts\" \"test/**/*.ts\" \"*.{js,json}\"",
>>>>>>> 933d37fe
    "integration-test:browser": "echo skipped",
    "integration-test:node": "echo skipped",
    "integration-test": "npm run integration-test:node && npm run integration-test:browser",
    "lint:fix": "eslint package.json api-extractor.json src test --ext .ts --fix --fix-type [problem,suggestion]",
    "lint": "eslint package.json api-extractor.json src test  --ext .ts",
    "pack": "npm pack 2>&1",
    "test:browser": "npm run build:test && npm run unit-test:browser && npm run integration-test:browser",
    "test:node": "npm run build:test && npm run unit-test:node && npm run integration-test:node",
    "test": "npm run build:test && npm run unit-test",
    "unit-test": "npm run unit-test:node && npm run unit-test:browser",
    "unit-test:browser": "vitest -c vitest.browser.config.ts",
    "unit-test:node": "vitest"
  },
  "sideEffects": false,
  "dependencies": {
    "@azure/abort-controller": "^2.0.0",
    "@azure/core-util": "^1.2.0",
    "@azure/logger": "^1.0.0",
    "tslib": "^2.6.2"
  },
  "devDependencies": {
    "@azure/core-rest-pipeline": "^1.1.0",
    "@azure/eslint-plugin-azure-sdk": "^3.0.0",
    "@azure/dev-tool": "^1.0.0",
    "@azure/test-utils": "^1.0.0",
    "@microsoft/api-extractor": "^7.38.5",
    "@types/node": "^18.0.0",
<<<<<<< HEAD
    "@vitest/browser": "^1.1.0",
    "@vitest/coverage-istanbul": "^1.1.0",
    "eslint": "^8.52.0",
    "playwright": "^1.40.1",
    "prettier": "^3.1.1",
    "rimraf": "^5.0.5",
    "tshy": "^1.8.2",
    "typescript": "~5.2.0",
    "vitest": "^1.1.0"
=======
    "cross-env": "^7.0.2",
    "eslint": "^8.0.0",
    "karma": "^6.2.0",
    "karma-chrome-launcher": "^3.0.0",
    "karma-coverage": "^2.0.0",
    "karma-env-preprocessor": "^0.1.1",
    "karma-firefox-launcher": "^1.1.0",
    "karma-junit-reporter": "^2.0.1",
    "karma-mocha": "^2.0.1",
    "karma-mocha-reporter": "^2.2.5",
    "karma-sourcemap-loader": "^0.3.8",
    "mocha": "^10.0.0",
    "c8": "^8.0.0",
    "rimraf": "^3.0.0",
    "ts-node": "^10.0.0",
    "typescript": "~5.2.0"
>>>>>>> 933d37fe
  },
  "//metadata": {
    "migrationDate": "2023-03-08T18:36:03.000Z"
  },
  "tshy": {
    "exports": {
      "./package.json": "./package.json",
      ".": "./src/index.ts"
    },
    "dialects": [
      "esm",
      "commonjs"
    ],
    "esmDialects": [
      "browser",
      "bun",
      "deno",
      "react-native"
    ]
  }
}<|MERGE_RESOLUTION|>--- conflicted
+++ resolved
@@ -71,23 +71,13 @@
   },
   "scripts": {
     "build:samples": "echo Obsolete",
-<<<<<<< HEAD
     "build:test": "tshy && dev-tool run build-test",
     "build": "npm run clean && tshy && dev-tool run build-test && api-extractor run --local",
-    "check-format": "prettier --list-different --config ../../../.prettierrc.json --ignore-path ../../../.prettierignore \"src/**/*.ts\" \"test/**/*.ts\" \"*.{js,json}\"",
+    "check-format": "dev-tool run vendored prettier --list-different --config ../../../.prettierrc.json --ignore-path ../../../.prettierignore \"src/**/*.ts\" \"test/**/*.ts\" \"*.{js,json}\"",
     "clean": "rimraf dist dist-* types *.log browser statistics.html coverage src/**/*.js test/**/*.js",
     "execute:samples": "echo skipped",
     "extract-api": "tshy && api-extractor run --local",
-    "format": "prettier --write --config ../../../.prettierrc.json --ignore-path ../../../.prettierignore \"src/**/*.ts\" \"test/**/*.ts\" \"*.{js,json}\"",
-=======
-    "build:test": "tsc -p . && dev-tool run bundle",
-    "build": "npm run clean && tsc -p . && dev-tool run bundle && api-extractor run --local",
-    "check-format": "dev-tool run vendored prettier --list-different --config ../../../.prettierrc.json --ignore-path ../../../.prettierignore \"src/**/*.ts\" \"test/**/*.ts\" \"*.{js,json}\"",
-    "clean": "rimraf dist dist-* types *.log browser statistics.html coverage src/**/*.js test/**/*.js",
-    "execute:samples": "echo skipped",
-    "extract-api": "tsc -p . && api-extractor run --local",
     "format": "dev-tool run vendored prettier --write --config ../../../.prettierrc.json --ignore-path ../../../.prettierignore \"src/**/*.ts\" \"test/**/*.ts\" \"*.{js,json}\"",
->>>>>>> 933d37fe
     "integration-test:browser": "echo skipped",
     "integration-test:node": "echo skipped",
     "integration-test": "npm run integration-test:node && npm run integration-test:browser",
@@ -115,7 +105,6 @@
     "@azure/test-utils": "^1.0.0",
     "@microsoft/api-extractor": "^7.38.5",
     "@types/node": "^18.0.0",
-<<<<<<< HEAD
     "@vitest/browser": "^1.1.0",
     "@vitest/coverage-istanbul": "^1.1.0",
     "eslint": "^8.52.0",
@@ -125,24 +114,6 @@
     "tshy": "^1.8.2",
     "typescript": "~5.2.0",
     "vitest": "^1.1.0"
-=======
-    "cross-env": "^7.0.2",
-    "eslint": "^8.0.0",
-    "karma": "^6.2.0",
-    "karma-chrome-launcher": "^3.0.0",
-    "karma-coverage": "^2.0.0",
-    "karma-env-preprocessor": "^0.1.1",
-    "karma-firefox-launcher": "^1.1.0",
-    "karma-junit-reporter": "^2.0.1",
-    "karma-mocha": "^2.0.1",
-    "karma-mocha-reporter": "^2.2.5",
-    "karma-sourcemap-loader": "^0.3.8",
-    "mocha": "^10.0.0",
-    "c8": "^8.0.0",
-    "rimraf": "^3.0.0",
-    "ts-node": "^10.0.0",
-    "typescript": "~5.2.0"
->>>>>>> 933d37fe
   },
   "//metadata": {
     "migrationDate": "2023-03-08T18:36:03.000Z"
