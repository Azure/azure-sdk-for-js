--- conflicted
+++ resolved
@@ -4,10 +4,6 @@
   "sdk-type": "client",
   "version": "3.0.0-beta.2",
   "type": "module",
-<<<<<<< HEAD
-=======
-  "version": "2.7.2",
->>>>>>> 49a2ae62
   "description": "Isomorphic client library for supporting long-running operations in node.js and browser.",
   "exports": {
     "./package.json": "./package.json",
