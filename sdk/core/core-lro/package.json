{
  "name": "@azure/core-lro",
  "author": {
    "name": "Microsoft Corporation",
    "email": "azsdkteam@microsoft.com",
    "url": "https://github.com/Azure/azure-sdk-for-js"
  },
  "sdk-type": "client",
  "version": "1.0.1",
  "description": "LRO Polling strtegy for the Azure SDK in TypeScript",
  "tags": [
    "isomorphic",
    "browser",
    "javascript",
    "node",
    "microsoft",
    "lro",
    "polling"
  ],
  "keywords": [
    "isomorphic",
    "browser",
    "javascript",
    "node",
    "microsoft",
    "lro",
    "polling"
  ],
  "main": "./dist/index.js",
  "module": "dist-esm/src/index.js",
  "types": "./types/core-lro.d.ts",
  "files": [
    "types/core-lro.d.ts",
    "dist/",
    "dist-esm/",
    "src/",
    "LICENSE",
    "README.md"
  ],
  "browser": {
    "./dist/index.js": "./browser/azure-core-lro.min.js",
    "os": false,
    "process": false
  },
  "license": "MIT",
  "homepage": "https://github.com/Azure/azure-sdk-for-js/blob/master/sdk/core/core-lro",
  "repository": {
    "type": "git",
    "url": "git@github.com:Azure/azure-sdk-for-js.git"
  },
  "bugs": {
    "url": "http://github.com/Azure/azure-sdk-for-js/issues"
  },
  "nyc": {
    "extension": [
      ".ts"
    ],
    "exclude": [
      "coverage/**/*",
      "**/*.d.ts",
      "**/*.js"
    ],
    "reporter": [
      "text",
      "html",
      "cobertura"
    ],
    "all": true
  },
  "scripts": {
    "audit": "node ../../../common/scripts/rush-audit.js && rimraf node_modules package-lock.json && npm i --package-lock-only 2>&1 && npm audit",
    "build": "npm run build:es6 && npm run build:nodebrowser && npm run build:samples && npm run extract-api",
    "build:samples": "tsc -p tsconfig.samples.json",
    "build:es6": "tsc -p tsconfig.json",
    "build:nodebrowser": "rollup -c 2>&1",
    "build:test": "npm run build:es6 && rollup -c rollup.test.config.js 2>&1",
    "check-format": "prettier --list-different --config ../../.prettierrc.json \"src/**/*.ts\" \"*.{js,json}\" \"test/**/*.ts\" \"samples/**/*.ts\"",
    "clean": "rimraf dist dist-esm dist-test types *.log browser statistics.html coverage src/**/*.js test/**/*.js",
    "execute:samples": "echo skipped",
    "extract-api": "tsc -p . && api-extractor run --local",
    "format": "prettier --write --config ../../.prettierrc.json \"src/**/*.ts\" \"*.{js,json}\" \"test/**/*.ts\" \"samples/**/*.ts\"",
    "integration-test:browser": "echo skipped",
    "integration-test:node": "echo skipped",
    "integration-test": "npm run integration-test:node && npm run integration-test:browser",
    "lint:fix": "eslint -c ../../.eslintrc.json src test --ext .ts --fix --fix-type [problem,suggestion]",
    "lint": "eslint -c ../../.eslintrc.json src test  --ext .ts -f html -o core-lro-lintReport.html || exit 0",
    "lint:terminal": "eslint -c ../../.eslintrc.json src test --ext .ts",
    "test:browser": "npm run build:test && npm run unit-test:browser && npm run integration-test:browser",
    "test:node": "npm run build:test && npm run unit-test:node && npm run integration-test:node",
    "test": "npm run build:test && npm run unit-test",
    "unit-test": "npm run unit-test:node && npm run unit-test:browser",
    "unit-test:browser": "npm run build:test && karma start --single-run",
    "unit-test:node": "npm run build:test && nyc mocha --require source-map-support/register --reporter mocha-multi --reporter-options spec=-,mocha-junit-reporter=- --timeout 1200000 --full-trace dist-test/index.node.js",
    "pack": "npm pack 2>&1",
    "prebuild": "npm run clean"
  },
  "sideEffects": false,
  "dependencies": {
    "@azure/abort-controller": "^1.0.0",
    "@azure/core-http": "^1.0.0",
    "@opentelemetry/types": "^0.2.0",
    "events": "^3.0.0",
    "tslib": "^1.10.0"
  },
  "devDependencies": {
    "@azure/core-arm": "1.0.0-preview.7",
    "@azure/identity": "^1.0.0",
    "@microsoft/api-extractor": "^7.5.4",
    "@rollup/plugin-commonjs": "^11.0.1",
    "@rollup/plugin-multi-entry": "^3.0.0",
    "@rollup/plugin-node-resolve": "^7.0.0",
    "@rollup/plugin-replace": "^2.2.0",
    "@types/chai": "^4.1.6",
    "@types/mocha": "^5.2.5",
    "@types/node": "^8.0.0",
    "@typescript-eslint/eslint-plugin": "^2.0.0",
    "@typescript-eslint/parser": "^2.0.0",
    "assert": "^1.4.1",
    "chai": "^4.2.0",
    "eslint": "^6.1.0",
    "eslint-config-prettier": "^6.0.0",
    "eslint-plugin-no-null": "^1.0.2",
    "eslint-plugin-no-only-tests": "^2.3.0",
    "eslint-plugin-promise": "^4.1.1",
    "karma": "^4.0.1",
    "karma-chrome-launcher": "^3.0.0",
    "karma-coverage": "^2.0.0",
    "karma-edge-launcher": "^0.4.2",
    "karma-env-preprocessor": "^0.1.1",
    "karma-firefox-launcher": "^1.1.0",
    "karma-ie-launcher": "^1.0.0",
    "karma-junit-reporter": "^2.0.1",
    "karma-mocha": "^1.3.0",
    "karma-mocha-reporter": "^2.2.5",
    "karma-remap-coverage": "^0.1.5",
    "mocha": "^6.2.2",
    "mocha-junit-reporter": "^1.18.0",
    "mocha-multi": "^1.1.3",
    "npm-run-all": "^4.1.5",
    "nyc": "^14.0.0",
    "prettier": "^1.16.4",
    "rimraf": "^3.0.0",
    "rollup": "^1.16.3",
    "rollup-plugin-shim": "^1.0.0",
    "rollup-plugin-sourcemaps": "^0.4.2",
    "rollup-plugin-terser": "^5.1.1",
    "rollup-plugin-visualizer": "^3.1.1",
    "shx": "^0.3.2",
    "ts-node": "^8.3.0",
<<<<<<< HEAD
    "typescript": "~3.7.5",
    "uglify-js": "^3.4.9",
    "yarn": "^1.6.0"
=======
    "typescript": "~3.6.4",
    "uglify-js": "^3.4.9"
>>>>>>> c832a357
  }
}<|MERGE_RESOLUTION|>--- conflicted
+++ resolved
@@ -147,13 +147,7 @@
     "rollup-plugin-visualizer": "^3.1.1",
     "shx": "^0.3.2",
     "ts-node": "^8.3.0",
-<<<<<<< HEAD
     "typescript": "~3.7.5",
-    "uglify-js": "^3.4.9",
-    "yarn": "^1.6.0"
-=======
-    "typescript": "~3.6.4",
     "uglify-js": "^3.4.9"
->>>>>>> c832a357
   }
 }