--- conflicted
+++ resolved
@@ -65,20 +65,11 @@
   },
   "scripts": {
     "audit": "node ../../../common/scripts/rush-audit.js && rimraf node_modules package-lock.json && npm i --package-lock-only 2>&1 && npm audit",
-<<<<<<< HEAD
-    "build": "tsc -p . && rollup -c 2>&1 && api-extractor run --local",
-    "build:samples": "echo Skipped.",
-    "build:node": "tsc -p . && cross-env ONLY_NODE=true rollup -c 2>&1 && npm run extract-api",
-    "build:browser": "tsc -p . && cross-env ONLY_BROWSER=true rollup -c 2>&1",
-    "build:test": "tsc -p . && rollup -c 2>&1",
-    "check-format": "prettier --list-different --config ../../../.prettierrc.json --ignore-path ../../../.prettierignore \"src/**/*.ts\" \"*.{js,json}\" \"test/**/*.ts\" \"samples/**/*.ts\"",
-=======
     "build:samples": "echo Obsolete",
     "build:test": "tsc -p . && rollup -c 2>&1",
     "build": "tsc -p . && rollup -c 2>&1 && api-extractor run --local",
     "docs": "typedoc --excludePrivate --excludeNotExported --excludeExternals --stripInternal --mode file --out ./dist/docs ./src",
     "check-format": "prettier --list-different --config ../../../.prettierrc.json --ignore-path ../../../.prettierignore \"src/**/*.ts\" \"test/**/*.ts\" \"*.{js,json}\"",
->>>>>>> 2543026e
     "clean": "rimraf dist dist-* types *.log browser statistics.html coverage src/**/*.js test/**/*.js",
     "execute:samples": "echo skipped",
     "extract-api": "tsc -p . && api-extractor run --local",
@@ -95,14 +86,7 @@
     "test": "npm run build:test && npm run unit-test",
     "unit-test": "npm run unit-test:node && npm run unit-test:browser",
     "unit-test:browser": "karma start --single-run",
-<<<<<<< HEAD
-    "unit-test:node": "nyc mocha -r esm --require source-map-support/register --reporter ../../../common/tools/mocha-multi-reporter.js --timeout 1200000 --full-trace \"dist-esm/test/{,!(browser)/**/}*.spec.js\"",
-    "pack": "npm pack 2>&1",
-    "prebuild": "npm run clean",
-    "docs": "typedoc --excludePrivate --excludeNotExported --excludeExternals --stripInternal --mode file --out ./dist/docs ./src"
-=======
     "unit-test:node": "cross-env TS_NODE_FILES=true TS_NODE_COMPILER_OPTIONS=\"{\\\"module\\\":\\\"commonjs\\\"}\" nyc mocha -r ts-node/register --reporter ../../../common/tools/mocha-multi-reporter.js --timeout 1200000 --full-trace  --exclude \"test/**/browser/*.spec.ts\" \"test/**/*.spec.ts\""
->>>>>>> 2543026e
   },
   "sideEffects": false,
   "dependencies": {
