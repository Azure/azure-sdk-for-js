--- conflicted
+++ resolved
@@ -12,13 +12,8 @@
   "scripts": {
     "audit": "node ../../../common/scripts/rush-audit.js && rimraf node_modules package-lock.json && npm i --package-lock-only 2>&1 && npm audit",
     "build:samples": "echo Obsolete",
-<<<<<<< HEAD
     "build:test": "echo skipped",
-    "build": "tsc -p . && rollup -c 2>&1 && api-extractor run --local",
-=======
-    "build:test": "tsc -p . && rollup -c 2>&1",
     "build": "npm run clean && tsc -p . && rollup -c 2>&1 && api-extractor run --local",
->>>>>>> b8f46a91
     "check-format": "prettier --list-different --config ../../../.prettierrc.json --ignore-path ../../../.prettierignore \"src/**/*.ts\" \"test/**/*.ts\" \"*.{js,json}\"",
     "clean": "rimraf dist dist-* temp types *.tgz *.log",
     "docs": "typedoc --excludePrivate --excludeNotExported --excludeExternals --stripInternal --mode file --out ./dist/docs ./src",
