--- conflicted
+++ resolved
@@ -47,14 +47,7 @@
       };
       const setAttributeSpy = vi.spyOn(span, "setAttribute");
       client.startSpan("test", {});
-<<<<<<< HEAD
       expect(setAttributeSpy).toBeCalledWith("az.namespace", expectedNamespace);
-=======
-      assert.isTrue(
-        setAttributeSpy.calledWith("az.namespace", expectedNamespace),
-        `expected span.setAttribute("az.namespace", "${expectedNamespace}") to have been called`,
-      );
->>>>>>> 933d37fe
     });
 
     it("passes package information to instrumenter", () => {
@@ -119,14 +112,7 @@
       await client.withSpan(spanName, {}, async () => {
         // no op
       });
-<<<<<<< HEAD
       expect(setAttributeSpy).toBeCalledWith("az.namespace", expectedNamespace);
-=======
-      assert.isTrue(
-        setAttributeSpy.calledWith("az.namespace", expectedNamespace),
-        `expected span.setAttribute("az.namespace", "${expectedNamespace}") to have been called`,
-      );
->>>>>>> 933d37fe
     });
 
     it("passes options and span to callback", async () => {
