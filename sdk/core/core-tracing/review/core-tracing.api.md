## API Report File for "@azure/core-tracing"

> Do not edit this file. It is a report generated by [API Extractor](https://api-extractor.com/).

```ts

import { Attributes } from '@opentelemetry/types';
import { BinaryFormat } from '@opentelemetry/types';
import { HttpTextFormat } from '@opentelemetry/types';
import { Span as OpenCensusSpan } from '@opencensus/web-types';
import { Tracer as OpenCensusTracer } from '@opencensus/web-types';
import { Span } from '@opentelemetry/types';
import { SpanContext } from '@opentelemetry/types';
import { SpanKind } from '@opentelemetry/types';
import { SpanOptions } from '@opentelemetry/types';
import { Status } from '@opentelemetry/types';
import { TimeInput } from '@opentelemetry/types';
import { Tracer } from '@opentelemetry/types';
import { TracerBase } from '@opencensus/web-types';

// @public
export function extractSpanContextFromTraceParentHeader(traceParentHeader: string): SpanContext | undefined;

// @public
export function getTraceParentHeader(spanContext: SpanContext): string | undefined;

// @public
export function getTracer(): Tracer;

// @public
export class NoOpSpan implements Span {
    addEvent(_name: string, _attributes?: Attributes): this;
    context(): SpanContext;
    end(_endTime?: number): void;
    isRecording(): boolean;
    setAttribute(_key: string, _value: unknown): this;
    setAttributes(_attributes: Attributes): this;
    setStatus(_status: Status): this;
    updateName(_name: string): this;
}

// @public
export class NoOpTracer implements Tracer {
    bind<T>(target: T, _span?: Span): T;
    getBinaryFormat(): BinaryFormat;
    getCurrentSpan(): Span;
    getHttpTextFormat(): HttpTextFormat;
    recordSpanData(_span: Span): void;
    startSpan(_name: string, _options?: SpanOptions): Span;
    withSpan<T extends (...args: unknown[]) => ReturnType<T>>(_span: Span, fn: T): ReturnType<T>;
}

export { OpenCensusSpan }

// @public
export class OpenCensusSpanWrapper implements Span {
    constructor(span: OpenCensusSpan);
    constructor(tracer: OpenCensusTracerWrapper, name: string, options?: SpanOptions);
<<<<<<< HEAD
    addEvent(_name: string, _attributes?: Attributes): this;
    addLink(spanContext: SpanContext, attributes?: Attributes): this;
=======
    addEvent(name: string, attributes?: Attributes): this;
>>>>>>> 9705bace
    context(): SpanContext;
    end(_endTime?: number): void;
    getWrappedSpan(): OpenCensusSpan;
    isRecording(): boolean;
    setAttribute(key: string, value: unknown): this;
    setAttributes(attributes: Attributes): this;
    setStatus(status: Status): this;
    updateName(name: string): this;
}

export { OpenCensusTracer }

// @public
export class OpenCensusTracerWrapper implements Tracer {
    constructor(tracer: TracerBase);
    bind<T>(_target: T, _span?: Span): T;
    getBinaryFormat(): BinaryFormat;
    getCurrentSpan(): Span | null;
    getHttpTextFormat(): HttpTextFormat;
    getWrappedTracer(): TracerBase;
    recordSpanData(_span: Span): void;
    startSpan(name: string, options?: SpanOptions): Span;
    withSpan<T extends (...args: unknown[]) => unknown>(_span: Span, _fn: T): ReturnType<T>;
}

// @public
export function setTracer(tracer: Tracer): void;

// @public
export interface SpanGraph {
    roots: SpanGraphNode[];
}

// @public
export interface SpanGraphNode {
    children: SpanGraphNode[];
    name: string;
}

// @public
export class TestSpan extends NoOpSpan {
    constructor(parentTracer: TestTracer, name: string, context: SpanContext, kind: SpanKind, parentSpanId?: string, startTime?: TimeInput);
    context(): SpanContext;
    end(_endTime?: number): void;
    endCalled: boolean;
    isRecording(): boolean;
    kind: SpanKind;
    name: string;
    readonly parentSpanId?: string;
    setStatus(status: Status): this;
    readonly startTime: TimeInput;
    status: Status;
    tracer(): Tracer;
    }

// @public
export class TestTracer extends NoOpTracer {
    getActiveSpans(): TestSpan[];
    getKnownSpans(): TestSpan[];
    getRootSpans(): TestSpan[];
    getSpanGraph(traceId: string): SpanGraph;
    startSpan(name: string, options?: SpanOptions): TestSpan;
    }


// (No @packageDocumentation comment for this package)

```<|MERGE_RESOLUTION|>--- conflicted
+++ resolved
@@ -56,12 +56,7 @@
 export class OpenCensusSpanWrapper implements Span {
     constructor(span: OpenCensusSpan);
     constructor(tracer: OpenCensusTracerWrapper, name: string, options?: SpanOptions);
-<<<<<<< HEAD
-    addEvent(_name: string, _attributes?: Attributes): this;
-    addLink(spanContext: SpanContext, attributes?: Attributes): this;
-=======
     addEvent(name: string, attributes?: Attributes): this;
->>>>>>> 9705bace
     context(): SpanContext;
     end(_endTime?: number): void;
     getWrappedSpan(): OpenCensusSpan;
