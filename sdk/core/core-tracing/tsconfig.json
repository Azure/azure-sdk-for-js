--- conflicted
+++ resolved
@@ -2,11 +2,6 @@
   "extends": "../../../tsconfig.package",
   "compilerOptions": {
     "paths": {
-<<<<<<< HEAD
-      "@azure/core-tracing": ["./src/index"],
-    },
-  },
-=======
       "@azure/core-tracing": ["./src/index.ts"]
     },
     "module": "NodeNext",
@@ -15,5 +10,4 @@
   },
   "exclude": ["./samples/**/*.ts"],
   "include": ["./src/**/*.ts", "./src/**/*.mts", "./test/**/*.ts", "./samples-dev/**/*.ts"]
->>>>>>> aaba9b5f
 }