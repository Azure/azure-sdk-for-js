--- conflicted
+++ resolved
@@ -1,4 +1,4 @@
-{
+ß{
   "name": "@azure/core-sse",
   "version": "2.2.1",
   "description": "Implementation of the Server-sent events protocol for Node.js and browsers.",
@@ -74,25 +74,14 @@
     "update-snippets": "dev-tool run update-snippets"
   },
   "devDependencies": {
-<<<<<<< HEAD
-    "@azure/core-rest-pipeline": "workspace:*",
-    "@azure/core-util": "workspace:*",
     "@azure-rest/core-client": "workspace:*",
     "@azure-tools/test-utils-vitest": "workspace:*",
     "@azure-tools/vite-plugin-browser-test-map": "workspace:*",
+    "@azure/core-rest-pipeline": "workspace:*",
+    "@azure/core-util": "workspace:*",
     "@azure/dev-tool": "workspace:*",
     "@azure/eslint-plugin-azure-sdk": "workspace:*",
     "@azure/logger": "workspace:*",
-=======
-    "@azure-rest/core-client": "^2.2.0",
-    "@azure-tools/test-utils-vitest": "^1.0.0",
-    "@azure-tools/vite-plugin-browser-test-map": "^1.0.0",
-    "@azure/core-rest-pipeline": "^1.18.1",
-    "@azure/core-util": "^1.11.0",
-    "@azure/dev-tool": "^1.0.0",
-    "@azure/eslint-plugin-azure-sdk": "^3.0.0",
-    "@azure/logger": "^1.1.4",
->>>>>>> 835b3dca
     "@types/express": "^4.17.21",
     "@types/node": "catalog:",
     "@vitest/browser": "catalog:testing",
