{
  "name": "@azure/core-sse",
  "version": "2.0.1",
  "description": "Implementation of the Server-sent events protocol for Node.js and browsers.",
  "sdk-type": "client",
  "main": "dist/index.cjs",
  "module": "dist-esm/src/index.js",
  "type": "module",
  "types": "types/core-sse.d.ts",
  "scripts": {
    "build:samples": "echo Obsolete",
    "build": "npm run clean && tsc -p . && dev-tool run bundle && api-extractor run --local",
    "build:test": "tsc -p . && dev-tool run bundle",
    "check-format": "dev-tool run vendored prettier --list-different --config ../../../.prettierrc.json --ignore-path ../../../.prettierignore \"src/**/*.ts\" \"test/**/*.ts\" \"*.{js,json}\"",
    "clean": "rimraf dist dist-* temp types *.tgz *.log",
    "execute:samples": "dev-tool samples run samples-dev",
    "extract-api": "tsc -p . && api-extractor run --local",
    "format": "dev-tool run vendored prettier --write --config ../../../.prettierrc.json --ignore-path ../../../.prettierignore \"src/**/*.ts\" \"test/**/*.ts\" \"samples-dev/**/*.ts\" \"*.{js,json}\"",
    "integration-test:browser": "echo skipped",
    "integration-test:node": "echo skipped",
    "integration-test": "npm run integration-test:node && npm run integration-test:browser",
    "lint:fix": "eslint README.md package.json api-extractor.json src test --ext .ts,.javascript,.js --fix --fix-type [problem,suggestion]",
    "lint": "eslint README.md package.json api-extractor.json src test --ext .ts,.javascript,.js",
    "pack": "npm pack 2>&1",
    "test:browser": "npm run clean && npm run build && npm run integration-test:browser",
    "test:node": "npm run clean && tsc -p . && npm run integration-test:node",
    "test": "npm run clean && tsc -p . && npm run unit-test:node && dev-tool run bundle && npm run unit-test:browser && npm run integration-test",
    "unit-test:browser": "dev-tool run test:browser -- karma.conf.cjs",
    "unit-test:node": "dev-tool run test:node-ts-input",
    "unit-test": "npm run unit-test:node && npm run unit-test:browser"
  },
  "files": [
    "dist/",
    "dist-esm/src/",
    "types",
    "README.md",
    "LICENSE"
  ],
  "repository": "github:Azure/azure-sdk-for-js",
  "engines": {
    "node": ">=18.0.0"
  },
  "keywords": [
    "node",
    "azure",
    "cloud",
    "typescript",
    "browser",
    "isomorphic"
  ],
  "author": "Microsoft Corporation",
  "license": "MIT",
  "bugs": {
    "url": "https://github.com/Azure/azure-sdk-for-js/issues"
  },
  "homepage": "https://github.com/Azure/azure-sdk-for-js/blob/main/sdk/core/core-sse/README.md",
  "sideEffects": false,
  "prettier": "@azure/eslint-plugin-azure-sdk/prettier.json",
  "devDependencies": {
    "@azure/dev-tool": "^1.0.0",
    "@azure/eslint-plugin-azure-sdk": "^3.0.0",
    "@azure/test-utils": "^1.0.0",
    "@azure-tools/test-recorder": "^3.0.0",
    "@microsoft/api-extractor": "^7.31.1",
    "@types/mocha": "^10.0.0",
    "@types/node": "^18.0.0",
    "cross-env": "^7.0.3",
    "dotenv": "^16.0.0",
    "eslint": "^8.16.0",
    "esm": "^3.2.18",
    "karma": "^6.4.0",
    "karma-chrome-launcher": "^3.1.1",
    "karma-coverage": "^2.2.0",
    "karma-edge-launcher": "^0.4.2",
    "karma-env-preprocessor": "^0.1.1",
    "karma-firefox-launcher": "^2.1.2",
    "karma-json-preprocessor": "^0.3.3",
    "karma-json-to-file-reporter": "^1.0.1",
    "karma-junit-reporter": "^2.0.1",
    "karma-mocha": "^2.0.1",
    "karma-mocha-reporter": "^2.2.5",
    "karma-sourcemap-loader": "^0.3.8",
    "mocha": "^10.0.0",
    "c8": "^8.0.0",
<<<<<<< HEAD
    "puppeteer": "^19.2.2",
=======
    "puppeteer": "^22.0.0",
>>>>>>> e01e73ae
    "rimraf": "^3.0.2",
    "ts-node": "^10.0.0",
    "typescript": "~5.3.3"
  },
  "dependencies": {
    "tslib": "^2.4.0"
  },
  "//metadata": {
    "sampleConfiguration": {
      "skipFolder": true,
      "disableDocsMs": true,
      "productName": "Azure SDK Core",
      "productSlugs": [
        "azure"
      ]
    }
  }
}<|MERGE_RESOLUTION|>--- conflicted
+++ resolved
@@ -82,11 +82,7 @@
     "karma-sourcemap-loader": "^0.3.8",
     "mocha": "^10.0.0",
     "c8": "^8.0.0",
-<<<<<<< HEAD
-    "puppeteer": "^19.2.2",
-=======
     "puppeteer": "^22.0.0",
->>>>>>> e01e73ae
     "rimraf": "^3.0.2",
     "ts-node": "^10.0.0",
     "typescript": "~5.3.3"
