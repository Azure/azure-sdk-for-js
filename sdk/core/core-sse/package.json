{
  "name": "@azure/core-sse",
  "version": "2.0.1",
  "description": "Implementation of the Server-sent events protocol for Node.js and browsers.",
  "sdk-type": "client",
  "type": "module",
  "scripts": {
    "build:samples": "echo Obsolete",
<<<<<<< HEAD
    "build": "npm run clean && tshy && dev-tool run build-test && api-extractor run --local",
    "build:test": "tshy && dev-tool run build-test",
    "check-format": "prettier --list-different --config ../../../.prettierrc.json --ignore-path ../../../.prettierignore \"src/**/*.ts\" \"test/**/*.ts\" \"*.{js,json}\"",
    "clean": "rimraf dist dist-* temp types *.tgz *.log",
    "execute:samples": "dev-tool samples run samples-dev",
    "extract-api": "tshy && api-extractor run --local",
    "format": "prettier --write --config ../../../.prettierrc.json --ignore-path ../../../.prettierignore \"src/**/*.ts\" \"test/**/*.ts\" \"samples-dev/**/*.ts\" \"*.{js,json}\"",
=======
    "build": "npm run clean && tsc -p . && dev-tool run bundle && api-extractor run --local",
    "build:test": "tsc -p . && dev-tool run bundle",
    "check-format": "dev-tool run vendored prettier --list-different --config ../../../.prettierrc.json --ignore-path ../../../.prettierignore \"src/**/*.ts\" \"test/**/*.ts\" \"*.{js,json}\"",
    "clean": "rimraf dist dist-* temp types *.tgz *.log",
    "execute:samples": "dev-tool samples run samples-dev",
    "extract-api": "tsc -p . && api-extractor run --local",
    "format": "dev-tool run vendored prettier --write --config ../../../.prettierrc.json --ignore-path ../../../.prettierignore \"src/**/*.ts\" \"test/**/*.ts\" \"samples-dev/**/*.ts\" \"*.{js,json}\"",
>>>>>>> 933d37fe
    "integration-test:browser": "echo skipped",
    "integration-test:node": "echo skipped",
    "integration-test": "npm run integration-test:node && npm run integration-test:browser",
    "lint:fix": "eslint README.md package.json api-extractor.json src test --ext .ts,.javascript,.js --fix --fix-type [problem,suggestion]",
    "lint": "eslint README.md package.json api-extractor.json src test --ext .ts,.javascript,.js",
    "pack": "npm pack 2>&1",
    "test:browser": "npm run clean && npm run build && npm run integration-test:browser",
<<<<<<< HEAD
    "test:node": "npm run clean && tshy && npm run integration-test:node",
    "test": "npm run clean && tshy && npm run unit-test:node && dev-tool run build-test && npm run unit-test:browser && npm run integration-test",
    "unit-test:browser": "vitest -c vitest.browser.config.ts",
    "unit-test:node": "vitest",
=======
    "test:node": "npm run clean && tsc -p . && npm run integration-test:node",
    "test": "npm run clean && tsc -p . && npm run unit-test:node && dev-tool run bundle && npm run unit-test:browser && npm run integration-test",
    "unit-test:browser": "dev-tool run test:browser -- karma.conf.cjs",
    "unit-test:node": "dev-tool run test:node-ts-input",
>>>>>>> 933d37fe
    "unit-test": "npm run unit-test:node && npm run unit-test:browser"
  },
  "files": [
    "dist/",
    "README.md",
    "LICENSE"
  ],
  "repository": "github:Azure/azure-sdk-for-js",
  "engines": {
    "node": ">=18.0.0"
  },
  "keywords": [
    "node",
    "azure",
    "cloud",
    "typescript",
    "browser",
    "isomorphic"
  ],
  "author": "Microsoft Corporation",
  "license": "MIT",
  "bugs": {
    "url": "https://github.com/Azure/azure-sdk-for-js/issues"
  },
  "homepage": "https://github.com/Azure/azure-sdk-for-js/blob/main/sdk/core/core-sse/README.md",
  "sideEffects": false,
  "prettier": "@azure/eslint-plugin-azure-sdk/prettier.json",
  "devDependencies": {
    "@azure/dev-tool": "^1.0.0",
    "@azure/eslint-plugin-azure-sdk": "^3.0.0",
    "@azure/test-utils": "^1.0.0",
    "@microsoft/api-extractor": "^7.38.5",
    "@types/node": "^18.0.0",
    "@vitest/browser": "^1.1.0",
    "@vitest/coverage-istanbul": "^1.1.0",
    "dotenv": "^16.0.0",
<<<<<<< HEAD
    "eslint": "^8.52.0",
    "prettier": "^3.1.1",
    "playwright": "^1.40.1",
    "rimraf": "^5.0.5",
    "tshy": "^1.8.2",
    "typescript": "~5.2.0",
    "vitest": "^1.1.0"
=======
    "eslint": "^8.16.0",
    "esm": "^3.2.18",
    "karma": "^6.4.0",
    "karma-chrome-launcher": "^3.1.1",
    "karma-coverage": "^2.2.0",
    "karma-edge-launcher": "^0.4.2",
    "karma-env-preprocessor": "^0.1.1",
    "karma-firefox-launcher": "^2.1.2",
    "karma-json-preprocessor": "^0.3.3",
    "karma-json-to-file-reporter": "^1.0.1",
    "karma-junit-reporter": "^2.0.1",
    "karma-mocha": "^2.0.1",
    "karma-mocha-reporter": "^2.2.5",
    "karma-sourcemap-loader": "^0.3.8",
    "mocha": "^10.0.0",
    "c8": "^8.0.0",
    "puppeteer": "^19.2.2",
    "rimraf": "^3.0.2",
    "ts-node": "^10.0.0",
    "typescript": "~5.3.3"
>>>>>>> 933d37fe
  },
  "dependencies": {
    "tslib": "^2.6.2"
  },
  "//metadata": {
    "sampleConfiguration": {
      "skipFolder": true,
      "disableDocsMs": true,
      "productName": "Azure SDK Core",
      "productSlugs": [
        "azure"
      ]
    }
  },
  "tshy": {
    "exports": {
      "./package.json": "./package.json",
      ".": "./src/index.ts"
    },
    "dialects": [
      "esm",
      "commonjs"
    ],
    "esmDialects": [
      "browser",
      "bun",
      "deno",
      "react-native"
    ]
  },
  "exports": {
    "./package.json": "./package.json",
    ".": {
      "browser": {
        "types": "./dist/browser/index.d.ts",
        "default": "./dist/browser/index.js"
      },
      "bun": {
        "types": "./dist/bun/index.d.ts",
        "default": "./dist/bun/index.js"
      },
      "deno": {
        "types": "./dist/deno/index.d.ts",
        "default": "./dist/deno/index.js"
      },
      "react-native": {
        "types": "./dist/react-native/index.d.ts",
        "default": "./dist/react-native/index.js"
      },
      "import": {
        "types": "./dist/esm/index.d.ts",
        "default": "./dist/esm/index.js"
      },
      "require": {
        "types": "./dist/commonjs/index.d.ts",
        "default": "./dist/commonjs/index.js"
      }
    }
  },
  "main": "./dist/commonjs/index.js",
  "types": "./dist/commonjs/index.d.ts"
}<|MERGE_RESOLUTION|>--- conflicted
+++ resolved
@@ -6,23 +6,13 @@
   "type": "module",
   "scripts": {
     "build:samples": "echo Obsolete",
-<<<<<<< HEAD
     "build": "npm run clean && tshy && dev-tool run build-test && api-extractor run --local",
     "build:test": "tshy && dev-tool run build-test",
-    "check-format": "prettier --list-different --config ../../../.prettierrc.json --ignore-path ../../../.prettierignore \"src/**/*.ts\" \"test/**/*.ts\" \"*.{js,json}\"",
+    "check-format": "dev-tool run vendored prettier --list-different --config ../../../.prettierrc.json --ignore-path ../../../.prettierignore \"src/**/*.ts\" \"test/**/*.ts\" \"*.{js,json}\"",
     "clean": "rimraf dist dist-* temp types *.tgz *.log",
     "execute:samples": "dev-tool samples run samples-dev",
     "extract-api": "tshy && api-extractor run --local",
-    "format": "prettier --write --config ../../../.prettierrc.json --ignore-path ../../../.prettierignore \"src/**/*.ts\" \"test/**/*.ts\" \"samples-dev/**/*.ts\" \"*.{js,json}\"",
-=======
-    "build": "npm run clean && tsc -p . && dev-tool run bundle && api-extractor run --local",
-    "build:test": "tsc -p . && dev-tool run bundle",
-    "check-format": "dev-tool run vendored prettier --list-different --config ../../../.prettierrc.json --ignore-path ../../../.prettierignore \"src/**/*.ts\" \"test/**/*.ts\" \"*.{js,json}\"",
-    "clean": "rimraf dist dist-* temp types *.tgz *.log",
-    "execute:samples": "dev-tool samples run samples-dev",
-    "extract-api": "tsc -p . && api-extractor run --local",
     "format": "dev-tool run vendored prettier --write --config ../../../.prettierrc.json --ignore-path ../../../.prettierignore \"src/**/*.ts\" \"test/**/*.ts\" \"samples-dev/**/*.ts\" \"*.{js,json}\"",
->>>>>>> 933d37fe
     "integration-test:browser": "echo skipped",
     "integration-test:node": "echo skipped",
     "integration-test": "npm run integration-test:node && npm run integration-test:browser",
@@ -30,17 +20,10 @@
     "lint": "eslint README.md package.json api-extractor.json src test --ext .ts,.javascript,.js",
     "pack": "npm pack 2>&1",
     "test:browser": "npm run clean && npm run build && npm run integration-test:browser",
-<<<<<<< HEAD
     "test:node": "npm run clean && tshy && npm run integration-test:node",
     "test": "npm run clean && tshy && npm run unit-test:node && dev-tool run build-test && npm run unit-test:browser && npm run integration-test",
     "unit-test:browser": "vitest -c vitest.browser.config.ts",
     "unit-test:node": "vitest",
-=======
-    "test:node": "npm run clean && tsc -p . && npm run integration-test:node",
-    "test": "npm run clean && tsc -p . && npm run unit-test:node && dev-tool run bundle && npm run unit-test:browser && npm run integration-test",
-    "unit-test:browser": "dev-tool run test:browser -- karma.conf.cjs",
-    "unit-test:node": "dev-tool run test:node-ts-input",
->>>>>>> 933d37fe
     "unit-test": "npm run unit-test:node && npm run unit-test:browser"
   },
   "files": [
@@ -74,39 +57,16 @@
     "@azure/test-utils": "^1.0.0",
     "@microsoft/api-extractor": "^7.38.5",
     "@types/node": "^18.0.0",
-    "@vitest/browser": "^1.1.0",
-    "@vitest/coverage-istanbul": "^1.1.0",
+    "@vitest/browser": "^1.2.0",
+    "@vitest/coverage-istanbul": "^1.2.0",
     "dotenv": "^16.0.0",
-<<<<<<< HEAD
     "eslint": "^8.52.0",
     "prettier": "^3.1.1",
     "playwright": "^1.40.1",
     "rimraf": "^5.0.5",
     "tshy": "^1.8.2",
     "typescript": "~5.2.0",
-    "vitest": "^1.1.0"
-=======
-    "eslint": "^8.16.0",
-    "esm": "^3.2.18",
-    "karma": "^6.4.0",
-    "karma-chrome-launcher": "^3.1.1",
-    "karma-coverage": "^2.2.0",
-    "karma-edge-launcher": "^0.4.2",
-    "karma-env-preprocessor": "^0.1.1",
-    "karma-firefox-launcher": "^2.1.2",
-    "karma-json-preprocessor": "^0.3.3",
-    "karma-json-to-file-reporter": "^1.0.1",
-    "karma-junit-reporter": "^2.0.1",
-    "karma-mocha": "^2.0.1",
-    "karma-mocha-reporter": "^2.2.5",
-    "karma-sourcemap-loader": "^0.3.8",
-    "mocha": "^10.0.0",
-    "c8": "^8.0.0",
-    "puppeteer": "^19.2.2",
-    "rimraf": "^3.0.2",
-    "ts-node": "^10.0.0",
-    "typescript": "~5.3.3"
->>>>>>> 933d37fe
+    "vitest": "^1.2.0"
   },
   "dependencies": {
     "tslib": "^2.6.2"
