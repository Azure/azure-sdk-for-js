--- conflicted
+++ resolved
@@ -9,10 +9,5 @@
     "lib": ["esnext", "dom"],
     "rootDir": "."
   },
-<<<<<<< HEAD
   "include": ["./src/**/*.ts", "./src/**/*.mts", "samples-dev/**/*.ts"],
-=======
-  "ts-node": { "esm": true },
-  "include": ["src/**/*.ts", "test/**/*.ts", "samples-dev/**/*.ts"]
->>>>>>> e01e73ae
 }