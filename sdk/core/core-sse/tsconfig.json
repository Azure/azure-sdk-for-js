--- conflicted
+++ resolved
@@ -9,10 +9,5 @@
     "lib": ["esnext", "dom"],
     "rootDir": ".",
   },
-<<<<<<< HEAD
-  "ts-node": { "esm": true },
-  "include": ["src/**/*.ts", "test/**/*.ts", "samples-dev/**/*.ts"],
-=======
   "include": ["./src/**/*.ts", "./src/**/*.mts", "./src/**/*.cts", "samples-dev/**/*.ts"]
->>>>>>> 8aedb438
 }