// Copyright (c) Microsoft Corporation.
// Licensed under the MIT license.

<<<<<<< HEAD
import { describe, it, assert, expect, afterEach, vi } from "vitest";
import { AbortController, AbortSignalLike } from "@azure/abort-controller";
import { cancelablePromiseRace, createAbortablePromise } from "../../src/index.js";
=======
import * as sinon from "sinon";
import { AbortSignalLike } from "@azure/abort-controller";
import chai from "chai";
import chaiAsPromised from "chai-as-promised";
import { cancelablePromiseRace, createAbortablePromise } from "../../src";

chai.use(chaiAsPromised);
const { assert } = chai;
>>>>>>> bb8a2bd8

describe("createAbortablePromise", function () {
  let token: ReturnType<typeof setTimeout>;
  const delayTime = 2500;
  const createPromise = ({
    abortSignal,
    abortErrorMsg,
  }: { abortSignal?: AbortSignalLike; abortErrorMsg?: string } = {}): Promise<unknown> =>
    createAbortablePromise(
      (resolve) => {
        token = setTimeout(resolve, delayTime);
      },
      {
        cleanupBeforeAbort: () => clearTimeout(token),
        abortSignal,
        abortErrorMsg,
      }
    );
  afterEach(function () {
    vi.useRealTimers();
  });

  it("should resolve if not aborted nor rejected", async function () {
    const clock = vi.useFakeTimers();
    const promise = createPromise();
    await clock.advanceTimersToNextTimerAsync();
    assert.strictEqual(clock.getTimerCount(), 0);
    clock.useRealTimers();
    await expect(promise).resolves.toBeUndefined();
  });

  it("should reject when aborted", async function () {
    const aborter = new AbortController();
    const abortErrorMsg = "The test operation was aborted.";
    const promise = createPromise({
      abortSignal: aborter.signal,
      abortErrorMsg,
    });
    aborter.abort();
    await expect(promise).rejects.toThrowError(abortErrorMsg);
  });
});

describe("cancelablePromiseRace", function () {
  let function1Aborted = false;
  let function2Aborted = false;
  let function3Aborted = false;
  const function1Delay = 100;
  let function2Delay = 200;
  const function3Delay = 2000; // Default: function1Delay < function2Delay < function3Delay
  const function2Message = "function 2 is rejected";
  const function3Message = "function 3 is rejected";

  const function1 = async (abortOptions: { abortSignal?: AbortSignalLike }): Promise<void> => {
    let token: ReturnType<typeof setTimeout>;
    return createAbortablePromise(
      (resolve) => {
        token = setTimeout(resolve, function1Delay);
      },
      {
        cleanupBeforeAbort: () => {
          clearTimeout(token);
          function1Aborted = true;
        },
        abortSignal: abortOptions.abortSignal,
      }
    );
  };

  const function2 = async (abortOptions: { abortSignal?: AbortSignalLike }): Promise<string> => {
    let token: ReturnType<typeof setTimeout>;
    return createAbortablePromise(
      (reject) => {
        token = setTimeout(() => reject(function2Message), function2Delay);
      },
      {
        cleanupBeforeAbort: () => {
          clearTimeout(token);
          function2Aborted = true;
        },
        abortSignal: abortOptions.abortSignal,
      }
    );
  };

  const function3 = async (abortOptions: { abortSignal?: AbortSignalLike }): Promise<void> => {
    let token: ReturnType<typeof setTimeout>;
    return createAbortablePromise(
      (resolve, reject) => {
        token =
          Math.random() < 0.5
            ? setTimeout(resolve, function3Delay)
            : setTimeout(() => reject(function3Message), function3Delay);
      },
      {
        cleanupBeforeAbort: () => {
          clearTimeout(token);
          function3Aborted = true;
        },
        abortSignal: abortOptions.abortSignal,
      }
    );
  };

  afterEach(function () {
    // reset to default values
    function1Aborted = false;
    function2Aborted = false;
    function2Delay = 200;
    function3Aborted = false;
  });

  it("should resolve with the first promise that resolves, abort the rest", async function () {
    await cancelablePromiseRace<[number, string, void]>([function1, function2, function3]); // 1 finishes first, 2&3 are aborted
    assert.isFalse(function1Aborted); // checks 1 is not aborted
    assert.isTrue(function2Aborted); // checks 2 is aborted
    assert.isTrue(function3Aborted); // checks 3 is aborted
  });

  it("should reject with the first promise that rejects, abort the rest", async function () {
    function2Delay = function1Delay / 2;
    assert.strictEqual(
      await cancelablePromiseRace<[number, string, void]>([function1, function2, function3]),
      function2Message
    ); // 2 rejects and finishes first, 1&3 are aborted
    assert.isTrue(function1Aborted); // checks 1 is aborted
    assert.isFalse(function2Aborted); // checks 2 is not aborted
    assert.isTrue(function3Aborted); // checks 3 is aborted
  });

  it("should respect the abort signal supplied", async function () {
    const aborter = new AbortController();
    setTimeout(() => aborter.abort(), function1Delay / 2);
    let errorThrown = false;
    try {
      await cancelablePromiseRace<[number, string, void]>([function1, function2, function3], {
        abortSignal: aborter.signal,
      }); // all are aborted
    } catch (error) {
      errorThrown = true;
      assert.strictEqual((error as { message: string }).message, "The operation was aborted.");
    }
    assert.isTrue(errorThrown);
    assert.isTrue(function1Aborted); // checks 1 is aborted
    assert.isTrue(function2Aborted); // checks 2 is aborted
    assert.isTrue(function3Aborted); // checks 3 is aborted
  });
});<|MERGE_RESOLUTION|>--- conflicted
+++ resolved
@@ -1,20 +1,9 @@
 // Copyright (c) Microsoft Corporation.
 // Licensed under the MIT license.
 
-<<<<<<< HEAD
 import { describe, it, assert, expect, afterEach, vi } from "vitest";
-import { AbortController, AbortSignalLike } from "@azure/abort-controller";
+import { AbortSignalLike } from "@azure/abort-controller";
 import { cancelablePromiseRace, createAbortablePromise } from "../../src/index.js";
-=======
-import * as sinon from "sinon";
-import { AbortSignalLike } from "@azure/abort-controller";
-import chai from "chai";
-import chaiAsPromised from "chai-as-promised";
-import { cancelablePromiseRace, createAbortablePromise } from "../../src";
-
-chai.use(chaiAsPromised);
-const { assert } = chai;
->>>>>>> bb8a2bd8
 
 describe("createAbortablePromise", function () {
   let token: ReturnType<typeof setTimeout>;
