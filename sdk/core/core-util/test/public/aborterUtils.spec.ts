// Copyright (c) Microsoft Corporation.
// Licensed under the MIT license.

<<<<<<< HEAD
import { AbortController, AbortSignalLike } from "@azure/abort-controller";
import { describe, it, assert, expect, afterEach, vi } from "vitest";
=======
import * as sinon from "sinon";
import { AbortSignalLike } from "@azure/abort-controller";
import chai from "chai";
import chaiAsPromised from "chai-as-promised";
>>>>>>> 1e7cd9ad
import { cancelablePromiseRace, createAbortablePromise } from "../../src";

describe("createAbortablePromise", function () {
  let token: ReturnType<typeof setTimeout>;
  const delayTime = 2500;
  const createPromise = ({
    abortSignal,
    abortErrorMsg,
  }: { abortSignal?: AbortSignalLike; abortErrorMsg?: string } = {}): Promise<unknown> =>
    createAbortablePromise(
      (resolve) => {
        token = setTimeout(resolve, delayTime);
      },
      {
        cleanupBeforeAbort: () => clearTimeout(token),
        abortSignal,
        abortErrorMsg,
      }
    );
  afterEach(function () {
    vi.useRealTimers();
  });

  it("should resolve if not aborted nor rejected", async function () {
    const clock = vi.useFakeTimers();
    const promise = createPromise();
    await clock.advanceTimersToNextTimerAsync();
    assert.strictEqual(clock.getTimerCount(), 0);
    clock.useRealTimers();
    await expect(promise).resolves.toBeUndefined();
  });

  it("should reject when aborted", async function () {
    const aborter = new AbortController();
    const abortErrorMsg = "The test operation was aborted.";
    const promise = createPromise({
      abortSignal: aborter.signal,
      abortErrorMsg,
    });
    aborter.abort();
    await expect(promise).rejects.toThrowError(abortErrorMsg);
  });
});

describe("cancelablePromiseRace", function () {
  let function1Aborted = false;
  let function2Aborted = false;
  let function3Aborted = false;
  const function1Delay = 100;
  let function2Delay = 200;
  const function3Delay = 2000; // Default: function1Delay < function2Delay < function3Delay
  const function2Message = "function 2 is rejected";
  const function3Message = "function 3 is rejected";

  const function1 = async (abortOptions: { abortSignal?: AbortSignalLike }): Promise<void> => {
    let token: ReturnType<typeof setTimeout>;
    return createAbortablePromise(
      (resolve) => {
        token = setTimeout(resolve, function1Delay);
      },
      {
        cleanupBeforeAbort: () => {
          clearTimeout(token);
          function1Aborted = true;
        },
        abortSignal: abortOptions.abortSignal,
      }
    );
  };

  const function2 = async (abortOptions: { abortSignal?: AbortSignalLike }): Promise<string> => {
    let token: ReturnType<typeof setTimeout>;
    return createAbortablePromise(
      (reject) => {
        token = setTimeout(() => reject(function2Message), function2Delay);
      },
      {
        cleanupBeforeAbort: () => {
          clearTimeout(token);
          function2Aborted = true;
        },
        abortSignal: abortOptions.abortSignal,
      }
    );
  };

  const function3 = async (abortOptions: { abortSignal?: AbortSignalLike }): Promise<void> => {
    let token: ReturnType<typeof setTimeout>;
    return createAbortablePromise(
      (resolve, reject) => {
        token =
          Math.random() < 0.5
            ? setTimeout(resolve, function3Delay)
            : setTimeout(() => reject(function3Message), function3Delay);
      },
      {
        cleanupBeforeAbort: () => {
          clearTimeout(token);
          function3Aborted = true;
        },
        abortSignal: abortOptions.abortSignal,
      }
    );
  };

  afterEach(function () {
    // reset to default values
    function1Aborted = false;
    function2Aborted = false;
    function2Delay = 200;
    function3Aborted = false;
  });

  it("should resolve with the first promise that resolves, abort the rest", async function () {
    await cancelablePromiseRace<[number, string, void]>([function1, function2, function3]); // 1 finishes first, 2&3 are aborted
    assert.isFalse(function1Aborted); // checks 1 is not aborted
    assert.isTrue(function2Aborted); // checks 2 is aborted
    assert.isTrue(function3Aborted); // checks 3 is aborted
  });

  it("should reject with the first promise that rejects, abort the rest", async function () {
    function2Delay = function1Delay / 2;
    assert.strictEqual(
      await cancelablePromiseRace<[number, string, void]>([function1, function2, function3]),
      function2Message
    ); // 2 rejects and finishes first, 1&3 are aborted
    assert.isTrue(function1Aborted); // checks 1 is aborted
    assert.isFalse(function2Aborted); // checks 2 is not aborted
    assert.isTrue(function3Aborted); // checks 3 is aborted
  });

  it("should respect the abort signal supplied", async function () {
    const aborter = new AbortController();
    setTimeout(() => aborter.abort(), function1Delay / 2);
    let errorThrown = false;
    try {
      await cancelablePromiseRace<[number, string, void]>([function1, function2, function3], {
        abortSignal: aborter.signal,
      }); // all are aborted
    } catch (error) {
      errorThrown = true;
      assert.strictEqual((error as { message: string }).message, "The operation was aborted.");
    }
    assert.isTrue(errorThrown);
    assert.isTrue(function1Aborted); // checks 1 is aborted
    assert.isTrue(function2Aborted); // checks 2 is aborted
    assert.isTrue(function3Aborted); // checks 3 is aborted
  });
});<|MERGE_RESOLUTION|>--- conflicted
+++ resolved
@@ -1,15 +1,8 @@
 // Copyright (c) Microsoft Corporation.
 // Licensed under the MIT license.
 
-<<<<<<< HEAD
-import { AbortController, AbortSignalLike } from "@azure/abort-controller";
+import { AbortSignalLike } from "@azure/abort-controller";
 import { describe, it, assert, expect, afterEach, vi } from "vitest";
-=======
-import * as sinon from "sinon";
-import { AbortSignalLike } from "@azure/abort-controller";
-import chai from "chai";
-import chaiAsPromised from "chai-as-promised";
->>>>>>> 1e7cd9ad
 import { cancelablePromiseRace, createAbortablePromise } from "../../src";
 
 describe("createAbortablePromise", function () {
