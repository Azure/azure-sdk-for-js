--- conflicted
+++ resolved
@@ -1,13 +1,7 @@
 // Copyright (c) Microsoft Corporation.
 // Licensed under the MIT license.
 
-<<<<<<< HEAD
 import { describe, it, assert, afterEach, vi } from "vitest";
-import { AbortController } from "@azure/abort-controller";
-=======
-import * as sinon from "sinon";
-import { assert } from "chai";
->>>>>>> 1e7cd9ad
 import { delay } from "../../src";
 
 describe("delay", function () {
