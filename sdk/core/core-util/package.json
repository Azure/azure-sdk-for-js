{
  "name": "@azure/core-util",
  "version": "1.5.1",
  "description": "Core library for shared utility methods",
  "sdk-type": "client",
  "type": "module",
  "main": "./dist/index.cjs",
  "module": "./dist-esm/src/index.js",
  "browser": {
    "./dist-esm/src/sha256.js": "./dist-esm/src/sha256.browser.js",
    "./dist-esm/src/uuidUtils.js": "./dist-esm/src/uuidUtils.browser.js",
    "./dist-esm/src/bytesEncoding.js": "./dist-esm/src/bytesEncoding.browser.js"
  },
  "react-native": {
    "./dist/index.js": "./dist-esm/src/index.js",
    "./dist-esm/src/uuidUtils.js": "./dist-esm/src/uuidUtils.native.js"
  },
  "types": "types/latest/core-util.d.ts",
  "typesVersions": {
    "<3.6": {
      "types/latest/*": [
        "types/3.1/*"
      ]
    }
  },
  "exports": {
    ".": {
      "types": "./types/latest/src/index.d.ts",
      "types@<3.6": "./types/3.1/src/index.d.ts",
      "require": "./dist/index.cjs",
      "import": "./dist-esm/src/index.js"
    }
  },
  "scripts": {
    "audit": "node ../../../common/scripts/rush-audit.js && rimraf node_modules package-lock.json && npm i --package-lock-only 2>&1 && npm audit",
    "build:samples": "echo Obsolete",
    "build:test": "tsc -p . && dev-tool run bundle",
    "build:types": "downlevel-dts types/latest/ types/3.1/",
    "build": "npm run clean && tsc -p . && dev-tool run bundle && api-extractor run --local && npm run build:types",
    "check-format": "prettier --list-different --config ../../../.prettierrc.json --ignore-path ../../../.prettierignore \"src/**/*.ts\" \"test/**/*.ts\" \"*.{js,json}\"",
    "clean": "rimraf dist dist-* temp types *.tgz *.log",
    "execute:samples": "echo skipped",
    "extract-api": "tsc -p . && api-extractor run --local",
    "format": "prettier --write --config ../../../.prettierrc.json --ignore-path ../../../.prettierignore \"src/**/*.ts\" \"test/**/*.ts\" \"*.{js,json}\"",
    "integration-test:browser": "echo skipped",
    "integration-test:node": "echo skipped",
    "integration-test": "npm run integration-test:node && npm run integration-test:browser",
    "lint:fix": "eslint package.json api-extractor.json src test --ext .ts --fix --fix-type [problem,suggestion]",
    "lint": "eslint package.json api-extractor.json src test --ext .ts",
    "pack": "npm pack 2>&1",
    "test:browser": "npm run clean && npm run build:test && npm run unit-test:browser && npm run integration-test:browser",
    "test:node": "npm run clean && tsc -p . && npm run unit-test:node && npm run integration-test:node",
    "test": "npm run clean && tsc -p . && npm run unit-test:node && dev-tool run bundle && npm run unit-test:browser && npm run integration-test",
    "unit-test:browser": "karma start karma.conf.cjs --single-run",
    "unit-test:node": "dev-tool run test:node-ts-input --no-test-proxy=true",
    "unit-test": "npm run unit-test:node && npm run unit-test:browser"
  },
  "files": [
    "dist/",
    "dist-esm/src/",
    "types/latest/",
    "types/3.1/",
    "README.md",
    "LICENSE"
  ],
  "repository": "github:Azure/azure-sdk-for-js",
  "keywords": [
    "azure",
    "cloud"
  ],
  "author": "Microsoft Corporation",
  "license": "MIT",
  "bugs": {
    "url": "https://github.com/Azure/azure-sdk-for-js/issues"
  },
  "engines": {
    "node": ">=16.0.0"
  },
  "homepage": "https://github.com/Azure/azure-sdk-for-js/blob/main/sdk/core/core-util/",
  "sideEffects": false,
  "prettier": "@azure/eslint-plugin-azure-sdk/prettier.json",
  "dependencies": {
    "@azure/abort-controller": "^1.1.0",
    "tslib": "^2.2.0"
  },
  "devDependencies": {
    "@azure/dev-tool": "^1.0.0",
    "@microsoft/api-extractor": "^7.31.1",
    "@types/chai": "^4.1.6",
    "@types/chai-as-promised": "^7.1.4",
    "@types/mocha": "^10.0.0",
<<<<<<< HEAD
    "@types/node": "^14.0.0",
    "@types/sinon": "^10.0.15",
=======
    "@types/node": "^16.0.0",
    "@types/sinon": "^10.0.0",
>>>>>>> f92fca0a
    "@azure/eslint-plugin-azure-sdk": "^3.0.0",
    "chai": "^4.3.7",
    "chai-as-promised": "^7.1.1",
    "downlevel-dts": "^0.10.0",
    "cross-env": "^7.0.2",
    "eslint": "^8.48.0",
    "esm": "^3.2.25",
    "inherits": "^2.0.3",
    "karma": "^6.4.2",
    "karma-chrome-launcher": "^3.0.0",
    "karma-coverage": "^2.0.0",
    "karma-env-preprocessor": "^0.1.1",
    "karma-firefox-launcher": "^1.1.0",
    "karma-junit-reporter": "^2.0.1",
    "karma-mocha": "^2.0.1",
    "karma-mocha-reporter": "^2.2.5",
    "karma-sourcemap-loader": "^0.3.8",
    "mocha": "^10.0.0",
    "mocha-junit-reporter": "^2.0.0",
    "prettier": "^2.5.1",
    "rimraf": "^3.0.0",
    "sinon": "^15.1.2",
    "typescript": "~5.0.0",
    "ts-node": "^10.9.1",
    "util": "^0.12.1"
  },
  "//metadata": {
    "migrationDate": "2023-03-08T18:36:03.000Z"
  }
}<|MERGE_RESOLUTION|>--- conflicted
+++ resolved
@@ -89,13 +89,8 @@
     "@types/chai": "^4.1.6",
     "@types/chai-as-promised": "^7.1.4",
     "@types/mocha": "^10.0.0",
-<<<<<<< HEAD
-    "@types/node": "^14.0.0",
-    "@types/sinon": "^10.0.15",
-=======
     "@types/node": "^16.0.0",
     "@types/sinon": "^10.0.0",
->>>>>>> f92fca0a
     "@azure/eslint-plugin-azure-sdk": "^3.0.0",
     "chai": "^4.3.7",
     "chai-as-promised": "^7.1.1",
