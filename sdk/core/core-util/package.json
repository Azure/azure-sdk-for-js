--- conflicted
+++ resolved
@@ -72,11 +72,6 @@
     "@types/node": "^18.0.0",
     "@vitest/browser": "^1.1.0",
     "eslint": "^8.0.0",
-<<<<<<< HEAD
-    "prettier": "^2.5.1",
-=======
-    "inherits": "^2.0.3",
->>>>>>> d22b3a3e
     "playwright": "^1.39.0",
     "rimraf": "^3.0.0",
     "typescript": "~5.2.0",
