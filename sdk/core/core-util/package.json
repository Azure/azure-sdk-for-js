{
  "name": "@azure/core-util",
  "version": "1.11.1",
  "description": "Core library for shared utility methods",
  "sdk-type": "client",
  "type": "module",
  "main": "./dist/commonjs/index.js",
  "types": "./dist/commonjs/index.d.ts",
  "browser": "./dist/browser/index.js",
  "react-native": "./dist/react-native/index.js",
  "exports": {
    "./package.json": "./package.json",
    ".": {
      "browser": {
        "types": "./dist/browser/index.d.ts",
        "default": "./dist/browser/index.js"
      },
      "react-native": {
        "types": "./dist/react-native/index.d.ts",
        "default": "./dist/react-native/index.js"
      },
      "import": {
        "types": "./dist/esm/index.d.ts",
        "default": "./dist/esm/index.js"
      },
      "require": {
        "types": "./dist/commonjs/index.d.ts",
        "default": "./dist/commonjs/index.js"
      }
    }
  },
  "files": [
    "dist/",
    "!dist/**/*.d.*ts.map",
    "README.md",
    "LICENSE"
  ],
  "repository": "github:Azure/azure-sdk-for-js",
  "keywords": [
    "azure",
    "cloud"
  ],
  "author": "Microsoft Corporation",
  "license": "MIT",
  "bugs": {
    "url": "https://github.com/Azure/azure-sdk-for-js/issues"
  },
  "engines": {
    "node": ">=18.0.0"
  },
  "homepage": "https://github.com/Azure/azure-sdk-for-js/blob/main/sdk/core/core-util/",
  "sideEffects": false,
  "prettier": "@azure/eslint-plugin-azure-sdk/prettier.json",
  "scripts": {
    "build": "npm run clean && dev-tool run build-package && dev-tool run extract-api",
    "build:samples": "echo Obsolete",
    "build:test": "echo skipped. actual commands inlined in browser test scripts",
    "check-format": "dev-tool run vendored prettier --list-different --config ../../../.prettierrc.json --ignore-path ../../../.prettierignore \"src/**/*.{ts,cts,mts}\" \"test/**/*.{ts,cts,mts}\" \"*.{js,cjs,mjs,json}\"",
    "clean": "dev-tool run vendored rimraf --glob dist dist-* temp *.tgz *.log",
    "execute:samples": "echo skipped",
    "extract-api": "dev-tool run build-package && dev-tool run extract-api",
    "format": "dev-tool run vendored prettier --write --config ../../../.prettierrc.json --ignore-path ../../../.prettierignore \"src/**/*.{ts,cts,mts}\" \"test/**/*.{ts,cts,mts}\" \"*.{js,cjs,mjs,json}\"",
    "integration-test": "npm run integration-test:node && npm run integration-test:browser",
    "integration-test:browser": "echo skipped",
    "integration-test:node": "echo skipped",
    "lint": "eslint README.md package.json api-extractor.json src test",
    "lint:fix": "eslint README.md package.json api-extractor.json src test --fix --fix-type [problem,suggestion]",
    "pack": "npm pack 2>&1",
    "test": "npm run clean && dev-tool run build-package && npm run unit-test:node && dev-tool run build-test && npm run unit-test:browser && npm run integration-test",
    "test:browser": "npm run clean && npm run unit-test:browser && npm run integration-test:browser",
    "test:node": "npm run clean && dev-tool run build-package && npm run unit-test:node && npm run integration-test:node",
    "unit-test": "npm run unit-test:node && npm run unit-test:browser",
    "unit-test:browser": "npm run clean && dev-tool run build-package && dev-tool run build-test && dev-tool run test:vitest --no-test-proxy --browser",
    "unit-test:node": "dev-tool run test:vitest --no-test-proxy",
    "update-snippets": "dev-tool run update-snippets"
  },
  "dependencies": {
<<<<<<< HEAD
    "@azure/abort-controller": "workspace:*",
    "tslib": "catalog:"
=======
    "@azure/abort-controller": "^2.0.0",
    "tslib": "^2.6.2",
    "@typespec/ts-http-runtime": "^0.2.1"
>>>>>>> 07a14f87
  },
  "devDependencies": {
    "@azure-tools/vite-plugin-browser-test-map": "workspace:*",
    "@azure/dev-tool": "workspace:*",
    "@azure/eslint-plugin-azure-sdk": "workspace:*",
    "@types/node": "catalog:",
    "@vitest/browser": "catalog:testing",
    "@vitest/coverage-istanbul": "catalog:testing",
    "eslint": "catalog:",
    "playwright": "catalog:testing",
    "typescript": "catalog:",
    "vitest": "catalog:testing"
  },
  "//metadata": {
    "migrationDate": "2023-03-08T18:36:03.000Z"
  },
  "tshy": {
    "exports": {
      "./package.json": "./package.json",
      ".": "./src/index.ts"
    },
    "dialects": [
      "esm",
      "commonjs"
    ],
    "esmDialects": [
      "browser",
      "react-native"
    ],
    "selfLink": false,
    "project": "./tsconfig.src.json"
  },
  "module": "./dist/esm/index.js"
}<|MERGE_RESOLUTION|>--- conflicted
+++ resolved
@@ -75,14 +75,9 @@
     "update-snippets": "dev-tool run update-snippets"
   },
   "dependencies": {
-<<<<<<< HEAD
     "@azure/abort-controller": "workspace:*",
+    "@typespec/ts-http-runtime": "workspace:*",
     "tslib": "catalog:"
-=======
-    "@azure/abort-controller": "^2.0.0",
-    "tslib": "^2.6.2",
-    "@typespec/ts-http-runtime": "^0.2.1"
->>>>>>> 07a14f87
   },
   "devDependencies": {
     "@azure-tools/vite-plugin-browser-test-map": "workspace:*",
