{
  "name": "@azure/core-util",
  "version": "1.12.1",
  "description": "Core library for shared utility methods",
  "sdk-type": "client",
  "type": "module",
  "main": "./dist/commonjs/index.js",
  "types": "./dist/commonjs/index.d.ts",
  "browser": "./dist/browser/index.js",
  "react-native": "./dist/react-native/index.js",
  "exports": {
    "./package.json": "./package.json",
    ".": {
      "browser": {
        "types": "./dist/browser/index.d.ts",
        "default": "./dist/browser/index.js"
      },
      "react-native": {
        "types": "./dist/react-native/index.d.ts",
        "default": "./dist/react-native/index.js"
      },
      "import": {
        "types": "./dist/esm/index.d.ts",
        "default": "./dist/esm/index.js"
      },
      "require": {
        "types": "./dist/commonjs/index.d.ts",
        "default": "./dist/commonjs/index.js"
      }
    }
  },
  "files": [
    "dist/",
    "!dist/**/*.d.*ts.map",
    "README.md",
    "LICENSE"
  ],
  "repository": "github:Azure/azure-sdk-for-js",
  "keywords": [
    "azure",
    "cloud"
  ],
  "author": "Microsoft Corporation",
  "license": "MIT",
  "bugs": {
    "url": "https://github.com/Azure/azure-sdk-for-js/issues"
  },
  "engines": {
    "node": ">=18.0.0"
  },
  "homepage": "https://github.com/Azure/azure-sdk-for-js/blob/main/sdk/core/core-util/",
  "sideEffects": false,
  "prettier": "@azure/eslint-plugin-azure-sdk/prettier.json",
  "scripts": {
    "build": "npm run clean && dev-tool run build-package && dev-tool run extract-api",
    "build:samples": "echo Obsolete",
    "check-format": "dev-tool run vendored prettier --list-different --config ../../../.prettierrc.json --ignore-path ../../../.prettierignore \"src/**/*.{ts,cts,mts}\" \"test/**/*.{ts,cts,mts}\" \"*.{js,cjs,mjs,json}\"",
    "clean": "dev-tool run vendored rimraf --glob dist dist-* temp *.tgz *.log",
    "execute:samples": "echo skipped",
    "extract-api": "dev-tool run build-package && dev-tool run extract-api",
    "format": "dev-tool run vendored prettier --write --config ../../../.prettierrc.json --ignore-path ../../../.prettierignore \"src/**/*.{ts,cts,mts}\" \"test/**/*.{ts,cts,mts}\" \"*.{js,cjs,mjs,json}\"",
    "lint": "eslint README.md package.json api-extractor.json src test",
    "lint:fix": "eslint README.md package.json api-extractor.json src test --fix --fix-type [problem,suggestion]",
    "pack": "npm pack 2>&1",
    "test": "npm run test:node && npm run test:browser",
    "test:browser": "npm run clean && dev-tool run build-package && dev-tool run build-test && dev-tool run test:vitest --no-test-proxy --browser",
    "test:node": "dev-tool run test:vitest --no-test-proxy",
    "test:node:esm": "dev-tool run test:vitest --esm --no-test-proxy",
    "update-snippets": "dev-tool run update-snippets"
  },
  "dependencies": {
<<<<<<< HEAD
    "@azure/abort-controller": "workspace:*",
    "@typespec/ts-http-runtime": "workspace:*",
    "tslib": "catalog:"
=======
    "@azure/abort-controller": "^2.0.0",
    "@typespec/ts-http-runtime": "^0.2.2",
    "tslib": "^2.6.2"
>>>>>>> 835b3dca
  },
  "devDependencies": {
    "@azure-tools/vite-plugin-browser-test-map": "workspace:*",
    "@azure/dev-tool": "workspace:*",
    "@azure/eslint-plugin-azure-sdk": "workspace:*",
    "@types/node": "catalog:",
    "@vitest/browser": "catalog:testing",
    "@vitest/coverage-istanbul": "catalog:testing",
    "eslint": "catalog:",
    "playwright": "catalog:testing",
    "typescript": "catalog:",
    "vitest": "catalog:testing"
  },
  "//metadata": {
    "migrationDate": "2023-03-08T18:36:03.000Z"
  },
  "tshy": {
    "exports": {
      "./package.json": "./package.json",
      ".": "./src/index.ts"
    },
    "dialects": [
      "esm",
      "commonjs"
    ],
    "esmDialects": [
      "browser",
      "react-native"
    ],
    "selfLink": false,
    "project": "./tsconfig.src.json"
  },
  "module": "./dist/esm/index.js"
}<|MERGE_RESOLUTION|>--- conflicted
+++ resolved
@@ -69,15 +69,9 @@
     "update-snippets": "dev-tool run update-snippets"
   },
   "dependencies": {
-<<<<<<< HEAD
     "@azure/abort-controller": "workspace:*",
     "@typespec/ts-http-runtime": "workspace:*",
     "tslib": "catalog:"
-=======
-    "@azure/abort-controller": "^2.0.0",
-    "@typespec/ts-http-runtime": "^0.2.2",
-    "tslib": "^2.6.2"
->>>>>>> 835b3dca
   },
   "devDependencies": {
     "@azure-tools/vite-plugin-browser-test-map": "workspace:*",
