--- conflicted
+++ resolved
@@ -55,23 +55,16 @@
     "@azure/dev-tool": "^1.0.0",
     "@azure/eslint-plugin-azure-sdk": "^3.0.0",
     "@azure-tools/vite-plugin-browser-test-map": "^1.0.0",
-    "@microsoft/api-extractor": "^7.38.3",
+    "@microsoft/api-extractor": "^7.39.4",
     "@types/node": "^18.0.0",
     "@vitest/browser": "^1.2.1",
-<<<<<<< HEAD
     "@vitest/coverage-istanbul": "^1.2.1",
     "eslint": "^8.56.0",
     "playwright": "^1.41.0",
     "prettier": "^3.2.4",
     "rimraf": "^5.0.5",
     "tshy": "^1.11.0",
-    "typescript": "~5.2.0",
-=======
-    "eslint": "^8.0.0",
-    "playwright": "^1.39.0",
-    "rimraf": "^3.0.0",
     "typescript": "~5.3.3",
->>>>>>> 73278220
     "vitest": "^1.2.1"
   },
   "//metadata": {
