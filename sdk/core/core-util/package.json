{
  "name": "@azure/core-util",
  "version": "1.6.2",
  "description": "Core library for shared utility methods",
  "sdk-type": "client",
  "main": "dist/index.js",
  "module": "dist-esm/index.js",
  "browser": {
    "./dist-esm/sha256.js": "./dist-esm/sha256.browser.js",
    "./dist-esm/uuidUtils.js": "./dist-esm/uuidUtils.browser.js",
    "./dist-esm/bytesEncoding.js": "./dist-esm/bytesEncoding.browser.js"
  },
  "react-native": {
    "./dist/index.js": "./dist-esm/index.js",
    "./dist-esm/uuidUtils.js": "./dist-esm/uuidUtils.native.js"
  },
  "types": "types/latest/core-util.d.ts",
  "typesVersions": {
    "<3.6": {
      "types/latest/*": [
        "types/3.1/*"
      ]
    }
  },
  "scripts": {
    "audit": "node ../../../common/scripts/rush-audit.js && rimraf node_modules package-lock.json && npm i --package-lock-only 2>&1 && npm audit",
    "build:samples": "echo Obsolete",
    "build:test": "npx playwright install",
    "build:types": "downlevel-dts types/latest/ types/3.1/",
    "build": "npm run clean && tsc -p . && dev-tool run bundle --browser-test false && api-extractor run --local && npm run build:types",
    "check-format": "prettier --list-different --config ../../../.prettierrc.json --ignore-path ../../../.prettierignore \"src/**/*.ts\" \"test/**/*.ts\" \"*.{js,json}\"",
    "clean": "rimraf dist dist-* temp types *.tgz *.log",
    "execute:samples": "echo skipped",
    "extract-api": "tsc -p . && api-extractor run --local",
    "format": "prettier --write --config ../../../.prettierrc.json --ignore-path ../../../.prettierignore \"src/**/*.ts\" \"test/**/*.ts\" \"*.{js,json}\"",
    "integration-test:browser": "echo skipped",
    "integration-test:node": "echo skipped",
    "integration-test": "npm run integration-test:node && npm run integration-test:browser",
    "lint:fix": "eslint package.json api-extractor.json src --ext .ts --fix --fix-type [problem,suggestion]",
    "lint": "eslint package.json api-extractor.json src --ext .ts",
    "pack": "npm pack 2>&1",
    "test:browser": "npm run build:test && npm run unit-test:browser && npm run integration-test:browser",
    "test:node": "npm run unit-test:node && npm run integration-test:node",
    "test": "npm run unit-test:node && npm run unit-test:browser && npm run integration-test",
    "unit-test:browser": "vitest -c vitest.browser.config.mts",
    "unit-test:node": "vitest",
    "unit-test": "npm run unit-test:node && npm run unit-test:browser"
  },
  "files": [
    "dist/",
    "dist-esm/",
    "types/latest/core-util.d.ts",
    "types/3.1/core-util.d.ts",
    "README.md",
    "LICENSE"
  ],
  "repository": "github:Azure/azure-sdk-for-js",
  "keywords": [
    "azure",
    "cloud"
  ],
  "author": "Microsoft Corporation",
  "license": "MIT",
  "bugs": {
    "url": "https://github.com/Azure/azure-sdk-for-js/issues"
  },
  "engines": {
    "node": ">=18.0.0"
  },
  "homepage": "https://github.com/Azure/azure-sdk-for-js/blob/main/sdk/core/core-util/",
  "sideEffects": false,
  "prettier": "@azure/eslint-plugin-azure-sdk/prettier.json",
  "dependencies": {
    "@azure/abort-controller": "^2.0.0",
    "tslib": "^2.2.0"
  },
  "devDependencies": {
    "@azure/dev-tool": "^1.0.0",
    "@azure/eslint-plugin-azure-sdk": "^3.0.0",
    "@azure-tools/vite-plugin-browser-test-map": "^1.0.0",
    "@microsoft/api-extractor": "^7.31.1",
    "@types/node": "^18.0.0",
<<<<<<< HEAD
    "@vitest/browser": "1.0.0-beta.3",
=======
    "@types/sinon": "^17.0.0",
    "@azure/eslint-plugin-azure-sdk": "^3.0.0",
    "chai": "^4.2.0",
    "chai-as-promised": "^7.1.1",
>>>>>>> 1e7cd9ad
    "downlevel-dts": "^0.10.0",
    "cross-env": "^7.0.2",
    "eslint": "^8.0.0",
    "inherits": "^2.0.3",
    "prettier": "^2.5.1",
    "playwright": "^1.39.0",
    "rimraf": "^3.0.0",
    "typescript": "~5.2.0",
    "vitest": "1.0.0-beta.3"
  },
  "//metadata": {
    "migrationDate": "2023-03-08T18:36:03.000Z"
  }
}<|MERGE_RESOLUTION|>--- conflicted
+++ resolved
@@ -80,14 +80,7 @@
     "@azure-tools/vite-plugin-browser-test-map": "^1.0.0",
     "@microsoft/api-extractor": "^7.31.1",
     "@types/node": "^18.0.0",
-<<<<<<< HEAD
-    "@vitest/browser": "1.0.0-beta.3",
-=======
-    "@types/sinon": "^17.0.0",
-    "@azure/eslint-plugin-azure-sdk": "^3.0.0",
-    "chai": "^4.2.0",
-    "chai-as-promised": "^7.1.1",
->>>>>>> 1e7cd9ad
+    "@vitest/browser": "^1.0.1",
     "downlevel-dts": "^0.10.0",
     "cross-env": "^7.0.2",
     "eslint": "^8.0.0",
@@ -96,7 +89,7 @@
     "playwright": "^1.39.0",
     "rimraf": "^3.0.0",
     "typescript": "~5.2.0",
-    "vitest": "1.0.0-beta.3"
+    "vitest": "^1.0.1"
   },
   "//metadata": {
     "migrationDate": "2023-03-08T18:36:03.000Z"
