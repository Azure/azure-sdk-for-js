// Copyright (c) Microsoft Corporation.
// Licensed under the MIT license.

<<<<<<< HEAD
import { createAbortablePromise } from "./createAbortablePromise.js";
import { AbortOptions } from "./aborterUtils.js";
=======
import type { AbortOptions } from "./aborterUtils";
import { createAbortablePromise } from "./createAbortablePromise";
>>>>>>> 0cd36e35

const StandardAbortMessage = "The delay was aborted.";

/**
 * Options for support abort functionality for the delay method
 */
export interface DelayOptions extends AbortOptions {}

/**
 * A wrapper for setTimeout that resolves a promise after timeInMs milliseconds.
 * @param timeInMs - The number of milliseconds to be delayed.
 * @param options - The options for delay - currently abort options
 * @returns Promise that is resolved after timeInMs
 */
export function delay(timeInMs: number, options?: DelayOptions): Promise<void> {
  let token: ReturnType<typeof setTimeout>;
  const { abortSignal, abortErrorMsg } = options ?? {};
  return createAbortablePromise(
    (resolve) => {
      token = setTimeout(resolve, timeInMs);
    },
    {
      cleanupBeforeAbort: () => clearTimeout(token),
      abortSignal,
      abortErrorMsg: abortErrorMsg ?? StandardAbortMessage,
    }
  );
}<|MERGE_RESOLUTION|>--- conflicted
+++ resolved
@@ -1,13 +1,8 @@
 // Copyright (c) Microsoft Corporation.
 // Licensed under the MIT license.
 
-<<<<<<< HEAD
+import type { AbortOptions } from "./aborterUtils.js";
 import { createAbortablePromise } from "./createAbortablePromise.js";
-import { AbortOptions } from "./aborterUtils.js";
-=======
-import type { AbortOptions } from "./aborterUtils";
-import { createAbortablePromise } from "./createAbortablePromise";
->>>>>>> 0cd36e35
 
 const StandardAbortMessage = "The delay was aborted.";
 
