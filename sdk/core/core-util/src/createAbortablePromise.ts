--- conflicted
+++ resolved
@@ -2,11 +2,7 @@
 // Licensed under the MIT license.
 
 import { AbortError } from "@azure/abort-controller";
-<<<<<<< HEAD
-import { AbortOptions } from "./aborterUtils.js";
-=======
-import type { AbortOptions } from "./aborterUtils";
->>>>>>> 0cd36e35
+import type { AbortOptions } from "./aborterUtils.js";
 
 /**
  * Options for the createAbortablePromise function.
