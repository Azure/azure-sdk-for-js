// Copyright (c) Microsoft Corporation.
// Licensed under the MIT license.

<<<<<<< HEAD
export { delay, DelayOptions } from "./delay.js";
export { createAbortablePromise, CreateAbortablePromiseOptions } from "./createAbortablePromise.js";
export { getRandomIntegerInclusive } from "./random.js";
export { isObject, UnknownObject } from "./object.js";
export { isError, getErrorMessage } from "./error.js";
export { computeSha256Hash, computeSha256Hmac } from "./sha256.js";
export { isDefined, isObjectWithProperties, objectHasProperty } from "./typeGuards.js";
export { randomUUID } from "./uuidUtils.js";
export {
  isBrowser,
  isBun,
  isNode,
  isDeno,
  isReactNative,
  isWebWorker,
} from "./checkEnvironment.js";
export { uint8ArrayToString, stringToUint8Array, EncodingType } from "./bytesEncoding.js";
=======
export { delay, DelayOptions } from "./delay";
export { AbortOptions, cancelablePromiseRace, AbortablePromiseBuilder } from "./aborterUtils";
export { createAbortablePromise, CreateAbortablePromiseOptions } from "./createAbortablePromise";
export { getRandomIntegerInclusive } from "./random";
export { isObject, UnknownObject } from "./object";
export { isError, getErrorMessage } from "./error";
export { computeSha256Hash, computeSha256Hmac } from "./sha256";
export { isDefined, isObjectWithProperties, objectHasProperty } from "./typeGuards";
export { randomUUID } from "./uuidUtils";
export { isBrowser, isBun, isNode, isDeno, isReactNative, isWebWorker } from "./checkEnvironment";
export { uint8ArrayToString, stringToUint8Array, EncodingType } from "./bytesEncoding";
>>>>>>> 48672340
<|MERGE_RESOLUTION|>--- conflicted
+++ resolved
@@ -1,8 +1,8 @@
 // Copyright (c) Microsoft Corporation.
 // Licensed under the MIT license.
 
-<<<<<<< HEAD
 export { delay, DelayOptions } from "./delay.js";
+export { AbortOptions, cancelablePromiseRace, AbortablePromiseBuilder } from "./aborterUtils.js";
 export { createAbortablePromise, CreateAbortablePromiseOptions } from "./createAbortablePromise.js";
 export { getRandomIntegerInclusive } from "./random.js";
 export { isObject, UnknownObject } from "./object.js";
@@ -18,17 +18,4 @@
   isReactNative,
   isWebWorker,
 } from "./checkEnvironment.js";
-export { uint8ArrayToString, stringToUint8Array, EncodingType } from "./bytesEncoding.js";
-=======
-export { delay, DelayOptions } from "./delay";
-export { AbortOptions, cancelablePromiseRace, AbortablePromiseBuilder } from "./aborterUtils";
-export { createAbortablePromise, CreateAbortablePromiseOptions } from "./createAbortablePromise";
-export { getRandomIntegerInclusive } from "./random";
-export { isObject, UnknownObject } from "./object";
-export { isError, getErrorMessage } from "./error";
-export { computeSha256Hash, computeSha256Hmac } from "./sha256";
-export { isDefined, isObjectWithProperties, objectHasProperty } from "./typeGuards";
-export { randomUUID } from "./uuidUtils";
-export { isBrowser, isBun, isNode, isDeno, isReactNative, isWebWorker } from "./checkEnvironment";
-export { uint8ArrayToString, stringToUint8Array, EncodingType } from "./bytesEncoding";
->>>>>>> 48672340
+export { uint8ArrayToString, stringToUint8Array, EncodingType } from "./bytesEncoding.js";