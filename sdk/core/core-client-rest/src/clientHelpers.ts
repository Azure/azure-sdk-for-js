// Copyright (c) Microsoft Corporation.
// Licensed under the MIT license.

import {
  HttpClient,
  Pipeline,
  bearerTokenAuthenticationPolicy,
  createDefaultHttpClient,
  createPipelineFromOptions,
} from "@azure/core-rest-pipeline";
import { KeyCredential, TokenCredential, isTokenCredential } from "@azure/core-auth";

import { ClientOptions } from "./common";
import { apiVersionPolicy } from "./apiVersionPolicy";
import { keyCredentialAuthenticationPolicy } from "./keyCredentialAuthenticationPolicy";

let cachedHttpClient: HttpClient | undefined;

/**
 * Optional parameters for adding a credential policy to the pipeline.
 */
export interface AddCredentialPipelinePolicyOptions {
  /**
   * Options related to the client.
   */
  clientOptions?: ClientOptions;
  /**
   * The credential to use.
   */
  credential?: TokenCredential | KeyCredential;
}

/**
 * Adds a credential policy to the pipeline if a credential is provided. If none is provided, no policy is added.
 */
export function addCredentialPipelinePolicy(
  pipeline: Pipeline,
<<<<<<< HEAD
  endpoint: string,
  options: AddCredentialPipelinePolicyOptions = {}
=======
  baseUrl: string,
  options: AddCredentialPipelinePolicyOptions = {},
>>>>>>> 55109217
): void {
  const { credential, clientOptions } = options;
  if (!credential) {
    return;
  }

  if (isTokenCredential(credential)) {
    const tokenPolicy = bearerTokenAuthenticationPolicy({
      credential,
      scopes: clientOptions?.credentials?.scopes ?? `${endpoint}/.default`,
    });
    pipeline.addPolicy(tokenPolicy);
  } else if (isKeyCredential(credential)) {
    if (!clientOptions?.credentials?.apiKeyHeaderName) {
      throw new Error(`Missing API Key Header Name`);
    }
    const keyPolicy = keyCredentialAuthenticationPolicy(
      credential,
      clientOptions?.credentials?.apiKeyHeaderName,
    );
    pipeline.addPolicy(keyPolicy);
  }
}

/**
 * Creates a default rest pipeline to re-use accross Rest Level Clients
 */
export function createDefaultPipeline(
  endpoint: string,
  credential?: TokenCredential | KeyCredential,
  options: ClientOptions = {},
): Pipeline {
  const pipeline = createPipelineFromOptions(options);

  pipeline.addPolicy(apiVersionPolicy(options));

  addCredentialPipelinePolicy(pipeline, endpoint, { credential, clientOptions: options });
  return pipeline;
}

function isKeyCredential(credential: any): credential is KeyCredential {
  return (credential as KeyCredential).key !== undefined;
}

export function getCachedDefaultHttpsClient(): HttpClient {
  if (!cachedHttpClient) {
    cachedHttpClient = createDefaultHttpClient();
  }

  return cachedHttpClient;
}<|MERGE_RESOLUTION|>--- conflicted
+++ resolved
@@ -35,13 +35,8 @@
  */
 export function addCredentialPipelinePolicy(
   pipeline: Pipeline,
-<<<<<<< HEAD
   endpoint: string,
   options: AddCredentialPipelinePolicyOptions = {}
-=======
-  baseUrl: string,
-  options: AddCredentialPipelinePolicyOptions = {},
->>>>>>> 55109217
 ): void {
   const { credential, clientOptions } = options;
   if (!credential) {
