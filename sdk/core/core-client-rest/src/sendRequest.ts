--- conflicted
+++ resolved
@@ -30,13 +30,8 @@
   method: HttpMethods,
   url: string,
   pipeline: Pipeline,
-<<<<<<< HEAD
   options: InternalRequestParameters = {},
   customHttpClient?: HttpClient
-=======
-  options: RequestParameters = {},
-  customHttpClient?: HttpClient,
->>>>>>> a780805d
 ): Promise<HttpResponse> {
   const httpClient = customHttpClient ?? getCachedDefaultHttpsClient();
   const request = buildPipelineRequest(method, url, options);
@@ -60,44 +55,6 @@
 }
 
 /**
-<<<<<<< HEAD
-=======
- * Helper function to send request used by the client
- * @param method - method to use to send the request
- * @param url - url to send the request to
- * @param pipeline - pipeline with the policies to run when sending the request
- * @param options - request options
- * @param customHttpClient - a custom HttpClient to use when making the request
- * @returns returns and HttpResponse
- */
-export async function sendRequestAsStream<
-  TResponse extends HttpResponse & {
-    body: NodeJS.ReadableStream | ReadableStream<Uint8Array> | undefined;
-  },
->(
-  method: HttpMethods,
-  url: string,
-  pipeline: Pipeline,
-  options: RequestParameters = {},
-  customHttpClient?: HttpClient,
-): Promise<TResponse> {
-  const httpClient = customHttpClient ?? getCachedDefaultHttpsClient();
-  const request = buildPipelineRequest(method, url, { ...options, responseAsStream: true });
-  const response = await pipeline.sendRequest(httpClient, request);
-  const rawHeaders: RawHttpHeaders = response.headers.toJSON();
-
-  const parsedBody = response.browserStreamBody ?? response.readableStreamBody;
-
-  return {
-    request,
-    headers: rawHeaders,
-    status: `${response.status}`,
-    body: parsedBody,
-  } as TResponse;
-}
-
-/**
->>>>>>> a780805d
  * Function to determine the content-type of a body
  * this is used if an explicit content-type is not provided
  * @param body - body in the request
