// Copyright (c) Microsoft Corporation.
// Licensed under the MIT license.

import {
  FormDataMap,
  HttpClient,
  HttpMethods,
  Pipeline,
  PipelineRequest,
  PipelineResponse,
  RequestBodyType,
  RestError,
  createHttpHeaders,
  createPipelineRequest,
} from "@azure/core-rest-pipeline";
<<<<<<< HEAD
import { getCachedDefaultHttpsClient } from "./clientHelpers.js";
import { isReadableStream } from "./helpers/isReadableStream.js";
import { HttpResponse, RequestParameters } from "./common.js";
import { binaryArrayToString } from "./helpers/getBinaryBody.js";
=======
import { getCachedDefaultHttpsClient } from "./clientHelpers";
import { isReadableStream } from "./helpers/isReadableStream";
import { HttpResponse, RequestParameters } from "./common";
>>>>>>> 933d37fe

/**
 * Helper function to send request used by the client
 * @param method - method to use to send the request
 * @param url - url to send the request to
 * @param pipeline - pipeline with the policies to run when sending the request
 * @param options - request options
 * @param customHttpClient - a custom HttpClient to use when making the request
 * @returns returns and HttpResponse
 */
export async function sendRequest(
  method: HttpMethods,
  url: string,
  pipeline: Pipeline,
  options: InternalRequestParameters = {},
  customHttpClient?: HttpClient,
): Promise<HttpResponse> {
  const httpClient = customHttpClient ?? getCachedDefaultHttpsClient();
  const request = buildPipelineRequest(method, url, options);
  const response = await pipeline.sendRequest(httpClient, request);
  const headers = response.headers.toJSON();
  const stream = response.readableStreamBody ?? response.browserStreamBody;
  const parsedBody =
    options.responseAsStream || stream !== undefined ? undefined : getResponseBody(response);
  const body = stream ?? parsedBody;

  if (options?.onResponse) {
    options.onResponse({ ...response, request, rawHeaders: headers, parsedBody });
  }

  return {
    request,
    headers,
    status: `${response.status}`,
    body,
  };
}

/**
 * Function to determine the content-type of a body
 * this is used if an explicit content-type is not provided
 * @param body - body in the request
 * @returns returns the content-type
 */
function getContentType(body: any): string {
  if (ArrayBuffer.isView(body)) {
    return "application/octet-stream";
  }

  // By default return json
  return "application/json; charset=UTF-8";
}

export interface InternalRequestParameters extends RequestParameters {
  responseAsStream?: boolean;
}

function buildPipelineRequest(
  method: HttpMethods,
  url: string,
  options: InternalRequestParameters = {},
): PipelineRequest {
  const { body, formData } = getRequestBody(options.body, options.contentType);
  const hasContent = body !== undefined || formData !== undefined;

  const headers = createHttpHeaders({
    ...(options.headers ? options.headers : {}),
    accept: options.accept ?? "application/json",
    ...(hasContent && {
      "content-type": options.contentType ?? getContentType(options.body),
    }),
  });

  return createPipelineRequest({
    url,
    method,
    body,
    formData,
    headers,
    allowInsecureConnection: options.allowInsecureConnection,
    tracingOptions: options.tracingOptions,
    abortSignal: options.abortSignal,
    onUploadProgress: options.onUploadProgress,
    onDownloadProgress: options.onDownloadProgress,
    timeout: options.timeout,
    enableBrowserStreams: true,
    streamResponseStatusCodes: options.responseAsStream
      ? new Set([Number.POSITIVE_INFINITY])
      : undefined,
  });
}

interface RequestBody {
  body?: RequestBodyType;
  formData?: FormDataMap;
}

/**
 * Prepares the body before sending the request
 */
function getRequestBody(body?: unknown, contentType: string = ""): RequestBody {
  if (body === undefined) {
    return { body: undefined };
  }

  if (isReadableStream(body)) {
    return { body };
  }

  if (!contentType && typeof body === "string") {
    return { body };
  }

  const firstType = contentType.split(";")[0];

  if (firstType === "application/json") {
    return { body: JSON.stringify(body) };
  }

  if (ArrayBuffer.isView(body)) {
    return { body: body instanceof Uint8Array ? body : JSON.stringify(body) };
  }

  switch (firstType) {
    case "multipart/form-data":
      return isFormData(body)
        ? { formData: processFormData(body) }
        : { body: JSON.stringify(body) };
    case "text/plain":
      return { body: String(body) };
    default:
      if (typeof body === "string") {
        return { body };
      }
      return { body: JSON.stringify(body) };
  }
}

function isFormData(body: unknown): body is FormDataMap {
  return body instanceof Object && Object.keys(body).length > 0;
}

/**
 * Checks if binary data is in Uint8Array format, if so wrap it in a Blob
 * to send over the wire
 */
function processFormData(formData?: FormDataMap) {
  if (!formData) {
    return formData;
  }

  const processedFormData: FormDataMap = {};

  for (const element in formData) {
    const item = formData[element];
    if (item instanceof Uint8Array) {
      // Some RLCs take a Uint8Array for the parameter, whereas FormDataMap expects
      // a File or a Blob, so we need to wrap it.
      processedFormData[element] = new Blob([item]);
    } else {
      processedFormData[element] = item;
    }
  }

  return processedFormData;
}

/**
 * Prepares the response body
 */
function getResponseBody(response: PipelineResponse): RequestBodyType | undefined {
  // Set the default response type
  const contentType = response.headers.get("content-type") ?? "";
  const firstType = contentType.split(";")[0];
  const bodyToParse = response.bodyAsText ?? "";

  if (firstType === "text/plain") {
    return String(bodyToParse);
  }
  // Default to "application/json" and fallback to string;
  try {
    return bodyToParse ? JSON.parse(bodyToParse) : undefined;
  } catch (error: any) {
    // If we were supposed to get a JSON object and failed to
    // parse, throw a parse error
    if (firstType === "application/json") {
      throw createParseError(response, error);
    }

    // We are not sure how to handle the response so we return it as
    // plain text.
    return String(bodyToParse);
  }
}

function createParseError(response: PipelineResponse, err: any): RestError {
  const msg = `Error "${err}" occurred while parsing the response body - ${response.bodyAsText}.`;
  const errCode = err.code ?? RestError.PARSE_ERROR;
  return new RestError(msg, {
    code: errCode,
    statusCode: response.status,
    request: response.request,
    response: response,
  });
}<|MERGE_RESOLUTION|>--- conflicted
+++ resolved
@@ -13,16 +13,9 @@
   createHttpHeaders,
   createPipelineRequest,
 } from "@azure/core-rest-pipeline";
-<<<<<<< HEAD
 import { getCachedDefaultHttpsClient } from "./clientHelpers.js";
 import { isReadableStream } from "./helpers/isReadableStream.js";
 import { HttpResponse, RequestParameters } from "./common.js";
-import { binaryArrayToString } from "./helpers/getBinaryBody.js";
-=======
-import { getCachedDefaultHttpsClient } from "./clientHelpers";
-import { isReadableStream } from "./helpers/isReadableStream";
-import { HttpResponse, RequestParameters } from "./common";
->>>>>>> 933d37fe
 
 /**
  * Helper function to send request used by the client
