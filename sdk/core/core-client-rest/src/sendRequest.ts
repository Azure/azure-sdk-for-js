// Copyright (c) Microsoft Corporation.
// Licensed under the MIT license.

import {
  FormDataMap,
  FormDataValue,
  HttpClient,
  HttpMethods,
  Pipeline,
  PipelineRequest,
  PipelineResponse,
  RequestBodyType,
  RestError,
  createHttpHeaders,
  createPipelineRequest,
} from "@azure/core-rest-pipeline";
import { getCachedDefaultHttpsClient } from "./clientHelpers";
import { isReadableStream } from "./helpers/isReadableStream";
import { HttpResponse, RequestParameters } from "./common";

/**
 * Helper function to send request used by the client
 * @param method - method to use to send the request
 * @param url - url to send the request to
 * @param pipeline - pipeline with the policies to run when sending the request
 * @param options - request options
 * @param customHttpClient - a custom HttpClient to use when making the request
 * @returns returns and HttpResponse
 */
export async function sendRequest(
  method: HttpMethods,
  url: string,
  pipeline: Pipeline,
  options: InternalRequestParameters = {},
  customHttpClient?: HttpClient,
): Promise<HttpResponse> {
  const httpClient = customHttpClient ?? getCachedDefaultHttpsClient();
  const request = buildPipelineRequest(method, url, options);
  const response = await pipeline.sendRequest(httpClient, request);
  const headers = response.headers.toJSON();
  const stream = response.readableStreamBody ?? response.browserStreamBody;
  const parsedBody =
    options.responseAsStream || stream !== undefined ? undefined : getResponseBody(response);
  const body = stream ?? parsedBody;

  if (options?.onResponse) {
    options.onResponse({ ...response, request, rawHeaders: headers, parsedBody });
  }

  return {
    request,
    headers,
    status: `${response.status}`,
    body,
  };
}

/**
<<<<<<< HEAD
 * Helper function to send request used by the client
 * @param method - method to use to send the request
 * @param url - url to send the request to
 * @param pipeline - pipeline with the policies to run when sending the request
 * @param options - request options
 * @param customHttpClient - a custom HttpClient to use when making the request
 * @returns returns and HttpResponse
 */
export async function sendRequestAsStream<
  TResponse extends HttpResponse & {
    body: NodeJS.ReadableStream | ReadableStream<Uint8Array> | undefined;
  }
>(
  method: HttpMethods,
  url: string,
  pipeline: Pipeline,
  options: RequestParameters = {},
  customHttpClient?: HttpClient
): Promise<TResponse> {
  const httpClient = customHttpClient ?? getCachedDefaultHttpsClient();
  const request = buildPipelineRequest(method, url, { ...options, responseAsStream: true });
  const response = await pipeline.sendRequest(httpClient, request);
  const rawHeaders: RawHttpHeaders = response.headers.toJSON();

  const parsedBody = response.browserStreamBody ?? response.readableStreamBody;

  return {
    request,
    headers: rawHeaders,
    status: `${response.status}`,
    body: parsedBody,
  } as TResponse;
}

/**
 * Function to determine the request content type
 * @param options - request options InternalRequestParameters
 * @returns returns the content-type
 */
function getRequestContentType(options: InternalRequestParameters = {}): string {
  return (
    options.contentType ??
    (options.headers?.["content-type"] as string) ??
    getContentType(options.body)
  );
}

/**
=======
>>>>>>> aadadb20
 * Function to determine the content-type of a body
 * this is used if an explicit content-type is not provided
 * @param body - body in the request
 * @returns returns the content-type
 */
function getContentType(body: any): string {
  if (ArrayBuffer.isView(body)) {
    return "application/octet-stream";
  }

  // By default return json
  return "application/json; charset=UTF-8";
}

export interface InternalRequestParameters extends RequestParameters {
  responseAsStream?: boolean;
}

function buildPipelineRequest(
  method: HttpMethods,
  url: string,
  options: InternalRequestParameters = {},
): PipelineRequest {
  const { body, formData } = getRequestBody(options.body, getRequestContentType(options));
  const hasContent = body !== undefined || formData !== undefined;

  const headers = createHttpHeaders({
    ...(options.headers ? options.headers : {}),
    accept: options.accept ?? "application/json",
    ...(hasContent && {
      "content-type": getRequestContentType(options),
    }),
  });

  return createPipelineRequest({
    url,
    method,
    body,
    formData,
    headers,
    allowInsecureConnection: options.allowInsecureConnection,
    tracingOptions: options.tracingOptions,
    abortSignal: options.abortSignal,
    onUploadProgress: options.onUploadProgress,
    onDownloadProgress: options.onDownloadProgress,
    timeout: options.timeout,
    enableBrowserStreams: true,
    streamResponseStatusCodes: options.responseAsStream
      ? new Set([Number.POSITIVE_INFINITY])
      : undefined,
  });
}

interface RequestBody {
  body?: RequestBodyType;
  formData?: FormDataMap;
}

/**
 * Prepares the body before sending the request
 */
function getRequestBody(body?: unknown, contentType: string = ""): RequestBody {
  if (body === undefined) {
    return { body: undefined };
  }

  if (isReadableStream(body)) {
    return { body };
  }

  const firstType = contentType.split(";")[0];

  if (firstType === "application/json") {
    return { body: JSON.stringify(body) };
  }

  if (ArrayBuffer.isView(body)) {
    return { body: body instanceof Uint8Array ? body : JSON.stringify(body) };
  }

  switch (firstType) {
    case "multipart/form-data":
      return isRLCFormDataInput(body)
        ? { formData: processFormData(body) }
        : { body: JSON.stringify(body) };
    case "text/plain":
      return { body: String(body) };
    default:
      if (typeof body === "string") {
        return { body };
      }
      return { body: JSON.stringify(body) };
  }
}

/**
 * Union of possible input types for multipart/form-data values that are accepted by RLCs.
 * This extends the default FormDataValue type to include Uint8Array, which is accepted as an input by RLCs.
 */
type RLCFormDataValue = FormDataValue | Uint8Array;

/**
 * Input shape for a form data body type as generated by an RLC
 */
type RLCFormDataInput = Record<string, RLCFormDataValue | RLCFormDataValue[]>;

function isRLCFormDataValue(value: unknown): value is RLCFormDataValue {
  return (
    typeof value === "string" ||
    value instanceof Uint8Array ||
    // We don't do `instanceof Blob` since we should also accept polyfills of e.g. File in Node.
    typeof (value as Blob).stream === "function"
  );
}

function isRLCFormDataInput(body: unknown): body is RLCFormDataInput {
  return (
    body !== undefined &&
    body instanceof Object &&
    Object.values(body).every(
      (value) =>
        isRLCFormDataValue(value) || (Array.isArray(value) && value.every(isRLCFormDataValue)),
    )
  );
}

function processFormDataValue(value: RLCFormDataValue): FormDataValue {
  return value instanceof Uint8Array ? new Blob([value]) : value;
}

/**
 * Checks if binary data is in Uint8Array format, if so wrap it in a Blob
 * to send over the wire
 */
function processFormData(formData: RLCFormDataInput): FormDataMap {
  const processedFormData: FormDataMap = {};

  for (const element in formData) {
    const value = formData[element];

    processedFormData[element] = Array.isArray(value)
      ? value.map(processFormDataValue)
      : processFormDataValue(value);
  }

  return processedFormData;
}

/**
 * Prepares the response body
 */
function getResponseBody(response: PipelineResponse): RequestBodyType | undefined {
  // Set the default response type
  const contentType = response.headers.get("content-type") ?? "";
  const firstType = contentType.split(";")[0];
  const bodyToParse = response.bodyAsText ?? "";

  if (firstType === "text/plain") {
    return String(bodyToParse);
  }
  // Default to "application/json" and fallback to string;
  try {
    return bodyToParse ? JSON.parse(bodyToParse) : undefined;
  } catch (error: any) {
    // If we were supposed to get a JSON object and failed to
    // parse, throw a parse error
    if (firstType === "application/json") {
      throw createParseError(response, error);
    }

    // We are not sure how to handle the response so we return it as
    // plain text.
    return String(bodyToParse);
  }
}

function createParseError(response: PipelineResponse, err: any): RestError {
  const msg = `Error "${err}" occurred while parsing the response body - ${response.bodyAsText}.`;
  const errCode = err.code ?? RestError.PARSE_ERROR;
  return new RestError(msg, {
    code: errCode,
    statusCode: response.status,
    request: response.request,
    response: response,
  });
}<|MERGE_RESOLUTION|>--- conflicted
+++ resolved
@@ -9,6 +9,7 @@
   Pipeline,
   PipelineRequest,
   PipelineResponse,
+  RawHttpHeaders,
   RequestBodyType,
   RestError,
   createHttpHeaders,
@@ -56,7 +57,6 @@
 }
 
 /**
-<<<<<<< HEAD
  * Helper function to send request used by the client
  * @param method - method to use to send the request
  * @param url - url to send the request to
@@ -105,8 +105,6 @@
 }
 
 /**
-=======
->>>>>>> aadadb20
  * Function to determine the content-type of a body
  * this is used if an explicit content-type is not provided
  * @param body - body in the request
