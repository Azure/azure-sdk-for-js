# Release History

<<<<<<< HEAD
## 2.0.0 (Unreleased)
=======
## 1.4.1 (Unreleased)
>>>>>>> 224f7c1c

### Features Added

### Breaking Changes

- Changed the format accepted for `multipart/form-data` requests.

### Bugs Fixed

### Other Changes

## 1.4.0 (2024-04-09)

### Features Added

- Support accept in headers.

### Other Changes

- Revert TypeScript output target to ES2017.

## 1.3.1 (2024-03-20)

### Other Changes

- Add top-level `browser` field to `package.json` as fallback for legacy bundlers that do not support the `exports` field.

## 1.3.0 (2024-03-12)

### Features Added

- Allow customers to set request content type by `option.contentType` or `content-type` request headers.

### Bugs Fixed

- Set the content-type as `undefined` if it's a non-json string in the body and we are unknown of the content-type, but remain to be `application/json` if it's json string.

### Other Changes

- Migrated the codebase to ESM. This change is internal and should not affect customers.
- Migrated unit tests to vitest.

## 1.2.0 (2024-02-01)

### Features Added

- Add a new property endpoint in ClientOptions and mark the baseUri as deprecated to encourage people to use endpoint.

### Bugs Fixed

- Fixed an issue where `multipart/form-data` requests with an array of files as a parameter would not work if any of the files were supplied as a `Uint8Array`.

### Other Changes

- Upgrade dependency `@azure/abort-controller` to `^2.0.0`.

## 1.1.7 (2024-01-02)

### Bugs Fixed

- Fix serialization of binary data in `multipart/form-data` requests and in binary request bodies.
- Fix the issue where onResponse is not called when `asNodeStream` or `asBrowserStream` are called.

## 1.1.6 (2023-11-30)

### Features Added

- Add an overload for `createRestError` to accept `PathUncheckedResponse` only.

## 1.1.5 (2023-11-20)

### Bugs Fixed

- Keeps request body of raw bytes for requests with `application/octet-stream` content type.

## 1.1.4 (2023-07-06)

### Features Added

- Add `timeout`, `onUploadProgress`, `onDownloadProgress`, `abortSignal`, `tracingOptions`, `onResponse` in the `RequestParameters` for better RLC user experience.
- Add `OperationOptions` for better modular user experience.
- Correctly handle `allowInsecureConnection` handling when `undefined` is passed in `RequestParameters`. See https://github.com/Azure/autorest.typescript/issues/1916 for details.

## 1.1.3 (2023-05-04)

### Features Added

- Add loggingOptions in ClientOptions for logger support.

## 1.1.2 (2023-04-06)

### Bugs Fixed

- fix unexpected url encoding when apiVersionPolicy applies and even if we have passed the skipUrlEncoding as true in the request.

## 1.1.1 (2023-03-02)

### Bug Fixed

- Fix issue where multiple parameters within same path segment are not replaced correctly [24997](https://github.com/Azure/azure-sdk-for-js/pull/24997)

## 1.1.0 (2023-02-02)

### Features Added

- Add basic types from cadl azure core.

## 1.0.1 (2023-01-05)

### Fixes

- Fix the `api-version` precedence issue in apiVersionPolicy. [23990](https://github.com/Azure/azure-sdk-for-js/pull/23990)

## 1.0.0 (2022-08-04)

- Releasing the first stable version of @azure-rest/client

### Fixes

- Fix the duplicate `api-version` issue in apiVersionPolicy

## 1.0.0-beta.10 (2022-06-07)

### Fixes

- Fix to avoid skip `JSON.stringify` when the body is already a string. [20753](https://github.com/Azure/azure-sdk-for-js/pull/20753)

### Other Changes

- Create new pipeline using @azure/core-rest-pipeline's `createPipelineFromOptions`, instead of a custom pipeline. [#21949](https://github.com/Azure/azure-sdk-for-js/pull/21949)
- Fix URL encoding for query parameters. [#20972](https://github.com/Azure/azure-sdk-for-js/pull/20972)

## 1.0.0-beta.9 (2022-04-07)

### Features Added

- Handle Binary and FormData content. [#18753](https://github.com/Azure/azure-sdk-for-js/pull/18753)
- Support custom base url with path parameters. [#19463](https://github.com/Azure/azure-sdk-for-js/pull/19463)
- Added new `ClientOptions` member `additionalPolicies` to allow passing custom pipeline policies to client constructors. [#20175](https://github.com/Azure/azure-sdk-for-js/pull/20175)

## 1.0.0-beta.8 (2021-11-04)

### Other Changes

- Add options skipUrlEncoding to support skip path parameter encoding. [#18381](https://github.com/Azure/azure-sdk-for-js/pull/18381)
- Adding more robust handling of request and response body. [#18478](https://github.com/Azure/azure-sdk-for-js/pull/18478)

## 1.0.0-beta.7 (2021-09-02)

### Other Changes

- Create pipeline from scratch excluding tracingPolicy to decrease bundle size. [#17015](https://github.com/Azure/azure-sdk-for-js/pull/17015)
- Allow number and boolean as input headers. [#17358](https://github.com/Azure/azure-sdk-for-js/pull/17358)

## 1.0.0-beta.6 (2021-08-05)

### Fixes

- Fixed exported types [#15898](https://github.com/Azure/azure-sdk-for-js/pull/15898)

## 1.0.0-beta.5 (2021-06-24)

### Features Added

- Expose client option to set `allowInsecureConnection` to support http. [#15831](https://github.com/Azure/azure-sdk-for-js/pull/15831)
- Add new createRestError which takes a response to create a RestError. [#15831](https://github.com/Azure/azure-sdk-for-js/pull/15831)

## 1.0.0-beta.4 (2021-05-27)

- Update @azure/core-rest-pipeline dependency to GA. [#15435](https://github.com/Azure/azure-sdk-for-js/pull/15435)

## 1.0.0-beta.3 (2021-05-26)

- Set Date in query string parameters as ISO string. [#15209](https://github.com/Azure/azure-sdk-for-js/pull/15209)

## 1.0.0-beta.2 (2021-05-12)

- Add CertificateCredential to support client certificate authentication. [#15172](https://github.com/Azure/azure-sdk-for-js/pull/15172)

## 1.0.0-beta.1 (2021-04-22)

- First release of package, see README.md for details.<|MERGE_RESOLUTION|>--- conflicted
+++ resolved
@@ -1,10 +1,6 @@
 # Release History
 
-<<<<<<< HEAD
 ## 2.0.0 (Unreleased)
-=======
-## 1.4.1 (Unreleased)
->>>>>>> 224f7c1c
 
 ### Features Added
 
