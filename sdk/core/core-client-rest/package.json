{
  "name": "@azure-rest/core-client",
  "version": "1.1.5",
  "description": "Core library for interfacing with Azure Rest Clients",
  "sdk-type": "client",
  "type": "module",
  "main": "dist/index.cjs",
  "module": "dist-esm/src/index.js",
  "browser": {
    "./dist-esm/src/helpers/isReadableStream.js": "./dist-esm/src/helpers/isReadableStream.browser.js"
  },
  "types": "types/latest/core-client-rest.d.ts",
  "exports": {
    ".": {
      "types": "./types/latest/src/index.d.ts",
      "require": "./dist/index.cjs",
      "import": "./dist-esm/src/index.js"
    }
  },
  "scripts": {
    "audit": "node ../../../common/scripts/rush-audit.js && rimraf node_modules package-lock.json && npm i --package-lock-only 2>&1 && npm audit",
    "build:samples": "echo Obsolete",
    "build:test": "tsc -p . && dev-tool run bundle",
    "build": "npm run clean && tsc -p . && dev-tool run bundle && api-extractor run --local",
    "check-format": "prettier --list-different --config ../../../.prettierrc.json --ignore-path ../../../.prettierignore \"src/**/*.ts\" \"test/**/*.ts\" \"*.{js,json}\"",
    "clean": "rimraf dist dist-* temp types *.tgz *.log",
    "execute:samples": "echo skipped",
    "extract-api": "tsc -p . && api-extractor run --local",
    "format": "prettier --write --config ../../../.prettierrc.json --ignore-path ../../../.prettierignore \"src/**/*.ts\" \"test/**/*.ts\" \"*.{js,json}\"",
    "integration-test:browser": "echo skipped",
    "integration-test:node": "echo skipped",
    "integration-test": "npm run integration-test:node && npm run integration-test:browser",
    "lint:fix": "eslint package.json api-extractor.json src test --ext .ts --fix --fix-type [problem,suggestion]",
    "lint": "eslint package.json api-extractor.json src test --ext .ts",
    "pack": "npm pack 2>&1",
    "test:browser": "npm run clean && npm run build:test && npm run unit-test:browser && npm run integration-test:browser",
    "test:node": "npm run clean && tsc -p . && npm run unit-test:node && npm run integration-test:node",
    "test": "npm run clean && tsc -p . && npm run unit-test:node && dev-tool run bundle && npm run unit-test:browser && npm run integration-test",
    "unit-test:browser": "karma start karma.conf.cjs --single-run",
    "unit-test:node": "dev-tool run test:node-ts-input --no-test-proxy=true",
    "unit-test": "npm run unit-test:node && npm run unit-test:browser"
  },
  "files": [
    "dist/",
    "dist-esm/src/",
    "types/latest/core-client-rest.d.ts",
    "README.md",
    "LICENSE"
  ],
  "repository": "github:Azure/azure-sdk-for-js",
  "keywords": [
    "azure",
    "cloud"
  ],
  "author": "Microsoft Corporation",
  "license": "MIT",
  "bugs": {
    "url": "https://github.com/Azure/azure-sdk-for-js/issues"
  },
  "engines": {
    "node": ">=18.0.0"
  },
  "homepage": "https://github.com/Azure/azure-sdk-for-js/blob/main/sdk/core/core-client-rest/",
  "sideEffects": false,
  "prettier": "@azure/eslint-plugin-azure-sdk/prettier.json",
  "dependencies": {
    "@azure/core-auth": "^1.3.0",
    "@azure/core-rest-pipeline": "^1.5.0",
    "@azure/core-util": "^1.0.0",
    "@azure/abort-controller": "^1.1.0",
    "@azure/core-tracing": "^1.0.1",
    "tslib": "^2.2.0"
  },
  "devDependencies": {
    "@azure/dev-tool": "^1.0.0",
    "@azure/eslint-plugin-azure-sdk": "^3.0.0",
    "@microsoft/api-extractor": "^7.31.1",
    "@types/chai": "^4.1.6",
    "@types/mocha": "^10.0.0",
    "@types/node": "^18.0.0",
    "@types/sinon": "^10.0.0",
    "chai": "^4.2.0",
    "eslint": "^8.0.0",
    "esm": "^3.2.25",
    "inherits": "^2.0.3",
    "karma-chrome-launcher": "^3.0.0",
    "karma-coverage": "^2.0.0",
    "karma-env-preprocessor": "^0.1.1",
    "karma-firefox-launcher": "^1.1.0",
    "karma-junit-reporter": "^2.0.1",
    "karma-mocha-reporter": "^2.2.5",
    "karma-mocha": "^2.0.1",
    "karma-sourcemap-loader": "^0.3.8",
    "karma": "^6.2.0",
    "mocha-junit-reporter": "^2.0.0",
    "mocha": "^10.0.0",
    "prettier": "^2.5.1",
    "rimraf": "^3.0.0",
<<<<<<< HEAD
    "sinon": "^15.0.0",
    "testdouble": "^3.18.0",
    "ts-node": "^10.0.0",
    "typescript": "~5.2.0"
=======
    "sinon": "^17.0.0",
    "typescript": "~5.2.0",
    "ts-node": "^10.0.0"
>>>>>>> b8c0a1af
  },
  "//metadata": {
    "migrationDate": "2023-03-08T18:36:03.000Z"
  }
}<|MERGE_RESOLUTION|>--- conflicted
+++ resolved
@@ -96,16 +96,9 @@
     "mocha": "^10.0.0",
     "prettier": "^2.5.1",
     "rimraf": "^3.0.0",
-<<<<<<< HEAD
-    "sinon": "^15.0.0",
-    "testdouble": "^3.18.0",
-    "ts-node": "^10.0.0",
-    "typescript": "~5.2.0"
-=======
     "sinon": "^17.0.0",
     "typescript": "~5.2.0",
     "ts-node": "^10.0.0"
->>>>>>> b8c0a1af
   },
   "//metadata": {
     "migrationDate": "2023-03-08T18:36:03.000Z"
