--- conflicted
+++ resolved
@@ -5,13 +5,9 @@
   "sdk-type": "client",
   "main": "dist/index.js",
   "module": "dist-esm/src/index.js",
-<<<<<<< HEAD
-=======
   "browser": {
-    "./dist-esm/src/url.js": "./dist-esm/src/url.browser.js",
     "./dist-esm/src/helpers/isReadableStream.js": "./dist-esm/src/helpers/isReadableStream.browser.js"
   },
->>>>>>> cb621ff7
   "types": "types/latest/core-client-rest.d.ts",
   "scripts": {
     "audit": "node ../../../common/scripts/rush-audit.js && rimraf node_modules package-lock.json && npm i --package-lock-only 2>&1 && npm audit",
