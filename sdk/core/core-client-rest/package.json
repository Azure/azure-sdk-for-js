{
  "name": "@azure-rest/core-client",
  "version": "2.3.6",
  "description": "Core library for interfacing with Azure Rest Clients",
  "sdk-type": "client",
  "type": "module",
  "main": "./dist/commonjs/index.js",
  "types": "./dist/commonjs/index.d.ts",
  "browser": "./dist/browser/index.js",
  "react-native": "./dist/react-native/index.js",
  "exports": {
    "./package.json": "./package.json",
    ".": {
      "browser": {
        "types": "./dist/browser/index.d.ts",
        "default": "./dist/browser/index.js"
      },
      "react-native": {
        "types": "./dist/react-native/index.d.ts",
        "default": "./dist/react-native/index.js"
      },
      "import": {
        "types": "./dist/esm/index.d.ts",
        "default": "./dist/esm/index.js"
      },
      "require": {
        "types": "./dist/commonjs/index.d.ts",
        "default": "./dist/commonjs/index.js"
      }
    }
  },
  "files": [
    "dist/",
    "!dist/**/*.d.*ts.map",
    "README.md",
    "LICENSE"
  ],
  "repository": "github:Azure/azure-sdk-for-js",
  "keywords": [
    "azure",
    "cloud"
  ],
  "author": "Microsoft Corporation",
  "license": "MIT",
  "bugs": {
    "url": "https://github.com/Azure/azure-sdk-for-js/issues"
  },
  "engines": {
    "node": ">=18.0.0"
  },
  "homepage": "https://github.com/Azure/azure-sdk-for-js/blob/main/sdk/core/core-client-rest/",
  "sideEffects": false,
  "prettier": "@azure/eslint-plugin-azure-sdk/prettier.json",
  "scripts": {
    "build": "npm run clean && dev-tool run build-package && dev-tool run extract-api",
    "build:samples": "echo Obsolete",
    "build:test": "echo skipped. actual commands inlined in browser test scripts",
    "check-format": "dev-tool run vendored prettier --list-different --config ../../../.prettierrc.json --ignore-path ../../../.prettierignore \"src/**/*.{ts,cts,mts}\" \"test/**/*.{ts,cts,mts}\" \"*.{js,cjs,mjs,json}\"",
    "clean": "dev-tool run vendored rimraf --glob dist dist-* temp types *.tgz *.log",
    "execute:samples": "echo skipped",
    "extract-api": "dev-tool run build-package && dev-tool run extract-api",
    "format": "dev-tool run vendored prettier --write --config ../../../.prettierrc.json --ignore-path ../../../.prettierignore \"src/**/*.{ts,cts,mts}\" \"test/**/*.{ts,cts,mts}\" \"*.{js,cjs,mjs,json}\"",
    "integration-test": "npm run integration-test:node && npm run integration-test:browser",
    "integration-test:browser": "echo skipped",
    "integration-test:node": "echo skipped",
    "lint": "eslint README.md package.json api-extractor.json src test",
    "lint:fix": "eslint README.md package.json api-extractor.json src test --fix --fix-type [problem,suggestion]",
    "pack": "npm pack 2>&1",
    "test": "npm run clean && dev-tool run build-package && npm run unit-test:node && npm run unit-test:browser && npm run integration-test",
    "test:browser": "npm run clean && npm run unit-test:browser && npm run integration-test:browser",
    "test:node": "npm run clean && dev-tool run build-package && npm run unit-test:node && npm run integration-test:node",
    "unit-test": "npm run unit-test:node && npm run unit-test:browser",
    "unit-test:browser": "npm run clean && dev-tool run build-package && dev-tool run build-test && dev-tool run test:vitest --no-test-proxy --browser",
    "unit-test:node": "dev-tool run test:vitest --no-test-proxy",
    "update-snippets": "dev-tool run update-snippets"
  },
  "dependencies": {
<<<<<<< HEAD
    "@azure/abort-controller": "workspace:*",
    "@azure/core-auth": "workspace:*",
    "@azure/core-rest-pipeline": "workspace:*",
    "@azure/core-tracing": "workspace:*",
    "@azure/core-util": "workspace:*",
    "tslib": "catalog:"
=======
    "@azure/abort-controller": "^2.0.0",
    "@azure/core-auth": "^1.3.0",
    "@azure/core-rest-pipeline": "^1.5.0",
    "@azure/core-tracing": "^1.0.1",
    "@typespec/ts-http-runtime": "^0.2.2",
    "tslib": "^2.6.2"
>>>>>>> d2088e16
  },
  "devDependencies": {
    "@azure/dev-tool": "workspace:*",
    "@azure/eslint-plugin-azure-sdk": "workspace:*",
    "@types/node": "catalog:",
    "@vitest/browser": "catalog:testing",
    "@vitest/coverage-istanbul": "catalog:testing",
    "eslint": "catalog:",
    "playwright": "catalog:testing",
    "typescript": "catalog:",
    "vitest": "catalog:testing"
  },
  "//metadata": {
    "migrationDate": "2023-03-08T18:36:03.000Z"
  },
  "tshy": {
    "exports": {
      "./package.json": "./package.json",
      ".": "./src/index.ts"
    },
    "dialects": [
      "esm",
      "commonjs"
    ],
    "esmDialects": [
      "browser",
      "react-native"
    ],
    "selfLink": false,
    "project": "./tsconfig.src.json"
  },
  "module": "./dist/esm/index.js"
}<|MERGE_RESOLUTION|>--- conflicted
+++ resolved
@@ -75,21 +75,12 @@
     "update-snippets": "dev-tool run update-snippets"
   },
   "dependencies": {
-<<<<<<< HEAD
     "@azure/abort-controller": "workspace:*",
     "@azure/core-auth": "workspace:*",
     "@azure/core-rest-pipeline": "workspace:*",
     "@azure/core-tracing": "workspace:*",
-    "@azure/core-util": "workspace:*",
+    "@typespec/ts-http-runtime": "workspace:*",
     "tslib": "catalog:"
-=======
-    "@azure/abort-controller": "^2.0.0",
-    "@azure/core-auth": "^1.3.0",
-    "@azure/core-rest-pipeline": "^1.5.0",
-    "@azure/core-tracing": "^1.0.1",
-    "@typespec/ts-http-runtime": "^0.2.2",
-    "tslib": "^2.6.2"
->>>>>>> d2088e16
   },
   "devDependencies": {
     "@azure/dev-tool": "workspace:*",
