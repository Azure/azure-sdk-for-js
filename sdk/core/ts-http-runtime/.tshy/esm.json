--- conflicted
+++ resolved
@@ -18,11 +18,8 @@
     ".././src/util/uuidUtils-browser.mts",
     ".././src/defaultHttpClient-react-native.mts",
     ".././src/logger/log-react-native.mts",
-<<<<<<< HEAD
-=======
     ".././src/util/bytesEncoding-react-native.mts",
     ".././src/util/sha256-react-native.mts",
->>>>>>> 0934dfb8
     ".././src/util/userAgentPlatform-react-native.mts",
     ".././src/util/uuidUtils-react-native.mts"
   ],
