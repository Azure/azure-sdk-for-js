--- conflicted
+++ resolved
@@ -1789,310 +1789,6 @@
 +import { createClientLogger } from "./logger/logger.js";
 +export const logger = createClientLogger("ts-http-runtime");
 diff --git a/src/logger/debug.ts b/src/logger/debug.ts
-<<<<<<< HEAD
-index d29ccec..3ba9f34 100644
---- a/src/logger/debug.ts
-+++ b/src/logger/debug.ts
-@@ -19,9 +19,9 @@ export interface Debug {
-   /**
-    * Enables a particular set of namespaces.
-    * To enable multiple separate them with commas, e.g. "info,debug".
--   * Supports wildcards, e.g. "azure:*"
--   * Supports skip syntax, e.g. "azure:*,-azure:storage:*" will enable
--   * everything under azure except for things under azure:storage.
-+   * Supports wildcards, e.g. "typeSpecRuntime:*"
-+   * Supports skip syntax, e.g. "typeSpecRuntime:*,-typeSpecRuntime:storage:*" will enable
-+   * everything under typeSpecRuntime except for things under typeSpecRuntime:storage.
-    */
-   enable: (namespaces: string) => void;
-   /**
-diff --git a/src/logger/index.ts b/src/logger/logger.ts
-similarity index 52%
-rename from src/logger/index.ts
-rename to src/logger/logger.ts
-index 3e33a3b..3654566 100644
---- a/src/logger/index.ts
-+++ b/src/logger/logger.ts
-@@ -1,22 +1,24 @@
- // Copyright (c) Microsoft Corporation.
- // Licensed under the MIT License.
- 
--import debug, { type Debugger } from "./debug.js";
--export type { Debugger } from "./debug.js";
-+import type { Debugger } from "./debug.js";
-+import debug from "./debug.js";
-+export { Debugger } from "./debug.js";
- 
--const registeredLoggers = new Set<AzureDebugger>();
-+const registeredLoggers = new Set<TypeSpecRuntimeDebugger>();
- const logLevelFromEnv =
--  (typeof process !== "undefined" && process.env && process.env.AZURE_LOG_LEVEL) || undefined;
-+  (typeof process !== "undefined" && process.env && process.env.TYPESPEC_RUNTIME_LOG_LEVEL) ||
-+  undefined;
- 
--let azureLogLevel: AzureLogLevel | undefined;
-+let typeSpecRuntimeLogLevel: TypeSpecRuntimeLogLevel | undefined;
- 
- /**
-- * The AzureLogger provides a mechanism for overriding where logs are output to.
-+ * The TypeSpecRuntimeLogger provides a mechanism for overriding where logs are output to.
-  * By default, logs are sent to stderr.
-  * Override the `log` method to redirect logs to another location.
-  */
--export const AzureLogger: AzureClientLogger = debug("azure");
--AzureLogger.log = (...args) => {
-+export const TypeSpecRuntimeLogger: TypeSpecRuntimeClientLogger = debug("typeSpecRuntime");
-+TypeSpecRuntimeLogger.log = (...args) => {
-   debug.log(...args);
- };
- 
-@@ -28,23 +30,23 @@ AzureLogger.log = (...args) => {
-  * - warning
-  * - error
-  */
--export type AzureLogLevel = "verbose" | "info" | "warning" | "error";
--const AZURE_LOG_LEVELS = ["verbose", "info", "warning", "error"];
-+export type TypeSpecRuntimeLogLevel = "verbose" | "info" | "warning" | "error";
-+const TYPESPEC_RUNTIME_LOG_LEVELS = ["verbose", "info", "warning", "error"];
- 
--type AzureDebugger = Debugger & { level: AzureLogLevel };
-+type TypeSpecRuntimeDebugger = Debugger & { level: TypeSpecRuntimeLogLevel };
- 
- /**
-- * An AzureClientLogger is a function that can log to an appropriate severity level.
-+ * An TypeSpecRuntimeClientLogger is a function that can log to an appropriate severity level.
-  */
--export type AzureClientLogger = Debugger;
-+export type TypeSpecRuntimeClientLogger = Debugger;
- 
- if (logLevelFromEnv) {
-   // avoid calling setLogLevel because we don't want a mis-set environment variable to crash
--  if (isAzureLogLevel(logLevelFromEnv)) {
-+  if (isTypeSpecRuntimeLogLevel(logLevelFromEnv)) {
-     setLogLevel(logLevelFromEnv);
-   } else {
-     console.error(
--      `AZURE_LOG_LEVEL set to unknown log level '${logLevelFromEnv}'; logging is not enabled. Acceptable values: ${AZURE_LOG_LEVELS.join(
-+      `TYPESPEC_RUNTIME_LOG_LEVEL set to unknown log level '${logLevelFromEnv}'; logging is not enabled. Acceptable values: ${TYPESPEC_RUNTIME_LOG_LEVELS.join(
-         ", ",
-       )}.`,
-     );
-@@ -60,13 +62,13 @@ if (logLevelFromEnv) {
-  * - warning
-  * - error
-  */
--export function setLogLevel(level?: AzureLogLevel): void {
--  if (level && !isAzureLogLevel(level)) {
-+export function setLogLevel(level?: TypeSpecRuntimeLogLevel): void {
-+  if (level && !isTypeSpecRuntimeLogLevel(level)) {
-     throw new Error(
--      `Unknown log level '${level}'. Acceptable values: ${AZURE_LOG_LEVELS.join(",")}`,
-+      `Unknown log level '${level}'. Acceptable values: ${TYPESPEC_RUNTIME_LOG_LEVELS.join(",")}`,
-     );
-   }
--  azureLogLevel = level;
-+  typeSpecRuntimeLogLevel = level;
- 
-   const enabledNamespaces = [];
-   for (const logger of registeredLoggers) {
-@@ -81,8 +83,8 @@ export function setLogLevel(level?: AzureLogLevel): void {
- /**
-  * Retrieves the currently specified log level.
-  */
--export function getLogLevel(): AzureLogLevel | undefined {
--  return azureLogLevel;
-+export function getLogLevel(): TypeSpecRuntimeLogLevel | undefined {
-+  return typeSpecRuntimeLogLevel;
- }
- 
- const levelMap = {
-@@ -96,7 +98,7 @@ const levelMap = {
-  * Defines the methods available on the SDK-facing logger.
-  */
- // eslint-disable-next-line @typescript-eslint/no-redeclare
--export interface AzureLogger {
-+export interface TypeSpecRuntimeLogger {
-   /**
-    * Used for failures the program is unlikely to recover from,
-    * such as Out of Memory.
-@@ -121,13 +123,13 @@ export interface AzureLogger {
- }
- 
- /**
-- * Creates a logger for use by the Azure SDKs that inherits from `AzureLogger`.
-+ * Creates a logger for use by the SDKs that inherits from `TypeSpecRuntimeLogger`.
-  * @param namespace - The name of the SDK package.
-  * @hidden
-  */
--export function createClientLogger(namespace: string): AzureLogger {
--  const clientRootLogger: AzureClientLogger = AzureLogger.extend(namespace);
--  patchLogMethod(AzureLogger, clientRootLogger);
-+export function createClientLogger(namespace: string): TypeSpecRuntimeLogger {
-+  const clientRootLogger: TypeSpecRuntimeClientLogger = TypeSpecRuntimeLogger.extend(namespace);
-+  patchLogMethod(TypeSpecRuntimeLogger, clientRootLogger);
-   return {
-     error: createLogger(clientRootLogger, "error"),
-     warning: createLogger(clientRootLogger, "warning"),
-@@ -136,14 +138,20 @@ export function createClientLogger(namespace: string): AzureLogger {
-   };
- }
- 
--function patchLogMethod(parent: AzureClientLogger, child: AzureClientLogger | AzureDebugger): void {
-+function patchLogMethod(
-+  parent: TypeSpecRuntimeClientLogger,
-+  child: TypeSpecRuntimeClientLogger | TypeSpecRuntimeDebugger,
-+): void {
-   child.log = (...args) => {
-     parent.log(...args);
-   };
- }
- 
--function createLogger(parent: AzureClientLogger, level: AzureLogLevel): AzureDebugger {
--  const logger: AzureDebugger = Object.assign(parent.extend(level), {
-+function createLogger(
-+  parent: TypeSpecRuntimeClientLogger,
-+  level: TypeSpecRuntimeLogLevel,
-+): TypeSpecRuntimeDebugger {
-+  const logger: TypeSpecRuntimeDebugger = Object.assign(parent.extend(level), {
-     level,
-   });
- 
-@@ -159,10 +167,12 @@ function createLogger(parent: AzureClientLogger, level: AzureLogLevel): AzureDeb
-   return logger;
- }
- 
--function shouldEnable(logger: AzureDebugger): boolean {
--  return Boolean(azureLogLevel && levelMap[logger.level] <= levelMap[azureLogLevel]);
-+function shouldEnable(logger: TypeSpecRuntimeDebugger): boolean {
-+  return Boolean(
-+    typeSpecRuntimeLogLevel && levelMap[logger.level] <= levelMap[typeSpecRuntimeLogLevel],
-+  );
- }
- 
--function isAzureLogLevel(logLevel: string): logLevel is AzureLogLevel {
--  return AZURE_LOG_LEVELS.includes(logLevel as any);
-+function isTypeSpecRuntimeLogLevel(logLevel: string): logLevel is TypeSpecRuntimeLogLevel {
-+  return TYPESPEC_RUNTIME_LOG_LEVELS.includes(logLevel as any);
- }
-diff --git a/src/nodeHttpClient.ts b/src/nodeHttpClient.ts
-index a6328bf..8f1aaee 100644
---- a/src/nodeHttpClient.ts
-+++ b/src/nodeHttpClient.ts
-@@ -5,7 +5,7 @@ import * as http from "node:http";
- import * as https from "node:https";
- import * as zlib from "node:zlib";
- import { Transform } from "node:stream";
--import { AbortError } from "@azure/abort-controller";
-+import { AbortError } from "./abort-controller/AbortError.js";
- import type {
-   HttpClient,
-   HttpHeaders,
-diff --git a/src/pipelineRequest.ts b/src/pipelineRequest.ts
-index 07081c9..81d925d 100644
---- a/src/pipelineRequest.ts
-+++ b/src/pipelineRequest.ts
-@@ -2,21 +2,17 @@
- // Licensed under the MIT License.
- 
- import type {
--  Agent,
-   FormDataMap,
-   HttpHeaders,
-+  HttpMethods,
-   MultipartRequestBody,
-   PipelineRequest,
-   ProxySettings,
-   RequestBodyType,
--  TlsSettings,
-   TransferProgressEvent,
- } from "./interfaces.js";
- import { createHttpHeaders } from "./httpHeaders.js";
--import type { AbortSignalLike } from "@azure/abort-controller";
--import { randomUUID } from "@azure/core-util";
--import type { OperationTracingOptions } from "@azure/core-tracing";
--import type { HttpMethods } from "@azure/core-util";
-+import { randomUUID } from "./util/uuidUtils.js";
- 
- /**
-  * Settings to initialize a request.
-@@ -76,16 +72,6 @@ export interface PipelineRequestOptions {
-    */
-   streamResponseStatusCodes?: Set<number>;
- 
--  /**
--   * NODEJS ONLY
--   *
--   * A Node-only option to provide a custom `http.Agent`/`https.Agent`.
--   * NOTE: usually this should be one instance shared by multiple requests so that the underlying
--   *       connection to the service can be reused.
--   * Does nothing when running in the browser.
--   */
--  agent?: Agent;
--
-   /**
-    * BROWSER ONLY
-    *
-@@ -97,9 +83,6 @@ export interface PipelineRequestOptions {
-    */
-   enableBrowserStreams?: boolean;
- 
--  /** Settings for configuring TLS authentication */
--  tlsSettings?: TlsSettings;
--
-   /**
-    * Proxy configuration.
-    */
-@@ -113,12 +96,7 @@ export interface PipelineRequestOptions {
-   /**
-    * Used to abort the request later.
-    */
--  abortSignal?: AbortSignalLike;
--
--  /**
--   * Options used to create a span when tracing is enabled.
--   */
--  tracingOptions?: OperationTracingOptions;
-+  abortSignal?: AbortSignal;
- 
-   /**
-    * Callback which fires upon upload progress.
-@@ -155,16 +133,14 @@ class PipelineRequestImpl implements PipelineRequest {
-   public formData?: FormDataMap;
-   public streamResponseStatusCodes?: Set<number>;
-   public enableBrowserStreams: boolean;
-+
-   public proxySettings?: ProxySettings;
-   public disableKeepAlive: boolean;
--  public abortSignal?: AbortSignalLike;
-+  public abortSignal?: AbortSignal;
-   public requestId: string;
--  public tracingOptions?: OperationTracingOptions;
-   public allowInsecureConnection?: boolean;
-   public onUploadProgress?: (progress: TransferProgressEvent) => void;
-   public onDownloadProgress?: (progress: TransferProgressEvent) => void;
--  public agent?: Agent;
--  public tlsSettings?: TlsSettings;
-   public requestOverrides?: Record<string, unknown>;
- 
-   constructor(options: PipelineRequestOptions) {
-@@ -180,14 +156,11 @@ class PipelineRequestImpl implements PipelineRequest {
-     this.streamResponseStatusCodes = options.streamResponseStatusCodes;
-     this.withCredentials = options.withCredentials ?? false;
-     this.abortSignal = options.abortSignal;
--    this.tracingOptions = options.tracingOptions;
-     this.onUploadProgress = options.onUploadProgress;
-     this.onDownloadProgress = options.onDownloadProgress;
-     this.requestId = options.requestId || randomUUID();
-     this.allowInsecureConnection = options.allowInsecureConnection ?? false;
-     this.enableBrowserStreams = options.enableBrowserStreams ?? false;
--    this.agent = options.agent;
--    this.tlsSettings = options.tlsSettings;
-     this.requestOverrides = options.requestOverrides;
-   }
- }
-diff --git a/src/policies/auth/apiKeyAuthenticationPolicy.ts b/src/policies/auth/apiKeyAuthenticationPolicy.ts
-=======
->>>>>>> 03af40a4
 new file mode 100644
 index 0000000..3ba9f34
 --- /dev/null
@@ -2606,7 +2302,7 @@
 +  return context.createClientLogger(namespace);
 +}
 diff --git a/src/nodeHttpClient.ts b/src/nodeHttpClient.ts
-index 264a28e..2b974db 100644
+index a6328bf..8f1aaee 100644
 --- a/src/nodeHttpClient.ts
 +++ b/src/nodeHttpClient.ts
 @@ -5,7 +5,7 @@ import * as http from "node:http";
@@ -2619,7 +2315,7 @@
    HttpClient,
    HttpHeaders,
 diff --git a/src/pipelineRequest.ts b/src/pipelineRequest.ts
-index 5947165..6c09a01 100644
+index 07081c9..81d925d 100644
 --- a/src/pipelineRequest.ts
 +++ b/src/pipelineRequest.ts
 @@ -2,21 +2,17 @@
@@ -2687,7 +2383,7 @@
  
    /**
     * Callback which fires upon upload progress.
-@@ -143,16 +121,14 @@ class PipelineRequestImpl implements PipelineRequest {
+@@ -155,16 +133,14 @@ class PipelineRequestImpl implements PipelineRequest {
    public formData?: FormDataMap;
    public streamResponseStatusCodes?: Set<number>;
    public enableBrowserStreams: boolean;
@@ -2703,10 +2399,10 @@
    public onDownloadProgress?: (progress: TransferProgressEvent) => void;
 -  public agent?: Agent;
 -  public tlsSettings?: TlsSettings;
+   public requestOverrides?: Record<string, unknown>;
  
    constructor(options: PipelineRequestOptions) {
-     this.url = options.url;
-@@ -167,14 +143,11 @@ class PipelineRequestImpl implements PipelineRequest {
+@@ -180,14 +156,11 @@ class PipelineRequestImpl implements PipelineRequest {
      this.streamResponseStatusCodes = options.streamResponseStatusCodes;
      this.withCredentials = options.withCredentials ?? false;
      this.abortSignal = options.abortSignal;
@@ -2718,9 +2414,9 @@
      this.enableBrowserStreams = options.enableBrowserStreams ?? false;
 -    this.agent = options.agent;
 -    this.tlsSettings = options.tlsSettings;
+     this.requestOverrides = options.requestOverrides;
    }
  }
- 
 diff --git a/src/policies/auth/apiKeyAuthenticationPolicy.ts b/src/policies/auth/apiKeyAuthenticationPolicy.ts
 new file mode 100644
 index 0000000..ea33138
