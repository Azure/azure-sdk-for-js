diff --git a/src/abort-controller/AbortError.ts b/src/abort-controller/AbortError.ts
index d075fbb..9f62db0 100644
--- a/src/abort-controller/AbortError.ts
+++ b/src/abort-controller/AbortError.ts
@@ -7,8 +7,8 @@
  * error matches `"AbortError"`.
  *
  * @example
- * ```ts snippet:AbortErrorSample
- * import { AbortError } from "@azure/abort-controller";
+ * ```ts snippet:ReadmeSampleAbortError
+ * import { AbortError } from "@typespec/ts-http-runtime";
  *
  * async function doAsyncWork(options: { abortSignal: AbortSignal }): Promise<void> {
  *   if (options.abortSignal.aborted) {
@@ -20,6 +20,7 @@
  *
  * const controller = new AbortController();
  * controller.abort();
+ *
  * try {
  *   doAsyncWork({ abortSignal: controller.signal });
  * } catch (e) {
diff --git a/src/abort-controller/AbortSignalLike.ts b/src/abort-controller/AbortSignalLike.ts
deleted file mode 100644
index b5b390d..0000000
--- a/src/abort-controller/AbortSignalLike.ts
+++ /dev/null
@@ -1,29 +0,0 @@
-// Copyright (c) Microsoft Corporation.
-// Licensed under the MIT License.
-
-/**
- * Allows the request to be aborted upon firing of the "abort" event.
- * Compatible with the browser built-in AbortSignal and common polyfills.
- */
-export interface AbortSignalLike {
-  /**
-   * Indicates if the signal has already been aborted.
-   */
-  readonly aborted: boolean;
-  /**
-   * Add new "abort" event listener, only support "abort" event.
-   */
-  addEventListener(
-    type: "abort",
-    listener: (this: AbortSignalLike, ev: any) => any,
-    options?: any,
-  ): void;
-  /**
-   * Remove "abort" event listener, only support "abort" event.
-   */
-  removeEventListener(
-    type: "abort",
-    listener: (this: AbortSignalLike, ev: any) => any,
-    options?: any,
-  ): void;
-}
diff --git a/src/abort-controller/index.ts b/src/abort-controller/index.ts
deleted file mode 100644
index 7f2adc4..0000000
--- a/src/abort-controller/index.ts
+++ /dev/null
@@ -1,9 +0,0 @@
-// Copyright (c) Microsoft Corporation.
-// Licensed under the MIT License.
-
-declare global {
-  interface Event {}
-}
-
-export { AbortError } from "./AbortError.js";
-export { AbortSignalLike } from "./AbortSignalLike.js";
diff --git a/src/accessTokenCache.ts b/src/accessTokenCache.ts
deleted file mode 100644
index f8d603b..0000000
--- a/src/accessTokenCache.ts
+++ /dev/null
@@ -1,62 +0,0 @@
-// Copyright (c) Microsoft Corporation.
-// Licensed under the MIT License.
-
-import type { AccessToken } from "@azure/core-auth";
-
-/**
- * Defines the default token refresh buffer duration.
- */
-export const DefaultTokenRefreshBufferMs = 2 * 60 * 1000; // 2 Minutes
-
-/**
- * Provides a cache for an AccessToken that was that
- * was returned from a TokenCredential.
- */
-export interface AccessTokenCache {
-  /**
-   * Sets the cached token.
-   *
-   * @param accessToken - The AccessToken to be cached or null to
-   *   clear the cached token.
-   */
-  setCachedToken(accessToken: AccessToken | undefined): void;
-
-  /**
-   * Returns the cached AccessToken or undefined if nothing is cached.
-   */
-  getCachedToken(): AccessToken | undefined;
-}
-
-/**
- * Provides an AccessTokenCache implementation which clears
- * the cached AccessToken's after the expiresOnTimestamp has
- * passed.
- * @internal
- */
-export class ExpiringAccessTokenCache implements AccessTokenCache {
-  private tokenRefreshBufferMs: number;
-  private cachedToken?: AccessToken;
-
-  /**
-   * Constructs an instance of ExpiringAccessTokenCache with
-   * an optional expiration buffer time.
-   */
-  constructor(tokenRefreshBufferMs: number = DefaultTokenRefreshBufferMs) {
-    this.tokenRefreshBufferMs = tokenRefreshBufferMs;
-  }
-
-  setCachedToken(accessToken: AccessToken | undefined): void {
-    this.cachedToken = accessToken;
-  }
-
-  getCachedToken(): AccessToken | undefined {
-    if (
-      this.cachedToken &&
-      Date.now() + this.tokenRefreshBufferMs >= this.cachedToken.expiresOnTimestamp
-    ) {
-      this.cachedToken = undefined;
-    }
-
-    return this.cachedToken;
-  }
-}
diff --git a/src/auth/authFlows.ts b/src/auth/authFlows.ts
new file mode 100644
index 0000000..c3b70f1
--- /dev/null
+++ b/src/auth/authFlows.ts
@@ -0,0 +1,67 @@
+// Copyright (c) Microsoft Corporation.
+// Licensed under the MIT License.
+
+/**
+ * Represents OAuth2 Authorization Code flow configuration.
+ */
+export interface AuthorizationCodeFlow {
+  /** Type of OAuth2 flow */
+  type: "authorizationCode";
+  /** Authorization endpoint */
+  authorizationUrl: string;
+  /** Token endpoint */
+  tokenUrl: string;
+  /** Refresh token endpoint */
+  refreshUrl?: string;
+  /** OAuth2 scopes */
+  scopes?: string[];
+}
+
+/**
+ * Represents OAuth2 Client Credentials flow configuration.
+ */
+export interface ClientCredentialsFlow {
+  /** Type of OAuth2 flow */
+  type: "clientCredentials";
+  /** Token endpoint */
+  tokenUrl: string;
+  /** Refresh token endpoints */
+  refreshUrl?: string[];
+  /** OAuth2 scopes */
+  scopes?: string[];
+}
+
+/**
+ * Represents OAuth2 Implicit flow configuration.
+ */
+export interface ImplicitFlow {
+  /** Type of OAuth2 flow */
+  type: "implicit";
+  /** Authorization endpoint */
+  authorizationUrl: string;
+  /** Refresh token endpoint */
+  refreshUrl?: string;
+  /** OAuth2 scopes */
+  scopes?: string[];
+}
+
+/**
+ * Represents OAuth2 Password flow configuration.
+ */
+export interface PasswordFlow {
+  /** Type of OAuth2 flow */
+  type: "password";
+  /** Token endpoint */
+  tokenUrl: string;
+  /** Refresh token endpoint */
+  refreshUrl?: string;
+  /** OAuth2 scopes */
+  scopes?: string[];
+}
+
+/** Union type of all supported OAuth2 flows */
+export type OAuth2Flow =
+  | AuthorizationCodeFlow
+  | ClientCredentialsFlow
+  | ImplicitFlow
+  | PasswordFlow;
diff --git a/src/auth/azureKeyCredential.ts b/src/auth/azureKeyCredential.ts
deleted file mode 100644
index 65676e7..0000000
--- a/src/auth/azureKeyCredential.ts
+++ /dev/null
@@ -1,45 +0,0 @@
-// Copyright (c) Microsoft Corporation.
-// Licensed under the MIT License.
-
-import type { KeyCredential } from "./keyCredential.js";
-
-/**
- * A static-key-based credential that supports updating
- * the underlying key value.
- */
-export class AzureKeyCredential implements KeyCredential {
-  private _key: string;
-
-  /**
-   * The value of the key to be used in authentication
-   */
-  public get key(): string {
-    return this._key;
-  }
-
-  /**
-   * Create an instance of an AzureKeyCredential for use
-   * with a service client.
-   *
-   * @param key - The initial value of the key to use in authentication
-   */
-  constructor(key: string) {
-    if (!key) {
-      throw new Error("key must be a non-empty string");
-    }
-
-    this._key = key;
-  }
-
-  /**
-   * Change the value of the key.
-   *
-   * Updates will take effect upon the next request after
-   * updating the key value.
-   *
-   * @param newKey - The new key value to be used
-   */
-  public update(newKey: string): void {
-    this._key = newKey;
-  }
-}
diff --git a/src/auth/azureNamedKeyCredential.ts b/src/auth/azureNamedKeyCredential.ts
deleted file mode 100644
index 544c3c0..0000000
--- a/src/auth/azureNamedKeyCredential.ts
+++ /dev/null
@@ -1,88 +0,0 @@
-// Copyright (c) Microsoft Corporation.
-// Licensed under the MIT License.
-
-import { isObjectWithProperties } from "@azure/core-util";
-
-/**
- * Represents a credential defined by a static API name and key.
- */
-export interface NamedKeyCredential {
-  /**
-   * The value of the API key represented as a string
-   */
-  readonly key: string;
-  /**
-   * The value of the API name represented as a string.
-   */
-  readonly name: string;
-}
-
-/**
- * A static name/key-based credential that supports updating
- * the underlying name and key values.
- */
-export class AzureNamedKeyCredential implements NamedKeyCredential {
-  private _key: string;
-  private _name: string;
-
-  /**
-   * The value of the key to be used in authentication.
-   */
-  public get key(): string {
-    return this._key;
-  }
-
-  /**
-   * The value of the name to be used in authentication.
-   */
-  public get name(): string {
-    return this._name;
-  }
-
-  /**
-   * Create an instance of an AzureNamedKeyCredential for use
-   * with a service client.
-   *
-   * @param name - The initial value of the name to use in authentication.
-   * @param key - The initial value of the key to use in authentication.
-   */
-  constructor(name: string, key: string) {
-    if (!name || !key) {
-      throw new TypeError("name and key must be non-empty strings");
-    }
-
-    this._name = name;
-    this._key = key;
-  }
-
-  /**
-   * Change the value of the key.
-   *
-   * Updates will take effect upon the next request after
-   * updating the key value.
-   *
-   * @param newName - The new name value to be used.
-   * @param newKey - The new key value to be used.
-   */
-  public update(newName: string, newKey: string): void {
-    if (!newName || !newKey) {
-      throw new TypeError("newName and newKey must be non-empty strings");
-    }
-
-    this._name = newName;
-    this._key = newKey;
-  }
-}
-
-/**
- * Tests an object to determine whether it implements NamedKeyCredential.
- *
- * @param credential - The assumed NamedKeyCredential to be tested.
- */
-export function isNamedKeyCredential(credential: unknown): credential is NamedKeyCredential {
-  return (
-    isObjectWithProperties(credential, ["name", "key"]) &&
-    typeof credential.key === "string" &&
-    typeof credential.name === "string"
-  );
-}
diff --git a/src/auth/azureSASCredential.ts b/src/auth/azureSASCredential.ts
deleted file mode 100644
index 045c639..0000000
--- a/src/auth/azureSASCredential.ts
+++ /dev/null
@@ -1,70 +0,0 @@
-// Copyright (c) Microsoft Corporation.
-// Licensed under the MIT License.
-
-import { isObjectWithProperties } from "@azure/core-util";
-
-/**
- * Represents a credential defined by a static shared access signature.
- */
-export interface SASCredential {
-  /**
-   * The value of the shared access signature represented as a string
-   */
-  readonly signature: string;
-}
-
-/**
- * A static-signature-based credential that supports updating
- * the underlying signature value.
- */
-export class AzureSASCredential implements SASCredential {
-  private _signature: string;
-
-  /**
-   * The value of the shared access signature to be used in authentication
-   */
-  public get signature(): string {
-    return this._signature;
-  }
-
-  /**
-   * Create an instance of an AzureSASCredential for use
-   * with a service client.
-   *
-   * @param signature - The initial value of the shared access signature to use in authentication
-   */
-  constructor(signature: string) {
-    if (!signature) {
-      throw new Error("shared access signature must be a non-empty string");
-    }
-
-    this._signature = signature;
-  }
-
-  /**
-   * Change the value of the signature.
-   *
-   * Updates will take effect upon the next request after
-   * updating the signature value.
-   *
-   * @param newSignature - The new shared access signature value to be used
-   */
-  public update(newSignature: string): void {
-    if (!newSignature) {
-      throw new Error("shared access signature must be a non-empty string");
-    }
-
-    this._signature = newSignature;
-  }
-}
-
-/**
- * Tests an object to determine whether it implements SASCredential.
- *
- * @param credential - The assumed SASCredential to be tested.
- */
-export function isSASCredential(credential: unknown): credential is SASCredential {
-  return (
-    isObjectWithProperties(credential, ["signature"]) && typeof credential.signature === "string"
-  );
-}
diff --git a/src/auth/credentials.ts b/src/auth/credentials.ts
new file mode 100644
index 0000000..b0bad69
--- /dev/null
+++ b/src/auth/credentials.ts
@@ -0,0 +1,106 @@
+// Copyright (c) Microsoft Corporation.
+// Licensed under the MIT License.
+
+import type { OAuth2Flow } from "./authFlows.js";
+
+/**
+ * Options used when creating and sending get OAuth 2 requests for this operation.
+ */
+export interface GetOAuth2TokenOptions {
+  /** Abort signal for the request */
+  abortSignal?: AbortSignal;
+}
+
+/**
+ * Options used when creating and sending get bearer token requests for this operation.
+ */
+export interface GetBearerTokenOptions {
+  /** Abort signal for the request */
+  abortSignal?: AbortSignal;
+}
+
+/**
+ * Credential for OAuth2 authentication flows.
+ */
+export interface OAuth2TokenCredential<TFlows extends OAuth2Flow> {
+  /**
+   * Gets an OAuth2 token for the specified flows.
+   * @param flows - The OAuth2 flows to use.
+   * @param options - Options for the request.
+   * @returns - a valid access token which was obtained through one of the flows specified in `flows`.
+   */
+  getOAuth2Token(flows: TFlows[], options?: GetOAuth2TokenOptions): Promise<string>;
+}
+
+/**
+ * Credential for Bearer token authentication.
+ */
+export interface BearerTokenCredential {
+  /**
+   * Gets a Bearer token for the specified flows.
+   * @param options - Options for the request.
+   * @returns - a valid access token.
+   */
+  getBearerToken(options?: GetBearerTokenOptions): Promise<string>;
+}
+
+/**
+ * Credential for HTTP Basic authentication.
+ * Provides username and password for basic authentication headers.
+ */
+export interface BasicCredential {
+  /** The username for basic authentication. */
+  username: string;
+  /** The password for basic authentication. */
+  password: string;
+}
+
+/**
+ * Credential for API Key authentication.
+ * Provides an API key that will be used in the request headers.
+ */
+export interface ApiKeyCredential {
+  /** The API key for authentication. */
+  key: string;
+}
+
+/**
+ * Union type of all supported authentication credentials.
+ */
+export type AuthCredential =
+  | OAuth2TokenCredential<OAuth2Flow>
+  | BearerTokenCredential
+  | BasicCredential
+  | ApiKeyCredential;
+
+/**
+ * Type guard to check if a credential is an OAuth2 token credential.
+ */
+export function isOAuth2TokenCredential(
+  credential: AuthCredential,
+): credential is OAuth2TokenCredential<OAuth2Flow> {
+  return "getOAuth2Token" in credential;
+}
+
+/**
+ * Type guard to check if a credential is a Bearer token credential.
+ */
+export function isBearerTokenCredential(
+  credential: AuthCredential,
+): credential is BearerTokenCredential {
+  return "getBearerToken" in credential;
+}
+
+/**
+ * Type guard to check if a credential is a Basic auth credential.
+ */
+export function isBasicCredential(credential: AuthCredential): credential is BasicCredential {
+  return "username" in credential && "password" in credential;
+}
+
+/**
+ * Type guard to check if a credential is an API key credential.
+ */
+export function isApiKeyCredential(credential: AuthCredential): credential is ApiKeyCredential {
+  return "key" in credential;
+}
diff --git a/src/auth/index.ts b/src/auth/index.ts
deleted file mode 100644
index 446268b..0000000
--- a/src/auth/index.ts
+++ /dev/null
@@ -1,20 +0,0 @@
-// Copyright (c) Microsoft Corporation.
-// Licensed under the MIT License.
-export { HttpMethods } from "@azure/core-util";
-export { AzureKeyCredential } from "./azureKeyCredential.js";
-export { KeyCredential, isKeyCredential } from "./keyCredential.js";
-export {
-  AzureNamedKeyCredential,
-  NamedKeyCredential,
-  isNamedKeyCredential,
-} from "./azureNamedKeyCredential.js";
-export { AzureSASCredential, SASCredential, isSASCredential } from "./azureSASCredential.js";
-
-export {
-  TokenCredential,
-  GetTokenOptions,
-  AccessToken,
-  isTokenCredential,
-} from "./tokenCredential.js";
-
-export { TracingContext } from "./tracing.js";
diff --git a/src/auth/keyCredential.ts b/src/auth/keyCredential.ts
deleted file mode 100644
index 9db25cf..0000000
--- a/src/auth/keyCredential.ts
+++ /dev/null
@@ -1,23 +0,0 @@
-// Copyright (c) Microsoft Corporation.
-// Licensed under the MIT License.
-
-import { isObjectWithProperties } from "@azure/core-util";
-
-/**
- * Represents a credential defined by a static API key.
- */
-export interface KeyCredential {
-  /**
-   * The value of the API key represented as a string
-   */
-  readonly key: string;
-}
-
-/**
- * Tests an object to determine whether it implements KeyCredential.
- *
- * @param credential - The assumed KeyCredential to be tested.
- */
-export function isKeyCredential(credential: unknown): credential is KeyCredential {
-  return isObjectWithProperties(credential, ["key"]) && typeof credential.key === "string";
-}
diff --git a/src/auth/schemes.ts b/src/auth/schemes.ts
new file mode 100644
index 0000000..4d63edc
--- /dev/null
+++ b/src/auth/schemes.ts
@@ -0,0 +1,66 @@
+// Copyright (c) Microsoft Corporation.
+// Licensed under the MIT License.
+
+import type { OAuth2Flow } from "./authFlows.js";
+
+/**
+ * Represents HTTP Basic authentication scheme.
+ * Basic authentication scheme requires a username and password to be provided with each request.
+ * The credentials are encoded using Base64 and included in the Authorization header.
+ */
+export interface BasicAuthScheme {
+  /** Type of auth scheme */
+  type: "http";
+  /** Basic authentication scheme */
+  scheme: "basic";
+}
+
+/**
+ * Represents HTTP Bearer authentication scheme.
+ * Bearer authentication scheme requires a bearer token to be provided with each request.
+ * The token is included in the Authorization header with the "Bearer" prefix.
+ */
+export interface BearerAuthScheme {
+  /** Type of auth scheme */
+  type: "http";
+  /** Bearer authentication scheme */
+  scheme: "bearer";
+}
+
+/**
+ * Represents an endpoint or operation that requires no authentication.
+ */
+export interface NoAuthAuthScheme {
+  /** Type of auth scheme */
+  type: "noAuth";
+}
+
+/**
+ * Represents API Key authentication scheme.
+ * API Key authentication requires a key to be provided with each request.
+ * The key can be provided in different locations: query parameter, header, or cookie.
+ */
+export interface ApiKeyAuthScheme {
+  /** Type of auth scheme */
+  type: "apiKey";
+  /** Location of the API key */
+  apiKeyLocation: "query" | "header" | "cookie";
+  /** Name of the API key parameter */
+  name: string;
+}
+
+/** Represents OAuth2 authentication scheme with specified flows */
+export interface OAuth2AuthScheme<TFlows extends OAuth2Flow[]> {
+  /** Type of auth scheme */
+  type: "oauth2";
+  /** Supported OAuth2 flows */
+  flows: TFlows;
+}
+
+/** Union type of all supported authentication schemes */
+export type AuthScheme =
+  | BasicAuthScheme
+  | BearerAuthScheme
+  | NoAuthAuthScheme
+  | ApiKeyAuthScheme
+  | OAuth2AuthScheme<OAuth2Flow[]>;
diff --git a/src/auth/tokenCredential.ts b/src/auth/tokenCredential.ts
deleted file mode 100644
index 395b112..0000000
--- a/src/auth/tokenCredential.ts
+++ /dev/null
@@ -1,148 +0,0 @@
-// Copyright (c) Microsoft Corporation.
-// Licensed under the MIT License.
-
-import type { AbortSignalLike } from "@azure/abort-controller";
-import type { TracingContext } from "./tracing.js";
-import type { HttpMethods } from "@azure/core-util";
-
-/**
- * Represents a credential capable of providing an authentication token.
- */
-export interface TokenCredential {
-  /**
-   * Gets the token provided by this credential.
-   *
-   * This method is called automatically by Azure SDK client libraries. You may call this method
-   * directly, but you must also handle token caching and token refreshing.
-   *
-   * @param scopes - The list of scopes for which the token will have access.
-   * @param options - The options used to configure any requests this
-   *                TokenCredential implementation might make.
-   */
-  getToken(scopes: string | string[], options?: GetTokenOptions): Promise<AccessToken | null>;
-}
-
-/**
- * Defines options for TokenCredential.getToken.
- */
-export interface GetTokenOptions {
-  /**
-   * The signal which can be used to abort requests.
-   */
-  abortSignal?: AbortSignalLike;
-  /**
-   * Options used when creating and sending HTTP requests for this operation.
-   */
-  requestOptions?: {
-    /**
-     * The number of milliseconds a request can take before automatically being terminated.
-     */
-    timeout?: number;
-  };
-  /**
-   * Options used when tracing is enabled.
-   */
-  tracingOptions?: {
-    /**
-     * Tracing Context for the current request.
-     */
-    tracingContext?: TracingContext;
-  };
-  /**
-   * Claim details to perform the Continuous Access Evaluation authentication flow
-   */
-  claims?: string;
-  /**
-   * Indicates whether to enable the Continuous Access Evaluation authentication flow
-   */
-  enableCae?: boolean;
-  /**
-   * Allows specifying a tenantId. Useful to handle challenges that provide tenant Id hints.
-   */
-  tenantId?: string;
-
-  /**
-   * Options for Proof of Possession token requests
-   */
-  proofOfPossessionOptions?: {
-    /**
-     * The nonce value required for PoP token requests.
-     * This is typically retrieved from the WWW-Authenticate header of a 401 challenge response.
-     * This is used in combination with {@link resourceRequestUrl} and {@link resourceRequestMethod} to generate the PoP token.
-     */
-    nonce: string;
-    /**
-     * The HTTP method of the request.
-     * This is used in combination with {@link resourceRequestUrl} and {@link nonce} to generate the PoP token.
-     */
-    resourceRequestMethod: HttpMethods;
-    /**
-     * The URL of the request.
-     * This is used in combination with {@link resourceRequestMethod} and {@link nonce} to generate the PoP token.
-     */
-    resourceRequestUrl: string;
-  };
-}
-
-/**
- * Represents an access token with an expiration time.
- */
-export interface AccessToken {
-  /**
-   * The access token returned by the authentication service.
-   */
-  token: string;
-
-  /**
-   * The access token's expiration timestamp in milliseconds, UNIX epoch time.
-   */
-  expiresOnTimestamp: number;
-
-  /**
-   * The timestamp when the access token should be refreshed, in milliseconds, UNIX epoch time.
-   */
-  refreshAfterTimestamp?: number;
-
-  /** Type of token - `Bearer` or `pop` */
-  tokenType?: "Bearer" | "pop";
-}
-
-/**
- * @internal
- * @param accessToken - Access token
- * @returns Whether a token is bearer type or not
- */
-export function isBearerToken(accessToken: AccessToken): boolean {
-  return !accessToken.tokenType || accessToken.tokenType === "Bearer";
-}
-
-/**
- * @internal
- * @param accessToken - Access token
- * @returns Whether a token is Pop token or not
- */
-export function isPopToken(accessToken: AccessToken): boolean {
-  return accessToken.tokenType === "pop";
-}
-
-/**
- * Tests an object to determine whether it implements TokenCredential.
- *
- * @param credential - The assumed TokenCredential to be tested.
- */
-export function isTokenCredential(credential: unknown): credential is TokenCredential {
-  // Check for an object with a 'getToken' function and possibly with
-  // a 'signRequest' function.  We do this check to make sure that
-  // a ServiceClientCredentials implementor (like TokenClientCredentials
-  // in ms-rest-nodeauth) doesn't get mistaken for a TokenCredential if
-  // it doesn't actually implement TokenCredential also.
-  const castCredential = credential as {
-    getToken: unknown;
-    signRequest: unknown;
-  };
-  return (
-    castCredential &&
-    typeof castCredential.getToken === "function" &&
-    (castCredential.signRequest === undefined || castCredential.getToken.length > 0)
-  );
-}
diff --git a/src/auth/tracing.ts b/src/auth/tracing.ts
deleted file mode 100644
index 8e846bb..0000000
--- a/src/auth/tracing.ts
+++ /dev/null
@@ -1,32 +0,0 @@
-// Copyright (c) Microsoft Corporation.
-// Licensed under the MIT License.
-
-// The interfaces in this file should be kept in sync with those
-// found in the `@azure/core-tracing` package.
-
-/**
- * An interface structurally compatible with OpenTelemetry.
- */
-export interface TracingContext {
-  /**
-   * Get a value from the context.
-   *
-   * @param key - key which identifies a context value
-   */
-  getValue(key: symbol): unknown;
-  /**
-   * Create a new context which inherits from this context and has
-   * the given key set to the given value.
-   *
-   * @param key - context key for which to set the value
-   * @param value - value to set for the given key
-   */
-  setValue(key: symbol, value: unknown): TracingContext;
-  /**
-   * Return a new context which inherits from this context but does
-   * not contain a value for the given key.
-   *
-   * @param key - context key for which to clear a value
-   */
-  deleteValue(key: symbol): TracingContext;
-}
diff --git a/src/client/apiVersionPolicy.ts b/src/client/apiVersionPolicy.ts
index 56cb7b8..da27584 100644
--- a/src/client/apiVersionPolicy.ts
+++ b/src/client/apiVersionPolicy.ts
@@ -1,7 +1,7 @@
 // Copyright (c) Microsoft Corporation.
 // Licensed under the MIT License.
 
-import type { PipelinePolicy } from "@azure/core-rest-pipeline";
+import type { PipelinePolicy } from "../pipeline.js";
 import type { ClientOptions } from "./common.js";
 
 export const apiVersionPolicyName = "ApiVersionPolicy";
diff --git a/src/client/clientHelpers.ts b/src/client/clientHelpers.ts
index 30dac33..f7e4696 100644
--- a/src/client/clientHelpers.ts
+++ b/src/client/clientHelpers.ts
@@ -1,84 +1,47 @@
 // Copyright (c) Microsoft Corporation.
 // Licensed under the MIT License.
 
-import type { HttpClient, Pipeline } from "@azure/core-rest-pipeline";
-import {
-  bearerTokenAuthenticationPolicy,
-  createDefaultHttpClient,
-  createPipelineFromOptions,
-} from "@azure/core-rest-pipeline";
-import type { KeyCredential, TokenCredential } from "@azure/core-auth";
-import { isTokenCredential } from "@azure/core-auth";
-
+import type { HttpClient } from "../interfaces.js";
+import type { Pipeline } from "../pipeline.js";
+import { createDefaultHttpClient } from "../defaultHttpClient.js";
+import { createPipelineFromOptions } from "../createPipelineFromOptions.js";
 import type { ClientOptions } from "./common.js";
 import { apiVersionPolicy } from "./apiVersionPolicy.js";
-import { keyCredentialAuthenticationPolicy } from "./keyCredentialAuthenticationPolicy.js";
+import {
+  isApiKeyCredential,
+  isBasicCredential,
+  isBearerTokenCredential,
+  isOAuth2TokenCredential,
+} from "../auth/credentials.js";
+import { apiKeyAuthenticationPolicy } from "../policies/auth/apiKeyAuthenticationPolicy.js";
+import { basicAuthenticationPolicy } from "../policies/auth/basicAuthenticationPolicy.js";
+import { bearerAuthenticationPolicy } from "../policies/auth/bearerAuthenticationPolicy.js";
+import { oauth2AuthenticationPolicy } from "../policies/auth/oauth2AuthenticationPolicy.js";
 
 let cachedHttpClient: HttpClient | undefined;
 
-/**
- * Optional parameters for adding a credential policy to the pipeline.
- */
-export interface AddCredentialPipelinePolicyOptions {
-  /**
-   * Options related to the client.
-   */
-  clientOptions?: ClientOptions;
-  /**
-   * The credential to use.
-   */
-  credential?: TokenCredential | KeyCredential;
-}
-
-/**
- * Adds a credential policy to the pipeline if a credential is provided. If none is provided, no policy is added.
- */
-export function addCredentialPipelinePolicy(
-  pipeline: Pipeline,
-  endpoint: string,
-  options: AddCredentialPipelinePolicyOptions = {},
-): void {
-  const { credential, clientOptions } = options;
-  if (!credential) {
-    return;
-  }
-
-  if (isTokenCredential(credential)) {
-    const tokenPolicy = bearerTokenAuthenticationPolicy({
-      credential,
-      scopes: clientOptions?.credentials?.scopes ?? `${endpoint}/.default`,
-    });
-    pipeline.addPolicy(tokenPolicy);
-  } else if (isKeyCredential(credential)) {
-    if (!clientOptions?.credentials?.apiKeyHeaderName) {
-      throw new Error(`Missing API Key Header Name`);
-    }
-    const keyPolicy = keyCredentialAuthenticationPolicy(
-      credential,
-      clientOptions?.credentials?.apiKeyHeaderName,
-    );
-    pipeline.addPolicy(keyPolicy);
-  }
-}
-
 /**
  * Creates a default rest pipeline to re-use accross Rest Level Clients
  */
-export function createDefaultPipeline(
-  endpoint: string,
-  credential?: TokenCredential | KeyCredential,
-  options: ClientOptions = {},
-): Pipeline {
+export function createDefaultPipeline(options: ClientOptions = {}): Pipeline {
   const pipeline = createPipelineFromOptions(options);
 
   pipeline.addPolicy(apiVersionPolicy(options));
 
-  addCredentialPipelinePolicy(pipeline, endpoint, { credential, clientOptions: options });
-  return pipeline;
+  const { credential, authSchemes } = options;
+  if (credential) {
+    if (isApiKeyCredential(credential)) {
+      pipeline.addPolicy(apiKeyAuthenticationPolicy({ authSchemes, credential }));
+    } else if (isBasicCredential(credential)) {
+      pipeline.addPolicy(basicAuthenticationPolicy({ authSchemes, credential }));
+    } else if (isBearerTokenCredential(credential)) {
+      pipeline.addPolicy(bearerAuthenticationPolicy({ authSchemes, credential }));
+    } else if (isOAuth2TokenCredential(credential)) {
+      pipeline.addPolicy(oauth2AuthenticationPolicy({ authSchemes, credential }));
+    }
   }
 
-function isKeyCredential(credential: any): credential is KeyCredential {
-  return (credential as KeyCredential).key !== undefined;
+  return pipeline;
 }
 
 export function getCachedDefaultHttpsClient(): HttpClient {
diff --git a/src/client/common.ts b/src/client/common.ts
<<<<<<< HEAD
index 609878a..a977840 100644
=======
index 58f6eba..da6742a 100644
>>>>>>> fcd51e5a
--- a/src/client/common.ts
+++ b/src/client/common.ts
@@ -3,19 +3,18 @@
 
 import type {
   HttpClient,
-  LogPolicyOptions,
-  Pipeline,
-  PipelineOptions,
-  PipelinePolicy,
   PipelineRequest,
   PipelineResponse,
   RawHttpHeaders,
   RequestBodyType,
   TransferProgressEvent,
-} from "@azure/core-rest-pipeline";
-import type { RawHttpHeadersInput } from "@azure/core-rest-pipeline";
-import type { AbortSignalLike } from "@azure/abort-controller";
-import type { OperationTracingOptions } from "@azure/core-tracing";
+  RawHttpHeadersInput,
+} from "../interfaces.js";
+import type { Pipeline, PipelinePolicy } from "../pipeline.js";
+import type { PipelineOptions } from "../createPipelineFromOptions.js";
+import type { LogPolicyOptions } from "../policies/logPolicy.js";
+import type { AuthScheme } from "../auth/schemes.js";
+import type { AuthCredential } from "../auth/credentials.js";
 
 /**
  * Shape of the default request parameters, this may be overridden by the specific
@@ -72,12 +71,7 @@ export type RequestParameters = {
   /**
    * The signal which can be used to abort requests.
    */
-  abortSignal?: AbortSignalLike;
-
-  /**
-   * Options used when tracing is enabled.
-   */
-  tracingOptions?: OperationTracingOptions;
+  abortSignal?: AbortSignal;
 
   /**
    * A function to be called each time a response is received from the server
@@ -91,16 +85,9 @@ export type RequestParameters = {
  * A function to be called each time a response is received from the server
  * while performing the requested operation.
  * May be called multiple times.
- *
- * This callback will be called with two parameters: the raw response, including headers and response body; and an error
- * object which will be provided if an error was thrown while processing the request.
- * The third __legacyError parameter is provided for backwards compatability only and will have an identical value to the `error` parameter.
  */
-export type RawResponseCallback = (
-  rawResponse: FullOperationResponse,
-  error?: unknown,
-  __legacyError?: unknown,
-) => void;
+// UNBRANDED DIFFERENCE: onResponse callback does not have a second __legacyError parameter which was provided for backwards compatibility
+export type RawResponseCallback = (rawResponse: FullOperationResponse, error?: unknown) => void;
 
 /**
  * Wrapper object for http request and response. Deserialized object is stored in
@@ -130,16 +117,11 @@ export interface OperationOptions {
   /**
    * The signal which can be used to abort requests.
    */
-  abortSignal?: AbortSignalLike;
+  abortSignal?: AbortSignal;
   /**
    * Options used when creating and sending HTTP requests for this operation.
    */
   requestOptions?: OperationRequestOptions;
-  /**
-   * Options used when tracing is enabled.
-   */
-  tracingOptions?: OperationTracingOptions;
-
   /**
    * A function to be called each time a response is received from the server
    * while performing the requested operation.
@@ -201,8 +183,8 @@ export interface Client {
    * This method will be used to send request that would check the path to provide
    * strong types. When used by the codegen this type gets overridden with the generated
    * types. For example:
-   * ```typescript snippet:PathExample
-   * import { Client } from "@azure-rest/core-client";
+   * ```typescript snippet:ReadmeSamplePathExample
+   * import { Client } from "@typespec/ts-http-runtime";
    *
    * type MyClient = Client & {
    *   path: Routes;
<<<<<<< HEAD
@@ -321,23 +303,19 @@ export interface AdditionalPolicyConfig {
  */
 export type ClientOptions = PipelineOptions & {
   /**
-   * Credentials information
+   * List of authentication schemes supported by the client.
+   * These schemes define how the client can authenticate requests.
    */
-  credentials?: {
-    /**
-     * Authentication scopes for AAD
-     */
-    scopes?: string[];
-    /**
-     * Heder name for Client Secret authentication
-     */
-    apiKeyHeaderName?: string;
-  };
+  authSchemes?: AuthScheme[];
+
   /**
=======
@@ -217,18 +198,6 @@ export interface Client {
   pathUnchecked: PathUnchecked;
 }
 
-/**
- * A Node.js Readable stream that also has a `destroy` method.
- */
-export interface NodeJSReadableStream extends NodeJS.ReadableStream {
-  /**
-   * Destroy the stream. Optionally emit an 'error' event, and emit a
-   * 'close' event (unless emitClose is set to false). After this call,
-   * internal resources will be released.
-   */
-  destroy(error?: Error): void;
-}
-
 /**
  * Http Response which body is a NodeJS stream object
  */
@@ -236,7 +205,7 @@ export type HttpNodeStreamResponse = HttpResponse & {
   /**
    * Streamable body
    */
-  body?: NodeJSReadableStream;
+  body?: NodeJS.ReadableStream;
 };
 
 /**
@@ -345,11 +314,9 @@ export type ClientOptions = PipelineOptions & {
      */
     apiKeyHeaderName?: string;
   };
-  /**
>>>>>>> fcd51e5a
-   * Base url for the client
-   * @deprecated This property is deprecated and will be removed soon, please use endpoint instead
+   * The credential used to authenticate requests.
+   * Must be compatible with one of the specified authentication schemes.
    */
-  baseUrl?: string;
+  credential?: AuthCredential;
+
+  // UNBRANDED DIFFERENCE: The deprecated baseUrl property is removed in favor of the endpoint property in the unbranded Core package
+
   /**
    * Endpoint for the client
    */
diff --git a/src/client/dom.d.ts b/src/client/dom.d.ts
deleted file mode 100644
index eabe718..0000000
--- a/src/client/dom.d.ts
+++ /dev/null
@@ -1,4 +0,0 @@
-// Copyright (c) Microsoft Corporation.
-// Licensed under the MIT License.
-
-/// <reference lib="dom" />
diff --git a/src/client/getClient.ts b/src/client/getClient.ts
index 05bd395..e3f46d2 100644
--- a/src/client/getClient.ts
+++ b/src/client/getClient.ts
@@ -1,9 +1,8 @@
 // Copyright (c) Microsoft Corporation.
 // Licensed under the MIT License.
 
-import type { KeyCredential, TokenCredential } from "@azure/core-auth";
-import { isKeyCredential, isTokenCredential } from "@azure/core-auth";
-import type { HttpClient, HttpMethods, Pipeline, PipelineOptions } from "@azure/core-rest-pipeline";
+import type { HttpClient, HttpMethods } from "../interfaces.js";
+import type { Pipeline } from "../pipeline.js";
 import { createDefaultPipeline } from "./clientHelpers.js";
 import type {
   Client,
@@ -11,44 +10,21 @@ import type {
   HttpBrowserStreamResponse,
   HttpNodeStreamResponse,
   RequestParameters,
+  ResourceMethods,
   StreamableMethod,
 } from "./common.js";
 import { sendRequest } from "./sendRequest.js";
 import { buildRequestUrl } from "./urlHelpers.js";
-import { isNodeLike } from "@azure/core-util";
+import { isNodeLike } from "../util/checkEnvironment.js";
 
-/**
- * Creates a client with a default pipeline
- * @param endpoint - Base endpoint for the client
- * @param options - Client options
- */
-export function getClient(endpoint: string, options?: ClientOptions): Client;
 /**
  * Creates a client with a default pipeline
  * @param endpoint - Base endpoint for the client
  * @param credentials - Credentials to authenticate the requests
  * @param options - Client options
  */
-export function getClient(
-  endpoint: string,
-  credentials?: TokenCredential | KeyCredential,
-  options?: ClientOptions,
-): Client;
-export function getClient(
-  endpoint: string,
-  credentialsOrPipelineOptions?: (TokenCredential | KeyCredential) | ClientOptions,
-  clientOptions: ClientOptions = {},
-): Client {
-  let credentials: TokenCredential | KeyCredential | undefined;
-  if (credentialsOrPipelineOptions) {
-    if (isCredential(credentialsOrPipelineOptions)) {
-      credentials = credentialsOrPipelineOptions;
-    } else {
-      clientOptions = credentialsOrPipelineOptions ?? {};
-    }
-  }
-
-  const pipeline = createDefaultPipeline(endpoint, credentials, clientOptions);
+export function getClient(endpoint: string, clientOptions: ClientOptions = {}): Client {
+  const pipeline = createDefaultPipeline(clientOptions);
   if (clientOptions.additionalPolicies?.length) {
     for (const { policy, position } of clientOptions.additionalPolicies) {
       // Sign happens after Retry and is commonly needed to occur
@@ -62,8 +38,8 @@ export function getClient(
 
   const { allowInsecureConnection, httpClient } = clientOptions;
   const endpointUrl = clientOptions.endpoint ?? endpoint;
-  const client = (path: string, ...args: Array<any>) => {
-    const getUrl = (requestOptions: RequestParameters) =>
+  const client = (path: string, ...args: Array<any>): ResourceMethods<StreamableMethod> => {
+    const getUrl = (requestOptions: RequestParameters): string =>
       buildRequestUrl(endpointUrl, path, args, { allowInsecureConnection, ...requestOptions });
 
     return {
@@ -208,9 +184,3 @@ function buildOperation(
     },
   };
 }
-
-function isCredential(
-  param: (TokenCredential | KeyCredential) | PipelineOptions,
-): param is TokenCredential | KeyCredential {
-  return isKeyCredential(param) || isTokenCredential(param);
-}
diff --git a/src/client/helpers/isBinaryBody.ts b/src/client/helpers/isBinaryBody.ts
deleted file mode 100644
index ef06c77..0000000
--- a/src/client/helpers/isBinaryBody.ts
+++ /dev/null
@@ -1,22 +0,0 @@
-// Copyright (c) Microsoft Corporation.
-// Licensed under the MIT License.
-
-import { isReadableStream } from "./isReadableStream.js";
-
-export function isBinaryBody(
-  body: unknown,
-): body is
-  | Uint8Array
-  | NodeJS.ReadableStream
-  | ReadableStream<Uint8Array>
-  | (() => NodeJS.ReadableStream)
-  | (() => ReadableStream<Uint8Array>)
-  | Blob {
-  return (
-    body !== undefined &&
-    (body instanceof Uint8Array ||
-      isReadableStream(body) ||
-      typeof body === "function" ||
-      body instanceof Blob)
-  );
-}
diff --git a/src/client/helpers/isReadableStream-browser.mts b/src/client/helpers/isReadableStream-browser.mts
deleted file mode 100644
index 9d792bd..0000000
--- a/src/client/helpers/isReadableStream-browser.mts
+++ /dev/null
@@ -1,14 +0,0 @@
-// Copyright (c) Microsoft Corporation.
-// Licensed under the MIT License.
-
-/**
- * Checks if the body is a ReadableStream supported by browsers
- * @internal
- */
-export function isReadableStream(body: unknown): body is ReadableStream {
-  return Boolean(
-    body &&
-      typeof (body as ReadableStream).getReader === "function" &&
-      typeof (body as ReadableStream).tee === "function",
-  );
-}
diff --git a/src/client/helpers/isReadableStream.ts b/src/client/helpers/isReadableStream.ts
deleted file mode 100644
index 5963319..0000000
--- a/src/client/helpers/isReadableStream.ts
+++ /dev/null
@@ -1,10 +0,0 @@
-// Copyright (c) Microsoft Corporation.
-// Licensed under the MIT License.
-
-/**
- * Checks if the body is a ReadableStream supported by Node
- * @internal
- */
-export function isReadableStream(body: unknown): body is NodeJS.ReadableStream {
-  return Boolean(body) && typeof (body as any).pipe === "function";
-}
diff --git a/src/client/index.ts b/src/client/index.ts
deleted file mode 100644
index 1cd7d94..0000000
--- a/src/client/index.ts
+++ /dev/null
@@ -1,16 +0,0 @@
-// Copyright (c) Microsoft Corporation.
-// Licensed under the MIT License.
-
-/**
- * Azure Rest Core Client library for JavaScript
- * @packageDocumentation
- */
-
-export { createRestError } from "./restError.js";
-export {
-  addCredentialPipelinePolicy,
-  AddCredentialPipelinePolicyOptions,
-} from "./clientHelpers.js";
-export { operationOptionsToRequestParameters } from "./operationOptionHelpers.js";
-export * from "./getClient.js";
-export * from "./common.js";
diff --git a/src/client/keyCredentialAuthenticationPolicy.ts b/src/client/keyCredentialAuthenticationPolicy.ts
deleted file mode 100644
index 06bc091..0000000
--- a/src/client/keyCredentialAuthenticationPolicy.ts
+++ /dev/null
@@ -1,28 +0,0 @@
-// Copyright (c) Microsoft Corporation.
-// Licensed under the MIT License.
-
-import type { KeyCredential } from "@azure/core-auth";
-import type {
-  PipelinePolicy,
-  PipelineRequest,
-  PipelineResponse,
-  SendRequest,
-} from "@azure/core-rest-pipeline";
-
-/**
- * The programmatic identifier of the bearerTokenAuthenticationPolicy.
- */
-export const keyCredentialAuthenticationPolicyName = "keyCredentialAuthenticationPolicy";
-
-export function keyCredentialAuthenticationPolicy(
-  credential: KeyCredential,
-  apiKeyHeaderName: string,
-): PipelinePolicy {
-  return {
-    name: keyCredentialAuthenticationPolicyName,
-    async sendRequest(request: PipelineRequest, next: SendRequest): Promise<PipelineResponse> {
-      request.headers.set(apiKeyHeaderName, credential.key);
-      return next(request);
-    },
-  };
-}
diff --git a/src/client/multipart.ts b/src/client/multipart.ts
index 175b5cd..102ed57 100644
--- a/src/client/multipart.ts
+++ b/src/client/multipart.ts
@@ -1,14 +1,11 @@
 // Copyright (c) Microsoft Corporation.
 // Licensed under the MIT License.
 
-import type {
-  BodyPart,
-  MultipartRequestBody,
-  RawHttpHeadersInput,
-} from "@azure/core-rest-pipeline";
-import { RestError, createHttpHeaders } from "@azure/core-rest-pipeline";
-import { stringToUint8Array } from "@azure/core-util";
-import { isBinaryBody } from "./helpers/isBinaryBody.js";
+import type { BodyPart, MultipartRequestBody, RawHttpHeadersInput } from "../interfaces.js";
+import { RestError } from "../restError.js";
+import { createHttpHeaders } from "../httpHeaders.js";
+import { stringToUint8Array } from "../util/bytesEncoding.js";
+import { isBinaryBody } from "../util/typeGuards.js";
 
 /**
  * Describes a single part in a multipart body.
diff --git a/src/client/operationOptionHelpers.ts b/src/client/operationOptionHelpers.ts
index c7c1eb6..15bdc45 100644
--- a/src/client/operationOptionHelpers.ts
+++ b/src/client/operationOptionHelpers.ts
@@ -16,7 +16,6 @@ export function operationOptionsToRequestParameters(options: OperationOptions):
     abortSignal: options.abortSignal,
     onUploadProgress: options.requestOptions?.onUploadProgress,
     onDownloadProgress: options.requestOptions?.onDownloadProgress,
-    tracingOptions: options.tracingOptions,
     headers: { ...options.requestOptions?.headers },
     onResponse: options.onResponse,
   };
diff --git a/src/client/restError.ts b/src/client/restError.ts
index 3df6036..d653f06 100644
--- a/src/client/restError.ts
+++ b/src/client/restError.ts
@@ -1,8 +1,9 @@
 // Copyright (c) Microsoft Corporation.
 // Licensed under the MIT License.
 
-import type { PipelineResponse } from "@azure/core-rest-pipeline";
-import { RestError, createHttpHeaders } from "@azure/core-rest-pipeline";
+import type { PipelineResponse } from "../interfaces.js";
+import { RestError } from "../restError.js";
+import { createHttpHeaders } from "../httpHeaders.js";
 import type { PathUncheckedResponse } from "./common.js";
 
 /**
diff --git a/src/client/sendRequest.ts b/src/client/sendRequest.ts
index 4ee4778..dc3b0f5 100644
--- a/src/client/sendRequest.ts
+++ b/src/client/sendRequest.ts
@@ -5,19 +5,16 @@ import type {
   HttpClient,
   HttpMethods,
   MultipartRequestBody,
-  Pipeline,
   PipelineRequest,
   PipelineResponse,
   RequestBodyType,
-} from "@azure/core-rest-pipeline";
-import {
-  RestError,
-  createHttpHeaders,
-  createPipelineRequest,
-  isRestError,
-} from "@azure/core-rest-pipeline";
+} from "../interfaces.js";
+import { isRestError, RestError } from "../restError.js";
+import type { Pipeline } from "../pipeline.js";
+import { createHttpHeaders } from "../httpHeaders.js";
+import { createPipelineRequest } from "../pipelineRequest.js";
 import { getCachedDefaultHttpsClient } from "./clientHelpers.js";
-import { isReadableStream } from "./helpers/isReadableStream.js";
+import { isReadableStream } from "../util/typeGuards.js";
 import type { HttpResponse, RequestParameters } from "./common.js";
 import type { PartDescriptor } from "./multipart.js";
 import { buildMultipartBody } from "./multipart.js";
@@ -63,7 +60,8 @@ export async function sendRequest(
     if (isRestError(e) && e.response && options.onResponse) {
       const { response } = e;
       const rawHeaders = response.headers.toJSON();
-      options?.onResponse({ ...response, request, rawHeaders }, e, e);
+      // UNBRANDED DIFFERENCE: onResponse callback does not have a second __legacyError property
+      options?.onResponse({ ...response, request, rawHeaders }, e);
     }
 
     throw e;
@@ -136,7 +134,6 @@ function buildPipelineRequest(
     multipartBody,
     headers,
     allowInsecureConnection: options.allowInsecureConnection,
-    tracingOptions: options.tracingOptions,
     abortSignal: options.abortSignal,
     onUploadProgress: options.onUploadProgress,
     onDownloadProgress: options.onDownloadProgress,
diff --git a/src/constants.ts b/src/constants.ts
index 201ff0d..e81a30d 100644
--- a/src/constants.ts
+++ b/src/constants.ts
@@ -1,6 +1,6 @@
 // Copyright (c) Microsoft Corporation.
 // Licensed under the MIT License.
 
-export const SDK_VERSION: string = "1.19.2";
+export const SDK_VERSION: string = "0.1.0";
 
 export const DEFAULT_RETRY_POLICY_COUNT = 3;
diff --git a/src/createPipelineFromOptions.ts b/src/createPipelineFromOptions.ts
index fefe550..fb56a78 100644
--- a/src/createPipelineFromOptions.ts
+++ b/src/createPipelineFromOptions.ts
@@ -6,16 +6,14 @@ import { type Pipeline, createEmptyPipeline } from "./pipeline.js";
 import type { Agent, PipelineRetryOptions, ProxySettings, TlsSettings } from "./interfaces.js";
 import { type RedirectPolicyOptions, redirectPolicy } from "./policies/redirectPolicy.js";
 import { type UserAgentPolicyOptions, userAgentPolicy } from "./policies/userAgentPolicy.js";
-import { multipartPolicy, multipartPolicyName } from "./policies/multipartPolicy.js";
 import { decompressResponsePolicy } from "./policies/decompressResponsePolicy.js";
 import { defaultRetryPolicy } from "./policies/defaultRetryPolicy.js";
 import { formDataPolicy } from "./policies/formDataPolicy.js";
-import { isNodeLike } from "@azure/core-util";
+import { isNodeLike } from "./util/checkEnvironment.js";
 import { proxyPolicy } from "./policies/proxyPolicy.js";
-import { setClientRequestIdPolicy } from "./policies/setClientRequestIdPolicy.js";
 import { agentPolicy } from "./policies/agentPolicy.js";
 import { tlsPolicy } from "./policies/tlsPolicy.js";
-import { tracingPolicy } from "./policies/tracingPolicy.js";
+import { multipartPolicy, multipartPolicyName } from "./policies/multipartPolicy.js";
 
 /**
  * Defines options that are used to configure the HTTP pipeline for
@@ -95,15 +93,11 @@ export function createPipelineFromOptions(options: InternalPipelineOptions): Pip
 
   pipeline.addPolicy(formDataPolicy(), { beforePolicies: [multipartPolicyName] });
   pipeline.addPolicy(userAgentPolicy(options.userAgentOptions));
-  pipeline.addPolicy(setClientRequestIdPolicy(options.telemetryOptions?.clientRequestIdHeaderName));
   // The multipart policy is added after policies with no phase, so that
   // policies can be added between it and formDataPolicy to modify
   // properties (e.g., making the boundary constant in recorded tests).
   pipeline.addPolicy(multipartPolicy(), { afterPhase: "Deserialize" });
   pipeline.addPolicy(defaultRetryPolicy(options.retryOptions), { phase: "Retry" });
-  pipeline.addPolicy(tracingPolicy({ ...options.userAgentOptions, ...options.loggingOptions }), {
-    afterPhase: "Retry",
-  });
   if (isNodeLike) {
     // Both XHR and Fetch expect to handle redirects automatically,
     // so only include this policy when we're in Node.
diff --git a/src/fetchHttpClient.ts b/src/fetchHttpClient.ts
index ad162e3..ae5349c 100644
--- a/src/fetchHttpClient.ts
+++ b/src/fetchHttpClient.ts
@@ -1,7 +1,7 @@
 // Copyright (c) Microsoft Corporation.
 // Licensed under the MIT License.
 
-import { AbortError } from "@azure/abort-controller";
+import { AbortError } from "./abort-controller/AbortError.js";
 import type {
   HttpClient,
   HttpHeaders as PipelineHeaders,
diff --git a/src/index.ts b/src/index.ts
index 92a7ee9..a2c86e2 100644
--- a/src/index.ts
+++ b/src/index.ts
@@ -9,116 +9,74 @@ declare global {
   interface TransformStream<I = any, O = any> {}
 }
 
-export type { HttpMethods } from "@azure/core-util";
+export { AbortError } from "./abort-controller/AbortError.js";
+export {
+  createClientLogger,
+  TypeSpecRuntimeLogger,
+  type TypeSpecRuntimeClientLogger,
+  type Debugger,
+} from "./logger/logger.js";
 export type {
-  Agent,
   BodyPart,
-  FormDataMap,
   FormDataValue,
-  HttpClient,
-  HttpHeaders,
+  RawHttpHeaders,
   KeyObject,
-  MultipartRequestBody,
+  PxfObject,
+  HttpClient,
   PipelineRequest,
   PipelineResponse,
-  PipelineRetryOptions,
-  ProxySettings,
-  PxfObject,
-  RawHttpHeaders,
-  RawHttpHeadersInput,
-  RequestBodyType,
   SendRequest,
   TlsSettings,
+  Agent,
+  RequestBodyType,
+  FormDataMap,
+  HttpHeaders,
+  HttpMethods,
+  MultipartRequestBody,
   TransferProgressEvent,
+  ProxySettings,
+  RawHttpHeadersInput,
+  PipelineRetryOptions,
 } from "./interfaces.js";
-export {
-  type AddPolicyOptions as AddPipelineOptions,
-  type PipelinePhase,
-  type PipelinePolicy,
-  type Pipeline,
-  createEmptyPipeline,
-} from "./pipeline.js";
-export {
-  createPipelineFromOptions,
-  type TelemetryOptions,
-  type InternalPipelineOptions,
-  type PipelineOptions,
-} from "./createPipelineFromOptions.js";
-export { createDefaultHttpClient } from "./defaultHttpClient.js";
 export { createHttpHeaders } from "./httpHeaders.js";
-export { createPipelineRequest, type PipelineRequestOptions } from "./pipelineRequest.js";
-export { RestError, type RestErrorOptions, isRestError } from "./restError.js";
-export {
-  decompressResponsePolicy,
-  decompressResponsePolicyName,
-} from "./policies/decompressResponsePolicy.js";
-export {
-  exponentialRetryPolicy,
-  type ExponentialRetryPolicyOptions,
-  exponentialRetryPolicyName,
-} from "./policies/exponentialRetryPolicy.js";
-export {
-  setClientRequestIdPolicy,
-  setClientRequestIdPolicyName,
-} from "./policies/setClientRequestIdPolicy.js";
-export { logPolicy, logPolicyName, type LogPolicyOptions } from "./policies/logPolicy.js";
-export { multipartPolicy, multipartPolicyName } from "./policies/multipartPolicy.js";
-export { proxyPolicy, proxyPolicyName, getDefaultProxySettings } from "./policies/proxyPolicy.js";
+export * from "./auth/schemes.js";
+export * from "./auth/authFlows.js";
 export {
-  redirectPolicy,
-  redirectPolicyName,
-  type RedirectPolicyOptions,
-} from "./policies/redirectPolicy.js";
-export {
-  systemErrorRetryPolicy,
-  type SystemErrorRetryPolicyOptions,
-  systemErrorRetryPolicyName,
-} from "./policies/systemErrorRetryPolicy.js";
-export {
-  throttlingRetryPolicy,
-  throttlingRetryPolicyName,
-  type ThrottlingRetryPolicyOptions,
-} from "./policies/throttlingRetryPolicy.js";
-export { retryPolicy, type RetryPolicyOptions } from "./policies/retryPolicy.js";
+  type BasicCredential,
+  type BearerTokenCredential,
+  type OAuth2TokenCredential,
+  type GetOAuth2TokenOptions,
+  type GetBearerTokenOptions,
+  type ApiKeyCredential,
+  type AuthCredential,
+} from "./auth/credentials.js";
+export { createPipelineRequest, type PipelineRequestOptions } from "./pipelineRequest.js";
+export type { Pipeline, PipelinePolicy, AddPolicyOptions, PipelinePhase } from "./pipeline.js";
+export { RestError, isRestError, type RestErrorOptions } from "./restError.js";
+export { stringToUint8Array, uint8ArrayToString, type EncodingType } from "./util/bytesEncoding.js";
+export { getClient } from "./client/getClient.js";
+export { operationOptionsToRequestParameters } from "./client/operationOptionHelpers.js";
+export { createRestError } from "./client/restError.js";
 export type {
-  RetryStrategy,
-  RetryInformation,
-  RetryModifiers,
-} from "./retryStrategies/retryStrategy.js";
-export {
-  tracingPolicy,
-  tracingPolicyName,
-  type TracingPolicyOptions,
-} from "./policies/tracingPolicy.js";
-export {
-  defaultRetryPolicy,
-  type DefaultRetryPolicyOptions,
-} from "./policies/defaultRetryPolicy.js";
-export {
-  userAgentPolicy,
-  userAgentPolicyName,
-  type UserAgentPolicyOptions,
-} from "./policies/userAgentPolicy.js";
-export { tlsPolicy, tlsPolicyName } from "./policies/tlsPolicy.js";
-export { formDataPolicy, formDataPolicyName } from "./policies/formDataPolicy.js";
-export {
-  bearerTokenAuthenticationPolicy,
-  type BearerTokenAuthenticationPolicyOptions,
-  bearerTokenAuthenticationPolicyName,
-  type ChallengeCallbacks,
-  type AuthorizeRequestOptions,
-  type AuthorizeRequestOnChallengeOptions,
-} from "./policies/bearerTokenAuthenticationPolicy.js";
-export { ndJsonPolicy, ndJsonPolicyName } from "./policies/ndJsonPolicy.js";
-export {
-  auxiliaryAuthenticationHeaderPolicy,
-  type AuxiliaryAuthenticationHeaderPolicyOptions,
-  auxiliaryAuthenticationHeaderPolicyName,
-} from "./policies/auxiliaryAuthenticationHeaderPolicy.js";
-export { agentPolicy, agentPolicyName } from "./policies/agentPolicy.js";
-export {
-  createFile,
-  createFileFromStream,
-  type CreateFileOptions,
-  type CreateFileFromStreamOptions,
-} from "./util/file.js";
+  Client,
+  ClientOptions,
+  OperationOptions,
+  AdditionalPolicyConfig,
+  PathUnchecked,
+  PathUncheckedResponse,
+  HttpResponse,
+  RawResponseCallback,
+  OperationRequestOptions,
+  PathParameters,
+  ResourceMethods,
+  PathParameterWithOptions,
+  StreamableMethod,
+  RequestParameters,
+  HttpNodeStreamResponse,
+  HttpBrowserStreamResponse,
+  FullOperationResponse,
+} from "./client/common.js";
+export type { PipelineOptions, TelemetryOptions } from "./createPipelineFromOptions.js";
+export type { LogPolicyOptions } from "./policies/logPolicy.js";
+export type { RedirectPolicyOptions } from "./policies/redirectPolicy.js";
+export type { UserAgentPolicyOptions } from "./policies/userAgentPolicy.js";
diff --git a/src/interfaces.ts b/src/interfaces.ts
index ae5513d..28b26c8 100644
--- a/src/interfaces.ts
+++ b/src/interfaces.ts
@@ -1,9 +1,7 @@
 // Copyright (c) Microsoft Corporation.
 // Licensed under the MIT License.
 
-import type { AbortSignalLike } from "@azure/abort-controller";
-import type { OperationTracingOptions } from "@azure/core-tracing";
-import type { HttpMethods } from "@azure/core-util";
+import type { AuthScheme } from "./auth/schemes.js";
 
 /**
  * A HttpHeaders collection represented as a simple JSON object.
@@ -135,6 +133,15 @@ export interface Agent {
  * Metadata about a request being made by the pipeline.
  */
 export interface PipelineRequest {
+  /**
+   * List of authentication schemes used for this specific request.
+   * These schemes define how the request will be authenticated.
+   * If provided, these schemes override the client level authentication schemes.
+   *
+   * If no auth schemes are provided at client or request level, defaults to no auth.
+   */
+  authSchemes?: AuthScheme[];
+
   /**
    * The URL to make the request to.
    */
@@ -202,12 +209,7 @@ export interface PipelineRequest {
   /**
    * Used to abort the request later.
    */
-  abortSignal?: AbortSignalLike;
-
-  /**
-   * Tracing options to use for any created Spans.
-   */
-  tracingOptions?: OperationTracingOptions;
+  abortSignal?: AbortSignal;
 
   /**
    * Callback which fires upon upload progress.
@@ -315,6 +317,21 @@ export type TransferProgressEvent = {
   loadedBytes: number;
 };
 
+// UNBRANDED DIFFERENCE: HttpMethods are defined at the top level in unbranded instead of core-util since we don't
+//                       need to worry about creating a cyclic dependency
+/**
+ * Supported HTTP methods to use when making requests.
+ */
+export type HttpMethods =
+  | "GET"
+  | "PUT"
+  | "POST"
+  | "DELETE"
+  | "PATCH"
+  | "HEAD"
+  | "OPTIONS"
+  | "TRACE";
+
 /**
  * Options to configure a proxy for outgoing requests (Node.js only).
  */
diff --git a/src/log.ts b/src/log.ts
index db967c2..32452a9 100644
--- a/src/log.ts
+++ b/src/log.ts
@@ -1,5 +1,5 @@
 // Copyright (c) Microsoft Corporation.
 // Licensed under the MIT License.
 
-import { createClientLogger } from "@azure/logger";
-export const logger = createClientLogger("core-rest-pipeline");
+import { createClientLogger } from "./logger/logger.js";
+export const logger = createClientLogger("ts-http-runtime");
diff --git a/src/logger/debug.ts b/src/logger/debug.ts
index d29ccec..3ba9f34 100644
--- a/src/logger/debug.ts
+++ b/src/logger/debug.ts
@@ -19,9 +19,9 @@ export interface Debug {
   /**
    * Enables a particular set of namespaces.
    * To enable multiple separate them with commas, e.g. "info,debug".
-   * Supports wildcards, e.g. "azure:*"
-   * Supports skip syntax, e.g. "azure:*,-azure:storage:*" will enable
-   * everything under azure except for things under azure:storage.
+   * Supports wildcards, e.g. "typeSpecRuntime:*"
+   * Supports skip syntax, e.g. "typeSpecRuntime:*,-typeSpecRuntime:storage:*" will enable
+   * everything under typeSpecRuntime except for things under typeSpecRuntime:storage.
    */
   enable: (namespaces: string) => void;
   /**
diff --git a/src/logger/index.ts b/src/logger/logger.ts
similarity index 52%
rename from src/logger/index.ts
rename to src/logger/logger.ts
index 3e33a3b..3654566 100644
--- a/src/logger/index.ts
+++ b/src/logger/logger.ts
@@ -1,22 +1,24 @@
 // Copyright (c) Microsoft Corporation.
 // Licensed under the MIT License.
 
-import debug, { type Debugger } from "./debug.js";
-export type { Debugger } from "./debug.js";
+import type { Debugger } from "./debug.js";
+import debug from "./debug.js";
+export { Debugger } from "./debug.js";
 
-const registeredLoggers = new Set<AzureDebugger>();
+const registeredLoggers = new Set<TypeSpecRuntimeDebugger>();
 const logLevelFromEnv =
-  (typeof process !== "undefined" && process.env && process.env.AZURE_LOG_LEVEL) || undefined;
+  (typeof process !== "undefined" && process.env && process.env.TYPESPEC_RUNTIME_LOG_LEVEL) ||
+  undefined;
 
-let azureLogLevel: AzureLogLevel | undefined;
+let typeSpecRuntimeLogLevel: TypeSpecRuntimeLogLevel | undefined;
 
 /**
- * The AzureLogger provides a mechanism for overriding where logs are output to.
+ * The TypeSpecRuntimeLogger provides a mechanism for overriding where logs are output to.
  * By default, logs are sent to stderr.
  * Override the `log` method to redirect logs to another location.
  */
-export const AzureLogger: AzureClientLogger = debug("azure");
-AzureLogger.log = (...args) => {
+export const TypeSpecRuntimeLogger: TypeSpecRuntimeClientLogger = debug("typeSpecRuntime");
+TypeSpecRuntimeLogger.log = (...args) => {
   debug.log(...args);
 };
 
@@ -28,23 +30,23 @@ AzureLogger.log = (...args) => {
  * - warning
  * - error
  */
-export type AzureLogLevel = "verbose" | "info" | "warning" | "error";
-const AZURE_LOG_LEVELS = ["verbose", "info", "warning", "error"];
+export type TypeSpecRuntimeLogLevel = "verbose" | "info" | "warning" | "error";
+const TYPESPEC_RUNTIME_LOG_LEVELS = ["verbose", "info", "warning", "error"];
 
-type AzureDebugger = Debugger & { level: AzureLogLevel };
+type TypeSpecRuntimeDebugger = Debugger & { level: TypeSpecRuntimeLogLevel };
 
 /**
- * An AzureClientLogger is a function that can log to an appropriate severity level.
+ * An TypeSpecRuntimeClientLogger is a function that can log to an appropriate severity level.
  */
-export type AzureClientLogger = Debugger;
+export type TypeSpecRuntimeClientLogger = Debugger;
 
 if (logLevelFromEnv) {
   // avoid calling setLogLevel because we don't want a mis-set environment variable to crash
-  if (isAzureLogLevel(logLevelFromEnv)) {
+  if (isTypeSpecRuntimeLogLevel(logLevelFromEnv)) {
     setLogLevel(logLevelFromEnv);
   } else {
     console.error(
-      `AZURE_LOG_LEVEL set to unknown log level '${logLevelFromEnv}'; logging is not enabled. Acceptable values: ${AZURE_LOG_LEVELS.join(
+      `TYPESPEC_RUNTIME_LOG_LEVEL set to unknown log level '${logLevelFromEnv}'; logging is not enabled. Acceptable values: ${TYPESPEC_RUNTIME_LOG_LEVELS.join(
         ", ",
       )}.`,
     );
@@ -60,13 +62,13 @@ if (logLevelFromEnv) {
  * - warning
  * - error
  */
-export function setLogLevel(level?: AzureLogLevel): void {
-  if (level && !isAzureLogLevel(level)) {
+export function setLogLevel(level?: TypeSpecRuntimeLogLevel): void {
+  if (level && !isTypeSpecRuntimeLogLevel(level)) {
     throw new Error(
-      `Unknown log level '${level}'. Acceptable values: ${AZURE_LOG_LEVELS.join(",")}`,
+      `Unknown log level '${level}'. Acceptable values: ${TYPESPEC_RUNTIME_LOG_LEVELS.join(",")}`,
     );
   }
-  azureLogLevel = level;
+  typeSpecRuntimeLogLevel = level;
 
   const enabledNamespaces = [];
   for (const logger of registeredLoggers) {
@@ -81,8 +83,8 @@ export function setLogLevel(level?: AzureLogLevel): void {
 /**
  * Retrieves the currently specified log level.
  */
-export function getLogLevel(): AzureLogLevel | undefined {
-  return azureLogLevel;
+export function getLogLevel(): TypeSpecRuntimeLogLevel | undefined {
+  return typeSpecRuntimeLogLevel;
 }
 
 const levelMap = {
@@ -96,7 +98,7 @@ const levelMap = {
  * Defines the methods available on the SDK-facing logger.
  */
 // eslint-disable-next-line @typescript-eslint/no-redeclare
-export interface AzureLogger {
+export interface TypeSpecRuntimeLogger {
   /**
    * Used for failures the program is unlikely to recover from,
    * such as Out of Memory.
@@ -121,13 +123,13 @@ export interface AzureLogger {
 }
 
 /**
- * Creates a logger for use by the Azure SDKs that inherits from `AzureLogger`.
+ * Creates a logger for use by the SDKs that inherits from `TypeSpecRuntimeLogger`.
  * @param namespace - The name of the SDK package.
  * @hidden
  */
-export function createClientLogger(namespace: string): AzureLogger {
-  const clientRootLogger: AzureClientLogger = AzureLogger.extend(namespace);
-  patchLogMethod(AzureLogger, clientRootLogger);
+export function createClientLogger(namespace: string): TypeSpecRuntimeLogger {
+  const clientRootLogger: TypeSpecRuntimeClientLogger = TypeSpecRuntimeLogger.extend(namespace);
+  patchLogMethod(TypeSpecRuntimeLogger, clientRootLogger);
   return {
     error: createLogger(clientRootLogger, "error"),
     warning: createLogger(clientRootLogger, "warning"),
@@ -136,14 +138,20 @@ export function createClientLogger(namespace: string): AzureLogger {
   };
 }
 
-function patchLogMethod(parent: AzureClientLogger, child: AzureClientLogger | AzureDebugger): void {
+function patchLogMethod(
+  parent: TypeSpecRuntimeClientLogger,
+  child: TypeSpecRuntimeClientLogger | TypeSpecRuntimeDebugger,
+): void {
   child.log = (...args) => {
     parent.log(...args);
   };
 }
 
-function createLogger(parent: AzureClientLogger, level: AzureLogLevel): AzureDebugger {
-  const logger: AzureDebugger = Object.assign(parent.extend(level), {
+function createLogger(
+  parent: TypeSpecRuntimeClientLogger,
+  level: TypeSpecRuntimeLogLevel,
+): TypeSpecRuntimeDebugger {
+  const logger: TypeSpecRuntimeDebugger = Object.assign(parent.extend(level), {
     level,
   });
 
@@ -159,10 +167,12 @@ function createLogger(parent: AzureClientLogger, level: AzureLogLevel): AzureDeb
   return logger;
 }
 
-function shouldEnable(logger: AzureDebugger): boolean {
-  return Boolean(azureLogLevel && levelMap[logger.level] <= levelMap[azureLogLevel]);
+function shouldEnable(logger: TypeSpecRuntimeDebugger): boolean {
+  return Boolean(
+    typeSpecRuntimeLogLevel && levelMap[logger.level] <= levelMap[typeSpecRuntimeLogLevel],
+  );
 }
 
-function isAzureLogLevel(logLevel: string): logLevel is AzureLogLevel {
-  return AZURE_LOG_LEVELS.includes(logLevel as any);
+function isTypeSpecRuntimeLogLevel(logLevel: string): logLevel is TypeSpecRuntimeLogLevel {
+  return TYPESPEC_RUNTIME_LOG_LEVELS.includes(logLevel as any);
 }
diff --git a/src/nodeHttpClient.ts b/src/nodeHttpClient.ts
index 264a28e..2b974db 100644
--- a/src/nodeHttpClient.ts
+++ b/src/nodeHttpClient.ts
@@ -5,7 +5,7 @@ import * as http from "node:http";
 import * as https from "node:https";
 import * as zlib from "node:zlib";
 import { Transform } from "node:stream";
-import { AbortError } from "@azure/abort-controller";
+import { AbortError } from "./abort-controller/AbortError.js";
 import type {
   HttpClient,
   HttpHeaders,
diff --git a/src/pipelineRequest.ts b/src/pipelineRequest.ts
index 5947165..6c09a01 100644
--- a/src/pipelineRequest.ts
+++ b/src/pipelineRequest.ts
@@ -2,21 +2,17 @@
 // Licensed under the MIT License.
 
 import type {
-  Agent,
   FormDataMap,
   HttpHeaders,
+  HttpMethods,
   MultipartRequestBody,
   PipelineRequest,
   ProxySettings,
   RequestBodyType,
-  TlsSettings,
   TransferProgressEvent,
 } from "./interfaces.js";
 import { createHttpHeaders } from "./httpHeaders.js";
-import type { AbortSignalLike } from "@azure/abort-controller";
-import { randomUUID } from "@azure/core-util";
-import type { OperationTracingOptions } from "@azure/core-tracing";
-import type { HttpMethods } from "@azure/core-util";
+import { randomUUID } from "./util/uuidUtils.js";
 
 /**
  * Settings to initialize a request.
@@ -76,16 +72,6 @@ export interface PipelineRequestOptions {
    */
   streamResponseStatusCodes?: Set<number>;
 
-  /**
-   * NODEJS ONLY
-   *
-   * A Node-only option to provide a custom `http.Agent`/`https.Agent`.
-   * NOTE: usually this should be one instance shared by multiple requests so that the underlying
-   *       connection to the service can be reused.
-   * Does nothing when running in the browser.
-   */
-  agent?: Agent;
-
   /**
    * BROWSER ONLY
    *
@@ -97,9 +83,6 @@ export interface PipelineRequestOptions {
    */
   enableBrowserStreams?: boolean;
 
-  /** Settings for configuring TLS authentication */
-  tlsSettings?: TlsSettings;
-
   /**
    * Proxy configuration.
    */
@@ -113,12 +96,7 @@ export interface PipelineRequestOptions {
   /**
    * Used to abort the request later.
    */
-  abortSignal?: AbortSignalLike;
-
-  /**
-   * Options used to create a span when tracing is enabled.
-   */
-  tracingOptions?: OperationTracingOptions;
+  abortSignal?: AbortSignal;
 
   /**
    * Callback which fires upon upload progress.
@@ -143,16 +121,14 @@ class PipelineRequestImpl implements PipelineRequest {
   public formData?: FormDataMap;
   public streamResponseStatusCodes?: Set<number>;
   public enableBrowserStreams: boolean;
+
   public proxySettings?: ProxySettings;
   public disableKeepAlive: boolean;
-  public abortSignal?: AbortSignalLike;
+  public abortSignal?: AbortSignal;
   public requestId: string;
-  public tracingOptions?: OperationTracingOptions;
   public allowInsecureConnection?: boolean;
   public onUploadProgress?: (progress: TransferProgressEvent) => void;
   public onDownloadProgress?: (progress: TransferProgressEvent) => void;
-  public agent?: Agent;
-  public tlsSettings?: TlsSettings;
 
   constructor(options: PipelineRequestOptions) {
     this.url = options.url;
@@ -167,14 +143,11 @@ class PipelineRequestImpl implements PipelineRequest {
     this.streamResponseStatusCodes = options.streamResponseStatusCodes;
     this.withCredentials = options.withCredentials ?? false;
     this.abortSignal = options.abortSignal;
-    this.tracingOptions = options.tracingOptions;
     this.onUploadProgress = options.onUploadProgress;
     this.onDownloadProgress = options.onDownloadProgress;
     this.requestId = options.requestId || randomUUID();
     this.allowInsecureConnection = options.allowInsecureConnection ?? false;
     this.enableBrowserStreams = options.enableBrowserStreams ?? false;
-    this.agent = options.agent;
-    this.tlsSettings = options.tlsSettings;
   }
 }
 
diff --git a/src/policies/auth/apiKeyAuthenticationPolicy.ts b/src/policies/auth/apiKeyAuthenticationPolicy.ts
new file mode 100644
index 0000000..f9fd2b8
--- /dev/null
+++ b/src/policies/auth/apiKeyAuthenticationPolicy.ts
@@ -0,0 +1,60 @@
+// Copyright (c) Microsoft Corporation.
+// Licensed under the MIT License.
+
+import type { ApiKeyCredential } from "../../auth/credentials.js";
+import type { AuthScheme } from "../../auth/schemes.js";
+import type { PipelineRequest, PipelineResponse, SendRequest } from "../../interfaces.js";
+import type { PipelinePolicy } from "../../pipeline.js";
+import { ensureSecureConnection } from "./checkInsecureConnection.js";
+
+/**
+ * Name of the API Key Authentication Policy
+ */
+export const apiKeyAuthenticationPolicyName = "apiKeyAuthenticationPolicy";
+
+/**
+ * Options for configuring the API key authentication policy
+ */
+export interface ApiKeyAuthenticationPolicyOptions {
+  /**
+   * The credential used to authenticate requests
+   */
+  credential: ApiKeyCredential;
+  /**
+   * Optional authentication schemes to use. If not provided, schemes from the request will be used.
+   */
+  authSchemes?: AuthScheme[];
+  /**
+   * Allows for connecting to HTTP endpoints instead of enforcing HTTPS.
+   * CAUTION: Never use this option in production.
+   */
+  allowInsecureConnection?: boolean;
+}
+
+/**
+ * Gets a pipeline policy that adds API key authentication to requests
+ */
+export function apiKeyAuthenticationPolicy(
+  options: ApiKeyAuthenticationPolicyOptions,
+): PipelinePolicy {
+  return {
+    name: apiKeyAuthenticationPolicyName,
+    async sendRequest(request: PipelineRequest, next: SendRequest): Promise<PipelineResponse> {
+      // Ensure allowInsecureConnection is explicitly set when sending request to non-https URLs
+      ensureSecureConnection(request, options);
+
+      const scheme = (request.authSchemes ?? options.authSchemes)?.find((x) => x.type === "apiKey");
+
+      // Skip adding authentication header if no API key authentication scheme is found
+      if (!scheme) {
+        return next(request);
+      }
+      if (scheme.apiKeyLocation !== "header") {
+        throw new Error(`Unsupported API key location: ${scheme.apiKeyLocation}`);
+      }
+
+      request.headers.set(scheme.name, options.credential.key);
+      return next(request);
+    },
+  };
+}
diff --git a/src/policies/auth/basicAuthenticationPolicy.ts b/src/policies/auth/basicAuthenticationPolicy.ts
new file mode 100644
index 0000000..c85b3e8
--- /dev/null
+++ b/src/policies/auth/basicAuthenticationPolicy.ts
@@ -0,0 +1,65 @@
+// Copyright (c) Microsoft Corporation.
+// Licensed under the MIT License.
+
+import type { BasicCredential } from "../../auth/credentials.js";
+import type { AuthScheme } from "../../auth/schemes.js";
+import type { PipelineRequest, PipelineResponse, SendRequest } from "../../interfaces.js";
+import type { PipelinePolicy } from "../../pipeline.js";
+import { stringToUint8Array, uint8ArrayToString } from "../../util/bytesEncoding.js";
+import { ensureSecureConnection } from "./checkInsecureConnection.js";
+
+/**
+ * Name of the Basic Authentication Policy
+ */
+export const basicAuthenticationPolicyName = "bearerAuthenticationPolicy";
+
+/**
+ * Options for configuring the basic authentication policy
+ */
+export interface BasicAuthenticationPolicyOptions {
+  /**
+   * The credential used to authenticate requests
+   */
+  credential: BasicCredential;
+  /**
+   * Optional authentication schemes to use. If not provided, schemes from the request will be used.
+   */
+  authSchemes?: AuthScheme[];
+  /**
+   * Allows for connecting to HTTP endpoints instead of enforcing HTTPS.
+   * CAUTION: Never use this option in production.
+   */
+  allowInsecureConnection?: boolean;
+}
+
+/**
+ * Gets a pipeline policy that adds basic authentication to requests
+ */
+export function basicAuthenticationPolicy(
+  options: BasicAuthenticationPolicyOptions,
+): PipelinePolicy {
+  return {
+    name: basicAuthenticationPolicyName,
+    async sendRequest(request: PipelineRequest, next: SendRequest): Promise<PipelineResponse> {
+      // Ensure allowInsecureConnection is explicitly set when sending request to non-https URLs
+      ensureSecureConnection(request, options);
+
+      const scheme = (request.authSchemes ?? options.authSchemes)?.find(
+        (x) => x.type === "http" && x.scheme === "basic",
+      );
+
+      // Skip adding authentication header if no basic authentication scheme is found
+      if (!scheme) {
+        return next(request);
+      }
+
+      const { username, password } = options.credential;
+      const headerValue = uint8ArrayToString(
+        stringToUint8Array(`${username}:${password}`, "utf-8"),
+        "base64",
+      );
+      request.headers.set("Authorization", `Basic ${headerValue}`);
+      return next(request);
+    },
+  };
+}
diff --git a/src/policies/auth/bearerAuthenticationPolicy.ts b/src/policies/auth/bearerAuthenticationPolicy.ts
new file mode 100644
index 0000000..f51908d
--- /dev/null
+++ b/src/policies/auth/bearerAuthenticationPolicy.ts
@@ -0,0 +1,62 @@
+// Copyright (c) Microsoft Corporation.
+// Licensed under the MIT License.
+
+import type { BearerTokenCredential } from "../../auth/credentials.js";
+import type { AuthScheme } from "../../auth/schemes.js";
+import type { PipelineRequest, PipelineResponse, SendRequest } from "../../interfaces.js";
+import type { PipelinePolicy } from "../../pipeline.js";
+import { ensureSecureConnection } from "./checkInsecureConnection.js";
+
+/**
+ * Name of the Bearer Authentication Policy
+ */
+export const bearerAuthenticationPolicyName = "bearerAuthenticationPolicy";
+
+/**
+ * Options for configuring the bearer authentication policy
+ */
+export interface BearerAuthenticationPolicyOptions {
+  /**
+   * The BearerTokenCredential implementation that can supply the bearer token.
+   */
+  credential: BearerTokenCredential;
+  /**
+   * Optional authentication schemes to use. If not provided, schemes from the request will be used.
+   */
+  authSchemes?: AuthScheme[];
+  /**
+   * Allows for connecting to HTTP endpoints instead of enforcing HTTPS.
+   * CAUTION: Never use this option in production.
+   */
+  allowInsecureConnection?: boolean;
+}
+
+/**
+ * Gets a pipeline policy that adds bearer token authentication to requests
+ */
+export function bearerAuthenticationPolicy(
+  options: BearerAuthenticationPolicyOptions,
+): PipelinePolicy {
+  return {
+    name: bearerAuthenticationPolicyName,
+    async sendRequest(request: PipelineRequest, next: SendRequest): Promise<PipelineResponse> {
+      // Ensure allowInsecureConnection is explicitly set when sending request to non-https URLs
+      ensureSecureConnection(request, options);
+
+      const scheme = (request.authSchemes ?? options.authSchemes)?.find(
+        (x) => x.type === "http" && x.scheme === "bearer",
+      );
+
+      // Skip adding authentication header if no bearer authentication scheme is found
+      if (!scheme) {
+        return next(request);
+      }
+
+      const token = await options.credential.getBearerToken({
+        abortSignal: request.abortSignal,
+      });
+      request.headers.set("Authorization", `Bearer ${token}`);
+      return next(request);
+    },
+  };
+}
diff --git a/src/policies/auth/checkInsecureConnection.ts b/src/policies/auth/checkInsecureConnection.ts
new file mode 100644
index 0000000..2604b32
--- /dev/null
+++ b/src/policies/auth/checkInsecureConnection.ts
@@ -0,0 +1,65 @@
+// Copyright (c) Microsoft Corporation.
+// Licensed under the MIT License.
+
+import type { PipelineRequest } from "../../interfaces.js";
+import { logger } from "../../log.js";
+
+/**
+ * Checks if the request is allowed to be sent over an insecure connection.
+ *
+ * A request is allowed to be sent over an insecure connection when:
+ * - The `allowInsecureConnection` option is set to `true`.
+ * - The request has the `allowInsecureConnection` property set to `true`.
+ * - The request is being sent to `localhost` or `127.0.0.1`
+ */
+function allowInsecureConnection(
+  request: PipelineRequest,
+  options: { allowInsecureConnection?: boolean },
+): boolean {
+  if (options.allowInsecureConnection && request.allowInsecureConnection) {
+    const url = new URL(request.url);
+    if (url.hostname === "localhost" || url.hostname === "127.0.0.1") {
+      return true;
+    }
+  }
+
+  return false;
+}
+
+/**
+ * Logs a warning about sending a bearer token over an insecure connection.
+ *
+ * This function will emit a node warning once, but log the warning every time.
+ */
+function emitInsecureConnectionWarning(): void {
+  const warning =
+    "Sending bearer token over insecure transport. Assume any token issued is compromised.";
+
+  logger.warning(warning);
+
+  if (typeof process?.emitWarning === "function" && !emitInsecureConnectionWarning.warned) {
+    emitInsecureConnectionWarning.warned = true;
+    process.emitWarning(warning);
+  }
+}
+
+emitInsecureConnectionWarning.warned = false; // Prime TypeScript to allow the property. Used to only emit warning once.
+
+/**
+ * Ensures that authentication is only allowed over HTTPS unless explicitly allowed.
+ * Throws an error if the connection is not secure and not explicitly allowed.
+ */
+export function ensureSecureConnection(
+  request: PipelineRequest,
+  options: { allowInsecureConnection?: boolean },
+): void {
+  if (!request.url.toLowerCase().startsWith("https://")) {
+    if (allowInsecureConnection(request, options)) {
+      emitInsecureConnectionWarning();
+    } else {
+      throw new Error(
+        "Authentication is not permitted for non-TLS protected (non-https) URLs when allowInsecureConnection is false.",
+      );
+    }
+  }
+}
diff --git a/src/policies/auth/oauth2AuthenticationPolicy.ts b/src/policies/auth/oauth2AuthenticationPolicy.ts
new file mode 100644
index 0000000..d1f7ec6
--- /dev/null
+++ b/src/policies/auth/oauth2AuthenticationPolicy.ts
@@ -0,0 +1,60 @@
+// Copyright (c) Microsoft Corporation.
+// Licensed under the MIT License.
+
+import type { OAuth2Flow } from "../../auth/authFlows.js";
+import type { OAuth2TokenCredential } from "../../auth/credentials.js";
+import type { AuthScheme } from "../../auth/schemes.js";
+import type { PipelineRequest, PipelineResponse, SendRequest } from "../../interfaces.js";
+import type { PipelinePolicy } from "../../pipeline.js";
+import { ensureSecureConnection } from "./checkInsecureConnection.js";
+
+/**
+ * Name of the OAuth2 Authentication Policy
+ */
+export const oauth2AuthenticationPolicyName = "oauth2AuthenticationPolicy";
+
+/**
+ * Options for configuring the OAuth2 authentication policy
+ */
+export interface OAuth2AuthenticationPolicyOptions<TFlows extends OAuth2Flow> {
+  /**
+   * The OAuth2TokenCredential implementation that can supply the bearer token.
+   */
+  credential: OAuth2TokenCredential<TFlows>;
+  /**
+   * Optional authentication schemes to use. If not provided, schemes from the request will be used.
+   */
+  authSchemes?: AuthScheme[];
+  /**
+   * Allows for connecting to HTTP endpoints instead of enforcing HTTPS.
+   * CAUTION: Never use this option in production.
+   */
+  allowInsecureConnection?: boolean;
+}
+
+/**
+ * Gets a pipeline policy that adds authorization header from OAuth2 schemes
+ */
+export function oauth2AuthenticationPolicy<TFlows extends OAuth2Flow>(
+  options: OAuth2AuthenticationPolicyOptions<TFlows>,
+): PipelinePolicy {
+  return {
+    name: oauth2AuthenticationPolicyName,
+    async sendRequest(request: PipelineRequest, next: SendRequest): Promise<PipelineResponse> {
+      // Ensure allowInsecureConnection is explicitly set when sending request to non-https URLs
+      ensureSecureConnection(request, options);
+
+      const scheme = (request.authSchemes ?? options.authSchemes)?.find((x) => x.type === "oauth2");
+
+      // Skip adding authentication header if no OAuth2 authentication scheme is found
+      if (!scheme) {
+        return next(request);
+      }
+      const token = await options.credential.getOAuth2Token(scheme.flows as TFlows[], {
+        abortSignal: request.abortSignal,
+      });
+      request.headers.set("Authorization", `Bearer ${token}`);
+      return next(request);
+    },
+  };
+}
diff --git a/src/policies/auxiliaryAuthenticationHeaderPolicy.ts b/src/policies/auxiliaryAuthenticationHeaderPolicy.ts
deleted file mode 100644
index 55110a0..0000000
--- a/src/policies/auxiliaryAuthenticationHeaderPolicy.ts
+++ /dev/null
@@ -1,106 +0,0 @@
-// Copyright (c) Microsoft Corporation.
-// Licensed under the MIT License.
-
-import type { GetTokenOptions, TokenCredential } from "@azure/core-auth";
-import type { AzureLogger } from "@azure/logger";
-import type { PipelineRequest, PipelineResponse, SendRequest } from "../interfaces.js";
-import type { PipelinePolicy } from "../pipeline.js";
-import { type AccessTokenGetter, createTokenCycler } from "../util/tokenCycler.js";
-import { logger as coreLogger } from "../log.js";
-import type { AuthorizeRequestOptions } from "./bearerTokenAuthenticationPolicy.js";
-
-/**
- * The programmatic identifier of the auxiliaryAuthenticationHeaderPolicy.
- */
-export const auxiliaryAuthenticationHeaderPolicyName = "auxiliaryAuthenticationHeaderPolicy";
-const AUTHORIZATION_AUXILIARY_HEADER = "x-ms-authorization-auxiliary";
-
-/**
- * Options to configure the auxiliaryAuthenticationHeaderPolicy
- */
-export interface AuxiliaryAuthenticationHeaderPolicyOptions {
-  /**
-   * TokenCredential list used to get token from auxiliary tenants and
-   * one credential for each tenant the client may need to access
-   */
-  credentials?: TokenCredential[];
-  /**
-   * Scopes depend on the cloud your application runs in
-   */
-  scopes: string | string[];
-  /**
-   * A logger can be sent for debugging purposes.
-   */
-  logger?: AzureLogger;
-}
-
-async function sendAuthorizeRequest(options: AuthorizeRequestOptions): Promise<string> {
-  const { scopes, getAccessToken, request } = options;
-  const getTokenOptions: GetTokenOptions = {
-    abortSignal: request.abortSignal,
-    tracingOptions: request.tracingOptions,
-  };
-
-  return (await getAccessToken(scopes, getTokenOptions))?.token ?? "";
-}
-
-/**
- * A policy for external tokens to `x-ms-authorization-auxiliary` header.
- * This header will be used when creating a cross-tenant application we may need to handle authentication requests
- * for resources that are in different tenants.
- * You could see [ARM docs](https://learn.microsoft.com/en-us/azure/azure-resource-manager/management/authenticate-multi-tenant) for a rundown of how this feature works
- */
-export function auxiliaryAuthenticationHeaderPolicy(
-  options: AuxiliaryAuthenticationHeaderPolicyOptions,
-): PipelinePolicy {
-  const { credentials, scopes } = options;
-  const logger = options.logger || coreLogger;
-  const tokenCyclerMap = new WeakMap<TokenCredential, AccessTokenGetter>();
-
-  return {
-    name: auxiliaryAuthenticationHeaderPolicyName,
-    async sendRequest(request: PipelineRequest, next: SendRequest): Promise<PipelineResponse> {
-      if (!request.url.toLowerCase().startsWith("https://")) {
-        throw new Error(
-          "Bearer token authentication for auxiliary header is not permitted for non-TLS protected (non-https) URLs.",
-        );
-      }
-      if (!credentials || credentials.length === 0) {
-        logger.info(
-          `${auxiliaryAuthenticationHeaderPolicyName} header will not be set due to empty credentials.`,
-        );
-        return next(request);
-      }
-
-      const tokenPromises: Promise<string>[] = [];
-      for (const credential of credentials) {
-        let getAccessToken = tokenCyclerMap.get(credential);
-        if (!getAccessToken) {
-          getAccessToken = createTokenCycler(credential);
-          tokenCyclerMap.set(credential, getAccessToken);
-        }
-        tokenPromises.push(
-          sendAuthorizeRequest({
-            scopes: Array.isArray(scopes) ? scopes : [scopes],
-            request,
-            getAccessToken,
-            logger,
-          }),
-        );
-      }
-      const auxiliaryTokens = (await Promise.all(tokenPromises)).filter((token) => Boolean(token));
-      if (auxiliaryTokens.length === 0) {
-        logger.warning(
-          `None of the auxiliary tokens are valid. ${AUTHORIZATION_AUXILIARY_HEADER} header will not be set.`,
-        );
-        return next(request);
-      }
-      request.headers.set(
-        AUTHORIZATION_AUXILIARY_HEADER,
-        auxiliaryTokens.map((token) => `Bearer ${token}`).join(", "),
-      );
-
-      return next(request);
-    },
-  };
-}
diff --git a/src/policies/bearerTokenAuthenticationPolicy.ts b/src/policies/bearerTokenAuthenticationPolicy.ts
deleted file mode 100644
index d67931e..0000000
--- a/src/policies/bearerTokenAuthenticationPolicy.ts
+++ /dev/null
@@ -1,384 +0,0 @@
-// Copyright (c) Microsoft Corporation.
-// Licensed under the MIT License.
-
-import type { AccessToken, GetTokenOptions, TokenCredential } from "@azure/core-auth";
-import type { AzureLogger } from "@azure/logger";
-import type { PipelineRequest, PipelineResponse, SendRequest } from "../interfaces.js";
-import type { PipelinePolicy } from "../pipeline.js";
-import { createTokenCycler } from "../util/tokenCycler.js";
-import { logger as coreLogger } from "../log.js";
-import type { RestError } from "../restError.js";
-import { isRestError } from "../restError.js";
-
-/**
- * The programmatic identifier of the bearerTokenAuthenticationPolicy.
- */
-export const bearerTokenAuthenticationPolicyName = "bearerTokenAuthenticationPolicy";
-
-/**
- * Options sent to the authorizeRequest callback
- */
-export interface AuthorizeRequestOptions {
-  /**
-   * The scopes for which the bearer token applies.
-   */
-  scopes: string[];
-  /**
-   * Function that retrieves either a cached access token or a new access token.
-   */
-  getAccessToken: (scopes: string[], options: GetTokenOptions) => Promise<AccessToken | null>;
-  /**
-   * Request that the policy is trying to fulfill.
-   */
-  request: PipelineRequest;
-  /**
-   * A logger, if one was sent through the HTTP pipeline.
-   */
-  logger?: AzureLogger;
-}
-
-/**
- * Options sent to the authorizeRequestOnChallenge callback
- */
-export interface AuthorizeRequestOnChallengeOptions {
-  /**
-   * The scopes for which the bearer token applies.
-   */
-  scopes: string[];
-  /**
-   * Function that retrieves either a cached access token or a new access token.
-   */
-  getAccessToken: (scopes: string[], options: GetTokenOptions) => Promise<AccessToken | null>;
-  /**
-   * Request that the policy is trying to fulfill.
-   */
-  request: PipelineRequest;
-  /**
-   * Response containing the challenge.
-   */
-  response: PipelineResponse;
-  /**
-   * A logger, if one was sent through the HTTP pipeline.
-   */
-  logger?: AzureLogger;
-}
-
-/**
- * Options to override the processing of [Continuous Access Evaluation](https://learn.microsoft.com/azure/active-directory/conditional-access/concept-continuous-access-evaluation) challenges.
- */
-export interface ChallengeCallbacks {
-  /**
-   * Allows for the authorization of the main request of this policy before it's sent.
-   */
-  authorizeRequest?(options: AuthorizeRequestOptions): Promise<void>;
-  /**
-   * Allows to handle authentication challenges and to re-authorize the request.
-   * The response containing the challenge is `options.response`.
-   * If this method returns true, the underlying request will be sent once again.
-   * The request may be modified before being sent.
-   */
-  authorizeRequestOnChallenge?(options: AuthorizeRequestOnChallengeOptions): Promise<boolean>;
-}
-
-/**
- * Options to configure the bearerTokenAuthenticationPolicy
- */
-export interface BearerTokenAuthenticationPolicyOptions {
-  /**
-   * The TokenCredential implementation that can supply the bearer token.
-   */
-  credential?: TokenCredential;
-  /**
-   * The scopes for which the bearer token applies.
-   */
-  scopes: string | string[];
-  /**
-   * Allows for the processing of [Continuous Access Evaluation](https://learn.microsoft.com/azure/active-directory/conditional-access/concept-continuous-access-evaluation) challenges.
-   * If provided, it must contain at least the `authorizeRequestOnChallenge` method.
-   * If provided, after a request is sent, if it has a challenge, it can be processed to re-send the original request with the relevant challenge information.
-   */
-  challengeCallbacks?: ChallengeCallbacks;
-  /**
-   * A logger can be sent for debugging purposes.
-   */
-  logger?: AzureLogger;
-}
-/**
- * Try to send the given request.
- *
- * When a response is received, returns a tuple of the response received and, if the response was received
- * inside a thrown RestError, the RestError that was thrown.
- *
- * Otherwise, if an error was thrown while sending the request that did not provide an underlying response, it
- * will be rethrown.
- */
-async function trySendRequest(
-  request: PipelineRequest,
-  next: SendRequest,
-): Promise<[PipelineResponse, RestError | undefined]> {
-  try {
-    return [await next(request), undefined];
-  } catch (e: any) {
-    if (isRestError(e) && e.response) {
-      return [e.response, e];
-    } else {
-      throw e;
-    }
-  }
-}
-/**
- * Default authorize request handler
- */
-async function defaultAuthorizeRequest(options: AuthorizeRequestOptions): Promise<void> {
-  const { scopes, getAccessToken, request } = options;
-  // Enable CAE true by default
-  const getTokenOptions: GetTokenOptions = {
-    abortSignal: request.abortSignal,
-    tracingOptions: request.tracingOptions,
-    enableCae: true,
-  };
-
-  const accessToken = await getAccessToken(scopes, getTokenOptions);
-
-  if (accessToken) {
-    options.request.headers.set("Authorization", `Bearer ${accessToken.token}`);
-  }
-}
-
-/**
- * We will retrieve the challenge only if the response status code was 401,
- * and if the response contained the header "WWW-Authenticate" with a non-empty value.
- */
-function isChallengeResponse(response: PipelineResponse): boolean {
-  return response.status === 401 && response.headers.has("WWW-Authenticate");
-}
-
-/**
- * Re-authorize the request for CAE challenge.
- * The response containing the challenge is `options.response`.
- * If this method returns true, the underlying request will be sent once again.
- */
-async function authorizeRequestOnCaeChallenge(
-  onChallengeOptions: AuthorizeRequestOnChallengeOptions,
-  caeClaims: string,
-): Promise<boolean> {
-  const { scopes } = onChallengeOptions;
-
-  const accessToken = await onChallengeOptions.getAccessToken(scopes, {
-    enableCae: true,
-    claims: caeClaims,
-  });
-  if (!accessToken) {
-    return false;
-  }
-
-  onChallengeOptions.request.headers.set(
-    "Authorization",
-    `${accessToken.tokenType ?? "Bearer"} ${accessToken.token}`,
-  );
-  return true;
-}
-
-/**
- * A policy that can request a token from a TokenCredential implementation and
- * then apply it to the Authorization header of a request as a Bearer token.
- */
-export function bearerTokenAuthenticationPolicy(
-  options: BearerTokenAuthenticationPolicyOptions,
-): PipelinePolicy {
-  const { credential, scopes, challengeCallbacks } = options;
-  const logger = options.logger || coreLogger;
-  const callbacks = {
-    authorizeRequest:
-      challengeCallbacks?.authorizeRequest?.bind(challengeCallbacks) ?? defaultAuthorizeRequest,
-    authorizeRequestOnChallenge:
-      challengeCallbacks?.authorizeRequestOnChallenge?.bind(challengeCallbacks),
-  };
-
-  // This function encapsulates the entire process of reliably retrieving the token
-  // The options are left out of the public API until there's demand to configure this.
-  // Remember to extend `BearerTokenAuthenticationPolicyOptions` with `TokenCyclerOptions`
-  // in order to pass through the `options` object.
-  const getAccessToken = credential
-    ? createTokenCycler(credential /* , options */)
-    : () => Promise.resolve(null);
-
-  return {
-    name: bearerTokenAuthenticationPolicyName,
-    /**
-     * If there's no challenge parameter:
-     * - It will try to retrieve the token using the cache, or the credential's getToken.
-     * - Then it will try the next policy with or without the retrieved token.
-     *
-     * It uses the challenge parameters to:
-     * - Skip a first attempt to get the token from the credential if there's no cached token,
-     *   since it expects the token to be retrievable only after the challenge.
-     * - Prepare the outgoing request if the `prepareRequest` method has been provided.
-     * - Send an initial request to receive the challenge if it fails.
-     * - Process a challenge if the response contains it.
-     * - Retrieve a token with the challenge information, then re-send the request.
-     */
-    async sendRequest(request: PipelineRequest, next: SendRequest): Promise<PipelineResponse> {
-      if (!request.url.toLowerCase().startsWith("https://")) {
-        throw new Error(
-          "Bearer token authentication is not permitted for non-TLS protected (non-https) URLs.",
-        );
-      }
-
-      await callbacks.authorizeRequest({
-        scopes: Array.isArray(scopes) ? scopes : [scopes],
-        request,
-        getAccessToken,
-        logger,
-      });
-
-      let response: PipelineResponse;
-      let error: Error | undefined;
-      let shouldSendRequest: boolean;
-      [response, error] = await trySendRequest(request, next);
-
-      if (isChallengeResponse(response)) {
-        let claims = getCaeChallengeClaims(response.headers.get("WWW-Authenticate"));
-        // Handle CAE by default when receive CAE claim
-        if (claims) {
-          let parsedClaim: string;
-          // Return the response immediately if claims is not a valid base64 encoded string
-          try {
-            parsedClaim = atob(claims);
-          } catch (e) {
-            logger.warning(
-              `The WWW-Authenticate header contains "claims" that cannot be parsed. Unable to perform the Continuous Access Evaluation authentication flow. Unparsable claims: ${claims}`,
-            );
-            return response;
-          }
-          shouldSendRequest = await authorizeRequestOnCaeChallenge(
-            {
-              scopes: Array.isArray(scopes) ? scopes : [scopes],
-              response,
-              request,
-              getAccessToken,
-              logger,
-            },
-            parsedClaim,
-          );
-          // Send updated request and handle response for RestError
-          if (shouldSendRequest) {
-            [response, error] = await trySendRequest(request, next);
-          }
-        } else if (callbacks.authorizeRequestOnChallenge) {
-          // Handle custom challenges when client provides custom callback
-          shouldSendRequest = await callbacks.authorizeRequestOnChallenge({
-            scopes: Array.isArray(scopes) ? scopes : [scopes],
-            request,
-            response,
-            getAccessToken,
-            logger,
-          });
-
-          // Send updated request and handle response for RestError
-          if (shouldSendRequest) {
-            [response, error] = await trySendRequest(request, next);
-          }
-
-          // If we get another CAE Claim, we will handle it by default and return whatever value we receive for this
-          if (isChallengeResponse(response)) {
-            claims = getCaeChallengeClaims(response.headers.get("WWW-Authenticate") as string);
-            if (claims) {
-              let parsedClaim: string;
-              try {
-                parsedClaim = atob(claims);
-              } catch (e) {
-                logger.warning(
-                  `The WWW-Authenticate header contains "claims" that cannot be parsed. Unable to perform the Continuous Access Evaluation authentication flow. Unparsable claims: ${claims}`,
-                );
-                return response;
-              }
-
-              shouldSendRequest = await authorizeRequestOnCaeChallenge(
-                {
-                  scopes: Array.isArray(scopes) ? scopes : [scopes],
-                  response,
-                  request,
-                  getAccessToken,
-                  logger,
-                },
-                parsedClaim,
-              );
-              // Send updated request and handle response for RestError
-              if (shouldSendRequest) {
-                [response, error] = await trySendRequest(request, next);
-              }
-            }
-          }
-        }
-      }
-
-      if (error) {
-        throw error;
-      } else {
-        return response;
-      }
-    },
-  };
-}
-
-/**
- *
- * Interface to represent a parsed challenge.
- *
- * @internal
- */
-interface AuthChallenge {
-  scheme: string;
-  params: Record<string, string>;
-}
-
-/**
- * Converts: `Bearer a="b", c="d", Pop e="f", g="h"`.
- * Into: `[ { scheme: 'Bearer', params: { a: 'b', c: 'd' } }, { scheme: 'Pop', params: { e: 'f', g: 'h' } } ]`.
- *
- * @internal
- */
-export function parseChallenges(challenges: string): AuthChallenge[] {
-  // Challenge regex seperates the string to individual challenges with different schemes in the format `Scheme a="b", c=d`
-  // The challenge regex captures parameteres with either quotes values or unquoted values
-  const challengeRegex = /(\w+)\s+((?:\w+=(?:"[^"]*"|[^,]*),?\s*)+)/g;
-  // Parameter regex captures the claims group removed from the scheme in the format `a="b"` and `c="d"`
-  // CAE challenge always have quoted parameters. For more reference, https://learn.microsoft.com/entra/identity-platform/claims-challenge
-  const paramRegex = /(\w+)="([^"]*)"/g;
-
-  const parsedChallenges: AuthChallenge[] = [];
-  let match;
-
-  // Iterate over each challenge match
-  while ((match = challengeRegex.exec(challenges)) !== null) {
-    const scheme = match[1];
-    const paramsString = match[2];
-    const params: Record<string, string> = {};
-    let paramMatch;
-
-    // Iterate over each parameter match
-    while ((paramMatch = paramRegex.exec(paramsString)) !== null) {
-      params[paramMatch[1]] = paramMatch[2];
-    }
-
-    parsedChallenges.push({ scheme, params });
-  }
-  return parsedChallenges;
-}
-
-/**
- * Parse a pipeline response and look for a CAE challenge with "Bearer" scheme
- * Return the value in the header without parsing the challenge
- * @internal
- */
-function getCaeChallengeClaims(challenges: string | undefined): string | undefined {
-  if (!challenges) {
-    return;
-  }
-  // Find all challenges present in the header
-  const parsedChallenges = parseChallenges(challenges);
-  return parsedChallenges.find(
-    (x) => x.scheme === "Bearer" && x.params.claims && x.params.error === "insufficient_claims",
-  )?.params.claims;
-}
diff --git a/src/policies/formDataPolicy.ts b/src/policies/formDataPolicy.ts
index 86d7e12..4265f06 100644
--- a/src/policies/formDataPolicy.ts
+++ b/src/policies/formDataPolicy.ts
@@ -1,7 +1,8 @@
 // Copyright (c) Microsoft Corporation.
 // Licensed under the MIT License.
 
-import { isNodeLike, stringToUint8Array } from "@azure/core-util";
+import { stringToUint8Array } from "../util/bytesEncoding.js";
+import { isNodeLike } from "../util/checkEnvironment.js";
 import { createHttpHeaders } from "../httpHeaders.js";
 import type {
   BodyPart,
diff --git a/src/policies/logPolicy.ts b/src/policies/logPolicy.ts
index a8383c6..6b7d1ab 100644
--- a/src/policies/logPolicy.ts
+++ b/src/policies/logPolicy.ts
@@ -1,7 +1,7 @@
 // Copyright (c) Microsoft Corporation.
 // Licensed under the MIT License.
 
-import type { Debugger } from "@azure/logger";
+import type { Debugger } from "../logger/logger.js";
 import type { PipelineRequest, PipelineResponse, SendRequest } from "../interfaces.js";
 import type { PipelinePolicy } from "../pipeline.js";
 import { logger as coreLogger } from "../log.js";
diff --git a/src/policies/multipartPolicy.ts b/src/policies/multipartPolicy.ts
index 2b70494..268c132 100644
--- a/src/policies/multipartPolicy.ts
+++ b/src/policies/multipartPolicy.ts
@@ -1,11 +1,12 @@
 // Copyright (c) Microsoft Corporation.
 // Licensed under the MIT License.
 
-import { randomUUID, stringToUint8Array } from "@azure/core-util";
 import type { BodyPart, HttpHeaders, PipelineRequest, PipelineResponse } from "../interfaces.js";
 import type { PipelinePolicy } from "../pipeline.js";
-import { concat } from "../util/concat.js";
+import { stringToUint8Array } from "../util/bytesEncoding.js";
 import { isBlob } from "../util/typeGuards.js";
+import { randomUUID } from "../util/uuidUtils.js";
+import { concat } from "../util/concat.js";
 
 function generateBoundary(): string {
   return `----AzSDKFormBoundary${randomUUID()}`;
diff --git a/src/policies/ndJsonPolicy.ts b/src/policies/ndJsonPolicy.ts
deleted file mode 100644
index deeee45..0000000
--- a/src/policies/ndJsonPolicy.ts
+++ /dev/null
@@ -1,29 +0,0 @@
-// Copyright (c) Microsoft Corporation.
-// Licensed under the MIT License.
-
-import type { PipelineRequest, PipelineResponse, SendRequest } from "../interfaces.js";
-import type { PipelinePolicy } from "../pipeline.js";
-
-/**
- * The programmatic identifier of the ndJsonPolicy.
- */
-export const ndJsonPolicyName = "ndJsonPolicy";
-
-/**
- * ndJsonPolicy is a policy used to control keep alive settings for every request.
- */
-export function ndJsonPolicy(): PipelinePolicy {
-  return {
-    name: ndJsonPolicyName,
-    async sendRequest(request: PipelineRequest, next: SendRequest): Promise<PipelineResponse> {
-      // There currently isn't a good way to bypass the serializer
-      if (typeof request.body === "string" && request.body.startsWith("[")) {
-        const body = JSON.parse(request.body);
-        if (Array.isArray(body)) {
-          request.body = body.map((item) => JSON.stringify(item) + "\n").join("");
-        }
-      }
-      return next(request);
-    },
-  };
-}
diff --git a/src/policies/retryPolicy.ts b/src/policies/retryPolicy.ts
index 6d2afd5..badccb2 100644
--- a/src/policies/retryPolicy.ts
+++ b/src/policies/retryPolicy.ts
@@ -4,10 +4,11 @@
 import type { PipelineRequest, PipelineResponse, SendRequest } from "../interfaces.js";
 import type { PipelinePolicy } from "../pipeline.js";
 import { delay } from "../util/helpers.js";
-import { type AzureLogger, createClientLogger } from "@azure/logger";
 import type { RetryStrategy } from "../retryStrategies/retryStrategy.js";
 import type { RestError } from "../restError.js";
-import { AbortError } from "@azure/abort-controller";
+import { AbortError } from "../abort-controller/AbortError.js";
+import type { TypeSpecRuntimeLogger } from "../logger/logger.js";
+import { createClientLogger } from "../logger/logger.js";
 import { DEFAULT_RETRY_POLICY_COUNT } from "../constants.js";
 
 const retryPolicyLogger = createClientLogger("core-rest-pipeline retryPolicy");
@@ -28,7 +29,7 @@ export interface RetryPolicyOptions {
   /**
    * Logger. If it's not provided, a default logger is used.
    */
-  logger?: AzureLogger;
+  logger?: TypeSpecRuntimeLogger;
 }
 
 /**
diff --git a/src/policies/setClientRequestIdPolicy.ts b/src/policies/setClientRequestIdPolicy.ts
deleted file mode 100644
index a40d4ab..0000000
--- a/src/policies/setClientRequestIdPolicy.ts
+++ /dev/null
@@ -1,30 +0,0 @@
-// Copyright (c) Microsoft Corporation.
-// Licensed under the MIT License.
-
-import type { PipelineRequest, PipelineResponse, SendRequest } from "../interfaces.js";
-import type { PipelinePolicy } from "../pipeline.js";
-
-/**
- * The programmatic identifier of the setClientRequestIdPolicy.
- */
-export const setClientRequestIdPolicyName = "setClientRequestIdPolicy";
-
-/**
- * Each PipelineRequest gets a unique id upon creation.
- * This policy passes that unique id along via an HTTP header to enable better
- * telemetry and tracing.
- * @param requestIdHeaderName - The name of the header to pass the request ID to.
- */
-export function setClientRequestIdPolicy(
-  requestIdHeaderName = "x-ms-client-request-id",
-): PipelinePolicy {
-  return {
-    name: setClientRequestIdPolicyName,
-    async sendRequest(request: PipelineRequest, next: SendRequest): Promise<PipelineResponse> {
-      if (!request.headers.has(requestIdHeaderName)) {
-        request.headers.set(requestIdHeaderName, request.requestId);
-      }
-      return next(request);
-    },
-  };
-}
diff --git a/src/policies/tracingPolicy.ts b/src/policies/tracingPolicy.ts
deleted file mode 100644
index 4f54b0d..0000000
--- a/src/policies/tracingPolicy.ts
+++ /dev/null
@@ -1,174 +0,0 @@
-// Copyright (c) Microsoft Corporation.
-// Licensed under the MIT License.
-
-import {
-  type TracingClient,
-  type TracingContext,
-  type TracingSpan,
-  createTracingClient,
-} from "@azure/core-tracing";
-import { SDK_VERSION } from "../constants.js";
-import type { PipelineRequest, PipelineResponse, SendRequest } from "../interfaces.js";
-import type { PipelinePolicy } from "../pipeline.js";
-import { getUserAgentValue } from "../util/userAgent.js";
-import { logger } from "../log.js";
-import { getErrorMessage, isError } from "@azure/core-util";
-import { isRestError } from "../restError.js";
-import { Sanitizer } from "../util/sanitizer.js";
-
-/**
- * The programmatic identifier of the tracingPolicy.
- */
-export const tracingPolicyName = "tracingPolicy";
-
-/**
- * Options to configure the tracing policy.
- */
-export interface TracingPolicyOptions {
-  /**
-   * String prefix to add to the user agent logged as metadata
-   * on the generated Span.
-   * Defaults to an empty string.
-   */
-  userAgentPrefix?: string;
-  /**
-   * Query string names whose values will be logged when logging is enabled. By default no
-   * query string values are logged.
-   */
-  additionalAllowedQueryParameters?: string[];
-}
-
-/**
- * A simple policy to create OpenTelemetry Spans for each request made by the pipeline
- * that has SpanOptions with a parent.
- * Requests made without a parent Span will not be recorded.
- * @param options - Options to configure the telemetry logged by the tracing policy.
- */
-export function tracingPolicy(options: TracingPolicyOptions = {}): PipelinePolicy {
-  const userAgentPromise = getUserAgentValue(options.userAgentPrefix);
-  const sanitizer = new Sanitizer({
-    additionalAllowedQueryParameters: options.additionalAllowedQueryParameters,
-  });
-  const tracingClient = tryCreateTracingClient();
-
-  return {
-    name: tracingPolicyName,
-    async sendRequest(request: PipelineRequest, next: SendRequest): Promise<PipelineResponse> {
-      if (!tracingClient) {
-        return next(request);
-      }
-
-      const userAgent = await userAgentPromise;
-
-      const spanAttributes = {
-        "http.url": sanitizer.sanitizeUrl(request.url),
-        "http.method": request.method,
-        "http.user_agent": userAgent,
-        requestId: request.requestId,
-      };
-      if (userAgent) {
-        spanAttributes["http.user_agent"] = userAgent;
-      }
-
-      const { span, tracingContext } = tryCreateSpan(tracingClient, request, spanAttributes) ?? {};
-
-      if (!span || !tracingContext) {
-        return next(request);
-      }
-
-      try {
-        const response = await tracingClient.withContext(tracingContext, next, request);
-        tryProcessResponse(span, response);
-        return response;
-      } catch (err: any) {
-        tryProcessError(span, err);
-        throw err;
-      }
-    },
-  };
-}
-
-function tryCreateTracingClient(): TracingClient | undefined {
-  try {
-    return createTracingClient({
-      namespace: "",
-      packageName: "@azure/core-rest-pipeline",
-      packageVersion: SDK_VERSION,
-    });
-  } catch (e: unknown) {
-    logger.warning(`Error when creating the TracingClient: ${getErrorMessage(e)}`);
-    return undefined;
-  }
-}
-
-function tryCreateSpan(
-  tracingClient: TracingClient,
-  request: PipelineRequest,
-  spanAttributes: Record<string, unknown>,
-): { span: TracingSpan; tracingContext: TracingContext } | undefined {
-  try {
-    // As per spec, we do not need to differentiate between HTTP and HTTPS in span name.
-    const { span, updatedOptions } = tracingClient.startSpan(
-      `HTTP ${request.method}`,
-      { tracingOptions: request.tracingOptions },
-      {
-        spanKind: "client",
-        spanAttributes,
-      },
-    );
-
-    // If the span is not recording, don't do any more work.
-    if (!span.isRecording()) {
-      span.end();
-      return undefined;
-    }
-
-    // set headers
-    const headers = tracingClient.createRequestHeaders(
-      updatedOptions.tracingOptions.tracingContext,
-    );
-    for (const [key, value] of Object.entries(headers)) {
-      request.headers.set(key, value);
-    }
-    return { span, tracingContext: updatedOptions.tracingOptions.tracingContext };
-  } catch (e: any) {
-    logger.warning(`Skipping creating a tracing span due to an error: ${getErrorMessage(e)}`);
-    return undefined;
-  }
-}
-
-function tryProcessError(span: TracingSpan, error: unknown): void {
-  try {
-    span.setStatus({
-      status: "error",
-      error: isError(error) ? error : undefined,
-    });
-    if (isRestError(error) && error.statusCode) {
-      span.setAttribute("http.status_code", error.statusCode);
-    }
-    span.end();
-  } catch (e: any) {
-    logger.warning(`Skipping tracing span processing due to an error: ${getErrorMessage(e)}`);
-  }
-}
-
-function tryProcessResponse(span: TracingSpan, response: PipelineResponse): void {
-  try {
-    span.setAttribute("http.status_code", response.status);
-    const serviceRequestId = response.headers.get("x-ms-request-id");
-    if (serviceRequestId) {
-      span.setAttribute("serviceRequestId", serviceRequestId);
-    }
-    // Per semantic conventions, only set the status to error if the status code is 4xx or 5xx.
-    // Otherwise, the status MUST remain unset.
-    // https://opentelemetry.io/docs/specs/semconv/http/http-spans/#status
-    if (response.status >= 400) {
-      span.setStatus({
-        status: "error",
-      });
-    }
-    span.end();
-  } catch (e: any) {
-    logger.warning(`Skipping tracing span processing due to an error: ${getErrorMessage(e)}`);
-  }
-}
diff --git a/src/restError.ts b/src/restError.ts
index a3d36bc..722db2a 100644
--- a/src/restError.ts
+++ b/src/restError.ts
@@ -1,7 +1,7 @@
 // Copyright (c) Microsoft Corporation.
 // Licensed under the MIT License.
 
-import { isError } from "@azure/core-util";
+import { isError } from "./util/error.js";
 import type { PipelineRequest, PipelineResponse } from "./interfaces.js";
 import { custom } from "./util/inspect.js";
 import { Sanitizer } from "./util/sanitizer.js";
diff --git a/src/retryStrategies/exponentialRetryStrategy.ts b/src/retryStrategies/exponentialRetryStrategy.ts
index c6943b8..568e864 100644
--- a/src/retryStrategies/exponentialRetryStrategy.ts
+++ b/src/retryStrategies/exponentialRetryStrategy.ts
@@ -3,7 +3,7 @@
 
 import type { PipelineResponse } from "../interfaces.js";
 import type { RestError } from "../restError.js";
-import { calculateRetryDelay } from "@azure/core-util";
+import { calculateRetryDelay } from "../util/delay.js";
 import type { RetryStrategy } from "./retryStrategy.js";
 import { isThrottlingRetryResponse } from "./throttlingRetryStrategy.js";
 
diff --git a/src/retryStrategies/retryStrategy.ts b/src/retryStrategies/retryStrategy.ts
index a8b94fc..bc11b52 100644
--- a/src/retryStrategies/retryStrategy.ts
+++ b/src/retryStrategies/retryStrategy.ts
@@ -1,7 +1,7 @@
 // Copyright (c) Microsoft Corporation.
 // Licensed under the MIT License.
 
-import type { AzureLogger } from "@azure/logger";
+import type { TypeSpecRuntimeLogger } from "../logger/logger.js";
 import type { PipelineResponse } from "../interfaces.js";
 import type { RestError } from "../restError.js";
 
@@ -57,7 +57,7 @@ export interface RetryStrategy {
   /**
    * Logger. If it's not provided, a default logger for all retry strategies is used.
    */
-  logger?: AzureLogger;
+  logger?: TypeSpecRuntimeLogger;
   /**
    * Function that determines how to proceed with the subsequent requests.
    * @param state - Retry state
diff --git a/src/retryStrategies/throttlingRetryStrategy.ts b/src/retryStrategies/throttlingRetryStrategy.ts
index 2d4f87f..d0f7298 100644
--- a/src/retryStrategies/throttlingRetryStrategy.ts
+++ b/src/retryStrategies/throttlingRetryStrategy.ts
@@ -1,17 +1,17 @@
 // Copyright (c) Microsoft Corporation.
 // Licensed under the MIT License.
 
-import type { PipelineResponse } from "../index.js";
+import type { PipelineResponse } from "../interfaces.js";
 import { parseHeaderValueAsNumber } from "../util/helpers.js";
 import type { RetryStrategy } from "./retryStrategy.js";
 
 /**
- * The header that comes back from Azure services representing
+ * The header that comes back from services representing
  * the amount of time (minimum) to wait to retry (in seconds or timestamp after which we can retry).
  */
 const RetryAfterHeader = "Retry-After";
 /**
- * The headers that come back from Azure services representing
+ * The headers that come back from services representing
  * the amount of time (minimum) to wait to retry.
  *
  * "retry-after-ms", "x-ms-retry-after-ms" : milliseconds
diff --git a/src/tracing/index.ts b/src/tracing/index.ts
deleted file mode 100644
index 8992d7a..0000000
--- a/src/tracing/index.ts
+++ /dev/null
@@ -1,23 +0,0 @@
-// Copyright (c) Microsoft Corporation.
-// Licensed under the MIT License.
-
-export {
-  AddEventOptions,
-  Instrumenter,
-  InstrumenterSpanOptions,
-  OperationTracingOptions,
-  OptionsWithTracingContext,
-  Resolved,
-  SpanStatus,
-  SpanStatusError,
-  SpanStatusSuccess,
-  TracingClient,
-  TracingClientOptions,
-  TracingContext,
-  TracingSpan,
-  TracingSpanKind,
-  TracingSpanLink,
-  TracingSpanOptions,
-} from "./interfaces.js";
-export { useInstrumenter } from "./instrumenter.js";
-export { createTracingClient } from "./tracingClient.js";
diff --git a/src/tracing/instrumenter.ts b/src/tracing/instrumenter.ts
deleted file mode 100644
index 28f5729..0000000
--- a/src/tracing/instrumenter.ts
+++ /dev/null
@@ -1,84 +0,0 @@
-// Copyright (c) Microsoft Corporation.
-// Licensed under the MIT License.
-
-import type {
-  Instrumenter,
-  InstrumenterSpanOptions,
-  TracingContext,
-  TracingSpan,
-} from "./interfaces.js";
-
-import { createTracingContext } from "./tracingContext.js";
-import { state } from "./state.js";
-
-export function createDefaultTracingSpan(): TracingSpan {
-  return {
-    end: () => {
-      // noop
-    },
-    isRecording: () => false,
-    recordException: () => {
-      // noop
-    },
-    setAttribute: () => {
-      // noop
-    },
-    setStatus: () => {
-      // noop
-    },
-    addEvent: () => {
-      // noop
-    },
-  };
-}
-
-export function createDefaultInstrumenter(): Instrumenter {
-  return {
-    createRequestHeaders: (): Record<string, string> => {
-      return {};
-    },
-    parseTraceparentHeader: (): TracingContext | undefined => {
-      return undefined;
-    },
-    startSpan: (
-      _name: string,
-      spanOptions: InstrumenterSpanOptions,
-    ): { span: TracingSpan; tracingContext: TracingContext } => {
-      return {
-        span: createDefaultTracingSpan(),
-        tracingContext: createTracingContext({ parentContext: spanOptions.tracingContext }),
-      };
-    },
-    withContext<
-      CallbackArgs extends unknown[],
-      Callback extends (...args: CallbackArgs) => ReturnType<Callback>,
-    >(
-      _context: TracingContext,
-      callback: Callback,
-      ...callbackArgs: CallbackArgs
-    ): ReturnType<Callback> {
-      return callback(...callbackArgs);
-    },
-  };
-}
-
-/**
- * Extends the Azure SDK with support for a given instrumenter implementation.
- *
- * @param instrumenter - The instrumenter implementation to use.
- */
-export function useInstrumenter(instrumenter: Instrumenter): void {
-  state.instrumenterImplementation = instrumenter;
-}
-
-/**
- * Gets the currently set instrumenter, a No-Op instrumenter by default.
- *
- * @returns The currently set instrumenter
- */
-export function getInstrumenter(): Instrumenter {
-  if (!state.instrumenterImplementation) {
-    state.instrumenterImplementation = createDefaultInstrumenter();
-  }
-  return state.instrumenterImplementation;
-}
diff --git a/src/tracing/interfaces.ts b/src/tracing/interfaces.ts
deleted file mode 100644
index 7da11e7..0000000
--- a/src/tracing/interfaces.ts
+++ /dev/null
@@ -1,331 +0,0 @@
-// Copyright (c) Microsoft Corporation.
-// Licensed under the MIT License.
-
-/**
- * A narrower version of TypeScript 4.5's Awaited type which Recursively
- * unwraps the "awaited type", emulating the behavior of `await`.
- */
-export type Resolved<T> = T extends { then(onfulfilled: infer F): any } // `await` only unwraps object types with a callable `then`. Non-object types are not unwrapped
-  ? F extends (value: infer V) => any // if the argument to `then` is callable, extracts the first argument
-    ? Resolved<V> // recursively unwrap the value
-    : never // the argument to `then` was not callable
-  : T; // non-object or non-thenable
-
-/**
- * Represents a client that can integrate with the currently configured {@link Instrumenter}.
- *
- * Create an instance using {@link createTracingClient}.
- */
-export interface TracingClient {
-  /**
-   * Wraps a callback in a tracing span, calls the callback, and closes the span.
-   *
-   * This is the primary interface for using Tracing and will handle error recording as well as setting the status on the span.
-   *
-   * Both synchronous and asynchronous functions will be awaited in order to reflect the result of the callback on the span.
-   *
-   * Example:
-   *
-   * ```ts snippet:ReadmeSampleWithSpanExample
-   * import { createTracingClient } from "@azure/core-tracing";
-   *
-   * const tracingClient = createTracingClient({
-   *   namespace: "test.namespace",
-   *   packageName: "test-package",
-   *   packageVersion: "1.0.0",
-   * });
-   *
-   * const options = {};
-   *
-   * const myOperationResult = await tracingClient.withSpan(
-   *   "myClassName.myOperationName",
-   *   options,
-   *   (updatedOptions) => {
-   *     // Do something with the updated options.
-   *     return "myOperationResult";
-   *   },
-   * );
-   * ```
-   * @param name - The name of the span. By convention this should be `${className}.${methodName}`.
-   * @param operationOptions - The original options passed to the method. The callback will receive these options with the newly created {@link TracingContext}.
-   * @param callback - The callback to be invoked with the updated options and newly created {@link TracingSpan}.
-   */
-  withSpan<
-    Options extends { tracingOptions?: OperationTracingOptions },
-    Callback extends (
-      updatedOptions: Options,
-      span: Omit<TracingSpan, "end">,
-    ) => ReturnType<Callback>,
-  >(
-    name: string,
-    operationOptions: Options,
-    callback: Callback,
-    spanOptions?: TracingSpanOptions,
-  ): Promise<Resolved<ReturnType<Callback>>>;
-  /**
-   * Starts a given span but does not set it as the active span.
-   *
-   * You must end the span using {@link TracingSpan.end}.
-   *
-   * Most of the time you will want to use {@link withSpan} instead.
-   *
-   * @param name - The name of the span. By convention this should be `${className}.${methodName}`.
-   * @param operationOptions - The original operation options.
-   * @param spanOptions - The options to use when creating the span.
-   *
-   * @returns A {@link TracingSpan} and the updated operation options.
-   */
-  startSpan<Options extends { tracingOptions?: OperationTracingOptions }>(
-    name: string,
-    operationOptions?: Options,
-    spanOptions?: TracingSpanOptions,
-  ): {
-    span: TracingSpan;
-    updatedOptions: OptionsWithTracingContext<Options>;
-  };
-  /**
-   * Wraps a callback with an active context and calls the callback.
-   * Depending on the implementation, this may set the globally available active context.
-   *
-   * Useful when you want to leave the boundaries of the SDK (make a request or callback to user code) and are unable to use the {@link withSpan} API.
-   *
-   * @param context - The {@link TracingContext} to use as the active context in the scope of the callback.
-   * @param callback - The callback to be invoked with the given context set as the globally active context.
-   * @param callbackArgs - The callback arguments.
-   */
-  withContext<
-    CallbackArgs extends unknown[],
-    Callback extends (...args: CallbackArgs) => ReturnType<Callback>,
-  >(
-    context: TracingContext,
-    callback: Callback,
-    ...callbackArgs: CallbackArgs
-  ): ReturnType<Callback>;
-
-  /**
-   * Parses a traceparent header value into a {@link TracingSpanContext}.
-   *
-   * @param traceparentHeader - The traceparent header to parse.
-   * @returns An implementation-specific identifier for the span.
-   */
-  parseTraceparentHeader(traceparentHeader: string): TracingContext | undefined;
-
-  /**
-   * Creates a set of request headers to propagate tracing information to a backend.
-   *
-   * @param tracingContext - The context containing the span to propagate.
-   * @returns The set of headers to add to a request.
-   */
-  createRequestHeaders(tracingContext?: TracingContext): Record<string, string>;
-}
-
-/**
- * Options that can be passed to {@link createTracingClient}
- */
-export interface TracingClientOptions {
-  /** The value of the az.namespace tracing attribute on newly created spans. */
-  namespace: string;
-  /** The name of the package invoking this trace. */
-  packageName: string;
-  /** An optional version of the package invoking this trace. */
-  packageVersion?: string;
-}
-
-/** The kind of span. */
-export type TracingSpanKind = "client" | "server" | "producer" | "consumer" | "internal";
-
-/** Options used to configure the newly created span. */
-export interface TracingSpanOptions {
-  /** The kind of span. Implementations should default this to "client". */
-  spanKind?: TracingSpanKind;
-  /** A collection of {@link TracingSpanLink} to link to this span. */
-  spanLinks?: TracingSpanLink[];
-  /** Initial set of attributes to set on a span. */
-  spanAttributes?: { [key: string]: unknown };
-}
-
-/** A pointer from the current {@link TracingSpan} to another span in the same or a different trace. */
-export interface TracingSpanLink {
-  /** The {@link TracingContext} containing the span context to link to. */
-  tracingContext: TracingContext;
-  /** A set of attributes on the link. */
-  attributes?: { [key: string]: unknown };
-}
-
-/**
- * Represents an implementation agnostic instrumenter.
- */
-export interface Instrumenter {
-  /**
-   * Creates a new {@link TracingSpan} with the given name and options and sets it on a new context.
-   * @param name - The name of the span. By convention this should be `${className}.${methodName}`.
-   * @param spanOptions - The options to use when creating the span.
-   *
-   * @returns A {@link TracingSpan} that can be used to end the span, and the context this span has been set on.
-   */
-  startSpan(
-    name: string,
-    spanOptions: InstrumenterSpanOptions,
-  ): { span: TracingSpan; tracingContext: TracingContext };
-  /**
-   * Wraps a callback with an active context and calls the callback.
-   * Depending on the implementation, this may set the globally available active context.
-   *
-   * @param context - The {@link TracingContext} to use as the active context in the scope of the callback.
-   * @param callback - The callback to be invoked with the given context set as the globally active context.
-   * @param callbackArgs - The callback arguments.
-   */
-  withContext<
-    CallbackArgs extends unknown[],
-    Callback extends (...args: CallbackArgs) => ReturnType<Callback>,
-  >(
-    context: TracingContext,
-    callback: Callback,
-    ...callbackArgs: CallbackArgs
-  ): ReturnType<Callback>;
-
-  /**
-   * Provides an implementation-specific method to parse a {@link https://www.w3.org/TR/trace-context/#traceparent-header}
-   * into a {@link TracingSpanContext} which can be used to link non-parented spans together.
-   */
-  parseTraceparentHeader(traceparentHeader: string): TracingContext | undefined;
-  /**
-   * Provides an implementation-specific method to serialize a {@link TracingSpan} to a set of headers.
-   * @param tracingContext - The context containing the span to serialize.
-   */
-  createRequestHeaders(tracingContext?: TracingContext): Record<string, string>;
-}
-
-/**
- * Options passed to {@link Instrumenter.startSpan} as a superset of {@link TracingSpanOptions}.
- */
-export interface InstrumenterSpanOptions extends TracingSpanOptions {
-  /** The name of the package invoking this trace. */
-  packageName: string;
-  /** The version of the package invoking this trace. */
-  packageVersion?: string;
-  /** The current tracing context. Defaults to an implementation-specific "active" context. */
-  tracingContext?: TracingContext;
-}
-
-/**
- * Status representing a successful operation that can be sent to {@link TracingSpan.setStatus}
- */
-export type SpanStatusSuccess = { status: "success" };
-
-/**
- * Status representing an error that can be sent to {@link TracingSpan.setStatus}
- */
-export type SpanStatusError = { status: "error"; error?: Error | string };
-
-/**
- * Represents the statuses that can be passed to {@link TracingSpan.setStatus}.
- *
- * By default, all spans will be created with status "unset".
- */
-export type SpanStatus = SpanStatusSuccess | SpanStatusError;
-
-/**
- * Represents options you can pass to {@link TracingSpan.addEvent}.
- */
-export interface AddEventOptions {
-  /**
-   * A set of attributes to attach to the event.
-   */
-  attributes?: Record<string, unknown>;
-  /**
-   * The start time of the event.
-   */
-  startTime?: Date;
-}
-
-/**
- * Represents an implementation agnostic tracing span.
- */
-export interface TracingSpan {
-  /**
-   * Sets the status of the span. When an error is provided, it will be recorded on the span as well.
-   *
-   * @param status - The {@link SpanStatus} to set on the span.
-   */
-  setStatus(status: SpanStatus): void;
-
-  /**
-   * Sets a given attribute on a span.
-   *
-   * @param name - The attribute's name.
-   * @param value - The attribute's value to set. May be any non-nullish value.
-   */
-  setAttribute(name: string, value: unknown): void;
-
-  /**
-   * Ends the span.
-   */
-  end(): void;
-
-  /**
-   * Records an exception on a {@link TracingSpan} without modifying its status.
-   *
-   * When recording an unhandled exception that should fail the span, please use {@link TracingSpan.setStatus} instead.
-   *
-   * @param exception - The exception to record on the span.
-   *
-   */
-  recordException(exception: Error | string): void;
-
-  /**
-   * Returns true if this {@link TracingSpan} is recording information.
-   *
-   * Depending on the span implementation, this may return false if the span is not being sampled.
-   */
-  isRecording(): boolean;
-
-  /**
-   * Adds an event to the span.
-   */
-  addEvent?(name: string, options?: AddEventOptions): void;
-}
-
-/** An immutable context bag of tracing values for the current operation. */
-export interface TracingContext {
-  /**
-   * Sets a given object on a context.
-   * @param key - The key of the given context value.
-   * @param value - The value to set on the context.
-   *
-   * @returns - A new context with the given value set.
-   */
-  setValue(key: symbol, value: unknown): TracingContext;
-  /**
-   * Gets an object from the context if it exists.
-   * @param key - The key of the given context value.
-   *
-   * @returns - The value of the given context value if it exists, otherwise `undefined`.
-   */
-  getValue(key: symbol): unknown;
-  /**
-   * Deletes an object from the context if it exists.
-   * @param key - The key of the given context value to delete.
-   */
-  deleteValue(key: symbol): TracingContext;
-}
-
-/**
- * Tracing options to set on an operation.
- */
-export interface OperationTracingOptions {
-  /** The context to use for created Tracing Spans. */
-  tracingContext?: TracingContext;
-}
-
-/**
- * A utility type for when we know a TracingContext has been set
- * as part of an operation's options.
- */
-export type OptionsWithTracingContext<
-  Options extends { tracingOptions?: OperationTracingOptions },
-> = Options & {
-  tracingOptions: {
-    tracingContext: TracingContext;
-  };
-};
diff --git a/src/tracing/state-browser.mts b/src/tracing/state-browser.mts
deleted file mode 100644
index 6e56271..0000000
--- a/src/tracing/state-browser.mts
+++ /dev/null
@@ -1,11 +0,0 @@
-// Copyright (c) Microsoft Corporation.
-// Licensed under the MIT License.
-
-import type { Instrumenter } from "./interfaces.js";
-
-/**
- * Browser-only implementation of the module's state. The browser esm variant will not load the commonjs state, so we do not need to share state between the two.
- */
-export const state = {
-  instrumenterImplementation: undefined as Instrumenter | undefined,
-};
diff --git a/src/tracing/state-cjs.cts b/src/tracing/state-cjs.cts
deleted file mode 100644
index 181bfa0..0000000
--- a/src/tracing/state-cjs.cts
+++ /dev/null
@@ -1,11 +0,0 @@
-// Copyright (c) Microsoft Corporation.
-// Licensed under the MIT License.
-
-/**
- * @internal
- *
- * Holds the singleton instrumenter, to be shared across CJS and ESM imports.
- */
-export const state = {
-  instrumenterImplementation: undefined,
-};
diff --git a/src/tracing/state.ts b/src/tracing/state.ts
deleted file mode 100644
index c7e7a4a..0000000
--- a/src/tracing/state.ts
+++ /dev/null
@@ -1,14 +0,0 @@
-// Copyright (c) Microsoft Corporation.
-// Licensed under the MIT License.
-
-import type { Instrumenter } from "./interfaces.js";
-// @ts-expect-error The recommended approach to sharing module state between ESM and CJS.
-// See https://github.com/isaacs/tshy/blob/main/README.md#module-local-state for additional information.
-import { state as cjsState } from "../commonjs/state.js";
-
-/**
- * Defines the shared state between CJS and ESM by re-exporting the CJS state.
- */
-export const state = cjsState as {
-  instrumenterImplementation: Instrumenter | undefined;
-};
diff --git a/src/tracing/tracingClient.ts b/src/tracing/tracingClient.ts
deleted file mode 100644
index 3e9603d..0000000
--- a/src/tracing/tracingClient.ts
+++ /dev/null
@@ -1,121 +0,0 @@
-// Copyright (c) Microsoft Corporation.
-// Licensed under the MIT License.
-
-import type {
-  OperationTracingOptions,
-  OptionsWithTracingContext,
-  Resolved,
-  TracingClient,
-  TracingClientOptions,
-  TracingContext,
-  TracingSpan,
-  TracingSpanOptions,
-} from "./interfaces.js";
-import { getInstrumenter } from "./instrumenter.js";
-import { knownContextKeys } from "./tracingContext.js";
-
-/**
- * Creates a new tracing client.
- *
- * @param options - Options used to configure the tracing client.
- * @returns - An instance of {@link TracingClient}.
- */
-export function createTracingClient(options: TracingClientOptions): TracingClient {
-  const { namespace, packageName, packageVersion } = options;
-
-  function startSpan<Options extends { tracingOptions?: OperationTracingOptions }>(
-    name: string,
-    operationOptions?: Options,
-    spanOptions?: TracingSpanOptions,
-  ): {
-    span: TracingSpan;
-    updatedOptions: OptionsWithTracingContext<Options>;
-  } {
-    const startSpanResult = getInstrumenter().startSpan(name, {
-      ...spanOptions,
-      packageName: packageName,
-      packageVersion: packageVersion,
-      tracingContext: operationOptions?.tracingOptions?.tracingContext,
-    });
-    let tracingContext = startSpanResult.tracingContext;
-    const span = startSpanResult.span;
-    if (!tracingContext.getValue(knownContextKeys.namespace)) {
-      tracingContext = tracingContext.setValue(knownContextKeys.namespace, namespace);
-    }
-    span.setAttribute("az.namespace", tracingContext.getValue(knownContextKeys.namespace));
-    const updatedOptions: OptionsWithTracingContext<Options> = Object.assign({}, operationOptions, {
-      tracingOptions: { ...operationOptions?.tracingOptions, tracingContext },
-    });
-
-    return {
-      span,
-      updatedOptions,
-    };
-  }
-
-  async function withSpan<
-    Options extends { tracingOptions?: OperationTracingOptions },
-    Callback extends (
-      updatedOptions: Options,
-      span: Omit<TracingSpan, "end">,
-    ) => ReturnType<Callback>,
-  >(
-    name: string,
-    operationOptions: Options,
-    callback: Callback,
-    spanOptions?: TracingSpanOptions,
-  ): Promise<Resolved<ReturnType<Callback>>> {
-    const { span, updatedOptions } = startSpan(name, operationOptions, spanOptions);
-    try {
-      const result = await withContext(updatedOptions.tracingOptions.tracingContext, () =>
-        Promise.resolve(callback(updatedOptions, span)),
-      );
-      span.setStatus({ status: "success" });
-      return result as ReturnType<typeof withSpan>;
-    } catch (err: any) {
-      span.setStatus({ status: "error", error: err });
-      throw err;
-    } finally {
-      span.end();
-    }
-  }
-
-  function withContext<
-    CallbackArgs extends unknown[],
-    Callback extends (...args: CallbackArgs) => ReturnType<Callback>,
-  >(
-    context: TracingContext,
-    callback: Callback,
-    ...callbackArgs: CallbackArgs
-  ): ReturnType<Callback> {
-    return getInstrumenter().withContext(context, callback, ...callbackArgs);
-  }
-
-  /**
-   * Parses a traceparent header value into a span identifier.
-   *
-   * @param traceparentHeader - The traceparent header to parse.
-   * @returns An implementation-specific identifier for the span.
-   */
-  function parseTraceparentHeader(traceparentHeader: string): TracingContext | undefined {
-    return getInstrumenter().parseTraceparentHeader(traceparentHeader);
-  }
-
-  /**
-   * Creates a set of request headers to propagate tracing information to a backend.
-   *
-   * @param tracingContext - The context containing the span to serialize.
-   * @returns The set of headers to add to a request.
-   */
-  function createRequestHeaders(tracingContext?: TracingContext): Record<string, string> {
-    return getInstrumenter().createRequestHeaders(tracingContext);
-  }
-
-  return {
-    startSpan,
-    withSpan,
-    withContext,
-    parseTraceparentHeader,
-    createRequestHeaders,
-  };
-}
diff --git a/src/tracing/tracingContext.ts b/src/tracing/tracingContext.ts
deleted file mode 100644
index 84999ab..0000000
--- a/src/tracing/tracingContext.ts
+++ /dev/null
@@ -1,67 +0,0 @@
-// Copyright (c) Microsoft Corporation.
-// Licensed under the MIT License.
-
-import type { TracingContext, TracingSpan } from "./interfaces.js";
-
-/** @internal */
-export const knownContextKeys = {
-  span: Symbol.for("@azure/core-tracing span"),
-  namespace: Symbol.for("@azure/core-tracing namespace"),
-};
-
-/**
- * Creates a new {@link TracingContext} with the given options.
- * @param options - A set of known keys that may be set on the context.
- * @returns A new {@link TracingContext} with the given options.
- *
- * @internal
- */
-export function createTracingContext(options: CreateTracingContextOptions = {}): TracingContext {
-  let context: TracingContext = new TracingContextImpl(options.parentContext);
-  if (options.span) {
-    context = context.setValue(knownContextKeys.span, options.span);
-  }
-  if (options.namespace) {
-    context = context.setValue(knownContextKeys.namespace, options.namespace);
-  }
-  return context;
-}
-
-/** @internal */
-export class TracingContextImpl implements TracingContext {
-  private _contextMap: Map<symbol, unknown>;
-  constructor(initialContext?: TracingContext) {
-    this._contextMap =
-      initialContext instanceof TracingContextImpl
-        ? new Map<symbol, unknown>(initialContext._contextMap)
-        : new Map();
-  }
-
-  setValue(key: symbol, value: unknown): TracingContext {
-    const newContext = new TracingContextImpl(this);
-    newContext._contextMap.set(key, value);
-    return newContext;
-  }
-
-  getValue(key: symbol): unknown {
-    return this._contextMap.get(key);
-  }
-
-  deleteValue(key: symbol): TracingContext {
-    const newContext = new TracingContextImpl(this);
-    newContext._contextMap.delete(key);
-    return newContext;
-  }
-}
-
-/**
- * Represents a set of items that can be set when creating a new {@link TracingContext}.
- */
-export interface CreateTracingContextOptions {
-  /** The {@link parentContext} - the newly created context will contain all the values of the parent context unless overridden. */
-  parentContext?: TracingContext;
-  /** An initial span to set on the context. */
-  span?: TracingSpan;
-  /** The namespace to set on any child spans. */
-  namespace?: string;
-}
diff --git a/src/util/aborterUtils.ts b/src/util/aborterUtils.ts
index ce29be9..7affd69 100644
--- a/src/util/aborterUtils.ts
+++ b/src/util/aborterUtils.ts
@@ -1,8 +1,6 @@
 // Copyright (c) Microsoft Corporation.
 // Licensed under the MIT License.
 
-import type { AbortSignalLike } from "@azure/abort-controller";
-
 /**
  * Options related to abort controller.
  */
@@ -10,7 +8,7 @@ export interface AbortOptions {
   /**
    * The abortSignal associated with containing operation.
    */
-  abortSignal?: AbortSignalLike;
+  abortSignal?: AbortSignal;
   /**
    * The abort error message associated with containing operation.
    */
@@ -21,7 +19,7 @@ export interface AbortOptions {
  * Represents a function that returns a promise that can be aborted.
  */
 export type AbortablePromiseBuilder<T> = (abortOptions: {
-  abortSignal?: AbortSignalLike;
+  abortSignal?: AbortSignal;
 }) => Promise<T>;
 
 /**
@@ -29,7 +27,7 @@ export type AbortablePromiseBuilder<T> = (abortOptions: {
  */
 export async function cancelablePromiseRace<T extends unknown[]>(
   abortablePromiseBuilders: AbortablePromiseBuilder<T[number]>[],
-  options?: { abortSignal?: AbortSignalLike },
+  options?: { abortSignal?: AbortSignal },
 ): Promise<T[number]> {
   const aborter = new AbortController();
   function abortHandler(): void {
diff --git a/src/util/concat.ts b/src/util/concat.ts
index 457bc22..cbadccf 100644
--- a/src/util/concat.ts
+++ b/src/util/concat.ts
@@ -1,8 +1,8 @@
 // Copyright (c) Microsoft Corporation.
 // Licensed under the MIT License.
 
-import { Readable } from "node:stream";
-import type { ReadableStream as AsyncIterableReadableStream } from "node:stream/web";
+import { Readable } from "stream";
+import type { ReadableStream as AsyncIterableReadableStream } from "stream/web";
 import { isBlob } from "./typeGuards.js";
 import { getRawContent } from "./file.js";
 
diff --git a/src/util/createAbortablePromise.ts b/src/util/createAbortablePromise.ts
index 25cf55a..685eaed 100644
--- a/src/util/createAbortablePromise.ts
+++ b/src/util/createAbortablePromise.ts
@@ -1,7 +1,7 @@
 // Copyright (c) Microsoft Corporation.
 // Licensed under the MIT License.
 
-import { AbortError } from "@azure/abort-controller";
+import { AbortError } from "../abort-controller/AbortError.js";
 import type { AbortOptions } from "./aborterUtils.js";
 
 /**
diff --git a/src/util/file.ts b/src/util/file.ts
index 48d09e6..65c0e25 100644
--- a/src/util/file.ts
+++ b/src/util/file.ts
@@ -1,7 +1,7 @@
 // Copyright (c) Microsoft Corporation.
 // Licensed under the MIT License.
 
-import { isNodeLike } from "@azure/core-util";
+import { isNodeLike } from "./checkEnvironment.js";
 import { isNodeReadableStream } from "./typeGuards.js";
 
 /**
diff --git a/src/util/helpers.ts b/src/util/helpers.ts
index f6819e8..a5b7c9d 100644
--- a/src/util/helpers.ts
+++ b/src/util/helpers.ts
@@ -1,7 +1,7 @@
 // Copyright (c) Microsoft Corporation.
 // Licensed under the MIT License.
 
-import { AbortError, type AbortSignalLike } from "@azure/abort-controller";
+import { AbortError } from "../abort-controller/AbortError.js";
 import type { PipelineResponse } from "../interfaces.js";
 
 const StandardAbortMessage = "The operation was aborted.";
@@ -19,7 +19,7 @@ export function delay<T>(
   delayInMs: number,
   value?: T,
   options?: {
-    abortSignal?: AbortSignalLike;
+    abortSignal?: AbortSignal;
     abortErrorMsg?: string;
   },
 ): Promise<T | void> {
diff --git a/src/util/httpMethods.ts b/src/util/httpMethods.ts
deleted file mode 100644
index 2748031..0000000
--- a/src/util/httpMethods.ts
+++ /dev/null
@@ -1,16 +0,0 @@
-// Copyright (c) Microsoft Corporation.
-// Licensed under the MIT License.
-
-/**
- * @public
- * Supported HTTP methods to use when making requests.
- */
-export type HttpMethods =
-  | "GET"
-  | "PUT"
-  | "POST"
-  | "DELETE"
-  | "PATCH"
-  | "HEAD"
-  | "OPTIONS"
-  | "TRACE";
diff --git a/src/util/index.ts b/src/util/index.ts
deleted file mode 100644
index e0af55f..0000000
--- a/src/util/index.ts
+++ /dev/null
@@ -1,31 +0,0 @@
-// Copyright (c) Microsoft Corporation.
-// Licensed under the MIT License.
-
-export { delay, type DelayOptions, calculateRetryDelay } from "./delay.js";
-export {
-  type AbortOptions,
-  cancelablePromiseRace,
-  type AbortablePromiseBuilder,
-} from "./aborterUtils.js";
-export {
-  createAbortablePromise,
-  type CreateAbortablePromiseOptions,
-} from "./createAbortablePromise.js";
-export { getRandomIntegerInclusive } from "./random.js";
-export { isObject, type UnknownObject } from "./object.js";
-export { isError, getErrorMessage } from "./error.js";
-export { computeSha256Hash, computeSha256Hmac } from "./sha256.js";
-export { isDefined, isObjectWithProperties, objectHasProperty } from "./typeGuards.js";
-export { randomUUID } from "./uuidUtils.js";
-export { HttpMethods } from "./httpMethods.js";
-export {
-  isBrowser,
-  isBun,
-  isNode,
-  isNodeLike,
-  isNodeRuntime,
-  isDeno,
-  isReactNative,
-  isWebWorker,
-} from "./checkEnvironment.js";
-export { uint8ArrayToString, stringToUint8Array, type EncodingType } from "./bytesEncoding.js";
diff --git a/src/util/sanitizer.ts b/src/util/sanitizer.ts
index 46654b9..be4f21e 100644
--- a/src/util/sanitizer.ts
+++ b/src/util/sanitizer.ts
@@ -1,7 +1,7 @@
 // Copyright (c) Microsoft Corporation.
 // Licensed under the MIT License.
 
-import { type UnknownObject, isObject } from "@azure/core-util";
+import { type UnknownObject, isObject } from "./object.js";
 
 /**
  * @internal
diff --git a/src/util/sha256.ts b/src/util/sha256.ts
index 80a1a23..794d26a 100644
--- a/src/util/sha256.ts
+++ b/src/util/sha256.ts
@@ -1,7 +1,7 @@
 // Copyright (c) Microsoft Corporation.
 // Licensed under the MIT License.
 
-import { createHash, createHmac } from "crypto";
+import { createHash, createHmac } from "node:crypto";
 
 /**
  * Generates a SHA-256 HMAC signature.
diff --git a/src/util/tokenCycler.ts b/src/util/tokenCycler.ts
deleted file mode 100644
index 32e2343..0000000
--- a/src/util/tokenCycler.ts
+++ /dev/null
@@ -1,232 +0,0 @@
-// Copyright (c) Microsoft Corporation.
-// Licensed under the MIT License.
-
-import type { AccessToken, GetTokenOptions, TokenCredential } from "@azure/core-auth";
-import { delay } from "./helpers.js";
-
-/**
- * A function that gets a promise of an access token and allows providing
- * options.
- *
- * @param options - the options to pass to the underlying token provider
- */
-export type AccessTokenGetter = (
-  scopes: string | string[],
-  options: GetTokenOptions,
-) => Promise<AccessToken>;
-
-export interface TokenCyclerOptions {
-  /**
-   * The window of time before token expiration during which the token will be
-   * considered unusable due to risk of the token expiring before sending the
-   * request.
-   *
-   * This will only become meaningful if the refresh fails for over
-   * (refreshWindow - forcedRefreshWindow) milliseconds.
-   */
-  forcedRefreshWindowInMs: number;
-  /**
-   * Interval in milliseconds to retry failed token refreshes.
-   */
-  retryIntervalInMs: number;
-  /**
-   * The window of time before token expiration during which
-   * we will attempt to refresh the token.
-   */
-  refreshWindowInMs: number;
-}
-
-// Default options for the cycler if none are provided
-export const DEFAULT_CYCLER_OPTIONS: TokenCyclerOptions = {
-  forcedRefreshWindowInMs: 1000, // Force waiting for a refresh 1s before the token expires
-  retryIntervalInMs: 3000, // Allow refresh attempts every 3s
-  refreshWindowInMs: 1000 * 60 * 2, // Start refreshing 2m before expiry
-};
-
-/**
- * Converts an an unreliable access token getter (which may resolve with null)
- * into an AccessTokenGetter by retrying the unreliable getter in a regular
- * interval.
- *
- * @param getAccessToken - A function that produces a promise of an access token that may fail by returning null.
- * @param retryIntervalInMs - The time (in milliseconds) to wait between retry attempts.
- * @param refreshTimeout - The timestamp after which the refresh attempt will fail, throwing an exception.
- * @returns - A promise that, if it resolves, will resolve with an access token.
- */
-async function beginRefresh(
-  getAccessToken: () => Promise<AccessToken | null>,
-  retryIntervalInMs: number,
-  refreshTimeout: number,
-): Promise<AccessToken> {
-  // This wrapper handles exceptions gracefully as long as we haven't exceeded
-  // the timeout.
-  async function tryGetAccessToken(): Promise<AccessToken | null> {
-    if (Date.now() < refreshTimeout) {
-      try {
-        return await getAccessToken();
-      } catch {
-        return null;
-      }
-    } else {
-      const finalToken = await getAccessToken();
-
-      // Timeout is up, so throw if it's still null
-      if (finalToken === null) {
-        throw new Error("Failed to refresh access token.");
-      }
-
-      return finalToken;
-    }
-  }
-
-  let token: AccessToken | null = await tryGetAccessToken();
-
-  while (token === null) {
-    await delay(retryIntervalInMs);
-
-    token = await tryGetAccessToken();
-  }
-
-  return token;
-}
-
-/**
- * Creates a token cycler from a credential, scopes, and optional settings.
- *
- * A token cycler represents a way to reliably retrieve a valid access token
- * from a TokenCredential. It will handle initializing the token, refreshing it
- * when it nears expiration, and synchronizes refresh attempts to avoid
- * concurrency hazards.
- *
- * @param credential - the underlying TokenCredential that provides the access
- * token
- * @param tokenCyclerOptions - optionally override default settings for the cycler
- *
- * @returns - a function that reliably produces a valid access token
- */
-export function createTokenCycler(
-  credential: TokenCredential,
-  tokenCyclerOptions?: Partial<TokenCyclerOptions>,
-): AccessTokenGetter {
-  let refreshWorker: Promise<AccessToken> | null = null;
-  let token: AccessToken | null = null;
-  let tenantId: string | undefined;
-
-  const options = {
-    ...DEFAULT_CYCLER_OPTIONS,
-    ...tokenCyclerOptions,
-  };
-
-  /**
-   * This little holder defines several predicates that we use to construct
-   * the rules of refreshing the token.
-   */
-  const cycler = {
-    /**
-     * Produces true if a refresh job is currently in progress.
-     */
-    get isRefreshing(): boolean {
-      return refreshWorker !== null;
-    },
-    /**
-     * Produces true if the cycler SHOULD refresh (we are within the refresh
-     * window and not already refreshing)
-     */
-    get shouldRefresh(): boolean {
-      if (cycler.isRefreshing) {
-        return false;
-      }
-      if (token?.refreshAfterTimestamp && token.refreshAfterTimestamp < Date.now()) {
-        return true;
-      }
-
-      return (token?.expiresOnTimestamp ?? 0) - options.refreshWindowInMs < Date.now();
-    },
-    /**
-     * Produces true if the cycler MUST refresh (null or nearly-expired
-     * token).
-     */
-    get mustRefresh(): boolean {
-      return (
-        token === null || token.expiresOnTimestamp - options.forcedRefreshWindowInMs < Date.now()
-      );
-    },
-  };
-
-  /**
-   * Starts a refresh job or returns the existing job if one is already
-   * running.
-   */
-  function refresh(
-    scopes: string | string[],
-    getTokenOptions: GetTokenOptions,
-  ): Promise<AccessToken> {
-    if (!cycler.isRefreshing) {
-      // We bind `scopes` here to avoid passing it around a lot
-      const tryGetAccessToken = (): Promise<AccessToken | null> =>
-        credential.getToken(scopes, getTokenOptions);
-
-      // Take advantage of promise chaining to insert an assignment to `token`
-      // before the refresh can be considered done.
-      refreshWorker = beginRefresh(
-        tryGetAccessToken,
-        options.retryIntervalInMs,
-        // If we don't have a token, then we should timeout immediately
-        token?.expiresOnTimestamp ?? Date.now(),
-      )
-        .then((_token) => {
-          refreshWorker = null;
-          token = _token;
-          tenantId = getTokenOptions.tenantId;
-          return token;
-        })
-        .catch((reason) => {
-          // We also should reset the refresher if we enter a failed state.  All
-          // existing awaiters will throw, but subsequent requests will start a
-          // new retry chain.
-          refreshWorker = null;
-          token = null;
-          tenantId = undefined;
-          throw reason;
-        });
-    }
-
-    return refreshWorker as Promise<AccessToken>;
-  }
-
-  return async (scopes: string | string[], tokenOptions: GetTokenOptions): Promise<AccessToken> => {
-    //
-    // Simple rules:
-    // - If we MUST refresh, then return the refresh task, blocking
-    //   the pipeline until a token is available.
-    // - If we SHOULD refresh, then run refresh but don't return it
-    //   (we can still use the cached token).
-    // - Return the token, since it's fine if we didn't return in
-    //   step 1.
-    //
-
-    const hasClaimChallenge = Boolean(tokenOptions.claims);
-    const tenantIdChanged = tenantId !== tokenOptions.tenantId;
-
-    if (hasClaimChallenge) {
-      // If we've received a claim, we know the existing token isn't valid
-      // We want to clear it so that that refresh worker won't use the old expiration time as a timeout
-      token = null;
-    }
-
-    // If the tenantId passed in token options is different to the one we have
-    // Or if we are in claim challenge and the token was rejected and a new access token need to be issued, we need to
-    // refresh the token with the new tenantId or token.
-    const mustRefresh = tenantIdChanged || hasClaimChallenge || cycler.mustRefresh;
-
-    if (mustRefresh) {
-      return refresh(scopes, tokenOptions);
-    }
-
-    if (cycler.shouldRefresh) {
-      refresh(scopes, tokenOptions);
-    }
-
-    return token as AccessToken;
-  };
-}
diff --git a/src/util/typeGuards.ts b/src/util/typeGuards.ts
index 22a9cac..2b3f295 100644
--- a/src/util/typeGuards.ts
+++ b/src/util/typeGuards.ts
@@ -44,3 +44,41 @@ export function objectHasProperty<Thing, PropertyName extends string>(
     isDefined(thing) && typeof thing === "object" && property in (thing as Record<string, unknown>)
   );
 }
+
+export function isNodeReadableStream(x: unknown): x is NodeJS.ReadableStream {
+  return Boolean(x && typeof (x as NodeJS.ReadableStream)["pipe"] === "function");
+}
+
+export function isWebReadableStream(x: unknown): x is ReadableStream {
+  return Boolean(
+    x &&
+      typeof (x as ReadableStream).getReader === "function" &&
+      typeof (x as ReadableStream).tee === "function",
+  );
+}
+
+export function isBinaryBody(
+  body: unknown,
+): body is
+  | Uint8Array
+  | NodeJS.ReadableStream
+  | ReadableStream<Uint8Array>
+  | (() => NodeJS.ReadableStream)
+  | (() => ReadableStream<Uint8Array>)
+  | Blob {
+  return (
+    body !== undefined &&
+    (body instanceof Uint8Array ||
+      isReadableStream(body) ||
+      typeof body === "function" ||
+      body instanceof Blob)
+  );
+}
+
+export function isReadableStream(x: unknown): x is ReadableStream | NodeJS.ReadableStream {
+  return isNodeReadableStream(x) || isWebReadableStream(x);
+}
+
+export function isBlob(x: unknown): x is Blob {
+  return typeof (x as Blob).stream === "function";
+}
diff --git a/src/util/userAgent.ts b/src/util/userAgent.ts
index b8950b5..3ef33c8 100644
--- a/src/util/userAgent.ts
+++ b/src/util/userAgent.ts
@@ -25,7 +25,7 @@ export function getUserAgentHeaderName(): string {
  */
 export async function getUserAgentValue(prefix?: string): Promise<string> {
   const runtimeInfo = new Map<string, string>();
-  runtimeInfo.set("core-rest-pipeline", SDK_VERSION);
+  runtimeInfo.set("ts-http-runtime", SDK_VERSION);
   await setPlatformSpecificData(runtimeInfo);
   const defaultAgent = getUserAgentString(runtimeInfo);
   const userAgentValue = prefix ? `${prefix} ${defaultAgent}` : defaultAgent;
diff --git a/src/util/uuidUtils.ts b/src/util/uuidUtils.ts
index bd11d61..3f6a12b 100644
--- a/src/util/uuidUtils.ts
+++ b/src/util/uuidUtils.ts
@@ -1,7 +1,7 @@
 // Copyright (c) Microsoft Corporation.
 // Licensed under the MIT License.
 
-import { randomUUID as v4RandomUUID } from "crypto";
+import { randomUUID as v4RandomUUID } from "node:crypto";
 
 interface Crypto {
   randomUUID(): string;
diff --git a/src/xhrHttpClient.ts b/src/xhrHttpClient.ts
index 4a0acaa..2a8f850 100644
--- a/src/xhrHttpClient.ts
+++ b/src/xhrHttpClient.ts
@@ -1,7 +1,7 @@
 // Copyright (c) Microsoft Corporation.
 // Licensed under the MIT License.
 
-import { AbortError } from "@azure/abort-controller";
+import { AbortError } from "./abort-controller/AbortError.js";
 import type {
   HttpClient,
   HttpHeaders,<|MERGE_RESOLUTION|>--- conflicted
+++ resolved
@@ -994,11 +994,7 @@
  
  export function getCachedDefaultHttpsClient(): HttpClient {
 diff --git a/src/client/common.ts b/src/client/common.ts
-<<<<<<< HEAD
 index 609878a..a977840 100644
-=======
-index 58f6eba..da6742a 100644
->>>>>>> fcd51e5a
 --- a/src/client/common.ts
 +++ b/src/client/common.ts
 @@ -3,19 +3,18 @@
@@ -1090,63 +1086,11 @@
     *
     * type MyClient = Client & {
     *   path: Routes;
-<<<<<<< HEAD
-@@ -321,23 +303,19 @@ export interface AdditionalPolicyConfig {
-  */
- export type ClientOptions = PipelineOptions & {
-   /**
--   * Credentials information
-+   * List of authentication schemes supported by the client.
-+   * These schemes define how the client can authenticate requests.
-    */
--  credentials?: {
--    /**
--     * Authentication scopes for AAD
--     */
--    scopes?: string[];
--    /**
--     * Heder name for Client Secret authentication
--     */
--    apiKeyHeaderName?: string;
--  };
-+  authSchemes?: AuthScheme[];
-+
-   /**
-=======
-@@ -217,18 +198,6 @@ export interface Client {
-   pathUnchecked: PathUnchecked;
- }
- 
--/**
-- * A Node.js Readable stream that also has a `destroy` method.
-- */
--export interface NodeJSReadableStream extends NodeJS.ReadableStream {
--  /**
--   * Destroy the stream. Optionally emit an 'error' event, and emit a
--   * 'close' event (unless emitClose is set to false). After this call,
--   * internal resources will be released.
--   */
--  destroy(error?: Error): void;
--}
--
- /**
-  * Http Response which body is a NodeJS stream object
-  */
-@@ -236,7 +205,7 @@ export type HttpNodeStreamResponse = HttpResponse & {
-   /**
-    * Streamable body
-    */
--  body?: NodeJSReadableStream;
-+  body?: NodeJS.ReadableStream;
- };
- 
- /**
-@@ -345,11 +314,9 @@ export type ClientOptions = PipelineOptions & {
+@@ -333,11 +314,9 @@ export type ClientOptions = PipelineOptions & {
       */
      apiKeyHeaderName?: string;
    };
 -  /**
->>>>>>> fcd51e5a
 -   * Base url for the client
 -   * @deprecated This property is deprecated and will be removed soon, please use endpoint instead
 +   * The credential used to authenticate requests.
