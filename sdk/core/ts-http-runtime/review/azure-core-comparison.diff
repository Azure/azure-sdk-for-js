diff --git a/src/abort-controller/AbortError.ts b/src/abort-controller/AbortError.ts
index 60662ec..1c6cf1a 100644
--- a/src/abort-controller/AbortError.ts
+++ b/src/abort-controller/AbortError.ts
@@ -8,7 +8,7 @@
  *
  * @example
  * ```ts snippet:abort_error
- * import { AbortError } from "@azure/abort-controller";
+ * import { AbortError } from "@typespec/ts-http-runtime";
  *
  * async function doAsyncWork(options: { abortSignal: AbortSignal }): Promise<void> {
  *   if (options.abortSignal.aborted) {
diff --git a/src/abort-controller/index.ts b/src/abort-controller/index.ts
deleted file mode 100644
index 7f2adc4..0000000
--- a/src/abort-controller/index.ts
+++ /dev/null
@@ -1,9 +0,0 @@
-// Copyright (c) Microsoft Corporation.
-// Licensed under the MIT License.
-
-declare global {
-  interface Event {}
-}
-
-export { AbortError } from "./AbortError.js";
-export { AbortSignalLike } from "./AbortSignalLike.js";
diff --git a/src/accessTokenCache.ts b/src/accessTokenCache.ts
index f8d603b..22e61bb 100644
--- a/src/accessTokenCache.ts
+++ b/src/accessTokenCache.ts
@@ -1,7 +1,7 @@
 // Copyright (c) Microsoft Corporation.
 // Licensed under the MIT License.
 
-import type { AccessToken } from "@azure/core-auth";
+import type { AccessToken } from "./auth/tokenCredential.js";
 
 /**
  * Defines the default token refresh buffer duration.
diff --git a/src/auth/azureKeyCredential.ts b/src/auth/azureKeyCredential.ts
deleted file mode 100644
index 65676e7..0000000
--- a/src/auth/azureKeyCredential.ts
+++ /dev/null
@@ -1,45 +0,0 @@
-// Copyright (c) Microsoft Corporation.
-// Licensed under the MIT License.
-
-import type { KeyCredential } from "./keyCredential.js";
-
-/**
- * A static-key-based credential that supports updating
- * the underlying key value.
- */
-export class AzureKeyCredential implements KeyCredential {
-  private _key: string;
-
-  /**
-   * The value of the key to be used in authentication
-   */
-  public get key(): string {
-    return this._key;
-  }
-
-  /**
-   * Create an instance of an AzureKeyCredential for use
-   * with a service client.
-   *
-   * @param key - The initial value of the key to use in authentication
-   */
-  constructor(key: string) {
-    if (!key) {
-      throw new Error("key must be a non-empty string");
-    }
-
-    this._key = key;
-  }
-
-  /**
-   * Change the value of the key.
-   *
-   * Updates will take effect upon the next request after
-   * updating the key value.
-   *
-   * @param newKey - The new key value to be used
-   */
-  public update(newKey: string): void {
-    this._key = newKey;
-  }
-}
diff --git a/src/auth/azureNamedKeyCredential.ts b/src/auth/azureNamedKeyCredential.ts
deleted file mode 100644
index 544c3c0..0000000
--- a/src/auth/azureNamedKeyCredential.ts
+++ /dev/null
@@ -1,88 +0,0 @@
-// Copyright (c) Microsoft Corporation.
-// Licensed under the MIT License.
-
-import { isObjectWithProperties } from "@azure/core-util";
-
-/**
- * Represents a credential defined by a static API name and key.
- */
-export interface NamedKeyCredential {
-  /**
-   * The value of the API key represented as a string
-   */
-  readonly key: string;
-  /**
-   * The value of the API name represented as a string.
-   */
-  readonly name: string;
-}
-
-/**
- * A static name/key-based credential that supports updating
- * the underlying name and key values.
- */
-export class AzureNamedKeyCredential implements NamedKeyCredential {
-  private _key: string;
-  private _name: string;
-
-  /**
-   * The value of the key to be used in authentication.
-   */
-  public get key(): string {
-    return this._key;
-  }
-
-  /**
-   * The value of the name to be used in authentication.
-   */
-  public get name(): string {
-    return this._name;
-  }
-
-  /**
-   * Create an instance of an AzureNamedKeyCredential for use
-   * with a service client.
-   *
-   * @param name - The initial value of the name to use in authentication.
-   * @param key - The initial value of the key to use in authentication.
-   */
-  constructor(name: string, key: string) {
-    if (!name || !key) {
-      throw new TypeError("name and key must be non-empty strings");
-    }
-
-    this._name = name;
-    this._key = key;
-  }
-
-  /**
-   * Change the value of the key.
-   *
-   * Updates will take effect upon the next request after
-   * updating the key value.
-   *
-   * @param newName - The new name value to be used.
-   * @param newKey - The new key value to be used.
-   */
-  public update(newName: string, newKey: string): void {
-    if (!newName || !newKey) {
-      throw new TypeError("newName and newKey must be non-empty strings");
-    }
-
-    this._name = newName;
-    this._key = newKey;
-  }
-}
-
-/**
- * Tests an object to determine whether it implements NamedKeyCredential.
- *
- * @param credential - The assumed NamedKeyCredential to be tested.
- */
-export function isNamedKeyCredential(credential: unknown): credential is NamedKeyCredential {
-  return (
-    isObjectWithProperties(credential, ["name", "key"]) &&
-    typeof credential.key === "string" &&
-    typeof credential.name === "string"
-  );
-}
diff --git a/src/auth/azureSASCredential.ts b/src/auth/azureSASCredential.ts
deleted file mode 100644
index 045c639..0000000
--- a/src/auth/azureSASCredential.ts
+++ /dev/null
@@ -1,70 +0,0 @@
-// Copyright (c) Microsoft Corporation.
-// Licensed under the MIT License.
-
-import { isObjectWithProperties } from "@azure/core-util";
-
-/**
- * Represents a credential defined by a static shared access signature.
- */
-export interface SASCredential {
-  /**
-   * The value of the shared access signature represented as a string
-   */
-  readonly signature: string;
-}
-
-/**
- * A static-signature-based credential that supports updating
- * the underlying signature value.
- */
-export class AzureSASCredential implements SASCredential {
-  private _signature: string;
-
-  /**
-   * The value of the shared access signature to be used in authentication
-   */
-  public get signature(): string {
-    return this._signature;
-  }
-
-  /**
-   * Create an instance of an AzureSASCredential for use
-   * with a service client.
-   *
-   * @param signature - The initial value of the shared access signature to use in authentication
-   */
-  constructor(signature: string) {
-    if (!signature) {
-      throw new Error("shared access signature must be a non-empty string");
-    }
-
-    this._signature = signature;
-  }
-
-  /**
-   * Change the value of the signature.
-   *
-   * Updates will take effect upon the next request after
-   * updating the signature value.
-   *
-   * @param newSignature - The new shared access signature value to be used
-   */
-  public update(newSignature: string): void {
-    if (!newSignature) {
-      throw new Error("shared access signature must be a non-empty string");
-    }
-
-    this._signature = newSignature;
-  }
-}
-
-/**
- * Tests an object to determine whether it implements SASCredential.
- *
- * @param credential - The assumed SASCredential to be tested.
- */
-export function isSASCredential(credential: unknown): credential is SASCredential {
-  return (
-    isObjectWithProperties(credential, ["signature"]) && typeof credential.signature === "string"
-  );
-}
diff --git a/src/auth/index.ts b/src/auth/index.ts
deleted file mode 100644
index 446268b..0000000
--- a/src/auth/index.ts
+++ /dev/null
@@ -1,20 +0,0 @@
-// Copyright (c) Microsoft Corporation.
-// Licensed under the MIT License.
-export { HttpMethods } from "@azure/core-util";
-export { AzureKeyCredential } from "./azureKeyCredential.js";
-export { KeyCredential, isKeyCredential } from "./keyCredential.js";
-export {
-  AzureNamedKeyCredential,
-  NamedKeyCredential,
-  isNamedKeyCredential,
-} from "./azureNamedKeyCredential.js";
-export { AzureSASCredential, SASCredential, isSASCredential } from "./azureSASCredential.js";
-
-export {
-  TokenCredential,
-  GetTokenOptions,
-  AccessToken,
-  isTokenCredential,
-} from "./tokenCredential.js";
-
-export { TracingContext } from "./tracing.js";
diff --git a/src/auth/keyCredential.ts b/src/auth/keyCredential.ts
index 9db25cf..df8291c 100644
--- a/src/auth/keyCredential.ts
+++ b/src/auth/keyCredential.ts
@@ -1,7 +1,7 @@
 // Copyright (c) Microsoft Corporation.
 // Licensed under the MIT License.
 
-import { isObjectWithProperties } from "@azure/core-util";
+import { isObjectWithProperties } from "../util/typeGuards.js";
 
 /**
  * Represents a credential defined by a static API key.
diff --git a/src/auth/tokenCredential.ts b/src/auth/tokenCredential.ts
index 395b112..19d080b 100644
--- a/src/auth/tokenCredential.ts
+++ b/src/auth/tokenCredential.ts
@@ -1,9 +1,7 @@
 // Copyright (c) Microsoft Corporation.
 // Licensed under the MIT License.
 
-import type { AbortSignalLike } from "@azure/abort-controller";
-import type { TracingContext } from "./tracing.js";
-import type { HttpMethods } from "@azure/core-util";
+import type { AbortSignalLike } from "../abort-controller/AbortSignalLike.js";
 
 /**
  * Represents a credential capable of providing an authentication token.
@@ -39,15 +37,6 @@ export interface GetTokenOptions {
      */
     timeout?: number;
   };
-  /**
-   * Options used when tracing is enabled.
-   */
-  tracingOptions?: {
-    /**
-     * Tracing Context for the current request.
-     */
-    tracingContext?: TracingContext;
-  };
   /**
    * Claim details to perform the Continuous Access Evaluation authentication flow
    */
@@ -60,28 +49,6 @@ export interface GetTokenOptions {
    * Allows specifying a tenantId. Useful to handle challenges that provide tenant Id hints.
    */
   tenantId?: string;
-
-  /**
-   * Options for Proof of Possession token requests
-   */
-  proofOfPossessionOptions?: {
-    /**
-     * The nonce value required for PoP token requests.
-     * This is typically retrieved from the WWW-Authenticate header of a 401 challenge response.
-     * This is used in combination with {@link resourceRequestUrl} and {@link resourceRequestMethod} to generate the PoP token.
-     */
-    nonce: string;
-    /**
-     * The HTTP method of the request.
-     * This is used in combination with {@link resourceRequestUrl} and {@link nonce} to generate the PoP token.
-     */
-    resourceRequestMethod: HttpMethods;
-    /**
-     * The URL of the request.
-     * This is used in combination with {@link resourceRequestMethod} and {@link nonce} to generate the PoP token.
-     */
-    resourceRequestUrl: string;
-  };
 }
 
 /**
@@ -103,26 +70,7 @@ export interface AccessToken {
    */
   refreshAfterTimestamp?: number;
 
-  /** Type of token - `Bearer` or `pop` */
-  tokenType?: "Bearer" | "pop";
-}
-
-/**
- * @internal
- * @param accessToken - Access token
- * @returns Whether a token is bearer type or not
- */
-export function isBearerToken(accessToken: AccessToken): boolean {
-  return !accessToken.tokenType || accessToken.tokenType === "Bearer";
-}
-
-/**
- * @internal
- * @param accessToken - Access token
- * @returns Whether a token is Pop token or not
- */
-export function isPopToken(accessToken: AccessToken): boolean {
-  return accessToken.tokenType === "pop";
+  // UNBRANDED DIFFERENCE: Unbranded Core does not support PoP ("Proof-of-Presence") tokens.
 }
 
 /**
diff --git a/src/auth/tracing.ts b/src/auth/tracing.ts
deleted file mode 100644
index 8e846bb..0000000
--- a/src/auth/tracing.ts
+++ /dev/null
@@ -1,32 +0,0 @@
-// Copyright (c) Microsoft Corporation.
-// Licensed under the MIT License.
-
-// The interfaces in this file should be kept in sync with those
-// found in the `@azure/core-tracing` package.
-
-/**
- * An interface structurally compatible with OpenTelemetry.
- */
-export interface TracingContext {
-  /**
-   * Get a value from the context.
-   *
-   * @param key - key which identifies a context value
-   */
-  getValue(key: symbol): unknown;
-  /**
-   * Create a new context which inherits from this context and has
-   * the given key set to the given value.
-   *
-   * @param key - context key for which to set the value
-   * @param value - value to set for the given key
-   */
-  setValue(key: symbol, value: unknown): TracingContext;
-  /**
-   * Return a new context which inherits from this context but does
-   * not contain a value for the given key.
-   *
-   * @param key - context key for which to clear a value
-   */
-  deleteValue(key: symbol): TracingContext;
-}
diff --git a/src/client/apiVersionPolicy.ts b/src/client/apiVersionPolicy.ts
index 56cb7b8..da27584 100644
--- a/src/client/apiVersionPolicy.ts
+++ b/src/client/apiVersionPolicy.ts
@@ -1,7 +1,7 @@
 // Copyright (c) Microsoft Corporation.
 // Licensed under the MIT License.
 
-import type { PipelinePolicy } from "@azure/core-rest-pipeline";
+import type { PipelinePolicy } from "../pipeline.js";
 import type { ClientOptions } from "./common.js";
 
 export const apiVersionPolicyName = "ApiVersionPolicy";
diff --git a/src/client/clientHelpers.ts b/src/client/clientHelpers.ts
index 30dac33..66ea99c 100644
--- a/src/client/clientHelpers.ts
+++ b/src/client/clientHelpers.ts
@@ -1,15 +1,15 @@
 // Copyright (c) Microsoft Corporation.
 // Licensed under the MIT License.
 
-import type { HttpClient, Pipeline } from "@azure/core-rest-pipeline";
-import {
-  bearerTokenAuthenticationPolicy,
-  createDefaultHttpClient,
-  createPipelineFromOptions,
-} from "@azure/core-rest-pipeline";
-import type { KeyCredential, TokenCredential } from "@azure/core-auth";
-import { isTokenCredential } from "@azure/core-auth";
-
+import type { HttpClient } from "../interfaces.js";
+import type { Pipeline } from "../pipeline.js";
+import { bearerTokenAuthenticationPolicy } from "../policies/bearerTokenAuthenticationPolicy.js";
+import { createDefaultHttpClient } from "../defaultHttpClient.js";
+import { createPipelineFromOptions } from "../createPipelineFromOptions.js";
+import type { TokenCredential } from "../auth/tokenCredential.js";
+import { isTokenCredential } from "../auth/tokenCredential.js";
+import type { KeyCredential } from "../auth/keyCredential.js";
+import { isKeyCredential } from "../auth/keyCredential.js";
 import type { ClientOptions } from "./common.js";
 import { apiVersionPolicy } from "./apiVersionPolicy.js";
 import { keyCredentialAuthenticationPolicy } from "./keyCredentialAuthenticationPolicy.js";
@@ -77,10 +77,6 @@ export function createDefaultPipeline(
   return pipeline;
 }
 
-function isKeyCredential(credential: any): credential is KeyCredential {
-  return (credential as KeyCredential).key !== undefined;
-}
-
 export function getCachedDefaultHttpsClient(): HttpClient {
   if (!cachedHttpClient) {
     cachedHttpClient = createDefaultHttpClient();
diff --git a/src/client/common.ts b/src/client/common.ts
index 026f516..5d588ed 100644
--- a/src/client/common.ts
+++ b/src/client/common.ts
@@ -3,19 +3,17 @@
 
 import type {
   HttpClient,
-  LogPolicyOptions,
-  Pipeline,
-  PipelineOptions,
-  PipelinePolicy,
   PipelineRequest,
   PipelineResponse,
   RawHttpHeaders,
   RequestBodyType,
   TransferProgressEvent,
-} from "@azure/core-rest-pipeline";
-import type { RawHttpHeadersInput } from "@azure/core-rest-pipeline";
-import type { AbortSignalLike } from "@azure/abort-controller";
-import type { OperationTracingOptions } from "@azure/core-tracing";
+  RawHttpHeadersInput,
+} from "../interfaces.js";
+import type { Pipeline, PipelinePolicy } from "../pipeline.js";
+import type { AbortSignalLike } from "../abort-controller/AbortSignalLike.js";
+import type { PipelineOptions } from "../createPipelineFromOptions.js";
+import type { LogPolicyOptions } from "../policies/logPolicy.js";
 
 /**
  * Shape of the default request parameters, this may be overridden by the specific
@@ -74,11 +72,6 @@ export type RequestParameters = {
    */
   abortSignal?: AbortSignalLike;
 
-  /**
-   * Options used when tracing is enabled.
-   */
-  tracingOptions?: OperationTracingOptions;
-
   /**
    * A function to be called each time a response is received from the server
    * while performing the requested operation.
@@ -91,16 +84,9 @@ export type RequestParameters = {
  * A function to be called each time a response is received from the server
  * while performing the requested operation.
  * May be called multiple times.
- *
- * This callback will be called with two parameters: the raw response, including headers and response body; and an error
- * object which will be provided if an error was thrown while processing the request.
- * The third __legacyError parameter is provided for backwards compatability only and will have an identical value to the `error` parameter.
  */
-export type RawResponseCallback = (
-  rawResponse: FullOperationResponse,
-  error?: unknown,
-  __legacyError?: unknown,
-) => void;
+// UNBRANDED DIFFERENCE: onResponse callback does not have a second __legacyError parameter which was provided for backwards compatibility
+export type RawResponseCallback = (rawResponse: FullOperationResponse, error?: unknown) => void;
 
 /**
  * Wrapper object for http request and response. Deserialized object is stored in
@@ -135,11 +121,6 @@ export interface OperationOptions {
    * Options used when creating and sending HTTP requests for this operation.
    */
   requestOptions?: OperationRequestOptions;
-  /**
-   * Options used when tracing is enabled.
-   */
-  tracingOptions?: OperationTracingOptions;
-
   /**
    * A function to be called each time a response is received from the server
    * while performing the requested operation.
@@ -202,7 +183,7 @@ export interface Client {
    * strong types. When used by the codegen this type gets overridden with the generated
    * types. For example:
    * ```typescript snippet:path_example
-   * import { Client } from "@azure-rest/core-client";
+   * import { Client } from "@typespec/ts-http-runtime";
    *
    * type MyClient = Client & {
    *   path: Routes;
@@ -326,11 +307,9 @@ export type ClientOptions = PipelineOptions & {
      */
     apiKeyHeaderName?: string;
   };
-  /**
-   * Base url for the client
-   * @deprecated This property is deprecated and will be removed soon, please use endpoint instead
-   */
-  baseUrl?: string;
+
+  // UNBRANDED DIFFERENCE: The deprecated baseUrl property is removed in favor of the endpoint property in the unbranded Core package
+
   /**
    * Endpoint for the client
    */
diff --git a/src/client/dom.d.ts b/src/client/dom.d.ts
deleted file mode 100644
index eabe718..0000000
--- a/src/client/dom.d.ts
+++ /dev/null
@@ -1,4 +0,0 @@
-// Copyright (c) Microsoft Corporation.
-// Licensed under the MIT License.
-
-/// <reference lib="dom" />
diff --git a/src/client/getClient.ts b/src/client/getClient.ts
index f6415d8..2e4f603 100644
--- a/src/client/getClient.ts
+++ b/src/client/getClient.ts
@@ -1,9 +1,12 @@
 // Copyright (c) Microsoft Corporation.
 // Licensed under the MIT License.
 
-import type { KeyCredential, TokenCredential } from "@azure/core-auth";
-import { isKeyCredential, isTokenCredential } from "@azure/core-auth";
-import type { HttpClient, HttpMethods, Pipeline, PipelineOptions } from "@azure/core-rest-pipeline";
+import type { TokenCredential } from "../auth/tokenCredential.js";
+import { isTokenCredential } from "../auth/tokenCredential.js";
+import type { KeyCredential } from "../auth/keyCredential.js";
+import { isKeyCredential } from "../auth/keyCredential.js";
+import type { HttpClient, HttpMethods } from "../interfaces.js";
+import type { Pipeline } from "../pipeline.js";
 import { createDefaultPipeline } from "./clientHelpers.js";
 import type {
   Client,
@@ -11,10 +14,12 @@ import type {
   HttpBrowserStreamResponse,
   HttpNodeStreamResponse,
   RequestParameters,
+  ResourceMethods,
   StreamableMethod,
 } from "./common.js";
 import { sendRequest } from "./sendRequest.js";
 import { buildRequestUrl } from "./urlHelpers.js";
+import type { PipelineOptions } from "../createPipelineFromOptions.js";
 
 /**
  * Creates a client with a default pipeline
@@ -61,8 +66,8 @@ export function getClient(
 
   const { allowInsecureConnection, httpClient } = clientOptions;
   const endpointUrl = clientOptions.endpoint ?? endpoint;
-  const client = (path: string, ...args: Array<any>) => {
-    const getUrl = (requestOptions: RequestParameters) =>
+  const client = (path: string, ...args: Array<any>): ResourceMethods<StreamableMethod> => {
+    const getUrl = (requestOptions: RequestParameters): string =>
       buildRequestUrl(endpointUrl, path, args, { allowInsecureConnection, ...requestOptions });
 
     return {
diff --git a/src/client/helpers/isBinaryBody.ts b/src/client/helpers/isBinaryBody.ts
deleted file mode 100644
index ef06c77..0000000
--- a/src/client/helpers/isBinaryBody.ts
+++ /dev/null
@@ -1,22 +0,0 @@
-// Copyright (c) Microsoft Corporation.
-// Licensed under the MIT License.
-
-import { isReadableStream } from "./isReadableStream.js";
-
-export function isBinaryBody(
-  body: unknown,
-): body is
-  | Uint8Array
-  | NodeJS.ReadableStream
-  | ReadableStream<Uint8Array>
-  | (() => NodeJS.ReadableStream)
-  | (() => ReadableStream<Uint8Array>)
-  | Blob {
-  return (
-    body !== undefined &&
-    (body instanceof Uint8Array ||
-      isReadableStream(body) ||
-      typeof body === "function" ||
-      body instanceof Blob)
-  );
-}
diff --git a/src/client/helpers/isReadableStream-browser.mts b/src/client/helpers/isReadableStream-browser.mts
deleted file mode 100644
index 9d792bd..0000000
--- a/src/client/helpers/isReadableStream-browser.mts
+++ /dev/null
@@ -1,14 +0,0 @@
-// Copyright (c) Microsoft Corporation.
-// Licensed under the MIT License.
-
-/**
- * Checks if the body is a ReadableStream supported by browsers
- * @internal
- */
-export function isReadableStream(body: unknown): body is ReadableStream {
-  return Boolean(
-    body &&
-      typeof (body as ReadableStream).getReader === "function" &&
-      typeof (body as ReadableStream).tee === "function",
-  );
-}
diff --git a/src/client/helpers/isReadableStream.ts b/src/client/helpers/isReadableStream.ts
deleted file mode 100644
index 5963319..0000000
--- a/src/client/helpers/isReadableStream.ts
+++ /dev/null
@@ -1,10 +0,0 @@
-// Copyright (c) Microsoft Corporation.
-// Licensed under the MIT License.
-
-/**
- * Checks if the body is a ReadableStream supported by Node
- * @internal
- */
-export function isReadableStream(body: unknown): body is NodeJS.ReadableStream {
-  return Boolean(body) && typeof (body as any).pipe === "function";
-}
diff --git a/src/client/index.ts b/src/client/index.ts
deleted file mode 100644
index 1cd7d94..0000000
--- a/src/client/index.ts
+++ /dev/null
@@ -1,16 +0,0 @@
-// Copyright (c) Microsoft Corporation.
-// Licensed under the MIT License.
-
-/**
- * Azure Rest Core Client library for JavaScript
- * @packageDocumentation
- */
-
-export { createRestError } from "./restError.js";
-export {
-  addCredentialPipelinePolicy,
-  AddCredentialPipelinePolicyOptions,
-} from "./clientHelpers.js";
-export { operationOptionsToRequestParameters } from "./operationOptionHelpers.js";
-export * from "./getClient.js";
-export * from "./common.js";
diff --git a/src/client/keyCredentialAuthenticationPolicy.ts b/src/client/keyCredentialAuthenticationPolicy.ts
index 06bc091..90e6659 100644
--- a/src/client/keyCredentialAuthenticationPolicy.ts
+++ b/src/client/keyCredentialAuthenticationPolicy.ts
@@ -1,13 +1,9 @@
 // Copyright (c) Microsoft Corporation.
 // Licensed under the MIT License.
 
-import type { KeyCredential } from "@azure/core-auth";
-import type {
-  PipelinePolicy,
-  PipelineRequest,
-  PipelineResponse,
-  SendRequest,
-} from "@azure/core-rest-pipeline";
+import type { KeyCredential } from "../auth/keyCredential.js";
+import type { PipelineRequest, PipelineResponse, SendRequest } from "../interfaces.js";
+import type { PipelinePolicy } from "../pipeline.js";
 
 /**
  * The programmatic identifier of the bearerTokenAuthenticationPolicy.
diff --git a/src/client/multipart.ts b/src/client/multipart.ts
index e34a065..2bc3df1 100644
--- a/src/client/multipart.ts
+++ b/src/client/multipart.ts
@@ -1,14 +1,11 @@
 // Copyright (c) Microsoft Corporation.
 // Licensed under the MIT License.
 
-import type {
-  BodyPart,
-  MultipartRequestBody,
-  RawHttpHeadersInput,
-} from "@azure/core-rest-pipeline";
-import { RestError, createHttpHeaders } from "@azure/core-rest-pipeline";
-import { stringToUint8Array } from "@azure/core-util";
-import { isBinaryBody } from "./helpers/isBinaryBody.js";
+import type { BodyPart, MultipartRequestBody, RawHttpHeadersInput } from "../interfaces.js";
+import { RestError } from "../restError.js";
+import { createHttpHeaders } from "../httpHeaders.js";
+import { stringToUint8Array } from "../util/bytesEncoding.js";
+import { isBinaryBody } from "../util/typeGuards.js";
 
 /**
  * Describes a single part in a multipart body.
diff --git a/src/client/operationOptionHelpers.ts b/src/client/operationOptionHelpers.ts
index c7c1eb6..15bdc45 100644
--- a/src/client/operationOptionHelpers.ts
+++ b/src/client/operationOptionHelpers.ts
@@ -16,7 +16,6 @@ export function operationOptionsToRequestParameters(options: OperationOptions):
     abortSignal: options.abortSignal,
     onUploadProgress: options.requestOptions?.onUploadProgress,
     onDownloadProgress: options.requestOptions?.onDownloadProgress,
-    tracingOptions: options.tracingOptions,
     headers: { ...options.requestOptions?.headers },
     onResponse: options.onResponse,
   };
diff --git a/src/client/restError.ts b/src/client/restError.ts
index 1ecc969..9b98b21 100644
--- a/src/client/restError.ts
+++ b/src/client/restError.ts
@@ -1,8 +1,9 @@
 // Copyright (c) Microsoft Corporation.
 // Licensed under the MIT License.
 
-import type { PipelineResponse } from "@azure/core-rest-pipeline";
-import { RestError, createHttpHeaders } from "@azure/core-rest-pipeline";
+import type { PipelineResponse } from "../interfaces.js";
+import { RestError } from "../restError.js";
+import { createHttpHeaders } from "../httpHeaders.js";
 import type { PathUncheckedResponse } from "./common.js";
 
 /**
diff --git a/src/client/sendRequest.ts b/src/client/sendRequest.ts
index 9e947e6..f2a1cac 100644
--- a/src/client/sendRequest.ts
+++ b/src/client/sendRequest.ts
@@ -5,19 +5,16 @@ import type {
   HttpClient,
   HttpMethods,
   MultipartRequestBody,
-  Pipeline,
   PipelineRequest,
   PipelineResponse,
   RequestBodyType,
-} from "@azure/core-rest-pipeline";
-import {
-  RestError,
-  createHttpHeaders,
-  createPipelineRequest,
-  isRestError,
-} from "@azure/core-rest-pipeline";
+} from "../interfaces.js";
+import { isRestError, RestError } from "../restError.js";
+import type { Pipeline } from "../pipeline.js";
+import { createHttpHeaders } from "../httpHeaders.js";
+import { createPipelineRequest } from "../pipelineRequest.js";
 import { getCachedDefaultHttpsClient } from "./clientHelpers.js";
-import { isReadableStream } from "./helpers/isReadableStream.js";
+import { isReadableStream } from "../util/typeGuards.js";
 import type { HttpResponse, RequestParameters } from "./common.js";
 import type { PartDescriptor } from "./multipart.js";
 import { buildMultipartBody } from "./multipart.js";
@@ -63,7 +60,8 @@ export async function sendRequest(
     if (isRestError(e) && e.response && options.onResponse) {
       const { response } = e;
       const rawHeaders = response.headers.toJSON();
-      options?.onResponse({ ...response, request, rawHeaders }, e, e);
+      // UNBRANDED DIFFERENCE: onResponse callback does not have a second __legacyError property
+      options?.onResponse({ ...response, request, rawHeaders }, e);
     }
 
     throw e;
@@ -136,7 +134,6 @@ function buildPipelineRequest(
     multipartBody,
     headers,
     allowInsecureConnection: options.allowInsecureConnection,
-    tracingOptions: options.tracingOptions,
     abortSignal: options.abortSignal,
     onUploadProgress: options.onUploadProgress,
     onDownloadProgress: options.onDownloadProgress,
diff --git a/src/constants.ts b/src/constants.ts
index b32fff7..e81a30d 100644
--- a/src/constants.ts
+++ b/src/constants.ts
@@ -1,6 +1,6 @@
 // Copyright (c) Microsoft Corporation.
 // Licensed under the MIT License.
 
-export const SDK_VERSION: string = "1.18.2";
+export const SDK_VERSION: string = "0.1.0";
 
 export const DEFAULT_RETRY_POLICY_COUNT = 3;
diff --git a/src/createPipelineFromOptions.ts b/src/createPipelineFromOptions.ts
index 2a2bd41..6066e07 100644
--- a/src/createPipelineFromOptions.ts
+++ b/src/createPipelineFromOptions.ts
@@ -3,18 +3,16 @@
 
 import { type LogPolicyOptions, logPolicy } from "./policies/logPolicy.js";
 import { type Pipeline, createEmptyPipeline } from "./pipeline.js";
-import type { PipelineRetryOptions, TlsSettings, ProxySettings } from "./interfaces.js";
+import type { PipelineRetryOptions, ProxySettings, TlsSettings } from "./interfaces.js";
 import { type RedirectPolicyOptions, redirectPolicy } from "./policies/redirectPolicy.js";
 import { type UserAgentPolicyOptions, userAgentPolicy } from "./policies/userAgentPolicy.js";
-import { multipartPolicy, multipartPolicyName } from "./policies/multipartPolicy.js";
 import { decompressResponsePolicy } from "./policies/decompressResponsePolicy.js";
 import { defaultRetryPolicy } from "./policies/defaultRetryPolicy.js";
 import { formDataPolicy } from "./policies/formDataPolicy.js";
-import { isNodeLike } from "@azure/core-util";
+import { isNodeLike } from "./util/checkEnvironment.js";
 import { proxyPolicy } from "./policies/proxyPolicy.js";
-import { setClientRequestIdPolicy } from "./policies/setClientRequestIdPolicy.js";
 import { tlsPolicy } from "./policies/tlsPolicy.js";
-import { tracingPolicy } from "./policies/tracingPolicy.js";
+import { multipartPolicy, multipartPolicyName } from "./policies/multipartPolicy.js";
 
 /**
  * Defines options that are used to configure the HTTP pipeline for
@@ -88,15 +86,11 @@ export function createPipelineFromOptions(options: InternalPipelineOptions): Pip
 
   pipeline.addPolicy(formDataPolicy(), { beforePolicies: [multipartPolicyName] });
   pipeline.addPolicy(userAgentPolicy(options.userAgentOptions));
-  pipeline.addPolicy(setClientRequestIdPolicy(options.telemetryOptions?.clientRequestIdHeaderName));
   // The multipart policy is added after policies with no phase, so that
   // policies can be added between it and formDataPolicy to modify
   // properties (e.g., making the boundary constant in recorded tests).
   pipeline.addPolicy(multipartPolicy(), { afterPhase: "Deserialize" });
   pipeline.addPolicy(defaultRetryPolicy(options.retryOptions), { phase: "Retry" });
-  pipeline.addPolicy(tracingPolicy({ ...options.userAgentOptions, ...options.loggingOptions }), {
-    afterPhase: "Retry",
-  });
   if (isNodeLike) {
     // Both XHR and Fetch expect to handle redirects automatically,
     // so only include this policy when we're in Node.
diff --git a/src/fetchHttpClient.ts b/src/fetchHttpClient.ts
index e9751e2..e4f8769 100644
--- a/src/fetchHttpClient.ts
+++ b/src/fetchHttpClient.ts
@@ -1,7 +1,7 @@
 // Copyright (c) Microsoft Corporation.
 // Licensed under the MIT License.
 
-import { AbortError } from "@azure/abort-controller";
+import { AbortError } from "./abort-controller/AbortError.js";
 import type {
   HttpClient,
   HttpHeaders as PipelineHeaders,
diff --git a/src/index.ts b/src/index.ts
index 688a7ea..b773fa2 100644
--- a/src/index.ts
+++ b/src/index.ts
@@ -9,117 +9,71 @@ declare global {
   interface ReadableStream<R = any> {}
   interface TransformStream<I = any, O = any> {}
 }
-
 /* eslint-enable @typescript-eslint/no-unused-vars */
-export type { HttpMethods } from "@azure/core-util";
+
+export { AbortSignalLike } from "./abort-controller/AbortSignalLike.js";
+export { AbortError } from "./abort-controller/AbortError.js";
+export {
+  createClientLogger,
+  TypeSpecRuntimeLogger,
+  type TypeSpecRuntimeClientLogger,
+  type Debugger,
+} from "./logger/logger.js";
 export type {
-  Agent,
   BodyPart,
-  FormDataMap,
   FormDataValue,
-  HttpClient,
-  HttpHeaders,
+  RawHttpHeaders,
   KeyObject,
-  MultipartRequestBody,
+  PxfObject,
+  HttpClient,
   PipelineRequest,
   PipelineResponse,
-  PipelineRetryOptions,
-  ProxySettings,
-  PxfObject,
-  RawHttpHeaders,
-  RawHttpHeadersInput,
-  RequestBodyType,
   SendRequest,
   TlsSettings,
+  Agent,
+  RequestBodyType,
+  FormDataMap,
+  HttpHeaders,
+  HttpMethods,
+  MultipartRequestBody,
   TransferProgressEvent,
+  ProxySettings,
+  RawHttpHeadersInput,
+  PipelineRetryOptions,
 } from "./interfaces.js";
-export {
-  type AddPolicyOptions as AddPipelineOptions,
-  type PipelinePhase,
-  type PipelinePolicy,
-  type Pipeline,
-  createEmptyPipeline,
-} from "./pipeline.js";
-export {
-  createPipelineFromOptions,
-  type TelemetryOptions,
-  type InternalPipelineOptions,
-  type PipelineOptions,
-} from "./createPipelineFromOptions.js";
-export { createDefaultHttpClient } from "./defaultHttpClient.js";
 export { createHttpHeaders } from "./httpHeaders.js";
-export { createPipelineRequest, type PipelineRequestOptions } from "./pipelineRequest.js";
-export { RestError, type RestErrorOptions, isRestError } from "./restError.js";
-export {
-  decompressResponsePolicy,
-  decompressResponsePolicyName,
-} from "./policies/decompressResponsePolicy.js";
-export {
-  exponentialRetryPolicy,
-  type ExponentialRetryPolicyOptions,
-  exponentialRetryPolicyName,
-} from "./policies/exponentialRetryPolicy.js";
+export { isKeyCredential, type KeyCredential } from "./auth/keyCredential.js";
 export {
-  setClientRequestIdPolicy,
-  setClientRequestIdPolicyName,
-} from "./policies/setClientRequestIdPolicy.js";
-export { logPolicy, logPolicyName, type LogPolicyOptions } from "./policies/logPolicy.js";
-export { multipartPolicy, multipartPolicyName } from "./policies/multipartPolicy.js";
-export { proxyPolicy, proxyPolicyName, getDefaultProxySettings } from "./policies/proxyPolicy.js";
-export {
-  redirectPolicy,
-  redirectPolicyName,
-  type RedirectPolicyOptions,
-} from "./policies/redirectPolicy.js";
-export {
-  systemErrorRetryPolicy,
-  type SystemErrorRetryPolicyOptions,
-  systemErrorRetryPolicyName,
-} from "./policies/systemErrorRetryPolicy.js";
-export {
-  throttlingRetryPolicy,
-  throttlingRetryPolicyName,
-  type ThrottlingRetryPolicyOptions,
-} from "./policies/throttlingRetryPolicy.js";
-export { retryPolicy, type RetryPolicyOptions } from "./policies/retryPolicy.js";
+  isTokenCredential,
+  type TokenCredential,
+  type GetTokenOptions,
+  type AccessToken,
+} from "./auth/tokenCredential.js";
+export { createPipelineRequest, type PipelineRequestOptions } from "./pipelineRequest.js";
+export type { Pipeline, PipelinePolicy, AddPolicyOptions, PipelinePhase } from "./pipeline.js";
+export { RestError, isRestError, type RestErrorOptions } from "./restError.js";
+export { stringToUint8Array, uint8ArrayToString, type EncodingType } from "./util/bytesEncoding.js";
+export { getClient } from "./client/getClient.js";
 export type {
-  RetryStrategy,
-  RetryInformation,
-  RetryModifiers,
-} from "./retryStrategies/retryStrategy.js";
-export {
-  tracingPolicy,
-  tracingPolicyName,
-  type TracingPolicyOptions,
-} from "./policies/tracingPolicy.js";
-export {
-  defaultRetryPolicy,
-  type DefaultRetryPolicyOptions,
-} from "./policies/defaultRetryPolicy.js";
-export {
-  userAgentPolicy,
-  userAgentPolicyName,
-  type UserAgentPolicyOptions,
-} from "./policies/userAgentPolicy.js";
-export { tlsPolicy, tlsPolicyName } from "./policies/tlsPolicy.js";
-export { formDataPolicy, formDataPolicyName } from "./policies/formDataPolicy.js";
-export {
-  bearerTokenAuthenticationPolicy,
-  type BearerTokenAuthenticationPolicyOptions,
-  bearerTokenAuthenticationPolicyName,
-  type ChallengeCallbacks,
-  type AuthorizeRequestOptions,
-  type AuthorizeRequestOnChallengeOptions,
-} from "./policies/bearerTokenAuthenticationPolicy.js";
-export { ndJsonPolicy, ndJsonPolicyName } from "./policies/ndJsonPolicy.js";
-export {
-  auxiliaryAuthenticationHeaderPolicy,
-  type AuxiliaryAuthenticationHeaderPolicyOptions,
-  auxiliaryAuthenticationHeaderPolicyName,
-} from "./policies/auxiliaryAuthenticationHeaderPolicy.js";
-export {
-  createFile,
-  createFileFromStream,
-  type CreateFileOptions,
-  type CreateFileFromStreamOptions,
-} from "./util/file.js";
+  Client,
+  ClientOptions,
+  OperationOptions,
+  AdditionalPolicyConfig,
+  PathUnchecked,
+  PathUncheckedResponse,
+  HttpResponse,
+  RawResponseCallback,
+  OperationRequestOptions,
+  PathParameters,
+  ResourceMethods,
+  PathParameterWithOptions,
+  StreamableMethod,
+  RequestParameters,
+  HttpNodeStreamResponse,
+  HttpBrowserStreamResponse,
+  FullOperationResponse,
+} from "./client/common.js";
+export type { PipelineOptions, TelemetryOptions } from "./createPipelineFromOptions.js";
+export type { LogPolicyOptions } from "./policies/logPolicy.js";
+export type { RedirectPolicyOptions } from "./policies/redirectPolicy.js";
+export type { UserAgentPolicyOptions } from "./policies/userAgentPolicy.js";
diff --git a/src/interfaces.ts b/src/interfaces.ts
index 26b806d..5d790ad 100644
--- a/src/interfaces.ts
+++ b/src/interfaces.ts
@@ -1,9 +1,7 @@
 // Copyright (c) Microsoft Corporation.
 // Licensed under the MIT License.
 
-import type { AbortSignalLike } from "@azure/abort-controller";
-import type { OperationTracingOptions } from "@azure/core-tracing";
-import type { HttpMethods } from "@azure/core-util";
+import type { AbortSignalLike } from "./abort-controller/AbortSignalLike.js";
 
 /**
  * A HttpHeaders collection represented as a simple JSON object.
@@ -204,11 +202,6 @@ export interface PipelineRequest {
    */
   abortSignal?: AbortSignalLike;
 
-  /**
-   * Tracing options to use for any created Spans.
-   */
-  tracingOptions?: OperationTracingOptions;
-
   /**
    * Callback which fires upon upload progress.
    */
@@ -315,6 +308,21 @@ export type TransferProgressEvent = {
   loadedBytes: number;
 };
 
+// UNBRANDED DIFFERENCE: HttpMethods are defined at the top level in unbranded instead of core-util since we don't
+//                       need to worry about creating a cyclic dependency
+/**
+ * Supported HTTP methods to use when making requests.
+ */
+export type HttpMethods =
+  | "GET"
+  | "PUT"
+  | "POST"
+  | "DELETE"
+  | "PATCH"
+  | "HEAD"
+  | "OPTIONS"
+  | "TRACE";
+
 /**
  * Options to configure a proxy for outgoing requests (Node.js only).
  */
diff --git a/src/log.ts b/src/log.ts
index db967c2..32452a9 100644
--- a/src/log.ts
+++ b/src/log.ts
@@ -1,5 +1,5 @@
 // Copyright (c) Microsoft Corporation.
 // Licensed under the MIT License.
 
-import { createClientLogger } from "@azure/logger";
-export const logger = createClientLogger("core-rest-pipeline");
+import { createClientLogger } from "./logger/logger.js";
+export const logger = createClientLogger("ts-http-runtime");
diff --git a/src/logger/debug.ts b/src/logger/debug.ts
index d29ccec..3ba9f34 100644
--- a/src/logger/debug.ts
+++ b/src/logger/debug.ts
@@ -19,9 +19,9 @@ export interface Debug {
   /**
    * Enables a particular set of namespaces.
    * To enable multiple separate them with commas, e.g. "info,debug".
-   * Supports wildcards, e.g. "azure:*"
-   * Supports skip syntax, e.g. "azure:*,-azure:storage:*" will enable
-   * everything under azure except for things under azure:storage.
+   * Supports wildcards, e.g. "typeSpecRuntime:*"
+   * Supports skip syntax, e.g. "typeSpecRuntime:*,-typeSpecRuntime:storage:*" will enable
+   * everything under typeSpecRuntime except for things under typeSpecRuntime:storage.
    */
   enable: (namespaces: string) => void;
   /**
diff --git a/src/logger/index.ts b/src/logger/logger.ts
similarity index 52%
rename from src/logger/index.ts
rename to src/logger/logger.ts
index 3e33a3b..3654566 100644
--- a/src/logger/index.ts
+++ b/src/logger/logger.ts
@@ -1,22 +1,24 @@
 // Copyright (c) Microsoft Corporation.
 // Licensed under the MIT License.
 
-import debug, { type Debugger } from "./debug.js";
-export type { Debugger } from "./debug.js";
+import type { Debugger } from "./debug.js";
+import debug from "./debug.js";
+export { Debugger } from "./debug.js";
 
-const registeredLoggers = new Set<AzureDebugger>();
+const registeredLoggers = new Set<TypeSpecRuntimeDebugger>();
 const logLevelFromEnv =
-  (typeof process !== "undefined" && process.env && process.env.AZURE_LOG_LEVEL) || undefined;
+  (typeof process !== "undefined" && process.env && process.env.TYPESPEC_RUNTIME_LOG_LEVEL) ||
+  undefined;
 
-let azureLogLevel: AzureLogLevel | undefined;
+let typeSpecRuntimeLogLevel: TypeSpecRuntimeLogLevel | undefined;
 
 /**
- * The AzureLogger provides a mechanism for overriding where logs are output to.
+ * The TypeSpecRuntimeLogger provides a mechanism for overriding where logs are output to.
  * By default, logs are sent to stderr.
  * Override the `log` method to redirect logs to another location.
  */
-export const AzureLogger: AzureClientLogger = debug("azure");
-AzureLogger.log = (...args) => {
+export const TypeSpecRuntimeLogger: TypeSpecRuntimeClientLogger = debug("typeSpecRuntime");
+TypeSpecRuntimeLogger.log = (...args) => {
   debug.log(...args);
 };
 
@@ -28,23 +30,23 @@ AzureLogger.log = (...args) => {
  * - warning
  * - error
  */
-export type AzureLogLevel = "verbose" | "info" | "warning" | "error";
-const AZURE_LOG_LEVELS = ["verbose", "info", "warning", "error"];
+export type TypeSpecRuntimeLogLevel = "verbose" | "info" | "warning" | "error";
+const TYPESPEC_RUNTIME_LOG_LEVELS = ["verbose", "info", "warning", "error"];
 
-type AzureDebugger = Debugger & { level: AzureLogLevel };
+type TypeSpecRuntimeDebugger = Debugger & { level: TypeSpecRuntimeLogLevel };
 
 /**
- * An AzureClientLogger is a function that can log to an appropriate severity level.
+ * An TypeSpecRuntimeClientLogger is a function that can log to an appropriate severity level.
  */
-export type AzureClientLogger = Debugger;
+export type TypeSpecRuntimeClientLogger = Debugger;
 
 if (logLevelFromEnv) {
   // avoid calling setLogLevel because we don't want a mis-set environment variable to crash
-  if (isAzureLogLevel(logLevelFromEnv)) {
+  if (isTypeSpecRuntimeLogLevel(logLevelFromEnv)) {
     setLogLevel(logLevelFromEnv);
   } else {
     console.error(
-      `AZURE_LOG_LEVEL set to unknown log level '${logLevelFromEnv}'; logging is not enabled. Acceptable values: ${AZURE_LOG_LEVELS.join(
+      `TYPESPEC_RUNTIME_LOG_LEVEL set to unknown log level '${logLevelFromEnv}'; logging is not enabled. Acceptable values: ${TYPESPEC_RUNTIME_LOG_LEVELS.join(
         ", ",
       )}.`,
     );
@@ -60,13 +62,13 @@ if (logLevelFromEnv) {
  * - warning
  * - error
  */
-export function setLogLevel(level?: AzureLogLevel): void {
-  if (level && !isAzureLogLevel(level)) {
+export function setLogLevel(level?: TypeSpecRuntimeLogLevel): void {
+  if (level && !isTypeSpecRuntimeLogLevel(level)) {
     throw new Error(
-      `Unknown log level '${level}'. Acceptable values: ${AZURE_LOG_LEVELS.join(",")}`,
+      `Unknown log level '${level}'. Acceptable values: ${TYPESPEC_RUNTIME_LOG_LEVELS.join(",")}`,
     );
   }
-  azureLogLevel = level;
+  typeSpecRuntimeLogLevel = level;
 
   const enabledNamespaces = [];
   for (const logger of registeredLoggers) {
@@ -81,8 +83,8 @@ export function setLogLevel(level?: AzureLogLevel): void {
 /**
  * Retrieves the currently specified log level.
  */
-export function getLogLevel(): AzureLogLevel | undefined {
-  return azureLogLevel;
+export function getLogLevel(): TypeSpecRuntimeLogLevel | undefined {
+  return typeSpecRuntimeLogLevel;
 }
 
 const levelMap = {
@@ -96,7 +98,7 @@ const levelMap = {
  * Defines the methods available on the SDK-facing logger.
  */
 // eslint-disable-next-line @typescript-eslint/no-redeclare
-export interface AzureLogger {
+export interface TypeSpecRuntimeLogger {
   /**
    * Used for failures the program is unlikely to recover from,
    * such as Out of Memory.
@@ -121,13 +123,13 @@ export interface AzureLogger {
 }
 
 /**
- * Creates a logger for use by the Azure SDKs that inherits from `AzureLogger`.
+ * Creates a logger for use by the SDKs that inherits from `TypeSpecRuntimeLogger`.
  * @param namespace - The name of the SDK package.
  * @hidden
  */
-export function createClientLogger(namespace: string): AzureLogger {
-  const clientRootLogger: AzureClientLogger = AzureLogger.extend(namespace);
-  patchLogMethod(AzureLogger, clientRootLogger);
+export function createClientLogger(namespace: string): TypeSpecRuntimeLogger {
+  const clientRootLogger: TypeSpecRuntimeClientLogger = TypeSpecRuntimeLogger.extend(namespace);
+  patchLogMethod(TypeSpecRuntimeLogger, clientRootLogger);
   return {
     error: createLogger(clientRootLogger, "error"),
     warning: createLogger(clientRootLogger, "warning"),
@@ -136,14 +138,20 @@ export function createClientLogger(namespace: string): AzureLogger {
   };
 }
 
-function patchLogMethod(parent: AzureClientLogger, child: AzureClientLogger | AzureDebugger): void {
+function patchLogMethod(
+  parent: TypeSpecRuntimeClientLogger,
+  child: TypeSpecRuntimeClientLogger | TypeSpecRuntimeDebugger,
+): void {
   child.log = (...args) => {
     parent.log(...args);
   };
 }
 
-function createLogger(parent: AzureClientLogger, level: AzureLogLevel): AzureDebugger {
-  const logger: AzureDebugger = Object.assign(parent.extend(level), {
+function createLogger(
+  parent: TypeSpecRuntimeClientLogger,
+  level: TypeSpecRuntimeLogLevel,
+): TypeSpecRuntimeDebugger {
+  const logger: TypeSpecRuntimeDebugger = Object.assign(parent.extend(level), {
     level,
   });
 
@@ -159,10 +167,12 @@ function createLogger(parent: AzureClientLogger, level: AzureLogLevel): AzureDeb
   return logger;
 }
 
-function shouldEnable(logger: AzureDebugger): boolean {
-  return Boolean(azureLogLevel && levelMap[logger.level] <= levelMap[azureLogLevel]);
+function shouldEnable(logger: TypeSpecRuntimeDebugger): boolean {
+  return Boolean(
+    typeSpecRuntimeLogLevel && levelMap[logger.level] <= levelMap[typeSpecRuntimeLogLevel],
+  );
 }
 
-function isAzureLogLevel(logLevel: string): logLevel is AzureLogLevel {
-  return AZURE_LOG_LEVELS.includes(logLevel as any);
+function isTypeSpecRuntimeLogLevel(logLevel: string): logLevel is TypeSpecRuntimeLogLevel {
+  return TYPESPEC_RUNTIME_LOG_LEVELS.includes(logLevel as any);
 }
diff --git a/src/nodeHttpClient.ts b/src/nodeHttpClient.ts
index 1ac007a..66abe50 100644
--- a/src/nodeHttpClient.ts
+++ b/src/nodeHttpClient.ts
@@ -5,7 +5,7 @@ import * as http from "node:http";
 import * as https from "node:https";
 import * as zlib from "node:zlib";
 import { Transform } from "node:stream";
-import { AbortError } from "@azure/abort-controller";
+import { AbortError } from "./abort-controller/AbortError.js";
 import type {
   HttpClient,
   HttpHeaders,
diff --git a/src/pipelineRequest.ts b/src/pipelineRequest.ts
index 8d1648d..5f67f7d 100644
--- a/src/pipelineRequest.ts
+++ b/src/pipelineRequest.ts
@@ -4,6 +4,7 @@
 import type {
   FormDataMap,
   HttpHeaders,
+  HttpMethods,
   MultipartRequestBody,
   PipelineRequest,
   ProxySettings,
@@ -11,10 +12,8 @@ import type {
   TransferProgressEvent,
 } from "./interfaces.js";
 import { createHttpHeaders } from "./httpHeaders.js";
-import type { AbortSignalLike } from "@azure/abort-controller";
-import { randomUUID } from "@azure/core-util";
-import type { OperationTracingOptions } from "@azure/core-tracing";
-import type { HttpMethods } from "@azure/core-util";
+import type { AbortSignalLike } from "./abort-controller/AbortSignalLike.js";
+import { randomUUID } from "./util/uuidUtils.js";
 
 /**
  * Settings to initialize a request.
@@ -100,11 +99,6 @@ export interface PipelineRequestOptions {
    */
   abortSignal?: AbortSignalLike;
 
-  /**
-   * Options used to create a span when tracing is enabled.
-   */
-  tracingOptions?: OperationTracingOptions;
-
   /**
    * Callback which fires upon upload progress.
    */
@@ -133,7 +127,6 @@ class PipelineRequestImpl implements PipelineRequest {
   public disableKeepAlive: boolean;
   public abortSignal?: AbortSignalLike;
   public requestId: string;
-  public tracingOptions?: OperationTracingOptions;
   public allowInsecureConnection?: boolean;
   public onUploadProgress?: (progress: TransferProgressEvent) => void;
   public onDownloadProgress?: (progress: TransferProgressEvent) => void;
@@ -151,7 +144,6 @@ class PipelineRequestImpl implements PipelineRequest {
     this.streamResponseStatusCodes = options.streamResponseStatusCodes;
     this.withCredentials = options.withCredentials ?? false;
     this.abortSignal = options.abortSignal;
-    this.tracingOptions = options.tracingOptions;
     this.onUploadProgress = options.onUploadProgress;
     this.onDownloadProgress = options.onDownloadProgress;
     this.requestId = options.requestId || randomUUID();
diff --git a/src/policies/auxiliaryAuthenticationHeaderPolicy.ts b/src/policies/auxiliaryAuthenticationHeaderPolicy.ts
deleted file mode 100644
index 55110a0..0000000
--- a/src/policies/auxiliaryAuthenticationHeaderPolicy.ts
+++ /dev/null
@@ -1,106 +0,0 @@
-// Copyright (c) Microsoft Corporation.
-// Licensed under the MIT License.
-
-import type { GetTokenOptions, TokenCredential } from "@azure/core-auth";
-import type { AzureLogger } from "@azure/logger";
-import type { PipelineRequest, PipelineResponse, SendRequest } from "../interfaces.js";
-import type { PipelinePolicy } from "../pipeline.js";
-import { type AccessTokenGetter, createTokenCycler } from "../util/tokenCycler.js";
-import { logger as coreLogger } from "../log.js";
-import type { AuthorizeRequestOptions } from "./bearerTokenAuthenticationPolicy.js";
-
-/**
- * The programmatic identifier of the auxiliaryAuthenticationHeaderPolicy.
- */
-export const auxiliaryAuthenticationHeaderPolicyName = "auxiliaryAuthenticationHeaderPolicy";
-const AUTHORIZATION_AUXILIARY_HEADER = "x-ms-authorization-auxiliary";
-
-/**
- * Options to configure the auxiliaryAuthenticationHeaderPolicy
- */
-export interface AuxiliaryAuthenticationHeaderPolicyOptions {
-  /**
-   * TokenCredential list used to get token from auxiliary tenants and
-   * one credential for each tenant the client may need to access
-   */
-  credentials?: TokenCredential[];
-  /**
-   * Scopes depend on the cloud your application runs in
-   */
-  scopes: string | string[];
-  /**
-   * A logger can be sent for debugging purposes.
-   */
-  logger?: AzureLogger;
-}
-
-async function sendAuthorizeRequest(options: AuthorizeRequestOptions): Promise<string> {
-  const { scopes, getAccessToken, request } = options;
-  const getTokenOptions: GetTokenOptions = {
-    abortSignal: request.abortSignal,
-    tracingOptions: request.tracingOptions,
-  };
-
-  return (await getAccessToken(scopes, getTokenOptions))?.token ?? "";
-}
-
-/**
- * A policy for external tokens to `x-ms-authorization-auxiliary` header.
- * This header will be used when creating a cross-tenant application we may need to handle authentication requests
- * for resources that are in different tenants.
- * You could see [ARM docs](https://learn.microsoft.com/en-us/azure/azure-resource-manager/management/authenticate-multi-tenant) for a rundown of how this feature works
- */
-export function auxiliaryAuthenticationHeaderPolicy(
-  options: AuxiliaryAuthenticationHeaderPolicyOptions,
-): PipelinePolicy {
-  const { credentials, scopes } = options;
-  const logger = options.logger || coreLogger;
-  const tokenCyclerMap = new WeakMap<TokenCredential, AccessTokenGetter>();
-
-  return {
-    name: auxiliaryAuthenticationHeaderPolicyName,
-    async sendRequest(request: PipelineRequest, next: SendRequest): Promise<PipelineResponse> {
-      if (!request.url.toLowerCase().startsWith("https://")) {
-        throw new Error(
-          "Bearer token authentication for auxiliary header is not permitted for non-TLS protected (non-https) URLs.",
-        );
-      }
-      if (!credentials || credentials.length === 0) {
-        logger.info(
-          `${auxiliaryAuthenticationHeaderPolicyName} header will not be set due to empty credentials.`,
-        );
-        return next(request);
-      }
-
-      const tokenPromises: Promise<string>[] = [];
-      for (const credential of credentials) {
-        let getAccessToken = tokenCyclerMap.get(credential);
-        if (!getAccessToken) {
-          getAccessToken = createTokenCycler(credential);
-          tokenCyclerMap.set(credential, getAccessToken);
-        }
-        tokenPromises.push(
-          sendAuthorizeRequest({
-            scopes: Array.isArray(scopes) ? scopes : [scopes],
-            request,
-            getAccessToken,
-            logger,
-          }),
-        );
-      }
-      const auxiliaryTokens = (await Promise.all(tokenPromises)).filter((token) => Boolean(token));
-      if (auxiliaryTokens.length === 0) {
-        logger.warning(
-          `None of the auxiliary tokens are valid. ${AUTHORIZATION_AUXILIARY_HEADER} header will not be set.`,
-        );
-        return next(request);
-      }
-      request.headers.set(
-        AUTHORIZATION_AUXILIARY_HEADER,
-        auxiliaryTokens.map((token) => `Bearer ${token}`).join(", "),
-      );
-
-      return next(request);
-    },
-  };
-}
diff --git a/src/policies/bearerTokenAuthenticationPolicy.ts b/src/policies/bearerTokenAuthenticationPolicy.ts
index c0e38ca..1cd3978 100644
--- a/src/policies/bearerTokenAuthenticationPolicy.ts
+++ b/src/policies/bearerTokenAuthenticationPolicy.ts
@@ -1,14 +1,12 @@
 // Copyright (c) Microsoft Corporation.
 // Licensed under the MIT License.
 
-import type { AccessToken, GetTokenOptions, TokenCredential } from "@azure/core-auth";
-import type { AzureLogger } from "@azure/logger";
+import type { AccessToken, GetTokenOptions, TokenCredential } from "../auth/tokenCredential.js";
+import type { TypeSpecRuntimeLogger } from "../logger/logger.js";
 import type { PipelineRequest, PipelineResponse, SendRequest } from "../interfaces.js";
 import type { PipelinePolicy } from "../pipeline.js";
 import { createTokenCycler } from "../util/tokenCycler.js";
 import { logger as coreLogger } from "../log.js";
-import type { RestError } from "../restError.js";
-import { isRestError } from "../restError.js";
 
 /**
  * The programmatic identifier of the bearerTokenAuthenticationPolicy.
@@ -34,7 +32,7 @@ export interface AuthorizeRequestOptions {
   /**
    * A logger, if one was sent through the HTTP pipeline.
    */
-  logger?: AzureLogger;
+  logger?: TypeSpecRuntimeLogger;
 }
 
 /**
@@ -60,7 +58,7 @@ export interface AuthorizeRequestOnChallengeOptions {
   /**
    * A logger, if one was sent through the HTTP pipeline.
    */
-  logger?: AzureLogger;
+  logger?: TypeSpecRuntimeLogger;
 }
 
 /**
@@ -101,43 +99,17 @@ export interface BearerTokenAuthenticationPolicyOptions {
   /**
    * A logger can be sent for debugging purposes.
    */
-  logger?: AzureLogger;
-}
-/**
- * Try to send the given request.
- *
- * When a response is received, returns a tuple of the response received and, if the response was received
- * inside a thrown RestError, the RestError that was thrown.
- *
- * Otherwise, if an error was thrown while sending the request that did not provide an underlying response, it
- * will be rethrown.
- */
-async function trySendRequest(
-  request: PipelineRequest,
-  next: SendRequest,
-): Promise<[PipelineResponse, RestError | undefined]> {
-  try {
-    return [await next(request), undefined];
-  } catch (e: any) {
-    if (isRestError(e) && e.response) {
-      return [e.response, e];
-    } else {
-      throw e;
-    }
-  }
+  logger?: TypeSpecRuntimeLogger;
 }
+
 /**
  * Default authorize request handler
  */
 async function defaultAuthorizeRequest(options: AuthorizeRequestOptions): Promise<void> {
   const { scopes, getAccessToken, request } = options;
-  // Enable CAE true by default
   const getTokenOptions: GetTokenOptions = {
     abortSignal: request.abortSignal,
-    tracingOptions: request.tracingOptions,
-    enableCae: true,
   };
-
   const accessToken = await getAccessToken(scopes, getTokenOptions);
 
   if (accessToken) {
@@ -149,34 +121,12 @@ async function defaultAuthorizeRequest(options: AuthorizeRequestOptions): Promis
  * We will retrieve the challenge only if the response status code was 401,
  * and if the response contained the header "WWW-Authenticate" with a non-empty value.
  */
-function isChallengeResponse(response: PipelineResponse): boolean {
-  return response.status === 401 && response.headers.has("WWW-Authenticate");
-}
-
-/**
- * Re-authorize the request for CAE challenge.
- * The response containing the challenge is `options.response`.
- * If this method returns true, the underlying request will be sent once again.
- */
-async function authorizeRequestOnCaeChallenge(
-  onChallengeOptions: AuthorizeRequestOnChallengeOptions,
-  caeClaims: string,
-): Promise<boolean> {
-  const { scopes } = onChallengeOptions;
-
-  const accessToken = await onChallengeOptions.getAccessToken(scopes, {
-    enableCae: true,
-    claims: caeClaims,
-  });
-  if (!accessToken) {
-    return false;
+function getChallenge(response: PipelineResponse): string | undefined {
+  const challenge = response.headers.get("WWW-Authenticate");
+  if (response.status === 401 && challenge) {
+    return challenge;
   }
-
-  onChallengeOptions.request.headers.set(
-    "Authorization",
-    `${accessToken.tokenType ?? "Bearer"} ${accessToken.token}`,
-  );
-  return true;
+  return;
 }
 
 /**
@@ -189,10 +139,10 @@ export function bearerTokenAuthenticationPolicy(
   const { credential, scopes, challengeCallbacks } = options;
   const logger = options.logger || coreLogger;
   const callbacks = {
-    authorizeRequest:
-      challengeCallbacks?.authorizeRequest?.bind(challengeCallbacks) ?? defaultAuthorizeRequest,
-    authorizeRequestOnChallenge:
-      challengeCallbacks?.authorizeRequestOnChallenge?.bind(challengeCallbacks),
+    authorizeRequest: challengeCallbacks?.authorizeRequest ?? defaultAuthorizeRequest,
+    authorizeRequestOnChallenge: challengeCallbacks?.authorizeRequestOnChallenge,
+    // keep all other properties
+    ...challengeCallbacks,
   };
 
   // This function encapsulates the entire process of reliably retrieving the token
@@ -234,40 +184,20 @@ export function bearerTokenAuthenticationPolicy(
 
       let response: PipelineResponse;
       let error: Error | undefined;
-      let shouldSendRequest: boolean;
-      [response, error] = await trySendRequest(request, next);
-
-      if (isChallengeResponse(response)) {
-        let claims = getCaeChallengeClaims(response.headers.get("WWW-Authenticate"));
-        // Handle CAE by default when receive CAE claim
-        if (claims) {
-          let parsedClaim: string;
-          // Return the response immediately if claims is not a valid base64 encoded string
       try {
-            parsedClaim = atob(claims);
-          } catch (e) {
-            logger.warning(
-              `The WWW-Authenticate header contains "claims" that cannot be parsed. Unable to perform the Continuous Access Evaluation authentication flow. Unparsable claims: ${claims}`,
-            );
-            return response;
-          }
-          shouldSendRequest = await authorizeRequestOnCaeChallenge(
-            {
-              scopes: Array.isArray(scopes) ? scopes : [scopes],
-              response,
-              request,
-              getAccessToken,
-              logger,
-            },
-            parsedClaim,
-          );
-          // Send updated request and handle response for RestError
-          if (shouldSendRequest) {
-            [response, error] = await trySendRequest(request, next);
-          }
-        } else if (callbacks.authorizeRequestOnChallenge) {
-          // Handle custom challenges when client provides custom callback
-          shouldSendRequest = await callbacks.authorizeRequestOnChallenge({
+        response = await next(request);
+      } catch (err: any) {
+        error = err;
+        response = err.response;
+      }
+
+      if (
+        callbacks.authorizeRequestOnChallenge &&
+        response?.status === 401 &&
+        getChallenge(response)
+      ) {
+        // processes challenge
+        const shouldSendRequest = await callbacks.authorizeRequestOnChallenge({
           scopes: Array.isArray(scopes) ? scopes : [scopes],
           request,
           response,
@@ -275,41 +205,8 @@ export function bearerTokenAuthenticationPolicy(
           logger,
         });
 
-          // Send updated request and handle response for RestError
-          if (shouldSendRequest) {
-            [response, error] = await trySendRequest(request, next);
-          }
-
-          // If we get another CAE Claim, we will handle it by default and return whatever value we receive for this
-          if (isChallengeResponse(response)) {
-            claims = getCaeChallengeClaims(response.headers.get("WWW-Authenticate") as string);
-            if (claims) {
-              let parsedClaim: string;
-              try {
-                parsedClaim = atob(claims);
-              } catch (e) {
-                logger.warning(
-                  `The WWW-Authenticate header contains "claims" that cannot be parsed. Unable to perform the Continuous Access Evaluation authentication flow. Unparsable claims: ${claims}`,
-                );
-                return response;
-              }
-
-              shouldSendRequest = await authorizeRequestOnCaeChallenge(
-                {
-                  scopes: Array.isArray(scopes) ? scopes : [scopes],
-                  response,
-                  request,
-                  getAccessToken,
-                  logger,
-                },
-                parsedClaim,
-              );
-              // Send updated request and handle response for RestError
         if (shouldSendRequest) {
-                [response, error] = await trySendRequest(request, next);
-              }
-            }
-          }
+          return next(request);
         }
       }
 
@@ -321,64 +218,3 @@ export function bearerTokenAuthenticationPolicy(
     },
   };
 }
-
-/**
- *
- * Interface to represent a parsed challenge.
- *
- * @internal
- */
-interface AuthChallenge {
-  scheme: string;
-  params: Record<string, string>;
-}
-
-/**
- * Converts: `Bearer a="b", c="d", Pop e="f", g="h"`.
- * Into: `[ { scheme: 'Bearer', params: { a: 'b', c: 'd' } }, { scheme: 'Pop', params: { e: 'f', g: 'h' } } ]`.
- *
- * @internal
- */
-export function parseChallenges(challenges: string): AuthChallenge[] {
-  // Challenge regex seperates the string to individual challenges with different schemes in the format `Scheme a="b", c=d`
-  // The challenge regex captures parameteres with either quotes values or unquoted values
-  const challengeRegex = /(\w+)\s+((?:\w+=(?:"[^"]*"|[^,]*),?\s*)+)/g;
-  // Parameter regex captures the claims group removed from the scheme in the format `a="b"` and `c="d"`
-  // CAE challenge always have quoted parameters. For more reference, https://learn.microsoft.com/entra/identity-platform/claims-challenge
-  const paramRegex = /(\w+)="([^"]*)"/g;
-
-  const parsedChallenges: AuthChallenge[] = [];
-  let match;
-
-  // Iterate over each challenge match
-  while ((match = challengeRegex.exec(challenges)) !== null) {
-    const scheme = match[1];
-    const paramsString = match[2];
-    const params: Record<string, string> = {};
-    let paramMatch;
-
-    // Iterate over each parameter match
-    while ((paramMatch = paramRegex.exec(paramsString)) !== null) {
-      params[paramMatch[1]] = paramMatch[2];
-    }
-
-    parsedChallenges.push({ scheme, params });
-  }
-  return parsedChallenges;
-}
-
-/**
- * Parse a pipeline response and look for a CAE challenge with "Bearer" scheme
- * Return the value in the header without parsing the challenge
- * @internal
- */
-function getCaeChallengeClaims(challenges: string | undefined): string | undefined {
-  if (!challenges) {
-    return;
-  }
-  // Find all challenges present in the header
-  const parsedChallenges = parseChallenges(challenges);
-  return parsedChallenges.find(
-    (x) => x.scheme === "Bearer" && x.params.claims && x.params.error === "insufficient_claims",
-  )?.params.claims;
-}
diff --git a/src/policies/formDataPolicy.ts b/src/policies/formDataPolicy.ts
index 86d7e12..4265f06 100644
--- a/src/policies/formDataPolicy.ts
+++ b/src/policies/formDataPolicy.ts
@@ -1,7 +1,8 @@
 // Copyright (c) Microsoft Corporation.
 // Licensed under the MIT License.
 
-import { isNodeLike, stringToUint8Array } from "@azure/core-util";
+import { stringToUint8Array } from "../util/bytesEncoding.js";
+import { isNodeLike } from "../util/checkEnvironment.js";
 import { createHttpHeaders } from "../httpHeaders.js";
 import type {
   BodyPart,
diff --git a/src/policies/logPolicy.ts b/src/policies/logPolicy.ts
index a8383c6..6b7d1ab 100644
--- a/src/policies/logPolicy.ts
+++ b/src/policies/logPolicy.ts
@@ -1,7 +1,7 @@
 // Copyright (c) Microsoft Corporation.
 // Licensed under the MIT License.
 
-import type { Debugger } from "@azure/logger";
+import type { Debugger } from "../logger/logger.js";
 import type { PipelineRequest, PipelineResponse, SendRequest } from "../interfaces.js";
 import type { PipelinePolicy } from "../pipeline.js";
 import { logger as coreLogger } from "../log.js";
diff --git a/src/policies/multipartPolicy.ts b/src/policies/multipartPolicy.ts
index 2b70494..268c132 100644
--- a/src/policies/multipartPolicy.ts
+++ b/src/policies/multipartPolicy.ts
@@ -1,11 +1,12 @@
 // Copyright (c) Microsoft Corporation.
 // Licensed under the MIT License.
 
-import { randomUUID, stringToUint8Array } from "@azure/core-util";
 import type { BodyPart, HttpHeaders, PipelineRequest, PipelineResponse } from "../interfaces.js";
 import type { PipelinePolicy } from "../pipeline.js";
-import { concat } from "../util/concat.js";
+import { stringToUint8Array } from "../util/bytesEncoding.js";
 import { isBlob } from "../util/typeGuards.js";
+import { randomUUID } from "../util/uuidUtils.js";
+import { concat } from "../util/concat.js";
 
 function generateBoundary(): string {
   return `----AzSDKFormBoundary${randomUUID()}`;
diff --git a/src/policies/ndJsonPolicy.ts b/src/policies/ndJsonPolicy.ts
deleted file mode 100644
index deeee45..0000000
--- a/src/policies/ndJsonPolicy.ts
+++ /dev/null
@@ -1,29 +0,0 @@
-// Copyright (c) Microsoft Corporation.
-// Licensed under the MIT License.
-
-import type { PipelineRequest, PipelineResponse, SendRequest } from "../interfaces.js";
-import type { PipelinePolicy } from "../pipeline.js";
-
-/**
- * The programmatic identifier of the ndJsonPolicy.
- */
-export const ndJsonPolicyName = "ndJsonPolicy";
-
-/**
- * ndJsonPolicy is a policy used to control keep alive settings for every request.
- */
-export function ndJsonPolicy(): PipelinePolicy {
-  return {
-    name: ndJsonPolicyName,
-    async sendRequest(request: PipelineRequest, next: SendRequest): Promise<PipelineResponse> {
-      // There currently isn't a good way to bypass the serializer
-      if (typeof request.body === "string" && request.body.startsWith("[")) {
-        const body = JSON.parse(request.body);
-        if (Array.isArray(body)) {
-          request.body = body.map((item) => JSON.stringify(item) + "\n").join("");
-        }
-      }
-      return next(request);
-    },
-  };
-}
diff --git a/src/policies/retryPolicy.ts b/src/policies/retryPolicy.ts
index f937b36..63f4f2a 100644
--- a/src/policies/retryPolicy.ts
+++ b/src/policies/retryPolicy.ts
@@ -4,10 +4,11 @@
 import type { PipelineRequest, PipelineResponse, SendRequest } from "../interfaces.js";
 import type { PipelinePolicy } from "../pipeline.js";
 import { delay } from "../util/helpers.js";
-import { type AzureLogger, createClientLogger } from "@azure/logger";
 import type { RetryStrategy } from "../retryStrategies/retryStrategy.js";
 import type { RestError } from "../restError.js";
-import { AbortError } from "@azure/abort-controller";
+import { AbortError } from "../abort-controller/AbortError.js";
+import type { TypeSpecRuntimeLogger } from "../logger/logger.js";
+import { createClientLogger } from "../logger/logger.js";
 import { DEFAULT_RETRY_POLICY_COUNT } from "../constants.js";
 
 const retryPolicyLogger = createClientLogger("core-rest-pipeline retryPolicy");
@@ -28,7 +29,7 @@ export interface RetryPolicyOptions {
   /**
    * Logger. If it's not provided, a default logger is used.
    */
-  logger?: AzureLogger;
+  logger?: TypeSpecRuntimeLogger;
 }
 
 /**
diff --git a/src/policies/setClientRequestIdPolicy.ts b/src/policies/setClientRequestIdPolicy.ts
deleted file mode 100644
index a40d4ab..0000000
--- a/src/policies/setClientRequestIdPolicy.ts
+++ /dev/null
@@ -1,30 +0,0 @@
-// Copyright (c) Microsoft Corporation.
-// Licensed under the MIT License.
-
-import type { PipelineRequest, PipelineResponse, SendRequest } from "../interfaces.js";
-import type { PipelinePolicy } from "../pipeline.js";
-
-/**
- * The programmatic identifier of the setClientRequestIdPolicy.
- */
-export const setClientRequestIdPolicyName = "setClientRequestIdPolicy";
-
-/**
- * Each PipelineRequest gets a unique id upon creation.
- * This policy passes that unique id along via an HTTP header to enable better
- * telemetry and tracing.
- * @param requestIdHeaderName - The name of the header to pass the request ID to.
- */
-export function setClientRequestIdPolicy(
-  requestIdHeaderName = "x-ms-client-request-id",
-): PipelinePolicy {
-  return {
-    name: setClientRequestIdPolicyName,
-    async sendRequest(request: PipelineRequest, next: SendRequest): Promise<PipelineResponse> {
-      if (!request.headers.has(requestIdHeaderName)) {
-        request.headers.set(requestIdHeaderName, request.requestId);
-      }
-      return next(request);
-    },
-  };
-}
diff --git a/src/policies/tracingPolicy.ts b/src/policies/tracingPolicy.ts
<<<<<<< HEAD
deleted file mode 100644
index 5e69548..0000000
=======
index 4f54b0d..4131837 100644
>>>>>>> c3945835
--- a/src/policies/tracingPolicy.ts
+++ /dev/null
@@ -1,169 +0,0 @@
-// Copyright (c) Microsoft Corporation.
-// Licensed under the MIT License.
-
-import {
-  type TracingClient,
-  type TracingContext,
-  type TracingSpan,
-  createTracingClient,
-} from "@azure/core-tracing";
-import { SDK_VERSION } from "../constants.js";
-import type { PipelineRequest, PipelineResponse, SendRequest } from "../interfaces.js";
-import type { PipelinePolicy } from "../pipeline.js";
-import { getUserAgentValue } from "../util/userAgent.js";
-import { logger } from "../log.js";
-import { getErrorMessage, isError } from "@azure/core-util";
-import { isRestError } from "../restError.js";
-import { Sanitizer } from "../util/sanitizer.js";
-
-/**
- * The programmatic identifier of the tracingPolicy.
- */
-export const tracingPolicyName = "tracingPolicy";
-
-/**
- * Options to configure the tracing policy.
- */
-export interface TracingPolicyOptions {
-  /**
-   * String prefix to add to the user agent logged as metadata
-   * on the generated Span.
-   * Defaults to an empty string.
-   */
-  userAgentPrefix?: string;
-  /**
-   * Query string names whose values will be logged when logging is enabled. By default no
-   * query string values are logged.
-   */
-  additionalAllowedQueryParameters?: string[];
-}
-
-/**
- * A simple policy to create OpenTelemetry Spans for each request made by the pipeline
- * that has SpanOptions with a parent.
- * Requests made without a parent Span will not be recorded.
- * @param options - Options to configure the telemetry logged by the tracing policy.
- */
-export function tracingPolicy(options: TracingPolicyOptions = {}): PipelinePolicy {
-  const userAgentPromise = getUserAgentValue(options.userAgentPrefix);
-  const sanitizer = new Sanitizer({
-    additionalAllowedQueryParameters: options.additionalAllowedQueryParameters,
-  });
-  const tracingClient = tryCreateTracingClient();
-
-  return {
-    name: tracingPolicyName,
-    async sendRequest(request: PipelineRequest, next: SendRequest): Promise<PipelineResponse> {
-      if (!tracingClient) {
-        return next(request);
-      }
-
-      const userAgent = await userAgentPromise;
-
-      const spanAttributes = {
-        "http.url": sanitizer.sanitizeUrl(request.url),
-        "http.method": request.method,
-        "http.user_agent": userAgent,
-        requestId: request.requestId,
-      };
-      if (userAgent) {
-        spanAttributes["http.user_agent"] = userAgent;
-      }
-
-      const { span, tracingContext } = tryCreateSpan(tracingClient, request, spanAttributes) ?? {};
-
-      if (!span || !tracingContext) {
-        return next(request);
-      }
-
-      try {
-        const response = await tracingClient.withContext(tracingContext, next, request);
-        tryProcessResponse(span, response);
-        return response;
-      } catch (err: any) {
-        tryProcessError(span, err);
-        throw err;
-      }
-    },
-  };
-}
-
-function tryCreateTracingClient(): TracingClient | undefined {
-  try {
-    return createTracingClient({
-      namespace: "",
-      packageName: "@azure/core-rest-pipeline",
-      packageVersion: SDK_VERSION,
-    });
-  } catch (e: unknown) {
-    logger.warning(`Error when creating the TracingClient: ${getErrorMessage(e)}`);
-    return undefined;
-  }
-}
-
-function tryCreateSpan(
-  tracingClient: TracingClient,
-  request: PipelineRequest,
-  spanAttributes: Record<string, unknown>,
-): { span: TracingSpan; tracingContext: TracingContext } | undefined {
-  try {
-    // As per spec, we do not need to differentiate between HTTP and HTTPS in span name.
-    const { span, updatedOptions } = tracingClient.startSpan(
-      `HTTP ${request.method}`,
-      { tracingOptions: request.tracingOptions },
-      {
-        spanKind: "client",
-        spanAttributes,
-      },
-    );
-
-    // If the span is not recording, don't do any more work.
-    if (!span.isRecording()) {
-      span.end();
-      return undefined;
-    }
-
-    // set headers
-    const headers = tracingClient.createRequestHeaders(
-      updatedOptions.tracingOptions.tracingContext,
-    );
-    for (const [key, value] of Object.entries(headers)) {
-      request.headers.set(key, value);
-    }
-    return { span, tracingContext: updatedOptions.tracingOptions.tracingContext };
-  } catch (e: any) {
-    logger.warning(`Skipping creating a tracing span due to an error: ${getErrorMessage(e)}`);
-    return undefined;
-  }
-}
-
-function tryProcessError(span: TracingSpan, error: unknown): void {
-  try {
-    span.setStatus({
-      status: "error",
-      error: isError(error) ? error : undefined,
-    });
-    if (isRestError(error) && error.statusCode) {
-      span.setAttribute("http.status_code", error.statusCode);
-    }
-    span.end();
-  } catch (e: any) {
-    logger.warning(`Skipping tracing span processing due to an error: ${getErrorMessage(e)}`);
-  }
-}
-
-function tryProcessResponse(span: TracingSpan, response: PipelineResponse): void {
-  try {
-    span.setAttribute("http.status_code", response.status);
-    const serviceRequestId = response.headers.get("x-ms-request-id");
-    if (serviceRequestId) {
-      span.setAttribute("serviceRequestId", serviceRequestId);
-    }
-    span.setStatus({
-      status: "success",
-    });
-    span.end();
-  } catch (e: any) {
-    logger.warning(`Skipping tracing span processing due to an error: ${getErrorMessage(e)}`);
-  }
-}
diff --git a/src/restError.ts b/src/restError.ts
index 0b2e69f..bc09e78 100644
--- a/src/restError.ts
+++ b/src/restError.ts
@@ -1,7 +1,7 @@
 // Copyright (c) Microsoft Corporation.
 // Licensed under the MIT License.
 
-import { isError } from "@azure/core-util";
+import { isError } from "./util/error.js";
 import type { PipelineRequest, PipelineResponse } from "./interfaces.js";
 import { custom } from "./util/inspect.js";
 import { Sanitizer } from "./util/sanitizer.js";
diff --git a/src/retryStrategies/exponentialRetryStrategy.ts b/src/retryStrategies/exponentialRetryStrategy.ts
index c6943b8..568e864 100644
--- a/src/retryStrategies/exponentialRetryStrategy.ts
+++ b/src/retryStrategies/exponentialRetryStrategy.ts
@@ -3,7 +3,7 @@
 
 import type { PipelineResponse } from "../interfaces.js";
 import type { RestError } from "../restError.js";
-import { calculateRetryDelay } from "@azure/core-util";
+import { calculateRetryDelay } from "../util/delay.js";
 import type { RetryStrategy } from "./retryStrategy.js";
 import { isThrottlingRetryResponse } from "./throttlingRetryStrategy.js";
 
diff --git a/src/retryStrategies/retryStrategy.ts b/src/retryStrategies/retryStrategy.ts
index a8b94fc..bc11b52 100644
--- a/src/retryStrategies/retryStrategy.ts
+++ b/src/retryStrategies/retryStrategy.ts
@@ -1,7 +1,7 @@
 // Copyright (c) Microsoft Corporation.
 // Licensed under the MIT License.
 
-import type { AzureLogger } from "@azure/logger";
+import type { TypeSpecRuntimeLogger } from "../logger/logger.js";
 import type { PipelineResponse } from "../interfaces.js";
 import type { RestError } from "../restError.js";
 
@@ -57,7 +57,7 @@ export interface RetryStrategy {
   /**
    * Logger. If it's not provided, a default logger for all retry strategies is used.
    */
-  logger?: AzureLogger;
+  logger?: TypeSpecRuntimeLogger;
   /**
    * Function that determines how to proceed with the subsequent requests.
    * @param state - Retry state
diff --git a/src/retryStrategies/throttlingRetryStrategy.ts b/src/retryStrategies/throttlingRetryStrategy.ts
index 2d4f87f..d0f7298 100644
--- a/src/retryStrategies/throttlingRetryStrategy.ts
+++ b/src/retryStrategies/throttlingRetryStrategy.ts
@@ -1,17 +1,17 @@
 // Copyright (c) Microsoft Corporation.
 // Licensed under the MIT License.
 
-import type { PipelineResponse } from "../index.js";
+import type { PipelineResponse } from "../interfaces.js";
 import { parseHeaderValueAsNumber } from "../util/helpers.js";
 import type { RetryStrategy } from "./retryStrategy.js";
 
 /**
- * The header that comes back from Azure services representing
+ * The header that comes back from services representing
  * the amount of time (minimum) to wait to retry (in seconds or timestamp after which we can retry).
  */
 const RetryAfterHeader = "Retry-After";
 /**
- * The headers that come back from Azure services representing
+ * The headers that come back from services representing
  * the amount of time (minimum) to wait to retry.
  *
  * "retry-after-ms", "x-ms-retry-after-ms" : milliseconds
diff --git a/src/tracing/index.ts b/src/tracing/index.ts
deleted file mode 100644
index 8992d7a..0000000
--- a/src/tracing/index.ts
+++ /dev/null
@@ -1,23 +0,0 @@
-// Copyright (c) Microsoft Corporation.
-// Licensed under the MIT License.
-
-export {
-  AddEventOptions,
-  Instrumenter,
-  InstrumenterSpanOptions,
-  OperationTracingOptions,
-  OptionsWithTracingContext,
-  Resolved,
-  SpanStatus,
-  SpanStatusError,
-  SpanStatusSuccess,
-  TracingClient,
-  TracingClientOptions,
-  TracingContext,
-  TracingSpan,
-  TracingSpanKind,
-  TracingSpanLink,
-  TracingSpanOptions,
-} from "./interfaces.js";
-export { useInstrumenter } from "./instrumenter.js";
-export { createTracingClient } from "./tracingClient.js";
diff --git a/src/tracing/instrumenter.ts b/src/tracing/instrumenter.ts
deleted file mode 100644
index 28f5729..0000000
--- a/src/tracing/instrumenter.ts
+++ /dev/null
@@ -1,84 +0,0 @@
-// Copyright (c) Microsoft Corporation.
-// Licensed under the MIT License.
-
-import type {
-  Instrumenter,
-  InstrumenterSpanOptions,
-  TracingContext,
-  TracingSpan,
-} from "./interfaces.js";
-
-import { createTracingContext } from "./tracingContext.js";
-import { state } from "./state.js";
-
-export function createDefaultTracingSpan(): TracingSpan {
-  return {
-    end: () => {
-      // noop
-    },
-    isRecording: () => false,
-    recordException: () => {
-      // noop
-    },
-    setAttribute: () => {
-      // noop
-    },
-    setStatus: () => {
-      // noop
-    },
-    addEvent: () => {
-      // noop
-    },
-  };
-}
-
-export function createDefaultInstrumenter(): Instrumenter {
-  return {
-    createRequestHeaders: (): Record<string, string> => {
-      return {};
-    },
-    parseTraceparentHeader: (): TracingContext | undefined => {
-      return undefined;
-    },
-    startSpan: (
-      _name: string,
-      spanOptions: InstrumenterSpanOptions,
-    ): { span: TracingSpan; tracingContext: TracingContext } => {
-      return {
-        span: createDefaultTracingSpan(),
-        tracingContext: createTracingContext({ parentContext: spanOptions.tracingContext }),
-      };
-    },
-    withContext<
-      CallbackArgs extends unknown[],
-      Callback extends (...args: CallbackArgs) => ReturnType<Callback>,
-    >(
-      _context: TracingContext,
-      callback: Callback,
-      ...callbackArgs: CallbackArgs
-    ): ReturnType<Callback> {
-      return callback(...callbackArgs);
-    },
-  };
-}
-
-/**
- * Extends the Azure SDK with support for a given instrumenter implementation.
- *
- * @param instrumenter - The instrumenter implementation to use.
- */
-export function useInstrumenter(instrumenter: Instrumenter): void {
-  state.instrumenterImplementation = instrumenter;
-}
-
-/**
- * Gets the currently set instrumenter, a No-Op instrumenter by default.
- *
- * @returns The currently set instrumenter
- */
-export function getInstrumenter(): Instrumenter {
-  if (!state.instrumenterImplementation) {
-    state.instrumenterImplementation = createDefaultInstrumenter();
-  }
-  return state.instrumenterImplementation;
-}
diff --git a/src/tracing/interfaces.ts b/src/tracing/interfaces.ts
deleted file mode 100644
index 04d0785..0000000
--- a/src/tracing/interfaces.ts
+++ /dev/null
@@ -1,329 +0,0 @@
-// Copyright (c) Microsoft Corporation.
-// Licensed under the MIT License.
-
-/**
- * A narrower version of TypeScript 4.5's Awaited type which Recursively
- * unwraps the "awaited type", emulating the behavior of `await`.
- */
-export type Resolved<T> = T extends { then(onfulfilled: infer F): any } // `await` only unwraps object types with a callable `then`. Non-object types are not unwrapped
-  ? F extends (value: infer V) => any // if the argument to `then` is callable, extracts the first argument
-    ? Resolved<V> // recursively unwrap the value
-    : never // the argument to `then` was not callable
-  : T; // non-object or non-thenable
-
-/**
- * Represents a client that can integrate with the currently configured {@link Instrumenter}.
- *
- * Create an instance using {@link createTracingClient}.
- */
-export interface TracingClient {
-  /**
-   * Wraps a callback in a tracing span, calls the callback, and closes the span.
-   *
-   * This is the primary interface for using Tracing and will handle error recording as well as setting the status on the span.
-   *
-   * Both synchronous and asynchronous functions will be awaited in order to reflect the result of the callback on the span.
-   *
-   * Example:
-   *
-   * ```ts snippet:with_span_example
-   * import { createTracingClient } from "@azure/core-tracing";
-   *
-   * const tracingClient = createTracingClient({
-   *   namespace: "test.namespace",
-   *   packageName: "test-package",
-   *   packageVersion: "1.0.0",
-   * });
-   * const options = {};
-   * const myOperationResult = await tracingClient.withSpan(
-   *   "myClassName.myOperationName",
-   *   options,
-   *   (updatedOptions) => {
-   *     // Do something with the updated options.
-   *     return "myOperationResult";
-   *   },
-   * );
-   * ```
-   * @param name - The name of the span. By convention this should be `${className}.${methodName}`.
-   * @param operationOptions - The original options passed to the method. The callback will receive these options with the newly created {@link TracingContext}.
-   * @param callback - The callback to be invoked with the updated options and newly created {@link TracingSpan}.
-   */
-  withSpan<
-    Options extends { tracingOptions?: OperationTracingOptions },
-    Callback extends (
-      updatedOptions: Options,
-      span: Omit<TracingSpan, "end">,
-    ) => ReturnType<Callback>,
-  >(
-    name: string,
-    operationOptions: Options,
-    callback: Callback,
-    spanOptions?: TracingSpanOptions,
-  ): Promise<Resolved<ReturnType<Callback>>>;
-  /**
-   * Starts a given span but does not set it as the active span.
-   *
-   * You must end the span using {@link TracingSpan.end}.
-   *
-   * Most of the time you will want to use {@link withSpan} instead.
-   *
-   * @param name - The name of the span. By convention this should be `${className}.${methodName}`.
-   * @param operationOptions - The original operation options.
-   * @param spanOptions - The options to use when creating the span.
-   *
-   * @returns A {@link TracingSpan} and the updated operation options.
-   */
-  startSpan<Options extends { tracingOptions?: OperationTracingOptions }>(
-    name: string,
-    operationOptions?: Options,
-    spanOptions?: TracingSpanOptions,
-  ): {
-    span: TracingSpan;
-    updatedOptions: OptionsWithTracingContext<Options>;
-  };
-  /**
-   * Wraps a callback with an active context and calls the callback.
-   * Depending on the implementation, this may set the globally available active context.
-   *
-   * Useful when you want to leave the boundaries of the SDK (make a request or callback to user code) and are unable to use the {@link withSpan} API.
-   *
-   * @param context - The {@link TracingContext} to use as the active context in the scope of the callback.
-   * @param callback - The callback to be invoked with the given context set as the globally active context.
-   * @param callbackArgs - The callback arguments.
-   */
-  withContext<
-    CallbackArgs extends unknown[],
-    Callback extends (...args: CallbackArgs) => ReturnType<Callback>,
-  >(
-    context: TracingContext,
-    callback: Callback,
-    ...callbackArgs: CallbackArgs
-  ): ReturnType<Callback>;
-
-  /**
-   * Parses a traceparent header value into a {@link TracingSpanContext}.
-   *
-   * @param traceparentHeader - The traceparent header to parse.
-   * @returns An implementation-specific identifier for the span.
-   */
-  parseTraceparentHeader(traceparentHeader: string): TracingContext | undefined;
-
-  /**
-   * Creates a set of request headers to propagate tracing information to a backend.
-   *
-   * @param tracingContext - The context containing the span to propagate.
-   * @returns The set of headers to add to a request.
-   */
-  createRequestHeaders(tracingContext?: TracingContext): Record<string, string>;
-}
-
-/**
- * Options that can be passed to {@link createTracingClient}
- */
-export interface TracingClientOptions {
-  /** The value of the az.namespace tracing attribute on newly created spans. */
-  namespace: string;
-  /** The name of the package invoking this trace. */
-  packageName: string;
-  /** An optional version of the package invoking this trace. */
-  packageVersion?: string;
-}
-
-/** The kind of span. */
-export type TracingSpanKind = "client" | "server" | "producer" | "consumer" | "internal";
-
-/** Options used to configure the newly created span. */
-export interface TracingSpanOptions {
-  /** The kind of span. Implementations should default this to "client". */
-  spanKind?: TracingSpanKind;
-  /** A collection of {@link TracingSpanLink} to link to this span. */
-  spanLinks?: TracingSpanLink[];
-  /** Initial set of attributes to set on a span. */
-  spanAttributes?: { [key: string]: unknown };
-}
-
-/** A pointer from the current {@link TracingSpan} to another span in the same or a different trace. */
-export interface TracingSpanLink {
-  /** The {@link TracingContext} containing the span context to link to. */
-  tracingContext: TracingContext;
-  /** A set of attributes on the link. */
-  attributes?: { [key: string]: unknown };
-}
-
-/**
- * Represents an implementation agnostic instrumenter.
- */
-export interface Instrumenter {
-  /**
-   * Creates a new {@link TracingSpan} with the given name and options and sets it on a new context.
-   * @param name - The name of the span. By convention this should be `${className}.${methodName}`.
-   * @param spanOptions - The options to use when creating the span.
-   *
-   * @returns A {@link TracingSpan} that can be used to end the span, and the context this span has been set on.
-   */
-  startSpan(
-    name: string,
-    spanOptions: InstrumenterSpanOptions,
-  ): { span: TracingSpan; tracingContext: TracingContext };
-  /**
-   * Wraps a callback with an active context and calls the callback.
-   * Depending on the implementation, this may set the globally available active context.
-   *
-   * @param context - The {@link TracingContext} to use as the active context in the scope of the callback.
-   * @param callback - The callback to be invoked with the given context set as the globally active context.
-   * @param callbackArgs - The callback arguments.
-   */
-  withContext<
-    CallbackArgs extends unknown[],
-    Callback extends (...args: CallbackArgs) => ReturnType<Callback>,
-  >(
-    context: TracingContext,
-    callback: Callback,
-    ...callbackArgs: CallbackArgs
-  ): ReturnType<Callback>;
-
-  /**
-   * Provides an implementation-specific method to parse a {@link https://www.w3.org/TR/trace-context/#traceparent-header}
-   * into a {@link TracingSpanContext} which can be used to link non-parented spans together.
-   */
-  parseTraceparentHeader(traceparentHeader: string): TracingContext | undefined;
-  /**
-   * Provides an implementation-specific method to serialize a {@link TracingSpan} to a set of headers.
-   * @param tracingContext - The context containing the span to serialize.
-   */
-  createRequestHeaders(tracingContext?: TracingContext): Record<string, string>;
-}
-
-/**
- * Options passed to {@link Instrumenter.startSpan} as a superset of {@link TracingSpanOptions}.
- */
-export interface InstrumenterSpanOptions extends TracingSpanOptions {
-  /** The name of the package invoking this trace. */
-  packageName: string;
-  /** The version of the package invoking this trace. */
-  packageVersion?: string;
-  /** The current tracing context. Defaults to an implementation-specific "active" context. */
-  tracingContext?: TracingContext;
-}
-
-/**
- * Status representing a successful operation that can be sent to {@link TracingSpan.setStatus}
- */
-export type SpanStatusSuccess = { status: "success" };
-
-/**
- * Status representing an error that can be sent to {@link TracingSpan.setStatus}
- */
-export type SpanStatusError = { status: "error"; error?: Error | string };
-
-/**
- * Represents the statuses that can be passed to {@link TracingSpan.setStatus}.
- *
- * By default, all spans will be created with status "unset".
- */
-export type SpanStatus = SpanStatusSuccess | SpanStatusError;
-
-/**
- * Represents options you can pass to {@link TracingSpan.addEvent}.
- */
-export interface AddEventOptions {
-  /**
-   * A set of attributes to attach to the event.
-   */
-  attributes?: Record<string, unknown>;
-  /**
-   * The start time of the event.
-   */
-  startTime?: Date;
-}
-
-/**
- * Represents an implementation agnostic tracing span.
- */
-export interface TracingSpan {
-  /**
-   * Sets the status of the span. When an error is provided, it will be recorded on the span as well.
-   *
-   * @param status - The {@link SpanStatus} to set on the span.
-   */
-  setStatus(status: SpanStatus): void;
-
-  /**
-   * Sets a given attribute on a span.
-   *
-   * @param name - The attribute's name.
-   * @param value - The attribute's value to set. May be any non-nullish value.
-   */
-  setAttribute(name: string, value: unknown): void;
-
-  /**
-   * Ends the span.
-   */
-  end(): void;
-
-  /**
-   * Records an exception on a {@link TracingSpan} without modifying its status.
-   *
-   * When recording an unhandled exception that should fail the span, please use {@link TracingSpan.setStatus} instead.
-   *
-   * @param exception - The exception to record on the span.
-   *
-   */
-  recordException(exception: Error | string): void;
-
-  /**
-   * Returns true if this {@link TracingSpan} is recording information.
-   *
-   * Depending on the span implementation, this may return false if the span is not being sampled.
-   */
-  isRecording(): boolean;
-
-  /**
-   * Adds an event to the span.
-   */
-  addEvent?(name: string, options?: AddEventOptions): void;
-}
-
-/** An immutable context bag of tracing values for the current operation. */
-export interface TracingContext {
-  /**
-   * Sets a given object on a context.
-   * @param key - The key of the given context value.
-   * @param value - The value to set on the context.
-   *
-   * @returns - A new context with the given value set.
-   */
-  setValue(key: symbol, value: unknown): TracingContext;
-  /**
-   * Gets an object from the context if it exists.
-   * @param key - The key of the given context value.
-   *
-   * @returns - The value of the given context value if it exists, otherwise `undefined`.
-   */
-  getValue(key: symbol): unknown;
-  /**
-   * Deletes an object from the context if it exists.
-   * @param key - The key of the given context value to delete.
-   */
-  deleteValue(key: symbol): TracingContext;
-}
-
-/**
- * Tracing options to set on an operation.
- */
-export interface OperationTracingOptions {
-  /** The context to use for created Tracing Spans. */
-  tracingContext?: TracingContext;
-}
-
-/**
- * A utility type for when we know a TracingContext has been set
- * as part of an operation's options.
- */
-export type OptionsWithTracingContext<
-  Options extends { tracingOptions?: OperationTracingOptions },
-> = Options & {
-  tracingOptions: {
-    tracingContext: TracingContext;
-  };
-};
diff --git a/src/tracing/state-browser.mts b/src/tracing/state-browser.mts
deleted file mode 100644
index 6e56271..0000000
--- a/src/tracing/state-browser.mts
+++ /dev/null
@@ -1,11 +0,0 @@
-// Copyright (c) Microsoft Corporation.
-// Licensed under the MIT License.
-
-import type { Instrumenter } from "./interfaces.js";
-
-/**
- * Browser-only implementation of the module's state. The browser esm variant will not load the commonjs state, so we do not need to share state between the two.
- */
-export const state = {
-  instrumenterImplementation: undefined as Instrumenter | undefined,
-};
diff --git a/src/tracing/state-cjs.cts b/src/tracing/state-cjs.cts
deleted file mode 100644
index 181bfa0..0000000
--- a/src/tracing/state-cjs.cts
+++ /dev/null
@@ -1,11 +0,0 @@
-// Copyright (c) Microsoft Corporation.
-// Licensed under the MIT License.
-
-/**
- * @internal
- *
- * Holds the singleton instrumenter, to be shared across CJS and ESM imports.
- */
-export const state = {
-  instrumenterImplementation: undefined,
-};
diff --git a/src/tracing/state.ts b/src/tracing/state.ts
deleted file mode 100644
index c7e7a4a..0000000
--- a/src/tracing/state.ts
+++ /dev/null
@@ -1,14 +0,0 @@
-// Copyright (c) Microsoft Corporation.
-// Licensed under the MIT License.
-
-import type { Instrumenter } from "./interfaces.js";
-// @ts-expect-error The recommended approach to sharing module state between ESM and CJS.
-// See https://github.com/isaacs/tshy/blob/main/README.md#module-local-state for additional information.
-import { state as cjsState } from "../commonjs/state.js";
-
-/**
- * Defines the shared state between CJS and ESM by re-exporting the CJS state.
- */
-export const state = cjsState as {
-  instrumenterImplementation: Instrumenter | undefined;
-};
diff --git a/src/tracing/tracingClient.ts b/src/tracing/tracingClient.ts
deleted file mode 100644
index 3e9603d..0000000
--- a/src/tracing/tracingClient.ts
+++ /dev/null
@@ -1,121 +0,0 @@
-// Copyright (c) Microsoft Corporation.
-// Licensed under the MIT License.
-
-import type {
-  OperationTracingOptions,
-  OptionsWithTracingContext,
-  Resolved,
-  TracingClient,
-  TracingClientOptions,
-  TracingContext,
-  TracingSpan,
-  TracingSpanOptions,
-} from "./interfaces.js";
-import { getInstrumenter } from "./instrumenter.js";
-import { knownContextKeys } from "./tracingContext.js";
-
-/**
- * Creates a new tracing client.
- *
- * @param options - Options used to configure the tracing client.
- * @returns - An instance of {@link TracingClient}.
- */
-export function createTracingClient(options: TracingClientOptions): TracingClient {
-  const { namespace, packageName, packageVersion } = options;
-
-  function startSpan<Options extends { tracingOptions?: OperationTracingOptions }>(
-    name: string,
-    operationOptions?: Options,
-    spanOptions?: TracingSpanOptions,
-  ): {
-    span: TracingSpan;
-    updatedOptions: OptionsWithTracingContext<Options>;
-  } {
-    const startSpanResult = getInstrumenter().startSpan(name, {
-      ...spanOptions,
-      packageName: packageName,
-      packageVersion: packageVersion,
-      tracingContext: operationOptions?.tracingOptions?.tracingContext,
-    });
-    let tracingContext = startSpanResult.tracingContext;
-    const span = startSpanResult.span;
-    if (!tracingContext.getValue(knownContextKeys.namespace)) {
-      tracingContext = tracingContext.setValue(knownContextKeys.namespace, namespace);
-    }
-    span.setAttribute("az.namespace", tracingContext.getValue(knownContextKeys.namespace));
-    const updatedOptions: OptionsWithTracingContext<Options> = Object.assign({}, operationOptions, {
-      tracingOptions: { ...operationOptions?.tracingOptions, tracingContext },
-    });
-
-    return {
-      span,
-      updatedOptions,
-    };
-  }
-
-  async function withSpan<
-    Options extends { tracingOptions?: OperationTracingOptions },
-    Callback extends (
-      updatedOptions: Options,
-      span: Omit<TracingSpan, "end">,
-    ) => ReturnType<Callback>,
-  >(
-    name: string,
-    operationOptions: Options,
-    callback: Callback,
-    spanOptions?: TracingSpanOptions,
-  ): Promise<Resolved<ReturnType<Callback>>> {
-    const { span, updatedOptions } = startSpan(name, operationOptions, spanOptions);
-    try {
-      const result = await withContext(updatedOptions.tracingOptions.tracingContext, () =>
-        Promise.resolve(callback(updatedOptions, span)),
-      );
-      span.setStatus({ status: "success" });
-      return result as ReturnType<typeof withSpan>;
-    } catch (err: any) {
-      span.setStatus({ status: "error", error: err });
-      throw err;
-    } finally {
-      span.end();
-    }
-  }
-
-  function withContext<
-    CallbackArgs extends unknown[],
-    Callback extends (...args: CallbackArgs) => ReturnType<Callback>,
-  >(
-    context: TracingContext,
-    callback: Callback,
-    ...callbackArgs: CallbackArgs
-  ): ReturnType<Callback> {
-    return getInstrumenter().withContext(context, callback, ...callbackArgs);
-  }
-
-  /**
-   * Parses a traceparent header value into a span identifier.
-   *
-   * @param traceparentHeader - The traceparent header to parse.
-   * @returns An implementation-specific identifier for the span.
-   */
-  function parseTraceparentHeader(traceparentHeader: string): TracingContext | undefined {
-    return getInstrumenter().parseTraceparentHeader(traceparentHeader);
-  }
-
-  /**
-   * Creates a set of request headers to propagate tracing information to a backend.
-   *
-   * @param tracingContext - The context containing the span to serialize.
-   * @returns The set of headers to add to a request.
-   */
-  function createRequestHeaders(tracingContext?: TracingContext): Record<string, string> {
-    return getInstrumenter().createRequestHeaders(tracingContext);
-  }
-
-  return {
-    startSpan,
-    withSpan,
-    withContext,
-    parseTraceparentHeader,
-    createRequestHeaders,
-  };
-}
diff --git a/src/tracing/tracingContext.ts b/src/tracing/tracingContext.ts
deleted file mode 100644
index 84999ab..0000000
--- a/src/tracing/tracingContext.ts
+++ /dev/null
@@ -1,67 +0,0 @@
-// Copyright (c) Microsoft Corporation.
-// Licensed under the MIT License.
-
-import type { TracingContext, TracingSpan } from "./interfaces.js";
-
-/** @internal */
-export const knownContextKeys = {
-  span: Symbol.for("@azure/core-tracing span"),
-  namespace: Symbol.for("@azure/core-tracing namespace"),
-};
-
-/**
- * Creates a new {@link TracingContext} with the given options.
- * @param options - A set of known keys that may be set on the context.
- * @returns A new {@link TracingContext} with the given options.
- *
- * @internal
- */
-export function createTracingContext(options: CreateTracingContextOptions = {}): TracingContext {
-  let context: TracingContext = new TracingContextImpl(options.parentContext);
-  if (options.span) {
-    context = context.setValue(knownContextKeys.span, options.span);
-  }
-  if (options.namespace) {
-    context = context.setValue(knownContextKeys.namespace, options.namespace);
-  }
-  return context;
-}
-
-/** @internal */
-export class TracingContextImpl implements TracingContext {
-  private _contextMap: Map<symbol, unknown>;
-  constructor(initialContext?: TracingContext) {
-    this._contextMap =
-      initialContext instanceof TracingContextImpl
-        ? new Map<symbol, unknown>(initialContext._contextMap)
-        : new Map();
-  }
-
-  setValue(key: symbol, value: unknown): TracingContext {
-    const newContext = new TracingContextImpl(this);
-    newContext._contextMap.set(key, value);
-    return newContext;
-  }
-
-  getValue(key: symbol): unknown {
-    return this._contextMap.get(key);
-  }
-
-  deleteValue(key: symbol): TracingContext {
-    const newContext = new TracingContextImpl(this);
-    newContext._contextMap.delete(key);
-    return newContext;
-  }
-}
-
-/**
- * Represents a set of items that can be set when creating a new {@link TracingContext}.
- */
-export interface CreateTracingContextOptions {
-  /** The {@link parentContext} - the newly created context will contain all the values of the parent context unless overridden. */
-  parentContext?: TracingContext;
-  /** An initial span to set on the context. */
-  span?: TracingSpan;
-  /** The namespace to set on any child spans. */
-  namespace?: string;
-}
diff --git a/src/util/aborterUtils.ts b/src/util/aborterUtils.ts
index ce29be9..cde2d52 100644
--- a/src/util/aborterUtils.ts
+++ b/src/util/aborterUtils.ts
@@ -1,7 +1,7 @@
 // Copyright (c) Microsoft Corporation.
 // Licensed under the MIT License.
 
-import type { AbortSignalLike } from "@azure/abort-controller";
+import type { AbortSignalLike } from "../abort-controller/AbortSignalLike.js";
 
 /**
  * Options related to abort controller.
diff --git a/src/util/concat.ts b/src/util/concat.ts
index 457bc22..cbadccf 100644
--- a/src/util/concat.ts
+++ b/src/util/concat.ts
@@ -1,8 +1,8 @@
 // Copyright (c) Microsoft Corporation.
 // Licensed under the MIT License.
 
-import { Readable } from "node:stream";
-import type { ReadableStream as AsyncIterableReadableStream } from "node:stream/web";
+import { Readable } from "stream";
+import type { ReadableStream as AsyncIterableReadableStream } from "stream/web";
 import { isBlob } from "./typeGuards.js";
 import { getRawContent } from "./file.js";
 
diff --git a/src/util/createAbortablePromise.ts b/src/util/createAbortablePromise.ts
index 25cf55a..685eaed 100644
--- a/src/util/createAbortablePromise.ts
+++ b/src/util/createAbortablePromise.ts
@@ -1,7 +1,7 @@
 // Copyright (c) Microsoft Corporation.
 // Licensed under the MIT License.
 
-import { AbortError } from "@azure/abort-controller";
+import { AbortError } from "../abort-controller/AbortError.js";
 import type { AbortOptions } from "./aborterUtils.js";
 
 /**
diff --git a/src/util/file.ts b/src/util/file.ts
index 48d09e6..65c0e25 100644
--- a/src/util/file.ts
+++ b/src/util/file.ts
@@ -1,7 +1,7 @@
 // Copyright (c) Microsoft Corporation.
 // Licensed under the MIT License.
 
-import { isNodeLike } from "@azure/core-util";
+import { isNodeLike } from "./checkEnvironment.js";
 import { isNodeReadableStream } from "./typeGuards.js";
 
 /**
diff --git a/src/util/helpers.ts b/src/util/helpers.ts
index f6819e8..7272d5d 100644
--- a/src/util/helpers.ts
+++ b/src/util/helpers.ts
@@ -1,7 +1,8 @@
 // Copyright (c) Microsoft Corporation.
 // Licensed under the MIT License.
 
-import { AbortError, type AbortSignalLike } from "@azure/abort-controller";
+import { AbortError } from "../abort-controller/AbortError.js";
+import type { AbortSignalLike } from "../abort-controller/AbortSignalLike.js";
 import type { PipelineResponse } from "../interfaces.js";
 
 const StandardAbortMessage = "The operation was aborted.";
diff --git a/src/util/httpMethods.ts b/src/util/httpMethods.ts
deleted file mode 100644
index 2748031..0000000
--- a/src/util/httpMethods.ts
+++ /dev/null
@@ -1,16 +0,0 @@
-// Copyright (c) Microsoft Corporation.
-// Licensed under the MIT License.
-
-/**
- * @public
- * Supported HTTP methods to use when making requests.
- */
-export type HttpMethods =
-  | "GET"
-  | "PUT"
-  | "POST"
-  | "DELETE"
-  | "PATCH"
-  | "HEAD"
-  | "OPTIONS"
-  | "TRACE";
diff --git a/src/util/index.ts b/src/util/index.ts
deleted file mode 100644
index e0af55f..0000000
--- a/src/util/index.ts
+++ /dev/null
@@ -1,31 +0,0 @@
-// Copyright (c) Microsoft Corporation.
-// Licensed under the MIT License.
-
-export { delay, type DelayOptions, calculateRetryDelay } from "./delay.js";
-export {
-  type AbortOptions,
-  cancelablePromiseRace,
-  type AbortablePromiseBuilder,
-} from "./aborterUtils.js";
-export {
-  createAbortablePromise,
-  type CreateAbortablePromiseOptions,
-} from "./createAbortablePromise.js";
-export { getRandomIntegerInclusive } from "./random.js";
-export { isObject, type UnknownObject } from "./object.js";
-export { isError, getErrorMessage } from "./error.js";
-export { computeSha256Hash, computeSha256Hmac } from "./sha256.js";
-export { isDefined, isObjectWithProperties, objectHasProperty } from "./typeGuards.js";
-export { randomUUID } from "./uuidUtils.js";
-export { HttpMethods } from "./httpMethods.js";
-export {
-  isBrowser,
-  isBun,
-  isNode,
-  isNodeLike,
-  isNodeRuntime,
-  isDeno,
-  isReactNative,
-  isWebWorker,
-} from "./checkEnvironment.js";
-export { uint8ArrayToString, stringToUint8Array, type EncodingType } from "./bytesEncoding.js";
diff --git a/src/util/sanitizer.ts b/src/util/sanitizer.ts
index 46654b9..be4f21e 100644
--- a/src/util/sanitizer.ts
+++ b/src/util/sanitizer.ts
@@ -1,7 +1,7 @@
 // Copyright (c) Microsoft Corporation.
 // Licensed under the MIT License.
 
-import { type UnknownObject, isObject } from "@azure/core-util";
+import { type UnknownObject, isObject } from "./object.js";
 
 /**
  * @internal
diff --git a/src/util/sha256.ts b/src/util/sha256.ts
index 80a1a23..794d26a 100644
--- a/src/util/sha256.ts
+++ b/src/util/sha256.ts
@@ -1,7 +1,7 @@
 // Copyright (c) Microsoft Corporation.
 // Licensed under the MIT License.
 
-import { createHash, createHmac } from "crypto";
+import { createHash, createHmac } from "node:crypto";
 
 /**
  * Generates a SHA-256 HMAC signature.
diff --git a/src/util/tokenCycler.ts b/src/util/tokenCycler.ts
index 32e2343..723a36d 100644
--- a/src/util/tokenCycler.ts
+++ b/src/util/tokenCycler.ts
@@ -1,7 +1,7 @@
 // Copyright (c) Microsoft Corporation.
 // Licensed under the MIT License.
 
-import type { AccessToken, GetTokenOptions, TokenCredential } from "@azure/core-auth";
+import type { AccessToken, GetTokenOptions, TokenCredential } from "../auth/tokenCredential.js";
 import { delay } from "./helpers.js";
 
 /**
diff --git a/src/util/typeGuards.ts b/src/util/typeGuards.ts
index 22a9cac..2b3f295 100644
--- a/src/util/typeGuards.ts
+++ b/src/util/typeGuards.ts
@@ -44,3 +44,41 @@ export function objectHasProperty<Thing, PropertyName extends string>(
     isDefined(thing) && typeof thing === "object" && property in (thing as Record<string, unknown>)
   );
 }
+
+export function isNodeReadableStream(x: unknown): x is NodeJS.ReadableStream {
+  return Boolean(x && typeof (x as NodeJS.ReadableStream)["pipe"] === "function");
+}
+
+export function isWebReadableStream(x: unknown): x is ReadableStream {
+  return Boolean(
+    x &&
+      typeof (x as ReadableStream).getReader === "function" &&
+      typeof (x as ReadableStream).tee === "function",
+  );
+}
+
+export function isBinaryBody(
+  body: unknown,
+): body is
+  | Uint8Array
+  | NodeJS.ReadableStream
+  | ReadableStream<Uint8Array>
+  | (() => NodeJS.ReadableStream)
+  | (() => ReadableStream<Uint8Array>)
+  | Blob {
+  return (
+    body !== undefined &&
+    (body instanceof Uint8Array ||
+      isReadableStream(body) ||
+      typeof body === "function" ||
+      body instanceof Blob)
+  );
+}
+
+export function isReadableStream(x: unknown): x is ReadableStream | NodeJS.ReadableStream {
+  return isNodeReadableStream(x) || isWebReadableStream(x);
+}
+
+export function isBlob(x: unknown): x is Blob {
+  return typeof (x as Blob).stream === "function";
+}
diff --git a/src/util/userAgent.ts b/src/util/userAgent.ts
index b8950b5..3ef33c8 100644
--- a/src/util/userAgent.ts
+++ b/src/util/userAgent.ts
@@ -25,7 +25,7 @@ export function getUserAgentHeaderName(): string {
  */
 export async function getUserAgentValue(prefix?: string): Promise<string> {
   const runtimeInfo = new Map<string, string>();
-  runtimeInfo.set("core-rest-pipeline", SDK_VERSION);
+  runtimeInfo.set("ts-http-runtime", SDK_VERSION);
   await setPlatformSpecificData(runtimeInfo);
   const defaultAgent = getUserAgentString(runtimeInfo);
   const userAgentValue = prefix ? `${prefix} ${defaultAgent}` : defaultAgent;
diff --git a/src/util/uuidUtils.ts b/src/util/uuidUtils.ts
index bd11d61..3f6a12b 100644
--- a/src/util/uuidUtils.ts
+++ b/src/util/uuidUtils.ts
@@ -1,7 +1,7 @@
 // Copyright (c) Microsoft Corporation.
 // Licensed under the MIT License.
 
-import { randomUUID as v4RandomUUID } from "crypto";
+import { randomUUID as v4RandomUUID } from "node:crypto";
 
 interface Crypto {
   randomUUID(): string;
diff --git a/src/xhrHttpClient.ts b/src/xhrHttpClient.ts
index 71bc439..c82fcb7 100644
--- a/src/xhrHttpClient.ts
+++ b/src/xhrHttpClient.ts
@@ -1,7 +1,7 @@
 // Copyright (c) Microsoft Corporation.
 // Licensed under the MIT License.
 
-import { AbortError } from "@azure/abort-controller";
+import { AbortError } from "./abort-controller/AbortError.js";
 import type {
   HttpClient,
   HttpHeaders,<|MERGE_RESOLUTION|>--- conflicted
+++ resolved
@@ -1950,184 +1950,40 @@
 -  };
 -}
 diff --git a/src/policies/tracingPolicy.ts b/src/policies/tracingPolicy.ts
-<<<<<<< HEAD
-deleted file mode 100644
-index 5e69548..0000000
-=======
 index 4f54b0d..4131837 100644
->>>>>>> c3945835
 --- a/src/policies/tracingPolicy.ts
-+++ /dev/null
-@@ -1,169 +0,0 @@
--// Copyright (c) Microsoft Corporation.
--// Licensed under the MIT License.
--
++++ b/src/policies/tracingPolicy.ts
+@@ -1,18 +1,14 @@
+ // Copyright (c) Microsoft Corporation.
+ // Licensed under the MIT License.
+ 
 -import {
 -  type TracingClient,
 -  type TracingContext,
 -  type TracingSpan,
 -  createTracingClient,
 -} from "@azure/core-tracing";
--import { SDK_VERSION } from "../constants.js";
--import type { PipelineRequest, PipelineResponse, SendRequest } from "../interfaces.js";
--import type { PipelinePolicy } from "../pipeline.js";
--import { getUserAgentValue } from "../util/userAgent.js";
--import { logger } from "../log.js";
++import type { TracingClient, TracingContext, TracingSpan } from "../tracing/interfaces.js";
++import { createTracingClient } from "../tracing/tracingClient.js";
+ import { SDK_VERSION } from "../constants.js";
+ import type { PipelineRequest, PipelineResponse, SendRequest } from "../interfaces.js";
+ import type { PipelinePolicy } from "../pipeline.js";
+ import { getUserAgentValue } from "../util/userAgent.js";
+ import { logger } from "../log.js";
 -import { getErrorMessage, isError } from "@azure/core-util";
--import { isRestError } from "../restError.js";
--import { Sanitizer } from "../util/sanitizer.js";
--
--/**
-- * The programmatic identifier of the tracingPolicy.
-- */
--export const tracingPolicyName = "tracingPolicy";
--
--/**
-- * Options to configure the tracing policy.
-- */
--export interface TracingPolicyOptions {
--  /**
--   * String prefix to add to the user agent logged as metadata
--   * on the generated Span.
--   * Defaults to an empty string.
--   */
--  userAgentPrefix?: string;
--  /**
--   * Query string names whose values will be logged when logging is enabled. By default no
--   * query string values are logged.
--   */
--  additionalAllowedQueryParameters?: string[];
--}
--
--/**
-- * A simple policy to create OpenTelemetry Spans for each request made by the pipeline
-- * that has SpanOptions with a parent.
-- * Requests made without a parent Span will not be recorded.
-- * @param options - Options to configure the telemetry logged by the tracing policy.
-- */
--export function tracingPolicy(options: TracingPolicyOptions = {}): PipelinePolicy {
--  const userAgentPromise = getUserAgentValue(options.userAgentPrefix);
--  const sanitizer = new Sanitizer({
--    additionalAllowedQueryParameters: options.additionalAllowedQueryParameters,
--  });
--  const tracingClient = tryCreateTracingClient();
--
--  return {
--    name: tracingPolicyName,
--    async sendRequest(request: PipelineRequest, next: SendRequest): Promise<PipelineResponse> {
--      if (!tracingClient) {
--        return next(request);
--      }
--
--      const userAgent = await userAgentPromise;
--
--      const spanAttributes = {
--        "http.url": sanitizer.sanitizeUrl(request.url),
--        "http.method": request.method,
--        "http.user_agent": userAgent,
--        requestId: request.requestId,
--      };
--      if (userAgent) {
--        spanAttributes["http.user_agent"] = userAgent;
--      }
--
--      const { span, tracingContext } = tryCreateSpan(tracingClient, request, spanAttributes) ?? {};
--
--      if (!span || !tracingContext) {
--        return next(request);
--      }
--
--      try {
--        const response = await tracingClient.withContext(tracingContext, next, request);
--        tryProcessResponse(span, response);
--        return response;
--      } catch (err: any) {
--        tryProcessError(span, err);
--        throw err;
--      }
--    },
--  };
--}
--
--function tryCreateTracingClient(): TracingClient | undefined {
--  try {
--    return createTracingClient({
--      namespace: "",
++import { getErrorMessage, isError } from "../util/error.js";
+ import { isRestError } from "../restError.js";
+ import { Sanitizer } from "../util/sanitizer.js";
+ 
+@@ -92,7 +88,7 @@ function tryCreateTracingClient(): TracingClient | undefined {
+   try {
+     return createTracingClient({
+       namespace: "",
 -      packageName: "@azure/core-rest-pipeline",
--      packageVersion: SDK_VERSION,
--    });
--  } catch (e: unknown) {
--    logger.warning(`Error when creating the TracingClient: ${getErrorMessage(e)}`);
--    return undefined;
--  }
--}
--
--function tryCreateSpan(
--  tracingClient: TracingClient,
--  request: PipelineRequest,
--  spanAttributes: Record<string, unknown>,
--): { span: TracingSpan; tracingContext: TracingContext } | undefined {
--  try {
--    // As per spec, we do not need to differentiate between HTTP and HTTPS in span name.
--    const { span, updatedOptions } = tracingClient.startSpan(
--      `HTTP ${request.method}`,
--      { tracingOptions: request.tracingOptions },
--      {
--        spanKind: "client",
--        spanAttributes,
--      },
--    );
--
--    // If the span is not recording, don't do any more work.
--    if (!span.isRecording()) {
--      span.end();
--      return undefined;
--    }
--
--    // set headers
--    const headers = tracingClient.createRequestHeaders(
--      updatedOptions.tracingOptions.tracingContext,
--    );
--    for (const [key, value] of Object.entries(headers)) {
--      request.headers.set(key, value);
--    }
--    return { span, tracingContext: updatedOptions.tracingOptions.tracingContext };
--  } catch (e: any) {
--    logger.warning(`Skipping creating a tracing span due to an error: ${getErrorMessage(e)}`);
--    return undefined;
--  }
--}
--
--function tryProcessError(span: TracingSpan, error: unknown): void {
--  try {
--    span.setStatus({
--      status: "error",
--      error: isError(error) ? error : undefined,
--    });
--    if (isRestError(error) && error.statusCode) {
--      span.setAttribute("http.status_code", error.statusCode);
--    }
--    span.end();
--  } catch (e: any) {
--    logger.warning(`Skipping tracing span processing due to an error: ${getErrorMessage(e)}`);
--  }
--}
--
--function tryProcessResponse(span: TracingSpan, response: PipelineResponse): void {
--  try {
--    span.setAttribute("http.status_code", response.status);
--    const serviceRequestId = response.headers.get("x-ms-request-id");
--    if (serviceRequestId) {
--      span.setAttribute("serviceRequestId", serviceRequestId);
--    }
--    span.setStatus({
--      status: "success",
--    });
--    span.end();
--  } catch (e: any) {
--    logger.warning(`Skipping tracing span processing due to an error: ${getErrorMessage(e)}`);
--  }
--}
++      packageName: "@typespec/ts-http-runtime",
+       packageVersion: SDK_VERSION,
+     });
+   } catch (e: unknown) {
 diff --git a/src/restError.ts b/src/restError.ts
 index 0b2e69f..bc09e78 100644
 --- a/src/restError.ts
@@ -2951,7 +2807,7 @@
  
  /**
 diff --git a/src/util/file.ts b/src/util/file.ts
-index 48d09e6..65c0e25 100644
+index 48d09e6..73d19de 100644
 --- a/src/util/file.ts
 +++ b/src/util/file.ts
 @@ -1,7 +1,7 @@
@@ -2963,6 +2819,16 @@
  import { isNodeReadableStream } from "./typeGuards.js";
  
  /**
+@@ -42,9 +42,6 @@ const unimplementedMethods = {
+   arrayBuffer: () => {
+     throw new Error("Not implemented");
+   },
+-  bytes: () => {
+-    throw new Error("Not implemented");
+-  },
+   slice: () => {
+     throw new Error("Not implemented");
+   },
 diff --git a/src/util/helpers.ts b/src/util/helpers.ts
 index f6819e8..7272d5d 100644
 --- a/src/util/helpers.ts
