diff --git a/src/abort-controller/AbortError.ts b/src/abort-controller/AbortError.ts
index d075fbb..9f62db0 100644
--- a/src/abort-controller/AbortError.ts
+++ b/src/abort-controller/AbortError.ts
@@ -7,8 +7,8 @@
  * error matches `"AbortError"`.
  *
  * @example
- * ```ts snippet:AbortErrorSample
- * import { AbortError } from "@azure/abort-controller";
+ * ```ts snippet:ReadmeSampleAbortError
+ * import { AbortError } from "@typespec/ts-http-runtime";
  *
  * async function doAsyncWork(options: { abortSignal: AbortSignal }): Promise<void> {
  *   if (options.abortSignal.aborted) {
@@ -20,6 +20,7 @@
  *
  * const controller = new AbortController();
  * controller.abort();
+ *
  * try {
  *   doAsyncWork({ abortSignal: controller.signal });
  * } catch (e) {
diff --git a/src/abort-controller/AbortSignalLike.ts b/src/abort-controller/AbortSignalLike.ts
deleted file mode 100644
index b5b390d..0000000
--- a/src/abort-controller/AbortSignalLike.ts
+++ /dev/null
@@ -1,29 +0,0 @@
-// Copyright (c) Microsoft Corporation.
-// Licensed under the MIT License.
-
-/**
- * Allows the request to be aborted upon firing of the "abort" event.
- * Compatible with the browser built-in AbortSignal and common polyfills.
- */
-export interface AbortSignalLike {
-  /**
-   * Indicates if the signal has already been aborted.
-   */
-  readonly aborted: boolean;
-  /**
-   * Add new "abort" event listener, only support "abort" event.
-   */
-  addEventListener(
-    type: "abort",
-    listener: (this: AbortSignalLike, ev: any) => any,
-    options?: any,
-  ): void;
-  /**
-   * Remove "abort" event listener, only support "abort" event.
-   */
-  removeEventListener(
-    type: "abort",
-    listener: (this: AbortSignalLike, ev: any) => any,
-    options?: any,
-  ): void;
-}
diff --git a/src/abort-controller/index.ts b/src/abort-controller/index.ts
deleted file mode 100644
index 7f2adc4..0000000
--- a/src/abort-controller/index.ts
+++ /dev/null
@@ -1,9 +0,0 @@
-// Copyright (c) Microsoft Corporation.
-// Licensed under the MIT License.
-
-declare global {
-  interface Event {}
-}
-
-export { AbortError } from "./AbortError.js";
-export { AbortSignalLike } from "./AbortSignalLike.js";
diff --git a/src/auth/azureKeyCredential.ts b/src/auth/azureKeyCredential.ts
deleted file mode 100644
index 65676e7..0000000
--- a/src/auth/azureKeyCredential.ts
+++ /dev/null
@@ -1,45 +0,0 @@
-// Copyright (c) Microsoft Corporation.
-// Licensed under the MIT License.
-
-import type { KeyCredential } from "./keyCredential.js";
-
-/**
- * A static-key-based credential that supports updating
- * the underlying key value.
- */
-export class AzureKeyCredential implements KeyCredential {
-  private _key: string;
-
-  /**
-   * The value of the key to be used in authentication
-   */
-  public get key(): string {
-    return this._key;
-  }
-
-  /**
-   * Create an instance of an AzureKeyCredential for use
-   * with a service client.
-   *
-   * @param key - The initial value of the key to use in authentication
-   */
-  constructor(key: string) {
-    if (!key) {
-      throw new Error("key must be a non-empty string");
-    }
-
-    this._key = key;
-  }
-
-  /**
-   * Change the value of the key.
-   *
-   * Updates will take effect upon the next request after
-   * updating the key value.
-   *
-   * @param newKey - The new key value to be used
-   */
-  public update(newKey: string): void {
-    this._key = newKey;
-  }
-}
diff --git a/src/auth/azureNamedKeyCredential.ts b/src/auth/azureNamedKeyCredential.ts
deleted file mode 100644
index 544c3c0..0000000
--- a/src/auth/azureNamedKeyCredential.ts
+++ /dev/null
@@ -1,88 +0,0 @@
-// Copyright (c) Microsoft Corporation.
-// Licensed under the MIT License.
-
-import { isObjectWithProperties } from "@azure/core-util";
-
-/**
- * Represents a credential defined by a static API name and key.
- */
-export interface NamedKeyCredential {
-  /**
-   * The value of the API key represented as a string
-   */
-  readonly key: string;
-  /**
-   * The value of the API name represented as a string.
-   */
-  readonly name: string;
-}
-
-/**
- * A static name/key-based credential that supports updating
- * the underlying name and key values.
- */
-export class AzureNamedKeyCredential implements NamedKeyCredential {
-  private _key: string;
-  private _name: string;
-
-  /**
-   * The value of the key to be used in authentication.
-   */
-  public get key(): string {
-    return this._key;
-  }
-
-  /**
-   * The value of the name to be used in authentication.
-   */
-  public get name(): string {
-    return this._name;
-  }
-
-  /**
-   * Create an instance of an AzureNamedKeyCredential for use
-   * with a service client.
-   *
-   * @param name - The initial value of the name to use in authentication.
-   * @param key - The initial value of the key to use in authentication.
-   */
-  constructor(name: string, key: string) {
-    if (!name || !key) {
-      throw new TypeError("name and key must be non-empty strings");
-    }
-
-    this._name = name;
-    this._key = key;
-  }
-
-  /**
-   * Change the value of the key.
-   *
-   * Updates will take effect upon the next request after
-   * updating the key value.
-   *
-   * @param newName - The new name value to be used.
-   * @param newKey - The new key value to be used.
-   */
-  public update(newName: string, newKey: string): void {
-    if (!newName || !newKey) {
-      throw new TypeError("newName and newKey must be non-empty strings");
-    }
-
-    this._name = newName;
-    this._key = newKey;
-  }
-}
-
-/**
- * Tests an object to determine whether it implements NamedKeyCredential.
- *
- * @param credential - The assumed NamedKeyCredential to be tested.
- */
-export function isNamedKeyCredential(credential: unknown): credential is NamedKeyCredential {
-  return (
-    isObjectWithProperties(credential, ["name", "key"]) &&
-    typeof credential.key === "string" &&
-    typeof credential.name === "string"
-  );
-}
diff --git a/src/auth/azureSASCredential.ts b/src/auth/azureSASCredential.ts
deleted file mode 100644
index 045c639..0000000
--- a/src/auth/azureSASCredential.ts
+++ /dev/null
@@ -1,70 +0,0 @@
-// Copyright (c) Microsoft Corporation.
-// Licensed under the MIT License.
-
-import { isObjectWithProperties } from "@azure/core-util";
-
-/**
- * Represents a credential defined by a static shared access signature.
- */
-export interface SASCredential {
-  /**
-   * The value of the shared access signature represented as a string
-   */
-  readonly signature: string;
-}
-
-/**
- * A static-signature-based credential that supports updating
- * the underlying signature value.
- */
-export class AzureSASCredential implements SASCredential {
-  private _signature: string;
-
-  /**
-   * The value of the shared access signature to be used in authentication
-   */
-  public get signature(): string {
-    return this._signature;
-  }
-
-  /**
-   * Create an instance of an AzureSASCredential for use
-   * with a service client.
-   *
-   * @param signature - The initial value of the shared access signature to use in authentication
-   */
-  constructor(signature: string) {
-    if (!signature) {
-      throw new Error("shared access signature must be a non-empty string");
-    }
-
-    this._signature = signature;
-  }
-
-  /**
-   * Change the value of the signature.
-   *
-   * Updates will take effect upon the next request after
-   * updating the signature value.
-   *
-   * @param newSignature - The new shared access signature value to be used
-   */
-  public update(newSignature: string): void {
-    if (!newSignature) {
-      throw new Error("shared access signature must be a non-empty string");
-    }
-
-    this._signature = newSignature;
-  }
-}
-
-/**
- * Tests an object to determine whether it implements SASCredential.
- *
- * @param credential - The assumed SASCredential to be tested.
- */
-export function isSASCredential(credential: unknown): credential is SASCredential {
-  return (
-    isObjectWithProperties(credential, ["signature"]) && typeof credential.signature === "string"
-  );
-}
diff --git a/src/auth/credentials.ts b/src/auth/credentials.ts
new file mode 100644
index 0000000..3079b40
--- /dev/null
+++ b/src/auth/credentials.ts
@@ -0,0 +1,106 @@
+// Copyright (c) Microsoft Corporation.
+// Licensed under the MIT License.
+
+import type { OAuth2Flow } from "./oauth2Flows.js";
+
+/**
+ * Options used when creating and sending get OAuth 2 requests for this operation.
+ */
+export interface GetOAuth2TokenOptions {
+  /** Abort signal for the request */
+  abortSignal?: AbortSignal;
+}
+
+/**
+ * Options used when creating and sending get bearer token requests for this operation.
+ */
+export interface GetBearerTokenOptions {
+  /** Abort signal for the request */
+  abortSignal?: AbortSignal;
+}
+
+/**
+ * Credential for OAuth2 authentication flows.
+ */
+export interface OAuth2TokenCredential<TFlows extends OAuth2Flow> {
+  /**
+   * Gets an OAuth2 token for the specified flows.
+   * @param flows - The OAuth2 flows to use.
+   * @param options - Options for the request.
+   * @returns - a valid access token which was obtained through one of the flows specified in `flows`.
+   */
+  getOAuth2Token(flows: TFlows[], options?: GetOAuth2TokenOptions): Promise<string>;
+}
+
+/**
+ * Credential for Bearer token authentication.
+ */
+export interface BearerTokenCredential {
+  /**
+   * Gets a Bearer token for the specified flows.
+   * @param options - Options for the request.
+   * @returns - a valid access token.
+   */
+  getBearerToken(options?: GetBearerTokenOptions): Promise<string>;
+}
+
+/**
+ * Credential for HTTP Basic authentication.
+ * Provides username and password for basic authentication headers.
+ */
+export interface BasicCredential {
+  /** The username for basic authentication. */
+  username: string;
+  /** The password for basic authentication. */
+  password: string;
+}
+
+/**
+ * Credential for API Key authentication.
+ * Provides an API key that will be used in the request headers.
+ */
+export interface ApiKeyCredential {
+  /** The API key for authentication. */
+  key: string;
+}
+
+/**
+ * Union type of all supported authentication credentials.
+ */
+export type ClientCredential =
+  | OAuth2TokenCredential<OAuth2Flow>
+  | BearerTokenCredential
+  | BasicCredential
+  | ApiKeyCredential;
+
+/**
+ * Type guard to check if a credential is an OAuth2 token credential.
+ */
+export function isOAuth2TokenCredential(
+  credential: ClientCredential,
+): credential is OAuth2TokenCredential<OAuth2Flow> {
+  return "getOAuth2Token" in credential;
+}
+
+/**
+ * Type guard to check if a credential is a Bearer token credential.
+ */
+export function isBearerTokenCredential(
+  credential: ClientCredential,
+): credential is BearerTokenCredential {
+  return "getBearerToken" in credential;
+}
+
+/**
+ * Type guard to check if a credential is a Basic auth credential.
+ */
+export function isBasicCredential(credential: ClientCredential): credential is BasicCredential {
+  return "username" in credential && "password" in credential;
+}
+
+/**
+ * Type guard to check if a credential is an API key credential.
+ */
+export function isApiKeyCredential(credential: ClientCredential): credential is ApiKeyCredential {
+  return "key" in credential;
+}
diff --git a/src/auth/index.ts b/src/auth/index.ts
deleted file mode 100644
index 446268b..0000000
--- a/src/auth/index.ts
+++ /dev/null
@@ -1,20 +0,0 @@
-// Copyright (c) Microsoft Corporation.
-// Licensed under the MIT License.
-export { HttpMethods } from "@azure/core-util";
-export { AzureKeyCredential } from "./azureKeyCredential.js";
-export { KeyCredential, isKeyCredential } from "./keyCredential.js";
-export {
-  AzureNamedKeyCredential,
-  NamedKeyCredential,
-  isNamedKeyCredential,
-} from "./azureNamedKeyCredential.js";
-export { AzureSASCredential, SASCredential, isSASCredential } from "./azureSASCredential.js";
-
-export {
-  TokenCredential,
-  GetTokenOptions,
-  AccessToken,
-  isTokenCredential,
-} from "./tokenCredential.js";
-
-export { TracingContext } from "./tracing.js";
diff --git a/src/auth/keyCredential.ts b/src/auth/keyCredential.ts
deleted file mode 100644
index 9db25cf..0000000
--- a/src/auth/keyCredential.ts
+++ /dev/null
@@ -1,23 +0,0 @@
-// Copyright (c) Microsoft Corporation.
-// Licensed under the MIT License.
-
-import { isObjectWithProperties } from "@azure/core-util";
-
-/**
- * Represents a credential defined by a static API key.
- */
-export interface KeyCredential {
-  /**
-   * The value of the API key represented as a string
-   */
-  readonly key: string;
-}
-
-/**
- * Tests an object to determine whether it implements KeyCredential.
- *
- * @param credential - The assumed KeyCredential to be tested.
- */
-export function isKeyCredential(credential: unknown): credential is KeyCredential {
-  return isObjectWithProperties(credential, ["key"]) && typeof credential.key === "string";
-}
diff --git a/src/auth/oauth2Flows.ts b/src/auth/oauth2Flows.ts
new file mode 100644
index 0000000..01f42e5
--- /dev/null
+++ b/src/auth/oauth2Flows.ts
@@ -0,0 +1,67 @@
+// Copyright (c) Microsoft Corporation.
+// Licensed under the MIT License.
+
+/**
+ * Represents OAuth2 Authorization Code flow configuration.
+ */
+export interface AuthorizationCodeFlow {
+  /** Type of OAuth2 flow */
+  kind: "authorizationCode";
+  /** Authorization endpoint */
+  authorizationUrl: string;
+  /** Token endpoint */
+  tokenUrl: string;
+  /** Refresh token endpoint */
+  refreshUrl?: string;
+  /** OAuth2 scopes */
+  scopes?: string[];
+}
+
+/**
+ * Represents OAuth2 Client Credentials flow configuration.
+ */
+export interface ClientCredentialsFlow {
+  /** Type of OAuth2 flow */
+  kind: "clientCredentials";
+  /** Token endpoint */
+  tokenUrl: string;
+  /** Refresh token endpoints */
+  refreshUrl?: string[];
+  /** OAuth2 scopes */
+  scopes?: string[];
+}
+
+/**
+ * Represents OAuth2 Implicit flow configuration.
+ */
+export interface ImplicitFlow {
+  /** Type of OAuth2 flow */
+  kind: "implicit";
+  /** Authorization endpoint */
+  authorizationUrl: string;
+  /** Refresh token endpoint */
+  refreshUrl?: string;
+  /** OAuth2 scopes */
+  scopes?: string[];
+}
+
+/**
+ * Represents OAuth2 Password flow configuration.
+ */
+export interface PasswordFlow {
+  /** Type of OAuth2 flow */
+  kind: "password";
+  /** Token endpoint */
+  tokenUrl: string;
+  /** Refresh token endpoint */
+  refreshUrl?: string;
+  /** OAuth2 scopes */
+  scopes?: string[];
+}
+
+/** Union type of all supported OAuth2 flows */
+export type OAuth2Flow =
+  | AuthorizationCodeFlow
+  | ClientCredentialsFlow
+  | ImplicitFlow
+  | PasswordFlow;
diff --git a/src/auth/schemes.ts b/src/auth/schemes.ts
new file mode 100644
index 0000000..b5fb17b
--- /dev/null
+++ b/src/auth/schemes.ts
@@ -0,0 +1,66 @@
+// Copyright (c) Microsoft Corporation.
+// Licensed under the MIT License.
+
+import type { OAuth2Flow } from "./oauth2Flows.js";
+
+/**
+ * Represents HTTP Basic authentication scheme.
+ * Basic authentication scheme requires a username and password to be provided with each request.
+ * The credentials are encoded using Base64 and included in the Authorization header.
+ */
+export interface BasicAuthScheme {
+  /** Type of auth scheme */
+  kind: "http";
+  /** Basic authentication scheme */
+  scheme: "basic";
+}
+
+/**
+ * Represents HTTP Bearer authentication scheme.
+ * Bearer authentication scheme requires a bearer token to be provided with each request.
+ * The token is included in the Authorization header with the "Bearer" prefix.
+ */
+export interface BearerAuthScheme {
+  /** Type of auth scheme */
+  kind: "http";
+  /** Bearer authentication scheme */
+  scheme: "bearer";
+}
+
+/**
+ * Represents an endpoint or operation that requires no authentication.
+ */
+export interface NoAuthAuthScheme {
+  /** Type of auth scheme */
+  kind: "noAuth";
+}
+
+/**
+ * Represents API Key authentication scheme.
+ * API Key authentication requires a key to be provided with each request.
+ * The key can be provided in different locations: query parameter, header, or cookie.
+ */
+export interface ApiKeyAuthScheme {
+  /** Type of auth scheme */
+  kind: "apiKey";
+  /** Location of the API key */
+  apiKeyLocation: "query" | "header" | "cookie";
+  /** Name of the API key parameter */
+  name: string;
+}
+
+/** Represents OAuth2 authentication scheme with specified flows */
+export interface OAuth2AuthScheme<TFlows extends OAuth2Flow[]> {
+  /** Type of auth scheme */
+  kind: "oauth2";
+  /** Supported OAuth2 flows */
+  flows: TFlows;
+}
+
+/** Union type of all supported authentication schemes */
+export type AuthScheme =
+  | BasicAuthScheme
+  | BearerAuthScheme
+  | NoAuthAuthScheme
+  | ApiKeyAuthScheme
+  | OAuth2AuthScheme<OAuth2Flow[]>;
diff --git a/src/auth/tokenCredential.ts b/src/auth/tokenCredential.ts
deleted file mode 100644
index 395b112..0000000
--- a/src/auth/tokenCredential.ts
+++ /dev/null
@@ -1,148 +0,0 @@
-// Copyright (c) Microsoft Corporation.
-// Licensed under the MIT License.
-
-import type { AbortSignalLike } from "@azure/abort-controller";
-import type { TracingContext } from "./tracing.js";
-import type { HttpMethods } from "@azure/core-util";
-
-/**
- * Represents a credential capable of providing an authentication token.
- */
-export interface TokenCredential {
-  /**
-   * Gets the token provided by this credential.
-   *
-   * This method is called automatically by Azure SDK client libraries. You may call this method
-   * directly, but you must also handle token caching and token refreshing.
-   *
-   * @param scopes - The list of scopes for which the token will have access.
-   * @param options - The options used to configure any requests this
-   *                TokenCredential implementation might make.
-   */
-  getToken(scopes: string | string[], options?: GetTokenOptions): Promise<AccessToken | null>;
-}
-
-/**
- * Defines options for TokenCredential.getToken.
- */
-export interface GetTokenOptions {
-  /**
-   * The signal which can be used to abort requests.
-   */
-  abortSignal?: AbortSignalLike;
-  /**
-   * Options used when creating and sending HTTP requests for this operation.
-   */
-  requestOptions?: {
-    /**
-     * The number of milliseconds a request can take before automatically being terminated.
-     */
-    timeout?: number;
-  };
-  /**
-   * Options used when tracing is enabled.
-   */
-  tracingOptions?: {
-    /**
-     * Tracing Context for the current request.
-     */
-    tracingContext?: TracingContext;
-  };
-  /**
-   * Claim details to perform the Continuous Access Evaluation authentication flow
-   */
-  claims?: string;
-  /**
-   * Indicates whether to enable the Continuous Access Evaluation authentication flow
-   */
-  enableCae?: boolean;
-  /**
-   * Allows specifying a tenantId. Useful to handle challenges that provide tenant Id hints.
-   */
-  tenantId?: string;
-
-  /**
-   * Options for Proof of Possession token requests
-   */
-  proofOfPossessionOptions?: {
-    /**
-     * The nonce value required for PoP token requests.
-     * This is typically retrieved from the WWW-Authenticate header of a 401 challenge response.
-     * This is used in combination with {@link resourceRequestUrl} and {@link resourceRequestMethod} to generate the PoP token.
-     */
-    nonce: string;
-    /**
-     * The HTTP method of the request.
-     * This is used in combination with {@link resourceRequestUrl} and {@link nonce} to generate the PoP token.
-     */
-    resourceRequestMethod: HttpMethods;
-    /**
-     * The URL of the request.
-     * This is used in combination with {@link resourceRequestMethod} and {@link nonce} to generate the PoP token.
-     */
-    resourceRequestUrl: string;
-  };
-}
-
-/**
- * Represents an access token with an expiration time.
- */
-export interface AccessToken {
-  /**
-   * The access token returned by the authentication service.
-   */
-  token: string;
-
-  /**
-   * The access token's expiration timestamp in milliseconds, UNIX epoch time.
-   */
-  expiresOnTimestamp: number;
-
-  /**
-   * The timestamp when the access token should be refreshed, in milliseconds, UNIX epoch time.
-   */
-  refreshAfterTimestamp?: number;
-
-  /** Type of token - `Bearer` or `pop` */
-  tokenType?: "Bearer" | "pop";
-}
-
-/**
- * @internal
- * @param accessToken - Access token
- * @returns Whether a token is bearer type or not
- */
-export function isBearerToken(accessToken: AccessToken): boolean {
-  return !accessToken.tokenType || accessToken.tokenType === "Bearer";
-}
-
-/**
- * @internal
- * @param accessToken - Access token
- * @returns Whether a token is Pop token or not
- */
-export function isPopToken(accessToken: AccessToken): boolean {
-  return accessToken.tokenType === "pop";
-}
-
-/**
- * Tests an object to determine whether it implements TokenCredential.
- *
- * @param credential - The assumed TokenCredential to be tested.
- */
-export function isTokenCredential(credential: unknown): credential is TokenCredential {
-  // Check for an object with a 'getToken' function and possibly with
-  // a 'signRequest' function.  We do this check to make sure that
-  // a ServiceClientCredentials implementor (like TokenClientCredentials
-  // in ms-rest-nodeauth) doesn't get mistaken for a TokenCredential if
-  // it doesn't actually implement TokenCredential also.
-  const castCredential = credential as {
-    getToken: unknown;
-    signRequest: unknown;
-  };
-  return (
-    castCredential &&
-    typeof castCredential.getToken === "function" &&
-    (castCredential.signRequest === undefined || castCredential.getToken.length > 0)
-  );
-}
diff --git a/src/auth/tracing.ts b/src/auth/tracing.ts
deleted file mode 100644
index 8e846bb..0000000
--- a/src/auth/tracing.ts
+++ /dev/null
@@ -1,32 +0,0 @@
-// Copyright (c) Microsoft Corporation.
-// Licensed under the MIT License.
-
-// The interfaces in this file should be kept in sync with those
-// found in the `@azure/core-tracing` package.
-
-/**
- * An interface structurally compatible with OpenTelemetry.
- */
-export interface TracingContext {
-  /**
-   * Get a value from the context.
-   *
-   * @param key - key which identifies a context value
-   */
-  getValue(key: symbol): unknown;
-  /**
-   * Create a new context which inherits from this context and has
-   * the given key set to the given value.
-   *
-   * @param key - context key for which to set the value
-   * @param value - value to set for the given key
-   */
-  setValue(key: symbol, value: unknown): TracingContext;
-  /**
-   * Return a new context which inherits from this context but does
-   * not contain a value for the given key.
-   *
-   * @param key - context key for which to clear a value
-   */
-  deleteValue(key: symbol): TracingContext;
-}
diff --git a/src/client/apiVersionPolicy.ts b/src/client/apiVersionPolicy.ts
index 56cb7b8..da27584 100644
--- a/src/client/apiVersionPolicy.ts
+++ b/src/client/apiVersionPolicy.ts
@@ -1,7 +1,7 @@
 // Copyright (c) Microsoft Corporation.
 // Licensed under the MIT License.
 
-import type { PipelinePolicy } from "@azure/core-rest-pipeline";
+import type { PipelinePolicy } from "../pipeline.js";
 import type { ClientOptions } from "./common.js";
 
 export const apiVersionPolicyName = "ApiVersionPolicy";
diff --git a/src/client/clientHelpers.ts b/src/client/clientHelpers.ts
index 30dac33..d0a5cc1 100644
--- a/src/client/clientHelpers.ts
+++ b/src/client/clientHelpers.ts
@@ -1,84 +1,55 @@
 // Copyright (c) Microsoft Corporation.
 // Licensed under the MIT License.
 
-import type { HttpClient, Pipeline } from "@azure/core-rest-pipeline";
-import {
-  bearerTokenAuthenticationPolicy,
-  createDefaultHttpClient,
-  createPipelineFromOptions,
-} from "@azure/core-rest-pipeline";
-import type { KeyCredential, TokenCredential } from "@azure/core-auth";
-import { isTokenCredential } from "@azure/core-auth";
-
+import type { HttpClient } from "../interfaces.js";
+import type { Pipeline } from "../pipeline.js";
+import { createDefaultHttpClient } from "../defaultHttpClient.js";
+import { createPipelineFromOptions } from "../createPipelineFromOptions.js";
 import type { ClientOptions } from "./common.js";
 import { apiVersionPolicy } from "./apiVersionPolicy.js";
-import { keyCredentialAuthenticationPolicy } from "./keyCredentialAuthenticationPolicy.js";
+import {
+  isApiKeyCredential,
+  isBasicCredential,
+  isBearerTokenCredential,
+  isOAuth2TokenCredential,
+} from "../auth/credentials.js";
+import { apiKeyAuthenticationPolicy } from "../policies/auth/apiKeyAuthenticationPolicy.js";
+import { basicAuthenticationPolicy } from "../policies/auth/basicAuthenticationPolicy.js";
+import { bearerAuthenticationPolicy } from "../policies/auth/bearerAuthenticationPolicy.js";
+import { oauth2AuthenticationPolicy } from "../policies/auth/oauth2AuthenticationPolicy.js";
 
 let cachedHttpClient: HttpClient | undefined;
 
-/**
- * Optional parameters for adding a credential policy to the pipeline.
- */
-export interface AddCredentialPipelinePolicyOptions {
-  /**
-   * Options related to the client.
-   */
-  clientOptions?: ClientOptions;
-  /**
-   * The credential to use.
-   */
-  credential?: TokenCredential | KeyCredential;
-}
-
-/**
- * Adds a credential policy to the pipeline if a credential is provided. If none is provided, no policy is added.
- */
-export function addCredentialPipelinePolicy(
-  pipeline: Pipeline,
-  endpoint: string,
-  options: AddCredentialPipelinePolicyOptions = {},
-): void {
-  const { credential, clientOptions } = options;
-  if (!credential) {
-    return;
-  }
-
-  if (isTokenCredential(credential)) {
-    const tokenPolicy = bearerTokenAuthenticationPolicy({
-      credential,
-      scopes: clientOptions?.credentials?.scopes ?? `${endpoint}/.default`,
-    });
-    pipeline.addPolicy(tokenPolicy);
-  } else if (isKeyCredential(credential)) {
-    if (!clientOptions?.credentials?.apiKeyHeaderName) {
-      throw new Error(`Missing API Key Header Name`);
-    }
-    const keyPolicy = keyCredentialAuthenticationPolicy(
-      credential,
-      clientOptions?.credentials?.apiKeyHeaderName,
-    );
-    pipeline.addPolicy(keyPolicy);
-  }
-}
-
 /**
  * Creates a default rest pipeline to re-use accross Rest Level Clients
  */
-export function createDefaultPipeline(
-  endpoint: string,
-  credential?: TokenCredential | KeyCredential,
-  options: ClientOptions = {},
-): Pipeline {
+export function createDefaultPipeline(options: ClientOptions = {}): Pipeline {
   const pipeline = createPipelineFromOptions(options);
 
   pipeline.addPolicy(apiVersionPolicy(options));
 
-  addCredentialPipelinePolicy(pipeline, endpoint, { credential, clientOptions: options });
-  return pipeline;
+  const { credential, authSchemes, allowInsecureConnection } = options;
+  if (credential) {
+    if (isApiKeyCredential(credential)) {
+      pipeline.addPolicy(
+        apiKeyAuthenticationPolicy({ authSchemes, credential, allowInsecureConnection }),
+      );
+    } else if (isBasicCredential(credential)) {
+      pipeline.addPolicy(
+        basicAuthenticationPolicy({ authSchemes, credential, allowInsecureConnection }),
+      );
+    } else if (isBearerTokenCredential(credential)) {
+      pipeline.addPolicy(
+        bearerAuthenticationPolicy({ authSchemes, credential, allowInsecureConnection }),
+      );
+    } else if (isOAuth2TokenCredential(credential)) {
+      pipeline.addPolicy(
+        oauth2AuthenticationPolicy({ authSchemes, credential, allowInsecureConnection }),
+      );
+    }
   }
 
-function isKeyCredential(credential: any): credential is KeyCredential {
-  return (credential as KeyCredential).key !== undefined;
+  return pipeline;
 }
 
 export function getCachedDefaultHttpsClient(): HttpClient {
diff --git a/src/client/common.ts b/src/client/common.ts
index 58f6eba..2fd91b4 100644
--- a/src/client/common.ts
+++ b/src/client/common.ts
@@ -3,19 +3,18 @@
 
 import type {
   HttpClient,
-  LogPolicyOptions,
-  Pipeline,
-  PipelineOptions,
-  PipelinePolicy,
   PipelineRequest,
   PipelineResponse,
   RawHttpHeaders,
   RequestBodyType,
   TransferProgressEvent,
-} from "@azure/core-rest-pipeline";
-import type { RawHttpHeadersInput } from "@azure/core-rest-pipeline";
-import type { AbortSignalLike } from "@azure/abort-controller";
-import type { OperationTracingOptions } from "@azure/core-tracing";
+  RawHttpHeadersInput,
+} from "../interfaces.js";
+import type { Pipeline, PipelinePolicy } from "../pipeline.js";
+import type { PipelineOptions } from "../createPipelineFromOptions.js";
+import type { LogPolicyOptions } from "../policies/logPolicy.js";
+import type { AuthScheme } from "../auth/schemes.js";
+import type { ClientCredential } from "../auth/credentials.js";
 
 /**
  * Shape of the default request parameters, this may be overridden by the specific
@@ -72,12 +71,7 @@ export type RequestParameters = {
   /**
    * The signal which can be used to abort requests.
    */
-  abortSignal?: AbortSignalLike;
-
-  /**
-   * Options used when tracing is enabled.
-   */
-  tracingOptions?: OperationTracingOptions;
+  abortSignal?: AbortSignal;
 
   /**
    * A function to be called each time a response is received from the server
@@ -91,16 +85,9 @@ export type RequestParameters = {
  * A function to be called each time a response is received from the server
  * while performing the requested operation.
  * May be called multiple times.
- *
- * This callback will be called with two parameters: the raw response, including headers and response body; and an error
- * object which will be provided if an error was thrown while processing the request.
- * The third __legacyError parameter is provided for backwards compatability only and will have an identical value to the `error` parameter.
  */
-export type RawResponseCallback = (
-  rawResponse: FullOperationResponse,
-  error?: unknown,
-  __legacyError?: unknown,
-) => void;
+// UNBRANDED DIFFERENCE: onResponse callback does not have a second __legacyError parameter which was provided for backwards compatibility
+export type RawResponseCallback = (rawResponse: FullOperationResponse, error?: unknown) => void;
 
 /**
  * Wrapper object for http request and response. Deserialized object is stored in
@@ -130,16 +117,11 @@ export interface OperationOptions {
   /**
    * The signal which can be used to abort requests.
    */
-  abortSignal?: AbortSignalLike;
+  abortSignal?: AbortSignal;
   /**
    * Options used when creating and sending HTTP requests for this operation.
    */
   requestOptions?: OperationRequestOptions;
-  /**
-   * Options used when tracing is enabled.
-   */
-  tracingOptions?: OperationTracingOptions;
-
   /**
    * A function to be called each time a response is received from the server
    * while performing the requested operation.
@@ -201,8 +183,8 @@ export interface Client {
    * This method will be used to send request that would check the path to provide
    * strong types. When used by the codegen this type gets overridden with the generated
    * types. For example:
-   * ```typescript snippet:PathExample
-   * import { Client } from "@azure-rest/core-client";
+   * ```typescript snippet:ReadmeSamplePathExample
+   * import { Client } from "@typespec/ts-http-runtime";
    *
    * type MyClient = Client & {
    *   path: Routes;
@@ -217,18 +199,6 @@ export interface Client {
   pathUnchecked: PathUnchecked;
 }
 
-/**
- * A Node.js Readable stream that also has a `destroy` method.
- */
-export interface NodeJSReadableStream extends NodeJS.ReadableStream {
-  /**
-   * Destroy the stream. Optionally emit an 'error' event, and emit a
-   * 'close' event (unless emitClose is set to false). After this call,
-   * internal resources will be released.
-   */
-  destroy(error?: Error): void;
-}
-
 /**
  * Http Response which body is a NodeJS stream object
  */
@@ -236,7 +206,7 @@ export type HttpNodeStreamResponse = HttpResponse & {
   /**
    * Streamable body
    */
-  body?: NodeJSReadableStream;
+  body?: NodeJS.ReadableStream;
 };
 
 /**
@@ -333,23 +303,19 @@ export interface AdditionalPolicyConfig {
  */
 export type ClientOptions = PipelineOptions & {
   /**
-   * Credentials information
-   */
-  credentials?: {
-    /**
-     * Authentication scopes for AAD
-     */
-    scopes?: string[];
-    /**
-     * Heder name for Client Secret authentication
+   * List of authentication schemes supported by the client.
+   * These schemes define how the client can authenticate requests.
    */
-    apiKeyHeaderName?: string;
-  };
+  authSchemes?: AuthScheme[];
+
   /**
-   * Base url for the client
-   * @deprecated This property is deprecated and will be removed soon, please use endpoint instead
+   * The credential used to authenticate requests.
+   * Must be compatible with one of the specified authentication schemes.
    */
-  baseUrl?: string;
+  credential?: ClientCredential;
+
+  // UNBRANDED DIFFERENCE: The deprecated baseUrl property is removed in favor of the endpoint property in the unbranded Core package
+
   /**
    * Endpoint for the client
    */
diff --git a/src/client/getClient.ts b/src/client/getClient.ts
index 05bd395..e3f46d2 100644
--- a/src/client/getClient.ts
+++ b/src/client/getClient.ts
@@ -1,9 +1,8 @@
 // Copyright (c) Microsoft Corporation.
 // Licensed under the MIT License.
 
-import type { KeyCredential, TokenCredential } from "@azure/core-auth";
-import { isKeyCredential, isTokenCredential } from "@azure/core-auth";
-import type { HttpClient, HttpMethods, Pipeline, PipelineOptions } from "@azure/core-rest-pipeline";
+import type { HttpClient, HttpMethods } from "../interfaces.js";
+import type { Pipeline } from "../pipeline.js";
 import { createDefaultPipeline } from "./clientHelpers.js";
 import type {
   Client,
@@ -11,44 +10,21 @@ import type {
   HttpBrowserStreamResponse,
   HttpNodeStreamResponse,
   RequestParameters,
+  ResourceMethods,
   StreamableMethod,
 } from "./common.js";
 import { sendRequest } from "./sendRequest.js";
 import { buildRequestUrl } from "./urlHelpers.js";
-import { isNodeLike } from "@azure/core-util";
+import { isNodeLike } from "../util/checkEnvironment.js";
 
-/**
- * Creates a client with a default pipeline
- * @param endpoint - Base endpoint for the client
- * @param options - Client options
- */
-export function getClient(endpoint: string, options?: ClientOptions): Client;
 /**
  * Creates a client with a default pipeline
  * @param endpoint - Base endpoint for the client
  * @param credentials - Credentials to authenticate the requests
  * @param options - Client options
  */
-export function getClient(
-  endpoint: string,
-  credentials?: TokenCredential | KeyCredential,
-  options?: ClientOptions,
-): Client;
-export function getClient(
-  endpoint: string,
-  credentialsOrPipelineOptions?: (TokenCredential | KeyCredential) | ClientOptions,
-  clientOptions: ClientOptions = {},
-): Client {
-  let credentials: TokenCredential | KeyCredential | undefined;
-  if (credentialsOrPipelineOptions) {
-    if (isCredential(credentialsOrPipelineOptions)) {
-      credentials = credentialsOrPipelineOptions;
-    } else {
-      clientOptions = credentialsOrPipelineOptions ?? {};
-    }
-  }
-
-  const pipeline = createDefaultPipeline(endpoint, credentials, clientOptions);
+export function getClient(endpoint: string, clientOptions: ClientOptions = {}): Client {
+  const pipeline = createDefaultPipeline(clientOptions);
   if (clientOptions.additionalPolicies?.length) {
     for (const { policy, position } of clientOptions.additionalPolicies) {
       // Sign happens after Retry and is commonly needed to occur
@@ -62,8 +38,8 @@ export function getClient(
 
   const { allowInsecureConnection, httpClient } = clientOptions;
   const endpointUrl = clientOptions.endpoint ?? endpoint;
-  const client = (path: string, ...args: Array<any>) => {
-    const getUrl = (requestOptions: RequestParameters) =>
+  const client = (path: string, ...args: Array<any>): ResourceMethods<StreamableMethod> => {
+    const getUrl = (requestOptions: RequestParameters): string =>
       buildRequestUrl(endpointUrl, path, args, { allowInsecureConnection, ...requestOptions });
 
     return {
@@ -208,9 +184,3 @@ function buildOperation(
     },
   };
 }
-
-function isCredential(
-  param: (TokenCredential | KeyCredential) | PipelineOptions,
-): param is TokenCredential | KeyCredential {
-  return isKeyCredential(param) || isTokenCredential(param);
-}
diff --git a/src/client/helpers/isBinaryBody.ts b/src/client/helpers/isBinaryBody.ts
deleted file mode 100644
index ef06c77..0000000
--- a/src/client/helpers/isBinaryBody.ts
+++ /dev/null
@@ -1,22 +0,0 @@
-// Copyright (c) Microsoft Corporation.
-// Licensed under the MIT License.
-
-import { isReadableStream } from "./isReadableStream.js";
-
-export function isBinaryBody(
-  body: unknown,
-): body is
-  | Uint8Array
-  | NodeJS.ReadableStream
-  | ReadableStream<Uint8Array>
-  | (() => NodeJS.ReadableStream)
-  | (() => ReadableStream<Uint8Array>)
-  | Blob {
-  return (
-    body !== undefined &&
-    (body instanceof Uint8Array ||
-      isReadableStream(body) ||
-      typeof body === "function" ||
-      body instanceof Blob)
-  );
-}
diff --git a/src/client/helpers/isReadableStream-browser.mts b/src/client/helpers/isReadableStream-browser.mts
deleted file mode 100644
index 9d792bd..0000000
--- a/src/client/helpers/isReadableStream-browser.mts
+++ /dev/null
@@ -1,14 +0,0 @@
-// Copyright (c) Microsoft Corporation.
-// Licensed under the MIT License.
-
-/**
- * Checks if the body is a ReadableStream supported by browsers
- * @internal
- */
-export function isReadableStream(body: unknown): body is ReadableStream {
-  return Boolean(
-    body &&
-      typeof (body as ReadableStream).getReader === "function" &&
-      typeof (body as ReadableStream).tee === "function",
-  );
-}
diff --git a/src/client/helpers/isReadableStream.ts b/src/client/helpers/isReadableStream.ts
deleted file mode 100644
index 5963319..0000000
--- a/src/client/helpers/isReadableStream.ts
+++ /dev/null
@@ -1,10 +0,0 @@
-// Copyright (c) Microsoft Corporation.
-// Licensed under the MIT License.
-
-/**
- * Checks if the body is a ReadableStream supported by Node
- * @internal
- */
-export function isReadableStream(body: unknown): body is NodeJS.ReadableStream {
-  return Boolean(body) && typeof (body as any).pipe === "function";
-}
diff --git a/src/client/index.ts b/src/client/index.ts
deleted file mode 100644
index 1cd7d94..0000000
--- a/src/client/index.ts
+++ /dev/null
@@ -1,16 +0,0 @@
-// Copyright (c) Microsoft Corporation.
-// Licensed under the MIT License.
-
-/**
- * Azure Rest Core Client library for JavaScript
- * @packageDocumentation
- */
-
-export { createRestError } from "./restError.js";
-export {
-  addCredentialPipelinePolicy,
-  AddCredentialPipelinePolicyOptions,
-} from "./clientHelpers.js";
-export { operationOptionsToRequestParameters } from "./operationOptionHelpers.js";
-export * from "./getClient.js";
-export * from "./common.js";
diff --git a/src/client/keyCredentialAuthenticationPolicy.ts b/src/client/keyCredentialAuthenticationPolicy.ts
deleted file mode 100644
index 06bc091..0000000
--- a/src/client/keyCredentialAuthenticationPolicy.ts
+++ /dev/null
@@ -1,28 +0,0 @@
-// Copyright (c) Microsoft Corporation.
-// Licensed under the MIT License.
-
-import type { KeyCredential } from "@azure/core-auth";
-import type {
-  PipelinePolicy,
-  PipelineRequest,
-  PipelineResponse,
-  SendRequest,
-} from "@azure/core-rest-pipeline";
-
-/**
- * The programmatic identifier of the bearerTokenAuthenticationPolicy.
- */
-export const keyCredentialAuthenticationPolicyName = "keyCredentialAuthenticationPolicy";
-
-export function keyCredentialAuthenticationPolicy(
-  credential: KeyCredential,
-  apiKeyHeaderName: string,
-): PipelinePolicy {
-  return {
-    name: keyCredentialAuthenticationPolicyName,
-    async sendRequest(request: PipelineRequest, next: SendRequest): Promise<PipelineResponse> {
-      request.headers.set(apiKeyHeaderName, credential.key);
-      return next(request);
-    },
-  };
-}
diff --git a/src/client/multipart.ts b/src/client/multipart.ts
index 175b5cd..102ed57 100644
--- a/src/client/multipart.ts
+++ b/src/client/multipart.ts
@@ -1,14 +1,11 @@
 // Copyright (c) Microsoft Corporation.
 // Licensed under the MIT License.
 
-import type {
-  BodyPart,
-  MultipartRequestBody,
-  RawHttpHeadersInput,
-} from "@azure/core-rest-pipeline";
-import { RestError, createHttpHeaders } from "@azure/core-rest-pipeline";
-import { stringToUint8Array } from "@azure/core-util";
-import { isBinaryBody } from "./helpers/isBinaryBody.js";
+import type { BodyPart, MultipartRequestBody, RawHttpHeadersInput } from "../interfaces.js";
+import { RestError } from "../restError.js";
+import { createHttpHeaders } from "../httpHeaders.js";
+import { stringToUint8Array } from "../util/bytesEncoding.js";
+import { isBinaryBody } from "../util/typeGuards.js";
 
 /**
  * Describes a single part in a multipart body.
diff --git a/src/client/operationOptionHelpers.ts b/src/client/operationOptionHelpers.ts
index c7c1eb6..15bdc45 100644
--- a/src/client/operationOptionHelpers.ts
+++ b/src/client/operationOptionHelpers.ts
@@ -16,7 +16,6 @@ export function operationOptionsToRequestParameters(options: OperationOptions):
     abortSignal: options.abortSignal,
     onUploadProgress: options.requestOptions?.onUploadProgress,
     onDownloadProgress: options.requestOptions?.onDownloadProgress,
-    tracingOptions: options.tracingOptions,
     headers: { ...options.requestOptions?.headers },
     onResponse: options.onResponse,
   };
diff --git a/src/client/restError.ts b/src/client/restError.ts
index 747e774..6b630ef 100644
--- a/src/client/restError.ts
+++ b/src/client/restError.ts
@@ -1,8 +1,9 @@
 // Copyright (c) Microsoft Corporation.
 // Licensed under the MIT License.
 
-import type { PipelineResponse } from "@azure/core-rest-pipeline";
-import { RestError, createHttpHeaders } from "@azure/core-rest-pipeline";
+import type { PipelineResponse } from "../interfaces.js";
+import { RestError } from "../restError.js";
+import { createHttpHeaders } from "../httpHeaders.js";
 import type { PathUncheckedResponse } from "./common.js";
 
 /**
diff --git a/src/client/sendRequest.ts b/src/client/sendRequest.ts
index 4ee4778..dc3b0f5 100644
--- a/src/client/sendRequest.ts
+++ b/src/client/sendRequest.ts
@@ -5,19 +5,16 @@ import type {
   HttpClient,
   HttpMethods,
   MultipartRequestBody,
-  Pipeline,
   PipelineRequest,
   PipelineResponse,
   RequestBodyType,
-} from "@azure/core-rest-pipeline";
-import {
-  RestError,
-  createHttpHeaders,
-  createPipelineRequest,
-  isRestError,
-} from "@azure/core-rest-pipeline";
+} from "../interfaces.js";
+import { isRestError, RestError } from "../restError.js";
+import type { Pipeline } from "../pipeline.js";
+import { createHttpHeaders } from "../httpHeaders.js";
+import { createPipelineRequest } from "../pipelineRequest.js";
 import { getCachedDefaultHttpsClient } from "./clientHelpers.js";
-import { isReadableStream } from "./helpers/isReadableStream.js";
+import { isReadableStream } from "../util/typeGuards.js";
 import type { HttpResponse, RequestParameters } from "./common.js";
 import type { PartDescriptor } from "./multipart.js";
 import { buildMultipartBody } from "./multipart.js";
@@ -63,7 +60,8 @@ export async function sendRequest(
     if (isRestError(e) && e.response && options.onResponse) {
       const { response } = e;
       const rawHeaders = response.headers.toJSON();
-      options?.onResponse({ ...response, request, rawHeaders }, e, e);
+      // UNBRANDED DIFFERENCE: onResponse callback does not have a second __legacyError property
+      options?.onResponse({ ...response, request, rawHeaders }, e);
     }
 
     throw e;
@@ -136,7 +134,6 @@ function buildPipelineRequest(
     multipartBody,
     headers,
     allowInsecureConnection: options.allowInsecureConnection,
-    tracingOptions: options.tracingOptions,
     abortSignal: options.abortSignal,
     onUploadProgress: options.onUploadProgress,
     onDownloadProgress: options.onDownloadProgress,
diff --git a/src/constants.ts b/src/constants.ts
index 8136c63..0ff983d 100644
--- a/src/constants.ts
+++ b/src/constants.ts
@@ -1,6 +1,6 @@
 // Copyright (c) Microsoft Corporation.
 // Licensed under the MIT License.
 
-export const SDK_VERSION: string = "1.20.0";
+export const SDK_VERSION: string = "0.2.2";
 
 export const DEFAULT_RETRY_POLICY_COUNT = 3;
diff --git a/src/createPipelineFromOptions.ts b/src/createPipelineFromOptions.ts
index b8ebf02..fb56a78 100644
--- a/src/createPipelineFromOptions.ts
+++ b/src/createPipelineFromOptions.ts
@@ -6,17 +6,14 @@ import { type Pipeline, createEmptyPipeline } from "./pipeline.js";
 import type { Agent, PipelineRetryOptions, ProxySettings, TlsSettings } from "./interfaces.js";
 import { type RedirectPolicyOptions, redirectPolicy } from "./policies/redirectPolicy.js";
 import { type UserAgentPolicyOptions, userAgentPolicy } from "./policies/userAgentPolicy.js";
-import { multipartPolicy, multipartPolicyName } from "./policies/multipartPolicy.js";
 import { decompressResponsePolicy } from "./policies/decompressResponsePolicy.js";
 import { defaultRetryPolicy } from "./policies/defaultRetryPolicy.js";
 import { formDataPolicy } from "./policies/formDataPolicy.js";
-import { isNodeLike } from "@azure/core-util";
+import { isNodeLike } from "./util/checkEnvironment.js";
 import { proxyPolicy } from "./policies/proxyPolicy.js";
-import { setClientRequestIdPolicy } from "./policies/setClientRequestIdPolicy.js";
 import { agentPolicy } from "./policies/agentPolicy.js";
 import { tlsPolicy } from "./policies/tlsPolicy.js";
-import { tracingPolicy } from "./policies/tracingPolicy.js";
-import { wrapAbortSignalLikePolicy } from "./policies/wrapAbortSignalLikePolicy.js";
+import { multipartPolicy, multipartPolicyName } from "./policies/multipartPolicy.js";
 
 /**
  * Defines options that are used to configure the HTTP pipeline for
@@ -94,19 +91,13 @@ export function createPipelineFromOptions(options: InternalPipelineOptions): Pip
     pipeline.addPolicy(decompressResponsePolicy());
   }
 
-  pipeline.addPolicy(wrapAbortSignalLikePolicy());
-
   pipeline.addPolicy(formDataPolicy(), { beforePolicies: [multipartPolicyName] });
   pipeline.addPolicy(userAgentPolicy(options.userAgentOptions));
-  pipeline.addPolicy(setClientRequestIdPolicy(options.telemetryOptions?.clientRequestIdHeaderName));
   // The multipart policy is added after policies with no phase, so that
   // policies can be added between it and formDataPolicy to modify
   // properties (e.g., making the boundary constant in recorded tests).
   pipeline.addPolicy(multipartPolicy(), { afterPhase: "Deserialize" });
   pipeline.addPolicy(defaultRetryPolicy(options.retryOptions), { phase: "Retry" });
-  pipeline.addPolicy(tracingPolicy({ ...options.userAgentOptions, ...options.loggingOptions }), {
-    afterPhase: "Retry",
-  });
   if (isNodeLike) {
     // Both XHR and Fetch expect to handle redirects automatically,
     // so only include this policy when we're in Node.
diff --git a/src/defaultHttpClient-browser.mts b/src/defaultHttpClient-browser.mts
new file mode 100644
index 0000000..9fd4e7c
--- /dev/null
+++ b/src/defaultHttpClient-browser.mts
@@ -0,0 +1,12 @@
+// Copyright (c) Microsoft Corporation.
+// Licensed under the MIT License.
+
+import type { HttpClient } from "./interfaces.js";
+import { createFetchHttpClient } from "./fetchHttpClient.js";
+
+/**
+ * Create the correct HttpClient for the current environment.
+ */
+export function createDefaultHttpClient(): HttpClient {
+  return createFetchHttpClient();
+}
diff --git a/src/defaultHttpClient-react-native.mts b/src/defaultHttpClient-react-native.mts
new file mode 100644
index 0000000..0640b78
--- /dev/null
+++ b/src/defaultHttpClient-react-native.mts
@@ -0,0 +1,12 @@
+// Copyright (c) Microsoft Corporation.
+// Licensed under the MIT License.
+
+import type { HttpClient } from "./interfaces.js";
+import { createXhrHttpClient } from "./xhrHttpClient.js";
+
+/**
+ * Create the correct HttpClient for the current environment.
+ */
+export function createDefaultHttpClient(): HttpClient {
+  return createXhrHttpClient();
+}
diff --git a/src/defaultHttpClient.ts b/src/defaultHttpClient.ts
index b217f8c..7da85d9 100644
--- a/src/defaultHttpClient.ts
+++ b/src/defaultHttpClient.ts
@@ -2,29 +2,11 @@
 // Licensed under the MIT License.
 
 import type { HttpClient } from "./interfaces.js";
-import { createDefaultHttpClient as tspCreateDefaultHttpClient } from "@typespec/ts-http-runtime";
-import { wrapAbortSignalLike } from "./util/wrapAbortSignal.js";
-import { type PipelineRequest as TspPipelineRequest } from "@typespec/ts-http-runtime";
+import { createNodeHttpClient } from "./nodeHttpClient.js";
 
 /**
  * Create the correct HttpClient for the current environment.
  */
 export function createDefaultHttpClient(): HttpClient {
-  const client = tspCreateDefaultHttpClient();
-  return {
-    async sendRequest(request) {
-      // we wrap any AbortSignalLike here since the TypeSpec runtime expects a native AbortSignal.
-      // 99% of the time, this should be a no-op since a native AbortSignal is passed in.
-      const { abortSignal, cleanup } = request.abortSignal
-        ? wrapAbortSignalLike(request.abortSignal)
-        : {};
-      try {
-        // eslint-disable-next-line no-param-reassign
-        request.abortSignal = abortSignal;
-        return await client.sendRequest(request as TspPipelineRequest);
-      } finally {
-        cleanup?.();
-      }
-    },
-  };
+  return createNodeHttpClient();
 }
diff --git a/src/fetchHttpClient.ts b/src/fetchHttpClient.ts
<<<<<<< HEAD
new file mode 100644
index 0000000..ae5349c
--- /dev/null
=======
index 71a8bd6..e250048 100644
--- a/src/fetchHttpClient.ts
>>>>>>> c33c08a2
+++ b/src/fetchHttpClient.ts
@@ -0,0 +1,322 @@
+// Copyright (c) Microsoft Corporation.
+// Licensed under the MIT License.
+
+import { AbortError } from "./abort-controller/AbortError.js";
+import type {
+  HttpClient,
+  HttpHeaders as PipelineHeaders,
+  PipelineRequest,
+  PipelineResponse,
+  TransferProgressEvent,
+} from "./interfaces.js";
+import { RestError } from "./restError.js";
+import { createHttpHeaders } from "./httpHeaders.js";
+import { isNodeReadableStream, isWebReadableStream } from "./util/typeGuards.js";
+
+/**
+ * Checks if the body is a Blob or Blob-like
+ */
+function isBlob(body: unknown): body is Blob {
+  // File objects count as a type of Blob, so we want to use instanceof explicitly
+  return (typeof Blob === "function" || typeof Blob === "object") && body instanceof Blob;
+}
+
+/**
+ * A HttpClient implementation that uses window.fetch to send HTTP requests.
+ * @internal
+ */
+class FetchHttpClient implements HttpClient {
+  /**
+   * Makes a request over an underlying transport layer and returns the response.
+   * @param request - The request to be made.
+   */
+  public async sendRequest(request: PipelineRequest): Promise<PipelineResponse> {
+    const url = new URL(request.url);
+    const isInsecure = url.protocol !== "https:";
+
+    if (isInsecure && !request.allowInsecureConnection) {
+      throw new Error(`Cannot connect to ${request.url} while allowInsecureConnection is false.`);
+    }
+
+    if (request.proxySettings) {
+      throw new Error("HTTP proxy is not supported in browser environment");
+    }
+
+    try {
+      return await makeRequest(request);
+    } catch (e: any) {
+      throw getError(e, request);
+    }
+  }
+}
+
+/**
+ * Sends a request
+ */
+async function makeRequest(request: PipelineRequest): Promise<PipelineResponse> {
+  const { abortController, abortControllerCleanup } = setupAbortSignal(request);
+  try {
+    const headers = buildFetchHeaders(request.headers);
+    const { streaming, body: requestBody } = buildRequestBody(request);
+    const requestInit: RequestInit = {
+      body: requestBody,
+      method: request.method,
+      headers: headers,
+      signal: abortController.signal,
+      // Cloudflare doesn't implement the full Fetch API spec
+      // because of some of it doesn't make sense in the edge.
+      // See https://github.com/cloudflare/workerd/issues/902
+      ...("credentials" in Request.prototype
+        ? { credentials: request.withCredentials ? "include" : "same-origin" }
+        : {}),
+      ...("cache" in Request.prototype ? { cache: "no-store" } : {}),
+    };
+
+    // According to https://fetch.spec.whatwg.org/#fetch-method,
+    // init.duplex must be set when body is a ReadableStream object.
+    // currently "half" is the only valid value.
+    if (streaming) {
+      (requestInit as any).duplex = "half";
+    }
+    /**
+     * Developers of the future:
+     * Do not set redirect: "manual" as part
+     * of request options.
+     * It will not work as you expect.
+     */
+    const response = await fetch(request.url, requestInit);
+    // If we're uploading a blob, we need to fire the progress event manually
+    if (isBlob(request.body) && request.onUploadProgress) {
+      request.onUploadProgress({ loadedBytes: request.body.size });
+    }
+    return buildPipelineResponse(response, request, abortControllerCleanup);
+  } catch (e) {
+    abortControllerCleanup?.();
+    throw e;
+  }
+}
+
+/**
+ * Creates a pipeline response from a Fetch response;
+ */
+async function buildPipelineResponse(
+  httpResponse: Response,
+  request: PipelineRequest,
+  abortControllerCleanup?: () => void,
+): Promise<PipelineResponse> {
+  const headers = buildPipelineHeaders(httpResponse);
+  const response: PipelineResponse = {
+    request,
+    headers,
+    status: httpResponse.status,
+  };
+
+  const bodyStream = isWebReadableStream(httpResponse.body)
+    ? buildBodyStream(httpResponse.body, {
+        onProgress: request.onDownloadProgress,
+        onEnd: abortControllerCleanup,
+      })
+    : httpResponse.body;
+
+  if (
+    // Value of POSITIVE_INFINITY in streamResponseStatusCodes is considered as any status code
+    request.streamResponseStatusCodes?.has(Number.POSITIVE_INFINITY) ||
+    request.streamResponseStatusCodes?.has(response.status)
+  ) {
+    if (request.enableBrowserStreams) {
+      response.browserStreamBody = bodyStream ?? undefined;
+    } else {
+      const responseStream = new Response(bodyStream);
+      response.blobBody = responseStream.blob();
+      abortControllerCleanup?.();
+    }
+  } else {
+    const responseStream = new Response(bodyStream);
+
+    response.bodyAsText = await responseStream.text();
+    abortControllerCleanup?.();
+  }
+
+  return response;
+}
+
+function setupAbortSignal(request: PipelineRequest): {
+  abortController: AbortController;
+  abortControllerCleanup: (() => void) | undefined;
+} {
+  const abortController = new AbortController();
+
+  // Cleanup function
+  let abortControllerCleanup: (() => void) | undefined;
+
+  /**
+   * Attach an abort listener to the request
+   */
+  let abortListener: ((event: any) => void) | undefined;
+  if (request.abortSignal) {
+    if (request.abortSignal.aborted) {
+      throw new AbortError("The operation was aborted. Request has already been canceled.");
+    }
+
+    abortListener = (event: Event) => {
+      if (event.type === "abort") {
+        abortController.abort();
+      }
+    };
+    request.abortSignal.addEventListener("abort", abortListener);
+    abortControllerCleanup = () => {
+      if (abortListener) {
+        request.abortSignal?.removeEventListener("abort", abortListener);
+      }
+    };
+  }
+
+  // If a timeout was passed, call the abort signal once the time elapses
+  if (request.timeout > 0) {
+    setTimeout(() => {
+      abortController.abort();
+    }, request.timeout);
+  }
+
+  return { abortController, abortControllerCleanup };
+}
+
+/**
+ * Gets the specific error
+ */
+// eslint-disable-next-line @azure/azure-sdk/ts-use-interface-parameters
+function getError(e: RestError, request: PipelineRequest): RestError {
+  if (e && e?.name === "AbortError") {
+    return e;
+  } else {
+    return new RestError(`Error sending request: ${e.message}`, {
+      code: e?.code ?? RestError.REQUEST_SEND_ERROR,
+      request,
+    });
+  }
+}
+
+/**
+ * Converts PipelineRequest headers to Fetch headers
+ */
+function buildFetchHeaders(pipelineHeaders: PipelineHeaders): Headers {
+  const headers = new Headers();
+  for (const [name, value] of pipelineHeaders) {
+    headers.append(name, value);
+  }
+
+  return headers;
+}
+
+function buildPipelineHeaders(httpResponse: Response): PipelineHeaders {
+  const responseHeaders = createHttpHeaders();
+  for (const [name, value] of httpResponse.headers) {
+    responseHeaders.set(name, value);
+  }
+
+  return responseHeaders;
+}
+
+interface BuildRequestBodyResponse {
+  body:
+    | string
+    | Blob
+    | ReadableStream<Uint8Array>
+    | ArrayBuffer
+    | ArrayBufferView
+    | FormData
+    | null
+    | undefined;
+  streaming: boolean;
+}
+
+function buildRequestBody(request: PipelineRequest): BuildRequestBodyResponse {
+  const body = typeof request.body === "function" ? request.body() : request.body;
+  if (isNodeReadableStream(body)) {
+    throw new Error("Node streams are not supported in browser environment.");
+  }
+
+  return isWebReadableStream(body)
+    ? { streaming: true, body: buildBodyStream(body, { onProgress: request.onUploadProgress }) }
+    : { streaming: false, body };
+}
+
+/**
+ * Reads the request/response original stream and stream it through a new
+ * ReadableStream, this is done to be able to report progress in a way that
+ * all modern browsers support. TransformStreams would be an alternative,
+ * however they are not yet supported by all browsers i.e Firefox
+ */
+function buildBodyStream(
+  readableStream: ReadableStream<Uint8Array>,
+  options: { onProgress?: (progress: TransferProgressEvent) => void; onEnd?: () => void } = {},
+): ReadableStream<Uint8Array> {
+  let loadedBytes = 0;
+  const { onProgress, onEnd } = options;
+
+  // If the current browser supports pipeThrough we use a TransformStream
+  // to report progress
+  if (isTransformStreamSupported(readableStream)) {
+    return readableStream.pipeThrough(
+      new TransformStream({
+        transform(chunk, controller) {
+          if (chunk === null) {
+            controller.terminate();
+            return;
+          }
+
+          controller.enqueue(chunk);
+          loadedBytes += chunk.length;
+          if (onProgress) {
+            onProgress({ loadedBytes });
+          }
+        },
+        flush() {
+          onEnd?.();
+        },
+      }),
+    );
+  } else {
+    // If we can't use transform streams, wrap the original stream in a new readable stream
+    // and use pull to enqueue each chunk and report progress.
+    const reader = readableStream.getReader();
+    return new ReadableStream({
+      async pull(controller) {
+        const { done, value } = await reader.read();
+        // When no more data needs to be consumed, break the reading
+        if (done || !value) {
+          onEnd?.();
+          // Close the stream
+          controller.close();
+          reader.releaseLock();
+          return;
+        }
+
+        loadedBytes += value?.length ?? 0;
+
+        // Enqueue the next data chunk into our target stream
+        controller.enqueue(value);
+
+        if (onProgress) {
+          onProgress({ loadedBytes });
+        }
+      },
+      cancel(reason?: string) {
+        onEnd?.();
+        return reader.cancel(reason);
+      },
+    });
+  }
+}
+
+/**
+ * Create a new HttpClient instance for the browser environment.
+ * @internal
+ */
+export function createFetchHttpClient(): HttpClient {
+  return new FetchHttpClient();
+}
+
+function isTransformStreamSupported(readableStream: ReadableStream): boolean {
+  return readableStream.pipeThrough !== undefined && self.TransformStream !== undefined;
+}
diff --git a/src/httpHeaders.ts b/src/httpHeaders.ts
index 94978eb..9e2914b 100644
--- a/src/httpHeaders.ts
+++ b/src/httpHeaders.ts
@@ -1,14 +1,107 @@
 // Copyright (c) Microsoft Corporation.
 // Licensed under the MIT License.
 
-import type { HttpHeaders, RawHttpHeadersInput } from "./interfaces.js";
+import type { HttpHeaders, RawHttpHeaders, RawHttpHeadersInput } from "./interfaces.js";
 
-import { createHttpHeaders as tspCreateHttpHeaders } from "@typespec/ts-http-runtime";
+interface HeaderEntry {
+  name: string;
+  value: string;
+}
+
+function normalizeName(name: string): string {
+  return name.toLowerCase();
+}
+
+function* headerIterator(map: Map<string, HeaderEntry>): IterableIterator<[string, string]> {
+  for (const entry of map.values()) {
+    yield [entry.name, entry.value];
+  }
+}
+
+class HttpHeadersImpl implements HttpHeaders {
+  private readonly _headersMap: Map<string, HeaderEntry>;
+
+  constructor(rawHeaders?: RawHttpHeaders | RawHttpHeadersInput) {
+    this._headersMap = new Map<string, HeaderEntry>();
+    if (rawHeaders) {
+      for (const headerName of Object.keys(rawHeaders)) {
+        this.set(headerName, rawHeaders[headerName]);
+      }
+    }
+  }
+
+  /**
+   * Set a header in this collection with the provided name and value. The name is
+   * case-insensitive.
+   * @param name - The name of the header to set. This value is case-insensitive.
+   * @param value - The value of the header to set.
+   */
+  public set(name: string, value: string | number | boolean): void {
+    this._headersMap.set(normalizeName(name), { name, value: String(value).trim() });
+  }
+
+  /**
+   * Get the header value for the provided header name, or undefined if no header exists in this
+   * collection with the provided name.
+   * @param name - The name of the header. This value is case-insensitive.
+   */
+  public get(name: string): string | undefined {
+    return this._headersMap.get(normalizeName(name))?.value;
+  }
+
+  /**
+   * Get whether or not this header collection contains a header entry for the provided header name.
+   * @param name - The name of the header to set. This value is case-insensitive.
+   */
+  public has(name: string): boolean {
+    return this._headersMap.has(normalizeName(name));
+  }
+
+  /**
+   * Remove the header with the provided headerName.
+   * @param name - The name of the header to remove.
+   */
+  public delete(name: string): void {
+    this._headersMap.delete(normalizeName(name));
+  }
+
+  /**
+   * Get the JSON object representation of this HTTP header collection.
+   */
+  public toJSON(options: { preserveCase?: boolean } = {}): RawHttpHeaders {
+    const result: RawHttpHeaders = {};
+    if (options.preserveCase) {
+      for (const entry of this._headersMap.values()) {
+        result[entry.name] = entry.value;
+      }
+    } else {
+      for (const [normalizedName, entry] of this._headersMap) {
+        result[normalizedName] = entry.value;
+      }
+    }
+
+    return result;
+  }
+
+  /**
+   * Get the string representation of this HTTP header collection.
+   */
+  public toString(): string {
+    return JSON.stringify(this.toJSON({ preserveCase: true }));
+  }
+
+  /**
+   * Iterate over tuples of header [name, value] pairs.
+   */
+  [Symbol.iterator](): Iterator<[string, string]> {
+    return headerIterator(this._headersMap);
+  }
+}
 
 /**
  * Creates an object that satisfies the `HttpHeaders` interface.
  * @param rawHeaders - A simple object representing initial headers
  */
 export function createHttpHeaders(rawHeaders?: RawHttpHeadersInput): HttpHeaders {
-  return tspCreateHttpHeaders(rawHeaders);
+  return new HttpHeadersImpl(rawHeaders);
 }
diff --git a/src/index.ts b/src/index.ts
index 9cf0b30..1220eb5 100644
--- a/src/index.ts
+++ b/src/index.ts
@@ -9,117 +9,85 @@ declare global {
   interface TransformStream<I = any, O = any> {}
 }
 
-export type { HttpMethods } from "@azure/core-util";
+export { AbortError } from "./abort-controller/AbortError.js";
+export {
+  createClientLogger,
+  getLogLevel,
+  setLogLevel,
+  TypeSpecRuntimeLogger,
+  type Debugger,
+  type TypeSpecRuntimeClientLogger,
+  type TypeSpecRuntimeLogLevel,
+} from "./logger/logger.js";
+
 export type {
-  Agent,
   BodyPart,
-  FormDataMap,
   FormDataValue,
-  HttpClient,
-  HttpHeaders,
+  RawHttpHeaders,
   KeyObject,
-  MultipartRequestBody,
+  PxfObject,
+  HttpClient,
   PipelineRequest,
   PipelineResponse,
-  PipelineRetryOptions,
-  ProxySettings,
-  PxfObject,
-  RawHttpHeaders,
-  RawHttpHeadersInput,
-  RequestBodyType,
   SendRequest,
   TlsSettings,
+  Agent,
+  RequestBodyType,
+  FormDataMap,
+  HttpHeaders,
+  HttpMethods,
+  MultipartRequestBody,
   TransferProgressEvent,
+  ProxySettings,
+  RawHttpHeadersInput,
+  PipelineRetryOptions,
 } from "./interfaces.js";
+export { createHttpHeaders } from "./httpHeaders.js";
+export * from "./auth/schemes.js";
+export * from "./auth/oauth2Flows.js";
+export {
+  type BasicCredential,
+  type BearerTokenCredential,
+  type OAuth2TokenCredential,
+  type GetOAuth2TokenOptions,
+  type GetBearerTokenOptions,
+  type ApiKeyCredential,
+  type ClientCredential,
+} from "./auth/credentials.js";
+export { createPipelineRequest, type PipelineRequestOptions } from "./pipelineRequest.js";
 export {
-  type AddPolicyOptions as AddPipelineOptions,
-  type PipelinePhase,
-  type PipelinePolicy,
   type Pipeline,
+  type PipelinePolicy,
+  type AddPolicyOptions,
+  type PipelinePhase,
   createEmptyPipeline,
 } from "./pipeline.js";
-export {
-  createPipelineFromOptions,
-  type TelemetryOptions,
-  type InternalPipelineOptions,
-  type PipelineOptions,
-} from "./createPipelineFromOptions.js";
+export { RestError, isRestError, type RestErrorOptions } from "./restError.js";
+export { stringToUint8Array, uint8ArrayToString, type EncodingType } from "./util/bytesEncoding.js";
 export { createDefaultHttpClient } from "./defaultHttpClient.js";
-export { createHttpHeaders } from "./httpHeaders.js";
-export { createPipelineRequest, type PipelineRequestOptions } from "./pipelineRequest.js";
-export { RestError, type RestErrorOptions, isRestError } from "./restError.js";
-export {
-  decompressResponsePolicy,
-  decompressResponsePolicyName,
-} from "./policies/decompressResponsePolicy.js";
-export {
-  exponentialRetryPolicy,
-  type ExponentialRetryPolicyOptions,
-  exponentialRetryPolicyName,
-} from "./policies/exponentialRetryPolicy.js";
-export {
-  setClientRequestIdPolicy,
-  setClientRequestIdPolicyName,
-} from "./policies/setClientRequestIdPolicy.js";
-export { logPolicy, logPolicyName, type LogPolicyOptions } from "./policies/logPolicy.js";
-export { multipartPolicy, multipartPolicyName } from "./policies/multipartPolicy.js";
-export { proxyPolicy, proxyPolicyName, getDefaultProxySettings } from "./policies/proxyPolicy.js";
-export {
-  redirectPolicy,
-  redirectPolicyName,
-  type RedirectPolicyOptions,
-} from "./policies/redirectPolicy.js";
-export {
-  systemErrorRetryPolicy,
-  type SystemErrorRetryPolicyOptions,
-  systemErrorRetryPolicyName,
-} from "./policies/systemErrorRetryPolicy.js";
-export {
-  throttlingRetryPolicy,
-  throttlingRetryPolicyName,
-  type ThrottlingRetryPolicyOptions,
-} from "./policies/throttlingRetryPolicy.js";
-export {
-  retryPolicy,
-  type RetryPolicyOptions,
-  type RetryStrategy,
-  type RetryInformation,
-  type RetryModifiers,
-} from "./policies/retryPolicy.js";
-export {
-  tracingPolicy,
-  tracingPolicyName,
-  type TracingPolicyOptions,
-} from "./policies/tracingPolicy.js";
-export {
-  defaultRetryPolicy,
-  type DefaultRetryPolicyOptions,
-} from "./policies/defaultRetryPolicy.js";
-export {
-  userAgentPolicy,
-  userAgentPolicyName,
-  type UserAgentPolicyOptions,
-} from "./policies/userAgentPolicy.js";
-export { tlsPolicy, tlsPolicyName } from "./policies/tlsPolicy.js";
-export { formDataPolicy, formDataPolicyName } from "./policies/formDataPolicy.js";
-export {
-  bearerTokenAuthenticationPolicy,
-  type BearerTokenAuthenticationPolicyOptions,
-  bearerTokenAuthenticationPolicyName,
-  type ChallengeCallbacks,
-  type AuthorizeRequestOptions,
-  type AuthorizeRequestOnChallengeOptions,
-} from "./policies/bearerTokenAuthenticationPolicy.js";
-export { ndJsonPolicy, ndJsonPolicyName } from "./policies/ndJsonPolicy.js";
-export {
-  auxiliaryAuthenticationHeaderPolicy,
-  type AuxiliaryAuthenticationHeaderPolicyOptions,
-  auxiliaryAuthenticationHeaderPolicyName,
-} from "./policies/auxiliaryAuthenticationHeaderPolicy.js";
-export { agentPolicy, agentPolicyName } from "./policies/agentPolicy.js";
-export {
-  createFile,
-  createFileFromStream,
-  type CreateFileOptions,
-  type CreateFileFromStreamOptions,
-} from "./util/file.js";
+export { getClient } from "./client/getClient.js";
+export { operationOptionsToRequestParameters } from "./client/operationOptionHelpers.js";
+export { createRestError } from "./client/restError.js";
+export type {
+  Client,
+  ClientOptions,
+  OperationOptions,
+  AdditionalPolicyConfig,
+  PathUnchecked,
+  PathUncheckedResponse,
+  HttpResponse,
+  RawResponseCallback,
+  OperationRequestOptions,
+  PathParameters,
+  ResourceMethods,
+  PathParameterWithOptions,
+  StreamableMethod,
+  RequestParameters,
+  HttpNodeStreamResponse,
+  HttpBrowserStreamResponse,
+  FullOperationResponse,
+} from "./client/common.js";
+export type { PipelineOptions, TelemetryOptions } from "./createPipelineFromOptions.js";
+export type { LogPolicyOptions } from "./policies/logPolicy.js";
+export type { RedirectPolicyOptions } from "./policies/redirectPolicy.js";
+export type { UserAgentPolicyOptions } from "./policies/userAgentPolicy.js";
diff --git a/src/interfaces.ts b/src/interfaces.ts
index bbc7e3a..babbfd7 100644
--- a/src/interfaces.ts
+++ b/src/interfaces.ts
@@ -1,9 +1,7 @@
 // Copyright (c) Microsoft Corporation.
 // Licensed under the MIT License.
 
-import type { AbortSignalLike } from "@azure/abort-controller";
-import type { OperationTracingOptions } from "@azure/core-tracing";
-import type { HttpMethods } from "@azure/core-util";
+import type { AuthScheme } from "./auth/schemes.js";
 
 /**
  * A HttpHeaders collection represented as a simple JSON object.
@@ -135,6 +133,15 @@ export interface Agent {
  * Metadata about a request being made by the pipeline.
  */
 export interface PipelineRequest {
+  /**
+   * List of authentication schemes used for this specific request.
+   * These schemes define how the request will be authenticated.
+   * If provided, these schemes override the client level authentication schemes.
+   *
+   * If no auth schemes are provided at client or request level, defaults to no auth.
+   */
+  authSchemes?: AuthScheme[];
+
   /**
    * The URL to make the request to.
    */
@@ -202,12 +209,7 @@ export interface PipelineRequest {
   /**
    * Used to abort the request later.
    */
-  abortSignal?: AbortSignalLike;
-
-  /**
-   * Tracing options to use for any created Spans.
-   */
-  tracingOptions?: OperationTracingOptions;
+  abortSignal?: AbortSignal;
 
   /**
    * Callback which fires upon upload progress.
@@ -327,6 +329,21 @@ export type TransferProgressEvent = {
   loadedBytes: number;
 };
 
+// UNBRANDED DIFFERENCE: HttpMethods are defined at the top level in unbranded instead of core-util since we don't
+//                       need to worry about creating a cyclic dependency
+/**
+ * Supported HTTP methods to use when making requests.
+ */
+export type HttpMethods =
+  | "GET"
+  | "PUT"
+  | "POST"
+  | "DELETE"
+  | "PATCH"
+  | "HEAD"
+  | "OPTIONS"
+  | "TRACE";
+
 /**
  * Options to configure a proxy for outgoing requests (Node.js only).
  */
diff --git a/src/log.ts b/src/log.ts
index db967c2..32452a9 100644
--- a/src/log.ts
+++ b/src/log.ts
@@ -1,5 +1,5 @@
 // Copyright (c) Microsoft Corporation.
 // Licensed under the MIT License.
 
-import { createClientLogger } from "@azure/logger";
-export const logger = createClientLogger("core-rest-pipeline");
+import { createClientLogger } from "./logger/logger.js";
+export const logger = createClientLogger("ts-http-runtime");
diff --git a/src/logger/debug.ts b/src/logger/debug.ts
new file mode 100644
index 0000000..3ba9f34
--- /dev/null
+++ b/src/logger/debug.ts
@@ -0,0 +1,173 @@
+// Copyright (c) Microsoft Corporation.
+// Licensed under the MIT License.
+
+import { log } from "./log.js";
+
+/**
+ * A simple mechanism for enabling logging.
+ * Intended to mimic the publicly available `debug` package.
+ */
+export interface Debug {
+  /**
+   * Creates a new logger with the given namespace.
+   */
+  (namespace: string): Debugger;
+  /**
+   * The default log method (defaults to console)
+   */
+  log: (...args: any[]) => void;
+  /**
+   * Enables a particular set of namespaces.
+   * To enable multiple separate them with commas, e.g. "info,debug".
+   * Supports wildcards, e.g. "typeSpecRuntime:*"
+   * Supports skip syntax, e.g. "typeSpecRuntime:*,-typeSpecRuntime:storage:*" will enable
+   * everything under typeSpecRuntime except for things under typeSpecRuntime:storage.
+   */
+  enable: (namespaces: string) => void;
+  /**
+   * Checks if a particular namespace is enabled.
+   */
+  enabled: (namespace: string) => boolean;
+  /**
+   * Disables all logging, returns what was previously enabled.
+   */
+  disable: () => string;
+}
+
+/**
+ * A log function that can be dynamically enabled and redirected.
+ */
+export interface Debugger {
+  /**
+   * Logs the given arguments to the `log` method.
+   */
+  (...args: any[]): void;
+  /**
+   * True if this logger is active and logging.
+   */
+  enabled: boolean;
+  /**
+   * Used to cleanup/remove this logger.
+   */
+  destroy: () => boolean;
+  /**
+   * The current log method. Can be overridden to redirect output.
+   */
+  log: (...args: any[]) => void;
+  /**
+   * The namespace of this logger.
+   */
+  namespace: string;
+  /**
+   * Extends this logger with a child namespace.
+   * Namespaces are separated with a ':' character.
+   */
+  extend: (namespace: string) => Debugger;
+}
+
+const debugEnvVariable =
+  (typeof process !== "undefined" && process.env && process.env.DEBUG) || undefined;
+
+let enabledString: string | undefined;
+let enabledNamespaces: RegExp[] = [];
+let skippedNamespaces: RegExp[] = [];
+const debuggers: Debugger[] = [];
+
+if (debugEnvVariable) {
+  enable(debugEnvVariable);
+}
+
+const debugObj: Debug = Object.assign(
+  (namespace: string): Debugger => {
+    return createDebugger(namespace);
+  },
+  {
+    enable,
+    enabled,
+    disable,
+    log,
+  },
+);
+
+function enable(namespaces: string): void {
+  enabledString = namespaces;
+  enabledNamespaces = [];
+  skippedNamespaces = [];
+  const wildcard = /\*/g;
+  const namespaceList = namespaces.split(",").map((ns) => ns.trim().replace(wildcard, ".*?"));
+  for (const ns of namespaceList) {
+    if (ns.startsWith("-")) {
+      skippedNamespaces.push(new RegExp(`^${ns.substr(1)}$`));
+    } else {
+      enabledNamespaces.push(new RegExp(`^${ns}$`));
+    }
+  }
+  for (const instance of debuggers) {
+    instance.enabled = enabled(instance.namespace);
+  }
+}
+
+function enabled(namespace: string): boolean {
+  if (namespace.endsWith("*")) {
+    return true;
+  }
+
+  for (const skipped of skippedNamespaces) {
+    if (skipped.test(namespace)) {
+      return false;
+    }
+  }
+  for (const enabledNamespace of enabledNamespaces) {
+    if (enabledNamespace.test(namespace)) {
+      return true;
+    }
+  }
+  return false;
+}
+
+function disable(): string {
+  const result = enabledString || "";
+  enable("");
+  return result;
+}
+
+function createDebugger(namespace: string): Debugger {
+  const newDebugger: Debugger = Object.assign(debug, {
+    enabled: enabled(namespace),
+    destroy,
+    log: debugObj.log,
+    namespace,
+    extend,
+  });
+
+  function debug(...args: any[]): void {
+    if (!newDebugger.enabled) {
+      return;
+    }
+    if (args.length > 0) {
+      args[0] = `${namespace} ${args[0]}`;
+    }
+    newDebugger.log(...args);
+  }
+
+  debuggers.push(newDebugger);
+
+  return newDebugger;
+}
+
+function destroy(this: Debugger): boolean {
+  const index = debuggers.indexOf(this);
+  if (index >= 0) {
+    debuggers.splice(index, 1);
+    return true;
+  }
+  return false;
+}
+
+function extend(this: Debugger, namespace: string): Debugger {
+  const newDebugger = createDebugger(`${this.namespace}:${namespace}`);
+  newDebugger.log = this.log;
+  return newDebugger;
+}
+
+export default debugObj;
diff --git a/src/logger/internal.ts b/src/logger/internal.ts
new file mode 100644
index 0000000..6cdd9e5
--- /dev/null
+++ b/src/logger/internal.ts
@@ -0,0 +1,8 @@
+// Copyright (c) Microsoft Corporation.
+// Licensed under the MIT License.
+
+export {
+  createLoggerContext,
+  type CreateLoggerContextOptions,
+  type LoggerContext,
+} from "./logger.js";
diff --git a/src/logger/log-browser.mts b/src/logger/log-browser.mts
new file mode 100644
index 0000000..6cc3fc5
--- /dev/null
+++ b/src/logger/log-browser.mts
@@ -0,0 +1,4 @@
+// Copyright (c) Microsoft Corporation.
+// Licensed under the MIT License.
+
+export { log } from "./log.common.js";
diff --git a/src/logger/log-react-native.mts b/src/logger/log-react-native.mts
new file mode 100644
index 0000000..6cc3fc5
--- /dev/null
+++ b/src/logger/log-react-native.mts
@@ -0,0 +1,4 @@
+// Copyright (c) Microsoft Corporation.
+// Licensed under the MIT License.
+
+export { log } from "./log.common.js";
diff --git a/src/logger/log.common.ts b/src/logger/log.common.ts
new file mode 100644
index 0000000..bc90332
--- /dev/null
+++ b/src/logger/log.common.ts
@@ -0,0 +1,19 @@
+// Copyright (c) Microsoft Corporation.
+// Licensed under the MIT License.
+
+export function log(...args: any[]): void {
+  if (args.length > 0) {
+    const firstArg = String(args[0]);
+    if (firstArg.includes(":error")) {
+      console.error(...args);
+    } else if (firstArg.includes(":warning")) {
+      console.warn(...args);
+    } else if (firstArg.includes(":info")) {
+      console.info(...args);
+    } else if (firstArg.includes(":verbose")) {
+      console.debug(...args);
+    } else {
+      console.debug(...args);
+    }
+  }
+}
diff --git a/src/logger/log.ts b/src/logger/log.ts
new file mode 100644
index 0000000..c40a726
--- /dev/null
+++ b/src/logger/log.ts
@@ -0,0 +1,10 @@
+// Copyright (c) Microsoft Corporation.
+// Licensed under the MIT License.
+
+import { EOL } from "node:os";
+import util from "node:util";
+import * as process from "node:process";
+
+export function log(message: unknown, ...args: any[]): void {
+  process.stderr.write(`${util.format(message, ...args)}${EOL}`);
+}
diff --git a/src/logger/logger.ts b/src/logger/logger.ts
new file mode 100644
index 0000000..1002e6f
--- /dev/null
+++ b/src/logger/logger.ts
@@ -0,0 +1,253 @@
+// Copyright (c) Microsoft Corporation.
+// Licensed under the MIT License.
+
+import debug from "./debug.js";
+
+import type { Debugger } from "./debug.js";
+export type { Debugger };
+
+/**
+ * The log levels supported by the logger.
+ * The log levels in order of most verbose to least verbose are:
+ * - verbose
+ * - info
+ * - warning
+ * - error
+ */
+export type TypeSpecRuntimeLogLevel = "verbose" | "info" | "warning" | "error";
+
+/**
+ * A TypeSpecRuntimeClientLogger is a function that can log to an appropriate severity level.
+ */
+export type TypeSpecRuntimeClientLogger = Debugger;
+
+/**
+ * Defines the methods available on the SDK-facing logger.
+ */
+export interface TypeSpecRuntimeLogger {
+  /**
+   * Used for failures the program is unlikely to recover from,
+   * such as Out of Memory.
+   */
+  error: Debugger;
+  /**
+   * Used when a function fails to perform its intended task.
+   * Usually this means the function will throw an exception.
+   * Not used for self-healing events (e.g. automatic retry)
+   */
+  warning: Debugger;
+  /**
+   * Used when a function operates normally.
+   */
+  info: Debugger;
+  /**
+   * Used for detailed troubleshooting scenarios. This is
+   * intended for use by developers / system administrators
+   * for diagnosing specific failures.
+   */
+  verbose: Debugger;
+}
+
+/**
+ * todo doc
+ */
+export interface LoggerContext {
+  /**
+   * Immediately enables logging at the specified log level. If no level is specified, logging is disabled.
+   * @param level - The log level to enable for logging.
+   * Options from most verbose to least verbose are:
+   * - verbose
+   * - info
+   * - warning
+   * - error
+   */
+  setLogLevel(logLevel?: TypeSpecRuntimeLogLevel): void;
+
+  /**
+   * Retrieves the currently specified log level.
+   */
+  getLogLevel(): TypeSpecRuntimeLogLevel | undefined;
+
+  /**
+   * Creates a logger for use by the SDKs that inherits from `TypeSpecRuntimeLogger`.
+   * @param namespace - The name of the SDK package.
+   * @hidden
+   */
+  createClientLogger(namespace: string): TypeSpecRuntimeLogger;
+
+  /**
+   * The TypeSpecRuntimeClientLogger provides a mechanism for overriding where logs are output to.
+   * By default, logs are sent to stderr.
+   * Override the `log` method to redirect logs to another location.
+   */
+  logger: TypeSpecRuntimeClientLogger;
+}
+
+/**
+ * Option for creating a TypeSpecRuntimeLoggerContext.
+ */
+export interface CreateLoggerContextOptions {
+  /**
+   * The name of the environment variable to check for the log level.
+   */
+  logLevelEnvVarName: string;
+
+  /**
+   * The namespace of the logger.
+   */
+  namespace: string;
+}
+
+const TYPESPEC_RUNTIME_LOG_LEVELS = ["verbose", "info", "warning", "error"];
+
+type DebuggerWithLogLevel = Debugger & { level: TypeSpecRuntimeLogLevel };
+
+const levelMap = {
+  verbose: 400,
+  info: 300,
+  warning: 200,
+  error: 100,
+};
+
+function patchLogMethod(
+  parent: TypeSpecRuntimeClientLogger,
+  child: TypeSpecRuntimeClientLogger | DebuggerWithLogLevel,
+): void {
+  child.log = (...args) => {
+    parent.log(...args);
+  };
+}
+
+function isTypeSpecRuntimeLogLevel(level: string): level is TypeSpecRuntimeLogLevel {
+  return TYPESPEC_RUNTIME_LOG_LEVELS.includes(level as any);
+}
+
+/**
+ * Creates a logger context base on the provided options.
+ * @param options - The options for creating a logger context.
+ * @returns The logger context.
+ */
+export function createLoggerContext(options: CreateLoggerContextOptions): LoggerContext {
+  const registeredLoggers = new Set<DebuggerWithLogLevel>();
+  const logLevelFromEnv =
+    (typeof process !== "undefined" && process.env && process.env[options.logLevelEnvVarName]) ||
+    undefined;
+
+  let logLevel: TypeSpecRuntimeLogLevel | undefined;
+
+  const clientLogger: TypeSpecRuntimeClientLogger = debug(options.namespace);
+  clientLogger.log = (...args) => {
+    debug.log(...args);
+  };
+
+  if (logLevelFromEnv) {
+    // avoid calling setLogLevel because we don't want a mis-set environment variable to crash
+    if (isTypeSpecRuntimeLogLevel(logLevelFromEnv)) {
+      setLogLevel(logLevelFromEnv);
+    } else {
+      console.error(
+        `${options.logLevelEnvVarName} set to unknown log level '${logLevelFromEnv}'; logging is not enabled. Acceptable values: ${TYPESPEC_RUNTIME_LOG_LEVELS.join(
+          ", ",
+        )}.`,
+      );
+    }
+  }
+
+  function shouldEnable(logger: DebuggerWithLogLevel): boolean {
+    return Boolean(logLevel && levelMap[logger.level] <= levelMap[logLevel]);
+  }
+
+  function createLogger(
+    parent: TypeSpecRuntimeClientLogger,
+    level: TypeSpecRuntimeLogLevel,
+  ): DebuggerWithLogLevel {
+    const logger: DebuggerWithLogLevel = Object.assign(parent.extend(level), {
+      level,
+    });
+
+    patchLogMethod(parent, logger);
+
+    if (shouldEnable(logger)) {
+      const enabledNamespaces = debug.disable();
+      debug.enable(enabledNamespaces + "," + logger.namespace);
+    }
+
+    registeredLoggers.add(logger);
+
+    return logger;
+  }
+
+  return {
+    setLogLevel(level?: TypeSpecRuntimeLogLevel): void {
+      if (level && !isTypeSpecRuntimeLogLevel(level)) {
+        throw new Error(
+          `Unknown log level '${level}'. Acceptable values: ${TYPESPEC_RUNTIME_LOG_LEVELS.join(",")}`,
+        );
+      }
+      logLevel = level;
+
+      const enabledNamespaces = [];
+      for (const logger of registeredLoggers) {
+        if (shouldEnable(logger)) {
+          enabledNamespaces.push(logger.namespace);
+        }
+      }
+
+      debug.enable(enabledNamespaces.join(","));
+    },
+    getLogLevel(): TypeSpecRuntimeLogLevel | undefined {
+      return logLevel;
+    },
+    createClientLogger(namespace: string): TypeSpecRuntimeLogger {
+      const clientRootLogger: TypeSpecRuntimeClientLogger = clientLogger.extend(namespace);
+      patchLogMethod(clientLogger, clientRootLogger);
+      return {
+        error: createLogger(clientRootLogger, "error"),
+        warning: createLogger(clientRootLogger, "warning"),
+        info: createLogger(clientRootLogger, "info"),
+        verbose: createLogger(clientRootLogger, "verbose"),
+      };
+    },
+    logger: clientLogger,
+  };
+}
+
+const context = createLoggerContext({
+  logLevelEnvVarName: "TYPESPEC_RUNTIME_LOG_LEVEL",
+  namespace: "typeSpecRuntime",
+});
+
+/**
+ * Immediately enables logging at the specified log level. If no level is specified, logging is disabled.
+ * @param level - The log level to enable for logging.
+ * Options from most verbose to least verbose are:
+ * - verbose
+ * - info
+ * - warning
+ * - error
+ */
+// eslint-disable-next-line @typescript-eslint/no-redeclare
+export const TypeSpecRuntimeLogger: TypeSpecRuntimeClientLogger = context.logger;
+
+/**
+ * Retrieves the currently specified log level.
+ */
+export function setLogLevel(logLevel?: TypeSpecRuntimeLogLevel): void {
+  context.setLogLevel(logLevel);
+}
+
+/**
+ * Retrieves the currently specified log level.
+ */
+export function getLogLevel(): TypeSpecRuntimeLogLevel | undefined {
+  return context.getLogLevel();
+}
+
+/**
+ * Creates a logger for use by the SDKs that inherits from `TypeSpecRuntimeLogger`.
+ * @param namespace - The name of the SDK package.
+ * @hidden
+ */
+export function createClientLogger(namespace: string): TypeSpecRuntimeLogger {
+  return context.createClientLogger(namespace);
+}
diff --git a/src/nodeHttpClient.ts b/src/nodeHttpClient.ts
<<<<<<< HEAD
new file mode 100644
index 0000000..2b974db
--- /dev/null
=======
index a6328bf..8f1aaee 100644
--- a/src/nodeHttpClient.ts
>>>>>>> c33c08a2
+++ b/src/nodeHttpClient.ts
@@ -0,0 +1,401 @@
+// Copyright (c) Microsoft Corporation.
+// Licensed under the MIT License.
+
+import * as http from "node:http";
+import * as https from "node:https";
+import * as zlib from "node:zlib";
+import { Transform } from "node:stream";
+import { AbortError } from "./abort-controller/AbortError.js";
+import type {
+  HttpClient,
+  HttpHeaders,
+  PipelineRequest,
+  PipelineResponse,
+  RequestBodyType,
+  TlsSettings,
+  TransferProgressEvent,
+} from "./interfaces.js";
+import { createHttpHeaders } from "./httpHeaders.js";
+import { RestError } from "./restError.js";
+import type { IncomingMessage } from "node:http";
+import { logger } from "./log.js";
+import { Sanitizer } from "./util/sanitizer.js";
+
+const DEFAULT_TLS_SETTINGS = {};
+
+function isReadableStream(body: any): body is NodeJS.ReadableStream {
+  return body && typeof body.pipe === "function";
+}
+
+function isStreamComplete(stream: NodeJS.ReadableStream): Promise<void> {
+  if (stream.readable === false) {
+    return Promise.resolve();
+  }
+
+  return new Promise((resolve) => {
+    const handler = (): void => {
+      resolve();
+      stream.removeListener("close", handler);
+      stream.removeListener("end", handler);
+      stream.removeListener("error", handler);
+    };
+
+    stream.on("close", handler);
+    stream.on("end", handler);
+    stream.on("error", handler);
+  });
+}
+
+function isArrayBuffer(body: any): body is ArrayBuffer | ArrayBufferView {
+  return body && typeof body.byteLength === "number";
+}
+
+class ReportTransform extends Transform {
+  private loadedBytes = 0;
+  private progressCallback: (progress: TransferProgressEvent) => void;
+
+  // eslint-disable-next-line @typescript-eslint/no-unsafe-function-type
+  _transform(chunk: string | Buffer, _encoding: string, callback: Function): void {
+    this.push(chunk);
+    this.loadedBytes += chunk.length;
+    try {
+      this.progressCallback({ loadedBytes: this.loadedBytes });
+      callback();
+    } catch (e: any) {
+      callback(e);
+    }
+  }
+
+  constructor(progressCallback: (progress: TransferProgressEvent) => void) {
+    super();
+    this.progressCallback = progressCallback;
+  }
+}
+
+/**
+ * A HttpClient implementation that uses Node's "https" module to send HTTPS requests.
+ * @internal
+ */
+class NodeHttpClient implements HttpClient {
+  private cachedHttpAgent?: http.Agent;
+  private cachedHttpsAgents: WeakMap<TlsSettings, https.Agent> = new WeakMap();
+
+  /**
+   * Makes a request over an underlying transport layer and returns the response.
+   * @param request - The request to be made.
+   */
+  public async sendRequest(request: PipelineRequest): Promise<PipelineResponse> {
+    const abortController = new AbortController();
+    let abortListener: ((event: any) => void) | undefined;
+    if (request.abortSignal) {
+      if (request.abortSignal.aborted) {
+        throw new AbortError("The operation was aborted. Request has already been canceled.");
+      }
+
+      abortListener = (event: Event) => {
+        if (event.type === "abort") {
+          abortController.abort();
+        }
+      };
+      request.abortSignal.addEventListener("abort", abortListener);
+    }
+
+    let timeoutId: ReturnType<typeof setTimeout> | undefined;
+    if (request.timeout > 0) {
+      timeoutId = setTimeout(() => {
+        const sanitizer = new Sanitizer();
+        logger.info(`request to '${sanitizer.sanitizeUrl(request.url)}' timed out. canceling...`);
+        abortController.abort();
+      }, request.timeout);
+    }
+
+    const acceptEncoding = request.headers.get("Accept-Encoding");
+    const shouldDecompress =
+      acceptEncoding?.includes("gzip") || acceptEncoding?.includes("deflate");
+
+    let body = typeof request.body === "function" ? request.body() : request.body;
+    if (body && !request.headers.has("Content-Length")) {
+      const bodyLength = getBodyLength(body);
+      if (bodyLength !== null) {
+        request.headers.set("Content-Length", bodyLength);
+      }
+    }
+
+    let responseStream: NodeJS.ReadableStream | undefined;
+    try {
+      if (body && request.onUploadProgress) {
+        const onUploadProgress = request.onUploadProgress;
+        const uploadReportStream = new ReportTransform(onUploadProgress);
+        uploadReportStream.on("error", (e) => {
+          logger.error("Error in upload progress", e);
+        });
+        if (isReadableStream(body)) {
+          body.pipe(uploadReportStream);
+        } else {
+          uploadReportStream.end(body);
+        }
+
+        body = uploadReportStream;
+      }
+
+      const res = await this.makeRequest(request, abortController, body);
+
+      if (timeoutId !== undefined) {
+        clearTimeout(timeoutId);
+      }
+
+      const headers = getResponseHeaders(res);
+
+      const status = res.statusCode ?? 0;
+      const response: PipelineResponse = {
+        status,
+        headers,
+        request,
+      };
+
+      // Responses to HEAD must not have a body.
+      // If they do return a body, that body must be ignored.
+      if (request.method === "HEAD") {
+        // call resume() and not destroy() to avoid closing the socket
+        // and losing keep alive
+        res.resume();
+        return response;
+      }
+
+      responseStream = shouldDecompress ? getDecodedResponseStream(res, headers) : res;
+
+      const onDownloadProgress = request.onDownloadProgress;
+      if (onDownloadProgress) {
+        const downloadReportStream = new ReportTransform(onDownloadProgress);
+        downloadReportStream.on("error", (e) => {
+          logger.error("Error in download progress", e);
+        });
+        responseStream.pipe(downloadReportStream);
+        responseStream = downloadReportStream;
+      }
+
+      if (
+        // Value of POSITIVE_INFINITY in streamResponseStatusCodes is considered as any status code
+        request.streamResponseStatusCodes?.has(Number.POSITIVE_INFINITY) ||
+        request.streamResponseStatusCodes?.has(response.status)
+      ) {
+        response.readableStreamBody = responseStream;
+      } else {
+        response.bodyAsText = await streamToText(responseStream);
+      }
+
+      return response;
+    } finally {
+      // clean up event listener
+      if (request.abortSignal && abortListener) {
+        let uploadStreamDone = Promise.resolve();
+        if (isReadableStream(body)) {
+          uploadStreamDone = isStreamComplete(body);
+        }
+        let downloadStreamDone = Promise.resolve();
+        if (isReadableStream(responseStream)) {
+          downloadStreamDone = isStreamComplete(responseStream);
+        }
+        Promise.all([uploadStreamDone, downloadStreamDone])
+          .then(() => {
+            // eslint-disable-next-line promise/always-return
+            if (abortListener) {
+              request.abortSignal?.removeEventListener("abort", abortListener);
+            }
+          })
+          .catch((e) => {
+            logger.warning("Error when cleaning up abortListener on httpRequest", e);
+          });
+      }
+    }
+  }
+
+  private makeRequest(
+    request: PipelineRequest,
+    abortController: AbortController,
+    body?: RequestBodyType,
+  ): Promise<http.IncomingMessage> {
+    const url = new URL(request.url);
+
+    const isInsecure = url.protocol !== "https:";
+
+    if (isInsecure && !request.allowInsecureConnection) {
+      throw new Error(`Cannot connect to ${request.url} while allowInsecureConnection is false.`);
+    }
+
+    const agent = (request.agent as http.Agent) ?? this.getOrCreateAgent(request, isInsecure);
+    const options: http.RequestOptions = {
+      agent,
+      hostname: url.hostname,
+      path: `${url.pathname}${url.search}`,
+      port: url.port,
+      method: request.method,
+      headers: request.headers.toJSON({ preserveCase: true }),
+    };
+
+    return new Promise<http.IncomingMessage>((resolve, reject) => {
+      const req = isInsecure ? http.request(options, resolve) : https.request(options, resolve);
+
+      req.once("error", (err: Error & { code?: string }) => {
+        reject(
+          new RestError(err.message, { code: err.code ?? RestError.REQUEST_SEND_ERROR, request }),
+        );
+      });
+
+      abortController.signal.addEventListener("abort", () => {
+        const abortError = new AbortError(
+          "The operation was aborted. Rejecting from abort signal callback while making request.",
+        );
+        req.destroy(abortError);
+        reject(abortError);
+      });
+      if (body && isReadableStream(body)) {
+        body.pipe(req);
+      } else if (body) {
+        if (typeof body === "string" || Buffer.isBuffer(body)) {
+          req.end(body);
+        } else if (isArrayBuffer(body)) {
+          req.end(ArrayBuffer.isView(body) ? Buffer.from(body.buffer) : Buffer.from(body));
+        } else {
+          logger.error("Unrecognized body type", body);
+          reject(new RestError("Unrecognized body type"));
+        }
+      } else {
+        // streams don't like "undefined" being passed as data
+        req.end();
+      }
+    });
+  }
+
+  private getOrCreateAgent(request: PipelineRequest, isInsecure: boolean): http.Agent {
+    const disableKeepAlive = request.disableKeepAlive;
+
+    // Handle Insecure requests first
+    if (isInsecure) {
+      if (disableKeepAlive) {
+        // keepAlive:false is the default so we don't need a custom Agent
+        return http.globalAgent;
+      }
+
+      if (!this.cachedHttpAgent) {
+        // If there is no cached agent create a new one and cache it.
+        this.cachedHttpAgent = new http.Agent({ keepAlive: true });
+      }
+      return this.cachedHttpAgent;
+    } else {
+      if (disableKeepAlive && !request.tlsSettings) {
+        // When there are no tlsSettings and keepAlive is false
+        // we don't need a custom agent
+        return https.globalAgent;
+      }
+
+      // We use the tlsSettings to index cached clients
+      const tlsSettings = request.tlsSettings ?? DEFAULT_TLS_SETTINGS;
+
+      // Get the cached agent or create a new one with the
+      // provided values for keepAlive and tlsSettings
+      let agent = this.cachedHttpsAgents.get(tlsSettings);
+
+      if (agent && agent.options.keepAlive === !disableKeepAlive) {
+        return agent;
+      }
+
+      logger.info("No cached TLS Agent exist, creating a new Agent");
+      agent = new https.Agent({
+        // keepAlive is true if disableKeepAlive is false.
+        keepAlive: !disableKeepAlive,
+        // Since we are spreading, if no tslSettings were provided, nothing is added to the agent options.
+        ...tlsSettings,
+      });
+
+      this.cachedHttpsAgents.set(tlsSettings, agent);
+      return agent;
+    }
+  }
+}
+
+function getResponseHeaders(res: IncomingMessage): HttpHeaders {
+  const headers = createHttpHeaders();
+  for (const header of Object.keys(res.headers)) {
+    const value = res.headers[header];
+    if (Array.isArray(value)) {
+      if (value.length > 0) {
+        headers.set(header, value[0]);
+      }
+    } else if (value) {
+      headers.set(header, value);
+    }
+  }
+  return headers;
+}
+
+function getDecodedResponseStream(
+  stream: IncomingMessage,
+  headers: HttpHeaders,
+): NodeJS.ReadableStream {
+  const contentEncoding = headers.get("Content-Encoding");
+  if (contentEncoding === "gzip") {
+    const unzip = zlib.createGunzip();
+    stream.pipe(unzip);
+    return unzip;
+  } else if (contentEncoding === "deflate") {
+    const inflate = zlib.createInflate();
+    stream.pipe(inflate);
+    return inflate;
+  }
+
+  return stream;
+}
+
+function streamToText(stream: NodeJS.ReadableStream): Promise<string> {
+  return new Promise<string>((resolve, reject) => {
+    const buffer: Buffer[] = [];
+
+    stream.on("data", (chunk) => {
+      if (Buffer.isBuffer(chunk)) {
+        buffer.push(chunk);
+      } else {
+        buffer.push(Buffer.from(chunk));
+      }
+    });
+    stream.on("end", () => {
+      resolve(Buffer.concat(buffer).toString("utf8"));
+    });
+    stream.on("error", (e) => {
+      if (e && e?.name === "AbortError") {
+        reject(e);
+      } else {
+        reject(
+          new RestError(`Error reading response as text: ${e.message}`, {
+            code: RestError.PARSE_ERROR,
+          }),
+        );
+      }
+    });
+  });
+}
+
+/** @internal */
+export function getBodyLength(body: RequestBodyType): number | null {
+  if (!body) {
+    return 0;
+  } else if (Buffer.isBuffer(body)) {
+    return body.length;
+  } else if (isReadableStream(body)) {
+    return null;
+  } else if (isArrayBuffer(body)) {
+    return body.byteLength;
+  } else if (typeof body === "string") {
+    return Buffer.from(body).length;
+  } else {
+    return null;
+  }
+}
+
+/**
+ * Create a new HttpClient instance for the NodeJS environment.
+ * @internal
+ */
+export function createNodeHttpClient(): HttpClient {
+  return new NodeHttpClient();
+}
diff --git a/src/pipeline.ts b/src/pipeline.ts
index b944058..f5612f8 100644
--- a/src/pipeline.ts
+++ b/src/pipeline.ts
@@ -2,7 +2,6 @@
 // Licensed under the MIT License.
 
 import type { HttpClient, PipelineRequest, PipelineResponse, SendRequest } from "./interfaces.js";
-import { createEmptyPipeline as tspCreateEmptyPipeline } from "@typespec/ts-http-runtime";
 
 /**
  * Policies are executed in phases.
@@ -15,6 +14,8 @@ import { createEmptyPipeline as tspCreateEmptyPipeline } from "@typespec/ts-http
  */
 export type PipelinePhase = "Deserialize" | "Serialize" | "Retry" | "Sign";
 
+const ValidPhaseNames = new Set<PipelinePhase>(["Deserialize", "Serialize", "Retry", "Sign"]);
+
 /**
  * Options when adding a policy to the pipeline.
  * Used to express dependencies on other policies.
@@ -91,10 +92,306 @@ export interface Pipeline {
   clone(): Pipeline;
 }
 
+interface PipelineDescriptor {
+  policy: PipelinePolicy;
+  options: AddPolicyOptions;
+}
+
+interface PolicyGraphNode {
+  policy: PipelinePolicy;
+  dependsOn: Set<PolicyGraphNode>;
+  dependants: Set<PolicyGraphNode>;
+  afterPhase?: Phase;
+}
+
+interface Phase {
+  name: PipelinePhase | "None";
+  policies: Set<PolicyGraphNode>;
+  hasRun: boolean;
+  hasAfterPolicies: boolean;
+}
+
+/**
+ * A private implementation of Pipeline.
+ * Do not export this class from the package.
+ * @internal
+ */
+class HttpPipeline implements Pipeline {
+  private _policies: PipelineDescriptor[] = [];
+  private _orderedPolicies?: PipelinePolicy[];
+
+  private constructor(policies?: PipelineDescriptor[]) {
+    this._policies = policies?.slice(0) ?? [];
+    this._orderedPolicies = undefined;
+  }
+
+  public addPolicy(policy: PipelinePolicy, options: AddPolicyOptions = {}): void {
+    if (options.phase && options.afterPhase) {
+      throw new Error("Policies inside a phase cannot specify afterPhase.");
+    }
+    if (options.phase && !ValidPhaseNames.has(options.phase)) {
+      throw new Error(`Invalid phase name: ${options.phase}`);
+    }
+    if (options.afterPhase && !ValidPhaseNames.has(options.afterPhase)) {
+      throw new Error(`Invalid afterPhase name: ${options.afterPhase}`);
+    }
+    this._policies.push({
+      policy,
+      options,
+    });
+    this._orderedPolicies = undefined;
+  }
+
+  public removePolicy(options: { name?: string; phase?: string }): PipelinePolicy[] {
+    const removedPolicies: PipelinePolicy[] = [];
+
+    this._policies = this._policies.filter((policyDescriptor) => {
+      if (
+        (options.name && policyDescriptor.policy.name === options.name) ||
+        (options.phase && policyDescriptor.options.phase === options.phase)
+      ) {
+        removedPolicies.push(policyDescriptor.policy);
+        return false;
+      } else {
+        return true;
+      }
+    });
+    this._orderedPolicies = undefined;
+
+    return removedPolicies;
+  }
+
+  public sendRequest(httpClient: HttpClient, request: PipelineRequest): Promise<PipelineResponse> {
+    const policies = this.getOrderedPolicies();
+
+    const pipeline = policies.reduceRight<SendRequest>(
+      (next, policy) => {
+        return (req: PipelineRequest) => {
+          return policy.sendRequest(req, next);
+        };
+      },
+      (req: PipelineRequest) => httpClient.sendRequest(req),
+    );
+
+    return pipeline(request);
+  }
+
+  public getOrderedPolicies(): PipelinePolicy[] {
+    if (!this._orderedPolicies) {
+      this._orderedPolicies = this.orderPolicies();
+    }
+    return this._orderedPolicies;
+  }
+
+  public clone(): Pipeline {
+    return new HttpPipeline(this._policies);
+  }
+
+  public static create(): Pipeline {
+    return new HttpPipeline();
+  }
+
+  private orderPolicies(): PipelinePolicy[] {
+    /**
+     * The goal of this method is to reliably order pipeline policies
+     * based on their declared requirements when they were added.
+     *
+     * Order is first determined by phase:
+     *
+     * 1. Serialize Phase
+     * 2. Policies not in a phase
+     * 3. Deserialize Phase
+     * 4. Retry Phase
+     * 5. Sign Phase
+     *
+     * Within each phase, policies are executed in the order
+     * they were added unless they were specified to execute
+     * before/after other policies or after a particular phase.
+     *
+     * To determine the final order, we will walk the policy list
+     * in phase order multiple times until all dependencies are
+     * satisfied.
+     *
+     * `afterPolicies` are the set of policies that must be
+     * executed before a given policy. This requirement is
+     * considered satisfied when each of the listed policies
+     * have been scheduled.
+     *
+     * `beforePolicies` are the set of policies that must be
+     * executed after a given policy. Since this dependency
+     * can be expressed by converting it into a equivalent
+     * `afterPolicies` declarations, they are normalized
+     * into that form for simplicity.
+     *
+     * An `afterPhase` dependency is considered satisfied when all
+     * policies in that phase have scheduled.
+     *
+     */
+    const result: PipelinePolicy[] = [];
+
+    // Track all policies we know about.
+    const policyMap: Map<string, PolicyGraphNode> = new Map<string, PolicyGraphNode>();
+
+    function createPhase(name: PipelinePhase | "None"): Phase {
+      return {
+        name,
+        policies: new Set<PolicyGraphNode>(),
+        hasRun: false,
+        hasAfterPolicies: false,
+      };
+    }
+
+    // Track policies for each phase.
+    const serializePhase = createPhase("Serialize");
+    const noPhase = createPhase("None");
+    const deserializePhase = createPhase("Deserialize");
+    const retryPhase = createPhase("Retry");
+    const signPhase = createPhase("Sign");
+
+    // a list of phases in order
+    const orderedPhases = [serializePhase, noPhase, deserializePhase, retryPhase, signPhase];
+
+    // Small helper function to map phase name to each Phase
+    function getPhase(phase: PipelinePhase | undefined): Phase {
+      if (phase === "Retry") {
+        return retryPhase;
+      } else if (phase === "Serialize") {
+        return serializePhase;
+      } else if (phase === "Deserialize") {
+        return deserializePhase;
+      } else if (phase === "Sign") {
+        return signPhase;
+      } else {
+        return noPhase;
+      }
+    }
+
+    // First walk each policy and create a node to track metadata.
+    for (const descriptor of this._policies) {
+      const policy = descriptor.policy;
+      const options = descriptor.options;
+      const policyName = policy.name;
+      if (policyMap.has(policyName)) {
+        throw new Error("Duplicate policy names not allowed in pipeline");
+      }
+      const node: PolicyGraphNode = {
+        policy,
+        dependsOn: new Set<PolicyGraphNode>(),
+        dependants: new Set<PolicyGraphNode>(),
+      };
+      if (options.afterPhase) {
+        node.afterPhase = getPhase(options.afterPhase);
+        node.afterPhase.hasAfterPolicies = true;
+      }
+      policyMap.set(policyName, node);
+      const phase = getPhase(options.phase);
+      phase.policies.add(node);
+    }
+
+    // Now that each policy has a node, connect dependency references.
+    for (const descriptor of this._policies) {
+      const { policy, options } = descriptor;
+      const policyName = policy.name;
+      const node = policyMap.get(policyName);
+      if (!node) {
+        throw new Error(`Missing node for policy ${policyName}`);
+      }
+
+      if (options.afterPolicies) {
+        for (const afterPolicyName of options.afterPolicies) {
+          const afterNode = policyMap.get(afterPolicyName);
+          if (afterNode) {
+            // Linking in both directions helps later
+            // when we want to notify dependants.
+            node.dependsOn.add(afterNode);
+            afterNode.dependants.add(node);
+          }
+        }
+      }
+      if (options.beforePolicies) {
+        for (const beforePolicyName of options.beforePolicies) {
+          const beforeNode = policyMap.get(beforePolicyName);
+          if (beforeNode) {
+            // To execute before another node, make it
+            // depend on the current node.
+            beforeNode.dependsOn.add(node);
+            node.dependants.add(beforeNode);
+          }
+        }
+      }
+    }
+
+    function walkPhase(phase: Phase): void {
+      phase.hasRun = true;
+      // Sets iterate in insertion order
+      for (const node of phase.policies) {
+        if (node.afterPhase && (!node.afterPhase.hasRun || node.afterPhase.policies.size)) {
+          // If this node is waiting on a phase to complete,
+          // we need to skip it for now.
+          // Even if the phase is empty, we should wait for it
+          // to be walked to avoid re-ordering policies.
+          continue;
+        }
+        if (node.dependsOn.size === 0) {
+          // If there's nothing else we're waiting for, we can
+          // add this policy to the result list.
+          result.push(node.policy);
+          // Notify anything that depends on this policy that
+          // the policy has been scheduled.
+          for (const dependant of node.dependants) {
+            dependant.dependsOn.delete(node);
+          }
+          policyMap.delete(node.policy.name);
+          phase.policies.delete(node);
+        }
+      }
+    }
+
+    function walkPhases(): void {
+      for (const phase of orderedPhases) {
+        walkPhase(phase);
+        // if the phase isn't complete
+        if (phase.policies.size > 0 && phase !== noPhase) {
+          if (!noPhase.hasRun) {
+            // Try running noPhase to see if that unblocks this phase next tick.
+            // This can happen if a phase that happens before noPhase
+            // is waiting on a noPhase policy to complete.
+            walkPhase(noPhase);
+          }
+          // Don't proceed to the next phase until this phase finishes.
+          return;
+        }
+
+        if (phase.hasAfterPolicies) {
+          // Run any policies unblocked by this phase
+          walkPhase(noPhase);
+        }
+      }
+    }
+
+    // Iterate until we've put every node in the result list.
+    let iteration = 0;
+    while (policyMap.size > 0) {
+      iteration++;
+      const initialResultLength = result.length;
+      // Keep walking each phase in order until we can order every node.
+      walkPhases();
+      // The result list *should* get at least one larger each time
+      // after the first full pass.
+      // Otherwise, we're going to loop forever.
+      if (result.length <= initialResultLength && iteration > 1) {
+        throw new Error("Cannot satisfy policy dependencies due to requirements cycle.");
+      }
+    }
+
+    return result;
+  }
+}
+
 /**
  * Creates a totally empty pipeline.
  * Useful for testing or creating a custom one.
  */
 export function createEmptyPipeline(): Pipeline {
-  return tspCreateEmptyPipeline() as Pipeline;
+  return HttpPipeline.create();
 }
diff --git a/src/pipelineRequest.ts b/src/pipelineRequest.ts
<<<<<<< HEAD
index 32b75b7..6c09a01 100644
=======
index 07081c9..81d925d 100644
>>>>>>> c33c08a2
--- a/src/pipelineRequest.ts
+++ b/src/pipelineRequest.ts
@@ -2,23 +2,17 @@
 // Licensed under the MIT License.
 
 import type {
-  Agent,
   FormDataMap,
   HttpHeaders,
+  HttpMethods,
   MultipartRequestBody,
   PipelineRequest,
   ProxySettings,
   RequestBodyType,
-  TlsSettings,
   TransferProgressEvent,
 } from "./interfaces.js";
-import type { AbortSignalLike } from "@azure/abort-controller";
-import type { OperationTracingOptions } from "@azure/core-tracing";
-import type { HttpMethods } from "@azure/core-util";
-import {
-  createPipelineRequest as tspCreatePipelineRequest,
-  type PipelineRequestOptions as TspPipelineRequestOptions,
-} from "@typespec/ts-http-runtime";
+import { createHttpHeaders } from "./httpHeaders.js";
+import { randomUUID } from "./util/uuidUtils.js";
 
 /**
  * Settings to initialize a request.
@@ -78,16 +72,6 @@ export interface PipelineRequestOptions {
    */
   streamResponseStatusCodes?: Set<number>;
 
-  /**
-   * NODEJS ONLY
-   *
-   * A Node-only option to provide a custom `http.Agent`/`https.Agent`.
-   * NOTE: usually this should be one instance shared by multiple requests so that the underlying
-   *       connection to the service can be reused.
-   * Does nothing when running in the browser.
-   */
-  agent?: Agent;
-
   /**
    * BROWSER ONLY
    *
@@ -99,9 +83,6 @@ export interface PipelineRequestOptions {
    */
   enableBrowserStreams?: boolean;
 
-  /** Settings for configuring TLS authentication */
-  tlsSettings?: TlsSettings;
-
   /**
    * Proxy configuration.
    */
@@ -115,12 +96,7 @@ export interface PipelineRequestOptions {
   /**
    * Used to abort the request later.
    */
-  abortSignal?: AbortSignalLike;
-
-  /**
-   * Options used to create a span when tracing is enabled.
-   */
-  tracingOptions?: OperationTracingOptions;
+  abortSignal?: AbortSignal;
 
   /**
    * Callback which fires upon upload progress.
<<<<<<< HEAD
@@ -134,14 +110,52 @@ export interface PipelineRequestOptions {
   allowInsecureConnection?: boolean;
 }
 
+class PipelineRequestImpl implements PipelineRequest {
+  public url: string;
+  public method: HttpMethods;
+  public headers: HttpHeaders;
+  public timeout: number;
+  public withCredentials: boolean;
+  public body?: RequestBodyType;
+  public multipartBody?: MultipartRequestBody;
+  public formData?: FormDataMap;
+  public streamResponseStatusCodes?: Set<number>;
+  public enableBrowserStreams: boolean;
+
+  public proxySettings?: ProxySettings;
+  public disableKeepAlive: boolean;
+  public abortSignal?: AbortSignal;
+  public requestId: string;
+  public allowInsecureConnection?: boolean;
+  public onUploadProgress?: (progress: TransferProgressEvent) => void;
+  public onDownloadProgress?: (progress: TransferProgressEvent) => void;
+
+  constructor(options: PipelineRequestOptions) {
+    this.url = options.url;
+    this.body = options.body;
+    this.headers = options.headers ?? createHttpHeaders();
+    this.method = options.method ?? "GET";
+    this.timeout = options.timeout ?? 0;
+    this.multipartBody = options.multipartBody;
+    this.formData = options.formData;
+    this.disableKeepAlive = options.disableKeepAlive ?? false;
+    this.proxySettings = options.proxySettings;
+    this.streamResponseStatusCodes = options.streamResponseStatusCodes;
+    this.withCredentials = options.withCredentials ?? false;
+    this.abortSignal = options.abortSignal;
+    this.onUploadProgress = options.onUploadProgress;
+    this.onDownloadProgress = options.onDownloadProgress;
+    this.requestId = options.requestId || randomUUID();
+    this.allowInsecureConnection = options.allowInsecureConnection ?? false;
+    this.enableBrowserStreams = options.enableBrowserStreams ?? false;
+  }
+}
+
 /**
  * Creates a new pipeline request with the given options.
  * This method is to allow for the easy setting of default values and not required.
  * @param options - The options to create the request with.
  */
 export function createPipelineRequest(options: PipelineRequestOptions): PipelineRequest {
-  // Cast required due to difference between ts-http-runtime requiring AbortSignal while core-rest-pipeline allows
-  // the more generic AbortSignalLike. The wrapAbortSignalLike pipeline policy will take care of ensuring that any AbortSignalLike in the request
-  // is converted into a true AbortSignal.
-  return tspCreatePipelineRequest(options as TspPipelineRequestOptions);
+  return new PipelineRequestImpl(options);
 }
diff --git a/src/policies/agentPolicy.ts b/src/policies/agentPolicy.ts
index b9c25da..7e29031 100644
--- a/src/policies/agentPolicy.ts
+++ b/src/policies/agentPolicy.ts
@@ -3,19 +3,24 @@
 
 import type { PipelinePolicy } from "../pipeline.js";
 import type { Agent } from "../interfaces.js";
-import {
-  agentPolicyName as tspAgentPolicyName,
-  agentPolicy as tspAgentPolicy,
-} from "@typespec/ts-http-runtime/internal/policies";
 
 /**
  * Name of the Agent Policy
  */
-export const agentPolicyName = tspAgentPolicyName;
+export const agentPolicyName = "agentPolicy";
 
 /**
  * Gets a pipeline policy that sets http.agent
  */
 export function agentPolicy(agent?: Agent): PipelinePolicy {
-  return tspAgentPolicy(agent);
+  return {
+    name: agentPolicyName,
+    sendRequest: async (req, next) => {
+      // Users may define an agent on the request, honor it over the client level one
+      if (!req.agent) {
+        req.agent = agent;
+      }
+      return next(req);
+    },
+  };
 }
=======
@@ -155,16 +133,14 @@ class PipelineRequestImpl implements PipelineRequest {
   public formData?: FormDataMap;
   public streamResponseStatusCodes?: Set<number>;
   public enableBrowserStreams: boolean;
+
   public proxySettings?: ProxySettings;
   public disableKeepAlive: boolean;
-  public abortSignal?: AbortSignalLike;
+  public abortSignal?: AbortSignal;
   public requestId: string;
-  public tracingOptions?: OperationTracingOptions;
   public allowInsecureConnection?: boolean;
   public onUploadProgress?: (progress: TransferProgressEvent) => void;
   public onDownloadProgress?: (progress: TransferProgressEvent) => void;
-  public agent?: Agent;
-  public tlsSettings?: TlsSettings;
   public requestOverrides?: Record<string, unknown>;
 
   constructor(options: PipelineRequestOptions) {
@@ -180,14 +156,11 @@ class PipelineRequestImpl implements PipelineRequest {
     this.streamResponseStatusCodes = options.streamResponseStatusCodes;
     this.withCredentials = options.withCredentials ?? false;
     this.abortSignal = options.abortSignal;
-    this.tracingOptions = options.tracingOptions;
     this.onUploadProgress = options.onUploadProgress;
     this.onDownloadProgress = options.onDownloadProgress;
     this.requestId = options.requestId || randomUUID();
     this.allowInsecureConnection = options.allowInsecureConnection ?? false;
     this.enableBrowserStreams = options.enableBrowserStreams ?? false;
-    this.agent = options.agent;
-    this.tlsSettings = options.tlsSettings;
     this.requestOverrides = options.requestOverrides;
   }
 }
>>>>>>> c33c08a2
diff --git a/src/policies/auth/apiKeyAuthenticationPolicy.ts b/src/policies/auth/apiKeyAuthenticationPolicy.ts
new file mode 100644
index 0000000..ea33138
--- /dev/null
+++ b/src/policies/auth/apiKeyAuthenticationPolicy.ts
@@ -0,0 +1,60 @@
+// Copyright (c) Microsoft Corporation.
+// Licensed under the MIT License.
+
+import type { ApiKeyCredential } from "../../auth/credentials.js";
+import type { AuthScheme } from "../../auth/schemes.js";
+import type { PipelineRequest, PipelineResponse, SendRequest } from "../../interfaces.js";
+import type { PipelinePolicy } from "../../pipeline.js";
+import { ensureSecureConnection } from "./checkInsecureConnection.js";
+
+/**
+ * Name of the API Key Authentication Policy
+ */
+export const apiKeyAuthenticationPolicyName = "apiKeyAuthenticationPolicy";
+
+/**
+ * Options for configuring the API key authentication policy
+ */
+export interface ApiKeyAuthenticationPolicyOptions {
+  /**
+   * The credential used to authenticate requests
+   */
+  credential: ApiKeyCredential;
+  /**
+   * Optional authentication schemes to use. If `authSchemes` is provided in both request and policy options, the request options will take precedence.
+   */
+  authSchemes?: AuthScheme[];
+  /**
+   * Allows for connecting to HTTP endpoints instead of enforcing HTTPS.
+   * CAUTION: Never use this option in production.
+   */
+  allowInsecureConnection?: boolean;
+}
+
+/**
+ * Gets a pipeline policy that adds API key authentication to requests
+ */
+export function apiKeyAuthenticationPolicy(
+  options: ApiKeyAuthenticationPolicyOptions,
+): PipelinePolicy {
+  return {
+    name: apiKeyAuthenticationPolicyName,
+    async sendRequest(request: PipelineRequest, next: SendRequest): Promise<PipelineResponse> {
+      // Ensure allowInsecureConnection is explicitly set when sending request to non-https URLs
+      ensureSecureConnection(request, options);
+
+      const scheme = (request.authSchemes ?? options.authSchemes)?.find((x) => x.kind === "apiKey");
+
+      // Skip adding authentication header if no API key authentication scheme is found
+      if (!scheme) {
+        return next(request);
+      }
+      if (scheme.apiKeyLocation !== "header") {
+        throw new Error(`Unsupported API key location: ${scheme.apiKeyLocation}`);
+      }
+
+      request.headers.set(scheme.name, options.credential.key);
+      return next(request);
+    },
+  };
+}
diff --git a/src/policies/auth/basicAuthenticationPolicy.ts b/src/policies/auth/basicAuthenticationPolicy.ts
new file mode 100644
index 0000000..e4486de
--- /dev/null
+++ b/src/policies/auth/basicAuthenticationPolicy.ts
@@ -0,0 +1,65 @@
+// Copyright (c) Microsoft Corporation.
+// Licensed under the MIT License.
+
+import type { BasicCredential } from "../../auth/credentials.js";
+import type { AuthScheme } from "../../auth/schemes.js";
+import type { PipelineRequest, PipelineResponse, SendRequest } from "../../interfaces.js";
+import type { PipelinePolicy } from "../../pipeline.js";
+import { stringToUint8Array, uint8ArrayToString } from "../../util/bytesEncoding.js";
+import { ensureSecureConnection } from "./checkInsecureConnection.js";
+
+/**
+ * Name of the Basic Authentication Policy
+ */
+export const basicAuthenticationPolicyName = "bearerAuthenticationPolicy";
+
+/**
+ * Options for configuring the basic authentication policy
+ */
+export interface BasicAuthenticationPolicyOptions {
+  /**
+   * The credential used to authenticate requests
+   */
+  credential: BasicCredential;
+  /**
+   * Optional authentication schemes to use. If not provided, schemes from the request will be used.
+   */
+  authSchemes?: AuthScheme[];
+  /**
+   * Allows for connecting to HTTP endpoints instead of enforcing HTTPS.
+   * CAUTION: Never use this option in production.
+   */
+  allowInsecureConnection?: boolean;
+}
+
+/**
+ * Gets a pipeline policy that adds basic authentication to requests
+ */
+export function basicAuthenticationPolicy(
+  options: BasicAuthenticationPolicyOptions,
+): PipelinePolicy {
+  return {
+    name: basicAuthenticationPolicyName,
+    async sendRequest(request: PipelineRequest, next: SendRequest): Promise<PipelineResponse> {
+      // Ensure allowInsecureConnection is explicitly set when sending request to non-https URLs
+      ensureSecureConnection(request, options);
+
+      const scheme = (request.authSchemes ?? options.authSchemes)?.find(
+        (x) => x.kind === "http" && x.scheme === "basic",
+      );
+
+      // Skip adding authentication header if no basic authentication scheme is found
+      if (!scheme) {
+        return next(request);
+      }
+
+      const { username, password } = options.credential;
+      const headerValue = uint8ArrayToString(
+        stringToUint8Array(`${username}:${password}`, "utf-8"),
+        "base64",
+      );
+      request.headers.set("Authorization", `Basic ${headerValue}`);
+      return next(request);
+    },
+  };
+}
diff --git a/src/policies/auth/bearerAuthenticationPolicy.ts b/src/policies/auth/bearerAuthenticationPolicy.ts
new file mode 100644
index 0000000..d7e8010
--- /dev/null
+++ b/src/policies/auth/bearerAuthenticationPolicy.ts
@@ -0,0 +1,62 @@
+// Copyright (c) Microsoft Corporation.
+// Licensed under the MIT License.
+
+import type { BearerTokenCredential } from "../../auth/credentials.js";
+import type { AuthScheme } from "../../auth/schemes.js";
+import type { PipelineRequest, PipelineResponse, SendRequest } from "../../interfaces.js";
+import type { PipelinePolicy } from "../../pipeline.js";
+import { ensureSecureConnection } from "./checkInsecureConnection.js";
+
+/**
+ * Name of the Bearer Authentication Policy
+ */
+export const bearerAuthenticationPolicyName = "bearerAuthenticationPolicy";
+
+/**
+ * Options for configuring the bearer authentication policy
+ */
+export interface BearerAuthenticationPolicyOptions {
+  /**
+   * The BearerTokenCredential implementation that can supply the bearer token.
+   */
+  credential: BearerTokenCredential;
+  /**
+   * Optional authentication schemes to use. If not provided, schemes from the request will be used.
+   */
+  authSchemes?: AuthScheme[];
+  /**
+   * Allows for connecting to HTTP endpoints instead of enforcing HTTPS.
+   * CAUTION: Never use this option in production.
+   */
+  allowInsecureConnection?: boolean;
+}
+
+/**
+ * Gets a pipeline policy that adds bearer token authentication to requests
+ */
+export function bearerAuthenticationPolicy(
+  options: BearerAuthenticationPolicyOptions,
+): PipelinePolicy {
+  return {
+    name: bearerAuthenticationPolicyName,
+    async sendRequest(request: PipelineRequest, next: SendRequest): Promise<PipelineResponse> {
+      // Ensure allowInsecureConnection is explicitly set when sending request to non-https URLs
+      ensureSecureConnection(request, options);
+
+      const scheme = (request.authSchemes ?? options.authSchemes)?.find(
+        (x) => x.kind === "http" && x.scheme === "bearer",
+      );
+
+      // Skip adding authentication header if no bearer authentication scheme is found
+      if (!scheme) {
+        return next(request);
+      }
+
+      const token = await options.credential.getBearerToken({
+        abortSignal: request.abortSignal,
+      });
+      request.headers.set("Authorization", `Bearer ${token}`);
+      return next(request);
+    },
+  };
+}
diff --git a/src/policies/auth/checkInsecureConnection.ts b/src/policies/auth/checkInsecureConnection.ts
new file mode 100644
index 0000000..704f486
--- /dev/null
+++ b/src/policies/auth/checkInsecureConnection.ts
@@ -0,0 +1,65 @@
+// Copyright (c) Microsoft Corporation.
+// Licensed under the MIT License.
+
+import type { PipelineRequest } from "../../interfaces.js";
+import { logger } from "../../log.js";
+
+// Ensure the warining is only emitted once
+let insecureConnectionWarningEmmitted = false;
+
+/**
+ * Checks if the request is allowed to be sent over an insecure connection.
+ *
+ * A request is allowed to be sent over an insecure connection when:
+ * - The `allowInsecureConnection` option is set to `true`.
+ * - The request has the `allowInsecureConnection` property set to `true`.
+ * - The request is being sent to `localhost` or `127.0.0.1`
+ */
+function allowInsecureConnection(
+  request: PipelineRequest,
+  options: { allowInsecureConnection?: boolean },
+): boolean {
+  if (options.allowInsecureConnection && request.allowInsecureConnection) {
+    const url = new URL(request.url);
+    if (url.hostname === "localhost" || url.hostname === "127.0.0.1") {
+      return true;
+    }
+  }
+
+  return false;
+}
+
+/**
+ * Logs a warning about sending a token over an insecure connection.
+ *
+ * This function will emit a node warning once, but log the warning every time.
+ */
+function emitInsecureConnectionWarning(): void {
+  const warning = "Sending token over insecure transport. Assume any token issued is compromised.";
+
+  logger.warning(warning);
+
+  if (typeof process?.emitWarning === "function" && !insecureConnectionWarningEmmitted) {
+    insecureConnectionWarningEmmitted = true;
+    process.emitWarning(warning);
+  }
+}
+
+/**
+ * Ensures that authentication is only allowed over HTTPS unless explicitly allowed.
+ * Throws an error if the connection is not secure and not explicitly allowed.
+ */
+export function ensureSecureConnection(
+  request: PipelineRequest,
+  options: { allowInsecureConnection?: boolean },
+): void {
+  if (!request.url.toLowerCase().startsWith("https://")) {
+    if (allowInsecureConnection(request, options)) {
+      emitInsecureConnectionWarning();
+    } else {
+      throw new Error(
+        "Authentication is not permitted for non-TLS protected (non-https) URLs when allowInsecureConnection is false.",
+      );
+    }
+  }
+}
diff --git a/src/policies/auth/oauth2AuthenticationPolicy.ts b/src/policies/auth/oauth2AuthenticationPolicy.ts
new file mode 100644
index 0000000..5c76266
--- /dev/null
+++ b/src/policies/auth/oauth2AuthenticationPolicy.ts
@@ -0,0 +1,60 @@
+// Copyright (c) Microsoft Corporation.
+// Licensed under the MIT License.
+
+import type { OAuth2Flow } from "../../auth/oauth2Flows.js";
+import type { OAuth2TokenCredential } from "../../auth/credentials.js";
+import type { AuthScheme } from "../../auth/schemes.js";
+import type { PipelineRequest, PipelineResponse, SendRequest } from "../../interfaces.js";
+import type { PipelinePolicy } from "../../pipeline.js";
+import { ensureSecureConnection } from "./checkInsecureConnection.js";
+
+/**
+ * Name of the OAuth2 Authentication Policy
+ */
+export const oauth2AuthenticationPolicyName = "oauth2AuthenticationPolicy";
+
+/**
+ * Options for configuring the OAuth2 authentication policy
+ */
+export interface OAuth2AuthenticationPolicyOptions<TFlows extends OAuth2Flow> {
+  /**
+   * The OAuth2TokenCredential implementation that can supply the bearer token.
+   */
+  credential: OAuth2TokenCredential<TFlows>;
+  /**
+   * Optional authentication schemes to use. If not provided, schemes from the request will be used.
+   */
+  authSchemes?: AuthScheme[];
+  /**
+   * Allows for connecting to HTTP endpoints instead of enforcing HTTPS.
+   * CAUTION: Never use this option in production.
+   */
+  allowInsecureConnection?: boolean;
+}
+
+/**
+ * Gets a pipeline policy that adds authorization header from OAuth2 schemes
+ */
+export function oauth2AuthenticationPolicy<TFlows extends OAuth2Flow>(
+  options: OAuth2AuthenticationPolicyOptions<TFlows>,
+): PipelinePolicy {
+  return {
+    name: oauth2AuthenticationPolicyName,
+    async sendRequest(request: PipelineRequest, next: SendRequest): Promise<PipelineResponse> {
+      // Ensure allowInsecureConnection is explicitly set when sending request to non-https URLs
+      ensureSecureConnection(request, options);
+
+      const scheme = (request.authSchemes ?? options.authSchemes)?.find((x) => x.kind === "oauth2");
+
+      // Skip adding authentication header if no OAuth2 authentication scheme is found
+      if (!scheme) {
+        return next(request);
+      }
+      const token = await options.credential.getOAuth2Token(scheme.flows as TFlows[], {
+        abortSignal: request.abortSignal,
+      });
+      request.headers.set("Authorization", `Bearer ${token}`);
+      return next(request);
+    },
+  };
+}
diff --git a/src/policies/auxiliaryAuthenticationHeaderPolicy.ts b/src/policies/auxiliaryAuthenticationHeaderPolicy.ts
deleted file mode 100644
index 55110a0..0000000
--- a/src/policies/auxiliaryAuthenticationHeaderPolicy.ts
+++ /dev/null
@@ -1,106 +0,0 @@
-// Copyright (c) Microsoft Corporation.
-// Licensed under the MIT License.
-
-import type { GetTokenOptions, TokenCredential } from "@azure/core-auth";
-import type { AzureLogger } from "@azure/logger";
-import type { PipelineRequest, PipelineResponse, SendRequest } from "../interfaces.js";
-import type { PipelinePolicy } from "../pipeline.js";
-import { type AccessTokenGetter, createTokenCycler } from "../util/tokenCycler.js";
-import { logger as coreLogger } from "../log.js";
-import type { AuthorizeRequestOptions } from "./bearerTokenAuthenticationPolicy.js";
-
-/**
- * The programmatic identifier of the auxiliaryAuthenticationHeaderPolicy.
- */
-export const auxiliaryAuthenticationHeaderPolicyName = "auxiliaryAuthenticationHeaderPolicy";
-const AUTHORIZATION_AUXILIARY_HEADER = "x-ms-authorization-auxiliary";
-
-/**
- * Options to configure the auxiliaryAuthenticationHeaderPolicy
- */
-export interface AuxiliaryAuthenticationHeaderPolicyOptions {
-  /**
-   * TokenCredential list used to get token from auxiliary tenants and
-   * one credential for each tenant the client may need to access
-   */
-  credentials?: TokenCredential[];
-  /**
-   * Scopes depend on the cloud your application runs in
-   */
-  scopes: string | string[];
-  /**
-   * A logger can be sent for debugging purposes.
-   */
-  logger?: AzureLogger;
-}
-
-async function sendAuthorizeRequest(options: AuthorizeRequestOptions): Promise<string> {
-  const { scopes, getAccessToken, request } = options;
-  const getTokenOptions: GetTokenOptions = {
-    abortSignal: request.abortSignal,
-    tracingOptions: request.tracingOptions,
-  };
-
-  return (await getAccessToken(scopes, getTokenOptions))?.token ?? "";
-}
-
-/**
- * A policy for external tokens to `x-ms-authorization-auxiliary` header.
- * This header will be used when creating a cross-tenant application we may need to handle authentication requests
- * for resources that are in different tenants.
- * You could see [ARM docs](https://learn.microsoft.com/en-us/azure/azure-resource-manager/management/authenticate-multi-tenant) for a rundown of how this feature works
- */
-export function auxiliaryAuthenticationHeaderPolicy(
-  options: AuxiliaryAuthenticationHeaderPolicyOptions,
-): PipelinePolicy {
-  const { credentials, scopes } = options;
-  const logger = options.logger || coreLogger;
-  const tokenCyclerMap = new WeakMap<TokenCredential, AccessTokenGetter>();
-
-  return {
-    name: auxiliaryAuthenticationHeaderPolicyName,
-    async sendRequest(request: PipelineRequest, next: SendRequest): Promise<PipelineResponse> {
-      if (!request.url.toLowerCase().startsWith("https://")) {
-        throw new Error(
-          "Bearer token authentication for auxiliary header is not permitted for non-TLS protected (non-https) URLs.",
-        );
-      }
-      if (!credentials || credentials.length === 0) {
-        logger.info(
-          `${auxiliaryAuthenticationHeaderPolicyName} header will not be set due to empty credentials.`,
-        );
-        return next(request);
-      }
-
-      const tokenPromises: Promise<string>[] = [];
-      for (const credential of credentials) {
-        let getAccessToken = tokenCyclerMap.get(credential);
-        if (!getAccessToken) {
-          getAccessToken = createTokenCycler(credential);
-          tokenCyclerMap.set(credential, getAccessToken);
-        }
-        tokenPromises.push(
-          sendAuthorizeRequest({
-            scopes: Array.isArray(scopes) ? scopes : [scopes],
-            request,
-            getAccessToken,
-            logger,
-          }),
-        );
-      }
-      const auxiliaryTokens = (await Promise.all(tokenPromises)).filter((token) => Boolean(token));
-      if (auxiliaryTokens.length === 0) {
-        logger.warning(
-          `None of the auxiliary tokens are valid. ${AUTHORIZATION_AUXILIARY_HEADER} header will not be set.`,
-        );
-        return next(request);
-      }
-      request.headers.set(
-        AUTHORIZATION_AUXILIARY_HEADER,
-        auxiliaryTokens.map((token) => `Bearer ${token}`).join(", "),
-      );
-
-      return next(request);
-    },
-  };
-}
diff --git a/src/policies/bearerTokenAuthenticationPolicy.ts b/src/policies/bearerTokenAuthenticationPolicy.ts
deleted file mode 100644
index d67931e..0000000
--- a/src/policies/bearerTokenAuthenticationPolicy.ts
+++ /dev/null
@@ -1,384 +0,0 @@
-// Copyright (c) Microsoft Corporation.
-// Licensed under the MIT License.
-
-import type { AccessToken, GetTokenOptions, TokenCredential } from "@azure/core-auth";
-import type { AzureLogger } from "@azure/logger";
-import type { PipelineRequest, PipelineResponse, SendRequest } from "../interfaces.js";
-import type { PipelinePolicy } from "../pipeline.js";
-import { createTokenCycler } from "../util/tokenCycler.js";
-import { logger as coreLogger } from "../log.js";
-import type { RestError } from "../restError.js";
-import { isRestError } from "../restError.js";
-
-/**
- * The programmatic identifier of the bearerTokenAuthenticationPolicy.
- */
-export const bearerTokenAuthenticationPolicyName = "bearerTokenAuthenticationPolicy";
-
-/**
- * Options sent to the authorizeRequest callback
- */
-export interface AuthorizeRequestOptions {
-  /**
-   * The scopes for which the bearer token applies.
-   */
-  scopes: string[];
-  /**
-   * Function that retrieves either a cached access token or a new access token.
-   */
-  getAccessToken: (scopes: string[], options: GetTokenOptions) => Promise<AccessToken | null>;
-  /**
-   * Request that the policy is trying to fulfill.
-   */
-  request: PipelineRequest;
-  /**
-   * A logger, if one was sent through the HTTP pipeline.
-   */
-  logger?: AzureLogger;
-}
-
-/**
- * Options sent to the authorizeRequestOnChallenge callback
- */
-export interface AuthorizeRequestOnChallengeOptions {
-  /**
-   * The scopes for which the bearer token applies.
-   */
-  scopes: string[];
-  /**
-   * Function that retrieves either a cached access token or a new access token.
-   */
-  getAccessToken: (scopes: string[], options: GetTokenOptions) => Promise<AccessToken | null>;
-  /**
-   * Request that the policy is trying to fulfill.
-   */
-  request: PipelineRequest;
-  /**
-   * Response containing the challenge.
-   */
-  response: PipelineResponse;
-  /**
-   * A logger, if one was sent through the HTTP pipeline.
-   */
-  logger?: AzureLogger;
-}
-
-/**
- * Options to override the processing of [Continuous Access Evaluation](https://learn.microsoft.com/azure/active-directory/conditional-access/concept-continuous-access-evaluation) challenges.
- */
-export interface ChallengeCallbacks {
-  /**
-   * Allows for the authorization of the main request of this policy before it's sent.
-   */
-  authorizeRequest?(options: AuthorizeRequestOptions): Promise<void>;
-  /**
-   * Allows to handle authentication challenges and to re-authorize the request.
-   * The response containing the challenge is `options.response`.
-   * If this method returns true, the underlying request will be sent once again.
-   * The request may be modified before being sent.
-   */
-  authorizeRequestOnChallenge?(options: AuthorizeRequestOnChallengeOptions): Promise<boolean>;
-}
-
-/**
- * Options to configure the bearerTokenAuthenticationPolicy
- */
-export interface BearerTokenAuthenticationPolicyOptions {
-  /**
-   * The TokenCredential implementation that can supply the bearer token.
-   */
-  credential?: TokenCredential;
-  /**
-   * The scopes for which the bearer token applies.
-   */
-  scopes: string | string[];
-  /**
-   * Allows for the processing of [Continuous Access Evaluation](https://learn.microsoft.com/azure/active-directory/conditional-access/concept-continuous-access-evaluation) challenges.
-   * If provided, it must contain at least the `authorizeRequestOnChallenge` method.
-   * If provided, after a request is sent, if it has a challenge, it can be processed to re-send the original request with the relevant challenge information.
-   */
-  challengeCallbacks?: ChallengeCallbacks;
-  /**
-   * A logger can be sent for debugging purposes.
-   */
-  logger?: AzureLogger;
-}
-/**
- * Try to send the given request.
- *
- * When a response is received, returns a tuple of the response received and, if the response was received
- * inside a thrown RestError, the RestError that was thrown.
- *
- * Otherwise, if an error was thrown while sending the request that did not provide an underlying response, it
- * will be rethrown.
- */
-async function trySendRequest(
-  request: PipelineRequest,
-  next: SendRequest,
-): Promise<[PipelineResponse, RestError | undefined]> {
-  try {
-    return [await next(request), undefined];
-  } catch (e: any) {
-    if (isRestError(e) && e.response) {
-      return [e.response, e];
-    } else {
-      throw e;
-    }
-  }
-}
-/**
- * Default authorize request handler
- */
-async function defaultAuthorizeRequest(options: AuthorizeRequestOptions): Promise<void> {
-  const { scopes, getAccessToken, request } = options;
-  // Enable CAE true by default
-  const getTokenOptions: GetTokenOptions = {
-    abortSignal: request.abortSignal,
-    tracingOptions: request.tracingOptions,
-    enableCae: true,
-  };
-
-  const accessToken = await getAccessToken(scopes, getTokenOptions);
-
-  if (accessToken) {
-    options.request.headers.set("Authorization", `Bearer ${accessToken.token}`);
-  }
-}
-
-/**
- * We will retrieve the challenge only if the response status code was 401,
- * and if the response contained the header "WWW-Authenticate" with a non-empty value.
- */
-function isChallengeResponse(response: PipelineResponse): boolean {
-  return response.status === 401 && response.headers.has("WWW-Authenticate");
-}
-
-/**
- * Re-authorize the request for CAE challenge.
- * The response containing the challenge is `options.response`.
- * If this method returns true, the underlying request will be sent once again.
- */
-async function authorizeRequestOnCaeChallenge(
-  onChallengeOptions: AuthorizeRequestOnChallengeOptions,
-  caeClaims: string,
-): Promise<boolean> {
-  const { scopes } = onChallengeOptions;
-
-  const accessToken = await onChallengeOptions.getAccessToken(scopes, {
-    enableCae: true,
-    claims: caeClaims,
-  });
-  if (!accessToken) {
-    return false;
-  }
-
-  onChallengeOptions.request.headers.set(
-    "Authorization",
-    `${accessToken.tokenType ?? "Bearer"} ${accessToken.token}`,
-  );
-  return true;
-}
-
-/**
- * A policy that can request a token from a TokenCredential implementation and
- * then apply it to the Authorization header of a request as a Bearer token.
- */
-export function bearerTokenAuthenticationPolicy(
-  options: BearerTokenAuthenticationPolicyOptions,
-): PipelinePolicy {
-  const { credential, scopes, challengeCallbacks } = options;
-  const logger = options.logger || coreLogger;
-  const callbacks = {
-    authorizeRequest:
-      challengeCallbacks?.authorizeRequest?.bind(challengeCallbacks) ?? defaultAuthorizeRequest,
-    authorizeRequestOnChallenge:
-      challengeCallbacks?.authorizeRequestOnChallenge?.bind(challengeCallbacks),
-  };
-
-  // This function encapsulates the entire process of reliably retrieving the token
-  // The options are left out of the public API until there's demand to configure this.
-  // Remember to extend `BearerTokenAuthenticationPolicyOptions` with `TokenCyclerOptions`
-  // in order to pass through the `options` object.
-  const getAccessToken = credential
-    ? createTokenCycler(credential /* , options */)
-    : () => Promise.resolve(null);
-
-  return {
-    name: bearerTokenAuthenticationPolicyName,
-    /**
-     * If there's no challenge parameter:
-     * - It will try to retrieve the token using the cache, or the credential's getToken.
-     * - Then it will try the next policy with or without the retrieved token.
-     *
-     * It uses the challenge parameters to:
-     * - Skip a first attempt to get the token from the credential if there's no cached token,
-     *   since it expects the token to be retrievable only after the challenge.
-     * - Prepare the outgoing request if the `prepareRequest` method has been provided.
-     * - Send an initial request to receive the challenge if it fails.
-     * - Process a challenge if the response contains it.
-     * - Retrieve a token with the challenge information, then re-send the request.
-     */
-    async sendRequest(request: PipelineRequest, next: SendRequest): Promise<PipelineResponse> {
-      if (!request.url.toLowerCase().startsWith("https://")) {
-        throw new Error(
-          "Bearer token authentication is not permitted for non-TLS protected (non-https) URLs.",
-        );
-      }
-
-      await callbacks.authorizeRequest({
-        scopes: Array.isArray(scopes) ? scopes : [scopes],
-        request,
-        getAccessToken,
-        logger,
-      });
-
-      let response: PipelineResponse;
-      let error: Error | undefined;
-      let shouldSendRequest: boolean;
-      [response, error] = await trySendRequest(request, next);
-
-      if (isChallengeResponse(response)) {
-        let claims = getCaeChallengeClaims(response.headers.get("WWW-Authenticate"));
-        // Handle CAE by default when receive CAE claim
-        if (claims) {
-          let parsedClaim: string;
-          // Return the response immediately if claims is not a valid base64 encoded string
-          try {
-            parsedClaim = atob(claims);
-          } catch (e) {
-            logger.warning(
-              `The WWW-Authenticate header contains "claims" that cannot be parsed. Unable to perform the Continuous Access Evaluation authentication flow. Unparsable claims: ${claims}`,
-            );
-            return response;
-          }
-          shouldSendRequest = await authorizeRequestOnCaeChallenge(
-            {
-              scopes: Array.isArray(scopes) ? scopes : [scopes],
-              response,
-              request,
-              getAccessToken,
-              logger,
-            },
-            parsedClaim,
-          );
-          // Send updated request and handle response for RestError
-          if (shouldSendRequest) {
-            [response, error] = await trySendRequest(request, next);
-          }
-        } else if (callbacks.authorizeRequestOnChallenge) {
-          // Handle custom challenges when client provides custom callback
-          shouldSendRequest = await callbacks.authorizeRequestOnChallenge({
-            scopes: Array.isArray(scopes) ? scopes : [scopes],
-            request,
-            response,
-            getAccessToken,
-            logger,
-          });
-
-          // Send updated request and handle response for RestError
-          if (shouldSendRequest) {
-            [response, error] = await trySendRequest(request, next);
-          }
-
-          // If we get another CAE Claim, we will handle it by default and return whatever value we receive for this
-          if (isChallengeResponse(response)) {
-            claims = getCaeChallengeClaims(response.headers.get("WWW-Authenticate") as string);
-            if (claims) {
-              let parsedClaim: string;
-              try {
-                parsedClaim = atob(claims);
-              } catch (e) {
-                logger.warning(
-                  `The WWW-Authenticate header contains "claims" that cannot be parsed. Unable to perform the Continuous Access Evaluation authentication flow. Unparsable claims: ${claims}`,
-                );
-                return response;
-              }
-
-              shouldSendRequest = await authorizeRequestOnCaeChallenge(
-                {
-                  scopes: Array.isArray(scopes) ? scopes : [scopes],
-                  response,
-                  request,
-                  getAccessToken,
-                  logger,
-                },
-                parsedClaim,
-              );
-              // Send updated request and handle response for RestError
-              if (shouldSendRequest) {
-                [response, error] = await trySendRequest(request, next);
-              }
-            }
-          }
-        }
-      }
-
-      if (error) {
-        throw error;
-      } else {
-        return response;
-      }
-    },
-  };
-}
-
-/**
- *
- * Interface to represent a parsed challenge.
- *
- * @internal
- */
-interface AuthChallenge {
-  scheme: string;
-  params: Record<string, string>;
-}
-
-/**
- * Converts: `Bearer a="b", c="d", Pop e="f", g="h"`.
- * Into: `[ { scheme: 'Bearer', params: { a: 'b', c: 'd' } }, { scheme: 'Pop', params: { e: 'f', g: 'h' } } ]`.
- *
- * @internal
- */
-export function parseChallenges(challenges: string): AuthChallenge[] {
-  // Challenge regex seperates the string to individual challenges with different schemes in the format `Scheme a="b", c=d`
-  // The challenge regex captures parameteres with either quotes values or unquoted values
-  const challengeRegex = /(\w+)\s+((?:\w+=(?:"[^"]*"|[^,]*),?\s*)+)/g;
-  // Parameter regex captures the claims group removed from the scheme in the format `a="b"` and `c="d"`
-  // CAE challenge always have quoted parameters. For more reference, https://learn.microsoft.com/entra/identity-platform/claims-challenge
-  const paramRegex = /(\w+)="([^"]*)"/g;
-
-  const parsedChallenges: AuthChallenge[] = [];
-  let match;
-
-  // Iterate over each challenge match
-  while ((match = challengeRegex.exec(challenges)) !== null) {
-    const scheme = match[1];
-    const paramsString = match[2];
-    const params: Record<string, string> = {};
-    let paramMatch;
-
-    // Iterate over each parameter match
-    while ((paramMatch = paramRegex.exec(paramsString)) !== null) {
-      params[paramMatch[1]] = paramMatch[2];
-    }
-
-    parsedChallenges.push({ scheme, params });
-  }
-  return parsedChallenges;
-}
-
-/**
- * Parse a pipeline response and look for a CAE challenge with "Bearer" scheme
- * Return the value in the header without parsing the challenge
- * @internal
- */
-function getCaeChallengeClaims(challenges: string | undefined): string | undefined {
-  if (!challenges) {
-    return;
-  }
-  // Find all challenges present in the header
-  const parsedChallenges = parseChallenges(challenges);
-  return parsedChallenges.find(
-    (x) => x.scheme === "Bearer" && x.params.claims && x.params.error === "insufficient_claims",
-  )?.params.claims;
-}
diff --git a/src/policies/decompressResponsePolicy-browser.mts b/src/policies/decompressResponsePolicy-browser.mts
new file mode 100644
index 0000000..0cd7506
--- /dev/null
+++ b/src/policies/decompressResponsePolicy-browser.mts
@@ -0,0 +1,16 @@
+// Copyright (c) Microsoft Corporation.
+// Licensed under the MIT License.
+
+/*
+ * NOTE: When moving this file, please update "browser" section in package.json
+ */
+
+export const decompressResponsePolicyName = "decompressResponsePolicy";
+
+/**
+ * decompressResponsePolicy is not supported in the browser and attempting
+ * to use it will raise an error.
+ */
+export function decompressResponsePolicy(): never {
+  throw new Error("decompressResponsePolicy is not supported in browser environment");
+}
diff --git a/src/policies/decompressResponsePolicy.ts b/src/policies/decompressResponsePolicy.ts
index 8842300..252e2ad 100644
--- a/src/policies/decompressResponsePolicy.ts
+++ b/src/policies/decompressResponsePolicy.ts
@@ -1,22 +1,27 @@
 // Copyright (c) Microsoft Corporation.
 // Licensed under the MIT License.
 
+import type { PipelineRequest, PipelineResponse, SendRequest } from "../interfaces.js";
 import type { PipelinePolicy } from "../pipeline.js";
 
-import {
-  decompressResponsePolicyName as tspDecompressResponsePolicyName,
-  decompressResponsePolicy as tspDecompressResponsePolicy,
-} from "@typespec/ts-http-runtime/internal/policies";
-
 /**
  * The programmatic identifier of the decompressResponsePolicy.
  */
-export const decompressResponsePolicyName = tspDecompressResponsePolicyName;
+export const decompressResponsePolicyName = "decompressResponsePolicy";
 
 /**
  * A policy to enable response decompression according to Accept-Encoding header
  * https://developer.mozilla.org/en-US/docs/Web/HTTP/Headers/Accept-Encoding
  */
 export function decompressResponsePolicy(): PipelinePolicy {
-  return tspDecompressResponsePolicy();
+  return {
+    name: decompressResponsePolicyName,
+    async sendRequest(request: PipelineRequest, next: SendRequest): Promise<PipelineResponse> {
+      // HEAD requests have no body
+      if (request.method !== "HEAD") {
+        request.headers.set("Accept-Encoding", "gzip,deflate");
+      }
+      return next(request);
+    },
+  };
 }
diff --git a/src/policies/defaultRetryPolicy.ts b/src/policies/defaultRetryPolicy.ts
index 68fb77e..169a7ca 100644
--- a/src/policies/defaultRetryPolicy.ts
+++ b/src/policies/defaultRetryPolicy.ts
@@ -3,16 +3,15 @@
 
 import type { PipelineRetryOptions } from "../interfaces.js";
 import type { PipelinePolicy } from "../pipeline.js";
-
-import {
-  defaultRetryPolicyName as tspDefaultRetryPolicyName,
-  defaultRetryPolicy as tspDefaultRetryPolicy,
-} from "@typespec/ts-http-runtime/internal/policies";
+import { exponentialRetryStrategy } from "../retryStrategies/exponentialRetryStrategy.js";
+import { throttlingRetryStrategy } from "../retryStrategies/throttlingRetryStrategy.js";
+import { retryPolicy } from "./retryPolicy.js";
+import { DEFAULT_RETRY_POLICY_COUNT } from "../constants.js";
 
 /**
  * Name of the {@link defaultRetryPolicy}
  */
-export const defaultRetryPolicyName = tspDefaultRetryPolicyName;
+export const defaultRetryPolicyName = "defaultRetryPolicy";
 
 /**
  * Options that control how to retry failed requests.
@@ -26,5 +25,10 @@ export interface DefaultRetryPolicyOptions extends PipelineRetryOptions {}
  * - Or otherwise if the outgoing request fails, it will retry with an exponentially increasing delay.
  */
 export function defaultRetryPolicy(options: DefaultRetryPolicyOptions = {}): PipelinePolicy {
-  return tspDefaultRetryPolicy(options);
+  return {
+    name: defaultRetryPolicyName,
+    sendRequest: retryPolicy([throttlingRetryStrategy(), exponentialRetryStrategy(options)], {
+      maxRetries: options.maxRetries ?? DEFAULT_RETRY_POLICY_COUNT,
+    }).sendRequest,
+  };
 }
diff --git a/src/policies/exponentialRetryPolicy.ts b/src/policies/exponentialRetryPolicy.ts
index 289ca0a..24f6e16 100644
--- a/src/policies/exponentialRetryPolicy.ts
+++ b/src/policies/exponentialRetryPolicy.ts
@@ -2,16 +2,14 @@
 // Licensed under the MIT License.
 
 import type { PipelinePolicy } from "../pipeline.js";
-
-import {
-  exponentialRetryPolicyName as tspExponentialRetryPolicyName,
-  exponentialRetryPolicy as tspExponentialRetryPolicy,
-} from "@typespec/ts-http-runtime/internal/policies";
+import { exponentialRetryStrategy } from "../retryStrategies/exponentialRetryStrategy.js";
+import { retryPolicy } from "./retryPolicy.js";
+import { DEFAULT_RETRY_POLICY_COUNT } from "../constants.js";
 
 /**
  * The programmatic identifier of the exponentialRetryPolicy.
  */
-export const exponentialRetryPolicyName = tspExponentialRetryPolicyName;
+export const exponentialRetryPolicyName = "exponentialRetryPolicy";
 
 /**
  * Options that control how to retry failed requests.
@@ -43,5 +41,15 @@ export interface ExponentialRetryPolicyOptions {
 export function exponentialRetryPolicy(
   options: ExponentialRetryPolicyOptions = {},
 ): PipelinePolicy {
-  return tspExponentialRetryPolicy(options);
+  return retryPolicy(
+    [
+      exponentialRetryStrategy({
+        ...options,
+        ignoreSystemErrors: true,
+      }),
+    ],
+    {
+      maxRetries: options.maxRetries ?? DEFAULT_RETRY_POLICY_COUNT,
+    },
+  );
 }
diff --git a/src/policies/formDataPolicy.ts b/src/policies/formDataPolicy.ts
index 07fa342..4265f06 100644
--- a/src/policies/formDataPolicy.ts
+++ b/src/policies/formDataPolicy.ts
@@ -1,21 +1,118 @@
 // Copyright (c) Microsoft Corporation.
 // Licensed under the MIT License.
 
+import { stringToUint8Array } from "../util/bytesEncoding.js";
+import { isNodeLike } from "../util/checkEnvironment.js";
+import { createHttpHeaders } from "../httpHeaders.js";
+import type {
+  BodyPart,
+  FormDataMap,
+  FormDataValue,
+  PipelineRequest,
+  PipelineResponse,
+  SendRequest,
+} from "../interfaces.js";
 import type { PipelinePolicy } from "../pipeline.js";
 
-import {
-  formDataPolicyName as tspFormDataPolicyName,
-  formDataPolicy as tspFormDataPolicy,
-} from "@typespec/ts-http-runtime/internal/policies";
-
 /**
  * The programmatic identifier of the formDataPolicy.
  */
-export const formDataPolicyName = tspFormDataPolicyName;
+export const formDataPolicyName = "formDataPolicy";
+
+function formDataToFormDataMap(formData: FormData): FormDataMap {
+  const formDataMap: FormDataMap = {};
+  for (const [key, value] of formData.entries()) {
+    formDataMap[key] ??= [];
+    (formDataMap[key] as FormDataValue[]).push(value);
+  }
+  return formDataMap;
+}
 
 /**
  * A policy that encodes FormData on the request into the body.
  */
 export function formDataPolicy(): PipelinePolicy {
-  return tspFormDataPolicy();
+  return {
+    name: formDataPolicyName,
+    async sendRequest(request: PipelineRequest, next: SendRequest): Promise<PipelineResponse> {
+      if (isNodeLike && typeof FormData !== "undefined" && request.body instanceof FormData) {
+        request.formData = formDataToFormDataMap(request.body);
+        request.body = undefined;
+      }
+
+      if (request.formData) {
+        const contentType = request.headers.get("Content-Type");
+        if (contentType && contentType.indexOf("application/x-www-form-urlencoded") !== -1) {
+          request.body = wwwFormUrlEncode(request.formData);
+        } else {
+          await prepareFormData(request.formData, request);
+        }
+
+        request.formData = undefined;
+      }
+      return next(request);
+    },
+  };
+}
+
+function wwwFormUrlEncode(formData: FormDataMap): string {
+  const urlSearchParams = new URLSearchParams();
+  for (const [key, value] of Object.entries(formData)) {
+    if (Array.isArray(value)) {
+      for (const subValue of value) {
+        urlSearchParams.append(key, subValue.toString());
+      }
+    } else {
+      urlSearchParams.append(key, value.toString());
+    }
+  }
+  return urlSearchParams.toString();
+}
+
+async function prepareFormData(formData: FormDataMap, request: PipelineRequest): Promise<void> {
+  // validate content type (multipart/form-data)
+  const contentType = request.headers.get("Content-Type");
+  if (contentType && !contentType.startsWith("multipart/form-data")) {
+    // content type is specified and is not multipart/form-data. Exit.
+    return;
+  }
+
+  request.headers.set("Content-Type", contentType ?? "multipart/form-data");
+
+  // set body to MultipartRequestBody using content from FormDataMap
+  const parts: BodyPart[] = [];
+
+  for (const [fieldName, values] of Object.entries(formData)) {
+    for (const value of Array.isArray(values) ? values : [values]) {
+      if (typeof value === "string") {
+        parts.push({
+          headers: createHttpHeaders({
+            "Content-Disposition": `form-data; name="${fieldName}"`,
+          }),
+          body: stringToUint8Array(value, "utf-8"),
+        });
+      } else if (value === undefined || value === null || typeof value !== "object") {
+        throw new Error(
+          `Unexpected value for key ${fieldName}: ${value}. Value should be serialized to string first.`,
+        );
+      } else {
+        // using || instead of ?? here since if value.name is empty we should create a file name
+        const fileName = (value as File).name || "blob";
+        const headers = createHttpHeaders();
+        headers.set(
+          "Content-Disposition",
+          `form-data; name="${fieldName}"; filename="${fileName}"`,
+        );
+
+        // again, || is used since an empty value.type means the content type is unset
+        headers.set("Content-Type", value.type || "application/octet-stream");
+
+        parts.push({
+          headers,
+          body: value,
+        });
+      }
+    }
+  }
+  request.multipartBody = { parts };
 }
diff --git a/src/policies/internal.ts b/src/policies/internal.ts
new file mode 100644
index 0000000..80a1dcd
--- /dev/null
+++ b/src/policies/internal.ts
@@ -0,0 +1,33 @@
+// Copyright (c) Microsoft Corporation.
+// Licensed under the MIT License.
+
+export { agentPolicy, agentPolicyName } from "./agentPolicy.js";
+export {
+  decompressResponsePolicy,
+  decompressResponsePolicyName,
+} from "./decompressResponsePolicy.js";
+export {
+  defaultRetryPolicy,
+  defaultRetryPolicyName,
+  DefaultRetryPolicyOptions,
+} from "./defaultRetryPolicy.js";
+export {
+  exponentialRetryPolicy,
+  exponentialRetryPolicyName,
+  ExponentialRetryPolicyOptions,
+} from "./exponentialRetryPolicy.js";
+export { retryPolicy, RetryPolicyOptions } from "./retryPolicy.js";
+export {
+  RetryInformation,
+  RetryModifiers,
+  RetryStrategy,
+} from "../retryStrategies/retryStrategy.js";
+export { systemErrorRetryPolicy, systemErrorRetryPolicyName } from "./systemErrorRetryPolicy.js";
+export { throttlingRetryPolicy, throttlingRetryPolicyName } from "./throttlingRetryPolicy.js";
+export { formDataPolicy, formDataPolicyName } from "./formDataPolicy.js";
+export { logPolicy, logPolicyName, LogPolicyOptions } from "./logPolicy.js";
+export { multipartPolicy, multipartPolicyName } from "./multipartPolicy.js";
+export { proxyPolicy, proxyPolicyName, getDefaultProxySettings } from "./proxyPolicy.js";
+export { redirectPolicy, redirectPolicyName, RedirectPolicyOptions } from "./redirectPolicy.js";
+export { tlsPolicy, tlsPolicyName } from "./tlsPolicy.js";
+export { userAgentPolicy, userAgentPolicyName, UserAgentPolicyOptions } from "./userAgentPolicy.js";
diff --git a/src/policies/logPolicy.ts b/src/policies/logPolicy.ts
index 321bbec..6b7d1ab 100644
--- a/src/policies/logPolicy.ts
+++ b/src/policies/logPolicy.ts
@@ -1,18 +1,16 @@
 // Copyright (c) Microsoft Corporation.
 // Licensed under the MIT License.
 
-import type { Debugger } from "@azure/logger";
+import type { Debugger } from "../logger/logger.js";
+import type { PipelineRequest, PipelineResponse, SendRequest } from "../interfaces.js";
 import type { PipelinePolicy } from "../pipeline.js";
 import { logger as coreLogger } from "../log.js";
-import {
-  logPolicyName as tspLogPolicyName,
-  logPolicy as tspLogPolicy,
-} from "@typespec/ts-http-runtime/internal/policies";
+import { Sanitizer } from "../util/sanitizer.js";
 
 /**
  * The programmatic identifier of the logPolicy.
  */
-export const logPolicyName = tspLogPolicyName;
+export const logPolicyName = "logPolicy";
 
 /**
  * Options to configure the logPolicy.
@@ -45,8 +43,26 @@ export interface LogPolicyOptions {
  * @param options - Options to configure logPolicy.
  */
 export function logPolicy(options: LogPolicyOptions = {}): PipelinePolicy {
-  return tspLogPolicy({
-    logger: coreLogger.info,
-    ...options,
+  const logger = options.logger ?? coreLogger.info;
+  const sanitizer = new Sanitizer({
+    additionalAllowedHeaderNames: options.additionalAllowedHeaderNames,
+    additionalAllowedQueryParameters: options.additionalAllowedQueryParameters,
   });
+  return {
+    name: logPolicyName,
+    async sendRequest(request: PipelineRequest, next: SendRequest): Promise<PipelineResponse> {
+      if (!logger.enabled) {
+        return next(request);
+      }
+
+      logger(`Request: ${sanitizer.sanitize(request)}`);
+
+      const response = await next(request);
+
+      logger(`Response status code: ${response.status}`);
+      logger(`Headers: ${sanitizer.sanitize(response.headers)}`);
+
+      return response;
+    },
+  };
 }
diff --git a/src/policies/multipartPolicy.ts b/src/policies/multipartPolicy.ts
index 1e6560f..268c132 100644
--- a/src/policies/multipartPolicy.ts
+++ b/src/policies/multipartPolicy.ts
@@ -1,41 +1,155 @@
 // Copyright (c) Microsoft Corporation.
 // Licensed under the MIT License.
 
+import type { BodyPart, HttpHeaders, PipelineRequest, PipelineResponse } from "../interfaces.js";
 import type { PipelinePolicy } from "../pipeline.js";
+import { stringToUint8Array } from "../util/bytesEncoding.js";
+import { isBlob } from "../util/typeGuards.js";
+import { randomUUID } from "../util/uuidUtils.js";
+import { concat } from "../util/concat.js";
 
-import {
-  multipartPolicyName as tspMultipartPolicyName,
-  multipartPolicy as tspMultipartPolicy,
-} from "@typespec/ts-http-runtime/internal/policies";
-import type {
-  PipelineRequest as TspPipelineRequest,
-  SendRequest as TspSendRequest,
-} from "@typespec/ts-http-runtime";
-import { getRawContent, hasRawContent } from "../util/file.js";
+function generateBoundary(): string {
+  return `----AzSDKFormBoundary${randomUUID()}`;
+}
+
+function encodeHeaders(headers: HttpHeaders): string {
+  let result = "";
+  for (const [key, value] of headers) {
+    result += `${key}: ${value}\r\n`;
+  }
+  return result;
+}
+
+function getLength(
+  source:
+    | (() => ReadableStream<Uint8Array>)
+    | (() => NodeJS.ReadableStream)
+    | Uint8Array
+    | Blob
+    | ReadableStream
+    | NodeJS.ReadableStream,
+): number | undefined {
+  if (source instanceof Uint8Array) {
+    return source.byteLength;
+  } else if (isBlob(source)) {
+    // if was created using createFile then -1 means we have an unknown size
+    return source.size === -1 ? undefined : source.size;
+  } else {
+    return undefined;
+  }
+}
+
+function getTotalLength(
+  sources: (
+    | (() => ReadableStream<Uint8Array>)
+    | (() => NodeJS.ReadableStream)
+    | Uint8Array
+    | Blob
+    | ReadableStream
+    | NodeJS.ReadableStream
+  )[],
+): number | undefined {
+  let total = 0;
+  for (const source of sources) {
+    const partLength = getLength(source);
+    if (partLength === undefined) {
+      return undefined;
+    } else {
+      total += partLength;
+    }
+  }
+  return total;
+}
+
+async function buildRequestBody(
+  request: PipelineRequest,
+  parts: BodyPart[],
+  boundary: string,
+): Promise<void> {
+  const sources = [
+    stringToUint8Array(`--${boundary}`, "utf-8"),
+    ...parts.flatMap((part) => [
+      stringToUint8Array("\r\n", "utf-8"),
+      stringToUint8Array(encodeHeaders(part.headers), "utf-8"),
+      stringToUint8Array("\r\n", "utf-8"),
+      part.body,
+      stringToUint8Array(`\r\n--${boundary}`, "utf-8"),
+    ]),
+    stringToUint8Array("--\r\n\r\n", "utf-8"),
+  ];
+
+  const contentLength = getTotalLength(sources);
+  if (contentLength) {
+    request.headers.set("Content-Length", contentLength);
+  }
+
+  request.body = await concat(sources);
+}
 
 /**
  * Name of multipart policy
  */
-export const multipartPolicyName = tspMultipartPolicyName;
+export const multipartPolicyName = "multipartPolicy";
+
+const maxBoundaryLength = 70;
+const validBoundaryCharacters = new Set(
+  `abcdefghijklmnopqrstuvwxyzABCDEFGHIJKLMNOPQRSTUVWXYZ0123456789'()+,-./:=?`,
+);
+
+function assertValidBoundary(boundary: string): void {
+  if (boundary.length > maxBoundaryLength) {
+    throw new Error(`Multipart boundary "${boundary}" exceeds maximum length of 70 characters`);
+  }
+
+  if (Array.from(boundary).some((x) => !validBoundaryCharacters.has(x))) {
+    throw new Error(`Multipart boundary "${boundary}" contains invalid characters`);
+  }
+}
 
 /**
  * Pipeline policy for multipart requests
  */
 export function multipartPolicy(): PipelinePolicy {
-  const tspPolicy = tspMultipartPolicy();
-
   return {
     name: multipartPolicyName,
-    sendRequest: async (request, next) => {
-      if (request.multipartBody) {
-        for (const part of request.multipartBody.parts) {
-          if (hasRawContent(part.body)) {
-            part.body = getRawContent(part.body);
+    async sendRequest(request, next): Promise<PipelineResponse> {
+      if (!request.multipartBody) {
+        return next(request);
       }
+
+      if (request.body) {
+        throw new Error("multipartBody and regular body cannot be set at the same time");
       }
+
+      let boundary = request.multipartBody.boundary;
+
+      const contentTypeHeader = request.headers.get("Content-Type") ?? "multipart/mixed";
+      const parsedHeader = contentTypeHeader.match(/^(multipart\/[^ ;]+)(?:; *boundary=(.+))?$/);
+      if (!parsedHeader) {
+        throw new Error(
+          `Got multipart request body, but content-type header was not multipart: ${contentTypeHeader}`,
+        );
+      }
+
+      const [, contentType, parsedBoundary] = parsedHeader;
+      if (parsedBoundary && boundary && parsedBoundary !== boundary) {
+        throw new Error(
+          `Multipart boundary was specified as ${parsedBoundary} in the header, but got ${boundary} in the request body`,
+        );
       }
 
-      return tspPolicy.sendRequest(request as TspPipelineRequest, next as TspSendRequest);
+      boundary ??= parsedBoundary;
+      if (boundary) {
+        assertValidBoundary(boundary);
+      } else {
+        boundary = generateBoundary();
+      }
+      request.headers.set("Content-Type", `${contentType}; boundary=${boundary}`);
+      await buildRequestBody(request, request.multipartBody.parts, boundary);
+
+      request.multipartBody = undefined;
+
+      return next(request);
     },
   };
 }
diff --git a/src/policies/ndJsonPolicy.ts b/src/policies/ndJsonPolicy.ts
deleted file mode 100644
index deeee45..0000000
--- a/src/policies/ndJsonPolicy.ts
+++ /dev/null
@@ -1,29 +0,0 @@
-// Copyright (c) Microsoft Corporation.
-// Licensed under the MIT License.
-
-import type { PipelineRequest, PipelineResponse, SendRequest } from "../interfaces.js";
-import type { PipelinePolicy } from "../pipeline.js";
-
-/**
- * The programmatic identifier of the ndJsonPolicy.
- */
-export const ndJsonPolicyName = "ndJsonPolicy";
-
-/**
- * ndJsonPolicy is a policy used to control keep alive settings for every request.
- */
-export function ndJsonPolicy(): PipelinePolicy {
-  return {
-    name: ndJsonPolicyName,
-    async sendRequest(request: PipelineRequest, next: SendRequest): Promise<PipelineResponse> {
-      // There currently isn't a good way to bypass the serializer
-      if (typeof request.body === "string" && request.body.startsWith("[")) {
-        const body = JSON.parse(request.body);
-        if (Array.isArray(body)) {
-          request.body = body.map((item) => JSON.stringify(item) + "\n").join("");
-        }
-      }
-      return next(request);
-    },
-  };
-}
diff --git a/src/policies/proxyPolicy-browser.mts b/src/policies/proxyPolicy-browser.mts
new file mode 100644
index 0000000..8cb0239
--- /dev/null
+++ b/src/policies/proxyPolicy-browser.mts
@@ -0,0 +1,4 @@
+// Copyright (c) Microsoft Corporation.
+// Licensed under the MIT License.
+
+export * from "./proxyPolicy.common.js";
diff --git a/src/policies/proxyPolicy-react-native.mts b/src/policies/proxyPolicy-react-native.mts
new file mode 100644
index 0000000..8cb0239
--- /dev/null
+++ b/src/policies/proxyPolicy-react-native.mts
@@ -0,0 +1,4 @@
+// Copyright (c) Microsoft Corporation.
+// Licensed under the MIT License.
+
+export * from "./proxyPolicy.common.js";
diff --git a/src/policies/proxyPolicy.common.ts b/src/policies/proxyPolicy.common.ts
new file mode 100644
index 0000000..9ae41a5
--- /dev/null
+++ b/src/policies/proxyPolicy.common.ts
@@ -0,0 +1,27 @@
+// Copyright (c) Microsoft Corporation.
+// Licensed under the MIT License.
+
+export const proxyPolicyName = "proxyPolicy";
+const errorMessage = "proxyPolicy is not supported in browser environment";
+
+export function getDefaultProxySettings(): never {
+  throw new Error(errorMessage);
+}
+
+/**
+ * proxyPolicy is not supported in the browser and attempting
+ * to use it will raise an error.
+ */
+export function proxyPolicy(): never {
+  throw new Error(errorMessage);
+}
+
+/**
+ * A function to reset the cached agents.
+ * proxyPolicy is not supported in the browser and attempting
+ * to use it will raise an error.
+ * @internal
+ */
+export function resetCachedProxyAgents(): never {
+  throw new Error(errorMessage);
+}
diff --git a/src/policies/proxyPolicy.ts b/src/policies/proxyPolicy.ts
index 0ba9403..22b8c0f 100644
--- a/src/policies/proxyPolicy.ts
+++ b/src/policies/proxyPolicy.ts
@@ -1,19 +1,111 @@
 // Copyright (c) Microsoft Corporation.
 // Licensed under the MIT License.
 
-import type { ProxySettings } from "../interfaces.js";
+import type * as http from "http";
+import type * as https from "https";
+import { HttpsProxyAgent } from "https-proxy-agent";
+import { HttpProxyAgent } from "http-proxy-agent";
+import type {
+  PipelineRequest,
+  PipelineResponse,
+  ProxySettings,
+  SendRequest,
+} from "../interfaces.js";
 import type { PipelinePolicy } from "../pipeline.js";
+import { logger } from "../log.js";
 
-import {
-  proxyPolicy as tspProxyPolicy,
-  proxyPolicyName as tspProxyPolicyName,
-  getDefaultProxySettings as tspGetDefaultProxySettings,
-} from "@typespec/ts-http-runtime/internal/policies";
+const HTTPS_PROXY = "HTTPS_PROXY";
+const HTTP_PROXY = "HTTP_PROXY";
+const ALL_PROXY = "ALL_PROXY";
+const NO_PROXY = "NO_PROXY";
 
 /**
  * The programmatic identifier of the proxyPolicy.
  */
-export const proxyPolicyName = tspProxyPolicyName;
+export const proxyPolicyName = "proxyPolicy";
+
+/**
+ * Stores the patterns specified in NO_PROXY environment variable.
+ * @internal
+ */
+export const globalNoProxyList: string[] = [];
+let noProxyListLoaded: boolean = false;
+
+/** A cache of whether a host should bypass the proxy. */
+const globalBypassedMap: Map<string, boolean> = new Map();
+
+function getEnvironmentValue(name: string): string | undefined {
+  if (process.env[name]) {
+    return process.env[name];
+  } else if (process.env[name.toLowerCase()]) {
+    return process.env[name.toLowerCase()];
+  }
+  return undefined;
+}
+
+function loadEnvironmentProxyValue(): string | undefined {
+  if (!process) {
+    return undefined;
+  }
+
+  const httpsProxy = getEnvironmentValue(HTTPS_PROXY);
+  const allProxy = getEnvironmentValue(ALL_PROXY);
+  const httpProxy = getEnvironmentValue(HTTP_PROXY);
+
+  return httpsProxy || allProxy || httpProxy;
+}
+
+/**
+ * Check whether the host of a given `uri` matches any pattern in the no proxy list.
+ * If there's a match, any request sent to the same host shouldn't have the proxy settings set.
+ * This implementation is a port of https://github.com/Azure/azure-sdk-for-net/blob/8cca811371159e527159c7eb65602477898683e2/sdk/core/Azure.Core/src/Pipeline/Internal/HttpEnvironmentProxy.cs#L210
+ */
+function isBypassed(
+  uri: string,
+  noProxyList: string[],
+  bypassedMap?: Map<string, boolean>,
+): boolean | undefined {
+  if (noProxyList.length === 0) {
+    return false;
+  }
+  const host = new URL(uri).hostname;
+  if (bypassedMap?.has(host)) {
+    return bypassedMap.get(host);
+  }
+  let isBypassedFlag = false;
+  for (const pattern of noProxyList) {
+    if (pattern[0] === ".") {
+      // This should match either domain it self or any subdomain or host
+      // .foo.com will match foo.com it self or *.foo.com
+      if (host.endsWith(pattern)) {
+        isBypassedFlag = true;
+      } else {
+        if (host.length === pattern.length - 1 && host === pattern.slice(1)) {
+          isBypassedFlag = true;
+        }
+      }
+    } else {
+      if (host === pattern) {
+        isBypassedFlag = true;
+      }
+    }
+  }
+  bypassedMap?.set(host, isBypassedFlag);
+  return isBypassedFlag;
+}
+
+export function loadNoProxy(): string[] {
+  const noProxy = getEnvironmentValue(NO_PROXY);
+  noProxyListLoaded = true;
+  if (noProxy) {
+    return noProxy
+      .split(",")
+      .map((item) => item.trim())
+      .filter((item) => item.length);
+  }
+
+  return [];
+}
 
 /**
  * This method converts a proxy url into `ProxySettings` for use with ProxyPolicy.
@@ -23,7 +115,92 @@ export const proxyPolicyName = tspProxyPolicyName;
  * @deprecated - Internally this method is no longer necessary when setting proxy information.
  */
 export function getDefaultProxySettings(proxyUrl?: string): ProxySettings | undefined {
-  return tspGetDefaultProxySettings(proxyUrl);
+  if (!proxyUrl) {
+    proxyUrl = loadEnvironmentProxyValue();
+    if (!proxyUrl) {
+      return undefined;
+    }
+  }
+
+  const parsedUrl = new URL(proxyUrl);
+  const schema = parsedUrl.protocol ? parsedUrl.protocol + "//" : "";
+  return {
+    host: schema + parsedUrl.hostname,
+    port: Number.parseInt(parsedUrl.port || "80"),
+    username: parsedUrl.username,
+    password: parsedUrl.password,
+  };
+}
+
+/**
+ * This method attempts to parse a proxy URL from the environment
+ * variables `HTTPS_PROXY` or `HTTP_PROXY`.
+ */
+function getDefaultProxySettingsInternal(): URL | undefined {
+  const envProxy = loadEnvironmentProxyValue();
+  return envProxy ? new URL(envProxy) : undefined;
+}
+
+function getUrlFromProxySettings(settings: ProxySettings): URL {
+  let parsedProxyUrl: URL;
+  try {
+    parsedProxyUrl = new URL(settings.host);
+  } catch {
+    throw new Error(
+      `Expecting a valid host string in proxy settings, but found "${settings.host}".`,
+    );
+  }
+
+  parsedProxyUrl.port = String(settings.port);
+  if (settings.username) {
+    parsedProxyUrl.username = settings.username;
+  }
+  if (settings.password) {
+    parsedProxyUrl.password = settings.password;
+  }
+
+  return parsedProxyUrl;
+}
+
+function setProxyAgentOnRequest(
+  request: PipelineRequest,
+  cachedAgents: CachedAgents,
+  proxyUrl: URL,
+): void {
+  // Custom Agent should take precedence so if one is present
+  // we should skip to avoid overwriting it.
+  if (request.agent) {
+    return;
+  }
+
+  const url = new URL(request.url);
+
+  const isInsecure = url.protocol !== "https:";
+
+  if (request.tlsSettings) {
+    logger.warning(
+      "TLS settings are not supported in combination with custom Proxy, certificates provided to the client will be ignored.",
+    );
+  }
+
+  const headers = request.headers.toJSON();
+
+  if (isInsecure) {
+    if (!cachedAgents.httpProxyAgent) {
+      cachedAgents.httpProxyAgent = new HttpProxyAgent(proxyUrl, { headers });
+    }
+    request.agent = cachedAgents.httpProxyAgent;
+  } else {
+    if (!cachedAgents.httpsProxyAgent) {
+      cachedAgents.httpsProxyAgent = new HttpsProxyAgent(proxyUrl, { headers });
+    }
+    request.agent = cachedAgents.httpsProxyAgent;
+  }
+}
+
+interface CachedAgents {
+  httpsProxyAgent?: https.Agent;
+  httpProxyAgent?: http.Agent;
 }
 
 /**
@@ -40,5 +217,37 @@ export function proxyPolicy(
     customNoProxyList?: string[];
   },
 ): PipelinePolicy {
-  return tspProxyPolicy(proxySettings, options);
+  if (!noProxyListLoaded) {
+    globalNoProxyList.push(...loadNoProxy());
+  }
+
+  const defaultProxy = proxySettings
+    ? getUrlFromProxySettings(proxySettings)
+    : getDefaultProxySettingsInternal();
+
+  const cachedAgents: CachedAgents = {};
+
+  return {
+    name: proxyPolicyName,
+    async sendRequest(request: PipelineRequest, next: SendRequest): Promise<PipelineResponse> {
+      if (
+        !request.proxySettings &&
+        defaultProxy &&
+        !isBypassed(
+          request.url,
+          options?.customNoProxyList ?? globalNoProxyList,
+          options?.customNoProxyList ? undefined : globalBypassedMap,
+        )
+      ) {
+        setProxyAgentOnRequest(request, cachedAgents, defaultProxy);
+      } else if (request.proxySettings) {
+        setProxyAgentOnRequest(
+          request,
+          cachedAgents,
+          getUrlFromProxySettings(request.proxySettings),
+        );
+      }
+      return next(request);
+    },
+  };
 }
diff --git a/src/policies/redirectPolicy.ts b/src/policies/redirectPolicy.ts
index 8a5f51c..1b8bf2c 100644
--- a/src/policies/redirectPolicy.ts
+++ b/src/policies/redirectPolicy.ts
@@ -1,17 +1,18 @@
 // Copyright (c) Microsoft Corporation.
 // Licensed under the MIT License.
 
+import type { PipelineRequest, PipelineResponse, SendRequest } from "../interfaces.js";
 import type { PipelinePolicy } from "../pipeline.js";
 
-import {
-  redirectPolicyName as tspRedirectPolicyName,
-  redirectPolicy as tspRedirectPolicy,
-} from "@typespec/ts-http-runtime/internal/policies";
-
 /**
  * The programmatic identifier of the redirectPolicy.
  */
-export const redirectPolicyName = tspRedirectPolicyName;
+export const redirectPolicyName = "redirectPolicy";
+
+/**
+ * Methods that are allowed to follow redirects 301 and 302
+ */
+const allowedRedirect = ["GET", "HEAD"];
 
 /**
  * Options for how redirect responses are handled.
@@ -31,5 +32,49 @@ export interface RedirectPolicyOptions {
  * @param options - Options to control policy behavior.
  */
 export function redirectPolicy(options: RedirectPolicyOptions = {}): PipelinePolicy {
-  return tspRedirectPolicy(options);
+  const { maxRetries = 20 } = options;
+  return {
+    name: redirectPolicyName,
+    async sendRequest(request: PipelineRequest, next: SendRequest): Promise<PipelineResponse> {
+      const response = await next(request);
+      return handleRedirect(next, response, maxRetries);
+    },
+  };
+}
+
+async function handleRedirect(
+  next: SendRequest,
+  response: PipelineResponse,
+  maxRetries: number,
+  currentRetries: number = 0,
+): Promise<PipelineResponse> {
+  const { request, status, headers } = response;
+  const locationHeader = headers.get("location");
+  if (
+    locationHeader &&
+    (status === 300 ||
+      (status === 301 && allowedRedirect.includes(request.method)) ||
+      (status === 302 && allowedRedirect.includes(request.method)) ||
+      (status === 303 && request.method === "POST") ||
+      status === 307) &&
+    currentRetries < maxRetries
+  ) {
+    const url = new URL(locationHeader, request.url);
+    request.url = url.toString();
+
+    // POST request with Status code 303 should be converted into a
+    // redirected GET request if the redirect url is present in the location header
+    if (status === 303) {
+      request.method = "GET";
+      request.headers.delete("Content-Length");
+      delete request.body;
+    }
+
+    request.headers.delete("Authorization");
+
+    const res = await next(request);
+    return handleRedirect(next, res, maxRetries, currentRetries + 1);
+  }
+
+  return response;
 }
diff --git a/src/policies/retryPolicy.ts b/src/policies/retryPolicy.ts
index db876b9..242dbef 100644
--- a/src/policies/retryPolicy.ts
+++ b/src/policies/retryPolicy.ts
@@ -1,78 +1,22 @@
 // Copyright (c) Microsoft Corporation.
 // Licensed under the MIT License.
 
+import type { PipelineRequest, PipelineResponse, SendRequest } from "../interfaces.js";
 import type { PipelinePolicy } from "../pipeline.js";
-import { type AzureLogger, createClientLogger } from "@azure/logger";
-import { DEFAULT_RETRY_POLICY_COUNT } from "../constants.js";
-
-import {
-  retryPolicy as tspRetryPolicy,
-  type RetryStrategy as TspRetryStrategy,
-} from "@typespec/ts-http-runtime/internal/policies";
-import type { PipelineResponse } from "../interfaces.js";
+import { delay } from "../util/helpers.js";
+import type { RetryStrategy } from "../retryStrategies/retryStrategy.js";
 import type { RestError } from "../restError.js";
+import { AbortError } from "../abort-controller/AbortError.js";
+import type { TypeSpecRuntimeLogger } from "../logger/logger.js";
+import { createClientLogger } from "../logger/logger.js";
+import { DEFAULT_RETRY_POLICY_COUNT } from "../constants.js";
 
-const retryPolicyLogger = createClientLogger("core-rest-pipeline retryPolicy");
+const retryPolicyLogger = createClientLogger("ts-http-runtime retryPolicy");
 
 /**
- * Information provided to the retry strategy about the current progress of the retry policy.
- */
-export interface RetryInformation {
-  /**
-   * A {@link PipelineResponse}, if the last retry attempt succeeded.
-   */
-  response?: PipelineResponse;
-  /**
-   * A {@link RestError}, if the last retry attempt failed.
-   */
-  responseError?: RestError;
-  /**
-   * Total number of retries so far.
+ * The programmatic identifier of the retryPolicy.
  */
-  retryCount: number;
-}
-
-/**
- * Properties that can modify the behavior of the retry policy.
- */
-export interface RetryModifiers {
-  /**
-   * If true, allows skipping the current strategy from running on the retry policy.
-   */
-  skipStrategy?: boolean;
-  /**
-   * Indicates to retry against this URL.
-   */
-  redirectTo?: string;
-  /**
-   * Controls whether to retry in a given number of milliseconds.
-   * If provided, a new retry will be attempted.
-   */
-  retryAfterInMs?: number;
-  /**
-   * Indicates to throw this error instead of retrying.
-   */
-  errorToThrow?: RestError;
-}
-
-/**
- * A retry strategy is intended to define whether to retry or not, and how to retry.
- */
-export interface RetryStrategy {
-  /**
-   * Name of the retry strategy. Used for logging.
-   */
-  name: string;
-  /**
-   * Logger. If it's not provided, a default logger for all retry strategies is used.
-   */
-  logger?: AzureLogger;
-  /**
-   * Function that determines how to proceed with the subsequent requests.
-   * @param state - Retry state
-   */
-  retry(state: RetryInformation): RetryModifiers;
-}
+const retryPolicyName = "retryPolicy";
 
 /**
  * Options to the {@link retryPolicy}
@@ -85,7 +29,7 @@ export interface RetryPolicyOptions {
   /**
    * Logger. If it's not provided, a default logger is used.
    */
-  logger?: AzureLogger;
+  logger?: TypeSpecRuntimeLogger;
 }
 
 /**
@@ -95,11 +39,117 @@ export function retryPolicy(
   strategies: RetryStrategy[],
   options: RetryPolicyOptions = { maxRetries: DEFAULT_RETRY_POLICY_COUNT },
 ): PipelinePolicy {
-  // Cast is required since the TSP runtime retry strategy type is slightly different
-  // very deep down (using real AbortSignal vs. AbortSignalLike in RestError).
-  // In practice the difference doesn't actually matter.
-  return tspRetryPolicy(strategies as TspRetryStrategy[], {
-    logger: retryPolicyLogger,
-    ...options,
+  const logger = options.logger || retryPolicyLogger;
+  return {
+    name: retryPolicyName,
+    async sendRequest(request: PipelineRequest, next: SendRequest): Promise<PipelineResponse> {
+      let response: PipelineResponse | undefined;
+      let responseError: RestError | undefined;
+      let retryCount = -1;
+
+      retryRequest: while (true) {
+        retryCount += 1;
+        response = undefined;
+        responseError = undefined;
+
+        try {
+          logger.info(`Retry ${retryCount}: Attempting to send request`, request.requestId);
+          response = await next(request);
+          logger.info(`Retry ${retryCount}: Received a response from request`, request.requestId);
+        } catch (e: any) {
+          logger.error(`Retry ${retryCount}: Received an error from request`, request.requestId);
+
+          // RestErrors are valid targets for the retry strategies.
+          // If none of the retry strategies can work with them, they will be thrown later in this policy.
+          // If the received error is not a RestError, it is immediately thrown.
+          responseError = e as RestError;
+          if (!e || responseError.name !== "RestError") {
+            throw e;
+          }
+
+          response = responseError.response;
+        }
+
+        if (request.abortSignal?.aborted) {
+          logger.error(`Retry ${retryCount}: Request aborted.`);
+          const abortError = new AbortError();
+          throw abortError;
+        }
+
+        if (retryCount >= (options.maxRetries ?? DEFAULT_RETRY_POLICY_COUNT)) {
+          logger.info(
+            `Retry ${retryCount}: Maximum retries reached. Returning the last received response, or throwing the last received error.`,
+          );
+          if (responseError) {
+            throw responseError;
+          } else if (response) {
+            return response;
+          } else {
+            throw new Error("Maximum retries reached with no response or error to throw");
+          }
+        }
+
+        logger.info(`Retry ${retryCount}: Processing ${strategies.length} retry strategies.`);
+
+        strategiesLoop: for (const strategy of strategies) {
+          const strategyLogger = strategy.logger || logger;
+          strategyLogger.info(`Retry ${retryCount}: Processing retry strategy ${strategy.name}.`);
+
+          const modifiers = strategy.retry({
+            retryCount,
+            response,
+            responseError,
           });
+
+          if (modifiers.skipStrategy) {
+            strategyLogger.info(`Retry ${retryCount}: Skipped.`);
+            continue strategiesLoop;
+          }
+
+          const { errorToThrow, retryAfterInMs, redirectTo } = modifiers;
+
+          if (errorToThrow) {
+            strategyLogger.error(
+              `Retry ${retryCount}: Retry strategy ${strategy.name} throws error:`,
+              errorToThrow,
+            );
+            throw errorToThrow;
+          }
+
+          if (retryAfterInMs || retryAfterInMs === 0) {
+            strategyLogger.info(
+              `Retry ${retryCount}: Retry strategy ${strategy.name} retries after ${retryAfterInMs}`,
+            );
+            await delay(retryAfterInMs, undefined, { abortSignal: request.abortSignal });
+            continue retryRequest;
+          }
+
+          if (redirectTo) {
+            strategyLogger.info(
+              `Retry ${retryCount}: Retry strategy ${strategy.name} redirects to ${redirectTo}`,
+            );
+            request.url = redirectTo;
+            continue retryRequest;
+          }
+        }
+
+        if (responseError) {
+          logger.info(
+            `None of the retry strategies could work with the received error. Throwing it.`,
+          );
+          throw responseError;
+        }
+        if (response) {
+          logger.info(
+            `None of the retry strategies could work with the received response. Returning it.`,
+          );
+          return response;
+        }
+
+        // If all the retries skip and there's no response,
+        // we're still in the retry loop, so a new request will be sent
+        // until `maxRetries` is reached.
+      }
+    },
+  };
 }
diff --git a/src/policies/setClientRequestIdPolicy.ts b/src/policies/setClientRequestIdPolicy.ts
deleted file mode 100644
index a40d4ab..0000000
--- a/src/policies/setClientRequestIdPolicy.ts
+++ /dev/null
@@ -1,30 +0,0 @@
-// Copyright (c) Microsoft Corporation.
-// Licensed under the MIT License.
-
-import type { PipelineRequest, PipelineResponse, SendRequest } from "../interfaces.js";
-import type { PipelinePolicy } from "../pipeline.js";
-
-/**
- * The programmatic identifier of the setClientRequestIdPolicy.
- */
-export const setClientRequestIdPolicyName = "setClientRequestIdPolicy";
-
-/**
- * Each PipelineRequest gets a unique id upon creation.
- * This policy passes that unique id along via an HTTP header to enable better
- * telemetry and tracing.
- * @param requestIdHeaderName - The name of the header to pass the request ID to.
- */
-export function setClientRequestIdPolicy(
-  requestIdHeaderName = "x-ms-client-request-id",
-): PipelinePolicy {
-  return {
-    name: setClientRequestIdPolicyName,
-    async sendRequest(request: PipelineRequest, next: SendRequest): Promise<PipelineResponse> {
-      if (!request.headers.has(requestIdHeaderName)) {
-        request.headers.set(requestIdHeaderName, request.requestId);
-      }
-      return next(request);
-    },
-  };
-}
diff --git a/src/policies/systemErrorRetryPolicy.ts b/src/policies/systemErrorRetryPolicy.ts
index bb25330..4c8bf62 100644
--- a/src/policies/systemErrorRetryPolicy.ts
+++ b/src/policies/systemErrorRetryPolicy.ts
@@ -2,16 +2,14 @@
 // Licensed under the MIT License.
 
 import type { PipelinePolicy } from "../pipeline.js";
-
-import {
-  systemErrorRetryPolicy as tspSystemErrorRetryPolicy,
-  systemErrorRetryPolicyName as tspSystemErrorRetryPolicyName,
-} from "@typespec/ts-http-runtime/internal/policies";
+import { exponentialRetryStrategy } from "../retryStrategies/exponentialRetryStrategy.js";
+import { retryPolicy } from "./retryPolicy.js";
+import { DEFAULT_RETRY_POLICY_COUNT } from "../constants.js";
 
 /**
  * Name of the {@link systemErrorRetryPolicy}
  */
-export const systemErrorRetryPolicyName = tspSystemErrorRetryPolicyName;
+export const systemErrorRetryPolicyName = "systemErrorRetryPolicy";
 
 /**
  * Options that control how to retry failed requests.
@@ -45,5 +43,18 @@ export interface SystemErrorRetryPolicyOptions {
 export function systemErrorRetryPolicy(
   options: SystemErrorRetryPolicyOptions = {},
 ): PipelinePolicy {
-  return tspSystemErrorRetryPolicy(options);
+  return {
+    name: systemErrorRetryPolicyName,
+    sendRequest: retryPolicy(
+      [
+        exponentialRetryStrategy({
+          ...options,
+          ignoreHttpStatusCodes: true,
+        }),
+      ],
+      {
+        maxRetries: options.maxRetries ?? DEFAULT_RETRY_POLICY_COUNT,
+      },
+    ).sendRequest,
+  };
 }
diff --git a/src/policies/throttlingRetryPolicy.ts b/src/policies/throttlingRetryPolicy.ts
index 9d36e06..a7d0252 100644
--- a/src/policies/throttlingRetryPolicy.ts
+++ b/src/policies/throttlingRetryPolicy.ts
@@ -2,16 +2,14 @@
 // Licensed under the MIT License.
 
 import type { PipelinePolicy } from "../pipeline.js";
-
-import {
-  throttlingRetryPolicyName as tspThrottlingRetryPolicyName,
-  throttlingRetryPolicy as tspThrottlingRetryPolicy,
-} from "@typespec/ts-http-runtime/internal/policies";
+import { throttlingRetryStrategy } from "../retryStrategies/throttlingRetryStrategy.js";
+import { retryPolicy } from "./retryPolicy.js";
+import { DEFAULT_RETRY_POLICY_COUNT } from "../constants.js";
 
 /**
  * Name of the {@link throttlingRetryPolicy}
  */
-export const throttlingRetryPolicyName = tspThrottlingRetryPolicyName;
+export const throttlingRetryPolicyName = "throttlingRetryPolicy";
 
 /**
  * Options that control how to retry failed requests.
@@ -34,5 +32,10 @@ export interface ThrottlingRetryPolicyOptions {
  * @param options - Options that configure retry logic.
  */
 export function throttlingRetryPolicy(options: ThrottlingRetryPolicyOptions = {}): PipelinePolicy {
-  return tspThrottlingRetryPolicy(options);
+  return {
+    name: throttlingRetryPolicyName,
+    sendRequest: retryPolicy([throttlingRetryStrategy()], {
+      maxRetries: options.maxRetries ?? DEFAULT_RETRY_POLICY_COUNT,
+    }).sendRequest,
+  };
 }
diff --git a/src/policies/tlsPolicy.ts b/src/policies/tlsPolicy.ts
index 36dfb26..0e78872 100644
--- a/src/policies/tlsPolicy.ts
+++ b/src/policies/tlsPolicy.ts
@@ -4,19 +4,23 @@
 import type { PipelinePolicy } from "../pipeline.js";
 import type { TlsSettings } from "../interfaces.js";
 
-import {
-  tlsPolicy as tspTlsPolicy,
-  tlsPolicyName as tspTlsPolicyName,
-} from "@typespec/ts-http-runtime/internal/policies";
-
 /**
  * Name of the TLS Policy
  */
-export const tlsPolicyName = tspTlsPolicyName;
+export const tlsPolicyName = "tlsPolicy";
 
 /**
  * Gets a pipeline policy that adds the client certificate to the HttpClient agent for authentication.
  */
 export function tlsPolicy(tlsSettings?: TlsSettings): PipelinePolicy {
-  return tspTlsPolicy(tlsSettings);
+  return {
+    name: tlsPolicyName,
+    sendRequest: async (req, next) => {
+      // Users may define a request tlsSettings, honor those over the client level one
+      if (!req.tlsSettings) {
+        req.tlsSettings = tlsSettings;
+      }
+      return next(req);
+    },
+  };
 }
diff --git a/src/policies/tracingPolicy.ts b/src/policies/tracingPolicy.ts
deleted file mode 100644
index b633c17..0000000
--- a/src/policies/tracingPolicy.ts
+++ /dev/null
@@ -1,174 +0,0 @@
-// Copyright (c) Microsoft Corporation.
-// Licensed under the MIT License.
-
-import {
-  type TracingClient,
-  type TracingContext,
-  type TracingSpan,
-  createTracingClient,
-} from "@azure/core-tracing";
-import { SDK_VERSION } from "../constants.js";
-import type { PipelineRequest, PipelineResponse, SendRequest } from "../interfaces.js";
-import type { PipelinePolicy } from "../pipeline.js";
-import { getUserAgentValue } from "../util/userAgent.js";
-import { logger } from "../log.js";
-import { getErrorMessage, isError } from "@azure/core-util";
-import { isRestError } from "../restError.js";
-import { Sanitizer } from "@typespec/ts-http-runtime/internal/util";
-
-/**
- * The programmatic identifier of the tracingPolicy.
- */
-export const tracingPolicyName = "tracingPolicy";
-
-/**
- * Options to configure the tracing policy.
- */
-export interface TracingPolicyOptions {
-  /**
-   * String prefix to add to the user agent logged as metadata
-   * on the generated Span.
-   * Defaults to an empty string.
-   */
-  userAgentPrefix?: string;
-  /**
-   * Query string names whose values will be logged when logging is enabled. By default no
-   * query string values are logged.
-   */
-  additionalAllowedQueryParameters?: string[];
-}
-
-/**
- * A simple policy to create OpenTelemetry Spans for each request made by the pipeline
- * that has SpanOptions with a parent.
- * Requests made without a parent Span will not be recorded.
- * @param options - Options to configure the telemetry logged by the tracing policy.
- */
-export function tracingPolicy(options: TracingPolicyOptions = {}): PipelinePolicy {
-  const userAgentPromise = getUserAgentValue(options.userAgentPrefix);
-  const sanitizer = new Sanitizer({
-    additionalAllowedQueryParameters: options.additionalAllowedQueryParameters,
-  });
-  const tracingClient = tryCreateTracingClient();
-
-  return {
-    name: tracingPolicyName,
-    async sendRequest(request: PipelineRequest, next: SendRequest): Promise<PipelineResponse> {
-      if (!tracingClient) {
-        return next(request);
-      }
-
-      const userAgent = await userAgentPromise;
-
-      const spanAttributes = {
-        "http.url": sanitizer.sanitizeUrl(request.url),
-        "http.method": request.method,
-        "http.user_agent": userAgent,
-        requestId: request.requestId,
-      };
-      if (userAgent) {
-        spanAttributes["http.user_agent"] = userAgent;
-      }
-
-      const { span, tracingContext } = tryCreateSpan(tracingClient, request, spanAttributes) ?? {};
-
-      if (!span || !tracingContext) {
-        return next(request);
-      }
-
-      try {
-        const response = await tracingClient.withContext(tracingContext, next, request);
-        tryProcessResponse(span, response);
-        return response;
-      } catch (err: any) {
-        tryProcessError(span, err);
-        throw err;
-      }
-    },
-  };
-}
-
-function tryCreateTracingClient(): TracingClient | undefined {
-  try {
-    return createTracingClient({
-      namespace: "",
-      packageName: "@azure/core-rest-pipeline",
-      packageVersion: SDK_VERSION,
-    });
-  } catch (e: unknown) {
-    logger.warning(`Error when creating the TracingClient: ${getErrorMessage(e)}`);
-    return undefined;
-  }
-}
-
-function tryCreateSpan(
-  tracingClient: TracingClient,
-  request: PipelineRequest,
-  spanAttributes: Record<string, unknown>,
-): { span: TracingSpan; tracingContext: TracingContext } | undefined {
-  try {
-    // As per spec, we do not need to differentiate between HTTP and HTTPS in span name.
-    const { span, updatedOptions } = tracingClient.startSpan(
-      `HTTP ${request.method}`,
-      { tracingOptions: request.tracingOptions },
-      {
-        spanKind: "client",
-        spanAttributes,
-      },
-    );
-
-    // If the span is not recording, don't do any more work.
-    if (!span.isRecording()) {
-      span.end();
-      return undefined;
-    }
-
-    // set headers
-    const headers = tracingClient.createRequestHeaders(
-      updatedOptions.tracingOptions.tracingContext,
-    );
-    for (const [key, value] of Object.entries(headers)) {
-      request.headers.set(key, value);
-    }
-    return { span, tracingContext: updatedOptions.tracingOptions.tracingContext };
-  } catch (e: any) {
-    logger.warning(`Skipping creating a tracing span due to an error: ${getErrorMessage(e)}`);
-    return undefined;
-  }
-}
-
-function tryProcessError(span: TracingSpan, error: unknown): void {
-  try {
-    span.setStatus({
-      status: "error",
-      error: isError(error) ? error : undefined,
-    });
-    if (isRestError(error) && error.statusCode) {
-      span.setAttribute("http.status_code", error.statusCode);
-    }
-    span.end();
-  } catch (e: any) {
-    logger.warning(`Skipping tracing span processing due to an error: ${getErrorMessage(e)}`);
-  }
-}
-
-function tryProcessResponse(span: TracingSpan, response: PipelineResponse): void {
-  try {
-    span.setAttribute("http.status_code", response.status);
-    const serviceRequestId = response.headers.get("x-ms-request-id");
-    if (serviceRequestId) {
-      span.setAttribute("serviceRequestId", serviceRequestId);
-    }
-    // Per semantic conventions, only set the status to error if the status code is 4xx or 5xx.
-    // Otherwise, the status MUST remain unset.
-    // https://opentelemetry.io/docs/specs/semconv/http/http-spans/#status
-    if (response.status >= 400) {
-      span.setStatus({
-        status: "error",
-      });
-    }
-    span.end();
-  } catch (e: any) {
-    logger.warning(`Skipping tracing span processing due to an error: ${getErrorMessage(e)}`);
-  }
-}
diff --git a/src/policies/wrapAbortSignalLikePolicy.ts b/src/policies/wrapAbortSignalLikePolicy.ts
deleted file mode 100644
index a33b7a0..0000000
--- a/src/policies/wrapAbortSignalLikePolicy.ts
+++ /dev/null
@@ -1,33 +0,0 @@
-// Copyright (c) Microsoft Corporation.
-// Licensed under the MIT License.
-
-import { type PipelinePolicy } from "../pipeline.js";
-import { wrapAbortSignalLike } from "../util/wrapAbortSignal.js";
-
-export const wrapAbortSignalLikePolicyName = "wrapAbortSignalLikePolicy";
-
-/**
- * Policy that ensure that any AbortSignalLike is wrapped in a native AbortSignal for processing by the pipeline.
- * Since the ts-http-runtime expects a native AbortSignal, this policy is used to ensure that any AbortSignalLike is wrapped in a native AbortSignal.
- *
- * @returns - created policy
- */
-export function wrapAbortSignalLikePolicy(): PipelinePolicy {
-  return {
-    name: wrapAbortSignalLikePolicyName,
-    sendRequest: async (request, next) => {
-      if (!request.abortSignal) {
-        return next(request);
-      }
-
-      const { abortSignal, cleanup } = wrapAbortSignalLike(request.abortSignal);
-      // eslint-disable-next-line no-param-reassign
-      request.abortSignal = abortSignal;
-      try {
-        return await next(request);
-      } finally {
-        cleanup?.();
-      }
-    },
-  };
-}
diff --git a/src/restError.ts b/src/restError.ts
index 90b5645..722db2a 100644
--- a/src/restError.ts
+++ b/src/restError.ts
@@ -1,13 +1,12 @@
 // Copyright (c) Microsoft Corporation.
 // Licensed under the MIT License.
 
+import { isError } from "./util/error.js";
 import type { PipelineRequest, PipelineResponse } from "./interfaces.js";
+import { custom } from "./util/inspect.js";
+import { Sanitizer } from "./util/sanitizer.js";
 
-import type { RestErrorOptions as TspRestErrorOptions } from "@typespec/ts-http-runtime";
-import {
-  RestError as TspRestError,
-  isRestError as tspIsRestError,
-} from "@typespec/ts-http-runtime";
+const errorSanitizer = new Sanitizer();
 
 /**
  * The options supported by RestError.
@@ -72,13 +71,32 @@ export class RestError extends Error {
 
   constructor(message: string, options: RestErrorOptions = {}) {
     super(message);
+    this.name = "RestError";
+    this.code = options.code;
+    this.statusCode = options.statusCode;
 
-    // what is this??
-    // it turns out that you can return from a constructor and it causes
-    // calling `new` to return the value you return.
-    // this lets us wrap the TypeSpec RestError so that calling this constructor will give you the same type of object as calling the TypeSpec one,
-    // even though the constructor signatures (through RestErrorOptions) are slightly different.
-    return new TspRestError(message, options as TspRestErrorOptions);
+    // The request and response may contain sensitive information in the headers or body.
+    // To help prevent this sensitive information being accidentally logged, the request and response
+    // properties are marked as non-enumerable here. This prevents them showing up in the output of
+    // JSON.stringify and console.log.
+    Object.defineProperty(this, "request", { value: options.request, enumerable: false });
+    Object.defineProperty(this, "response", { value: options.response, enumerable: false });
+
+    // Logging method for util.inspect in Node
+    Object.defineProperty(this, custom, {
+      value: () => {
+        // Extract non-enumerable properties and add them back. This is OK since in this output the request and
+        // response get sanitized.
+        return `RestError: ${this.message} \n ${errorSanitizer.sanitize({
+          ...this,
+          request: this.request,
+          response: this.response,
+        })}`;
+      },
+      enumerable: false,
+    });
+
+    Object.setPrototypeOf(this, RestError.prototype);
   }
 }
 
@@ -87,5 +105,8 @@ export class RestError extends Error {
  * @param e - Something caught by a catch clause.
  */
 export function isRestError(e: unknown): e is RestError {
-  return tspIsRestError(e);
+  if (e instanceof RestError) {
+    return true;
+  }
+  return isError(e) && e.name === "RestError";
 }
diff --git a/src/retryStrategies/exponentialRetryStrategy.ts b/src/retryStrategies/exponentialRetryStrategy.ts
new file mode 100644
index 0000000..568e864
--- /dev/null
+++ b/src/retryStrategies/exponentialRetryStrategy.ts
@@ -0,0 +1,104 @@
+// Copyright (c) Microsoft Corporation.
+// Licensed under the MIT License.
+
+import type { PipelineResponse } from "../interfaces.js";
+import type { RestError } from "../restError.js";
+import { calculateRetryDelay } from "../util/delay.js";
+import type { RetryStrategy } from "./retryStrategy.js";
+import { isThrottlingRetryResponse } from "./throttlingRetryStrategy.js";
+
+// intervals are in milliseconds
+const DEFAULT_CLIENT_RETRY_INTERVAL = 1000;
+const DEFAULT_CLIENT_MAX_RETRY_INTERVAL = 1000 * 64;
+
+/**
+ * A retry strategy that retries with an exponentially increasing delay in these two cases:
+ * - When there are errors in the underlying transport layer (e.g. DNS lookup failures).
+ * - Or otherwise if the outgoing request fails (408, greater or equal than 500, except for 501 and 505).
+ */
+export function exponentialRetryStrategy(
+  options: {
+    /**
+     * The amount of delay in milliseconds between retry attempts. Defaults to 1000
+     * (1 second.) The delay increases exponentially with each retry up to a maximum
+     * specified by maxRetryDelayInMs.
+     */
+    retryDelayInMs?: number;
+
+    /**
+     * The maximum delay in milliseconds allowed before retrying an operation. Defaults
+     * to 64000 (64 seconds).
+     */
+    maxRetryDelayInMs?: number;
+
+    /**
+     * If true it won't retry if it received a system error.
+     */
+    ignoreSystemErrors?: boolean;
+
+    /**
+     * If true it won't retry if it received a non-fatal HTTP status code.
+     */
+    ignoreHttpStatusCodes?: boolean;
+  } = {},
+): RetryStrategy {
+  const retryInterval = options.retryDelayInMs ?? DEFAULT_CLIENT_RETRY_INTERVAL;
+  const maxRetryInterval = options.maxRetryDelayInMs ?? DEFAULT_CLIENT_MAX_RETRY_INTERVAL;
+
+  return {
+    name: "exponentialRetryStrategy",
+    retry({ retryCount, response, responseError }) {
+      const matchedSystemError = isSystemError(responseError);
+      const ignoreSystemErrors = matchedSystemError && options.ignoreSystemErrors;
+
+      const isExponential = isExponentialRetryResponse(response);
+      const ignoreExponentialResponse = isExponential && options.ignoreHttpStatusCodes;
+      const unknownResponse = response && (isThrottlingRetryResponse(response) || !isExponential);
+
+      if (unknownResponse || ignoreExponentialResponse || ignoreSystemErrors) {
+        return { skipStrategy: true };
+      }
+
+      if (responseError && !matchedSystemError && !isExponential) {
+        return { errorToThrow: responseError };
+      }
+
+      return calculateRetryDelay(retryCount, {
+        retryDelayInMs: retryInterval,
+        maxRetryDelayInMs: maxRetryInterval,
+      });
+    },
+  };
+}
+
+/**
+ * A response is a retry response if it has status codes:
+ * - 408, or
+ * - Greater or equal than 500, except for 501 and 505.
+ */
+export function isExponentialRetryResponse(response?: PipelineResponse): boolean {
+  return Boolean(
+    response &&
+      response.status !== undefined &&
+      (response.status >= 500 || response.status === 408) &&
+      response.status !== 501 &&
+      response.status !== 505,
+  );
+}
+
+/**
+ * Determines whether an error from a pipeline response was triggered in the network layer.
+ */
+export function isSystemError(err?: RestError): boolean {
+  if (!err) {
+    return false;
+  }
+  return (
+    err.code === "ETIMEDOUT" ||
+    err.code === "ESOCKETTIMEDOUT" ||
+    err.code === "ECONNREFUSED" ||
+    err.code === "ECONNRESET" ||
+    err.code === "ENOENT" ||
+    err.code === "ENOTFOUND"
+  );
+}
diff --git a/src/retryStrategies/retryStrategy.ts b/src/retryStrategies/retryStrategy.ts
new file mode 100644
index 0000000..bc11b52
--- /dev/null
+++ b/src/retryStrategies/retryStrategy.ts
@@ -0,0 +1,66 @@
+// Copyright (c) Microsoft Corporation.
+// Licensed under the MIT License.
+
+import type { TypeSpecRuntimeLogger } from "../logger/logger.js";
+import type { PipelineResponse } from "../interfaces.js";
+import type { RestError } from "../restError.js";
+
+/**
+ * Information provided to the retry strategy about the current progress of the retry policy.
+ */
+export interface RetryInformation {
+  /**
+   * A {@link PipelineResponse}, if the last retry attempt succeeded.
+   */
+  response?: PipelineResponse;
+  /**
+   * A {@link RestError}, if the last retry attempt failed.
+   */
+  responseError?: RestError;
+  /**
+   * Total number of retries so far.
+   */
+  retryCount: number;
+}
+
+/**
+ * Properties that can modify the behavior of the retry policy.
+ */
+export interface RetryModifiers {
+  /**
+   * If true, allows skipping the current strategy from running on the retry policy.
+   */
+  skipStrategy?: boolean;
+  /**
+   * Indicates to retry against this URL.
+   */
+  redirectTo?: string;
+  /**
+   * Controls whether to retry in a given number of milliseconds.
+   * If provided, a new retry will be attempted.
+   */
+  retryAfterInMs?: number;
+  /**
+   * Indicates to throw this error instead of retrying.
+   */
+  errorToThrow?: RestError;
+}
+
+/**
+ * A retry strategy is intended to define whether to retry or not, and how to retry.
+ */
+export interface RetryStrategy {
+  /**
+   * Name of the retry strategy. Used for logging.
+   */
+  name: string;
+  /**
+   * Logger. If it's not provided, a default logger for all retry strategies is used.
+   */
+  logger?: TypeSpecRuntimeLogger;
+  /**
+   * Function that determines how to proceed with the subsequent requests.
+   * @param state - Retry state
+   */
+  retry(state: RetryInformation): RetryModifiers;
+}
diff --git a/src/retryStrategies/throttlingRetryStrategy.ts b/src/retryStrategies/throttlingRetryStrategy.ts
new file mode 100644
index 0000000..d0f7298
--- /dev/null
+++ b/src/retryStrategies/throttlingRetryStrategy.ts
@@ -0,0 +1,79 @@
+// Copyright (c) Microsoft Corporation.
+// Licensed under the MIT License.
+
+import type { PipelineResponse } from "../interfaces.js";
+import { parseHeaderValueAsNumber } from "../util/helpers.js";
+import type { RetryStrategy } from "./retryStrategy.js";
+
+/**
+ * The header that comes back from services representing
+ * the amount of time (minimum) to wait to retry (in seconds or timestamp after which we can retry).
+ */
+const RetryAfterHeader = "Retry-After";
+/**
+ * The headers that come back from services representing
+ * the amount of time (minimum) to wait to retry.
+ *
+ * "retry-after-ms", "x-ms-retry-after-ms" : milliseconds
+ * "Retry-After" : seconds or timestamp
+ */
+const AllRetryAfterHeaders: string[] = ["retry-after-ms", "x-ms-retry-after-ms", RetryAfterHeader];
+
+/**
+ * A response is a throttling retry response if it has a throttling status code (429 or 503),
+ * as long as one of the [ "Retry-After" or "retry-after-ms" or "x-ms-retry-after-ms" ] headers has a valid value.
+ *
+ * Returns the `retryAfterInMs` value if the response is a throttling retry response.
+ * If not throttling retry response, returns `undefined`.
+ *
+ * @internal
+ */
+function getRetryAfterInMs(response?: PipelineResponse): number | undefined {
+  if (!(response && [429, 503].includes(response.status))) return undefined;
+  try {
+    // Headers: "retry-after-ms", "x-ms-retry-after-ms", "Retry-After"
+    for (const header of AllRetryAfterHeaders) {
+      const retryAfterValue = parseHeaderValueAsNumber(response, header);
+      if (retryAfterValue === 0 || retryAfterValue) {
+        // "Retry-After" header ==> seconds
+        // "retry-after-ms", "x-ms-retry-after-ms" headers ==> milli-seconds
+        const multiplyingFactor = header === RetryAfterHeader ? 1000 : 1;
+        return retryAfterValue * multiplyingFactor; // in milli-seconds
+      }
+    }
+
+    // RetryAfterHeader ("Retry-After") has a special case where it might be formatted as a date instead of a number of seconds
+    const retryAfterHeader = response.headers.get(RetryAfterHeader);
+    if (!retryAfterHeader) return;
+
+    const date = Date.parse(retryAfterHeader);
+    const diff = date - Date.now();
+    // negative diff would mean a date in the past, so retry asap with 0 milliseconds
+    return Number.isFinite(diff) ? Math.max(0, diff) : undefined;
+  } catch {
+    return undefined;
+  }
+}
+
+/**
+ * A response is a retry response if it has a throttling status code (429 or 503),
+ * as long as one of the [ "Retry-After" or "retry-after-ms" or "x-ms-retry-after-ms" ] headers has a valid value.
+ */
+export function isThrottlingRetryResponse(response?: PipelineResponse): boolean {
+  return Number.isFinite(getRetryAfterInMs(response));
+}
+
+export function throttlingRetryStrategy(): RetryStrategy {
+  return {
+    name: "throttlingRetryStrategy",
+    retry({ response }) {
+      const retryAfterInMs = getRetryAfterInMs(response);
+      if (!Number.isFinite(retryAfterInMs)) {
+        return { skipStrategy: true };
+      }
+      return {
+        retryAfterInMs,
+      };
+    },
+  };
+}
diff --git a/src/tracing/index.ts b/src/tracing/index.ts
deleted file mode 100644
index 8992d7a..0000000
--- a/src/tracing/index.ts
+++ /dev/null
@@ -1,23 +0,0 @@
-// Copyright (c) Microsoft Corporation.
-// Licensed under the MIT License.
-
-export {
-  AddEventOptions,
-  Instrumenter,
-  InstrumenterSpanOptions,
-  OperationTracingOptions,
-  OptionsWithTracingContext,
-  Resolved,
-  SpanStatus,
-  SpanStatusError,
-  SpanStatusSuccess,
-  TracingClient,
-  TracingClientOptions,
-  TracingContext,
-  TracingSpan,
-  TracingSpanKind,
-  TracingSpanLink,
-  TracingSpanOptions,
-} from "./interfaces.js";
-export { useInstrumenter } from "./instrumenter.js";
-export { createTracingClient } from "./tracingClient.js";
diff --git a/src/tracing/instrumenter.ts b/src/tracing/instrumenter.ts
deleted file mode 100644
index 28f5729..0000000
--- a/src/tracing/instrumenter.ts
+++ /dev/null
@@ -1,84 +0,0 @@
-// Copyright (c) Microsoft Corporation.
-// Licensed under the MIT License.
-
-import type {
-  Instrumenter,
-  InstrumenterSpanOptions,
-  TracingContext,
-  TracingSpan,
-} from "./interfaces.js";
-
-import { createTracingContext } from "./tracingContext.js";
-import { state } from "./state.js";
-
-export function createDefaultTracingSpan(): TracingSpan {
-  return {
-    end: () => {
-      // noop
-    },
-    isRecording: () => false,
-    recordException: () => {
-      // noop
-    },
-    setAttribute: () => {
-      // noop
-    },
-    setStatus: () => {
-      // noop
-    },
-    addEvent: () => {
-      // noop
-    },
-  };
-}
-
-export function createDefaultInstrumenter(): Instrumenter {
-  return {
-    createRequestHeaders: (): Record<string, string> => {
-      return {};
-    },
-    parseTraceparentHeader: (): TracingContext | undefined => {
-      return undefined;
-    },
-    startSpan: (
-      _name: string,
-      spanOptions: InstrumenterSpanOptions,
-    ): { span: TracingSpan; tracingContext: TracingContext } => {
-      return {
-        span: createDefaultTracingSpan(),
-        tracingContext: createTracingContext({ parentContext: spanOptions.tracingContext }),
-      };
-    },
-    withContext<
-      CallbackArgs extends unknown[],
-      Callback extends (...args: CallbackArgs) => ReturnType<Callback>,
-    >(
-      _context: TracingContext,
-      callback: Callback,
-      ...callbackArgs: CallbackArgs
-    ): ReturnType<Callback> {
-      return callback(...callbackArgs);
-    },
-  };
-}
-
-/**
- * Extends the Azure SDK with support for a given instrumenter implementation.
- *
- * @param instrumenter - The instrumenter implementation to use.
- */
-export function useInstrumenter(instrumenter: Instrumenter): void {
-  state.instrumenterImplementation = instrumenter;
-}
-
-/**
- * Gets the currently set instrumenter, a No-Op instrumenter by default.
- *
- * @returns The currently set instrumenter
- */
-export function getInstrumenter(): Instrumenter {
-  if (!state.instrumenterImplementation) {
-    state.instrumenterImplementation = createDefaultInstrumenter();
-  }
-  return state.instrumenterImplementation;
-}
diff --git a/src/tracing/interfaces.ts b/src/tracing/interfaces.ts
deleted file mode 100644
index 7da11e7..0000000
--- a/src/tracing/interfaces.ts
+++ /dev/null
@@ -1,331 +0,0 @@
-// Copyright (c) Microsoft Corporation.
-// Licensed under the MIT License.
-
-/**
- * A narrower version of TypeScript 4.5's Awaited type which Recursively
- * unwraps the "awaited type", emulating the behavior of `await`.
- */
-export type Resolved<T> = T extends { then(onfulfilled: infer F): any } // `await` only unwraps object types with a callable `then`. Non-object types are not unwrapped
-  ? F extends (value: infer V) => any // if the argument to `then` is callable, extracts the first argument
-    ? Resolved<V> // recursively unwrap the value
-    : never // the argument to `then` was not callable
-  : T; // non-object or non-thenable
-
-/**
- * Represents a client that can integrate with the currently configured {@link Instrumenter}.
- *
- * Create an instance using {@link createTracingClient}.
- */
-export interface TracingClient {
-  /**
-   * Wraps a callback in a tracing span, calls the callback, and closes the span.
-   *
-   * This is the primary interface for using Tracing and will handle error recording as well as setting the status on the span.
-   *
-   * Both synchronous and asynchronous functions will be awaited in order to reflect the result of the callback on the span.
-   *
-   * Example:
-   *
-   * ```ts snippet:ReadmeSampleWithSpanExample
-   * import { createTracingClient } from "@azure/core-tracing";
-   *
-   * const tracingClient = createTracingClient({
-   *   namespace: "test.namespace",
-   *   packageName: "test-package",
-   *   packageVersion: "1.0.0",
-   * });
-   *
-   * const options = {};
-   *
-   * const myOperationResult = await tracingClient.withSpan(
-   *   "myClassName.myOperationName",
-   *   options,
-   *   (updatedOptions) => {
-   *     // Do something with the updated options.
-   *     return "myOperationResult";
-   *   },
-   * );
-   * ```
-   * @param name - The name of the span. By convention this should be `${className}.${methodName}`.
-   * @param operationOptions - The original options passed to the method. The callback will receive these options with the newly created {@link TracingContext}.
-   * @param callback - The callback to be invoked with the updated options and newly created {@link TracingSpan}.
-   */
-  withSpan<
-    Options extends { tracingOptions?: OperationTracingOptions },
-    Callback extends (
-      updatedOptions: Options,
-      span: Omit<TracingSpan, "end">,
-    ) => ReturnType<Callback>,
-  >(
-    name: string,
-    operationOptions: Options,
-    callback: Callback,
-    spanOptions?: TracingSpanOptions,
-  ): Promise<Resolved<ReturnType<Callback>>>;
-  /**
-   * Starts a given span but does not set it as the active span.
-   *
-   * You must end the span using {@link TracingSpan.end}.
-   *
-   * Most of the time you will want to use {@link withSpan} instead.
-   *
-   * @param name - The name of the span. By convention this should be `${className}.${methodName}`.
-   * @param operationOptions - The original operation options.
-   * @param spanOptions - The options to use when creating the span.
-   *
-   * @returns A {@link TracingSpan} and the updated operation options.
-   */
-  startSpan<Options extends { tracingOptions?: OperationTracingOptions }>(
-    name: string,
-    operationOptions?: Options,
-    spanOptions?: TracingSpanOptions,
-  ): {
-    span: TracingSpan;
-    updatedOptions: OptionsWithTracingContext<Options>;
-  };
-  /**
-   * Wraps a callback with an active context and calls the callback.
-   * Depending on the implementation, this may set the globally available active context.
-   *
-   * Useful when you want to leave the boundaries of the SDK (make a request or callback to user code) and are unable to use the {@link withSpan} API.
-   *
-   * @param context - The {@link TracingContext} to use as the active context in the scope of the callback.
-   * @param callback - The callback to be invoked with the given context set as the globally active context.
-   * @param callbackArgs - The callback arguments.
-   */
-  withContext<
-    CallbackArgs extends unknown[],
-    Callback extends (...args: CallbackArgs) => ReturnType<Callback>,
-  >(
-    context: TracingContext,
-    callback: Callback,
-    ...callbackArgs: CallbackArgs
-  ): ReturnType<Callback>;
-
-  /**
-   * Parses a traceparent header value into a {@link TracingSpanContext}.
-   *
-   * @param traceparentHeader - The traceparent header to parse.
-   * @returns An implementation-specific identifier for the span.
-   */
-  parseTraceparentHeader(traceparentHeader: string): TracingContext | undefined;
-
-  /**
-   * Creates a set of request headers to propagate tracing information to a backend.
-   *
-   * @param tracingContext - The context containing the span to propagate.
-   * @returns The set of headers to add to a request.
-   */
-  createRequestHeaders(tracingContext?: TracingContext): Record<string, string>;
-}
-
-/**
- * Options that can be passed to {@link createTracingClient}
- */
-export interface TracingClientOptions {
-  /** The value of the az.namespace tracing attribute on newly created spans. */
-  namespace: string;
-  /** The name of the package invoking this trace. */
-  packageName: string;
-  /** An optional version of the package invoking this trace. */
-  packageVersion?: string;
-}
-
-/** The kind of span. */
-export type TracingSpanKind = "client" | "server" | "producer" | "consumer" | "internal";
-
-/** Options used to configure the newly created span. */
-export interface TracingSpanOptions {
-  /** The kind of span. Implementations should default this to "client". */
-  spanKind?: TracingSpanKind;
-  /** A collection of {@link TracingSpanLink} to link to this span. */
-  spanLinks?: TracingSpanLink[];
-  /** Initial set of attributes to set on a span. */
-  spanAttributes?: { [key: string]: unknown };
-}
-
-/** A pointer from the current {@link TracingSpan} to another span in the same or a different trace. */
-export interface TracingSpanLink {
-  /** The {@link TracingContext} containing the span context to link to. */
-  tracingContext: TracingContext;
-  /** A set of attributes on the link. */
-  attributes?: { [key: string]: unknown };
-}
-
-/**
- * Represents an implementation agnostic instrumenter.
- */
-export interface Instrumenter {
-  /**
-   * Creates a new {@link TracingSpan} with the given name and options and sets it on a new context.
-   * @param name - The name of the span. By convention this should be `${className}.${methodName}`.
-   * @param spanOptions - The options to use when creating the span.
-   *
-   * @returns A {@link TracingSpan} that can be used to end the span, and the context this span has been set on.
-   */
-  startSpan(
-    name: string,
-    spanOptions: InstrumenterSpanOptions,
-  ): { span: TracingSpan; tracingContext: TracingContext };
-  /**
-   * Wraps a callback with an active context and calls the callback.
-   * Depending on the implementation, this may set the globally available active context.
-   *
-   * @param context - The {@link TracingContext} to use as the active context in the scope of the callback.
-   * @param callback - The callback to be invoked with the given context set as the globally active context.
-   * @param callbackArgs - The callback arguments.
-   */
-  withContext<
-    CallbackArgs extends unknown[],
-    Callback extends (...args: CallbackArgs) => ReturnType<Callback>,
-  >(
-    context: TracingContext,
-    callback: Callback,
-    ...callbackArgs: CallbackArgs
-  ): ReturnType<Callback>;
-
-  /**
-   * Provides an implementation-specific method to parse a {@link https://www.w3.org/TR/trace-context/#traceparent-header}
-   * into a {@link TracingSpanContext} which can be used to link non-parented spans together.
-   */
-  parseTraceparentHeader(traceparentHeader: string): TracingContext | undefined;
-  /**
-   * Provides an implementation-specific method to serialize a {@link TracingSpan} to a set of headers.
-   * @param tracingContext - The context containing the span to serialize.
-   */
-  createRequestHeaders(tracingContext?: TracingContext): Record<string, string>;
-}
-
-/**
- * Options passed to {@link Instrumenter.startSpan} as a superset of {@link TracingSpanOptions}.
- */
-export interface InstrumenterSpanOptions extends TracingSpanOptions {
-  /** The name of the package invoking this trace. */
-  packageName: string;
-  /** The version of the package invoking this trace. */
-  packageVersion?: string;
-  /** The current tracing context. Defaults to an implementation-specific "active" context. */
-  tracingContext?: TracingContext;
-}
-
-/**
- * Status representing a successful operation that can be sent to {@link TracingSpan.setStatus}
- */
-export type SpanStatusSuccess = { status: "success" };
-
-/**
- * Status representing an error that can be sent to {@link TracingSpan.setStatus}
- */
-export type SpanStatusError = { status: "error"; error?: Error | string };
-
-/**
- * Represents the statuses that can be passed to {@link TracingSpan.setStatus}.
- *
- * By default, all spans will be created with status "unset".
- */
-export type SpanStatus = SpanStatusSuccess | SpanStatusError;
-
-/**
- * Represents options you can pass to {@link TracingSpan.addEvent}.
- */
-export interface AddEventOptions {
-  /**
-   * A set of attributes to attach to the event.
-   */
-  attributes?: Record<string, unknown>;
-  /**
-   * The start time of the event.
-   */
-  startTime?: Date;
-}
-
-/**
- * Represents an implementation agnostic tracing span.
- */
-export interface TracingSpan {
-  /**
-   * Sets the status of the span. When an error is provided, it will be recorded on the span as well.
-   *
-   * @param status - The {@link SpanStatus} to set on the span.
-   */
-  setStatus(status: SpanStatus): void;
-
-  /**
-   * Sets a given attribute on a span.
-   *
-   * @param name - The attribute's name.
-   * @param value - The attribute's value to set. May be any non-nullish value.
-   */
-  setAttribute(name: string, value: unknown): void;
-
-  /**
-   * Ends the span.
-   */
-  end(): void;
-
-  /**
-   * Records an exception on a {@link TracingSpan} without modifying its status.
-   *
-   * When recording an unhandled exception that should fail the span, please use {@link TracingSpan.setStatus} instead.
-   *
-   * @param exception - The exception to record on the span.
-   *
-   */
-  recordException(exception: Error | string): void;
-
-  /**
-   * Returns true if this {@link TracingSpan} is recording information.
-   *
-   * Depending on the span implementation, this may return false if the span is not being sampled.
-   */
-  isRecording(): boolean;
-
-  /**
-   * Adds an event to the span.
-   */
-  addEvent?(name: string, options?: AddEventOptions): void;
-}
-
-/** An immutable context bag of tracing values for the current operation. */
-export interface TracingContext {
-  /**
-   * Sets a given object on a context.
-   * @param key - The key of the given context value.
-   * @param value - The value to set on the context.
-   *
-   * @returns - A new context with the given value set.
-   */
-  setValue(key: symbol, value: unknown): TracingContext;
-  /**
-   * Gets an object from the context if it exists.
-   * @param key - The key of the given context value.
-   *
-   * @returns - The value of the given context value if it exists, otherwise `undefined`.
-   */
-  getValue(key: symbol): unknown;
-  /**
-   * Deletes an object from the context if it exists.
-   * @param key - The key of the given context value to delete.
-   */
-  deleteValue(key: symbol): TracingContext;
-}
-
-/**
- * Tracing options to set on an operation.
- */
-export interface OperationTracingOptions {
-  /** The context to use for created Tracing Spans. */
-  tracingContext?: TracingContext;
-}
-
-/**
- * A utility type for when we know a TracingContext has been set
- * as part of an operation's options.
- */
-export type OptionsWithTracingContext<
-  Options extends { tracingOptions?: OperationTracingOptions },
-> = Options & {
-  tracingOptions: {
-    tracingContext: TracingContext;
-  };
-};
diff --git a/src/tracing/state-browser.mts b/src/tracing/state-browser.mts
deleted file mode 100644
index 6e56271..0000000
--- a/src/tracing/state-browser.mts
+++ /dev/null
@@ -1,11 +0,0 @@
-// Copyright (c) Microsoft Corporation.
-// Licensed under the MIT License.
-
-import type { Instrumenter } from "./interfaces.js";
-
-/**
- * Browser-only implementation of the module's state. The browser esm variant will not load the commonjs state, so we do not need to share state between the two.
- */
-export const state = {
-  instrumenterImplementation: undefined as Instrumenter | undefined,
-};
diff --git a/src/tracing/state-cjs.cts b/src/tracing/state-cjs.cts
deleted file mode 100644
index 181bfa0..0000000
--- a/src/tracing/state-cjs.cts
+++ /dev/null
@@ -1,11 +0,0 @@
-// Copyright (c) Microsoft Corporation.
-// Licensed under the MIT License.
-
-/**
- * @internal
- *
- * Holds the singleton instrumenter, to be shared across CJS and ESM imports.
- */
-export const state = {
-  instrumenterImplementation: undefined,
-};
diff --git a/src/tracing/state.ts b/src/tracing/state.ts
deleted file mode 100644
index c7e7a4a..0000000
--- a/src/tracing/state.ts
+++ /dev/null
@@ -1,14 +0,0 @@
-// Copyright (c) Microsoft Corporation.
-// Licensed under the MIT License.
-
-import type { Instrumenter } from "./interfaces.js";
-// @ts-expect-error The recommended approach to sharing module state between ESM and CJS.
-// See https://github.com/isaacs/tshy/blob/main/README.md#module-local-state for additional information.
-import { state as cjsState } from "../commonjs/state.js";
-
-/**
- * Defines the shared state between CJS and ESM by re-exporting the CJS state.
- */
-export const state = cjsState as {
-  instrumenterImplementation: Instrumenter | undefined;
-};
diff --git a/src/tracing/tracingClient.ts b/src/tracing/tracingClient.ts
deleted file mode 100644
index 3e9603d..0000000
--- a/src/tracing/tracingClient.ts
+++ /dev/null
@@ -1,121 +0,0 @@
-// Copyright (c) Microsoft Corporation.
-// Licensed under the MIT License.
-
-import type {
-  OperationTracingOptions,
-  OptionsWithTracingContext,
-  Resolved,
-  TracingClient,
-  TracingClientOptions,
-  TracingContext,
-  TracingSpan,
-  TracingSpanOptions,
-} from "./interfaces.js";
-import { getInstrumenter } from "./instrumenter.js";
-import { knownContextKeys } from "./tracingContext.js";
-
-/**
- * Creates a new tracing client.
- *
- * @param options - Options used to configure the tracing client.
- * @returns - An instance of {@link TracingClient}.
- */
-export function createTracingClient(options: TracingClientOptions): TracingClient {
-  const { namespace, packageName, packageVersion } = options;
-
-  function startSpan<Options extends { tracingOptions?: OperationTracingOptions }>(
-    name: string,
-    operationOptions?: Options,
-    spanOptions?: TracingSpanOptions,
-  ): {
-    span: TracingSpan;
-    updatedOptions: OptionsWithTracingContext<Options>;
-  } {
-    const startSpanResult = getInstrumenter().startSpan(name, {
-      ...spanOptions,
-      packageName: packageName,
-      packageVersion: packageVersion,
-      tracingContext: operationOptions?.tracingOptions?.tracingContext,
-    });
-    let tracingContext = startSpanResult.tracingContext;
-    const span = startSpanResult.span;
-    if (!tracingContext.getValue(knownContextKeys.namespace)) {
-      tracingContext = tracingContext.setValue(knownContextKeys.namespace, namespace);
-    }
-    span.setAttribute("az.namespace", tracingContext.getValue(knownContextKeys.namespace));
-    const updatedOptions: OptionsWithTracingContext<Options> = Object.assign({}, operationOptions, {
-      tracingOptions: { ...operationOptions?.tracingOptions, tracingContext },
-    });
-
-    return {
-      span,
-      updatedOptions,
-    };
-  }
-
-  async function withSpan<
-    Options extends { tracingOptions?: OperationTracingOptions },
-    Callback extends (
-      updatedOptions: Options,
-      span: Omit<TracingSpan, "end">,
-    ) => ReturnType<Callback>,
-  >(
-    name: string,
-    operationOptions: Options,
-    callback: Callback,
-    spanOptions?: TracingSpanOptions,
-  ): Promise<Resolved<ReturnType<Callback>>> {
-    const { span, updatedOptions } = startSpan(name, operationOptions, spanOptions);
-    try {
-      const result = await withContext(updatedOptions.tracingOptions.tracingContext, () =>
-        Promise.resolve(callback(updatedOptions, span)),
-      );
-      span.setStatus({ status: "success" });
-      return result as ReturnType<typeof withSpan>;
-    } catch (err: any) {
-      span.setStatus({ status: "error", error: err });
-      throw err;
-    } finally {
-      span.end();
-    }
-  }
-
-  function withContext<
-    CallbackArgs extends unknown[],
-    Callback extends (...args: CallbackArgs) => ReturnType<Callback>,
-  >(
-    context: TracingContext,
-    callback: Callback,
-    ...callbackArgs: CallbackArgs
-  ): ReturnType<Callback> {
-    return getInstrumenter().withContext(context, callback, ...callbackArgs);
-  }
-
-  /**
-   * Parses a traceparent header value into a span identifier.
-   *
-   * @param traceparentHeader - The traceparent header to parse.
-   * @returns An implementation-specific identifier for the span.
-   */
-  function parseTraceparentHeader(traceparentHeader: string): TracingContext | undefined {
-    return getInstrumenter().parseTraceparentHeader(traceparentHeader);
-  }
-
-  /**
-   * Creates a set of request headers to propagate tracing information to a backend.
-   *
-   * @param tracingContext - The context containing the span to serialize.
-   * @returns The set of headers to add to a request.
-   */
-  function createRequestHeaders(tracingContext?: TracingContext): Record<string, string> {
-    return getInstrumenter().createRequestHeaders(tracingContext);
-  }
-
-  return {
-    startSpan,
-    withSpan,
-    withContext,
-    parseTraceparentHeader,
-    createRequestHeaders,
-  };
-}
diff --git a/src/tracing/tracingContext.ts b/src/tracing/tracingContext.ts
deleted file mode 100644
index 84999ab..0000000
--- a/src/tracing/tracingContext.ts
+++ /dev/null
@@ -1,67 +0,0 @@
-// Copyright (c) Microsoft Corporation.
-// Licensed under the MIT License.
-
-import type { TracingContext, TracingSpan } from "./interfaces.js";
-
-/** @internal */
-export const knownContextKeys = {
-  span: Symbol.for("@azure/core-tracing span"),
-  namespace: Symbol.for("@azure/core-tracing namespace"),
-};
-
-/**
- * Creates a new {@link TracingContext} with the given options.
- * @param options - A set of known keys that may be set on the context.
- * @returns A new {@link TracingContext} with the given options.
- *
- * @internal
- */
-export function createTracingContext(options: CreateTracingContextOptions = {}): TracingContext {
-  let context: TracingContext = new TracingContextImpl(options.parentContext);
-  if (options.span) {
-    context = context.setValue(knownContextKeys.span, options.span);
-  }
-  if (options.namespace) {
-    context = context.setValue(knownContextKeys.namespace, options.namespace);
-  }
-  return context;
-}
-
-/** @internal */
-export class TracingContextImpl implements TracingContext {
-  private _contextMap: Map<symbol, unknown>;
-  constructor(initialContext?: TracingContext) {
-    this._contextMap =
-      initialContext instanceof TracingContextImpl
-        ? new Map<symbol, unknown>(initialContext._contextMap)
-        : new Map();
-  }
-
-  setValue(key: symbol, value: unknown): TracingContext {
-    const newContext = new TracingContextImpl(this);
-    newContext._contextMap.set(key, value);
-    return newContext;
-  }
-
-  getValue(key: symbol): unknown {
-    return this._contextMap.get(key);
-  }
-
-  deleteValue(key: symbol): TracingContext {
-    const newContext = new TracingContextImpl(this);
-    newContext._contextMap.delete(key);
-    return newContext;
-  }
-}
-
-/**
- * Represents a set of items that can be set when creating a new {@link TracingContext}.
- */
-export interface CreateTracingContextOptions {
-  /** The {@link parentContext} - the newly created context will contain all the values of the parent context unless overridden. */
-  parentContext?: TracingContext;
-  /** An initial span to set on the context. */
-  span?: TracingSpan;
-  /** The namespace to set on any child spans. */
-  namespace?: string;
-}
diff --git a/src/util/aborterUtils.ts b/src/util/aborterUtils.ts
deleted file mode 100644
index ce29be9..0000000
--- a/src/util/aborterUtils.ts
+++ /dev/null
@@ -1,47 +0,0 @@
-// Copyright (c) Microsoft Corporation.
-// Licensed under the MIT License.
-
-import type { AbortSignalLike } from "@azure/abort-controller";
-
-/**
- * Options related to abort controller.
- */
-export interface AbortOptions {
-  /**
-   * The abortSignal associated with containing operation.
-   */
-  abortSignal?: AbortSignalLike;
-  /**
-   * The abort error message associated with containing operation.
-   */
-  abortErrorMsg?: string;
-}
-
-/**
- * Represents a function that returns a promise that can be aborted.
- */
-export type AbortablePromiseBuilder<T> = (abortOptions: {
-  abortSignal?: AbortSignalLike;
-}) => Promise<T>;
-
-/**
- * promise.race() wrapper that aborts rest of promises as soon as the first promise settles.
- */
-export async function cancelablePromiseRace<T extends unknown[]>(
-  abortablePromiseBuilders: AbortablePromiseBuilder<T[number]>[],
-  options?: { abortSignal?: AbortSignalLike },
-): Promise<T[number]> {
-  const aborter = new AbortController();
-  function abortHandler(): void {
-    aborter.abort();
-  }
-  options?.abortSignal?.addEventListener("abort", abortHandler);
-  try {
-    return await Promise.race(
-      abortablePromiseBuilders.map((p) => p({ abortSignal: aborter.signal })),
-    );
-  } finally {
-    aborter.abort();
-    options?.abortSignal?.removeEventListener("abort", abortHandler);
-  }
-}
diff --git a/src/util/bytesEncoding-browser.mts b/src/util/bytesEncoding-browser.mts
new file mode 100644
index 0000000..b01f15e
--- /dev/null
+++ b/src/util/bytesEncoding-browser.mts
@@ -0,0 +1,4 @@
+// Copyright (c) Microsoft Corporation.
+// Licensed under the MIT License.
+
+export * from "./bytesEncoding.common.js";
diff --git a/src/util/bytesEncoding-react-native.mts b/src/util/bytesEncoding-react-native.mts
new file mode 100644
index 0000000..b01f15e
--- /dev/null
+++ b/src/util/bytesEncoding-react-native.mts
@@ -0,0 +1,4 @@
+// Copyright (c) Microsoft Corporation.
+// Licensed under the MIT License.
+
+export * from "./bytesEncoding.common.js";
diff --git a/src/util/bytesEncoding.common.ts b/src/util/bytesEncoding.common.ts
new file mode 100644
index 0000000..2f8191a
--- /dev/null
+++ b/src/util/bytesEncoding.common.ts
@@ -0,0 +1,131 @@
+// Copyright (c) Microsoft Corporation.
+// Licensed under the MIT License.
+
+declare global {
+  // stub these out for the browser
+  function btoa(input: string): string;
+  function atob(input: string): string;
+}
+
+/** The supported character encoding type */
+export type EncodingType = "utf-8" | "base64" | "base64url" | "hex";
+
+/**
+ * The helper that transforms bytes with specific character encoding into string
+ * @param bytes - the uint8array bytes
+ * @param format - the format we use to encode the byte
+ * @returns a string of the encoded string
+ */
+export function uint8ArrayToString(bytes: Uint8Array, format: EncodingType): string {
+  switch (format) {
+    case "utf-8":
+      return uint8ArrayToUtf8String(bytes);
+    case "base64":
+      return uint8ArrayToBase64(bytes);
+    case "base64url":
+      return uint8ArrayToBase64Url(bytes);
+    case "hex":
+      return uint8ArrayToHexString(bytes);
+  }
+}
+
+/**
+ * The helper that transforms string to specific character encoded bytes array.
+ * @param value - the string to be converted
+ * @param format - the format we use to decode the value
+ * @returns a uint8array
+ */
+export function stringToUint8Array(value: string, format: EncodingType): Uint8Array {
+  switch (format) {
+    case "utf-8":
+      return utf8StringToUint8Array(value);
+    case "base64":
+      return base64ToUint8Array(value);
+    case "base64url":
+      return base64UrlToUint8Array(value);
+    case "hex":
+      return hexStringToUint8Array(value);
+  }
+}
+
+/**
+ * Decodes a Uint8Array into a Base64 string.
+ * @internal
+ */
+export function uint8ArrayToBase64(bytes: Uint8Array): string {
+  return btoa([...bytes].map((x) => String.fromCharCode(x)).join(""));
+}
+
+/**
+ * Decodes a Uint8Array into a Base64Url string.
+ * @internal
+ */
+export function uint8ArrayToBase64Url(bytes: Uint8Array): string {
+  return uint8ArrayToBase64(bytes).replace(/\+/g, "-").replace(/\//g, "_").replace(/=/g, "");
+}
+
+/**
+ * Decodes a Uint8Array into a javascript string.
+ * @internal
+ */
+export function uint8ArrayToUtf8String(bytes: Uint8Array): string {
+  const decoder = new TextDecoder();
+  const dataString = decoder.decode(bytes);
+  return dataString;
+}
+
+/**
+ * Decodes a Uint8Array into a hex string
+ * @internal
+ */
+export function uint8ArrayToHexString(bytes: Uint8Array): string {
+  return [...bytes].map((x) => x.toString(16).padStart(2, "0")).join("");
+}
+
+/**
+ * Encodes a JavaScript string into a Uint8Array.
+ * @internal
+ */
+export function utf8StringToUint8Array(value: string): Uint8Array {
+  return new TextEncoder().encode(value);
+}
+
+/**
+ * Encodes a Base64 string into a Uint8Array.
+ * @internal
+ */
+export function base64ToUint8Array(value: string): Uint8Array {
+  return new Uint8Array([...atob(value)].map((x) => x.charCodeAt(0)));
+}
+
+/**
+ * Encodes a Base64Url string into a Uint8Array.
+ * @internal
+ */
+export function base64UrlToUint8Array(value: string): Uint8Array {
+  const base64String = value.replace(/-/g, "+").replace(/_/g, "/");
+  return base64ToUint8Array(base64String);
+}
+
+const hexDigits = new Set("0123456789abcdefABCDEF");
+
+/**
+ * Encodes a hex string into a Uint8Array
+ * @internal
+ */
+export function hexStringToUint8Array(value: string): Uint8Array {
+  // If value has odd length, the last character will be ignored, consistent with NodeJS Buffer behavior
+  const bytes = new Uint8Array(value.length / 2);
+  for (let i = 0; i < value.length / 2; ++i) {
+    const highNibble = value[2 * i];
+    const lowNibble = value[2 * i + 1];
+    if (!hexDigits.has(highNibble) || !hexDigits.has(lowNibble)) {
+      // Replicate Node Buffer behavior by exiting early when we encounter an invalid byte
+      return bytes.slice(0, i);
+    }
+
+    bytes[i] = parseInt(`${highNibble}${lowNibble}`, 16);
+  }
+
+  return bytes;
+}
diff --git a/src/util/bytesEncoding.ts b/src/util/bytesEncoding.ts
new file mode 100644
index 0000000..b6507af
--- /dev/null
+++ b/src/util/bytesEncoding.ts
@@ -0,0 +1,25 @@
+// Copyright (c) Microsoft Corporation.
+// Licensed under the MIT License.
+
+/** The supported character encoding type */
+export type EncodingType = "utf-8" | "base64" | "base64url" | "hex";
+
+/**
+ * The helper that transforms bytes with specific character encoding into string
+ * @param bytes - the uint8array bytes
+ * @param format - the format we use to encode the byte
+ * @returns a string of the encoded string
+ */
+export function uint8ArrayToString(bytes: Uint8Array, format: EncodingType): string {
+  return Buffer.from(bytes).toString(format);
+}
+
+/**
+ * The helper that transforms string to specific character encoded bytes array.
+ * @param value - the string to be converted
+ * @param format - the format we use to decode the value
+ * @returns a uint8array
+ */
+export function stringToUint8Array(value: string, format: EncodingType): Uint8Array {
+  return Buffer.from(value, format);
+}
diff --git a/src/util/checkEnvironment.ts b/src/util/checkEnvironment.ts
new file mode 100644
index 0000000..bc38b5d
--- /dev/null
+++ b/src/util/checkEnvironment.ts
@@ -0,0 +1,84 @@
+// Copyright (c) Microsoft Corporation.
+// Licensed under the MIT License.
+
+interface Window {
+  document: unknown;
+}
+
+interface DedicatedWorkerGlobalScope {
+  constructor: {
+    name: string;
+  };
+
+  importScripts: (...paths: string[]) => void;
+}
+
+interface Navigator {
+  product: string;
+}
+
+interface DenoGlobal {
+  version: {
+    deno: string;
+  };
+}
+
+interface BunGlobal {
+  version: string;
+}
+
+// eslint-disable-next-line @azure/azure-sdk/ts-no-window
+declare const window: Window;
+declare const self: DedicatedWorkerGlobalScope;
+declare const Deno: DenoGlobal;
+declare const Bun: BunGlobal;
+declare const navigator: Navigator;
+
+/**
+ * A constant that indicates whether the environment the code is running is a Web Browser.
+ */
+// eslint-disable-next-line @azure/azure-sdk/ts-no-window
+export const isBrowser = typeof window !== "undefined" && typeof window.document !== "undefined";
+
+/**
+ * A constant that indicates whether the environment the code is running is a Web Worker.
+ */
+export const isWebWorker =
+  typeof self === "object" &&
+  typeof self?.importScripts === "function" &&
+  (self.constructor?.name === "DedicatedWorkerGlobalScope" ||
+    self.constructor?.name === "ServiceWorkerGlobalScope" ||
+    self.constructor?.name === "SharedWorkerGlobalScope");
+
+/**
+ * A constant that indicates whether the environment the code is running is Deno.
+ */
+export const isDeno =
+  typeof Deno !== "undefined" &&
+  typeof Deno.version !== "undefined" &&
+  typeof Deno.version.deno !== "undefined";
+
+/**
+ * A constant that indicates whether the environment the code is running is Bun.sh.
+ */
+export const isBun = typeof Bun !== "undefined" && typeof Bun.version !== "undefined";
+
+/**
+ * A constant that indicates whether the environment the code is running is a Node.js compatible environment.
+ */
+export const isNodeLike =
+  typeof globalThis.process !== "undefined" &&
+  Boolean(globalThis.process.version) &&
+  Boolean(globalThis.process.versions?.node);
+
+/**
+ * A constant that indicates whether the environment the code is running is Node.JS.
+ */
+export const isNodeRuntime = isNodeLike && !isBun && !isDeno;
+
+/**
+ * A constant that indicates whether the environment the code is running is in React-Native.
+ */
+// https://github.com/facebook/react-native/blob/main/packages/react-native/Libraries/Core/setUpNavigator.js
+export const isReactNative =
+  typeof navigator !== "undefined" && navigator?.product === "ReactNative";
diff --git a/src/util/concat-browser.mts b/src/util/concat-browser.mts
new file mode 100644
index 0000000..83a8af3
--- /dev/null
+++ b/src/util/concat-browser.mts
@@ -0,0 +1,4 @@
+// Copyright (c) Microsoft Corporation.
+// Licensed under the MIT License.
+
+export * from "./concat.common.js";
diff --git a/src/util/concat-react-native.mts b/src/util/concat-react-native.mts
new file mode 100644
index 0000000..83a8af3
--- /dev/null
+++ b/src/util/concat-react-native.mts
@@ -0,0 +1,4 @@
+// Copyright (c) Microsoft Corporation.
+// Licensed under the MIT License.
+
+export * from "./concat.common.js";
diff --git a/src/util/concat.common.ts b/src/util/concat.common.ts
new file mode 100644
index 0000000..44a4962
--- /dev/null
+++ b/src/util/concat.common.ts
@@ -0,0 +1,55 @@
+// Copyright (c) Microsoft Corporation.
+// Licensed under the MIT License.
+
+import { isWebReadableStream } from "./typeGuards.js";
+
+/**
+ * Drain the content of the given ReadableStream into a Blob.
+ * The blob's content may end up in memory or on disk dependent on size.
+ */
+function drain(stream: ReadableStream<Uint8Array>): Promise<Blob> {
+  return new Response(stream).blob();
+}
+
+async function toBlobPart(
+  source: ReadableStream<Uint8Array> | Blob | Uint8Array,
+): Promise<BlobPart> {
+  if (source instanceof Blob || source instanceof Uint8Array) {
+    return source;
+  }
+
+  if (isWebReadableStream(source)) {
+    return drain(source);
+  } else {
+    throw new Error(
+      "Unsupported source type. Only Blob, Uint8Array, and ReadableStream are supported in browser.",
+    );
+  }
+}
+
+/**
+ * Accepted binary data types for concat
+ *
+ * @internal
+ */
+type ConcatSource = ReadableStream<Uint8Array> | Blob | Uint8Array;
+
+/**
+ * Utility function that concatenates a set of binary inputs into one combined output.
+ *
+ * @param sources - array of sources for the concatenation
+ * @returns - in Node, a (() =\> NodeJS.ReadableStream) which, when read, produces a concatenation of all the inputs.
+ *           In browser, returns a `Blob` representing all the concatenated inputs.
+ *
+ * @internal
+ */
+export async function concat(
+  sources: (ConcatSource | (() => ConcatSource))[],
+): Promise<(() => NodeJS.ReadableStream) | Blob> {
+  const parts = [];
+  for (const source of sources) {
+    parts.push(await toBlobPart(typeof source === "function" ? source() : source));
+  }
+
+  return new Blob(parts);
+}
diff --git a/src/util/concat.ts b/src/util/concat.ts
new file mode 100644
index 0000000..4177903
--- /dev/null
+++ b/src/util/concat.ts
@@ -0,0 +1,91 @@
+// Copyright (c) Microsoft Corporation.
+// Licensed under the MIT License.
+
+import { Readable } from "stream";
+import type { ReadableStream as AsyncIterableReadableStream } from "stream/web";
+import { isBlob } from "./typeGuards.js";
+
+async function* streamAsyncIterator(
+  this: ReadableStream<Uint8Array>,
+): AsyncIterableIterator<Uint8Array> {
+  const reader = this.getReader();
+  try {
+    while (true) {
+      const { done, value } = await reader.read();
+      if (done) {
+        return;
+      }
+
+      yield value;
+    }
+  } finally {
+    reader.releaseLock();
+  }
+}
+
+function makeAsyncIterable<T>(webStream: any): asserts webStream is AsyncIterableReadableStream<T> {
+  if (!webStream[Symbol.asyncIterator]) {
+    webStream[Symbol.asyncIterator] = streamAsyncIterator.bind(webStream);
+  }
+
+  if (!webStream.values) {
+    webStream.values = streamAsyncIterator.bind(webStream);
+  }
+}
+
+function ensureNodeStream(
+  stream: ReadableStream<Uint8Array> | NodeJS.ReadableStream,
+): NodeJS.ReadableStream {
+  if (stream instanceof ReadableStream) {
+    makeAsyncIterable<Uint8Array>(stream);
+    return Readable.fromWeb(stream);
+  } else {
+    return stream;
+  }
+}
+
+function toStream(
+  source: ReadableStream<Uint8Array> | NodeJS.ReadableStream | Uint8Array | Blob,
+): NodeJS.ReadableStream {
+  if (source instanceof Uint8Array) {
+    return Readable.from(Buffer.from(source));
+  } else if (isBlob(source)) {
+    return toStream(source);
+  } else {
+    return ensureNodeStream(source);
+  }
+}
+
+/**
+ * Accepted binary data types for concat
+ *
+ * @internal
+ */
+export type ConcatSource = ReadableStream<Uint8Array> | NodeJS.ReadableStream | Uint8Array | Blob;
+
+/**
+ * Utility function that concatenates a set of binary inputs into one combined output.
+ *
+ * @param sources - array of sources for the concatenation
+ * @returns - in Node, a (() =\> NodeJS.ReadableStream) which, when read, produces a concatenation of all the inputs.
+ *           In browser, returns a `Blob` representing all the concatenated inputs.
+ *
+ * @internal
+ */
+export async function concat(
+  sources: (ConcatSource | (() => ConcatSource))[],
+): Promise<(() => NodeJS.ReadableStream) | Blob> {
+  return function () {
+    const streams = sources.map((x) => (typeof x === "function" ? x() : x)).map(toStream);
+
+    return Readable.from(
+      (async function* () {
+        for (const stream of streams as NodeJS.ReadableStream[]) {
+          for await (const chunk of stream) {
+            yield chunk;
+          }
+        }
+      })(),
+    );
+  };
+}
diff --git a/src/util/createAbortablePromise.ts b/src/util/createAbortablePromise.ts
deleted file mode 100644
index 25cf55a..0000000
--- a/src/util/createAbortablePromise.ts
+++ /dev/null
@@ -1,60 +0,0 @@
-// Copyright (c) Microsoft Corporation.
-// Licensed under the MIT License.
-
-import { AbortError } from "@azure/abort-controller";
-import type { AbortOptions } from "./aborterUtils.js";
-
-/**
- * Options for the createAbortablePromise function.
- */
-export interface CreateAbortablePromiseOptions extends AbortOptions {
-  /** A function to be called if the promise was aborted */
-  cleanupBeforeAbort?: () => void;
-}
-
-/**
- * Creates an abortable promise.
- * @param buildPromise - A function that takes the resolve and reject functions as parameters.
- * @param options - The options for the abortable promise.
- * @returns A promise that can be aborted.
- */
-export function createAbortablePromise<T>(
-  buildPromise: (
-    resolve: (value: T | PromiseLike<T>) => void,
-    reject: (reason?: any) => void,
-  ) => void,
-  options?: CreateAbortablePromiseOptions,
-): Promise<T> {
-  const { cleanupBeforeAbort, abortSignal, abortErrorMsg } = options ?? {};
-  return new Promise((resolve, reject) => {
-    function rejectOnAbort(): void {
-      reject(new AbortError(abortErrorMsg ?? "The operation was aborted."));
-    }
-    function removeListeners(): void {
-      abortSignal?.removeEventListener("abort", onAbort);
-    }
-    function onAbort(): void {
-      cleanupBeforeAbort?.();
-      removeListeners();
-      rejectOnAbort();
-    }
-    if (abortSignal?.aborted) {
-      return rejectOnAbort();
-    }
-    try {
-      buildPromise(
-        (x) => {
-          removeListeners();
-          resolve(x);
-        },
-        (x) => {
-          removeListeners();
-          reject(x);
-        },
-      );
-    } catch (err) {
-      reject(err);
-    }
-    abortSignal?.addEventListener("abort", onAbort);
-  });
-}
diff --git a/src/util/delay.ts b/src/util/delay.ts
index ab8ae56..1003a96 100644
--- a/src/util/delay.ts
+++ b/src/util/delay.ts
@@ -1,37 +1,7 @@
 // Copyright (c) Microsoft Corporation.
 // Licensed under the MIT License.
 
-import type { AbortOptions } from "./aborterUtils.js";
-import { createAbortablePromise } from "./createAbortablePromise.js";
-import { getRandomIntegerInclusive } from "@typespec/ts-http-runtime/internal/util";
-
-const StandardAbortMessage = "The delay was aborted.";
-
-/**
- * Options for support abort functionality for the delay method
- */
-export interface DelayOptions extends AbortOptions {}
-
-/**
- * A wrapper for setTimeout that resolves a promise after timeInMs milliseconds.
- * @param timeInMs - The number of milliseconds to be delayed.
- * @param options - The options for delay - currently abort options
- * @returns Promise that is resolved after timeInMs
- */
-export function delay(timeInMs: number, options?: DelayOptions): Promise<void> {
-  let token: ReturnType<typeof setTimeout>;
-  const { abortSignal, abortErrorMsg } = options ?? {};
-  return createAbortablePromise(
-    (resolve) => {
-      token = setTimeout(resolve, timeInMs);
-    },
-    {
-      cleanupBeforeAbort: () => clearTimeout(token),
-      abortSignal,
-      abortErrorMsg: abortErrorMsg ?? StandardAbortMessage,
-    },
-  );
-}
+import { getRandomIntegerInclusive } from "./random.js";
 
 /**
  * Calculates the delay interval for retry attempts using exponential delay with jitter.
diff --git a/src/util/error.ts b/src/util/error.ts
index 508e2d5..34ec31c 100644
--- a/src/util/error.ts
+++ b/src/util/error.ts
@@ -1,28 +1,17 @@
 // Copyright (c) Microsoft Corporation.
 // Licensed under the MIT License.
 
-import { isError } from "@typespec/ts-http-runtime/internal/util";
+import { isObject } from "./object.js";
 
 /**
- * Given what is thought to be an error object, return the message if possible.
- * If the message is missing, returns a stringified version of the input.
- * @param e - Something thrown from a try block
- * @returns The error message or a string of the input
+ * Typeguard for an error object shape (has name and message)
+ * @param e - Something caught by a catch clause.
  */
-export function getErrorMessage(e: unknown): string {
-  if (isError(e)) {
-    return e.message;
-  } else {
-    let stringified: string;
-    try {
-      if (typeof e === "object" && e) {
-        stringified = JSON.stringify(e);
-      } else {
-        stringified = String(e);
-      }
-    } catch (err: any) {
-      stringified = "[unable to stringify input]";
-    }
-    return `Unknown error ${stringified}`;
+export function isError(e: unknown): e is Error {
+  if (isObject(e)) {
+    const hasName = typeof e.name === "string";
+    const hasMessage = typeof e.message === "string";
+    return hasName && hasMessage;
   }
+  return false;
 }
diff --git a/src/util/file.ts b/src/util/file.ts
deleted file mode 100644
index 02ba689..0000000
--- a/src/util/file.ts
+++ /dev/null
@@ -1,180 +0,0 @@
-// Copyright (c) Microsoft Corporation.
-// Licensed under the MIT License.
-
-import { isNodeLike } from "@azure/core-util";
-
-function isNodeReadableStream(x: unknown): x is NodeJS.ReadableStream {
-  return Boolean(x && typeof (x as NodeJS.ReadableStream)["pipe"] === "function");
-}
-
-/**
- * Options passed into createFile specifying metadata about the file.
- */
-export interface CreateFileOptions {
-  /**
-   * The MIME type of the file.
-   */
-  type?: string;
-
-  /**
-   * Last modified time of the file as a UNIX timestamp.
-   * This will default to the current date.
-   */
-  lastModified?: number;
-
-  /**
-   * relative path of this file when uploading a directory.
-   */
-  webkitRelativePath?: string;
-}
-
-/**
- * Extra options for createFile when a stream is being passed in.
- */
-export interface CreateFileFromStreamOptions extends CreateFileOptions {
-  /**
-   * Size of the file represented by the stream in bytes.
-   *
-   * This will be used by the pipeline when calculating the Content-Length header
-   * for the overall request.
-   */
-  size?: number;
-}
-
-const unimplementedMethods = {
-  arrayBuffer: () => {
-    throw new Error("Not implemented");
-  },
-  bytes: () => {
-    throw new Error("Not implemented");
-  },
-  slice: () => {
-    throw new Error("Not implemented");
-  },
-  text: () => {
-    throw new Error("Not implemented");
-  },
-};
-
-/**
- * Private symbol used as key on objects created using createFile containing the
- * original source of the file object.
- *
- * This is used in Node to access the original Node stream without using Blob#stream, which
- * returns a web stream. This is done to avoid a couple of bugs to do with Blob#stream and
- * Readable#to/fromWeb in Node versions we support:
- * - https://github.com/nodejs/node/issues/42694 (fixed in Node 18.14)
- * - https://github.com/nodejs/node/issues/48916 (fixed in Node 20.6)
- *
- * Once these versions are no longer supported, we may be able to stop doing this.
- *
- * @internal
- */
-const rawContent: unique symbol = Symbol("rawContent");
-
-/**
- * Type signature of a blob-like object with a raw content property.
- */
-export interface RawContent extends Blob {
-  [rawContent](): Uint8Array | NodeJS.ReadableStream | ReadableStream<Uint8Array>;
-}
-
-/**
- * Type guard to check if a given object is a blob-like object with a raw content property.
- */
-export function hasRawContent(x: unknown): x is RawContent {
-  return typeof (x as RawContent)[rawContent] === "function";
-}
-
-/**
- * Extract the raw content from a given blob-like object. If the input was created using createFile
- * or createFileFromStream, the exact content passed into createFile/createFileFromStream will be used.
- * For true instances of Blob and File, returns the actual blob.
- *
- * @internal
- */
-export function getRawContent(
-  blob: Blob,
-): Blob | NodeJS.ReadableStream | ReadableStream<Uint8Array> | Uint8Array {
-  if (hasRawContent(blob)) {
-    return blob[rawContent]();
-  } else {
-    return blob;
-  }
-}
-
-/**
- * Create an object that implements the File interface. This object is intended to be
- * passed into RequestBodyType.formData, and is not guaranteed to work as expected in
- * other situations.
- *
- * Use this function to:
- * - Create a File object for use in RequestBodyType.formData in environments where the
- *   global File object is unavailable.
- * - Create a File-like object from a readable stream without reading the stream into memory.
- *
- * @param stream - the content of the file as a callback returning a stream. When a File object made using createFile is
- *                  passed in a request's form data map, the stream will not be read into memory
- *                  and instead will be streamed when the request is made. In the event of a retry, the
- *                  stream needs to be read again, so this callback SHOULD return a fresh stream if possible.
- * @param name - the name of the file.
- * @param options - optional metadata about the file, e.g. file name, file size, MIME type.
- */
-export function createFileFromStream(
-  stream: () => ReadableStream<Uint8Array> | NodeJS.ReadableStream,
-  name: string,
-  options: CreateFileFromStreamOptions = {},
-): File {
-  return {
-    ...unimplementedMethods,
-    type: options.type ?? "",
-    lastModified: options.lastModified ?? new Date().getTime(),
-    webkitRelativePath: options.webkitRelativePath ?? "",
-    size: options.size ?? -1,
-    name,
-    stream: () => {
-      const s = stream();
-      if (isNodeReadableStream(s)) {
-        throw new Error(
-          "Not supported: a Node stream was provided as input to createFileFromStream.",
-        );
-      }
-
-      return s;
-    },
-    [rawContent]: stream,
-  } as File & RawContent;
-}
-
-/**
- * Create an object that implements the File interface. This object is intended to be
- * passed into RequestBodyType.formData, and is not guaranteed to work as expected in
- * other situations.
- *
- * Use this function create a File object for use in RequestBodyType.formData in environments where the global File object is unavailable.
- *
- * @param content - the content of the file as a Uint8Array in memory.
- * @param name - the name of the file.
- * @param options - optional metadata about the file, e.g. file name, file size, MIME type.
- */
-export function createFile(
-  content: Uint8Array,
-  name: string,
-  options: CreateFileOptions = {},
-): File {
-  if (isNodeLike) {
-    return {
-      ...unimplementedMethods,
-      type: options.type ?? "",
-      lastModified: options.lastModified ?? new Date().getTime(),
-      webkitRelativePath: options.webkitRelativePath ?? "",
-      size: content.byteLength,
-      name,
-      arrayBuffer: async () => content.buffer,
-      stream: () => new Blob([content]).stream(),
-      [rawContent]: () => content,
-    } as File & RawContent;
-  } else {
-    return new File([content], name, options);
-  }
-}
diff --git a/src/util/helpers.ts b/src/util/helpers.ts
new file mode 100644
index 0000000..a5b7c9d
--- /dev/null
+++ b/src/util/helpers.ts
@@ -0,0 +1,78 @@
+// Copyright (c) Microsoft Corporation.
+// Licensed under the MIT License.
+
+import { AbortError } from "../abort-controller/AbortError.js";
+import type { PipelineResponse } from "../interfaces.js";
+
+const StandardAbortMessage = "The operation was aborted.";
+
+/**
+ * A wrapper for setTimeout that resolves a promise after delayInMs milliseconds.
+ * @param delayInMs - The number of milliseconds to be delayed.
+ * @param value - The value to be resolved with after a timeout of t milliseconds.
+ * @param options - The options for delay - currently abort options
+ *                  - abortSignal - The abortSignal associated with containing operation.
+ *                  - abortErrorMsg - The abort error message associated with containing operation.
+ * @returns Resolved promise
+ */
+export function delay<T>(
+  delayInMs: number,
+  value?: T,
+  options?: {
+    abortSignal?: AbortSignal;
+    abortErrorMsg?: string;
+  },
+): Promise<T | void> {
+  return new Promise((resolve, reject) => {
+    let timer: ReturnType<typeof setTimeout> | undefined = undefined;
+    let onAborted: (() => void) | undefined = undefined;
+
+    const rejectOnAbort = (): void => {
+      return reject(
+        new AbortError(options?.abortErrorMsg ? options?.abortErrorMsg : StandardAbortMessage),
+      );
+    };
+
+    const removeListeners = (): void => {
+      if (options?.abortSignal && onAborted) {
+        options.abortSignal.removeEventListener("abort", onAborted);
+      }
+    };
+
+    onAborted = (): void => {
+      if (timer) {
+        clearTimeout(timer);
+      }
+      removeListeners();
+      return rejectOnAbort();
+    };
+
+    if (options?.abortSignal && options.abortSignal.aborted) {
+      return rejectOnAbort();
+    }
+
+    timer = setTimeout(() => {
+      removeListeners();
+      resolve(value);
+    }, delayInMs);
+
+    if (options?.abortSignal) {
+      options.abortSignal.addEventListener("abort", onAborted);
+    }
+  });
+}
+
+/**
+ * @internal
+ * @returns the parsed value or undefined if the parsed value is invalid.
+ */
+export function parseHeaderValueAsNumber(
+  response: PipelineResponse,
+  headerName: string,
+): number | undefined {
+  const value = response.headers.get(headerName);
+  if (!value) return;
+  const valueAsNum = Number(value);
+  if (Number.isNaN(valueAsNum)) return;
+  return valueAsNum;
+}
diff --git a/src/util/index.ts b/src/util/index.ts
deleted file mode 100644
index abfafb3..0000000
--- a/src/util/index.ts
+++ /dev/null
@@ -1,186 +0,0 @@
-// Copyright (c) Microsoft Corporation.
-// Licensed under the MIT License.
-
-import * as tspRuntime from "@typespec/ts-http-runtime/internal/util";
-
-export {
-  type AbortOptions,
-  type AbortablePromiseBuilder,
-  cancelablePromiseRace,
-} from "./aborterUtils.js";
-export {
-  type CreateAbortablePromiseOptions,
-  createAbortablePromise,
-} from "./createAbortablePromise.js";
-export { type DelayOptions, delay } from "./delay.js";
-export { getErrorMessage } from "./error.js";
-export { isDefined, isObjectWithProperties, objectHasProperty } from "./typeGuards.js";
-
-/**
- * Calculates the delay interval for retry attempts using exponential delay with jitter.
- *
- * @param retryAttempt - The current retry attempt number.
- *
- * @param config - The exponential retry configuration.
- *
- * @returns An object containing the calculated retry delay.
- */
-export function calculateRetryDelay(
-  retryAttempt: number,
-  config: {
-    retryDelayInMs: number;
-    maxRetryDelayInMs: number;
-  },
-): {
-  retryAfterInMs: number;
-} {
-  return tspRuntime.calculateRetryDelay(retryAttempt, config);
-}
-
-/**
- * Generates a SHA-256 hash.
- *
- * @param content - The data to be included in the hash.
- *
- * @param encoding - The textual encoding to use for the returned hash.
- */
-export function computeSha256Hash(content: string, encoding: "base64" | "hex"): Promise<string> {
-  return tspRuntime.computeSha256Hash(content, encoding);
-}
-
-/**
- * Generates a SHA-256 HMAC signature.
- *
- * @param key - The HMAC key represented as a base64 string, used to generate the cryptographic HMAC hash.
- *
- * @param stringToSign - The data to be signed.
- *
- * @param encoding - The textual encoding to use for the returned HMAC digest.
- */
-export function computeSha256Hmac(
-  key: string,
-  stringToSign: string,
-  encoding: "base64" | "hex",
-): Promise<string> {
-  return tspRuntime.computeSha256Hmac(key, stringToSign, encoding);
-}
-
-/**
- * Returns a random integer value between a lower and upper bound, inclusive of both bounds. Note that this uses Math.random and isn't secure. If you need to use this for any kind of security purpose, find a better source of random.
- *
- * @param min - The smallest integer value allowed.
- *
- * @param max - The largest integer value allowed.
- */
-export function getRandomIntegerInclusive(min: number, max: number): number {
-  return tspRuntime.getRandomIntegerInclusive(min, max);
-}
-
-/**
- * Typeguard for an error object shape (has name and message)
- *
- * @param e - Something caught by a catch clause.
- */
-export function isError(e: unknown): e is Error {
-  return tspRuntime.isError(e);
-}
-
-/**
- * Helper to determine when an input is a generic JS object.
- *
- * @returns true when input is an object type that is not null, Array, RegExp, or Date.
- */
-export function isObject(input: unknown): input is UnknownObject {
-  return tspRuntime.isObject(input);
-}
-
-/**
- * Generated Universally Unique Identifier
- *
- * @returns RFC4122 v4 UUID.
- */
-export function randomUUID(): string {
-  return tspRuntime.randomUUID();
-}
-
-/**
- * Supported HTTP methods to use when making requests.
- *
- * @public
- */
-export type HttpMethods =
-  | "GET"
-  | "PUT"
-  | "POST"
-  | "DELETE"
-  | "PATCH"
-  | "HEAD"
-  | "OPTIONS"
-  | "TRACE";
-
-/**
- * A generic shape for a plain JS object.
- */
-export type UnknownObject = {
-  [s: string]: unknown;
-};
-
-/**
- * A constant that indicates whether the environment the code is running is a Web Browser.
- */
-export const isBrowser: boolean = tspRuntime.isBrowser;
-/**
- * A constant that indicates whether the environment the code is running is Bun.sh.
- */
-export const isBun: boolean = tspRuntime.isBun;
-/**
- * A constant that indicates whether the environment the code is running is Deno.
- */
-export const isDeno: boolean = tspRuntime.isDeno;
-/**
- * A constant that indicates whether the environment the code is running is a Node.js compatible environment.
- *
- * @deprecated
- *
- * Use `isNodeLike` instead.
- */
-export const isNode: boolean = tspRuntime.isNodeLike;
-/**
- * A constant that indicates whether the environment the code is running is a Node.js compatible environment.
- */
-export const isNodeLike: boolean = tspRuntime.isNodeLike;
-/**
- * A constant that indicates whether the environment the code is running is Node.JS.
- */
-export const isNodeRuntime: boolean = tspRuntime.isNodeRuntime;
-/**
- * A constant that indicates whether the environment the code is running is in React-Native.
- */
-export const isReactNative: boolean = tspRuntime.isReactNative;
-/**
- * A constant that indicates whether the environment the code is running is a Web Worker.
- */
-export const isWebWorker: boolean = tspRuntime.isWebWorker;
-
-/** The supported character encoding type */
-export type EncodingType = "utf-8" | "base64" | "base64url" | "hex";
-
-/**
- * The helper that transforms bytes with specific character encoding into string
- * @param bytes - the uint8array bytes
- * @param format - the format we use to encode the byte
- * @returns a string of the encoded string
- */
-export function uint8ArrayToString(bytes: Uint8Array, format: EncodingType): string {
-  return tspRuntime.uint8ArrayToString(bytes, format);
-}
-
-/**
- * The helper that transforms string to specific character encoded bytes array.
- * @param value - the string to be converted
- * @param format - the format we use to decode the value
- * @returns a uint8array
- */
-export function stringToUint8Array(value: string, format: EncodingType): Uint8Array {
-  return tspRuntime.stringToUint8Array(value, format);
-}
diff --git a/src/util/inspect-browser.mts b/src/util/inspect-browser.mts
new file mode 100644
index 0000000..fccd45b
--- /dev/null
+++ b/src/util/inspect-browser.mts
@@ -0,0 +1,4 @@
+// Copyright (c) Microsoft Corporation.
+// Licensed under the MIT License.
+
+export * from "./inspect.common.js";
diff --git a/src/util/inspect-react-native.mts b/src/util/inspect-react-native.mts
new file mode 100644
index 0000000..fccd45b
--- /dev/null
+++ b/src/util/inspect-react-native.mts
@@ -0,0 +1,4 @@
+// Copyright (c) Microsoft Corporation.
+// Licensed under the MIT License.
+
+export * from "./inspect.common.js";
diff --git a/src/client/dom.d.ts b/src/util/inspect.common.ts
similarity index 70%
rename from src/client/dom.d.ts
rename to src/util/inspect.common.ts
index eabe718..3b8883b 100644
--- a/src/client/dom.d.ts
+++ b/src/util/inspect.common.ts
@@ -1,4 +1,4 @@
 // Copyright (c) Microsoft Corporation.
 // Licensed under the MIT License.
 
-/// <reference lib="dom" />
+export const custom = Symbol();
diff --git a/src/util/inspect.ts b/src/util/inspect.ts
new file mode 100644
index 0000000..8ef0f31
--- /dev/null
+++ b/src/util/inspect.ts
@@ -0,0 +1,6 @@
+// Copyright (c) Microsoft Corporation.
+// Licensed under the MIT License.
+
+import { inspect } from "node:util";
+
+export const custom = inspect.custom;
diff --git a/src/util/internal.ts b/src/util/internal.ts
new file mode 100644
index 0000000..4bd0118
--- /dev/null
+++ b/src/util/internal.ts
@@ -0,0 +1,26 @@
+// Copyright (c) Microsoft Corporation.
+// Licensed under the MIT License.
+
+declare global {
+  interface Blob {}
+  interface File {}
+  interface ReadableStream<R = any> {}
+}
+
+export { calculateRetryDelay } from "./delay.js";
+export { getRandomIntegerInclusive } from "./random.js";
+export { isObject, type UnknownObject } from "./object.js";
+export { isError } from "./error.js";
+export { computeSha256Hash, computeSha256Hmac } from "./sha256.js";
+export { randomUUID } from "./uuidUtils.js";
+export {
+  isBrowser,
+  isBun,
+  isNodeLike,
+  isNodeRuntime,
+  isDeno,
+  isReactNative,
+  isWebWorker,
+} from "./checkEnvironment.js";
+export { stringToUint8Array, uint8ArrayToString, type EncodingType } from "./bytesEncoding.js";
+export { Sanitizer, type SanitizerOptions } from "./sanitizer.js";
diff --git a/src/util/object.ts b/src/util/object.ts
new file mode 100644
index 0000000..bbc8d69
--- /dev/null
+++ b/src/util/object.ts
@@ -0,0 +1,21 @@
+// Copyright (c) Microsoft Corporation.
+// Licensed under the MIT License.
+
+/**
+ * A generic shape for a plain JS object.
+ */
+export type UnknownObject = { [s: string]: unknown };
+
+/**
+ * Helper to determine when an input is a generic JS object.
+ * @returns true when input is an object type that is not null, Array, RegExp, or Date.
+ */
+export function isObject(input: unknown): input is UnknownObject {
+  return (
+    typeof input === "object" &&
+    input !== null &&
+    !Array.isArray(input) &&
+    !(input instanceof RegExp) &&
+    !(input instanceof Date)
+  );
+}
diff --git a/src/util/random.ts b/src/util/random.ts
new file mode 100644
index 0000000..5130ca6
--- /dev/null
+++ b/src/util/random.ts
@@ -0,0 +1,21 @@
+// Copyright (c) Microsoft Corporation.
+// Licensed under the MIT License.
+
+/**
+ * Returns a random integer value between a lower and upper bound,
+ * inclusive of both bounds.
+ * Note that this uses Math.random and isn't secure. If you need to use
+ * this for any kind of security purpose, find a better source of random.
+ * @param min - The smallest integer value allowed.
+ * @param max - The largest integer value allowed.
+ */
+export function getRandomIntegerInclusive(min: number, max: number): number {
+  // Make sure inputs are integers.
+  min = Math.ceil(min);
+  max = Math.floor(max);
+  // Pick a random offset from zero to the size of the range.
+  // Since Math.random() can never return 1, we have to make the range one larger
+  // in order to be inclusive of the maximum value after we take the floor.
+  const offset = Math.floor(Math.random() * (max - min + 1));
+  return offset + min;
+}
diff --git a/src/util/sanitizer.ts b/src/util/sanitizer.ts
new file mode 100644
index 0000000..bf8848f
--- /dev/null
+++ b/src/util/sanitizer.ts
@@ -0,0 +1,194 @@
+// Copyright (c) Microsoft Corporation.
+// Licensed under the MIT License.
+
+import { type UnknownObject, isObject } from "./object.js";
+
+/**
+ * Sanitizer options
+ */
+export interface SanitizerOptions {
+  /**
+   * Header names whose values will be logged when logging is enabled.
+   * Defaults include a list of well-known safe headers. Any headers
+   * specified in this field will be added to that list.  Any other values will
+   * be written to logs as "REDACTED".
+   */
+  additionalAllowedHeaderNames?: string[];
+
+  /**
+   * Query string names whose values will be logged when logging is enabled. By default no
+   * query string values are logged.
+   */
+  additionalAllowedQueryParameters?: string[];
+}
+
+const RedactedString = "REDACTED";
+
+// Make sure this list is up-to-date with the one under core/logger/Readme#Keyconcepts
+const defaultAllowedHeaderNames = [
+  "x-ms-client-request-id",
+  "x-ms-return-client-request-id",
+  "x-ms-useragent",
+  "x-ms-correlation-request-id",
+  "x-ms-request-id",
+  "client-request-id",
+  "ms-cv",
+  "return-client-request-id",
+  "traceparent",
+
+  "Access-Control-Allow-Credentials",
+  "Access-Control-Allow-Headers",
+  "Access-Control-Allow-Methods",
+  "Access-Control-Allow-Origin",
+  "Access-Control-Expose-Headers",
+  "Access-Control-Max-Age",
+  "Access-Control-Request-Headers",
+  "Access-Control-Request-Method",
+  "Origin",
+
+  "Accept",
+  "Accept-Encoding",
+  "Cache-Control",
+  "Connection",
+  "Content-Length",
+  "Content-Type",
+  "Date",
+  "ETag",
+  "Expires",
+  "If-Match",
+  "If-Modified-Since",
+  "If-None-Match",
+  "If-Unmodified-Since",
+  "Last-Modified",
+  "Pragma",
+  "Request-Id",
+  "Retry-After",
+  "Server",
+  "Transfer-Encoding",
+  "User-Agent",
+  "WWW-Authenticate",
+];
+
+const defaultAllowedQueryParameters: string[] = ["api-version"];
+
+/**
+ * A utility class to sanitize objects for logging.
+ */
+export class Sanitizer {
+  private allowedHeaderNames: Set<string>;
+  private allowedQueryParameters: Set<string>;
+
+  constructor({
+    additionalAllowedHeaderNames: allowedHeaderNames = [],
+    additionalAllowedQueryParameters: allowedQueryParameters = [],
+  }: SanitizerOptions = {}) {
+    allowedHeaderNames = defaultAllowedHeaderNames.concat(allowedHeaderNames);
+    allowedQueryParameters = defaultAllowedQueryParameters.concat(allowedQueryParameters);
+
+    this.allowedHeaderNames = new Set(allowedHeaderNames.map((n) => n.toLowerCase()));
+    this.allowedQueryParameters = new Set(allowedQueryParameters.map((p) => p.toLowerCase()));
+  }
+
+  /**
+   * Sanitizes an object for logging.
+   * @param obj - The object to sanitize
+   * @returns - The sanitized object as a string
+   */
+  public sanitize(obj: unknown): string {
+    const seen = new Set<unknown>();
+    return JSON.stringify(
+      obj,
+      (key: string, value: unknown) => {
+        // Ensure Errors include their interesting non-enumerable members
+        if (value instanceof Error) {
+          return {
+            ...value,
+            name: value.name,
+            message: value.message,
+          };
+        }
+
+        if (key === "headers") {
+          return this.sanitizeHeaders(value as UnknownObject);
+        } else if (key === "url") {
+          return this.sanitizeUrl(value as string);
+        } else if (key === "query") {
+          return this.sanitizeQuery(value as UnknownObject);
+        } else if (key === "body") {
+          // Don't log the request body
+          return undefined;
+        } else if (key === "response") {
+          // Don't log response again
+          return undefined;
+        } else if (key === "operationSpec") {
+          // When using sendOperationRequest, the request carries a massive
+          // field with the autorest spec. No need to log it.
+          return undefined;
+        } else if (Array.isArray(value) || isObject(value)) {
+          if (seen.has(value)) {
+            return "[Circular]";
+          }
+          seen.add(value);
+        }
+
+        return value;
+      },
+      2,
+    );
+  }
+
+  /**
+   * Sanitizes a URL for logging.
+   * @param value - The URL to sanitize
+   * @returns - The sanitized URL as a string
+   */
+  public sanitizeUrl(value: string): string {
+    if (typeof value !== "string" || value === null || value === "") {
+      return value;
+    }
+
+    const url = new URL(value);
+
+    if (!url.search) {
+      return value;
+    }
+
+    for (const [key] of url.searchParams) {
+      if (!this.allowedQueryParameters.has(key.toLowerCase())) {
+        url.searchParams.set(key, RedactedString);
+      }
+    }
+
+    return url.toString();
+  }
+
+  private sanitizeHeaders(obj: UnknownObject): UnknownObject {
+    const sanitized: UnknownObject = {};
+    for (const key of Object.keys(obj)) {
+      if (this.allowedHeaderNames.has(key.toLowerCase())) {
+        sanitized[key] = obj[key];
+      } else {
+        sanitized[key] = RedactedString;
+      }
+    }
+    return sanitized;
+  }
+
+  private sanitizeQuery(value: UnknownObject): UnknownObject {
+    if (typeof value !== "object" || value === null) {
+      return value;
+    }
+
+    const sanitized: UnknownObject = {};
+
+    for (const k of Object.keys(value)) {
+      if (this.allowedQueryParameters.has(k.toLowerCase())) {
+        sanitized[k] = value[k];
+      } else {
+        sanitized[k] = RedactedString;
+      }
+    }
+
+    return sanitized;
+  }
+}
diff --git a/src/util/sha256-browser.mts b/src/util/sha256-browser.mts
new file mode 100644
index 0000000..b24713e
--- /dev/null
+++ b/src/util/sha256-browser.mts
@@ -0,0 +1,4 @@
+// Copyright (c) Microsoft Corporation.
+// Licensed under the MIT License.
+
+export * from "./sha256.common.js";
diff --git a/src/util/sha256-react-native.mts b/src/util/sha256-react-native.mts
new file mode 100644
index 0000000..b24713e
--- /dev/null
+++ b/src/util/sha256-react-native.mts
@@ -0,0 +1,4 @@
+// Copyright (c) Microsoft Corporation.
+// Licensed under the MIT License.
+
+export * from "./sha256.common.js";
diff --git a/src/util/sha256.common.ts b/src/util/sha256.common.ts
new file mode 100644
index 0000000..38429e2
--- /dev/null
+++ b/src/util/sha256.common.ts
@@ -0,0 +1,118 @@
+// Copyright (c) Microsoft Corporation.
+// Licensed under the MIT License.
+
+import { stringToUint8Array, uint8ArrayToString } from "./bytesEncoding.js";
+
+// stubs for browser self.crypto
+interface JsonWebKey {}
+interface CryptoKey {}
+type KeyUsage =
+  | "decrypt"
+  | "deriveBits"
+  | "deriveKey"
+  | "encrypt"
+  | "sign"
+  | "unwrapKey"
+  | "verify"
+  | "wrapKey";
+interface Algorithm {
+  name: string;
+}
+interface SubtleCrypto {
+  importKey(
+    format: string,
+    keyData: JsonWebKey,
+    algorithm: HmacImportParams,
+    extractable: boolean,
+    usage: KeyUsage[],
+  ): Promise<CryptoKey>;
+  sign(
+    algorithm: HmacImportParams,
+    key: CryptoKey,
+    data: ArrayBufferView | ArrayBuffer,
+  ): Promise<ArrayBuffer>;
+  digest(algorithm: Algorithm, data: ArrayBufferView | ArrayBuffer): Promise<ArrayBuffer>;
+}
+interface Crypto {
+  readonly subtle: SubtleCrypto;
+  getRandomValues<T extends ArrayBufferView | null>(array: T): T;
+}
+declare const self: {
+  crypto: Crypto;
+};
+interface HmacImportParams {
+  name: string;
+  hash: Algorithm;
+  length?: number;
+}
+
+let subtleCrypto: SubtleCrypto | undefined;
+
+/**
+ * Returns a cached reference to the Web API crypto.subtle object.
+ * @internal
+ */
+function getCrypto(): SubtleCrypto {
+  if (subtleCrypto) {
+    return subtleCrypto;
+  }
+
+  if (!self.crypto || !self.crypto.subtle) {
+    throw new Error("Your browser environment does not support cryptography functions.");
+  }
+
+  subtleCrypto = self.crypto.subtle;
+  return subtleCrypto;
+}
+
+/**
+ * Generates a SHA-256 HMAC signature.
+ * @param key - The HMAC key represented as a base64 string, used to generate the cryptographic HMAC hash.
+ * @param stringToSign - The data to be signed.
+ * @param encoding - The textual encoding to use for the returned HMAC digest.
+ */
+export async function computeSha256Hmac(
+  key: string,
+  stringToSign: string,
+  encoding: "base64" | "hex",
+): Promise<string> {
+  const crypto = getCrypto();
+  const keyBytes = stringToUint8Array(key, "base64");
+  const stringToSignBytes = stringToUint8Array(stringToSign, "utf-8");
+
+  const cryptoKey = await crypto.importKey(
+    "raw",
+    keyBytes,
+    {
+      name: "HMAC",
+      hash: { name: "SHA-256" },
+    },
+    false,
+    ["sign"],
+  );
+  const signature = await crypto.sign(
+    {
+      name: "HMAC",
+      hash: { name: "SHA-256" },
+    },
+    cryptoKey,
+    stringToSignBytes,
+  );
+
+  return uint8ArrayToString(new Uint8Array(signature), encoding);
+}
+
+/**
+ * Generates a SHA-256 hash.
+ * @param content - The data to be included in the hash.
+ * @param encoding - The textual encoding to use for the returned hash.
+ */
+export async function computeSha256Hash(
+  content: string,
+  encoding: "base64" | "hex",
+): Promise<string> {
+  const contentBytes = stringToUint8Array(content, "utf-8");
+  const digest = await getCrypto().digest({ name: "SHA-256" }, contentBytes);
+
+  return uint8ArrayToString(new Uint8Array(digest), encoding);
+}
diff --git a/src/util/sha256.ts b/src/util/sha256.ts
new file mode 100644
index 0000000..794d26a
--- /dev/null
+++ b/src/util/sha256.ts
@@ -0,0 +1,32 @@
+// Copyright (c) Microsoft Corporation.
+// Licensed under the MIT License.
+
+import { createHash, createHmac } from "node:crypto";
+
+/**
+ * Generates a SHA-256 HMAC signature.
+ * @param key - The HMAC key represented as a base64 string, used to generate the cryptographic HMAC hash.
+ * @param stringToSign - The data to be signed.
+ * @param encoding - The textual encoding to use for the returned HMAC digest.
+ */
+export async function computeSha256Hmac(
+  key: string,
+  stringToSign: string,
+  encoding: "base64" | "hex",
+): Promise<string> {
+  const decodedKey = Buffer.from(key, "base64");
+
+  return createHmac("sha256", decodedKey).update(stringToSign).digest(encoding);
+}
+
+/**
+ * Generates a SHA-256 hash.
+ * @param content - The data to be included in the hash.
+ * @param encoding - The textual encoding to use for the returned hash.
+ */
+export async function computeSha256Hash(
+  content: string,
+  encoding: "base64" | "hex",
+): Promise<string> {
+  return createHash("sha256").update(content).digest(encoding);
+}
diff --git a/src/util/tokenCycler.ts b/src/util/tokenCycler.ts
deleted file mode 100644
index 31c7d87..0000000
--- a/src/util/tokenCycler.ts
+++ /dev/null
@@ -1,232 +0,0 @@
-// Copyright (c) Microsoft Corporation.
-// Licensed under the MIT License.
-
-import type { AccessToken, GetTokenOptions, TokenCredential } from "@azure/core-auth";
-import { delay } from "@azure/core-util";
-
-/**
- * A function that gets a promise of an access token and allows providing
- * options.
- *
- * @param options - the options to pass to the underlying token provider
- */
-export type AccessTokenGetter = (
-  scopes: string | string[],
-  options: GetTokenOptions,
-) => Promise<AccessToken>;
-
-export interface TokenCyclerOptions {
-  /**
-   * The window of time before token expiration during which the token will be
-   * considered unusable due to risk of the token expiring before sending the
-   * request.
-   *
-   * This will only become meaningful if the refresh fails for over
-   * (refreshWindow - forcedRefreshWindow) milliseconds.
-   */
-  forcedRefreshWindowInMs: number;
-  /**
-   * Interval in milliseconds to retry failed token refreshes.
-   */
-  retryIntervalInMs: number;
-  /**
-   * The window of time before token expiration during which
-   * we will attempt to refresh the token.
-   */
-  refreshWindowInMs: number;
-}
-
-// Default options for the cycler if none are provided
-export const DEFAULT_CYCLER_OPTIONS: TokenCyclerOptions = {
-  forcedRefreshWindowInMs: 1000, // Force waiting for a refresh 1s before the token expires
-  retryIntervalInMs: 3000, // Allow refresh attempts every 3s
-  refreshWindowInMs: 1000 * 60 * 2, // Start refreshing 2m before expiry
-};
-
-/**
- * Converts an an unreliable access token getter (which may resolve with null)
- * into an AccessTokenGetter by retrying the unreliable getter in a regular
- * interval.
- *
- * @param getAccessToken - A function that produces a promise of an access token that may fail by returning null.
- * @param retryIntervalInMs - The time (in milliseconds) to wait between retry attempts.
- * @param refreshTimeout - The timestamp after which the refresh attempt will fail, throwing an exception.
- * @returns - A promise that, if it resolves, will resolve with an access token.
- */
-async function beginRefresh(
-  getAccessToken: () => Promise<AccessToken | null>,
-  retryIntervalInMs: number,
-  refreshTimeout: number,
-): Promise<AccessToken> {
-  // This wrapper handles exceptions gracefully as long as we haven't exceeded
-  // the timeout.
-  async function tryGetAccessToken(): Promise<AccessToken | null> {
-    if (Date.now() < refreshTimeout) {
-      try {
-        return await getAccessToken();
-      } catch {
-        return null;
-      }
-    } else {
-      const finalToken = await getAccessToken();
-
-      // Timeout is up, so throw if it's still null
-      if (finalToken === null) {
-        throw new Error("Failed to refresh access token.");
-      }
-
-      return finalToken;
-    }
-  }
-
-  let token: AccessToken | null = await tryGetAccessToken();
-
-  while (token === null) {
-    await delay(retryIntervalInMs);
-
-    token = await tryGetAccessToken();
-  }
-
-  return token;
-}
-
-/**
- * Creates a token cycler from a credential, scopes, and optional settings.
- *
- * A token cycler represents a way to reliably retrieve a valid access token
- * from a TokenCredential. It will handle initializing the token, refreshing it
- * when it nears expiration, and synchronizes refresh attempts to avoid
- * concurrency hazards.
- *
- * @param credential - the underlying TokenCredential that provides the access
- * token
- * @param tokenCyclerOptions - optionally override default settings for the cycler
- *
- * @returns - a function that reliably produces a valid access token
- */
-export function createTokenCycler(
-  credential: TokenCredential,
-  tokenCyclerOptions?: Partial<TokenCyclerOptions>,
-): AccessTokenGetter {
-  let refreshWorker: Promise<AccessToken> | null = null;
-  let token: AccessToken | null = null;
-  let tenantId: string | undefined;
-
-  const options = {
-    ...DEFAULT_CYCLER_OPTIONS,
-    ...tokenCyclerOptions,
-  };
-
-  /**
-   * This little holder defines several predicates that we use to construct
-   * the rules of refreshing the token.
-   */
-  const cycler = {
-    /**
-     * Produces true if a refresh job is currently in progress.
-     */
-    get isRefreshing(): boolean {
-      return refreshWorker !== null;
-    },
-    /**
-     * Produces true if the cycler SHOULD refresh (we are within the refresh
-     * window and not already refreshing)
-     */
-    get shouldRefresh(): boolean {
-      if (cycler.isRefreshing) {
-        return false;
-      }
-      if (token?.refreshAfterTimestamp && token.refreshAfterTimestamp < Date.now()) {
-        return true;
-      }
-
-      return (token?.expiresOnTimestamp ?? 0) - options.refreshWindowInMs < Date.now();
-    },
-    /**
-     * Produces true if the cycler MUST refresh (null or nearly-expired
-     * token).
-     */
-    get mustRefresh(): boolean {
-      return (
-        token === null || token.expiresOnTimestamp - options.forcedRefreshWindowInMs < Date.now()
-      );
-    },
-  };
-
-  /**
-   * Starts a refresh job or returns the existing job if one is already
-   * running.
-   */
-  function refresh(
-    scopes: string | string[],
-    getTokenOptions: GetTokenOptions,
-  ): Promise<AccessToken> {
-    if (!cycler.isRefreshing) {
-      // We bind `scopes` here to avoid passing it around a lot
-      const tryGetAccessToken = (): Promise<AccessToken | null> =>
-        credential.getToken(scopes, getTokenOptions);
-
-      // Take advantage of promise chaining to insert an assignment to `token`
-      // before the refresh can be considered done.
-      refreshWorker = beginRefresh(
-        tryGetAccessToken,
-        options.retryIntervalInMs,
-        // If we don't have a token, then we should timeout immediately
-        token?.expiresOnTimestamp ?? Date.now(),
-      )
-        .then((_token) => {
-          refreshWorker = null;
-          token = _token;
-          tenantId = getTokenOptions.tenantId;
-          return token;
-        })
-        .catch((reason) => {
-          // We also should reset the refresher if we enter a failed state.  All
-          // existing awaiters will throw, but subsequent requests will start a
-          // new retry chain.
-          refreshWorker = null;
-          token = null;
-          tenantId = undefined;
-          throw reason;
-        });
-    }
-
-    return refreshWorker as Promise<AccessToken>;
-  }
-
-  return async (scopes: string | string[], tokenOptions: GetTokenOptions): Promise<AccessToken> => {
-    //
-    // Simple rules:
-    // - If we MUST refresh, then return the refresh task, blocking
-    //   the pipeline until a token is available.
-    // - If we SHOULD refresh, then run refresh but don't return it
-    //   (we can still use the cached token).
-    // - Return the token, since it's fine if we didn't return in
-    //   step 1.
-    //
-
-    const hasClaimChallenge = Boolean(tokenOptions.claims);
-    const tenantIdChanged = tenantId !== tokenOptions.tenantId;
-
-    if (hasClaimChallenge) {
-      // If we've received a claim, we know the existing token isn't valid
-      // We want to clear it so that that refresh worker won't use the old expiration time as a timeout
-      token = null;
-    }
-
-    // If the tenantId passed in token options is different to the one we have
-    // Or if we are in claim challenge and the token was rejected and a new access token need to be issued, we need to
-    // refresh the token with the new tenantId or token.
-    const mustRefresh = tenantIdChanged || hasClaimChallenge || cycler.mustRefresh;
-
-    if (mustRefresh) {
-      return refresh(scopes, tokenOptions);
-    }
-
-    if (cycler.shouldRefresh) {
-      refresh(scopes, tokenOptions);
-    }
-
-    return token as AccessToken;
-  };
-}
diff --git a/src/util/typeGuards.ts b/src/util/typeGuards.ts
index 22a9cac..265ded3 100644
--- a/src/util/typeGuards.ts
+++ b/src/util/typeGuards.ts
@@ -1,46 +1,40 @@
 // Copyright (c) Microsoft Corporation.
 // Licensed under the MIT License.
 
-/**
- * Helper TypeGuard that checks if something is defined or not.
- * @param thing - Anything
- */
-export function isDefined<T>(thing: T | undefined | null): thing is T {
-  return typeof thing !== "undefined" && thing !== null;
+export function isNodeReadableStream(x: unknown): x is NodeJS.ReadableStream {
+  return Boolean(x && typeof (x as NodeJS.ReadableStream)["pipe"] === "function");
 }
 
-/**
- * Helper TypeGuard that checks if the input is an object with the specified properties.
- * @param thing - Anything.
- * @param properties - The name of the properties that should appear in the object.
- */
-export function isObjectWithProperties<Thing, PropertyName extends string>(
-  thing: Thing,
-  properties: PropertyName[],
-): thing is Thing & Record<PropertyName, unknown> {
-  if (!isDefined(thing) || typeof thing !== "object") {
-    return false;
+export function isWebReadableStream(x: unknown): x is ReadableStream {
+  return Boolean(
+    x &&
+      typeof (x as ReadableStream).getReader === "function" &&
+      typeof (x as ReadableStream).tee === "function",
+  );
 }
 
-  for (const property of properties) {
-    if (!objectHasProperty(thing, property)) {
-      return false;
-    }
+export function isBinaryBody(
+  body: unknown,
+): body is
+  | Uint8Array
+  | NodeJS.ReadableStream
+  | ReadableStream<Uint8Array>
+  | (() => NodeJS.ReadableStream)
+  | (() => ReadableStream<Uint8Array>)
+  | Blob {
+  return (
+    body !== undefined &&
+    (body instanceof Uint8Array ||
+      isReadableStream(body) ||
+      typeof body === "function" ||
+      body instanceof Blob)
+  );
 }
 
-  return true;
+export function isReadableStream(x: unknown): x is ReadableStream | NodeJS.ReadableStream {
+  return isNodeReadableStream(x) || isWebReadableStream(x);
 }
 
-/**
- * Helper TypeGuard that checks if the input is an object with the specified property.
- * @param thing - Any object.
- * @param property - The name of the property that should appear in the object.
- */
-export function objectHasProperty<Thing, PropertyName extends string>(
-  thing: Thing,
-  property: PropertyName,
-): thing is Thing & Record<PropertyName, unknown> {
-  return (
-    isDefined(thing) && typeof thing === "object" && property in (thing as Record<string, unknown>)
-  );
+export function isBlob(x: unknown): x is Blob {
+  return typeof (x as Blob).stream === "function";
 }
diff --git a/src/util/userAgent.ts b/src/util/userAgent.ts
index b8950b5..3ef33c8 100644
--- a/src/util/userAgent.ts
+++ b/src/util/userAgent.ts
@@ -25,7 +25,7 @@ export function getUserAgentHeaderName(): string {
  */
 export async function getUserAgentValue(prefix?: string): Promise<string> {
   const runtimeInfo = new Map<string, string>();
-  runtimeInfo.set("core-rest-pipeline", SDK_VERSION);
+  runtimeInfo.set("ts-http-runtime", SDK_VERSION);
   await setPlatformSpecificData(runtimeInfo);
   const defaultAgent = getUserAgentString(runtimeInfo);
   const userAgentValue = prefix ? `${prefix} ${defaultAgent}` : defaultAgent;
diff --git a/src/util/uuidUtils-browser.mts b/src/util/uuidUtils-browser.mts
new file mode 100644
index 0000000..0e8d3c7
--- /dev/null
+++ b/src/util/uuidUtils-browser.mts
@@ -0,0 +1,27 @@
+// Copyright (c) Microsoft Corporation.
+// Licensed under the MIT License.
+
+import { generateUUID } from "./uuidUtils.common.js";
+
+interface Crypto {
+  randomUUID(): string;
+}
+
+declare const globalThis: {
+  crypto: Crypto;
+};
+
+// NOTE: This could be undefined if not used in a secure context
+const uuidFunction =
+  typeof globalThis?.crypto?.randomUUID === "function"
+    ? globalThis.crypto.randomUUID.bind(globalThis.crypto)
+    : generateUUID;
+
+/**
+ * Generated Universally Unique Identifier
+ *
+ * @returns RFC4122 v4 UUID.
+ */
+export function randomUUID(): string {
+  return uuidFunction();
+}
diff --git a/src/util/uuidUtils-react-native.mts b/src/util/uuidUtils-react-native.mts
new file mode 100644
index 0000000..cc49ba6
--- /dev/null
+++ b/src/util/uuidUtils-react-native.mts
@@ -0,0 +1,4 @@
+// Copyright (c) Microsoft Corporation.
+// Licensed under the MIT License.
+
+export { randomUUID } from "./uuidUtils.common.js";
diff --git a/src/util/uuidUtils.common.ts b/src/util/uuidUtils.common.ts
new file mode 100644
index 0000000..1fa8b8f
--- /dev/null
+++ b/src/util/uuidUtils.common.ts
@@ -0,0 +1,39 @@
+// Copyright (c) Microsoft Corporation.
+// Licensed under the MIT License.
+
+/**
+ * Generated Universally Unique Identifier
+ *
+ * @returns RFC4122 v4 UUID.
+ */
+export function generateUUID(): string {
+  let uuid = "";
+  for (let i = 0; i < 32; i++) {
+    // Generate a random number between 0 and 15
+    const randomNumber = Math.floor(Math.random() * 16);
+    // Set the UUID version to 4 in the 13th position
+    if (i === 12) {
+      uuid += "4";
+    } else if (i === 16) {
+      // Set the UUID variant to "10" in the 17th position
+      uuid += (randomNumber & 0x3) | 0x8;
+    } else {
+      // Add a random hexadecimal digit to the UUID string
+      uuid += randomNumber.toString(16);
+    }
+    // Add hyphens to the UUID string at the appropriate positions
+    if (i === 7 || i === 11 || i === 15 || i === 19) {
+      uuid += "-";
+    }
+  }
+  return uuid;
+}
+
+/**
+ * Generated Universally Unique Identifier
+ *
+ * @returns RFC4122 v4 UUID.
+ */
+export function randomUUID(): string {
+  return generateUUID();
+}
diff --git a/src/util/uuidUtils.ts b/src/util/uuidUtils.ts
new file mode 100644
index 0000000..3f6a12b
--- /dev/null
+++ b/src/util/uuidUtils.ts
@@ -0,0 +1,27 @@
+// Copyright (c) Microsoft Corporation.
+// Licensed under the MIT License.
+
+import { randomUUID as v4RandomUUID } from "node:crypto";
+
+interface Crypto {
+  randomUUID(): string;
+}
+
+declare const globalThis: {
+  crypto: Crypto;
+};
+
+// NOTE: This is a workaround until we can use `globalThis.crypto.randomUUID` in Node.js 19+.
+const uuidFunction =
+  typeof globalThis?.crypto?.randomUUID === "function"
+    ? globalThis.crypto.randomUUID.bind(globalThis.crypto)
+    : v4RandomUUID;
+
+/**
+ * Generated Universally Unique Identifier
+ *
+ * @returns RFC4122 v4 UUID.
+ */
+export function randomUUID(): string {
+  return uuidFunction();
+}
diff --git a/src/util/wrapAbortSignal.ts b/src/util/wrapAbortSignal.ts
deleted file mode 100644
index 7ca1ba6..0000000
--- a/src/util/wrapAbortSignal.ts
+++ /dev/null
@@ -1,39 +0,0 @@
-// Copyright (c) Microsoft Corporation.
-// Licensed under the MIT License.
-
-import type { AbortSignalLike } from "@azure/abort-controller";
-
-/**
- * Creates a native AbortSignal which reflects the state of the provided AbortSignalLike.
- * If the AbortSignalLike is already a native AbortSignal, it is returned as is.
- * @param abortSignalLike - The AbortSignalLike to wrap.
- * @returns - An object containing the native AbortSignal and an optional cleanup function. The cleanup function should be called when the AbortSignal is no longer needed.
- */
-export function wrapAbortSignalLike(abortSignalLike: AbortSignalLike): {
-  abortSignal: AbortSignal;
-  cleanup?: () => void;
-} {
-  if (abortSignalLike instanceof AbortSignal) {
-    return { abortSignal: abortSignalLike };
-  }
-
-  if (abortSignalLike.aborted) {
-    return { abortSignal: AbortSignal.abort((abortSignalLike as any).reason) };
-  }
-
-  const controller = new AbortController();
-  let needsCleanup = true;
-  function cleanup(): void {
-    if (needsCleanup) {
-      abortSignalLike.removeEventListener("abort", listener);
-      needsCleanup = false;
-    }
-  }
-  function listener(): void {
-    controller.abort((abortSignalLike as any).reason);
-    cleanup();
-  }
-
-  abortSignalLike.addEventListener("abort", listener);
-  return { abortSignal: controller.signal, cleanup };
-}
diff --git a/src/xhrHttpClient.ts b/src/xhrHttpClient.ts
new file mode 100644
index 0000000..2a8f850
--- /dev/null
+++ b/src/xhrHttpClient.ts
@@ -0,0 +1,207 @@
+// Copyright (c) Microsoft Corporation.
+// Licensed under the MIT License.
+
+import { AbortError } from "./abort-controller/AbortError.js";
+import type {
+  HttpClient,
+  HttpHeaders,
+  PipelineRequest,
+  PipelineResponse,
+  TransferProgressEvent,
+} from "./interfaces.js";
+import { createHttpHeaders } from "./httpHeaders.js";
+import { RestError } from "./restError.js";
+import { isReadableStream } from "./util/typeGuards.js";
+
+/**
+ * A HttpClient implementation that uses XMLHttpRequest to send HTTP requests.
+ * @internal
+ */
+class XhrHttpClient implements HttpClient {
+  /**
+   * Makes a request over an underlying transport layer and returns the response.
+   * @param request - The request to be made.
+   */
+  public async sendRequest(request: PipelineRequest): Promise<PipelineResponse> {
+    const url = new URL(request.url);
+    const isInsecure = url.protocol !== "https:";
+
+    if (isInsecure && !request.allowInsecureConnection) {
+      throw new Error(`Cannot connect to ${request.url} while allowInsecureConnection is false.`);
+    }
+
+    const xhr = new XMLHttpRequest();
+
+    if (request.proxySettings) {
+      throw new Error("HTTP proxy is not supported in browser environment");
+    }
+
+    const abortSignal = request.abortSignal;
+    if (abortSignal) {
+      if (abortSignal.aborted) {
+        throw new AbortError("The operation was aborted. Request has already been canceled.");
+      }
+
+      const listener = (): void => {
+        xhr.abort();
+      };
+      abortSignal.addEventListener("abort", listener);
+      xhr.addEventListener("readystatechange", () => {
+        if (xhr.readyState === XMLHttpRequest.DONE) {
+          abortSignal.removeEventListener("abort", listener);
+        }
+      });
+    }
+
+    addProgressListener(xhr.upload, request.onUploadProgress);
+    addProgressListener(xhr, request.onDownloadProgress);
+
+    xhr.open(request.method, request.url);
+    xhr.timeout = request.timeout;
+    xhr.withCredentials = request.withCredentials;
+    for (const [name, value] of request.headers) {
+      xhr.setRequestHeader(name, value);
+    }
+
+    xhr.responseType = request.streamResponseStatusCodes?.size ? "blob" : "text";
+
+    const body = typeof request.body === "function" ? request.body() : request.body;
+    if (isReadableStream(body)) {
+      throw new Error("streams are not supported in XhrHttpClient.");
+    }
+
+    xhr.send(body === undefined ? null : body);
+
+    if (xhr.responseType === "blob") {
+      return new Promise((resolve, reject) => {
+        handleBlobResponse(xhr, request, resolve, reject);
+        rejectOnTerminalEvent(request, xhr, reject);
+      });
+    } else {
+      return new Promise(function (resolve, reject) {
+        xhr.addEventListener("load", () =>
+          resolve({
+            request,
+            status: xhr.status,
+            headers: parseHeaders(xhr),
+            bodyAsText: xhr.responseText,
+          }),
+        );
+        rejectOnTerminalEvent(request, xhr, reject);
+      });
+    }
+  }
+}
+
+function handleBlobResponse(
+  xhr: XMLHttpRequest,
+  request: PipelineRequest,
+  res: (value: PipelineResponse | PromiseLike<PipelineResponse>) => void,
+  rej: (reason?: any) => void,
+): void {
+  xhr.addEventListener("readystatechange", () => {
+    // Resolve as soon as headers are loaded
+    if (xhr.readyState === XMLHttpRequest.HEADERS_RECEIVED) {
+      if (
+        // Value of POSITIVE_INFINITY in streamResponseStatusCodes is considered as any status code
+        request.streamResponseStatusCodes?.has(Number.POSITIVE_INFINITY) ||
+        request.streamResponseStatusCodes?.has(xhr.status)
+      ) {
+        const blobBody = new Promise<Blob>((resolve, reject) => {
+          xhr.addEventListener("load", () => {
+            resolve(xhr.response);
+          });
+          rejectOnTerminalEvent(request, xhr, reject);
+        });
+        res({
+          request,
+          status: xhr.status,
+          headers: parseHeaders(xhr),
+          blobBody,
+        });
+      } else {
+        xhr.addEventListener("load", () => {
+          // xhr.response is of Blob type if the request is sent with xhr.responseType === "blob"
+          // but the status code is not one of the stream response status codes,
+          // so treat it as text and convert from Blob to text
+          if (xhr.response) {
+            xhr.response
+              .text()
+              .then((text: string) => {
+                res({
+                  request: request,
+                  status: xhr.status,
+                  headers: parseHeaders(xhr),
+                  bodyAsText: text,
+                });
+                return;
+              })
+              .catch((e: any) => {
+                rej(e);
+              });
+          } else {
+            res({
+              request,
+              status: xhr.status,
+              headers: parseHeaders(xhr),
+            });
+          }
+        });
+      }
+    }
+  });
+}
+
+function addProgressListener(
+  xhr: XMLHttpRequestEventTarget,
+  listener?: (progress: TransferProgressEvent) => void,
+): void {
+  if (listener) {
+    xhr.addEventListener("progress", (rawEvent) =>
+      listener({
+        loadedBytes: rawEvent.loaded,
+      }),
+    );
+  }
+}
+
+function parseHeaders(xhr: XMLHttpRequest): HttpHeaders {
+  const responseHeaders = createHttpHeaders();
+  const headerLines = xhr
+    .getAllResponseHeaders()
+    .trim()
+    .split(/[\r\n]+/);
+  for (const line of headerLines) {
+    const index = line.indexOf(":");
+    const headerName = line.slice(0, index);
+    const headerValue = line.slice(index + 2);
+    responseHeaders.set(headerName, headerValue);
+  }
+  return responseHeaders;
+}
+
+function rejectOnTerminalEvent(
+  request: PipelineRequest,
+  xhr: XMLHttpRequest,
+  reject: (err: any) => void,
+): void {
+  xhr.addEventListener("error", () =>
+    reject(
+      new RestError(`Failed to send request to ${request.url}`, {
+        code: RestError.REQUEST_SEND_ERROR,
+        request,
+      }),
+    ),
+  );
+  const abortError = new AbortError("The operation was aborted.");
+  xhr.addEventListener("abort", () => reject(abortError));
+  xhr.addEventListener("timeout", () => reject(abortError));
+}
+
+/**
+ * Create a new HttpClient instance for the browser environment.
+ * @internal
+ */
+export function createXhrHttpClient(): HttpClient {
+  return new XhrHttpClient();
+}<|MERGE_RESOLUTION|>--- conflicted
+++ resolved
@@ -1523,16 +1523,11 @@
 +  return createNodeHttpClient();
  }
 diff --git a/src/fetchHttpClient.ts b/src/fetchHttpClient.ts
-<<<<<<< HEAD
 new file mode 100644
-index 0000000..ae5349c
+index 0000000..e250048
 --- /dev/null
-=======
-index 71a8bd6..e250048 100644
---- a/src/fetchHttpClient.ts
->>>>>>> c33c08a2
 +++ b/src/fetchHttpClient.ts
-@@ -0,0 +1,322 @@
+@@ -0,0 +1,325 @@
 +// Copyright (c) Microsoft Corporation.
 +// Licensed under the MIT License.
 +
@@ -1619,7 +1614,10 @@
 +     * of request options.
 +     * It will not work as you expect.
 +     */
-+    const response = await fetch(request.url, requestInit);
++    const response = await fetch(request.url, {
++      ...requestInit,
++      ...request.requestOverrides,
++    });
 +    // If we're uploading a blob, we need to fire the progress event manually
 +    if (isBlob(request.body) && request.onUploadProgress) {
 +      request.onUploadProgress({ loadedBytes: request.body.size });
@@ -2752,16 +2750,11 @@
 +  return context.createClientLogger(namespace);
 +}
 diff --git a/src/nodeHttpClient.ts b/src/nodeHttpClient.ts
-<<<<<<< HEAD
 new file mode 100644
-index 0000000..2b974db
+index 0000000..8f1aaee
 --- /dev/null
-=======
-index a6328bf..8f1aaee 100644
---- a/src/nodeHttpClient.ts
->>>>>>> c33c08a2
 +++ b/src/nodeHttpClient.ts
-@@ -0,0 +1,401 @@
+@@ -0,0 +1,402 @@
 +// Copyright (c) Microsoft Corporation.
 +// Licensed under the MIT License.
 +
@@ -2995,6 +2988,7 @@
 +      port: url.port,
 +      method: request.method,
 +      headers: request.headers.toJSON({ preserveCase: true }),
++      ...request.requestOverrides,
 +    };
 +
 +    return new Promise<http.IncomingMessage>((resolve, reject) => {
@@ -3493,11 +3487,7 @@
 +  return HttpPipeline.create();
  }
 diff --git a/src/pipelineRequest.ts b/src/pipelineRequest.ts
-<<<<<<< HEAD
-index 32b75b7..6c09a01 100644
-=======
-index 07081c9..81d925d 100644
->>>>>>> c33c08a2
+index 8c58dc8..81d925d 100644
 --- a/src/pipelineRequest.ts
 +++ b/src/pipelineRequest.ts
 @@ -2,23 +2,17 @@
@@ -3568,9 +3558,8 @@
  
    /**
     * Callback which fires upon upload progress.
-<<<<<<< HEAD
-@@ -134,14 +110,52 @@ export interface PipelineRequestOptions {
-   allowInsecureConnection?: boolean;
+@@ -146,14 +122,54 @@ export interface PipelineRequestOptions {
+   requestOverrides?: Record<string, unknown>;
  }
  
 +class PipelineRequestImpl implements PipelineRequest {
@@ -3592,6 +3581,7 @@
 +  public allowInsecureConnection?: boolean;
 +  public onUploadProgress?: (progress: TransferProgressEvent) => void;
 +  public onDownloadProgress?: (progress: TransferProgressEvent) => void;
++  public requestOverrides?: Record<string, unknown>;
 +
 +  constructor(options: PipelineRequestOptions) {
 +    this.url = options.url;
@@ -3611,6 +3601,7 @@
 +    this.requestId = options.requestId || randomUUID();
 +    this.allowInsecureConnection = options.allowInsecureConnection ?? false;
 +    this.enableBrowserStreams = options.enableBrowserStreams ?? false;
++    this.requestOverrides = options.requestOverrides;
 +  }
 +}
 +
@@ -3661,42 +3652,6 @@
 +    },
 +  };
  }
-=======
-@@ -155,16 +133,14 @@ class PipelineRequestImpl implements PipelineRequest {
-   public formData?: FormDataMap;
-   public streamResponseStatusCodes?: Set<number>;
-   public enableBrowserStreams: boolean;
-+
-   public proxySettings?: ProxySettings;
-   public disableKeepAlive: boolean;
--  public abortSignal?: AbortSignalLike;
-+  public abortSignal?: AbortSignal;
-   public requestId: string;
--  public tracingOptions?: OperationTracingOptions;
-   public allowInsecureConnection?: boolean;
-   public onUploadProgress?: (progress: TransferProgressEvent) => void;
-   public onDownloadProgress?: (progress: TransferProgressEvent) => void;
--  public agent?: Agent;
--  public tlsSettings?: TlsSettings;
-   public requestOverrides?: Record<string, unknown>;
- 
-   constructor(options: PipelineRequestOptions) {
-@@ -180,14 +156,11 @@ class PipelineRequestImpl implements PipelineRequest {
-     this.streamResponseStatusCodes = options.streamResponseStatusCodes;
-     this.withCredentials = options.withCredentials ?? false;
-     this.abortSignal = options.abortSignal;
--    this.tracingOptions = options.tracingOptions;
-     this.onUploadProgress = options.onUploadProgress;
-     this.onDownloadProgress = options.onDownloadProgress;
-     this.requestId = options.requestId || randomUUID();
-     this.allowInsecureConnection = options.allowInsecureConnection ?? false;
-     this.enableBrowserStreams = options.enableBrowserStreams ?? false;
--    this.agent = options.agent;
--    this.tlsSettings = options.tlsSettings;
-     this.requestOverrides = options.requestOverrides;
-   }
- }
->>>>>>> c33c08a2
 diff --git a/src/policies/auth/apiKeyAuthenticationPolicy.ts b/src/policies/auth/apiKeyAuthenticationPolicy.ts
 new file mode 100644
 index 0000000..ea33138
