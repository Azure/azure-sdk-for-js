diff --git a/src/abort-controller/AbortError.ts b/src/abort-controller/AbortError.ts
index 053733c..31dd275 100644
--- a/src/abort-controller/AbortError.ts
+++ b/src/abort-controller/AbortError.ts
@@ -8,7 +8,7 @@
  *
  * @example
  * ```ts snippet:abort_error
- * import { AbortError } from "@azure/abort-controller";
+ * import { AbortError } from "@typespec/ts-http-runtime";
  *
  * async function doAsyncWork(options: { abortSignal: AbortSignal }): Promise<void> {
  *   if (options.abortSignal.aborted) {
diff --git a/src/abort-controller/index.ts b/src/abort-controller/index.ts
deleted file mode 100644
index 7f2adc4..0000000
--- a/src/abort-controller/index.ts
+++ /dev/null
@@ -1,9 +0,0 @@
-// Copyright (c) Microsoft Corporation.
-// Licensed under the MIT License.
-
-declare global {
-  interface Event {}
-}
-
-export { AbortError } from "./AbortError.js";
-export { AbortSignalLike } from "./AbortSignalLike.js";
diff --git a/src/accessTokenCache.ts b/src/accessTokenCache.ts
index f8d603b..22e61bb 100644
--- a/src/accessTokenCache.ts
+++ b/src/accessTokenCache.ts
@@ -1,7 +1,7 @@
 // Copyright (c) Microsoft Corporation.
 // Licensed under the MIT License.
 
-import type { AccessToken } from "@azure/core-auth";
+import type { AccessToken } from "./auth/tokenCredential.js";
 
 /**
  * Defines the default token refresh buffer duration.
diff --git a/src/auth/azureKeyCredential.ts b/src/auth/azureKeyCredential.ts
deleted file mode 100644
index 65676e7..0000000
--- a/src/auth/azureKeyCredential.ts
+++ /dev/null
@@ -1,45 +0,0 @@
-// Copyright (c) Microsoft Corporation.
-// Licensed under the MIT License.
-
-import type { KeyCredential } from "./keyCredential.js";
-
-/**
- * A static-key-based credential that supports updating
- * the underlying key value.
- */
-export class AzureKeyCredential implements KeyCredential {
-  private _key: string;
-
-  /**
-   * The value of the key to be used in authentication
-   */
-  public get key(): string {
-    return this._key;
-  }
-
-  /**
-   * Create an instance of an AzureKeyCredential for use
-   * with a service client.
-   *
-   * @param key - The initial value of the key to use in authentication
-   */
-  constructor(key: string) {
-    if (!key) {
-      throw new Error("key must be a non-empty string");
-    }
-
-    this._key = key;
-  }
-
-  /**
-   * Change the value of the key.
-   *
-   * Updates will take effect upon the next request after
-   * updating the key value.
-   *
-   * @param newKey - The new key value to be used
-   */
-  public update(newKey: string): void {
-    this._key = newKey;
-  }
-}
diff --git a/src/auth/azureNamedKeyCredential.ts b/src/auth/azureNamedKeyCredential.ts
deleted file mode 100644
index 544c3c0..0000000
--- a/src/auth/azureNamedKeyCredential.ts
+++ /dev/null
@@ -1,88 +0,0 @@
-// Copyright (c) Microsoft Corporation.
-// Licensed under the MIT License.
-
-import { isObjectWithProperties } from "@azure/core-util";
-
-/**
- * Represents a credential defined by a static API name and key.
- */
-export interface NamedKeyCredential {
-  /**
-   * The value of the API key represented as a string
-   */
-  readonly key: string;
-  /**
-   * The value of the API name represented as a string.
-   */
-  readonly name: string;
-}
-
-/**
- * A static name/key-based credential that supports updating
- * the underlying name and key values.
- */
-export class AzureNamedKeyCredential implements NamedKeyCredential {
-  private _key: string;
-  private _name: string;
-
-  /**
-   * The value of the key to be used in authentication.
-   */
-  public get key(): string {
-    return this._key;
-  }
-
-  /**
-   * The value of the name to be used in authentication.
-   */
-  public get name(): string {
-    return this._name;
-  }
-
-  /**
-   * Create an instance of an AzureNamedKeyCredential for use
-   * with a service client.
-   *
-   * @param name - The initial value of the name to use in authentication.
-   * @param key - The initial value of the key to use in authentication.
-   */
-  constructor(name: string, key: string) {
-    if (!name || !key) {
-      throw new TypeError("name and key must be non-empty strings");
-    }
-
-    this._name = name;
-    this._key = key;
-  }
-
-  /**
-   * Change the value of the key.
-   *
-   * Updates will take effect upon the next request after
-   * updating the key value.
-   *
-   * @param newName - The new name value to be used.
-   * @param newKey - The new key value to be used.
-   */
-  public update(newName: string, newKey: string): void {
-    if (!newName || !newKey) {
-      throw new TypeError("newName and newKey must be non-empty strings");
-    }
-
-    this._name = newName;
-    this._key = newKey;
-  }
-}
-
-/**
- * Tests an object to determine whether it implements NamedKeyCredential.
- *
- * @param credential - The assumed NamedKeyCredential to be tested.
- */
-export function isNamedKeyCredential(credential: unknown): credential is NamedKeyCredential {
-  return (
-    isObjectWithProperties(credential, ["name", "key"]) &&
-    typeof credential.key === "string" &&
-    typeof credential.name === "string"
-  );
-}
diff --git a/src/auth/azureSASCredential.ts b/src/auth/azureSASCredential.ts
deleted file mode 100644
index 045c639..0000000
--- a/src/auth/azureSASCredential.ts
+++ /dev/null
@@ -1,70 +0,0 @@
-// Copyright (c) Microsoft Corporation.
-// Licensed under the MIT License.
-
-import { isObjectWithProperties } from "@azure/core-util";
-
-/**
- * Represents a credential defined by a static shared access signature.
- */
-export interface SASCredential {
-  /**
-   * The value of the shared access signature represented as a string
-   */
-  readonly signature: string;
-}
-
-/**
- * A static-signature-based credential that supports updating
- * the underlying signature value.
- */
-export class AzureSASCredential implements SASCredential {
-  private _signature: string;
-
-  /**
-   * The value of the shared access signature to be used in authentication
-   */
-  public get signature(): string {
-    return this._signature;
-  }
-
-  /**
-   * Create an instance of an AzureSASCredential for use
-   * with a service client.
-   *
-   * @param signature - The initial value of the shared access signature to use in authentication
-   */
-  constructor(signature: string) {
-    if (!signature) {
-      throw new Error("shared access signature must be a non-empty string");
-    }
-
-    this._signature = signature;
-  }
-
-  /**
-   * Change the value of the signature.
-   *
-   * Updates will take effect upon the next request after
-   * updating the signature value.
-   *
-   * @param newSignature - The new shared access signature value to be used
-   */
-  public update(newSignature: string): void {
-    if (!newSignature) {
-      throw new Error("shared access signature must be a non-empty string");
-    }
-
-    this._signature = newSignature;
-  }
-}
-
-/**
- * Tests an object to determine whether it implements SASCredential.
- *
- * @param credential - The assumed SASCredential to be tested.
- */
-export function isSASCredential(credential: unknown): credential is SASCredential {
-  return (
-    isObjectWithProperties(credential, ["signature"]) && typeof credential.signature === "string"
-  );
-}
diff --git a/src/auth/index.ts b/src/auth/index.ts
deleted file mode 100644
index 446268b..0000000
--- a/src/auth/index.ts
+++ /dev/null
@@ -1,20 +0,0 @@
-// Copyright (c) Microsoft Corporation.
-// Licensed under the MIT License.
-export { HttpMethods } from "@azure/core-util";
-export { AzureKeyCredential } from "./azureKeyCredential.js";
-export { KeyCredential, isKeyCredential } from "./keyCredential.js";
-export {
-  AzureNamedKeyCredential,
-  NamedKeyCredential,
-  isNamedKeyCredential,
-} from "./azureNamedKeyCredential.js";
-export { AzureSASCredential, SASCredential, isSASCredential } from "./azureSASCredential.js";
-
-export {
-  TokenCredential,
-  GetTokenOptions,
-  AccessToken,
-  isTokenCredential,
-} from "./tokenCredential.js";
-
-export { TracingContext } from "./tracing.js";
diff --git a/src/auth/keyCredential.ts b/src/auth/keyCredential.ts
index 9db25cf..df8291c 100644
--- a/src/auth/keyCredential.ts
+++ b/src/auth/keyCredential.ts
@@ -1,7 +1,7 @@
 // Copyright (c) Microsoft Corporation.
 // Licensed under the MIT License.
 
-import { isObjectWithProperties } from "@azure/core-util";
+import { isObjectWithProperties } from "../util/typeGuards.js";
 
 /**
  * Represents a credential defined by a static API key.
diff --git a/src/auth/tokenCredential.ts b/src/auth/tokenCredential.ts
index 395b112..6a42777 100644
--- a/src/auth/tokenCredential.ts
+++ b/src/auth/tokenCredential.ts
@@ -1,9 +1,8 @@
 // Copyright (c) Microsoft Corporation.
 // Licensed under the MIT License.
 
-import type { AbortSignalLike } from "@azure/abort-controller";
-import type { TracingContext } from "./tracing.js";
-import type { HttpMethods } from "@azure/core-util";
+import type { AbortSignalLike } from "../abort-controller/AbortSignalLike.js";
+import type { TracingContext } from "../tracing/interfaces.js";
 
 /**
  * Represents a credential capable of providing an authentication token.
@@ -60,28 +59,6 @@ export interface GetTokenOptions {
    * Allows specifying a tenantId. Useful to handle challenges that provide tenant Id hints.
    */
   tenantId?: string;
-
-  /**
-   * Options for Proof of Possession token requests
-   */
-  proofOfPossessionOptions?: {
-    /**
-     * The nonce value required for PoP token requests.
-     * This is typically retrieved from the WWW-Authenticate header of a 401 challenge response.
-     * This is used in combination with {@link resourceRequestUrl} and {@link resourceRequestMethod} to generate the PoP token.
-     */
-    nonce: string;
-    /**
-     * The HTTP method of the request.
-     * This is used in combination with {@link resourceRequestUrl} and {@link nonce} to generate the PoP token.
-     */
-    resourceRequestMethod: HttpMethods;
-    /**
-     * The URL of the request.
-     * This is used in combination with {@link resourceRequestMethod} and {@link nonce} to generate the PoP token.
-     */
-    resourceRequestUrl: string;
-  };
 }
 
 /**
@@ -103,26 +80,7 @@ export interface AccessToken {
    */
   refreshAfterTimestamp?: number;
 
-  /** Type of token - `Bearer` or `pop` */
-  tokenType?: "Bearer" | "pop";
-}
-
-/**
- * @internal
- * @param accessToken - Access token
- * @returns Whether a token is bearer type or not
- */
-export function isBearerToken(accessToken: AccessToken): boolean {
-  return !accessToken.tokenType || accessToken.tokenType === "Bearer";
-}
-
-/**
- * @internal
- * @param accessToken - Access token
- * @returns Whether a token is Pop token or not
- */
-export function isPopToken(accessToken: AccessToken): boolean {
-  return accessToken.tokenType === "pop";
+  // UNBRANDED DIFFERENCE: Unbranded Core does not support PoP ("Proof-of-Presence") tokens.
 }
 
 /**
diff --git a/src/auth/tracing.ts b/src/auth/tracing.ts
deleted file mode 100644
index 8e846bb..0000000
--- a/src/auth/tracing.ts
+++ /dev/null
@@ -1,32 +0,0 @@
-// Copyright (c) Microsoft Corporation.
-// Licensed under the MIT License.
-
-// The interfaces in this file should be kept in sync with those
-// found in the `@azure/core-tracing` package.
-
-/**
- * An interface structurally compatible with OpenTelemetry.
- */
-export interface TracingContext {
-  /**
-   * Get a value from the context.
-   *
-   * @param key - key which identifies a context value
-   */
-  getValue(key: symbol): unknown;
-  /**
-   * Create a new context which inherits from this context and has
-   * the given key set to the given value.
-   *
-   * @param key - context key for which to set the value
-   * @param value - value to set for the given key
-   */
-  setValue(key: symbol, value: unknown): TracingContext;
-  /**
-   * Return a new context which inherits from this context but does
-   * not contain a value for the given key.
-   *
-   * @param key - context key for which to clear a value
-   */
-  deleteValue(key: symbol): TracingContext;
-}
diff --git a/src/client/apiVersionPolicy.ts b/src/client/apiVersionPolicy.ts
index 56cb7b8..da27584 100644
--- a/src/client/apiVersionPolicy.ts
+++ b/src/client/apiVersionPolicy.ts
@@ -1,7 +1,7 @@
 // Copyright (c) Microsoft Corporation.
 // Licensed under the MIT License.
 
-import type { PipelinePolicy } from "@azure/core-rest-pipeline";
+import type { PipelinePolicy } from "../pipeline.js";
 import type { ClientOptions } from "./common.js";
 
 export const apiVersionPolicyName = "ApiVersionPolicy";
diff --git a/src/client/clientHelpers.ts b/src/client/clientHelpers.ts
index 30dac33..66ea99c 100644
--- a/src/client/clientHelpers.ts
+++ b/src/client/clientHelpers.ts
@@ -1,15 +1,15 @@
 // Copyright (c) Microsoft Corporation.
 // Licensed under the MIT License.
 
-import type { HttpClient, Pipeline } from "@azure/core-rest-pipeline";
-import {
-  bearerTokenAuthenticationPolicy,
-  createDefaultHttpClient,
-  createPipelineFromOptions,
-} from "@azure/core-rest-pipeline";
-import type { KeyCredential, TokenCredential } from "@azure/core-auth";
-import { isTokenCredential } from "@azure/core-auth";
-
+import type { HttpClient } from "../interfaces.js";
+import type { Pipeline } from "../pipeline.js";
+import { bearerTokenAuthenticationPolicy } from "../policies/bearerTokenAuthenticationPolicy.js";
+import { createDefaultHttpClient } from "../defaultHttpClient.js";
+import { createPipelineFromOptions } from "../createPipelineFromOptions.js";
+import type { TokenCredential } from "../auth/tokenCredential.js";
+import { isTokenCredential } from "../auth/tokenCredential.js";
+import type { KeyCredential } from "../auth/keyCredential.js";
+import { isKeyCredential } from "../auth/keyCredential.js";
 import type { ClientOptions } from "./common.js";
 import { apiVersionPolicy } from "./apiVersionPolicy.js";
 import { keyCredentialAuthenticationPolicy } from "./keyCredentialAuthenticationPolicy.js";
@@ -77,10 +77,6 @@ export function createDefaultPipeline(
   return pipeline;
 }
 
-function isKeyCredential(credential: any): credential is KeyCredential {
-  return (credential as KeyCredential).key !== undefined;
-}
-
 export function getCachedDefaultHttpsClient(): HttpClient {
   if (!cachedHttpClient) {
     cachedHttpClient = createDefaultHttpClient();
diff --git a/src/client/common.ts b/src/client/common.ts
index 4e49dde..f43f7c1 100644
--- a/src/client/common.ts
+++ b/src/client/common.ts
@@ -3,19 +3,18 @@
 
 import type {
   HttpClient,
-  LogPolicyOptions,
-  Pipeline,
-  PipelineOptions,
-  PipelinePolicy,
   PipelineRequest,
   PipelineResponse,
   RawHttpHeaders,
   RequestBodyType,
   TransferProgressEvent,
-} from "@azure/core-rest-pipeline";
-import type { RawHttpHeadersInput } from "@azure/core-rest-pipeline";
-import type { AbortSignalLike } from "@azure/abort-controller";
-import type { OperationTracingOptions } from "@azure/core-tracing";
+  RawHttpHeadersInput,
+} from "../interfaces.js";
+import type { Pipeline, PipelinePolicy } from "../pipeline.js";
+import type { AbortSignalLike } from "../abort-controller/AbortSignalLike.js";
+import type { OperationTracingOptions } from "../tracing/interfaces.js";
+import type { PipelineOptions } from "../createPipelineFromOptions.js";
+import type { LogPolicyOptions } from "../policies/logPolicy.js";
 
 /**
  * Shape of the default request parameters, this may be overridden by the specific
@@ -91,16 +90,9 @@ export type RequestParameters = {
  * A function to be called each time a response is received from the server
  * while performing the requested operation.
  * May be called multiple times.
- *
- * This callback will be called with two parameters: the raw response, including headers and response body; and an error
- * object which will be provided if an error was thrown while processing the request.
- * The third __legacyError parameter is provided for backwards compatability only and will have an identical value to the `error` parameter.
  */
-export type RawResponseCallback = (
-  rawResponse: FullOperationResponse,
-  error?: unknown,
-  __legacyError?: unknown,
-) => void;
+// UNBRANDED DIFFERENCE: onResponse callback does not have a second __legacyError parameter which was provided for backwards compatibility
+export type RawResponseCallback = (rawResponse: FullOperationResponse, error?: unknown) => void;
 
 /**
  * Wrapper object for http request and response. Deserialized object is stored in
@@ -202,7 +194,7 @@ export interface Client {
    * strong types. When used by the codegen this type gets overridden with the generated
    * types. For example:
    * ```typescript snippet:path_example
-   * import { Client, Routes } from "@azure-rest/core-client";
+   * import { Client, Routes } from "@typespec/ts-http-runtime";
    *
    * export type MyClient = Client & {
    *   path: Routes;
@@ -326,11 +318,9 @@ export type ClientOptions = PipelineOptions & {
      */
     apiKeyHeaderName?: string;
   };
-  /**
-   * Base url for the client
-   * @deprecated This property is deprecated and will be removed soon, please use endpoint instead
-   */
-  baseUrl?: string;
+
+  // UNBRANDED DIFFERENCE: The deprecated baseUrl property is removed in favor of the endpoint property in the unbranded Core package
+
   /**
    * Endpoint for the client
    */
diff --git a/src/client/dom.d.ts b/src/client/dom.d.ts
deleted file mode 100644
index eabe718..0000000
--- a/src/client/dom.d.ts
+++ /dev/null
@@ -1,4 +0,0 @@
-// Copyright (c) Microsoft Corporation.
-// Licensed under the MIT License.
-
-/// <reference lib="dom" />
diff --git a/src/client/getClient.ts b/src/client/getClient.ts
index f6415d8..2e4f603 100644
--- a/src/client/getClient.ts
+++ b/src/client/getClient.ts
@@ -1,9 +1,12 @@
 // Copyright (c) Microsoft Corporation.
 // Licensed under the MIT License.
 
-import type { KeyCredential, TokenCredential } from "@azure/core-auth";
-import { isKeyCredential, isTokenCredential } from "@azure/core-auth";
-import type { HttpClient, HttpMethods, Pipeline, PipelineOptions } from "@azure/core-rest-pipeline";
+import type { TokenCredential } from "../auth/tokenCredential.js";
+import { isTokenCredential } from "../auth/tokenCredential.js";
+import type { KeyCredential } from "../auth/keyCredential.js";
+import { isKeyCredential } from "../auth/keyCredential.js";
+import type { HttpClient, HttpMethods } from "../interfaces.js";
+import type { Pipeline } from "../pipeline.js";
 import { createDefaultPipeline } from "./clientHelpers.js";
 import type {
   Client,
@@ -11,10 +14,12 @@ import type {
   HttpBrowserStreamResponse,
   HttpNodeStreamResponse,
   RequestParameters,
+  ResourceMethods,
   StreamableMethod,
 } from "./common.js";
 import { sendRequest } from "./sendRequest.js";
 import { buildRequestUrl } from "./urlHelpers.js";
+import type { PipelineOptions } from "../createPipelineFromOptions.js";
 
 /**
  * Creates a client with a default pipeline
@@ -61,8 +66,8 @@ export function getClient(
 
   const { allowInsecureConnection, httpClient } = clientOptions;
   const endpointUrl = clientOptions.endpoint ?? endpoint;
-  const client = (path: string, ...args: Array<any>) => {
-    const getUrl = (requestOptions: RequestParameters) =>
+  const client = (path: string, ...args: Array<any>): ResourceMethods<StreamableMethod> => {
+    const getUrl = (requestOptions: RequestParameters): string =>
       buildRequestUrl(endpointUrl, path, args, { allowInsecureConnection, ...requestOptions });
 
     return {
diff --git a/src/client/helpers/isBinaryBody.ts b/src/client/helpers/isBinaryBody.ts
deleted file mode 100644
index ef06c77..0000000
--- a/src/client/helpers/isBinaryBody.ts
+++ /dev/null
@@ -1,22 +0,0 @@
-// Copyright (c) Microsoft Corporation.
-// Licensed under the MIT License.
-
-import { isReadableStream } from "./isReadableStream.js";
-
-export function isBinaryBody(
-  body: unknown,
-): body is
-  | Uint8Array
-  | NodeJS.ReadableStream
-  | ReadableStream<Uint8Array>
-  | (() => NodeJS.ReadableStream)
-  | (() => ReadableStream<Uint8Array>)
-  | Blob {
-  return (
-    body !== undefined &&
-    (body instanceof Uint8Array ||
-      isReadableStream(body) ||
-      typeof body === "function" ||
-      body instanceof Blob)
-  );
-}
diff --git a/src/client/helpers/isReadableStream-browser.mts b/src/client/helpers/isReadableStream-browser.mts
deleted file mode 100644
index 9d792bd..0000000
--- a/src/client/helpers/isReadableStream-browser.mts
+++ /dev/null
@@ -1,14 +0,0 @@
-// Copyright (c) Microsoft Corporation.
-// Licensed under the MIT License.
-
-/**
- * Checks if the body is a ReadableStream supported by browsers
- * @internal
- */
-export function isReadableStream(body: unknown): body is ReadableStream {
-  return Boolean(
-    body &&
-      typeof (body as ReadableStream).getReader === "function" &&
-      typeof (body as ReadableStream).tee === "function",
-  );
-}
diff --git a/src/client/helpers/isReadableStream.ts b/src/client/helpers/isReadableStream.ts
deleted file mode 100644
index 5963319..0000000
--- a/src/client/helpers/isReadableStream.ts
+++ /dev/null
@@ -1,10 +0,0 @@
-// Copyright (c) Microsoft Corporation.
-// Licensed under the MIT License.
-
-/**
- * Checks if the body is a ReadableStream supported by Node
- * @internal
- */
-export function isReadableStream(body: unknown): body is NodeJS.ReadableStream {
-  return Boolean(body) && typeof (body as any).pipe === "function";
-}
diff --git a/src/client/index.ts b/src/client/index.ts
deleted file mode 100644
index 1cd7d94..0000000
--- a/src/client/index.ts
+++ /dev/null
@@ -1,16 +0,0 @@
-// Copyright (c) Microsoft Corporation.
-// Licensed under the MIT License.
-
-/**
- * Azure Rest Core Client library for JavaScript
- * @packageDocumentation
- */
-
-export { createRestError } from "./restError.js";
-export {
-  addCredentialPipelinePolicy,
-  AddCredentialPipelinePolicyOptions,
-} from "./clientHelpers.js";
-export { operationOptionsToRequestParameters } from "./operationOptionHelpers.js";
-export * from "./getClient.js";
-export * from "./common.js";
diff --git a/src/client/keyCredentialAuthenticationPolicy.ts b/src/client/keyCredentialAuthenticationPolicy.ts
index 06bc091..90e6659 100644
--- a/src/client/keyCredentialAuthenticationPolicy.ts
+++ b/src/client/keyCredentialAuthenticationPolicy.ts
@@ -1,13 +1,9 @@
 // Copyright (c) Microsoft Corporation.
 // Licensed under the MIT License.
 
-import type { KeyCredential } from "@azure/core-auth";
-import type {
-  PipelinePolicy,
-  PipelineRequest,
-  PipelineResponse,
-  SendRequest,
-} from "@azure/core-rest-pipeline";
+import type { KeyCredential } from "../auth/keyCredential.js";
+import type { PipelineRequest, PipelineResponse, SendRequest } from "../interfaces.js";
+import type { PipelinePolicy } from "../pipeline.js";
 
 /**
  * The programmatic identifier of the bearerTokenAuthenticationPolicy.
diff --git a/src/client/multipart.ts b/src/client/multipart.ts
index e34a065..2bc3df1 100644
--- a/src/client/multipart.ts
+++ b/src/client/multipart.ts
@@ -1,14 +1,11 @@
 // Copyright (c) Microsoft Corporation.
 // Licensed under the MIT License.
 
-import type {
-  BodyPart,
-  MultipartRequestBody,
-  RawHttpHeadersInput,
-} from "@azure/core-rest-pipeline";
-import { RestError, createHttpHeaders } from "@azure/core-rest-pipeline";
-import { stringToUint8Array } from "@azure/core-util";
-import { isBinaryBody } from "./helpers/isBinaryBody.js";
+import type { BodyPart, MultipartRequestBody, RawHttpHeadersInput } from "../interfaces.js";
+import { RestError } from "../restError.js";
+import { createHttpHeaders } from "../httpHeaders.js";
+import { stringToUint8Array } from "../util/bytesEncoding.js";
+import { isBinaryBody } from "../util/typeGuards.js";
 
 /**
  * Describes a single part in a multipart body.
diff --git a/src/client/restError.ts b/src/client/restError.ts
index 1ecc969..9b98b21 100644
--- a/src/client/restError.ts
+++ b/src/client/restError.ts
@@ -1,8 +1,9 @@
 // Copyright (c) Microsoft Corporation.
 // Licensed under the MIT License.
 
-import type { PipelineResponse } from "@azure/core-rest-pipeline";
-import { RestError, createHttpHeaders } from "@azure/core-rest-pipeline";
+import type { PipelineResponse } from "../interfaces.js";
+import { RestError } from "../restError.js";
+import { createHttpHeaders } from "../httpHeaders.js";
 import type { PathUncheckedResponse } from "./common.js";
 
 /**
diff --git a/src/client/sendRequest.ts b/src/client/sendRequest.ts
index 9e947e6..2f30ba0 100644
--- a/src/client/sendRequest.ts
+++ b/src/client/sendRequest.ts
@@ -5,19 +5,16 @@ import type {
   HttpClient,
   HttpMethods,
   MultipartRequestBody,
-  Pipeline,
   PipelineRequest,
   PipelineResponse,
   RequestBodyType,
-} from "@azure/core-rest-pipeline";
-import {
-  RestError,
-  createHttpHeaders,
-  createPipelineRequest,
-  isRestError,
-} from "@azure/core-rest-pipeline";
+} from "../interfaces.js";
+import { isRestError, RestError } from "../restError.js";
+import type { Pipeline } from "../pipeline.js";
+import { createHttpHeaders } from "../httpHeaders.js";
+import { createPipelineRequest } from "../pipelineRequest.js";
 import { getCachedDefaultHttpsClient } from "./clientHelpers.js";
-import { isReadableStream } from "./helpers/isReadableStream.js";
+import { isReadableStream } from "../util/typeGuards.js";
 import type { HttpResponse, RequestParameters } from "./common.js";
 import type { PartDescriptor } from "./multipart.js";
 import { buildMultipartBody } from "./multipart.js";
@@ -63,7 +60,8 @@ export async function sendRequest(
     if (isRestError(e) && e.response && options.onResponse) {
       const { response } = e;
       const rawHeaders = response.headers.toJSON();
-      options?.onResponse({ ...response, request, rawHeaders }, e, e);
+      // UNBRANDED DIFFERENCE: onResponse callback does not have a second __legacyError property
+      options?.onResponse({ ...response, request, rawHeaders }, e);
     }
 
     throw e;
diff --git a/src/constants.ts b/src/constants.ts
index 8e49c6b..60da499 100644
--- a/src/constants.ts
+++ b/src/constants.ts
@@ -1,6 +1,6 @@
 // Copyright (c) Microsoft Corporation.
 // Licensed under the MIT License.
 
-export const SDK_VERSION: string = "1.17.1";
+export const SDK_VERSION: string = "1.0.0-beta.1";
 
 export const DEFAULT_RETRY_POLICY_COUNT = 3;
diff --git a/src/createPipelineFromOptions.ts b/src/createPipelineFromOptions.ts
index 2a2bd41..ede8855 100644
--- a/src/createPipelineFromOptions.ts
+++ b/src/createPipelineFromOptions.ts
@@ -3,18 +3,18 @@
 
 import { type LogPolicyOptions, logPolicy } from "./policies/logPolicy.js";
 import { type Pipeline, createEmptyPipeline } from "./pipeline.js";
-import type { PipelineRetryOptions, TlsSettings, ProxySettings } from "./interfaces.js";
+import type { PipelineRetryOptions, TlsSettings } from "./interfaces.js";
 import { type RedirectPolicyOptions, redirectPolicy } from "./policies/redirectPolicy.js";
 import { type UserAgentPolicyOptions, userAgentPolicy } from "./policies/userAgentPolicy.js";
-import { multipartPolicy, multipartPolicyName } from "./policies/multipartPolicy.js";
+import type { ProxySettings } from "./index.js";
 import { decompressResponsePolicy } from "./policies/decompressResponsePolicy.js";
 import { defaultRetryPolicy } from "./policies/defaultRetryPolicy.js";
 import { formDataPolicy } from "./policies/formDataPolicy.js";
-import { isNodeLike } from "@azure/core-util";
+import { isNodeLike } from "./util/checkEnvironment.js";
 import { proxyPolicy } from "./policies/proxyPolicy.js";
-import { setClientRequestIdPolicy } from "./policies/setClientRequestIdPolicy.js";
 import { tlsPolicy } from "./policies/tlsPolicy.js";
 import { tracingPolicy } from "./policies/tracingPolicy.js";
+import { multipartPolicy, multipartPolicyName } from "./policies/multipartPolicy.js";
 
 /**
  * Defines options that are used to configure the HTTP pipeline for
@@ -88,7 +88,6 @@ export function createPipelineFromOptions(options: InternalPipelineOptions): Pip
 
   pipeline.addPolicy(formDataPolicy(), { beforePolicies: [multipartPolicyName] });
   pipeline.addPolicy(userAgentPolicy(options.userAgentOptions));
-  pipeline.addPolicy(setClientRequestIdPolicy(options.telemetryOptions?.clientRequestIdHeaderName));
   // The multipart policy is added after policies with no phase, so that
   // policies can be added between it and formDataPolicy to modify
   // properties (e.g., making the boundary constant in recorded tests).
diff --git a/src/fetchHttpClient.ts b/src/fetchHttpClient.ts
index e9751e2..e4f8769 100644
--- a/src/fetchHttpClient.ts
+++ b/src/fetchHttpClient.ts
@@ -1,7 +1,7 @@
 // Copyright (c) Microsoft Corporation.
 // Licensed under the MIT License.
 
-import { AbortError } from "@azure/abort-controller";
+import { AbortError } from "./abort-controller/AbortError.js";
 import type {
   HttpClient,
   HttpHeaders as PipelineHeaders,
diff --git a/src/index.ts b/src/index.ts
index 688a7ea..76ca028 100644
--- a/src/index.ts
+++ b/src/index.ts
@@ -9,16 +9,16 @@ declare global {
   interface ReadableStream<R = any> {}
   interface TransformStream<I = any, O = any> {}
 }
-
 /* eslint-enable @typescript-eslint/no-unused-vars */
-export type { HttpMethods } from "@azure/core-util";
-export type {
+
+export {
   Agent,
   BodyPart,
   FormDataMap,
   FormDataValue,
   HttpClient,
   HttpHeaders,
+  HttpMethods,
   KeyObject,
   MultipartRequestBody,
   PipelineRequest,
@@ -34,92 +34,125 @@ export type {
   TransferProgressEvent,
 } from "./interfaces.js";
 export {
-  type AddPolicyOptions as AddPipelineOptions,
-  type PipelinePhase,
-  type PipelinePolicy,
-  type Pipeline,
+  AddPolicyOptions as AddPipelineOptions,
+  PipelinePhase,
+  PipelinePolicy,
+  Pipeline,
   createEmptyPipeline,
 } from "./pipeline.js";
 export {
   createPipelineFromOptions,
-  type TelemetryOptions,
-  type InternalPipelineOptions,
-  type PipelineOptions,
+  TelemetryOptions,
+  InternalPipelineOptions,
+  PipelineOptions,
 } from "./createPipelineFromOptions.js";
 export { createDefaultHttpClient } from "./defaultHttpClient.js";
 export { createHttpHeaders } from "./httpHeaders.js";
-export { createPipelineRequest, type PipelineRequestOptions } from "./pipelineRequest.js";
-export { RestError, type RestErrorOptions, isRestError } from "./restError.js";
+export { createPipelineRequest, PipelineRequestOptions } from "./pipelineRequest.js";
+export { RestError, RestErrorOptions, isRestError } from "./restError.js";
 export {
   decompressResponsePolicy,
   decompressResponsePolicyName,
 } from "./policies/decompressResponsePolicy.js";
-export {
-  exponentialRetryPolicy,
-  type ExponentialRetryPolicyOptions,
-  exponentialRetryPolicyName,
-} from "./policies/exponentialRetryPolicy.js";
-export {
-  setClientRequestIdPolicy,
-  setClientRequestIdPolicyName,
-} from "./policies/setClientRequestIdPolicy.js";
-export { logPolicy, logPolicyName, type LogPolicyOptions } from "./policies/logPolicy.js";
+export { logPolicy, logPolicyName, LogPolicyOptions } from "./policies/logPolicy.js";
 export { multipartPolicy, multipartPolicyName } from "./policies/multipartPolicy.js";
 export { proxyPolicy, proxyPolicyName, getDefaultProxySettings } from "./policies/proxyPolicy.js";
 export {
   redirectPolicy,
   redirectPolicyName,
-  type RedirectPolicyOptions,
+  RedirectPolicyOptions,
 } from "./policies/redirectPolicy.js";
-export {
-  systemErrorRetryPolicy,
-  type SystemErrorRetryPolicyOptions,
-  systemErrorRetryPolicyName,
-} from "./policies/systemErrorRetryPolicy.js";
-export {
-  throttlingRetryPolicy,
-  throttlingRetryPolicyName,
-  type ThrottlingRetryPolicyOptions,
-} from "./policies/throttlingRetryPolicy.js";
-export { retryPolicy, type RetryPolicyOptions } from "./policies/retryPolicy.js";
-export type {
-  RetryStrategy,
-  RetryInformation,
-  RetryModifiers,
-} from "./retryStrategies/retryStrategy.js";
 export {
   tracingPolicy,
   tracingPolicyName,
-  type TracingPolicyOptions,
+  TracingPolicyOptions,
 } from "./policies/tracingPolicy.js";
-export {
-  defaultRetryPolicy,
-  type DefaultRetryPolicyOptions,
-} from "./policies/defaultRetryPolicy.js";
+export { defaultRetryPolicy, DefaultRetryPolicyOptions } from "./policies/defaultRetryPolicy.js";
 export {
   userAgentPolicy,
   userAgentPolicyName,
-  type UserAgentPolicyOptions,
+  UserAgentPolicyOptions,
 } from "./policies/userAgentPolicy.js";
 export { tlsPolicy, tlsPolicyName } from "./policies/tlsPolicy.js";
 export { formDataPolicy, formDataPolicyName } from "./policies/formDataPolicy.js";
 export {
   bearerTokenAuthenticationPolicy,
-  type BearerTokenAuthenticationPolicyOptions,
+  BearerTokenAuthenticationPolicyOptions,
   bearerTokenAuthenticationPolicyName,
-  type ChallengeCallbacks,
-  type AuthorizeRequestOptions,
-  type AuthorizeRequestOnChallengeOptions,
+  ChallengeCallbacks,
+  AuthorizeRequestOptions,
+  AuthorizeRequestOnChallengeOptions,
 } from "./policies/bearerTokenAuthenticationPolicy.js";
-export { ndJsonPolicy, ndJsonPolicyName } from "./policies/ndJsonPolicy.js";
+export { AbortSignalLike } from "./abort-controller/AbortSignalLike.js";
+export { AbortError } from "./abort-controller/AbortError.js";
+export { AccessToken, GetTokenOptions, TokenCredential } from "./auth/tokenCredential.js";
+export { KeyCredential, isKeyCredential } from "./auth/keyCredential.js";
+export {
+  AddEventOptions,
+  Instrumenter,
+  InstrumenterSpanOptions,
+  OperationTracingOptions,
+  OptionsWithTracingContext,
+  Resolved,
+  SpanStatus,
+  SpanStatusError,
+  SpanStatusSuccess,
+  TracingClient,
+  TracingClientOptions,
+  TracingContext,
+  TracingSpan,
+  TracingSpanKind,
+  TracingSpanLink,
+  TracingSpanOptions,
+} from "./tracing/interfaces.js";
+export { useInstrumenter } from "./tracing/instrumenter.js";
+export { createTracingClient } from "./tracing/tracingClient.js";
+// from core-util
+export { delay, DelayOptions, calculateRetryDelay } from "./util/delay.js";
+export {
+  AbortOptions,
+  cancelablePromiseRace,
+  AbortablePromiseBuilder,
+} from "./util/aborterUtils.js";
 export {
-  auxiliaryAuthenticationHeaderPolicy,
-  type AuxiliaryAuthenticationHeaderPolicyOptions,
-  auxiliaryAuthenticationHeaderPolicyName,
-} from "./policies/auxiliaryAuthenticationHeaderPolicy.js";
+  createAbortablePromise,
+  CreateAbortablePromiseOptions,
+} from "./util/createAbortablePromise.js";
+export { getRandomIntegerInclusive } from "./util/random.js";
+export { isObject, UnknownObject } from "./util/object.js";
+export { isError, getErrorMessage } from "./util/error.js";
 export {
   createFile,
   createFileFromStream,
-  type CreateFileOptions,
-  type CreateFileFromStreamOptions,
+  CreateFileOptions,
+  CreateFileFromStreamOptions,
 } from "./util/file.js";
+export { computeSha256Hash, computeSha256Hmac } from "./util/sha256.js";
+export { isDefined, isObjectWithProperties, objectHasProperty } from "./util/typeGuards.js";
+export { randomUUID } from "./util/uuidUtils.js";
+export {
+  isBrowser,
+  isBun,
+  isNode,
+  isNodeLike,
+  isNodeRuntime,
+  isDeno,
+  isReactNative,
+  isWebWorker,
+} from "./util/checkEnvironment.js";
+export { uint8ArrayToString, stringToUint8Array, EncodingType } from "./util/bytesEncoding.js";
+export {
+  Debugger,
+  TypeSpecRuntimeLogger,
+  TypeSpecRuntimeLogLevel,
+  TypeSpecRuntimeClientLogger,
+} from "./logger/logger.js";
+// client
+export { createRestError } from "./client/restError.js";
+export {
+  addCredentialPipelinePolicy,
+  AddCredentialPipelinePolicyOptions,
+} from "./client/clientHelpers.js";
+export { operationOptionsToRequestParameters } from "./client/operationOptionHelpers.js";
+export * from "./client/getClient.js";
+export * from "./client/common.js";
diff --git a/src/interfaces.ts b/src/interfaces.ts
index 26b806d..3e3ca58 100644
--- a/src/interfaces.ts
+++ b/src/interfaces.ts
@@ -1,9 +1,8 @@
 // Copyright (c) Microsoft Corporation.
 // Licensed under the MIT License.
 
-import type { AbortSignalLike } from "@azure/abort-controller";
-import type { OperationTracingOptions } from "@azure/core-tracing";
-import type { HttpMethods } from "@azure/core-util";
+import type { AbortSignalLike } from "./abort-controller/AbortSignalLike.js";
+import type { OperationTracingOptions } from "./tracing/interfaces.js";
 
 /**
  * A HttpHeaders collection represented as a simple JSON object.
@@ -315,6 +314,21 @@ export type TransferProgressEvent = {
   loadedBytes: number;
 };
 
+// UNBRANDED DIFFERENCE: HttpMethods are defined at the top level in unbranded instead of core-util since we don't
+//                       need to worry about creating a cyclic dependency
+/**
+ * Supported HTTP methods to use when making requests.
+ */
+export type HttpMethods =
+  | "GET"
+  | "PUT"
+  | "POST"
+  | "DELETE"
+  | "PATCH"
+  | "HEAD"
+  | "OPTIONS"
+  | "TRACE";
+
 /**
  * Options to configure a proxy for outgoing requests (Node.js only).
  */
diff --git a/src/log.ts b/src/log.ts
index db967c2..32452a9 100644
--- a/src/log.ts
+++ b/src/log.ts
@@ -1,5 +1,5 @@
 // Copyright (c) Microsoft Corporation.
 // Licensed under the MIT License.
 
-import { createClientLogger } from "@azure/logger";
-export const logger = createClientLogger("core-rest-pipeline");
+import { createClientLogger } from "./logger/logger.js";
+export const logger = createClientLogger("ts-http-runtime");
diff --git a/src/logger/debug.ts b/src/logger/debug.ts
index d29ccec..3ba9f34 100644
--- a/src/logger/debug.ts
+++ b/src/logger/debug.ts
@@ -19,9 +19,9 @@ export interface Debug {
   /**
    * Enables a particular set of namespaces.
    * To enable multiple separate them with commas, e.g. "info,debug".
-   * Supports wildcards, e.g. "azure:*"
-   * Supports skip syntax, e.g. "azure:*,-azure:storage:*" will enable
-   * everything under azure except for things under azure:storage.
+   * Supports wildcards, e.g. "typeSpecRuntime:*"
+   * Supports skip syntax, e.g. "typeSpecRuntime:*,-typeSpecRuntime:storage:*" will enable
+   * everything under typeSpecRuntime except for things under typeSpecRuntime:storage.
    */
   enable: (namespaces: string) => void;
   /**
diff --git a/src/logger/index.ts b/src/logger/logger.ts
similarity index 52%
rename from src/logger/index.ts
rename to src/logger/logger.ts
index 3e33a3b..3654566 100644
--- a/src/logger/index.ts
+++ b/src/logger/logger.ts
@@ -1,22 +1,24 @@
 // Copyright (c) Microsoft Corporation.
 // Licensed under the MIT License.
 
-import debug, { type Debugger } from "./debug.js";
-export type { Debugger } from "./debug.js";
+import type { Debugger } from "./debug.js";
+import debug from "./debug.js";
+export { Debugger } from "./debug.js";
 
-const registeredLoggers = new Set<AzureDebugger>();
+const registeredLoggers = new Set<TypeSpecRuntimeDebugger>();
 const logLevelFromEnv =
-  (typeof process !== "undefined" && process.env && process.env.AZURE_LOG_LEVEL) || undefined;
+  (typeof process !== "undefined" && process.env && process.env.TYPESPEC_RUNTIME_LOG_LEVEL) ||
+  undefined;
 
-let azureLogLevel: AzureLogLevel | undefined;
+let typeSpecRuntimeLogLevel: TypeSpecRuntimeLogLevel | undefined;
 
 /**
- * The AzureLogger provides a mechanism for overriding where logs are output to.
+ * The TypeSpecRuntimeLogger provides a mechanism for overriding where logs are output to.
  * By default, logs are sent to stderr.
  * Override the `log` method to redirect logs to another location.
  */
-export const AzureLogger: AzureClientLogger = debug("azure");
-AzureLogger.log = (...args) => {
+export const TypeSpecRuntimeLogger: TypeSpecRuntimeClientLogger = debug("typeSpecRuntime");
+TypeSpecRuntimeLogger.log = (...args) => {
   debug.log(...args);
 };
 
@@ -28,23 +30,23 @@ AzureLogger.log = (...args) => {
  * - warning
  * - error
  */
-export type AzureLogLevel = "verbose" | "info" | "warning" | "error";
-const AZURE_LOG_LEVELS = ["verbose", "info", "warning", "error"];
+export type TypeSpecRuntimeLogLevel = "verbose" | "info" | "warning" | "error";
+const TYPESPEC_RUNTIME_LOG_LEVELS = ["verbose", "info", "warning", "error"];
 
-type AzureDebugger = Debugger & { level: AzureLogLevel };
+type TypeSpecRuntimeDebugger = Debugger & { level: TypeSpecRuntimeLogLevel };
 
 /**
- * An AzureClientLogger is a function that can log to an appropriate severity level.
+ * An TypeSpecRuntimeClientLogger is a function that can log to an appropriate severity level.
  */
-export type AzureClientLogger = Debugger;
+export type TypeSpecRuntimeClientLogger = Debugger;
 
 if (logLevelFromEnv) {
   // avoid calling setLogLevel because we don't want a mis-set environment variable to crash
-  if (isAzureLogLevel(logLevelFromEnv)) {
+  if (isTypeSpecRuntimeLogLevel(logLevelFromEnv)) {
     setLogLevel(logLevelFromEnv);
   } else {
     console.error(
-      `AZURE_LOG_LEVEL set to unknown log level '${logLevelFromEnv}'; logging is not enabled. Acceptable values: ${AZURE_LOG_LEVELS.join(
+      `TYPESPEC_RUNTIME_LOG_LEVEL set to unknown log level '${logLevelFromEnv}'; logging is not enabled. Acceptable values: ${TYPESPEC_RUNTIME_LOG_LEVELS.join(
         ", ",
       )}.`,
     );
@@ -60,13 +62,13 @@ if (logLevelFromEnv) {
  * - warning
  * - error
  */
-export function setLogLevel(level?: AzureLogLevel): void {
-  if (level && !isAzureLogLevel(level)) {
+export function setLogLevel(level?: TypeSpecRuntimeLogLevel): void {
+  if (level && !isTypeSpecRuntimeLogLevel(level)) {
     throw new Error(
-      `Unknown log level '${level}'. Acceptable values: ${AZURE_LOG_LEVELS.join(",")}`,
+      `Unknown log level '${level}'. Acceptable values: ${TYPESPEC_RUNTIME_LOG_LEVELS.join(",")}`,
     );
   }
-  azureLogLevel = level;
+  typeSpecRuntimeLogLevel = level;
 
   const enabledNamespaces = [];
   for (const logger of registeredLoggers) {
@@ -81,8 +83,8 @@ export function setLogLevel(level?: AzureLogLevel): void {
 /**
  * Retrieves the currently specified log level.
  */
-export function getLogLevel(): AzureLogLevel | undefined {
-  return azureLogLevel;
+export function getLogLevel(): TypeSpecRuntimeLogLevel | undefined {
+  return typeSpecRuntimeLogLevel;
 }
 
 const levelMap = {
@@ -96,7 +98,7 @@ const levelMap = {
  * Defines the methods available on the SDK-facing logger.
  */
 // eslint-disable-next-line @typescript-eslint/no-redeclare
-export interface AzureLogger {
+export interface TypeSpecRuntimeLogger {
   /**
    * Used for failures the program is unlikely to recover from,
    * such as Out of Memory.
@@ -121,13 +123,13 @@ export interface AzureLogger {
 }
 
 /**
- * Creates a logger for use by the Azure SDKs that inherits from `AzureLogger`.
+ * Creates a logger for use by the SDKs that inherits from `TypeSpecRuntimeLogger`.
  * @param namespace - The name of the SDK package.
  * @hidden
  */
-export function createClientLogger(namespace: string): AzureLogger {
-  const clientRootLogger: AzureClientLogger = AzureLogger.extend(namespace);
-  patchLogMethod(AzureLogger, clientRootLogger);
+export function createClientLogger(namespace: string): TypeSpecRuntimeLogger {
+  const clientRootLogger: TypeSpecRuntimeClientLogger = TypeSpecRuntimeLogger.extend(namespace);
+  patchLogMethod(TypeSpecRuntimeLogger, clientRootLogger);
   return {
     error: createLogger(clientRootLogger, "error"),
     warning: createLogger(clientRootLogger, "warning"),
@@ -136,14 +138,20 @@ export function createClientLogger(namespace: string): AzureLogger {
   };
 }
 
-function patchLogMethod(parent: AzureClientLogger, child: AzureClientLogger | AzureDebugger): void {
+function patchLogMethod(
+  parent: TypeSpecRuntimeClientLogger,
+  child: TypeSpecRuntimeClientLogger | TypeSpecRuntimeDebugger,
+): void {
   child.log = (...args) => {
     parent.log(...args);
   };
 }
 
-function createLogger(parent: AzureClientLogger, level: AzureLogLevel): AzureDebugger {
-  const logger: AzureDebugger = Object.assign(parent.extend(level), {
+function createLogger(
+  parent: TypeSpecRuntimeClientLogger,
+  level: TypeSpecRuntimeLogLevel,
+): TypeSpecRuntimeDebugger {
+  const logger: TypeSpecRuntimeDebugger = Object.assign(parent.extend(level), {
     level,
   });
 
@@ -159,10 +167,12 @@ function createLogger(parent: AzureClientLogger, level: AzureLogLevel): AzureDeb
   return logger;
 }
 
-function shouldEnable(logger: AzureDebugger): boolean {
-  return Boolean(azureLogLevel && levelMap[logger.level] <= levelMap[azureLogLevel]);
+function shouldEnable(logger: TypeSpecRuntimeDebugger): boolean {
+  return Boolean(
+    typeSpecRuntimeLogLevel && levelMap[logger.level] <= levelMap[typeSpecRuntimeLogLevel],
+  );
 }
 
-function isAzureLogLevel(logLevel: string): logLevel is AzureLogLevel {
-  return AZURE_LOG_LEVELS.includes(logLevel as any);
+function isTypeSpecRuntimeLogLevel(logLevel: string): logLevel is TypeSpecRuntimeLogLevel {
+  return TYPESPEC_RUNTIME_LOG_LEVELS.includes(logLevel as any);
 }
diff --git a/src/nodeHttpClient.ts b/src/nodeHttpClient.ts
index 1ac007a..66abe50 100644
--- a/src/nodeHttpClient.ts
+++ b/src/nodeHttpClient.ts
@@ -5,7 +5,7 @@ import * as http from "node:http";
 import * as https from "node:https";
 import * as zlib from "node:zlib";
 import { Transform } from "node:stream";
-import { AbortError } from "@azure/abort-controller";
+import { AbortError } from "./abort-controller/AbortError.js";
 import type {
   HttpClient,
   HttpHeaders,
diff --git a/src/pipelineRequest.ts b/src/pipelineRequest.ts
index 8d1648d..50d7f83 100644
--- a/src/pipelineRequest.ts
+++ b/src/pipelineRequest.ts
@@ -4,6 +4,7 @@
 import type {
   FormDataMap,
   HttpHeaders,
+  HttpMethods,
   MultipartRequestBody,
   PipelineRequest,
   ProxySettings,
@@ -11,10 +12,9 @@ import type {
   TransferProgressEvent,
 } from "./interfaces.js";
 import { createHttpHeaders } from "./httpHeaders.js";
-import type { AbortSignalLike } from "@azure/abort-controller";
-import { randomUUID } from "@azure/core-util";
-import type { OperationTracingOptions } from "@azure/core-tracing";
-import type { HttpMethods } from "@azure/core-util";
+import type { AbortSignalLike } from "./abort-controller/AbortSignalLike.js";
+import { randomUUID } from "./util/uuidUtils.js";
+import type { OperationTracingOptions } from "./tracing/interfaces.js";
 
 /**
  * Settings to initialize a request.
diff --git a/src/policies/auxiliaryAuthenticationHeaderPolicy.ts b/src/policies/auxiliaryAuthenticationHeaderPolicy.ts
deleted file mode 100644
index 55110a0..0000000
--- a/src/policies/auxiliaryAuthenticationHeaderPolicy.ts
+++ /dev/null
@@ -1,106 +0,0 @@
-// Copyright (c) Microsoft Corporation.
-// Licensed under the MIT License.
-
-import type { GetTokenOptions, TokenCredential } from "@azure/core-auth";
-import type { AzureLogger } from "@azure/logger";
-import type { PipelineRequest, PipelineResponse, SendRequest } from "../interfaces.js";
-import type { PipelinePolicy } from "../pipeline.js";
-import { type AccessTokenGetter, createTokenCycler } from "../util/tokenCycler.js";
-import { logger as coreLogger } from "../log.js";
-import type { AuthorizeRequestOptions } from "./bearerTokenAuthenticationPolicy.js";
-
-/**
- * The programmatic identifier of the auxiliaryAuthenticationHeaderPolicy.
- */
-export const auxiliaryAuthenticationHeaderPolicyName = "auxiliaryAuthenticationHeaderPolicy";
-const AUTHORIZATION_AUXILIARY_HEADER = "x-ms-authorization-auxiliary";
-
-/**
- * Options to configure the auxiliaryAuthenticationHeaderPolicy
- */
-export interface AuxiliaryAuthenticationHeaderPolicyOptions {
-  /**
-   * TokenCredential list used to get token from auxiliary tenants and
-   * one credential for each tenant the client may need to access
-   */
-  credentials?: TokenCredential[];
-  /**
-   * Scopes depend on the cloud your application runs in
-   */
-  scopes: string | string[];
-  /**
-   * A logger can be sent for debugging purposes.
-   */
-  logger?: AzureLogger;
-}
-
-async function sendAuthorizeRequest(options: AuthorizeRequestOptions): Promise<string> {
-  const { scopes, getAccessToken, request } = options;
-  const getTokenOptions: GetTokenOptions = {
-    abortSignal: request.abortSignal,
-    tracingOptions: request.tracingOptions,
-  };
-
-  return (await getAccessToken(scopes, getTokenOptions))?.token ?? "";
-}
-
-/**
- * A policy for external tokens to `x-ms-authorization-auxiliary` header.
- * This header will be used when creating a cross-tenant application we may need to handle authentication requests
- * for resources that are in different tenants.
- * You could see [ARM docs](https://learn.microsoft.com/en-us/azure/azure-resource-manager/management/authenticate-multi-tenant) for a rundown of how this feature works
- */
-export function auxiliaryAuthenticationHeaderPolicy(
-  options: AuxiliaryAuthenticationHeaderPolicyOptions,
-): PipelinePolicy {
-  const { credentials, scopes } = options;
-  const logger = options.logger || coreLogger;
-  const tokenCyclerMap = new WeakMap<TokenCredential, AccessTokenGetter>();
-
-  return {
-    name: auxiliaryAuthenticationHeaderPolicyName,
-    async sendRequest(request: PipelineRequest, next: SendRequest): Promise<PipelineResponse> {
-      if (!request.url.toLowerCase().startsWith("https://")) {
-        throw new Error(
-          "Bearer token authentication for auxiliary header is not permitted for non-TLS protected (non-https) URLs.",
-        );
-      }
-      if (!credentials || credentials.length === 0) {
-        logger.info(
-          `${auxiliaryAuthenticationHeaderPolicyName} header will not be set due to empty credentials.`,
-        );
-        return next(request);
-      }
-
-      const tokenPromises: Promise<string>[] = [];
-      for (const credential of credentials) {
-        let getAccessToken = tokenCyclerMap.get(credential);
-        if (!getAccessToken) {
-          getAccessToken = createTokenCycler(credential);
-          tokenCyclerMap.set(credential, getAccessToken);
-        }
-        tokenPromises.push(
-          sendAuthorizeRequest({
-            scopes: Array.isArray(scopes) ? scopes : [scopes],
-            request,
-            getAccessToken,
-            logger,
-          }),
-        );
-      }
-      const auxiliaryTokens = (await Promise.all(tokenPromises)).filter((token) => Boolean(token));
-      if (auxiliaryTokens.length === 0) {
-        logger.warning(
-          `None of the auxiliary tokens are valid. ${AUTHORIZATION_AUXILIARY_HEADER} header will not be set.`,
-        );
-        return next(request);
-      }
-      request.headers.set(
-        AUTHORIZATION_AUXILIARY_HEADER,
-        auxiliaryTokens.map((token) => `Bearer ${token}`).join(", "),
-      );
-
-      return next(request);
-    },
-  };
-}
diff --git a/src/policies/bearerTokenAuthenticationPolicy.ts b/src/policies/bearerTokenAuthenticationPolicy.ts
<<<<<<< HEAD
index 434eb85..d4b2706 100644
--- a/src/policies/bearerTokenAuthenticationPolicy.ts
+++ b/src/policies/bearerTokenAuthenticationPolicy.ts
@@ -1,13 +1,12 @@
=======
index 8398172..87e8f5e 100644
--- a/src/policies/bearerTokenAuthenticationPolicy.ts
+++ b/src/policies/bearerTokenAuthenticationPolicy.ts
@@ -1,8 +1,8 @@
>>>>>>> 6a2c7300
 // Copyright (c) Microsoft Corporation.
 // Licensed under the MIT License.
 
-import type { AccessToken, GetTokenOptions, TokenCredential } from "@azure/core-auth";
-import type { AzureLogger } from "@azure/logger";
+import type { AccessToken, GetTokenOptions, TokenCredential } from "../auth/tokenCredential.js";
+import type { TypeSpecRuntimeLogger } from "../logger/logger.js";
 import type { PipelineRequest, PipelineResponse, SendRequest } from "../interfaces.js";
 import type { PipelinePolicy } from "../pipeline.js";
 import { createTokenCycler } from "../util/tokenCycler.js";
<<<<<<< HEAD
 import { logger as coreLogger } from "../log.js";
-import { isRestError } from "../restError.js";
 
 /**
  * The programmatic identifier of the bearerTokenAuthenticationPolicy.
@@ -33,7 +32,7 @@ export interface AuthorizeRequestOptions {
=======
@@ -32,7 +32,7 @@ export interface AuthorizeRequestOptions {
>>>>>>> 6a2c7300
   /**
    * A logger, if one was sent through the HTTP pipeline.
    */
-  logger?: AzureLogger;
+  logger?: TypeSpecRuntimeLogger;
 }
 
 /**
@@ -59,7 +58,7 @@ export interface AuthorizeRequestOnChallengeOptions {
   /**
    * A logger, if one was sent through the HTTP pipeline.
    */
-  logger?: AzureLogger;
+  logger?: TypeSpecRuntimeLogger;
 }
 
 /**
@@ -100,7 +99,7 @@ export interface BearerTokenAuthenticationPolicyOptions {
   /**
    * A logger can be sent for debugging purposes.
    */
-  logger?: AzureLogger;
+  logger?: TypeSpecRuntimeLogger;
 }
 
 /**
<<<<<<< HEAD
@@ -108,13 +107,10 @@ export interface BearerTokenAuthenticationPolicyOptions {
  */
 async function defaultAuthorizeRequest(options: AuthorizeRequestOptions): Promise<void> {
   const { scopes, getAccessToken, request } = options;
-  // Enable CAE true by default
   const getTokenOptions: GetTokenOptions = {
     abortSignal: request.abortSignal,
     tracingOptions: request.tracingOptions,
-    enableCae: true,
   };
-
   const accessToken = await getAccessToken(scopes, getTokenOptions);
 
   if (accessToken) {
@@ -126,38 +122,12 @@ async function defaultAuthorizeRequest(options: AuthorizeRequestOptions): Promis
  * We will retrieve the challenge only if the response status code was 401,
  * and if the response contained the header "WWW-Authenticate" with a non-empty value.
  */
-function isChallengeResponse(response: PipelineResponse): boolean {
-  if (response.status === 401 && response.headers.get("WWW-Authenticate")) {
-    return true;
-  }
-  return false;
-}
-
-/**
- * Re-authorize the request for CAE challenge.
- * The response containing the challenge is `options.response`.
- * If this method returns true, the underlying request will be sent once again.
- */
-async function authorizeRequestOnCaeChallenge(
-  onChallengeOptions: AuthorizeRequestOnChallengeOptions,
-  caeClaims: string,
-): Promise<boolean> {
-  const { scopes } = onChallengeOptions;
-
-  const accessToken = await onChallengeOptions.getAccessToken(scopes, {
-    enableCae: true,
-    claims: caeClaims,
-  });
-
-  if (!accessToken) {
-    return false;
+function getChallenge(response: PipelineResponse): string | undefined {
+  const challenge = response.headers.get("WWW-Authenticate");
+  if (response.status === 401 && challenge) {
+    return challenge;
   }
-
-  onChallengeOptions.request.headers.set(
-    "Authorization",
-    `${accessToken.tokenType ?? "Bearer"} ${accessToken.token}`,
-  );
-  return true;
+  return;
 }
 
 /**
@@ -172,6 +142,8 @@ export function bearerTokenAuthenticationPolicy(
   const callbacks = {
     authorizeRequest: challengeCallbacks?.authorizeRequest ?? defaultAuthorizeRequest,
     authorizeRequestOnChallenge: challengeCallbacks?.authorizeRequestOnChallenge,
+    // keep all other properties
+    ...challengeCallbacks,
   };
 
   // This function encapsulates the entire process of reliably retrieving the token
@@ -216,59 +188,16 @@ export function bearerTokenAuthenticationPolicy(
       try {
         response = await next(request);
       } catch (err: any) {
-        if (isRestError(error)) {
-          response = err.response;
         error = err;
-        } else {
-          throw err;
-        }
-      }
-
-      async function handleCaeChallenge(claims: string): Promise<PipelineResponse> {
-        const shouldSendRequest = await authorizeRequestOnCaeChallenge(
-          {
-            scopes: Array.isArray(scopes) ? scopes : [scopes],
-            response,
-            request,
-            getAccessToken,
-            logger,
-          },
-          claims,
-        );
-        // Send updated request and handle response for RestError
-        try {
-          if (shouldSendRequest) {
-            error = undefined;
-            response = await next(request);
-          }
-        } catch (err: any) {
-          if (isRestError(error)) {
         response = err.response;
-            error = err;
-          } else {
-            throw err;
-          }
-        }
-        return response;
       }
 
-      if (isChallengeResponse(response)) {
-        let claims = getCaeChallengeClaims(response);
-        // Handle CAE by default when receive CAE claim
-        if (claims) {
-          let parsedClaim: string;
-          // Return the response immediately if claims is not a valid base64 encoded string
-          try {
-            parsedClaim = atob(claims);
-          } catch (e) {
-            logger.warning(
-              `The WWW-Authenticate header contains "claims" that cannot be parsed. Unable to perform the Continuous Access Evaluation authentication flow.`,
-            );
-            return response;
-          }
-          response = await handleCaeChallenge(parsedClaim);
-        } else if (callbacks.authorizeRequestOnChallenge) {
-          // Handle custom challenges when client provides custom callback
+      if (
+        callbacks.authorizeRequestOnChallenge &&
+        response?.status === 401 &&
+        getChallenge(response)
+      ) {
+        // processes challenge
         const shouldSendRequest = await callbacks.authorizeRequestOnChallenge({
           scopes: Array.isArray(scopes) ? scopes : [scopes],
           request,
@@ -277,35 +206,8 @@ export function bearerTokenAuthenticationPolicy(
           logger,
         });
 
-          // Send updated request and handle response for RestError
-          try {
         if (shouldSendRequest) {
-              error = undefined;
-              response = await next(request);
-            }
-          } catch (err: any) {
-            if (isRestError(error)) {
-              response = err.response;
-              error = err;
-            } else {
-              throw err;
-            }
-          }
-
-          // If we get another CAE Claim, we will handle it by default and return whatever value we receive for this
-          claims = getCaeChallengeClaims(response);
-          if (claims) {
-            let parsedClaim: string;
-            try {
-              parsedClaim = atob(claims);
-            } catch (e) {
-              logger.warning(
-                `The WWW-Authenticate header contains "claims" that cannot be parsed. Unable to perform the Continuous Access Evaluation authentication flow.`,
-              );
-              return response;
-            }
-            response = await handleCaeChallenge(parsedClaim);
-          }
+          return next(request);
         }
       }
 
@@ -317,74 +219,3 @@ export function bearerTokenAuthenticationPolicy(
     },
   };
 }
-
-/**
- *
- * Interface to represent a parsed challenge.
- *
- * @internal
- */
-interface AuthChallenge {
-  scheme: string;
-  params: Record<string, string>;
-}
-
-/**
- * Converts: `Bearer a="b", c="d", Pop e="f", g="h"`.
- * Into: `[ { scheme: 'Bearer', params: { a: 'b', c: 'd' } }, { scheme: 'Pop', params: { e: 'f', g: 'h' } } ]`.
- *
- * @internal
- */
-export function parseChallenges(challenges: string): AuthChallenge[] {
-  // Split the input string by schemes and parameters
-  // Challenge regex seperates the string to individual challenges with different schemes in the format `Scheme a="b", c="d"`
-  const challengeRegex = /(\w+) ((?:\w+="[^"]*",?\s*)+)/g;
-  // Parameter regex captures the claims group removed from the scheme in the format `a="b"` and `c="d"`
-  const paramRegex = /(\w+)="([^"]*)"/g;
-
-  const parsedChallenges: AuthChallenge[] = [];
-  let match;
-
-  // Iterate over each challenge match
-  while ((match = challengeRegex.exec(challenges)) !== null) {
-    const scheme = match[1];
-    const paramsString = match[2];
-    const params: Record<string, string> = {};
-    let paramMatch;
-
-    // Iterate over each parameter match
-    while ((paramMatch = paramRegex.exec(paramsString)) !== null) {
-      params[paramMatch[1]] = paramMatch[2];
-    }
-
-    parsedChallenges.push({ scheme, params });
-  }
-  return parsedChallenges;
-}
-
-/**
- * Parse a pipeline response and look for a CAE challenge with "Bearer" scheme
- * Return the value in the header without parsing the challenge
- * @internal
- */
-function getCaeChallengeClaims(response: PipelineResponse): string | undefined {
-  const challenges = response.headers.get("WWW-Authenticate");
-  // Find all challenges present in the header
-  const parsedChallenges = parseChallenges(challenges as string);
-  let caeChallenge: AuthChallenge | undefined;
-  // Find the CAE challenge
-  for (const challenge of parsedChallenges) {
-    if (
-      challenge.scheme === "Bearer" &&
-      challenge.params["claims"] &&
-      challenge.params["error"] === "insufficient_claims"
-    ) {
-      caeChallenge = challenge;
-    }
-  }
-  // Return empty when no CAE challenge is found
-  if (!caeChallenge) {
-    return;
-  }
-  return caeChallenge.params["claims"];
-}
diff --git a/src/policies/decompressResponsePolicy.ts b/src/policies/decompressResponsePolicy.ts
index 252e2ad..e365833 100644
--- a/src/policies/decompressResponsePolicy.ts
+++ b/src/policies/decompressResponsePolicy.ts
@@ -1,8 +1,8 @@
 // Copyright (c) Microsoft Corporation.
 // Licensed under the MIT License.
 
-import type { PipelineRequest, PipelineResponse, SendRequest } from "../interfaces.js";
-import type { PipelinePolicy } from "../pipeline.js";
+import { PipelineRequest, PipelineResponse, SendRequest } from "../interfaces.js";
+import { PipelinePolicy } from "../pipeline.js";
 
 /**
  * The programmatic identifier of the decompressResponsePolicy.
diff --git a/src/policies/defaultRetryPolicy.ts b/src/policies/defaultRetryPolicy.ts
index 169a7ca..d4ca014 100644
--- a/src/policies/defaultRetryPolicy.ts
+++ b/src/policies/defaultRetryPolicy.ts
@@ -1,8 +1,8 @@
 // Copyright (c) Microsoft Corporation.
 // Licensed under the MIT License.
 
-import type { PipelineRetryOptions } from "../interfaces.js";
-import type { PipelinePolicy } from "../pipeline.js";
+import { PipelineRetryOptions } from "../interfaces.js";
+import { PipelinePolicy } from "../pipeline.js";
 import { exponentialRetryStrategy } from "../retryStrategies/exponentialRetryStrategy.js";
 import { throttlingRetryStrategy } from "../retryStrategies/throttlingRetryStrategy.js";
 import { retryPolicy } from "./retryPolicy.js";
diff --git a/src/policies/exponentialRetryPolicy.ts b/src/policies/exponentialRetryPolicy.ts
index 24f6e16..914f506 100644
--- a/src/policies/exponentialRetryPolicy.ts
+++ b/src/policies/exponentialRetryPolicy.ts
@@ -1,7 +1,7 @@
 // Copyright (c) Microsoft Corporation.
 // Licensed under the MIT License.
 
-import type { PipelinePolicy } from "../pipeline.js";
+import { PipelinePolicy } from "../pipeline.js";
 import { exponentialRetryStrategy } from "../retryStrategies/exponentialRetryStrategy.js";
 import { retryPolicy } from "./retryPolicy.js";
 import { DEFAULT_RETRY_POLICY_COUNT } from "../constants.js";
=======
>>>>>>> 6a2c7300
diff --git a/src/policies/formDataPolicy.ts b/src/policies/formDataPolicy.ts
index 86d7e12..4265f06 100644
--- a/src/policies/formDataPolicy.ts
+++ b/src/policies/formDataPolicy.ts
@@ -1,7 +1,8 @@
 // Copyright (c) Microsoft Corporation.
 // Licensed under the MIT License.
 
-import { isNodeLike, stringToUint8Array } from "@azure/core-util";
+import { stringToUint8Array } from "../util/bytesEncoding.js";
+import { isNodeLike } from "../util/checkEnvironment.js";
 import { createHttpHeaders } from "../httpHeaders.js";
 import type {
   BodyPart,
diff --git a/src/policies/logPolicy.ts b/src/policies/logPolicy.ts
index a8383c6..6b7d1ab 100644
--- a/src/policies/logPolicy.ts
+++ b/src/policies/logPolicy.ts
@@ -1,7 +1,7 @@
 // Copyright (c) Microsoft Corporation.
 // Licensed under the MIT License.
 
-import type { Debugger } from "@azure/logger";
+import type { Debugger } from "../logger/logger.js";
 import type { PipelineRequest, PipelineResponse, SendRequest } from "../interfaces.js";
 import type { PipelinePolicy } from "../pipeline.js";
 import { logger as coreLogger } from "../log.js";
diff --git a/src/policies/multipartPolicy.ts b/src/policies/multipartPolicy.ts
index 2b70494..268c132 100644
--- a/src/policies/multipartPolicy.ts
+++ b/src/policies/multipartPolicy.ts
@@ -1,11 +1,12 @@
 // Copyright (c) Microsoft Corporation.
 // Licensed under the MIT License.
 
-import { randomUUID, stringToUint8Array } from "@azure/core-util";
 import type { BodyPart, HttpHeaders, PipelineRequest, PipelineResponse } from "../interfaces.js";
 import type { PipelinePolicy } from "../pipeline.js";
-import { concat } from "../util/concat.js";
+import { stringToUint8Array } from "../util/bytesEncoding.js";
 import { isBlob } from "../util/typeGuards.js";
+import { randomUUID } from "../util/uuidUtils.js";
+import { concat } from "../util/concat.js";
 
 function generateBoundary(): string {
   return `----AzSDKFormBoundary${randomUUID()}`;
diff --git a/src/policies/ndJsonPolicy.ts b/src/policies/ndJsonPolicy.ts
deleted file mode 100644
index deeee45..0000000
--- a/src/policies/ndJsonPolicy.ts
+++ /dev/null
@@ -1,29 +0,0 @@
-// Copyright (c) Microsoft Corporation.
-// Licensed under the MIT License.
-
-import type { PipelineRequest, PipelineResponse, SendRequest } from "../interfaces.js";
-import type { PipelinePolicy } from "../pipeline.js";
-
-/**
- * The programmatic identifier of the ndJsonPolicy.
- */
-export const ndJsonPolicyName = "ndJsonPolicy";
-
-/**
- * ndJsonPolicy is a policy used to control keep alive settings for every request.
- */
-export function ndJsonPolicy(): PipelinePolicy {
-  return {
-    name: ndJsonPolicyName,
-    async sendRequest(request: PipelineRequest, next: SendRequest): Promise<PipelineResponse> {
-      // There currently isn't a good way to bypass the serializer
-      if (typeof request.body === "string" && request.body.startsWith("[")) {
-        const body = JSON.parse(request.body);
-        if (Array.isArray(body)) {
-          request.body = body.map((item) => JSON.stringify(item) + "\n").join("");
-        }
-      }
-      return next(request);
-    },
-  };
-}
diff --git a/src/policies/retryPolicy.ts b/src/policies/retryPolicy.ts
index f937b36..63f4f2a 100644
--- a/src/policies/retryPolicy.ts
+++ b/src/policies/retryPolicy.ts
@@ -4,10 +4,11 @@
 import type { PipelineRequest, PipelineResponse, SendRequest } from "../interfaces.js";
 import type { PipelinePolicy } from "../pipeline.js";
 import { delay } from "../util/helpers.js";
-import { type AzureLogger, createClientLogger } from "@azure/logger";
 import type { RetryStrategy } from "../retryStrategies/retryStrategy.js";
 import type { RestError } from "../restError.js";
-import { AbortError } from "@azure/abort-controller";
+import { AbortError } from "../abort-controller/AbortError.js";
+import type { TypeSpecRuntimeLogger } from "../logger/logger.js";
+import { createClientLogger } from "../logger/logger.js";
 import { DEFAULT_RETRY_POLICY_COUNT } from "../constants.js";
 
 const retryPolicyLogger = createClientLogger("core-rest-pipeline retryPolicy");
@@ -28,7 +29,7 @@ export interface RetryPolicyOptions {
   /**
    * Logger. If it's not provided, a default logger is used.
    */
-  logger?: AzureLogger;
+  logger?: TypeSpecRuntimeLogger;
 }
 
 /**
diff --git a/src/policies/setClientRequestIdPolicy.ts b/src/policies/setClientRequestIdPolicy.ts
deleted file mode 100644
index a40d4ab..0000000
--- a/src/policies/setClientRequestIdPolicy.ts
+++ /dev/null
@@ -1,30 +0,0 @@
-// Copyright (c) Microsoft Corporation.
-// Licensed under the MIT License.
-
-import type { PipelineRequest, PipelineResponse, SendRequest } from "../interfaces.js";
-import type { PipelinePolicy } from "../pipeline.js";
-
-/**
- * The programmatic identifier of the setClientRequestIdPolicy.
- */
-export const setClientRequestIdPolicyName = "setClientRequestIdPolicy";
-
-/**
- * Each PipelineRequest gets a unique id upon creation.
- * This policy passes that unique id along via an HTTP header to enable better
- * telemetry and tracing.
- * @param requestIdHeaderName - The name of the header to pass the request ID to.
- */
-export function setClientRequestIdPolicy(
-  requestIdHeaderName = "x-ms-client-request-id",
-): PipelinePolicy {
-  return {
-    name: setClientRequestIdPolicyName,
-    async sendRequest(request: PipelineRequest, next: SendRequest): Promise<PipelineResponse> {
-      if (!request.headers.has(requestIdHeaderName)) {
-        request.headers.set(requestIdHeaderName, request.requestId);
-      }
-      return next(request);
-    },
-  };
-}
diff --git a/src/policies/tracingPolicy.ts b/src/policies/tracingPolicy.ts
index 5e69548..34fad89 100644
--- a/src/policies/tracingPolicy.ts
+++ b/src/policies/tracingPolicy.ts
@@ -1,18 +1,14 @@
 // Copyright (c) Microsoft Corporation.
 // Licensed under the MIT License.
 
-import {
-  type TracingClient,
-  type TracingContext,
-  type TracingSpan,
-  createTracingClient,
-} from "@azure/core-tracing";
+import type { TracingClient, TracingContext, TracingSpan } from "../tracing/interfaces.js";
+import { createTracingClient } from "../tracing/tracingClient.js";
 import { SDK_VERSION } from "../constants.js";
 import type { PipelineRequest, PipelineResponse, SendRequest } from "../interfaces.js";
 import type { PipelinePolicy } from "../pipeline.js";
 import { getUserAgentValue } from "../util/userAgent.js";
 import { logger } from "../log.js";
-import { getErrorMessage, isError } from "@azure/core-util";
+import { getErrorMessage, isError } from "../util/error.js";
 import { isRestError } from "../restError.js";
 import { Sanitizer } from "../util/sanitizer.js";
 
@@ -92,7 +88,7 @@ function tryCreateTracingClient(): TracingClient | undefined {
   try {
     return createTracingClient({
       namespace: "",
-      packageName: "@azure/core-rest-pipeline",
+      packageName: "@typespec/ts-http-runtime",
       packageVersion: SDK_VERSION,
     });
   } catch (e: unknown) {
diff --git a/src/restError.ts b/src/restError.ts
index 0b2e69f..bc09e78 100644
--- a/src/restError.ts
+++ b/src/restError.ts
@@ -1,7 +1,7 @@
 // Copyright (c) Microsoft Corporation.
 // Licensed under the MIT License.
 
-import { isError } from "@azure/core-util";
+import { isError } from "./util/error.js";
 import type { PipelineRequest, PipelineResponse } from "./interfaces.js";
 import { custom } from "./util/inspect.js";
 import { Sanitizer } from "./util/sanitizer.js";
diff --git a/src/retryStrategies/exponentialRetryStrategy.ts b/src/retryStrategies/exponentialRetryStrategy.ts
index c6943b8..568e864 100644
--- a/src/retryStrategies/exponentialRetryStrategy.ts
+++ b/src/retryStrategies/exponentialRetryStrategy.ts
@@ -3,7 +3,7 @@
 
 import type { PipelineResponse } from "../interfaces.js";
 import type { RestError } from "../restError.js";
-import { calculateRetryDelay } from "@azure/core-util";
+import { calculateRetryDelay } from "../util/delay.js";
 import type { RetryStrategy } from "./retryStrategy.js";
 import { isThrottlingRetryResponse } from "./throttlingRetryStrategy.js";
 
diff --git a/src/retryStrategies/retryStrategy.ts b/src/retryStrategies/retryStrategy.ts
index a8b94fc..bc11b52 100644
--- a/src/retryStrategies/retryStrategy.ts
+++ b/src/retryStrategies/retryStrategy.ts
@@ -1,7 +1,7 @@
 // Copyright (c) Microsoft Corporation.
 // Licensed under the MIT License.
 
-import type { AzureLogger } from "@azure/logger";
+import type { TypeSpecRuntimeLogger } from "../logger/logger.js";
 import type { PipelineResponse } from "../interfaces.js";
 import type { RestError } from "../restError.js";
 
@@ -57,7 +57,7 @@ export interface RetryStrategy {
   /**
    * Logger. If it's not provided, a default logger for all retry strategies is used.
    */
-  logger?: AzureLogger;
+  logger?: TypeSpecRuntimeLogger;
   /**
    * Function that determines how to proceed with the subsequent requests.
    * @param state - Retry state
diff --git a/src/retryStrategies/throttlingRetryStrategy.ts b/src/retryStrategies/throttlingRetryStrategy.ts
index 2d4f87f..5c8d4ed 100644
--- a/src/retryStrategies/throttlingRetryStrategy.ts
+++ b/src/retryStrategies/throttlingRetryStrategy.ts
@@ -6,12 +6,12 @@ import { parseHeaderValueAsNumber } from "../util/helpers.js";
 import type { RetryStrategy } from "./retryStrategy.js";
 
 /**
- * The header that comes back from Azure services representing
+ * The header that comes back from services representing
  * the amount of time (minimum) to wait to retry (in seconds or timestamp after which we can retry).
  */
 const RetryAfterHeader = "Retry-After";
 /**
- * The headers that come back from Azure services representing
+ * The headers that come back from services representing
  * the amount of time (minimum) to wait to retry.
  *
  * "retry-after-ms", "x-ms-retry-after-ms" : milliseconds
diff --git a/src/tracing/index.ts b/src/tracing/index.ts
deleted file mode 100644
index 8992d7a..0000000
--- a/src/tracing/index.ts
+++ /dev/null
@@ -1,23 +0,0 @@
-// Copyright (c) Microsoft Corporation.
-// Licensed under the MIT License.
-
-export {
-  AddEventOptions,
-  Instrumenter,
-  InstrumenterSpanOptions,
-  OperationTracingOptions,
-  OptionsWithTracingContext,
-  Resolved,
-  SpanStatus,
-  SpanStatusError,
-  SpanStatusSuccess,
-  TracingClient,
-  TracingClientOptions,
-  TracingContext,
-  TracingSpan,
-  TracingSpanKind,
-  TracingSpanLink,
-  TracingSpanOptions,
-} from "./interfaces.js";
-export { useInstrumenter } from "./instrumenter.js";
-export { createTracingClient } from "./tracingClient.js";
diff --git a/src/tracing/interfaces.ts b/src/tracing/interfaces.ts
index 04d0785..fe8f87b 100644
--- a/src/tracing/interfaces.ts
+++ b/src/tracing/interfaces.ts
@@ -27,7 +27,7 @@ export interface TracingClient {
    * Example:
    *
    * ```ts snippet:with_span_example
-   * import { createTracingClient } from "@azure/core-tracing";
+   * import { createTracingClient } from "@typespec/ts-http-runtime";
    *
    * const tracingClient = createTracingClient({
    *   namespace: "test.namespace",
diff --git a/src/tracing/state.ts b/src/tracing/state.ts
index c7e7a4a..ccb13f4 100644
--- a/src/tracing/state.ts
+++ b/src/tracing/state.ts
@@ -4,7 +4,7 @@
 import type { Instrumenter } from "./interfaces.js";
 // @ts-expect-error The recommended approach to sharing module state between ESM and CJS.
 // See https://github.com/isaacs/tshy/blob/main/README.md#module-local-state for additional information.
-import { state as cjsState } from "../commonjs/state.js";
+import { state as cjsState } from "../commonjs/tracing/state.js";
 
 /**
  * Defines the shared state between CJS and ESM by re-exporting the CJS state.
diff --git a/src/tracing/tracingContext.ts b/src/tracing/tracingContext.ts
index 84999ab..5528c7a 100644
--- a/src/tracing/tracingContext.ts
+++ b/src/tracing/tracingContext.ts
@@ -5,8 +5,8 @@ import type { TracingContext, TracingSpan } from "./interfaces.js";
 
 /** @internal */
 export const knownContextKeys = {
-  span: Symbol.for("@azure/core-tracing span"),
-  namespace: Symbol.for("@azure/core-tracing namespace"),
+  span: Symbol.for("@typespec/ts-http-runtime span"),
+  namespace: Symbol.for("@typespec/ts-http-runtime namespace"),
 };
 
 /**
diff --git a/src/util/aborterUtils.ts b/src/util/aborterUtils.ts
index ce29be9..cde2d52 100644
--- a/src/util/aborterUtils.ts
+++ b/src/util/aborterUtils.ts
@@ -1,7 +1,7 @@
 // Copyright (c) Microsoft Corporation.
 // Licensed under the MIT License.
 
-import type { AbortSignalLike } from "@azure/abort-controller";
+import type { AbortSignalLike } from "../abort-controller/AbortSignalLike.js";
 
 /**
  * Options related to abort controller.
diff --git a/src/util/concat.ts b/src/util/concat.ts
index 457bc22..cbadccf 100644
--- a/src/util/concat.ts
+++ b/src/util/concat.ts
@@ -1,8 +1,8 @@
 // Copyright (c) Microsoft Corporation.
 // Licensed under the MIT License.
 
-import { Readable } from "node:stream";
-import type { ReadableStream as AsyncIterableReadableStream } from "node:stream/web";
+import { Readable } from "stream";
+import type { ReadableStream as AsyncIterableReadableStream } from "stream/web";
 import { isBlob } from "./typeGuards.js";
 import { getRawContent } from "./file.js";
 
diff --git a/src/util/createAbortablePromise.ts b/src/util/createAbortablePromise.ts
index 25cf55a..685eaed 100644
--- a/src/util/createAbortablePromise.ts
+++ b/src/util/createAbortablePromise.ts
@@ -1,7 +1,7 @@
 // Copyright (c) Microsoft Corporation.
 // Licensed under the MIT License.
 
-import { AbortError } from "@azure/abort-controller";
+import { AbortError } from "../abort-controller/AbortError.js";
 import type { AbortOptions } from "./aborterUtils.js";
 
 /**
diff --git a/src/util/file.ts b/src/util/file.ts
index 5b65155..73d19de 100644
--- a/src/util/file.ts
+++ b/src/util/file.ts
@@ -1,7 +1,7 @@
 // Copyright (c) Microsoft Corporation.
 // Licensed under the MIT License.
 
-import { isNodeLike } from "@azure/core-util";
+import { isNodeLike } from "./checkEnvironment.js";
 import { isNodeReadableStream } from "./typeGuards.js";
 
 /**
diff --git a/src/util/helpers.ts b/src/util/helpers.ts
index f6819e8..7272d5d 100644
--- a/src/util/helpers.ts
+++ b/src/util/helpers.ts
@@ -1,7 +1,8 @@
 // Copyright (c) Microsoft Corporation.
 // Licensed under the MIT License.
 
-import { AbortError, type AbortSignalLike } from "@azure/abort-controller";
+import { AbortError } from "../abort-controller/AbortError.js";
+import type { AbortSignalLike } from "../abort-controller/AbortSignalLike.js";
 import type { PipelineResponse } from "../interfaces.js";
 
 const StandardAbortMessage = "The operation was aborted.";
diff --git a/src/util/httpMethods.ts b/src/util/httpMethods.ts
deleted file mode 100644
index 2748031..0000000
--- a/src/util/httpMethods.ts
+++ /dev/null
@@ -1,16 +0,0 @@
-// Copyright (c) Microsoft Corporation.
-// Licensed under the MIT License.
-
-/**
- * @public
- * Supported HTTP methods to use when making requests.
- */
-export type HttpMethods =
-  | "GET"
-  | "PUT"
-  | "POST"
-  | "DELETE"
-  | "PATCH"
-  | "HEAD"
-  | "OPTIONS"
-  | "TRACE";
diff --git a/src/util/index.ts b/src/util/index.ts
deleted file mode 100644
index e0af55f..0000000
--- a/src/util/index.ts
+++ /dev/null
@@ -1,31 +0,0 @@
-// Copyright (c) Microsoft Corporation.
-// Licensed under the MIT License.
-
-export { delay, type DelayOptions, calculateRetryDelay } from "./delay.js";
-export {
-  type AbortOptions,
-  cancelablePromiseRace,
-  type AbortablePromiseBuilder,
-} from "./aborterUtils.js";
-export {
-  createAbortablePromise,
-  type CreateAbortablePromiseOptions,
-} from "./createAbortablePromise.js";
-export { getRandomIntegerInclusive } from "./random.js";
-export { isObject, type UnknownObject } from "./object.js";
-export { isError, getErrorMessage } from "./error.js";
-export { computeSha256Hash, computeSha256Hmac } from "./sha256.js";
-export { isDefined, isObjectWithProperties, objectHasProperty } from "./typeGuards.js";
-export { randomUUID } from "./uuidUtils.js";
-export { HttpMethods } from "./httpMethods.js";
-export {
-  isBrowser,
-  isBun,
-  isNode,
-  isNodeLike,
-  isNodeRuntime,
-  isDeno,
-  isReactNative,
-  isWebWorker,
-} from "./checkEnvironment.js";
-export { uint8ArrayToString, stringToUint8Array, type EncodingType } from "./bytesEncoding.js";
diff --git a/src/util/sanitizer.ts b/src/util/sanitizer.ts
index 46654b9..be4f21e 100644
--- a/src/util/sanitizer.ts
+++ b/src/util/sanitizer.ts
@@ -1,7 +1,7 @@
 // Copyright (c) Microsoft Corporation.
 // Licensed under the MIT License.
 
-import { type UnknownObject, isObject } from "@azure/core-util";
+import { type UnknownObject, isObject } from "./object.js";
 
 /**
  * @internal
diff --git a/src/util/sha256.ts b/src/util/sha256.ts
index 80a1a23..794d26a 100644
--- a/src/util/sha256.ts
+++ b/src/util/sha256.ts
@@ -1,7 +1,7 @@
 // Copyright (c) Microsoft Corporation.
 // Licensed under the MIT License.
 
-import { createHash, createHmac } from "crypto";
+import { createHash, createHmac } from "node:crypto";
 
 /**
  * Generates a SHA-256 HMAC signature.
diff --git a/src/util/tokenCycler.ts b/src/util/tokenCycler.ts
index 32e2343..723a36d 100644
--- a/src/util/tokenCycler.ts
+++ b/src/util/tokenCycler.ts
@@ -1,7 +1,7 @@
 // Copyright (c) Microsoft Corporation.
 // Licensed under the MIT License.
 
-import type { AccessToken, GetTokenOptions, TokenCredential } from "@azure/core-auth";
+import type { AccessToken, GetTokenOptions, TokenCredential } from "../auth/tokenCredential.js";
 import { delay } from "./helpers.js";
 
 /**
diff --git a/src/util/typeGuards.ts b/src/util/typeGuards.ts
index 22a9cac..2b3f295 100644
--- a/src/util/typeGuards.ts
+++ b/src/util/typeGuards.ts
@@ -44,3 +44,41 @@ export function objectHasProperty<Thing, PropertyName extends string>(
     isDefined(thing) && typeof thing === "object" && property in (thing as Record<string, unknown>)
   );
 }
+
+export function isNodeReadableStream(x: unknown): x is NodeJS.ReadableStream {
+  return Boolean(x && typeof (x as NodeJS.ReadableStream)["pipe"] === "function");
+}
+
+export function isWebReadableStream(x: unknown): x is ReadableStream {
+  return Boolean(
+    x &&
+      typeof (x as ReadableStream).getReader === "function" &&
+      typeof (x as ReadableStream).tee === "function",
+  );
+}
+
+export function isBinaryBody(
+  body: unknown,
+): body is
+  | Uint8Array
+  | NodeJS.ReadableStream
+  | ReadableStream<Uint8Array>
+  | (() => NodeJS.ReadableStream)
+  | (() => ReadableStream<Uint8Array>)
+  | Blob {
+  return (
+    body !== undefined &&
+    (body instanceof Uint8Array ||
+      isReadableStream(body) ||
+      typeof body === "function" ||
+      body instanceof Blob)
+  );
+}
+
+export function isReadableStream(x: unknown): x is ReadableStream | NodeJS.ReadableStream {
+  return isNodeReadableStream(x) || isWebReadableStream(x);
+}
+
+export function isBlob(x: unknown): x is Blob {
+  return typeof (x as Blob).stream === "function";
+}
diff --git a/src/util/userAgent.ts b/src/util/userAgent.ts
index b8950b5..3ef33c8 100644
--- a/src/util/userAgent.ts
+++ b/src/util/userAgent.ts
@@ -25,7 +25,7 @@ export function getUserAgentHeaderName(): string {
  */
 export async function getUserAgentValue(prefix?: string): Promise<string> {
   const runtimeInfo = new Map<string, string>();
-  runtimeInfo.set("core-rest-pipeline", SDK_VERSION);
+  runtimeInfo.set("ts-http-runtime", SDK_VERSION);
   await setPlatformSpecificData(runtimeInfo);
   const defaultAgent = getUserAgentString(runtimeInfo);
   const userAgentValue = prefix ? `${prefix} ${defaultAgent}` : defaultAgent;
diff --git a/src/util/uuidUtils.ts b/src/util/uuidUtils.ts
index bd11d61..3f6a12b 100644
--- a/src/util/uuidUtils.ts
+++ b/src/util/uuidUtils.ts
@@ -1,7 +1,7 @@
 // Copyright (c) Microsoft Corporation.
 // Licensed under the MIT License.
 
-import { randomUUID as v4RandomUUID } from "crypto";
+import { randomUUID as v4RandomUUID } from "node:crypto";
 
 interface Crypto {
   randomUUID(): string;
diff --git a/src/xhrHttpClient.ts b/src/xhrHttpClient.ts
index 71bc439..c82fcb7 100644
--- a/src/xhrHttpClient.ts
+++ b/src/xhrHttpClient.ts
@@ -1,7 +1,7 @@
 // Copyright (c) Microsoft Corporation.
 // Licensed under the MIT License.
 
-import { AbortError } from "@azure/abort-controller";
+import { AbortError } from "./abort-controller/AbortError.js";
 import type {
   HttpClient,
   HttpHeaders,<|MERGE_RESOLUTION|>--- conflicted
+++ resolved
@@ -1428,17 +1428,10 @@
 -  };
 -}
 diff --git a/src/policies/bearerTokenAuthenticationPolicy.ts b/src/policies/bearerTokenAuthenticationPolicy.ts
-<<<<<<< HEAD
-index 434eb85..d4b2706 100644
+index 434eb85..87e8f5e 100644
 --- a/src/policies/bearerTokenAuthenticationPolicy.ts
 +++ b/src/policies/bearerTokenAuthenticationPolicy.ts
 @@ -1,13 +1,12 @@
-=======
-index 8398172..87e8f5e 100644
---- a/src/policies/bearerTokenAuthenticationPolicy.ts
-+++ b/src/policies/bearerTokenAuthenticationPolicy.ts
-@@ -1,8 +1,8 @@
->>>>>>> 6a2c7300
  // Copyright (c) Microsoft Corporation.
  // Licensed under the MIT License.
  
@@ -1449,16 +1442,12 @@
  import type { PipelineRequest, PipelineResponse, SendRequest } from "../interfaces.js";
  import type { PipelinePolicy } from "../pipeline.js";
  import { createTokenCycler } from "../util/tokenCycler.js";
-<<<<<<< HEAD
  import { logger as coreLogger } from "../log.js";
 -import { isRestError } from "../restError.js";
  
  /**
   * The programmatic identifier of the bearerTokenAuthenticationPolicy.
 @@ -33,7 +32,7 @@ export interface AuthorizeRequestOptions {
-=======
-@@ -32,7 +32,7 @@ export interface AuthorizeRequestOptions {
->>>>>>> 6a2c7300
    /**
     * A logger, if one was sent through the HTTP pipeline.
     */
@@ -1485,7 +1474,6 @@
  }
  
  /**
-<<<<<<< HEAD
 @@ -108,13 +107,10 @@ export interface BearerTokenAuthenticationPolicyOptions {
   */
  async function defaultAuthorizeRequest(options: AuthorizeRequestOptions): Promise<void> {
@@ -1731,51 +1719,6 @@
 -  }
 -  return caeChallenge.params["claims"];
 -}
-diff --git a/src/policies/decompressResponsePolicy.ts b/src/policies/decompressResponsePolicy.ts
-index 252e2ad..e365833 100644
---- a/src/policies/decompressResponsePolicy.ts
-+++ b/src/policies/decompressResponsePolicy.ts
-@@ -1,8 +1,8 @@
- // Copyright (c) Microsoft Corporation.
- // Licensed under the MIT License.
- 
--import type { PipelineRequest, PipelineResponse, SendRequest } from "../interfaces.js";
--import type { PipelinePolicy } from "../pipeline.js";
-+import { PipelineRequest, PipelineResponse, SendRequest } from "../interfaces.js";
-+import { PipelinePolicy } from "../pipeline.js";
- 
- /**
-  * The programmatic identifier of the decompressResponsePolicy.
-diff --git a/src/policies/defaultRetryPolicy.ts b/src/policies/defaultRetryPolicy.ts
-index 169a7ca..d4ca014 100644
---- a/src/policies/defaultRetryPolicy.ts
-+++ b/src/policies/defaultRetryPolicy.ts
-@@ -1,8 +1,8 @@
- // Copyright (c) Microsoft Corporation.
- // Licensed under the MIT License.
- 
--import type { PipelineRetryOptions } from "../interfaces.js";
--import type { PipelinePolicy } from "../pipeline.js";
-+import { PipelineRetryOptions } from "../interfaces.js";
-+import { PipelinePolicy } from "../pipeline.js";
- import { exponentialRetryStrategy } from "../retryStrategies/exponentialRetryStrategy.js";
- import { throttlingRetryStrategy } from "../retryStrategies/throttlingRetryStrategy.js";
- import { retryPolicy } from "./retryPolicy.js";
-diff --git a/src/policies/exponentialRetryPolicy.ts b/src/policies/exponentialRetryPolicy.ts
-index 24f6e16..914f506 100644
---- a/src/policies/exponentialRetryPolicy.ts
-+++ b/src/policies/exponentialRetryPolicy.ts
-@@ -1,7 +1,7 @@
- // Copyright (c) Microsoft Corporation.
- // Licensed under the MIT License.
- 
--import type { PipelinePolicy } from "../pipeline.js";
-+import { PipelinePolicy } from "../pipeline.js";
- import { exponentialRetryStrategy } from "../retryStrategies/exponentialRetryStrategy.js";
- import { retryPolicy } from "./retryPolicy.js";
- import { DEFAULT_RETRY_POLICY_COUNT } from "../constants.js";
-=======
->>>>>>> 6a2c7300
 diff --git a/src/policies/formDataPolicy.ts b/src/policies/formDataPolicy.ts
 index 86d7e12..4265f06 100644
 --- a/src/policies/formDataPolicy.ts
