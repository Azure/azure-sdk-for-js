// Copyright (c) Microsoft Corporation.
// Licensed under the MIT license.

import { RequestParameters } from "./common.js";

/**
 * Builds the request url, filling in query and path parameters
 * @param baseUrl - base url which can be a template url
 * @param routePath - path to append to the baseUrl
 * @param pathParameters - values of the path parameters
 * @param options - request parameters including query parameters
 * @returns a full url with path and query parameters
 */
export function buildRequestUrl(
  baseUrl: string,
  routePath: string,
  pathParameters: string[],
  options: RequestParameters = {},
): string {
  if (routePath.startsWith("https://") || routePath.startsWith("http://")) {
    return routePath;
  }
  baseUrl = buildBaseUrl(baseUrl, options);
  routePath = buildRoutePath(routePath, pathParameters, options);
  const requestUrl = appendQueryParams(`${baseUrl}/${routePath}`, options);
  const url = new URL(requestUrl);

  return (
    url
      .toString()
      // Remove double forward slashes
      .replace(/([^:]\/)\/+/g, "$1")
  );
}

function appendQueryParams(url: string, options: RequestParameters = {}): string {
  if (!options.queryParameters) {
    return url;
  }
  let parsedUrl = new URL(url);
  const queryParams = options.queryParameters;
  for (const key of Object.keys(queryParams)) {
    const param = queryParams[key] as any;
    if (param === undefined || param === null) {
      continue;
    }
    if (!param.toString || typeof param.toString !== "function") {
      throw new Error(`Query parameters must be able to be represented as string, ${key} can't`);
    }
    const value = param.toISOString !== undefined ? param.toISOString() : param.toString();
    parsedUrl.searchParams.append(key, value);
  }

  if (options.skipUrlEncoding) {
    parsedUrl = skipQueryParameterEncoding(parsedUrl);
  }
  return parsedUrl.toString();
}

function skipQueryParameterEncoding(url: URL): URL {
  if (!url) {
    return url;
  }
  const searchPieces: string[] = [];
  for (const [name, value] of url.searchParams) {
    // QUIRK: searchParams.get retrieves the values decoded
    searchPieces.push(`${name}=${value}`);
  }
  // QUIRK: we have to set search manually as searchParams will encode comma when it shouldn't.
  url.search = searchPieces.length ? `?${searchPieces.join("&")}` : "";
  return url;
}

export function buildBaseUrl(baseUrl: string, options: RequestParameters): string {
  if (!options.pathParameters) {
    return baseUrl;
  }
  const pathParams = options.pathParameters;
  for (const [key, param] of Object.entries(pathParams)) {
    if (param === undefined || param === null) {
      throw new Error(`Path parameters ${key} must not be undefined or null`);
    }
    if (!param.toString || typeof param.toString !== "function") {
      throw new Error(`Path parameters must be able to be represented as string, ${key} can't`);
    }
    let value = param.toISOString !== undefined ? param.toISOString() : String(param);
    if (!options.skipUrlEncoding) {
      value = encodeURIComponent(param);
    }
    baseUrl = replaceAll(baseUrl, `{${key}}`, value) ?? "";
  }
  return baseUrl;
}

function buildRoutePath(
  routePath: string,
  pathParameters: string[],
<<<<<<< HEAD
  options: RequestParameters = {}
): string {
=======
  options: RequestParameters = {},
) {
>>>>>>> 933d37fe
  for (const pathParam of pathParameters) {
    let value = pathParam;
    if (!options.skipUrlEncoding) {
      value = encodeURIComponent(pathParam);
    }

    routePath = routePath.replace(/\{\w+\}/, value);
  }
  return routePath;
}

/**
 * Replace all of the instances of searchValue in value with the provided replaceValue.
 * @param value - The value to search and replace in.
 * @param searchValue - The value to search for in the value argument.
 * @param replaceValue - The value to replace searchValue with in the value argument.
 * @returns The value where each instance of searchValue was replaced with replacedValue.
 */
export function replaceAll(
  value: string | undefined,
  searchValue: string,
  replaceValue: string,
): string | undefined {
  return !value || !searchValue ? value : value.split(searchValue).join(replaceValue || "");
}<|MERGE_RESOLUTION|>--- conflicted
+++ resolved
@@ -95,13 +95,8 @@
 function buildRoutePath(
   routePath: string,
   pathParameters: string[],
-<<<<<<< HEAD
   options: RequestParameters = {}
 ): string {
-=======
-  options: RequestParameters = {},
-) {
->>>>>>> 933d37fe
   for (const pathParam of pathParameters) {
     let value = pathParam;
     if (!options.skipUrlEncoding) {
