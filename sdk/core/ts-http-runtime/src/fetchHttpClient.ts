--- conflicted
+++ resolved
@@ -102,13 +102,8 @@
 async function buildPipelineResponse(
   httpResponse: Response,
   request: PipelineRequest,
-<<<<<<< HEAD
   abortControllerCleanup?: () => void
 ): Promise<PipelineResponse> {
-=======
-  abortControllerCleanup?: () => void,
-) {
->>>>>>> 933d37fe
   const headers = buildPipelineHeaders(httpResponse);
   const response: PipelineResponse = {
     request,
