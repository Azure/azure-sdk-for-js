{
  "name": "@typespec/ts-http-runtime",
  "version": "0.2.3",
  "description": "Isomorphic client library for making HTTP requests in node.js and browser.",
  "sdk-type": "client",
  "type": "module",
  "main": "./dist/commonjs/index.js",
  "types": "./dist/commonjs/index.d.ts",
  "browser": "./dist/browser/index.js",
  "react-native": "./dist/react-native/index.js",
  "exports": {
    "./package.json": "./package.json",
    ".": {
      "browser": {
        "types": "./dist/browser/index.d.ts",
        "default": "./dist/browser/index.js"
      },
      "react-native": {
        "types": "./dist/react-native/index.d.ts",
        "default": "./dist/react-native/index.js"
      },
      "import": {
        "types": "./dist/esm/index.d.ts",
        "default": "./dist/esm/index.js"
      },
      "require": {
        "types": "./dist/commonjs/index.d.ts",
        "default": "./dist/commonjs/index.js"
      }
    },
    "./internal/util": {
      "browser": {
        "types": "./dist/browser/util/internal.d.ts",
        "default": "./dist/browser/util/internal.js"
      },
      "react-native": {
        "types": "./dist/react-native/util/internal.d.ts",
        "default": "./dist/react-native/util/internal.js"
      },
      "import": {
        "types": "./dist/esm/util/internal.d.ts",
        "default": "./dist/esm/util/internal.js"
      },
      "require": {
        "types": "./dist/commonjs/util/internal.d.ts",
        "default": "./dist/commonjs/util/internal.js"
      }
    },
    "./internal/logger": {
      "browser": {
        "types": "./dist/browser/logger/internal.d.ts",
        "default": "./dist/browser/logger/internal.js"
      },
      "react-native": {
        "types": "./dist/react-native/logger/internal.d.ts",
        "default": "./dist/react-native/logger/internal.js"
      },
      "import": {
        "types": "./dist/esm/logger/internal.d.ts",
        "default": "./dist/esm/logger/internal.js"
      },
      "require": {
        "types": "./dist/commonjs/logger/internal.d.ts",
        "default": "./dist/commonjs/logger/internal.js"
      }
    },
    "./internal/policies": {
      "browser": {
        "types": "./dist/browser/policies/internal.d.ts",
        "default": "./dist/browser/policies/internal.js"
      },
      "react-native": {
        "types": "./dist/react-native/policies/internal.d.ts",
        "default": "./dist/react-native/policies/internal.js"
      },
      "import": {
        "types": "./dist/esm/policies/internal.d.ts",
        "default": "./dist/esm/policies/internal.js"
      },
      "require": {
        "types": "./dist/commonjs/policies/internal.d.ts",
        "default": "./dist/commonjs/policies/internal.js"
      }
    }
  },
  "files": [
    "dist/",
    "!dist/**/*.d.*ts.map",
    "LICENSE",
    "README.md"
  ],
  "repository": "github:Azure/azure-sdk-for-js",
  "keywords": [
    "azure",
    "cloud"
  ],
  "author": "Microsoft Corporation",
  "license": "MIT",
  "bugs": {
    "url": "https://github.com/Azure/azure-sdk-for-js/issues"
  },
  "engines": {
    "node": ">=18.0.0"
  },
  "homepage": "https://github.com/Azure/azure-sdk-for-js/blob/main/sdk/core/ts-http-runtime/",
  "sideEffects": false,
  "prettier": "@azure/eslint-plugin-azure-sdk/prettier.json",
  "scripts": {
    "build": "npm run clean && dev-tool run build-package && dev-tool run extract-api",
    "build:samples": "echo Obsolete",
    "check-format": "dev-tool run vendored prettier --list-different --config ../../../.prettierrc.json --ignore-path ../../../.prettierignore \"src/**/*.{ts,cts,mts}\" \"test/**/*.{ts,cts,mts}\" \"*.{js,cjs,mjs,json}\"",
    "clean": "dev-tool run vendored rimraf --glob dist dist-* temp types *.tgz *.log",
    "execute:samples": "echo skipped",
    "extract-api": "dev-tool run build-package && dev-tool run extract-api",
    "format": "dev-tool run vendored prettier --write --config ../../../.prettierrc.json --ignore-path ../../../.prettierignore \"src/**/*.{ts,cts,mts}\" \"test/**/*.{ts,cts,mts}\"  \"*.{js,cjs,mjs,json}\"",
    "lint": "eslint README.md package.json api-extractor.json src test",
    "lint:fix": "eslint README.md package.json api-extractor.json src test --fix --fix-type [problem,suggestion]",
    "pack": "npm pack 2>&1",
    "test": "npm run test:node && npm run test:browser",
    "test:browser": "npm run clean && dev-tool run build-package && dev-tool run build-test && dev-tool run test:vitest --no-test-proxy --browser",
    "test:node": "dev-tool run test:vitest --no-test-proxy",
    "test:node:esm": "dev-tool run test:vitest --esm --no-test-proxy",
    "update-snippets": "dev-tool run update-snippets"
  },
  "//metadata": {
    "constantPaths": [
      {
        "path": "src/constants.ts",
        "prefix": "SDK_VERSION"
      }
    ],
    "sampleConfiguration": {
      "skipFolder": true,
      "disableDocsMs": true,
      "productName": "HTTP Runtime for Generated TypeSpec Clients",
      "productSlugs": [
        "TypeSpec"
      ]
    },
    "migrationDate": "2023-03-08T18:36:03.000Z"
  },
  "dependencies": {
    "http-proxy-agent": "^7.0.0",
    "https-proxy-agent": "^7.0.0",
    "tslib": "catalog:"
  },
  "devDependencies": {
<<<<<<< HEAD
    "@azure-tools/vite-plugin-browser-test-map": "workspace:*",
    "@azure/dev-tool": "workspace:*",
    "@azure/eslint-plugin-azure-sdk": "workspace:*",
    "@types/node": "catalog:",
    "@vitest/browser": "catalog:testing",
    "@vitest/coverage-istanbul": "catalog:testing",
    "eslint": "catalog:",
    "playwright": "catalog:testing",
    "typescript": "catalog:",
    "vitest": "catalog:testing",
    "tsx": "^4.19.1"
=======
    "@azure-tools/vite-plugin-browser-test-map": "^1.0.0",
    "@azure/dev-tool": "^1.0.0",
    "@azure/eslint-plugin-azure-sdk": "^3.0.0",
    "@types/node": "^18.0.0",
    "@vitest/browser": "^3.0.9",
    "@vitest/coverage-istanbul": "^3.0.9",
    "eslint": "^9.9.0",
    "playwright": "^1.41.2",
    "tsx": "^4.19.1",
    "typescript": "~5.8.2",
    "vitest": "^3.0.9"
>>>>>>> 835b3dca
  },
  "tshy": {
    "exports": {
      "./package.json": "./package.json",
      ".": "./src/index.ts",
      "./internal/util": "./src/util/internal.ts",
      "./internal/logger": "./src/logger/internal.ts",
      "./internal/policies": "./src/policies/internal.ts"
    },
    "dialects": [
      "esm",
      "commonjs"
    ],
    "esmDialects": [
      "browser",
      "react-native"
    ],
    "selfLink": false,
    "project": "./tsconfig.src.json"
  },
  "module": "./dist/esm/index.js"
}<|MERGE_RESOLUTION|>--- conflicted
+++ resolved
@@ -145,7 +145,6 @@
     "tslib": "catalog:"
   },
   "devDependencies": {
-<<<<<<< HEAD
     "@azure-tools/vite-plugin-browser-test-map": "workspace:*",
     "@azure/dev-tool": "workspace:*",
     "@azure/eslint-plugin-azure-sdk": "workspace:*",
@@ -154,22 +153,9 @@
     "@vitest/coverage-istanbul": "catalog:testing",
     "eslint": "catalog:",
     "playwright": "catalog:testing",
+    "tsx": "^4.19.1",
     "typescript": "catalog:",
-    "vitest": "catalog:testing",
-    "tsx": "^4.19.1"
-=======
-    "@azure-tools/vite-plugin-browser-test-map": "^1.0.0",
-    "@azure/dev-tool": "^1.0.0",
-    "@azure/eslint-plugin-azure-sdk": "^3.0.0",
-    "@types/node": "^18.0.0",
-    "@vitest/browser": "^3.0.9",
-    "@vitest/coverage-istanbul": "^3.0.9",
-    "eslint": "^9.9.0",
-    "playwright": "^1.41.2",
-    "tsx": "^4.19.1",
-    "typescript": "~5.8.2",
-    "vitest": "^3.0.9"
->>>>>>> 835b3dca
+    "vitest": "catalog:testing"
   },
   "tshy": {
     "exports": {
