--- conflicted
+++ resolved
@@ -6,17 +6,10 @@
   "type": "module",
   "scripts": {
     "build:samples": "echo Obsolete",
-<<<<<<< HEAD
     "build:test": "tshy && dev-tool run build-test",
     "build": "npm run clean && tshy && dev-tool run build-test && api-extractor run --local",
-    "check-format": "prettier --list-different --config ../../../.prettierrc.json --ignore-path ../../../.prettierignore \"src/**/*.ts\" \"test/**/*.ts\" \"*.{js,json}\"",
+    "check-format": "dev-tool run vendored prettier --list-different --config ../../../.prettierrc.json --ignore-path ../../../.prettierignore \"src/**/*.ts\" \"test/**/*.ts\" \"*.{js,json}\"",
     "clean": "rimraf --glob dist dist-* temp types *.tgz *.log",
-=======
-    "build:test": "tsc -p . && dev-tool run bundle",
-    "build": "npm run clean && tsc -p . && dev-tool run bundle && api-extractor run --local",
-    "check-format": "dev-tool run vendored prettier --list-different --config ../../../.prettierrc.json --ignore-path ../../../.prettierignore \"src/**/*.ts\" \"test/**/*.ts\" \"*.{js,json}\"",
-    "clean": "rimraf dist dist-* temp types *.tgz *.log",
->>>>>>> 933d37fe
     "execute:samples": "echo skipped",
     "extract-api": "tsc -p . && api-extractor run --local",
     "format": "dev-tool run vendored prettier --write --config ../../../.prettierrc.json --ignore-path ../../../.prettierignore \"src/**/*.ts\" \"test/**/*.ts\"  \"*.{js,json}\"",
@@ -86,34 +79,17 @@
     "@opentelemetry/api": "^1.4.1",
     "@types/node": "^18.0.0",
     "@types/sinon": "^17.0.0",
-    "@vitest/browser": "^1.1.0",
-    "@vitest/coverage-istanbul": "^1.1.0",
+    "@vitest/browser": "^1.2.0",
+    "@vitest/coverage-istanbul": "^1.2.0",
     "cross-env": "^7.0.2",
-<<<<<<< HEAD
     "eslint": "^8.56.0",
     "playwright": "^1.40.1",
     "prettier": "^3.1.1",
     "rimraf": "^5.0.5",
-=======
-    "eslint": "^8.0.0",
-    "inherits": "^2.0.3",
-    "karma-chrome-launcher": "^3.1.0",
-    "karma-coverage": "^2.0.0",
-    "karma-env-preprocessor": "^0.1.1",
-    "karma-firefox-launcher": "^1.1.0",
-    "karma-junit-reporter": "^2.0.1",
-    "karma-mocha-reporter": "^2.2.5",
-    "karma-mocha": "^2.0.1",
-    "karma-sourcemap-loader": "^0.3.8",
-    "karma": "^6.3.0",
-    "mocha": "^10.0.0",
-    "puppeteer": "^19.2.2",
-    "rimraf": "^3.0.0",
->>>>>>> 933d37fe
     "sinon": "^17.0.0",
     "tshy": "^1.8.2",
     "typescript": "~5.2.0",
-    "vitest": "^1.1.0"
+    "vitest": "^1.2.0"
   },
   "tshy": {
     "exports": {
