// Copyright (c) Microsoft Corporation.
// Licensed under the MIT license.

import * as process from "node:process";
import { describe, it, assert, vi, afterEach } from "vitest";
import {
  ProxySettings,
  SendRequest,
  createPipelineRequest,
  getDefaultProxySettings,
  proxyPolicy,
<<<<<<< HEAD
} from "../../src/index.js";
import {
  getProxyAgentOptions,
  globalNoProxyList,
  loadNoProxy,
} from "../../src/policies/proxyPolicy.js";
=======
} from "../../src";
import { globalNoProxyList, loadNoProxy } from "../../src/policies/proxyPolicy";
>>>>>>> ba2f5e66

describe("proxyPolicy (node)", function () {
  it("Sets proxy settings on the request", function () {
    const proxySettings: ProxySettings = {
      host: "https://proxy.example.com",
      port: 8080,
    };
    const policy = proxyPolicy(proxySettings);

    const request = createPipelineRequest({
      url: "https://bing.com",
    });

    const next = vi.fn<Parameters<SendRequest>, ReturnType<SendRequest>>();

    policy.sendRequest(request, next);

    assert.deepStrictEqual(next.mock.calls, [[request]], "next called with request");
    assert.strictEqual(request.proxySettings, proxySettings);
  });

  it("Doesn't override existing request proxy settings", function () {
    const proxySettings: ProxySettings = {
      host: "https://proxy.example.com",
      port: 8080,
    };
    const policy = proxyPolicy(proxySettings);

    const requestProxySettings: ProxySettings = {
      host: "https://proxy2.example.com",
      port: 8080,
    };

    const request = createPipelineRequest({
      url: "https://bing.com",
      proxySettings: requestProxySettings,
    });

    const next = vi.fn<Parameters<SendRequest>, ReturnType<SendRequest>>();

    policy.sendRequest(request, next);

    assert.deepStrictEqual(next.mock.calls, [[request]], "next called with request");
    assert.strictEqual(request.proxySettings, requestProxySettings);
  });

  it("Doesn't assign proxy settings to request when NO_PROXY contains a match of host name", function () {
    const saved = process.env["NO_PROXY"];
    try {
      process.env["NO_PROXY"] = ".proxytest.com, test.com";
      globalNoProxyList.splice(0, globalNoProxyList.length);
      globalNoProxyList.push(...loadNoProxy());

      const proxySettings: ProxySettings = {
        host: "https://proxy.example.com",
        port: 8080,
      };
      const policy = proxyPolicy(proxySettings);

      const request = createPipelineRequest({
        url: "https://proxytest.com",
      });

      const next = vi.fn<Parameters<SendRequest>, ReturnType<SendRequest>>();

      policy.sendRequest(request, next);

      assert.deepStrictEqual(next.mock.calls, [[request]], "next called with request");
      assert.strictEqual(request.proxySettings, undefined);

      request.url = "https://www.proxytest.com";
      policy.sendRequest(request, next);
      assert.strictEqual(request.proxySettings, undefined);

      request.url = "http://test.proxytest.com";
      policy.sendRequest(request, next);
      assert.strictEqual(request.proxySettings, undefined);

      request.url = "http://test.proxytest.com/path1";
      policy.sendRequest(request, next);
      assert.strictEqual(request.proxySettings, undefined);

      request.url = "http://test.proxytest.com/path2";
      policy.sendRequest(request, next);
      assert.strictEqual(request.proxySettings, undefined);

      request.url = "http://abcproxytest.com";
      policy.sendRequest(request, next);
      assert.strictEqual(request.proxySettings, proxySettings);

      request.proxySettings = undefined;
      request.url = "http://test.com";
      policy.sendRequest(request, next);
      assert.strictEqual(request.proxySettings, undefined);

      request.url = "http://www.test.com";
      policy.sendRequest(request, next);
      assert.strictEqual(request.proxySettings, proxySettings);
    } finally {
      process.env["NO_PROXY"] = saved;
      globalNoProxyList.splice(0, globalNoProxyList.length);
      globalNoProxyList.push(...loadNoProxy());
    }
  });

  it("should prefer custom no-proxy-list over cached global no-proxy-list", function () {
    const saved = process.env["NO_PROXY"];
    try {
      process.env["NO_PROXY"] = "proxytest.com, test.com";
      globalNoProxyList.splice(0, globalNoProxyList.length);
      globalNoProxyList.push(...loadNoProxy());

      const proxySettings: ProxySettings = {
        host: "https://proxy.example.com",
        port: 8080,
      };

      const policy1 = proxyPolicy(proxySettings, { customNoProxyList: ["test.com"] });
      const next = vi.fn<Parameters<SendRequest>, ReturnType<SendRequest>>();

      const request = createPipelineRequest({
        url: "https://proxytest.om",
      });
      policy1.sendRequest(request, next);
      assert.deepStrictEqual(next.mock.calls, [[request]], "next called with request");
      assert.strictEqual(request.proxySettings, proxySettings);

      request.url = "https://test.com";
      request.proxySettings = undefined;
      policy1.sendRequest(request, next);
      assert.strictEqual(request.proxySettings, undefined);

      request.url = "http://another.com";
      request.proxySettings = undefined;
      policy1.sendRequest(request, next);
      assert.strictEqual(request.proxySettings, proxySettings);

      const policy2 = proxyPolicy(proxySettings, { customNoProxyList: ["proxytest.com"] });
      request.url = "http://test.com";
      request.proxySettings = undefined;
      policy2.sendRequest(request, next);
      assert.strictEqual(request.proxySettings, proxySettings);

      request.url = "http://proxytest.com";
      request.proxySettings = undefined;
      policy2.sendRequest(request, next);
      assert.strictEqual(request.proxySettings, undefined);

      request.url = "http://fourth.com";
      request.proxySettings = undefined;
      policy2.sendRequest(request, next);
      assert.strictEqual(request.proxySettings, proxySettings);
    } finally {
      process.env["NO_PROXY"] = saved;
      globalNoProxyList.splice(0, globalNoProxyList.length);
      globalNoProxyList.push(...loadNoProxy());
    }
  });

  describe("getDefaultProxySettings", function () {
    it("Parses a url without a port", function () {
      const proxyUrl = "https://proxy.example.com";
      const settings = getDefaultProxySettings(proxyUrl);
      assert.strictEqual(settings?.host, proxyUrl);
      assert.strictEqual(settings?.port, 80);
    });

    it("Parses a url with a port", function () {
      const proxyUrl = "https://proxy.example.com";
      const port = 8080;
      const proxyUrlWithPort = `${proxyUrl}:${port}`;
      const settings = getDefaultProxySettings(proxyUrlWithPort);
      assert.strictEqual(settings?.host, proxyUrl);
      assert.strictEqual(settings?.port, port);
    });

    it("Parses urls with authentication", function () {
      const settings = getDefaultProxySettings("https://user:password@proxy.example.com:8080");
      assert.strictEqual(settings?.host, "https://proxy.example.com");
      assert.strictEqual(settings?.port, 8080);
      assert.strictEqual(settings?.username, "user");
      assert.strictEqual(settings?.password, "password");
    });

    describe("loading from the environment", function () {
      const proxyVars = ["HTTP_PROXY", "HTTPS_PROXY", "http_proxy", "https_proxy"];

      afterEach(function () {
        for (const variable of proxyVars) {
          delete process.env[variable];
        }
      });

      it("Prefers HTTPS", function () {
        const httpProxy = "http://proxy.example.com";
        const httpsProxy = "https://proxy.example.com";
        process.env["HTTPS_PROXY"] = httpsProxy;
        process.env["HTTP_PROXY"] = httpProxy;
        const settings = getDefaultProxySettings();
        assert.strictEqual(settings?.host, httpsProxy);
      });

      it("Loads from each variable correctly", function () {
        const proxyUrl = "https://proxy.example.com";
        for (const variable of proxyVars) {
          process.env[variable] = proxyUrl;
          const settings = getDefaultProxySettings();
          assert.strictEqual(settings?.host, proxyUrl);
          delete process.env[variable];
        }
      });
    });
  });
});<|MERGE_RESOLUTION|>--- conflicted
+++ resolved
@@ -9,17 +9,8 @@
   createPipelineRequest,
   getDefaultProxySettings,
   proxyPolicy,
-<<<<<<< HEAD
 } from "../../src/index.js";
-import {
-  getProxyAgentOptions,
-  globalNoProxyList,
-  loadNoProxy,
-} from "../../src/policies/proxyPolicy.js";
-=======
-} from "../../src";
-import { globalNoProxyList, loadNoProxy } from "../../src/policies/proxyPolicy";
->>>>>>> ba2f5e66
+import { globalNoProxyList, loadNoProxy } from "../../src/policies/proxyPolicy.js";
 
 describe("proxyPolicy (node)", function () {
   it("Sets proxy settings on the request", function () {
