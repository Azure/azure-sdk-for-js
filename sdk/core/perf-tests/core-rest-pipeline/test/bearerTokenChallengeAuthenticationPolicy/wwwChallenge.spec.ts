// Copyright (c) Microsoft Corporation.
// Licensed under the MIT license.

import { PerfTest } from "@azure/test-utils-perf";
import { AccessToken, TokenCredential } from "@azure/core-auth";
import {
  AuthorizeRequestOnChallengeOptions,
  bearerTokenAuthenticationPolicy,
  createEmptyPipeline,
  createHttpHeaders,
  createPipelineRequest,
  HttpClient,
  Pipeline,
  PipelineRequest,
  PipelineResponse,
} from "@azure/core-rest-pipeline";
import { TextDecoder } from "util";

export interface TestChallenge {
  scope: string;
  claims: string;
}

let cachedChallenge: string | undefined;

/**
 * Converts a uint8Array to a string.
 */
export function uint8ArrayToString(ab: Uint8Array): string {
  const decoder = new TextDecoder("utf-8");
  return decoder.decode(ab);
}

/**
 * Encodes a string in base64 format.
 * @param value - The string to encode
 */
export function encodeString(value: string): string {
  return Buffer.from(value).toString("base64");
}

/**
 * Decodes a base64 string into a byte array.
 * @param value - The base64 string to decode
 */
export function decodeString(value: string): Uint8Array {
  return Buffer.from(value, "base64");
}

// Converts:
//     Bearer a="b", c="d", Bearer d="e", f="g"
// Into:
//     [ { a: 'b', c: 'd' }, { d: 'e', f: 'g"' } ]
// Important:
//     Do not use this in production, as values might contain the strings we use to split things up.
/* eslint-disable-next-line @typescript-eslint/no-explicit-any */
function parseCAEChallenge(challenges: string): any[] {
  return challenges
    .split("Bearer ")
    .filter((x) => x)
    .map((challenge) =>
      `${challenge.trim()}, `
        .split('", ')
        .filter((x) => x)
        .map((keyValue) => (([key, value]) => ({ [key]: value }))(keyValue.trim().split('="')))
        .reduce((a, b) => ({ ...a, ...b }), {}),
    );
}

async function authorizeRequestOnChallenge(
  options: AuthorizeRequestOnChallengeOptions,
): Promise<boolean> {
  const { scopes, request, response, getAccessToken } = options;

  const challenge = response?.headers.get("WWW-Authenticate");
  if (!challenge) {
    throw new Error("Failed to retrieve challenge from response headers");
  }

  const challenges: TestChallenge[] = parseCAEChallenge(challenge) || [];

  const parsedChallenge = challenges.find((x) => x.claims);
  if (!parsedChallenge) {
    throw new Error("Missing claims");
  }
  if (cachedChallenge !== challenge) {
    cachedChallenge = challenge;
  }

  const accessToken = await getAccessToken(scopes, {
    // The architects haven't decided:
    // claims: uint8ArrayToString(Buffer.from(parsedChallenge.claims, "base64"))
  });

  if (!accessToken) {
    return false;
  }

  request.headers.set("Authorization", `Bearer ${accessToken}`);
  return true;
}

class MockRefreshAzureCredential implements TokenCredential {
  public authCount = 0;
  public scopesAndClaims: { scope: string | string[]; challengeClaims: string | undefined }[] = [];

  constructor(public getTokenResponse: AccessToken) {}

<<<<<<< HEAD
  public getToken(scope: string | string[]): Promise<AccessToken | null> {
=======
  public getToken(
    scope: string | string[],
    _options: GetTokenOptions,
  ): Promise<AccessToken | null> {
>>>>>>> 933d37fe
    this.authCount++;
    this.scopesAndClaims.push({
      scope,
      // Architects haven't decided about the claims property
      challengeClaims: undefined, // options.claims
    });
    return Promise.resolve(this.getTokenResponse);
  }
}

export class BearerTokenAuthenticationPolicyChallengeTest extends PerfTest {
  options = {};

  constructor() {
    super();
  }

  static pipeline?: Pipeline;
  static testHttpsClient?: HttpClient;
  static request?: PipelineRequest;

  async globalSetup(): Promise<void> {
    const scope = "http://localhost/.default";
    const challengeClaims = JSON.stringify({
      access_token: { foo: "bar" },
    });

    const request = createPipelineRequest({ url: "https://example.com" });
    const responses: PipelineResponse[] = [
      {
        headers: createHttpHeaders({
          "WWW-Authenticate": `Bearer scope="${scope}", claims="${encodeString(challengeClaims)}"`,
        }),
        request,
        status: 401,
      },
      {
        headers: createHttpHeaders(),
        request,
        status: 200,
      },
    ];

    const expiresOn = Date.now() + 5000;
    const getTokenResponse = { token: "mock-token", expiresOnTimestamp: expiresOn };
    const credential = new MockRefreshAzureCredential(getTokenResponse);

    const pipeline = createEmptyPipeline();

    const cachedToken: AccessToken | null = null;
    const bearerPolicy = bearerTokenAuthenticationPolicy({
      // Intentionally left empty, as it should be replaced by the challenge.
      scopes: [""],
      credential,
      challengeCallbacks: {
        async authorizeRequest({ request }) {
          if (cachedToken) {
            request.headers.set("Authorization", `Bearer ${cachedToken}`);
          }
        },
        authorizeRequestOnChallenge,
      },
    });

    pipeline.addPolicy(bearerPolicy);

    const finalSendRequestHeaders: (string | undefined)[] = [];

    let responsesCount = 0;

    BearerTokenAuthenticationPolicyChallengeTest.request = request;
    BearerTokenAuthenticationPolicyChallengeTest.pipeline = pipeline;
    BearerTokenAuthenticationPolicyChallengeTest.testHttpsClient = {
      sendRequest: async (req) => {
        finalSendRequestHeaders.push(req.headers.get("Authorization"));

        // First goes the error response, then the good response.
        const responsesIndex = responsesCount % 2 ? 1 : 0;

        const response = responses[responsesIndex];
        responsesCount++;
        response.request = req;
        return response;
      },
    };
  }

  async run(): Promise<void> {
    const { pipeline, testHttpsClient, request } = BearerTokenAuthenticationPolicyChallengeTest;
    if (!pipeline || !testHttpsClient || !request) {
      throw new Error("Bad initialization for tests");
    }
    await pipeline.sendRequest(testHttpsClient, request);
  }
}<|MERGE_RESOLUTION|>--- conflicted
+++ resolved
@@ -2,7 +2,7 @@
 // Licensed under the MIT license.
 
 import { PerfTest } from "@azure/test-utils-perf";
-import { AccessToken, TokenCredential } from "@azure/core-auth";
+import type { AccessToken, GetTokenOptions, TokenCredential } from "@azure/core-auth";
 import {
   AuthorizeRequestOnChallengeOptions,
   bearerTokenAuthenticationPolicy,
@@ -14,7 +14,7 @@
   PipelineRequest,
   PipelineResponse,
 } from "@azure/core-rest-pipeline";
-import { TextDecoder } from "util";
+import { TextDecoder } from "node:util";
 
 export interface TestChallenge {
   scope: string;
@@ -106,14 +106,10 @@
 
   constructor(public getTokenResponse: AccessToken) {}
 
-<<<<<<< HEAD
-  public getToken(scope: string | string[]): Promise<AccessToken | null> {
-=======
   public getToken(
     scope: string | string[],
     _options: GetTokenOptions,
   ): Promise<AccessToken | null> {
->>>>>>> 933d37fe
     this.authCount++;
     this.scopesAndClaims.push({
       scope,
