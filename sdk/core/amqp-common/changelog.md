<<<<<<< HEAD
### 2020-04-01 1.0.0-preview.13

- Relaxes the scheme check for the endpoint while parsing the connection string.
  This allows "\<anything\>://" as the scheme as opposed to the rigid "sb://" scheme suggested by the connection string in the portal.
  Fixes [bug 7907](https://github.com/Azure/azure-sdk-for-js/issues/7907).
=======
### 2020-04-21 1.0.0-preview.13

- Add a new method `refreshConnection()` on the `ConnectionContextBase` to replace the `connection` property on it with a new rhea-promise `Connection` object.
>>>>>>> 3b6e2e0a

### 2020-04-01 1.0.0-preview.12

- Removes the `@azure/ms-rest-nodeauth` dependency.
  This allows users to use any version of `@azure/ms-rest-nodeauth` directly with `@azure/amqp-common` without TypeScript compilation errors.
  Fixes [bug 8041](https://github.com/Azure/azure-sdk-for-js/issues/8041).

### 2020-03-16 1.0.0-preview.11

- Increase the default timeout for the authorization requests sent to the service from 10s to 60s to avoid frequent timeout errors during the CBS claim negotiation.
  Fixes [bug 7786](https://github.com/Azure/azure-sdk-for-js/issues/7786).

### 2020-02-11 1.0.0-preview.10

- Improves bundling support by updating `rhea` dependency and removing reference
  to the `dns` module in browser builds.
  Fixes [bug 5364](https://github.com/Azure/azure-sdk-for-js/issues/5364).

### 2019-12-10 1.0.0-preview.9

- Improved detection of when an established socket is no longer receiving data from the service.
- Added logging around the network connectivity check.

### 2019-11-26 1.0.0-preview.8

- Updated network status detection to treat DNS timeouts as a `ConnectionLostError`.

### 2019-9-11 1.0.0-preview.7

- Removes dependency on `ms-rest-node-auth` package. The `credentials` passed in to constructor of `AadTokenProvider` is expected to implement `getToken()` method. [PR 5010](https://github.com/Azure/azure-sdk-for-js/pull/5010)

### 2019-7-3 1.0.0-preview.6

- Include bug fix where token audience was being set to work only with Event Hubs. The appropriate token audience now needs to be explicitly set on the credentials at time of creation. [PR 4098](https://github.com/Azure/azure-sdk-for-js/pull/4098)
- Document usage of AAD tokens and known issue with token expiry usage on MSI based credentials with AAD authentication. [PR 4148](https://github.com/Azure/azure-sdk-for-js/pull/4148)
- Since browser doesn't differentiate between the various kinds of service communication errors that occur when using WebSockets, added `isBrowserWebsocketError` utiity to identify and classify such errors. [PR 2936](https://github.com/Azure/azure-sdk-for-js/pull/2936)

### 2019-5-6 1.0.0-preview.5

- Updated dependencies to include @types/async-lock to fix Typescript compile error "TS7016: Could not find a declaration file for module 'async-lock'". [PR 2703](https://github.com/Azure/azure-sdk-for-js/pull/2703)

### 2019-4-22 1.0.0-preview.3

- Update the `isNode` utility to return `true` when run in Electron applications. [PR 40](https://github.com/Azure/amqp-common-js/pull/40)
- Add `webSocketConstructorOptions` as a property in `ConnectionConfig` object, so that the relevant options can be set by the user to enable the use of proxy. [PR 43](https://github.com/Azure/amqp-common-js/pull/43)
- Change the size limit on the User Agent string from 128 to 512. [PR 42](https://github.com/Azure/amqp-common-js/pull/42)
- Export new constant `aadServiceBusAudience` to fix [Bug 30](https://github.com/Azure/amqp-common-js/issues/30). [PR 46](https://github.com/Azure/amqp-common-js/pull/46)
- Export new constant `associatedLinkName` which holds the property name for `assocaited-link-name` which should be set in order to enable Service Bus to do optimizations on it's end. [PR 47](https://github.com/Azure/amqp-common-js/pull/47)
- In the `translate` method, built-in errors like `TypeError` and `RangeError` are now treated as non-retryable errors and do not get converted into new `MessagingError` objects as they are related to user input issues and not messaging problems. This allows the caller of this method to use `instanceOf` on such errors and get the right error types. [PR 51](https://github.com/Azure/amqp-common-js/pull/51) and [PR 54](https://github.com/Azure/amqp-common-js/pull/54)

### 2019-3-22 1.0.0-preview.2

- Added support for browser and websockets.
- A network connection lost error is now treated as retryable error. A new error with name `ConnectionLostError` is introduced for this scenario.

### 2019-1-15 1.0.0-preview.1

- Enabled esModuleInterop flag for the TypeScript compiler.

### 2018-12-15 0.1.9

- Added constants for rule and filter descriptors as defined in the [service bus docs](https://docs.microsoft.com/en-us/azure/service-bus-messaging/service-bus-amqp-request-response#rule-operations)

### 2018-12-10 0.1.8

- Exposed `operationTimeoutInSeconds` as an optional property of `CreateConnectionContextBaseParameters`.

### 2018-10-19 0.1.7

- message_id in the request for `RequestResponseLink.sendRequest()` should be different in every attempt.

### 2018-10-19 0.1.6

- Fixed error stack propagation
- Added more constants

### 2018-10-17 0.1.5

- Updated error code mappers
- Added more constants
- Added support for handling servicebus response properties in the request/response operations
- Fixed a bug in the `sendRequest()` method which ensures that the operation will actually be
  retried, rather than returning the previously rejected promise.
- Removed dependency from `uuid`, since `rhea` supports basic uuid operations.

### 2018-10-03 0.1.4

- `ConnectionConfig.entityPath` is optional. Hence, `ConnectionConfig.create()` and
  `ConnectionConfig.validate()` will not throw an error if `entityPath` is not defined. However,
  other connection configs (EventHubConnectionConfig) that extend the base `ConnectionConfig` can have
  `entityPath` as a required property.

### 2018-09-29 0.1.3

- Added a new method `EventHubConnectionConfig.createFromConnectionConfig()` to create an
  eventhub connection config from the base connection config.
- Added `IotHubConnectionConfig` that parses an iothub connection string and provided an
  iothub connection config.
- Exported `AsyncLock` from the package.

### 2018-09-28 0.1.2

- connection property should be "user-agent" and not "userAgent".
- `"rhea-promise"` will be a peer dependency rather than a direct dependency. This ensures,
  that only one copy of `"rhea-promise"` is present and avoids type encoding issues.
- Added examples for send and receive along with cbs authentication.
- Added `EventHubConnectionConfig` to make it easy for customers to get sender/receiver audience/address.

### 2018-09-26 0.1.1

- Update min versions of dependencies "rhea-promise", "ms-rest-azure" and remove "ms-rest" from dependencies.
- export function `randomNumberFromInterval()`.

### 2018-09-23 0.1.0

- Initial version of the library<|MERGE_RESOLUTION|>--- conflicted
+++ resolved
@@ -1,14 +1,9 @@
-<<<<<<< HEAD
 ### 2020-04-01 1.0.0-preview.13
 
 - Relaxes the scheme check for the endpoint while parsing the connection string.
   This allows "\<anything\>://" as the scheme as opposed to the rigid "sb://" scheme suggested by the connection string in the portal.
   Fixes [bug 7907](https://github.com/Azure/azure-sdk-for-js/issues/7907).
-=======
-### 2020-04-21 1.0.0-preview.13
-
 - Add a new method `refreshConnection()` on the `ConnectionContextBase` to replace the `connection` property on it with a new rhea-promise `Connection` object.
->>>>>>> 3b6e2e0a
 
 ### 2020-04-01 1.0.0-preview.12
 
