<<<<<<< HEAD
=======

>>>>>>> 92ea73ac
### 2019-7-3 1.0.0-preview.6

- Include bug fix where token audience was being set to work only with Event Hubs. The appropriate token audience now needs to be explicitly set on the credentials at time of creation. [PR 4098](https://github.com/Azure/azure-sdk-for-js/pull/4098)
- Document usage of AAD tokens and known issue with token expiry usage on MSI based credentials with AAD authentication. [PR 4148](https://github.com/Azure/azure-sdk-for-js/pull/4148)

### 2019-5-6 1.0.0-preview.5

- Updated dependencies to include @types/async-lock to fix Typescript compile error "TS7016: Could not find a declaration file for module 'async-lock'". [PR 2703](https://github.com/Azure/azure-sdk-for-js/pull/2703)

### 2019-4-22 1.0.0-preview.3

- Update the `isNode` utility to return `true` when run in Electron applications. [PR 40](https://github.com/Azure/amqp-common-js/pull/40)
- Add `webSocketConstructorOptions` as a property in `ConnectionConfig` object, so that the relevant options can be set by the user to enable the use of proxy. [PR 43](https://github.com/Azure/amqp-common-js/pull/43)
- Change the size limit on the User Agent string from 128 to 512. [PR 42](https://github.com/Azure/amqp-common-js/pull/42)
- Export new constant `aadServiceBusAudience` to fix [Bug 30](https://github.com/Azure/amqp-common-js/issues/30). [PR 46](https://github.com/Azure/amqp-common-js/pull/46)
- Export new constant `associatedLinkName` which holds the property name for `assocaited-link-name` which should be set in order to enable Service Bus to do optimizations on it's end. [PR 47](https://github.com/Azure/amqp-common-js/pull/47)
- In the `translate` method, built-in errors like `TypeError` and `RangeError` are now treated as non-retryable errors and do not get converted into new `MessagingError` objects as they are related to user input issues and not messaging problems. This allows the caller of this method to use `instanceOf` on such errors and get the right error types. [PR 51](https://github.com/Azure/amqp-common-js/pull/51) and [PR 54](https://github.com/Azure/amqp-common-js/pull/54)

### 2019-3-22 1.0.0-preview.2

- Added support for browser and websockets.
- A network connection lost error is now treated as retryable error. A new error with name `ConnectionLostError` is introduced for this scenario.

### 2019-1-15 1.0.0-preview.1

- Enabled esModuleInterop flag for the TypeScript compiler.

### 2018-12-15 0.1.9

- Added constants for rule and filter descriptors as defined in the [service bus docs](https://docs.microsoft.com/en-us/azure/service-bus-messaging/service-bus-amqp-request-response#rule-operations)

### 2018-12-10 0.1.8

- Exposed `operationTimeoutInSeconds` as an optional property of `CreateConnectionContextBaseParameters`.

### 2018-10-19 0.1.7

- message_id in the request for `RequestResponseLink.sendRequest()` should be different in every attempt.

### 2018-10-19 0.1.6

- Fixed error stack propagation
- Added more constants

### 2018-10-17 0.1.5

- Updated error code mappers
- Added more constants
- Added support for handling servicebus response properties in the request/response operations
- Fixed a bug in the `sendRequest()` method which ensures that the operation will actually be
  retried, rather than returning the previously rejected promise.
- Removed dependency from `uuid`, since `rhea` supports basic uuid operations.

### 2018-10-03 0.1.4

- `ConnectionConfig.entityPath` is optional. Hence, `ConnectionConfig.create()` and
  `ConnectionConfig.validate()` will not throw an error if `entityPath` is not defined. However,
  other connection configs (EventHubConnectionConfig) that extend the base `ConnectionConfig` can have
  `entityPath` as a required property.

### 2018-09-29 0.1.3

- Added a new method `EventHubConnectionConfig.createFromConnectionConfig()` to create an
  eventhub connection config from the base connection config.
- Added `IotHubConnectionConfig` that parses an iothub connection string and provided an
  iothub connection config.
- Exported `AsyncLock` from the package.

### 2018-09-28 0.1.2

- connection property should be "user-agent" and not "userAgent".
- `"rhea-promise"` will be a peer dependency rather than a direct dependency. This ensures,
  that only one copy of `"rhea-promise"` is present and avoids type encoding issues.
- Added examples for send and receive along with cbs authentication.
- Added `EventHubConnectionConfig` to make it easy for customers to get sender/receiver audience/address.

### 2018-09-26 0.1.1

- Update min versions of dependencies "rhea-promise", "ms-rest-azure" and remove "ms-rest" from dependencies.
- export function `randomNumberFromInterval()`.

### 2018-09-23 0.1.0

- Initial version of the library<|MERGE_RESOLUTION|>--- conflicted
+++ resolved
@@ -1,11 +1,8 @@
-<<<<<<< HEAD
-=======
-
->>>>>>> 92ea73ac
 ### 2019-7-3 1.0.0-preview.6
 
 - Include bug fix where token audience was being set to work only with Event Hubs. The appropriate token audience now needs to be explicitly set on the credentials at time of creation. [PR 4098](https://github.com/Azure/azure-sdk-for-js/pull/4098)
 - Document usage of AAD tokens and known issue with token expiry usage on MSI based credentials with AAD authentication. [PR 4148](https://github.com/Azure/azure-sdk-for-js/pull/4148)
+- Since browser doesn't differentiate between the various kinds of service communication errors that occur when using WebSockets, a utility has been added to identify and classify such errors. [PR 2936](https://github.com/Azure/azure-sdk-for-js/pull/2936)
 
 ### 2019-5-6 1.0.0-preview.5
 
