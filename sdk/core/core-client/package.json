--- conflicted
+++ resolved
@@ -115,14 +115,8 @@
     "rimraf": "^3.0.0",
     "sinon": "^15.0.0",
     "ts-node": "^10.0.0",
-<<<<<<< HEAD
-    "typescript": "~5.0.0",
-    "util": "^0.12.1"
-=======
     "typescript": "~5.2.0",
-    "util": "^0.12.1",
-    "esm": "^3.2.18"
->>>>>>> d51f8e1b
+    "util": "^0.12.5"
   },
   "//metadata": {
     "migrationDate": "2023-03-08T18:36:03.000Z"
