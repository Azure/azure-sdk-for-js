{
  "name": "@azure/core-client",
  "version": "1.0.0-beta.2",
  "description": "Core library for interfacing with AutoRest generated code",
  "sdk-type": "client",
  "main": "dist/index.js",
  "module": "dist-esm/src/index.js",
  "browser": {
    "./dist-esm/src/base64.js": "./dist-esm/src/base64.browser.js",
    "./dist-esm/src/url.js": "./dist-esm/src/url.browser.js"
  },
  "types": "types/latest/core-client.d.ts",
  "typesVersions": {
    "<3.6": {
      "types/latest/*": [
        "types/3.1/*"
      ]
    }
  },
  "scripts": {
    "audit": "node ../../../common/scripts/rush-audit.js && rimraf node_modules package-lock.json && npm i --package-lock-only 2>&1 && npm audit",
    "build:browser": "npm run build:ts && cross-env ONLY_BROWSER=true rollup -c 2>&1",
    "build:node": "npm run build:ts && cross-env ONLY_NODE=true rollup -c 2>&1",
    "build:samples": "echo Skipped.",
    "build:test": "npm run build:ts && npm run bundle:test",
    "build:test:browser": "npm run build:ts && npm run bundle:test:browser",
    "build:test:node": "npm run build:ts && npm run bundle:test:node",
    "build:ts": "tsc -p .",
    "build:types": "downlevel-dts types/latest/ types/3.1/",
    "build": "npm run build:ts && rollup -c 2>&1 && api-extractor run --local && npm run build:types",
    "bundle:test": "rollup -c rollup.test.config.js 2>&1",
    "bundle:test:browser": "cross-env ONLY_BROWSER=true rollup -c rollup.test.config.js 2>&1",
    "bundle:test:node": "cross-env ONLY_NODE=true rollup -c rollup.test.config.js 2>&1",
    "check-format": "prettier --list-different \"src/**/*.ts\" \"test/**/*.ts\" \"*.{js,json}\"",
    "clean": "rimraf dist dist-* types *.tgz *.log",
    "execute:samples": "echo skipped",
    "extract-api": "npm run build:ts && api-extractor run --local",
    "format": "prettier --write \"src/**/*.ts\" \"test/**/*.ts\" \"*.{js,json}\"",
    "integration-test:browser": "echo skipped",
    "integration-test:node": "echo skipped",
    "integration-test": "npm run integration-test:node && npm run integration-test:browser",
    "lint:fix": "eslint package.json api-extractor.json src test --ext .ts --fix --fix-type [problem,suggestion]",
    "lint": "eslint package.json api-extractor.json src test --ext .ts",
    "pack": "npm pack 2>&1",
    "prebuild": "npm run clean",
    "test:browser": "npm run build:test:browser && npm run unit-test:browser && npm run integration-test:browser",
    "test:node": "npm run build:test:node && npm run unit-test:node && npm run integration-test:node",
    "test": "npm run clean && npm run build:ts && npm run bundle:test:node && npm run unit-test:node && npm run bundle:test:browser && npm run unit-test:browser && npm run integration-test:node && npm run integration-test:browser",
    "unit-test:browser": "karma start --single-run",
    "unit-test:node": "cross-env TS_NODE_FILES=true mocha -r esm -r ts-node/register --timeout 50000 --reporter ../../../common/tools/mocha-multi-reporter.js --colors --exclude \"test/**/*.browser.ts\" \"test/**/*.ts\"",
    "unit-test": "npm run unit-test:node && npm run unit-test:browser",
    "docs": "typedoc --excludePrivate --excludeNotExported --excludeExternals --stripInternal --mode file --out ./dist/docs ./src"
  },
  "files": [
    "dist/",
    "dist-esm/src/",
    "types/latest/core-client.d.ts",
    "types/3.1/core-client.d.ts",
    "README.md",
    "LICENSE"
  ],
  "repository": "github:Azure/azure-sdk-for-js",
  "keywords": [
    "azure",
    "cloud"
  ],
  "author": "Microsoft Corporation",
  "license": "MIT",
  "bugs": {
    "url": "https://github.com/Azure/azure-sdk-for-js/issues"
  },
  "engines": {
    "node": ">=8.0.0"
  },
  "homepage": "https://github.com/Azure/azure-sdk-for-js/blob/master/sdk/core/core-client/",
  "sideEffects": false,
  "prettier": "@azure/eslint-plugin-azure-sdk/prettier.json",
  "dependencies": {
    "@azure/abort-controller": "^1.0.0",
<<<<<<< HEAD
    "@azure/core-auth": "^1.1.3",
    "@azure/core-https": "^1.0.0-beta.2",
=======
    "@azure/core-auth": "^1.2.0",
    "@azure/core-https": "1.0.0-beta.1",
>>>>>>> 57c3030e
    "@azure/core-tracing": "1.0.0-preview.9",
    "@opentelemetry/api": "^0.10.2",
    "tslib": "^2.0.0"
  },
  "devDependencies": {
    "@azure/core-xml": "1.0.0-beta.1",
    "@microsoft/api-extractor": "7.7.11",
    "@rollup/plugin-commonjs": "11.0.2",
    "@rollup/plugin-json": "^4.0.0",
    "@rollup/plugin-multi-entry": "^3.0.0",
    "@rollup/plugin-node-resolve": "^8.0.0",
    "@rollup/plugin-replace": "^2.2.0",
    "@types/chai": "^4.1.6",
    "@types/mocha": "^7.0.2",
    "@types/node": "^8.0.0",
    "@types/sinon": "^9.0.4",
    "@azure/eslint-plugin-azure-sdk": "^3.0.0",
    "chai": "^4.2.0",
    "downlevel-dts": "~0.4.0",
    "cross-env": "^7.0.2",
    "eslint": "^7.15.0",
    "inherits": "^2.0.3",
    "karma": "^5.1.0",
    "karma-chrome-launcher": "^3.0.0",
    "karma-coverage": "^2.0.0",
    "karma-edge-launcher": "^0.4.2",
    "karma-env-preprocessor": "^0.1.1",
    "karma-firefox-launcher": "^1.1.0",
    "karma-ie-launcher": "^1.0.0",
    "karma-junit-reporter": "^2.0.1",
    "karma-mocha": "^2.0.1",
    "karma-mocha-reporter": "^2.2.5",
    "karma-sourcemap-loader": "^0.3.8",
    "mocha": "^7.1.1",
    "mocha-junit-reporter": "^1.18.0",
    "prettier": "^1.16.4",
    "rimraf": "^3.0.0",
    "rollup": "^1.16.3",
    "rollup-plugin-sourcemaps": "^0.4.2",
    "rollup-plugin-terser": "^5.1.1",
    "rollup-plugin-visualizer": "^4.0.4",
    "sinon": "^9.0.2",
    "typescript": "4.1.2",
    "util": "^0.12.1",
    "typedoc": "0.15.2"
  }
}<|MERGE_RESOLUTION|>--- conflicted
+++ resolved
@@ -77,13 +77,8 @@
   "prettier": "@azure/eslint-plugin-azure-sdk/prettier.json",
   "dependencies": {
     "@azure/abort-controller": "^1.0.0",
-<<<<<<< HEAD
-    "@azure/core-auth": "^1.1.3",
+    "@azure/core-auth": "^1.2.0",
     "@azure/core-https": "^1.0.0-beta.2",
-=======
-    "@azure/core-auth": "^1.2.0",
-    "@azure/core-https": "1.0.0-beta.1",
->>>>>>> 57c3030e
     "@azure/core-tracing": "1.0.0-preview.9",
     "@opentelemetry/api": "^0.10.2",
     "tslib": "^2.0.0"
