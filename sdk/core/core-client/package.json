{
  "name": "@azure/core-client",
  "version": "1.7.4",
  "description": "Core library for interfacing with AutoRest generated code",
  "sdk-type": "client",
  "type": "module",
  "main": "dist/index.js",
  "module": "dist-esm/src/index.js",
  "browser": {
    "./dist-esm/src/base64.js": "./dist-esm/src/base64.browser.js"
  },
  "react-native": {
    "./dist/index.js": "./dist-esm/src/index.js"
  },
  "types": "types/latest/core-client.d.ts",
  "typesVersions": {
    "<3.6": {
      "types/latest/*": [
        "types/3.1/*"
      ]
    }
  },
  "exports": {
    ".": {
      "types": "./types/latest/core-client.d.ts",
      "types@<3.6": "./types/3.1/core-client.d.ts",
      "require": "./dist/index.cjs",
      "import": "./dist-esm/src/index.js"
    }
  },
  "scripts": {
    "audit": "node ../../../common/scripts/rush-audit.js && rimraf node_modules package-lock.json && npm i --package-lock-only 2>&1 && npm audit",
    "build:samples": "echo Obsolete",
    "build:test": "tsc -p . && dev-tool run bundle",
    "build:types": "downlevel-dts types/latest/ types/3.1/",
    "build": "npm run clean && tsc -p . && dev-tool run bundle && api-extractor run --local && npm run build:types",
    "check-format": "prettier --list-different --config ../../../.prettierrc.json --ignore-path ../../../.prettierignore \"src/**/*.ts\" \"test/**/*.ts\" \"*.{js,json}\"",
    "clean": "rimraf dist dist-* temp types *.tgz *.log",
    "execute:samples": "echo skipped",
    "extract-api": "tsc -p . && api-extractor run --local",
    "format": "prettier --write --config ../../../.prettierrc.json --ignore-path ../../../.prettierignore \"src/**/*.ts\" \"test/**/*.ts\" \"*.{js,json}\"",
    "integration-test:browser": "echo skipped",
    "integration-test:node": "echo skipped",
    "integration-test": "npm run integration-test:node && npm run integration-test:browser",
    "lint:fix": "eslint package.json api-extractor.json src test --ext .ts --fix --fix-type [problem,suggestion]",
    "lint": "eslint package.json api-extractor.json src test --ext .ts",
    "pack": "npm pack 2>&1",
    "test:browser": "npm run clean && npm run build:test && npm run unit-test:browser && npm run integration-test:browser",
    "test:node": "npm run clean && tsc -p . && npm run unit-test:node && npm run integration-test:node",
    "test": "npm run clean && tsc -p . && npm run unit-test:node && dev-tool run bundle && npm run unit-test:browser && npm run integration-test",
<<<<<<< HEAD
    "unit-test:browser": "karma start karma.conf.cjs --single-run",
    "unit-test:node": "mocha --exclude \"test/**/browser/*.spec.ts\" \"test/**/*.spec.ts\"",
=======
    "unit-test:browser": "karma start --single-run",
    "unit-test:node": "cross-env TS_NODE_FILES=true dev-tool run test:node-ts-input --no-test-proxy=true --timeout 50000",
>>>>>>> 48672340
    "unit-test": "npm run unit-test:node && npm run unit-test:browser"
  },
  "files": [
    "dist/",
    "dist-esm/src/",
    "types/latest/core-client.d.ts",
    "types/3.1/core-client.d.ts",
    "README.md",
    "LICENSE"
  ],
  "repository": "github:Azure/azure-sdk-for-js",
  "keywords": [
    "azure",
    "cloud"
  ],
  "author": "Microsoft Corporation",
  "license": "MIT",
  "bugs": {
    "url": "https://github.com/Azure/azure-sdk-for-js/issues"
  },
  "engines": {
    "node": ">=14.0.0"
  },
  "homepage": "https://github.com/Azure/azure-sdk-for-js/blob/main/sdk/core/core-client/",
  "sideEffects": false,
  "prettier": "@azure/eslint-plugin-azure-sdk/prettier.json",
  "dependencies": {
    "@azure/abort-controller": "^1.0.0",
    "@azure/core-auth": "^1.4.0",
    "@azure/core-rest-pipeline": "^1.9.1",
    "@azure/core-tracing": "^1.0.0",
    "@azure/core-util": "^1.0.0",
    "@azure/logger": "^1.0.0",
    "tslib": "^2.2.0"
  },
  "devDependencies": {
    "@azure/core-xml": "^1.0.0",
    "@microsoft/api-extractor": "^7.31.1",
<<<<<<< HEAD
    "@types/chai": "^4.3.5",
    "@types/mocha": "^7.0.2",
=======
    "@types/chai": "^4.1.6",
    "@types/mocha": "^10.0.0",
>>>>>>> 48672340
    "@types/node": "^14.0.0",
    "@types/sinon": "^10.0.15",
    "@azure/eslint-plugin-azure-sdk": "^3.0.0",
    "@azure/dev-tool": "^1.0.0",
    "chai": "^4.3.7",
    "downlevel-dts": "^0.10.0",
    "cross-env": "^7.0.2",
    "eslint": "^8.48.0",
    "esm": "^3.2.25",
    "inherits": "^2.0.3",
    "karma": "^6.4.2",
    "karma-chrome-launcher": "^3.2.0",
    "karma-coverage": "^2.2.1",
    "karma-env-preprocessor": "^0.1.1",
    "karma-firefox-launcher": "^2.1.2",
    "karma-junit-reporter": "^2.0.1",
    "karma-mocha": "^2.0.1",
    "karma-mocha-reporter": "^2.2.5",
<<<<<<< HEAD
    "karma-sourcemap-loader": "^0.4.0",
    "mocha": "^7.1.1",
    "mocha-junit-reporter": "^2.2.1",
=======
    "karma-sourcemap-loader": "^0.3.8",
    "mocha": "^10.0.0",
    "mocha-junit-reporter": "^2.0.0",
>>>>>>> 48672340
    "prettier": "^2.5.1",
    "rimraf": "^3.0.0",
    "sinon": "^15.2.0",
    "ts-node": "^10.0.0",
    "typescript": "~5.0.0",
    "util": "^0.12.1",
    "esm": "^3.2.18"
  },
  "//metadata": {
    "migrationDate": "2023-03-08T18:36:03.000Z"
  }
}<|MERGE_RESOLUTION|>--- conflicted
+++ resolved
@@ -48,13 +48,8 @@
     "test:browser": "npm run clean && npm run build:test && npm run unit-test:browser && npm run integration-test:browser",
     "test:node": "npm run clean && tsc -p . && npm run unit-test:node && npm run integration-test:node",
     "test": "npm run clean && tsc -p . && npm run unit-test:node && dev-tool run bundle && npm run unit-test:browser && npm run integration-test",
-<<<<<<< HEAD
-    "unit-test:browser": "karma start karma.conf.cjs --single-run",
-    "unit-test:node": "mocha --exclude \"test/**/browser/*.spec.ts\" \"test/**/*.spec.ts\"",
-=======
     "unit-test:browser": "karma start --single-run",
     "unit-test:node": "cross-env TS_NODE_FILES=true dev-tool run test:node-ts-input --no-test-proxy=true --timeout 50000",
->>>>>>> 48672340
     "unit-test": "npm run unit-test:node && npm run unit-test:browser"
   },
   "files": [
@@ -93,13 +88,8 @@
   "devDependencies": {
     "@azure/core-xml": "^1.0.0",
     "@microsoft/api-extractor": "^7.31.1",
-<<<<<<< HEAD
-    "@types/chai": "^4.3.5",
-    "@types/mocha": "^7.0.2",
-=======
     "@types/chai": "^4.1.6",
     "@types/mocha": "^10.0.0",
->>>>>>> 48672340
     "@types/node": "^14.0.0",
     "@types/sinon": "^10.0.15",
     "@azure/eslint-plugin-azure-sdk": "^3.0.0",
@@ -118,22 +108,15 @@
     "karma-junit-reporter": "^2.0.1",
     "karma-mocha": "^2.0.1",
     "karma-mocha-reporter": "^2.2.5",
-<<<<<<< HEAD
-    "karma-sourcemap-loader": "^0.4.0",
-    "mocha": "^7.1.1",
-    "mocha-junit-reporter": "^2.2.1",
-=======
     "karma-sourcemap-loader": "^0.3.8",
     "mocha": "^10.0.0",
     "mocha-junit-reporter": "^2.0.0",
->>>>>>> 48672340
     "prettier": "^2.5.1",
     "rimraf": "^3.0.0",
     "sinon": "^15.2.0",
     "ts-node": "^10.0.0",
     "typescript": "~5.0.0",
-    "util": "^0.12.1",
-    "esm": "^3.2.18"
+    "util": "^0.12.1"
   },
   "//metadata": {
     "migrationDate": "2023-03-08T18:36:03.000Z"
