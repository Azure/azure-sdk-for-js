--- conflicted
+++ resolved
@@ -79,13 +79,8 @@
     "@azure/abort-controller": "^1.0.0",
     "@azure/core-asynciterator-polyfill": "^1.0.0",
     "@azure/core-auth": "^1.3.0",
-<<<<<<< HEAD
-    "@azure/core-rest-pipeline": "1.1.0-beta.4",
-    "@azure/core-tracing": "1.0.0-preview.11",
-=======
     "@azure/core-rest-pipeline": "^1.1.0",
     "@azure/core-tracing": "1.0.0-preview.12",
->>>>>>> 99d53b6b
     "tslib": "^2.2.0"
   },
   "devDependencies": {
