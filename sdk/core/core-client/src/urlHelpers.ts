// Copyright (c) Microsoft Corporation.
// Licensed under the MIT license.
import { URL } from "./url";
import { OperationSpec, OperationArguments, QueryCollectionFormat } from "./interfaces";
import { getOperationArgumentValueFromParameter } from "./operationHelpers";
import { getPathStringFromParameter } from "./interfaceHelpers";

const CollectionFormatToDelimiterMap: { [key in QueryCollectionFormat]: string } = {
  CSV: ",",
  SSV: " ",
  Multi: "Multi",
  TSV: "\t",
  Pipes: "|"
};

export function getRequestUrl(
  baseUri: string,
  operationSpec: OperationSpec,
  operationArguments: OperationArguments,
  fallbackObject: { [parameterName: string]: any }
): string {
  const urlReplacements = calculateUrlReplacements(
    operationSpec,
    operationArguments,
    fallbackObject
  );

  let requestUrl = replaceAll(baseUri, urlReplacements);
  if (operationSpec.path) {
    const path = replaceAll(operationSpec.path, urlReplacements);
    // QUIRK: sometimes we get a path component like {nextLink}
    // which may be a fully formed URL. In that case, we should
    // ignore the baseUri.
    if (isAbsoluteUrl(path)) {
      requestUrl = path;
    } else {
      requestUrl = appendPath(requestUrl, path);
    }
  }

  const queryParams = calculateQueryParameters(operationSpec, operationArguments, fallbackObject);
  requestUrl = appendQueryParams(requestUrl, queryParams);

  return requestUrl;
}

function replaceAll(input: string, replacements: Map<string, string>): string {
  let result = input;
  for (const [searchValue, replaceValue] of replacements) {
    result = result.split(searchValue).join(replaceValue);
  }
  return result;
}

function calculateUrlReplacements(
  operationSpec: OperationSpec,
  operationArguments: OperationArguments,
  fallbackObject: { [parameterName: string]: any }
): Map<string, string> {
  const result = new Map<string, string>();
  if (operationSpec.urlParameters?.length) {
    for (const urlParameter of operationSpec.urlParameters) {
      let urlParameterValue: string = getOperationArgumentValueFromParameter(
        operationArguments,
        urlParameter,
        fallbackObject
      );
      const parameterPathString = getPathStringFromParameter(urlParameter);
      urlParameterValue = operationSpec.serializer.serialize(
        urlParameter.mapper,
        urlParameterValue,
        parameterPathString
      );
      if (!urlParameter.skipEncoding) {
        urlParameterValue = encodeURIComponent(urlParameterValue);
      }
      result.set(
        `{${urlParameter.mapper.serializedName || parameterPathString}}`,
        urlParameterValue
      );
    }
  }
  return result;
}

function isAbsoluteUrl(url: string): boolean {
  return url.includes("://");
}

function appendPath(url: string, pathToAppend?: string): string {
  if (!pathToAppend) {
    return url;
  }

  const parsedUrl = new URL(url);
  let newPath = parsedUrl.pathname;

  if (!newPath.endsWith("/")) {
    newPath = `${newPath}/`;
  }

  if (pathToAppend.startsWith("/")) {
    pathToAppend = pathToAppend.substring(1);
  }

  const searchStart = pathToAppend.indexOf("?");
  if (searchStart !== -1) {
<<<<<<< HEAD
    let path = pathToAppend.substr(0, searchStart);
    const search = pathToAppend.substr(searchStart + 1);
    newPath = newPath + path;
    parsedUrl.search = parsedUrl.search ? parsedUrl.search + "&" + search : search;
=======
    const path = pathToAppend.substring(0, searchStart);
    const search = pathToAppend.substring(searchStart + 1);
    newPath = newPath + path;
    if (search) {
      parsedUrl.search = parsedUrl.search ? `${parsedUrl.search}&${search}` : search;
    }
>>>>>>> ddc02edb
  } else {
    newPath = newPath + pathToAppend;
  }

  parsedUrl.pathname = newPath;

  return parsedUrl.toString();
}

function calculateQueryParameters(
  operationSpec: OperationSpec,
  operationArguments: OperationArguments,
  fallbackObject: { [parameterName: string]: any }
): Map<string, string | string[]> {
  const result = new Map<string, string | string[]>();
  if (operationSpec.queryParameters?.length) {
    for (const queryParameter of operationSpec.queryParameters) {
      let queryParameterValue: string | string[] = getOperationArgumentValueFromParameter(
        operationArguments,
        queryParameter,
        fallbackObject
      );
      if (queryParameterValue !== undefined && queryParameterValue !== null) {
        queryParameterValue = operationSpec.serializer.serialize(
          queryParameter.mapper,
          queryParameterValue,
          getPathStringFromParameter(queryParameter)
        );

        const delimiter = queryParameter.collectionFormat
          ? CollectionFormatToDelimiterMap[queryParameter.collectionFormat]
          : "";
        if (Array.isArray(queryParameterValue)) {
          // replace null and undefined
          queryParameterValue = queryParameterValue.map((item) => {
            if (item === null || item === undefined) {
              return "";
            }

            return item;
          });
        }
        if (queryParameter.collectionFormat === "Multi" && queryParameterValue.length === 0) {
          continue;
        } else if (
          Array.isArray(queryParameterValue) &&
          (queryParameter.collectionFormat === "SSV" || queryParameter.collectionFormat === "TSV")
        ) {
          queryParameterValue = queryParameterValue.join(delimiter);
        }
        if (!queryParameter.skipEncoding) {
          if (Array.isArray(queryParameterValue)) {
            queryParameterValue = queryParameterValue.map((item: string) => {
              return encodeURIComponent(item);
            });
          } else {
            queryParameterValue = encodeURIComponent(queryParameterValue);
          }
        }

        // Join pipes and CSV *after* encoding, or the server will be upset.
        if (
          Array.isArray(queryParameterValue) &&
          (queryParameter.collectionFormat === "CSV" || queryParameter.collectionFormat === "Pipes")
        ) {
          queryParameterValue = queryParameterValue.join(delimiter);
        }

        result.set(
          queryParameter.mapper.serializedName || getPathStringFromParameter(queryParameter),
          queryParameterValue
        );
      }
    }
  }
  return result;
}

function simpleParseQueryParams(queryString: string): Array<[string, string]> {
  if (!queryString || queryString[0] !== "?") {
    return [];
  }

  // remove the leading ?
  queryString = queryString.slice(1);

  const pairs = queryString.split("&");

  return pairs.map((pair) => {
    const [name, value] = pair.split("=", 2);
    return [name, value];
  });
}

function appendQueryParams(url: string, queryParams: Map<string, string | string[]>): string {
  if (queryParams.size === 0) {
    return url;
  }

  const parsedUrl = new URL(url);

  // QUIRK: parsedUrl.searchParams will have their name/value pairs decoded, which
  // can change their meaning to the server, such as in the case of a SAS signature.
  // To avoid accidentally un-encoding a query param, we parse the key/values ourselves
  const existingParams = simpleParseQueryParams(parsedUrl.search);
  const combinedParams = new Map<string, string | string[]>(existingParams);

  for (const [name, value] of queryParams) {
    const existingValue = combinedParams.get(name);
    if (Array.isArray(existingValue)) {
      existingValue.push(...value);
    } else if (existingValue) {
      combinedParams.set(name, [existingValue, ...value]);
    } else {
      combinedParams.set(name, value);
    }
  }

  const searchPieces: string[] = [];
  for (const [name, value] of combinedParams) {
    if (typeof value === "string") {
      searchPieces.push(`${name}=${value}`);
    } else {
      // QUIRK: If we get an array of values, include multiple key/value pairs
      for (const subValue of value) {
        searchPieces.push(`${name}=${subValue}`);
      }
    }
  }

  // QUIRK: we have to set search manually as searchParams will encode comma when it shouldn't.
  parsedUrl.search = searchPieces.length ? `?${searchPieces.join("&")}` : "";
  return parsedUrl.toString();
}<|MERGE_RESOLUTION|>--- conflicted
+++ resolved
@@ -105,19 +105,12 @@
 
   const searchStart = pathToAppend.indexOf("?");
   if (searchStart !== -1) {
-<<<<<<< HEAD
-    let path = pathToAppend.substr(0, searchStart);
-    const search = pathToAppend.substr(searchStart + 1);
-    newPath = newPath + path;
-    parsedUrl.search = parsedUrl.search ? parsedUrl.search + "&" + search : search;
-=======
     const path = pathToAppend.substring(0, searchStart);
     const search = pathToAppend.substring(searchStart + 1);
     newPath = newPath + path;
     if (search) {
       parsedUrl.search = parsedUrl.search ? `${parsedUrl.search}&${search}` : search;
     }
->>>>>>> ddc02edb
   } else {
     newPath = newPath + pathToAppend;
   }
