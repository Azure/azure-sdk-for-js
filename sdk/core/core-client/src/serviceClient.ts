--- conflicted
+++ resolved
@@ -15,20 +15,8 @@
   createPipelineRequest,
   PipelinePolicy,
 } from "@azure/core-rest-pipeline";
-<<<<<<< HEAD
-import {
-  OperationArguments,
-  OperationSpec,
-  OperationRequest,
-  CommonClientOptions,
-  AdditionalPolicyConfig,
-} from "./interfaces";
-import { getStreamingResponseStatusCodes } from "./interfaceHelpers";
-import { getRequestUrl } from "./urlHelpers";
-=======
 import { TokenCredential } from "@azure/core-auth";
 import { createClientPipeline } from "./pipeline";
->>>>>>> 2546953a
 import { flattenResponse } from "./utils";
 import { getCachedDefaultHttpClient } from "./httpClientCache";
 import { getOperationRequestInfo } from "./operationHelpers";
