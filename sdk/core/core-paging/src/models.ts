--- conflicted
+++ resolved
@@ -60,9 +60,5 @@
   /**
    * A function to extract elements from a page.
    */
-<<<<<<< HEAD
-  toElements?: (page: TPage) => T[];
-=======
   toElements?: (page: TPage) => unknown[];
->>>>>>> 98313612
 }