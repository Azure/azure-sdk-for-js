// Copyright (c) Microsoft Corporation.
// Licensed under the MIT license.

import { PageSettings, PagedAsyncIterableIterator, PagedResult } from "./models";

/**
 * returns an async iterator that iterates over results. It also has a `byPage`
 * method that returns pages of items at once.
 *
 * @param pagedResult - an object that specifies how to get pages.
 * @returns a paged async iterator that iterates over results.
 */
export function getPagedAsyncIterator<
  TElement,
  TPage = TElement[],
  TPageSettings = PageSettings,
  TLink = string
>(
  pagedResult: PagedResult<TPage, TPageSettings, TLink>
): PagedAsyncIterableIterator<TElement, TPage, TPageSettings> {
  const iter = getItemAsyncIterator<TElement, TPage, TLink, TPageSettings>(pagedResult);
  return {
    next() {
      return iter.next();
    },
    [Symbol.asyncIterator]() {
      return this;
    },
    byPage:
      pagedResult?.byPage ??
      ((settings?: PageSettings) => {
        const { continuationToken, maxPageSize } = settings ?? {};
        return getPageAsyncIterator(pagedResult as PagedResult<TPage, PageSettings, TLink>, {
<<<<<<< HEAD
          continuationToken: continuationToken as unknown as TLink | undefined,
=======
          pageLink: continuationToken as unknown as TLink | undefined,
>>>>>>> 37e18f0f
          maxPageSize,
        });
      }),
  };
}

async function* getItemAsyncIterator<TElement, TPage, TLink, TPageSettings>(
  pagedResult: PagedResult<TPage, TPageSettings, TLink>
): AsyncIterableIterator<TElement> {
  const pages = getPageAsyncIterator(pagedResult);
  const firstVal = await pages.next();
  // if the result does not have an array shape, i.e. TPage = TElement, then we return it as is
  if (!Array.isArray(firstVal.value)) {
    yield firstVal.value;
    // `pages` is of type `AsyncIterableIterator<TPage>` but TPage = TElement in this case
    yield* pages as unknown as AsyncIterableIterator<TElement>;
  } else {
    yield* firstVal.value;
    for await (const page of pages) {
      // pages is of type `AsyncIterableIterator<TPage>` so `page` is of type `TPage`. In this branch,
      // it must be the case that `TPage = TElement[]`
      yield* page as unknown as TElement[];
    }
  }
}

async function* getPageAsyncIterator<TPage, TLink, TPageSettings>(
  pagedResult: PagedResult<TPage, TPageSettings, TLink>,
  options: {
    maxPageSize?: number;
<<<<<<< HEAD
    continuationToken?: TLink;
  } = {}
): AsyncIterableIterator<TPage> {
  const { continuationToken, maxPageSize } = options;
  let response = await pagedResult.getPage(
    continuationToken ?? pagedResult.firstPageLink,
    maxPageSize
  );
=======
    pageLink?: TLink;
  } = {}
): AsyncIterableIterator<TPage> {
  const { pageLink, maxPageSize } = options;
  let response = await pagedResult.getPage(pageLink ?? pagedResult.firstPageLink, maxPageSize);
>>>>>>> 37e18f0f
  yield response.page;
  while (response.nextPageLink) {
    response = await pagedResult.getPage(response.nextPageLink, maxPageSize);
    yield response.page;
  }
}<|MERGE_RESOLUTION|>--- conflicted
+++ resolved
@@ -31,11 +31,7 @@
       ((settings?: PageSettings) => {
         const { continuationToken, maxPageSize } = settings ?? {};
         return getPageAsyncIterator(pagedResult as PagedResult<TPage, PageSettings, TLink>, {
-<<<<<<< HEAD
-          continuationToken: continuationToken as unknown as TLink | undefined,
-=======
           pageLink: continuationToken as unknown as TLink | undefined,
->>>>>>> 37e18f0f
           maxPageSize,
         });
       }),
@@ -66,22 +62,11 @@
   pagedResult: PagedResult<TPage, TPageSettings, TLink>,
   options: {
     maxPageSize?: number;
-<<<<<<< HEAD
-    continuationToken?: TLink;
-  } = {}
-): AsyncIterableIterator<TPage> {
-  const { continuationToken, maxPageSize } = options;
-  let response = await pagedResult.getPage(
-    continuationToken ?? pagedResult.firstPageLink,
-    maxPageSize
-  );
-=======
     pageLink?: TLink;
   } = {}
 ): AsyncIterableIterator<TPage> {
   const { pageLink, maxPageSize } = options;
   let response = await pagedResult.getPage(pageLink ?? pagedResult.firstPageLink, maxPageSize);
->>>>>>> 37e18f0f
   yield response.page;
   while (response.nextPageLink) {
     response = await pagedResult.getPage(response.nextPageLink, maxPageSize);
