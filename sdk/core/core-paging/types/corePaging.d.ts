/**
 * @interface
 * An interface that tracks the settings for paged iteration
 */
export interface PageSettings {
  /**
   * @member {string} [continuationToken] The token that keeps track of where to continue the iterator
   */
  continuationToken?: string;
  /**
   * @member {number} [pageSize] The size of the page during paged iteration
   */
  maxPageSize?: number;
}

/**
 * @interface
 * An interface that allows async iterable iteration both to completion and by page.
 */
export interface PagedAsyncIterableIterator<T, PageT = never> {
  /**
   * @member {Promise} [next] The next method, part of the iteration protocol
   */
<<<<<<< HEAD
  next(): Promise<
    | {
        done: false;
        value: T;
      }
    | {
        done: true;
        value: undefined;
      }
  >;
=======
  next(): Promise<{
    done: boolean;
    value: T;
  }>;
>>>>>>> e94d5116
  /**
   * @member {Symbol} [asyncIterator] The connection to the async iterator, part of the iteration protocol
   */
  [Symbol.asyncIterator](): PagedAsyncIterableIterator<T, PageT>;
  /**
   * @member {Function} [byPage] Return an AsyncIterableIterator that works a page at a time
   */
  byPage: (settings?: PageSettings) => AsyncIterableIterator<PageT extends never ? T[] : PageT>;
}<|MERGE_RESOLUTION|>--- conflicted
+++ resolved
@@ -21,23 +21,10 @@
   /**
    * @member {Promise} [next] The next method, part of the iteration protocol
    */
-<<<<<<< HEAD
-  next(): Promise<
-    | {
-        done: false;
-        value: T;
-      }
-    | {
-        done: true;
-        value: undefined;
-      }
-  >;
-=======
   next(): Promise<{
     done: boolean;
     value: T;
   }>;
->>>>>>> e94d5116
   /**
    * @member {Symbol} [asyncIterator] The connection to the async iterator, part of the iteration protocol
    */
