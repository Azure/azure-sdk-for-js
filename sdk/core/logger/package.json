--- conflicted
+++ resolved
@@ -75,12 +75,7 @@
     "@microsoft/api-extractor": "^7.31.1",
     "@types/chai": "^4.1.6",
     "@types/mocha": "^7.0.2",
-<<<<<<< HEAD
-    "@types/node": "^12.0.0",
-=======
     "@types/node": "^14.0.0",
-    "@types/sinon": "^9.0.4",
->>>>>>> 4cd38f81
     "chai": "^4.2.0",
     "cross-env": "^7.0.2",
     "dotenv": "^8.2.0",
