--- conflicted
+++ resolved
@@ -75,13 +75,8 @@
     "update-snippets": "dev-tool run update-snippets"
   },
   "dependencies": {
-<<<<<<< HEAD
-    "@typespec/ts-http-runtime": "workspace:*",
-    "tslib": "catalog:"
-=======
     "@typespec/ts-http-runtime": "^0.2.2",
     "tslib": "^2.6.2"
->>>>>>> 835b3dca
   },
   "devDependencies": {
     "@azure/dev-tool": "workspace:*",
