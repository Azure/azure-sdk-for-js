--- conflicted
+++ resolved
@@ -87,12 +87,9 @@
     "dotenv": "catalog:testing",
     "eslint": "catalog:",
     "playwright": "catalog:testing",
-<<<<<<< HEAD
     "prettier": "catalog:",
     "rimraf": "catalog:",
-=======
     "tshy": "catalog:",
->>>>>>> d5e946d2
     "typescript": "catalog:",
     "vitest": "catalog:testing"
   },
