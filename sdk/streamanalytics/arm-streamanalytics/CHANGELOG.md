--- conflicted
+++ resolved
@@ -1,8 +1,4 @@
 # Release History
-<<<<<<< HEAD
-    
-## 4.0.0 (2021-12-13)
-=======
 
 ## 4.0.1 (Unreleased)
 
@@ -15,7 +11,6 @@
 ### Other Changes
 
 ## 4.0.0 (2021-12-10)
->>>>>>> 278357ea
 
 The package of @azure/arm-streamanalytics is using our next generation design principles since version 4.0.0, which contains breaking changes.
 
