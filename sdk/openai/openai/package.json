{
  "name": "@azure/openai",
<<<<<<< HEAD
  "version": "2.0.0-beta.1",
=======
  "version": "2.0.0-beta.2",
>>>>>>> ee2c251b
  "description": "A companion library to openai for Azure OpenAI.",
  "sdk-type": "client",
  "main": "./dist/commonjs/index.js",
  "browser": "./dist/browser/index.js",
  "types": "./dist/commonjs/index.d.ts",
  "exports": {
    "./package.json": "./package.json",
    ".": {
      "browser": {
<<<<<<< HEAD
=======
        "source": "./src/index.ts",
>>>>>>> ee2c251b
        "types": "./dist/browser/index.d.ts",
        "default": "./dist/browser/index.js"
      },
      "import": {
<<<<<<< HEAD
=======
        "source": "./src/index.ts",
>>>>>>> ee2c251b
        "types": "./dist/esm/index.d.ts",
        "default": "./dist/esm/index.js"
      },
      "require": {
<<<<<<< HEAD
=======
        "source": "./src/index.ts",
>>>>>>> ee2c251b
        "types": "./dist/commonjs/index.d.ts",
        "default": "./dist/commonjs/index.js"
      }
    },
    "./types": {
      "browser": {
<<<<<<< HEAD
=======
        "source": "./src/types/index.ts",
>>>>>>> ee2c251b
        "types": "./dist/browser/types/index.d.ts",
        "default": "./dist/browser/types/index.js"
      },
      "import": {
<<<<<<< HEAD
=======
        "source": "./src/types/index.ts",
>>>>>>> ee2c251b
        "types": "./dist/esm/types/index.d.ts",
        "default": "./dist/esm/types/index.js"
      },
      "require": {
<<<<<<< HEAD
=======
        "source": "./src/types/index.ts",
>>>>>>> ee2c251b
        "types": "./dist/commonjs/types/index.d.ts",
        "default": "./dist/commonjs/types/index.js"
      }
    }
  },
  "files": [
    "dist/",
    "CHANGELOG.md",
    "LICENSE",
    "README.md"
  ],
  "tshy": {
    "exports": {
      "./package.json": "./package.json",
      ".": "./src/index.ts",
      "./types": "./src/types/index.ts"
    },
    "dialects": [
      "esm",
      "commonjs"
    ],
    "esmDialects": [
      "browser"
    ],
    "selfLink": false
  },
  "scripts": {
    "audit": "node ../../../common/scripts/rush-audit.js && rimraf node_modules package-lock.json && npm i --package-lock-only 2>&1 && npm audit",
    "build:samples": "echo Obsolete",
<<<<<<< HEAD
    "generate": "tsp-client update",
    "bundle": "tsc -p . && dev-tool run bundle",
    "build": "npm run clean && tshy && dev-tool run extract-api",
    "build:test": "npm run bundle",
=======
    "build": "npm run clean && tshy && dev-tool run extract-api",
    "build:test": "tshy && dev-tool run build-test",
>>>>>>> ee2c251b
    "check-format": "dev-tool run vendored prettier --list-different --config ../../../.prettierrc.json --ignore-path ../../../.prettierignore \"src/**/*.ts\"  \"samples-dev/**/*.ts\" \"*.{js,json}\"",
    "clean": "rimraf --glob dist dist-* temp types *.tgz *.log",
    "execute:samples": "dev-tool samples run samples-dev",
    "extract-api": "tshy && dev-tool run extract-api",
    "format": "dev-tool run vendored prettier --write --config ../../../.prettierrc.json --ignore-path ../../../.prettierignore \"src/**/*.ts\" \"samples-dev/**/*.ts\" \"*.{js,json}\"",
    "integration-test:browser": "npm run unit-test:browser",
    "integration-test:node": "echo skipped",
    "integration-test": "npm run integration-test:node && npm run integration-test:browser",
    "lint:fix": "eslint README.md package.json api-extractor.json src --ext .ts,.javascript,.js --fix --fix-type [problem,suggestion]",
    "lint": "eslint README.md package.json api-extractor.json src --ext .ts,.javascript,.js",
    "pack": "npm pack 2>&1",
    "test:browser": "npm run clean && npm run build && npm run integration-test:browser",
    "test:node": "npm run clean && tshy && npm run unit-test:node && npm run integration-test:node",
    "test": "npm run clean && tshy && npm run unit-test:node && dev-tool run build-test && npm run unit-test:browser && npm run integration-test",
    "unit-test:browser": "echo skipped",
    "unit-test:node": "echo skipped",
    "unit-test": "npm run unit-test:node && npm run unit-test:browser"
  },
  "repository": "github:Azure/azure-sdk-for-js",
  "engines": {
    "node": ">=18.0.0"
  },
  "keywords": [
    "node",
    "azure",
    "cloud",
    "typescript",
    "browser",
    "isomorphic",
    "openai",
    "ai"
  ],
  "author": "Microsoft Corporation",
  "license": "MIT",
  "bugs": {
    "url": "https://github.com/Azure/azure-sdk-for-js/issues"
  },
  "homepage": "https://github.com/Azure/azure-sdk-for-js/blob/main/sdk/openai/openai/README.md",
  "sideEffects": false,
  "prettier": "@azure/eslint-plugin-azure-sdk/prettier.json",
  "devDependencies": {
    "@azure-rest/core-client": "^1.0.0",
    "@azure/dev-tool": "^1.0.0",
    "@azure/eslint-plugin-azure-sdk": "^3.0.0",
    "@azure/identity": "^4.2.0",
    "@microsoft/api-extractor": "^7.31.1",
    "@types/node": "^18.0.0",
    "cross-env": "^7.0.3",
    "dotenv": "^16.0.0",
    "eslint": "^8.16.0",
<<<<<<< HEAD
    "karma": "^6.4.0",
    "karma-chrome-launcher": "^3.1.1",
    "karma-coverage": "^2.2.0",
    "karma-edge-launcher": "^0.4.2",
    "karma-env-preprocessor": "^0.1.1",
    "karma-firefox-launcher": "^2.1.2",
    "karma-json-preprocessor": "^0.3.3",
    "karma-json-to-file-reporter": "^1.0.1",
    "karma-junit-reporter": "^2.0.1",
    "karma-mocha": "^2.0.1",
    "karma-mocha-reporter": "^2.2.5",
    "karma-sourcemap-loader": "^0.3.8",
=======
>>>>>>> ee2c251b
    "openai": "^4.47.2",
    "rimraf": "^3.0.2",
    "tshy": "^1.13.0",
    "typescript": "~5.4.5"
  },
  "dependencies": {
<<<<<<< HEAD
    "@azure-rest/core-client": "^1.0.0",
    "tslib": "^2.4.0",
    "openai": "^4.47.2"
=======
    "tslib": "^2.6.3"
>>>>>>> ee2c251b
  },
  "//sampleConfiguration": {
    "productName": "Azure OpenAI",
    "productSlugs": [
      "azure",
      "azure-cognitive-services",
      "azure-openai"
    ],
    "requiredResources": {
      "Azure Cognitive Services instance": "https://learn.microsoft.com/azure/cognitive-services/openai/how-to/create-resource"
    }
  },
<<<<<<< HEAD
  "type": "module"
=======
  "type": "module",
  "module": "./dist/esm/index.js"
>>>>>>> ee2c251b
}<|MERGE_RESOLUTION|>--- conflicted
+++ resolved
@@ -1,10 +1,6 @@
 {
   "name": "@azure/openai",
-<<<<<<< HEAD
-  "version": "2.0.0-beta.1",
-=======
   "version": "2.0.0-beta.2",
->>>>>>> ee2c251b
   "description": "A companion library to openai for Azure OpenAI.",
   "sdk-type": "client",
   "main": "./dist/commonjs/index.js",
@@ -14,52 +10,34 @@
     "./package.json": "./package.json",
     ".": {
       "browser": {
-<<<<<<< HEAD
-=======
         "source": "./src/index.ts",
->>>>>>> ee2c251b
         "types": "./dist/browser/index.d.ts",
         "default": "./dist/browser/index.js"
       },
       "import": {
-<<<<<<< HEAD
-=======
         "source": "./src/index.ts",
->>>>>>> ee2c251b
         "types": "./dist/esm/index.d.ts",
         "default": "./dist/esm/index.js"
       },
       "require": {
-<<<<<<< HEAD
-=======
         "source": "./src/index.ts",
->>>>>>> ee2c251b
         "types": "./dist/commonjs/index.d.ts",
         "default": "./dist/commonjs/index.js"
       }
     },
     "./types": {
       "browser": {
-<<<<<<< HEAD
-=======
         "source": "./src/types/index.ts",
->>>>>>> ee2c251b
         "types": "./dist/browser/types/index.d.ts",
         "default": "./dist/browser/types/index.js"
       },
       "import": {
-<<<<<<< HEAD
-=======
         "source": "./src/types/index.ts",
->>>>>>> ee2c251b
         "types": "./dist/esm/types/index.d.ts",
         "default": "./dist/esm/types/index.js"
       },
       "require": {
-<<<<<<< HEAD
-=======
         "source": "./src/types/index.ts",
->>>>>>> ee2c251b
         "types": "./dist/commonjs/types/index.d.ts",
         "default": "./dist/commonjs/types/index.js"
       }
@@ -89,15 +67,8 @@
   "scripts": {
     "audit": "node ../../../common/scripts/rush-audit.js && rimraf node_modules package-lock.json && npm i --package-lock-only 2>&1 && npm audit",
     "build:samples": "echo Obsolete",
-<<<<<<< HEAD
-    "generate": "tsp-client update",
-    "bundle": "tsc -p . && dev-tool run bundle",
-    "build": "npm run clean && tshy && dev-tool run extract-api",
-    "build:test": "npm run bundle",
-=======
     "build": "npm run clean && tshy && dev-tool run extract-api",
     "build:test": "tshy && dev-tool run build-test",
->>>>>>> ee2c251b
     "check-format": "dev-tool run vendored prettier --list-different --config ../../../.prettierrc.json --ignore-path ../../../.prettierignore \"src/**/*.ts\"  \"samples-dev/**/*.ts\" \"*.{js,json}\"",
     "clean": "rimraf --glob dist dist-* temp types *.tgz *.log",
     "execute:samples": "dev-tool samples run samples-dev",
@@ -148,34 +119,13 @@
     "cross-env": "^7.0.3",
     "dotenv": "^16.0.0",
     "eslint": "^8.16.0",
-<<<<<<< HEAD
-    "karma": "^6.4.0",
-    "karma-chrome-launcher": "^3.1.1",
-    "karma-coverage": "^2.2.0",
-    "karma-edge-launcher": "^0.4.2",
-    "karma-env-preprocessor": "^0.1.1",
-    "karma-firefox-launcher": "^2.1.2",
-    "karma-json-preprocessor": "^0.3.3",
-    "karma-json-to-file-reporter": "^1.0.1",
-    "karma-junit-reporter": "^2.0.1",
-    "karma-mocha": "^2.0.1",
-    "karma-mocha-reporter": "^2.2.5",
-    "karma-sourcemap-loader": "^0.3.8",
-=======
->>>>>>> ee2c251b
     "openai": "^4.47.2",
     "rimraf": "^3.0.2",
     "tshy": "^1.13.0",
     "typescript": "~5.4.5"
   },
   "dependencies": {
-<<<<<<< HEAD
-    "@azure-rest/core-client": "^1.0.0",
-    "tslib": "^2.4.0",
-    "openai": "^4.47.2"
-=======
     "tslib": "^2.6.3"
->>>>>>> ee2c251b
   },
   "//sampleConfiguration": {
     "productName": "Azure OpenAI",
@@ -188,10 +138,6 @@
       "Azure Cognitive Services instance": "https://learn.microsoft.com/azure/cognitive-services/openai/how-to/create-resource"
     }
   },
-<<<<<<< HEAD
-  "type": "module"
-=======
   "type": "module",
   "module": "./dist/esm/index.js"
->>>>>>> ee2c251b
 }