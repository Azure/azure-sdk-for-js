{
  "name": "@azure/openai",
  "version": "2.1.0-beta.1",
  "description": "A companion library to openai for Azure OpenAI.",
  "sdk-type": "client",
  "main": "./dist/commonjs/index.js",
  "browser": "./dist/browser/index.js",
  "types": "./dist/commonjs/index.d.ts",
  "exports": {
    "./package.json": "./package.json",
    ".": {
      "browser": {
        "types": "./dist/browser/index.d.ts",
        "default": "./dist/browser/index.js"
      },
      "react-native": {
        "types": "./dist/react-native/index.d.ts",
        "default": "./dist/react-native/index.js"
      },
      "import": {
        "types": "./dist/esm/index.d.ts",
        "default": "./dist/esm/index.js"
      },
      "require": {
        "types": "./dist/commonjs/index.d.ts",
        "default": "./dist/commonjs/index.js"
      }
    },
    "./types": {
      "browser": {
        "types": "./dist/browser/types/index.d.ts",
        "default": "./dist/browser/types/index.js"
      },
      "react-native": {
        "types": "./dist/react-native/types/index.d.ts",
        "default": "./dist/react-native/types/index.js"
      },
      "import": {
        "types": "./dist/esm/types/index.d.ts",
        "default": "./dist/esm/types/index.js"
      },
      "require": {
        "types": "./dist/commonjs/types/index.d.ts",
        "default": "./dist/commonjs/types/index.js"
      }
    }
  },
<<<<<<< HEAD
=======
  "files": [
    "dist/",
    "!dist/**/*.d.*ts.map",
    "README.md",
    "LICENSE"
  ],
>>>>>>> bf8d43db
  "tshy": {
    "project": "./tsconfig.src.json",
    "exports": {
      "./package.json": "./package.json",
      ".": "./src/index.ts",
      "./types": "./src/types/index.ts"
    },
    "dialects": [
      "esm",
      "commonjs"
    ],
    "esmDialects": [
      "browser",
      "react-native"
    ],
    "selfLink": false
  },
  "scripts": {
    "build": "npm run clean && dev-tool run build-package && dev-tool run extract-api",
    "build:samples": "echo Obsolete",
    "build:test": "dev-tool run build-package && dev-tool run build-test",
    "check-format": "dev-tool run vendored prettier --list-different --config ../../../.prettierrc.json --ignore-path ../../../.prettierignore \"src/**/*.ts\"  \"samples-dev/**/*.ts\" \"scripts/**/*.mjs\" \"*.{js,json}\"",
    "clean": "dev-tool run vendored rimraf --glob dist dist-* *.tsbuildinfo temp types *.tgz *.log",
    "execute:samples": "dev-tool samples run samples-dev",
    "extract-api": "dev-tool run build-package && dev-tool run extract-api",
    "format": "dev-tool run vendored prettier --write --config ../../../.prettierrc.json --ignore-path ../../../.prettierignore \"src/**/*.ts\" \"test/**/*.ts\" \"samples-dev/**/*.ts\" \"scripts/**/*.mjs\" \"*.{js,json}\"",
    "integration-test": "npm run integration-test:node && npm run integration-test:browser",
    "integration-test:browser": "dev-tool run build-package && dev-tool run build-test && dev-tool run test:vitest --no-test-proxy --browser",
    "integration-test:node": "dev-tool run test:vitest --esm --no-test-proxy",
    "lint": "eslint README.md package.json api-extractor.json src test",
    "lint:fix": "eslint README.md package.json api-extractor.json src test --fix --fix-type [problem,suggestion]",
    "pack": "npm pack 2>&1",
    "samples:publish": "dev-tool samples publish -f && node scripts/fixSamples.mjs",
    "test": "npm run clean && dev-tool run build-package && npm run unit-test:node && dev-tool run build-test && npm run unit-test:browser && npm run integration-test",
    "test:browser": "npm run clean && npm run build:test && npm run integration-test:browser",
    "test:node": "npm run clean && dev-tool run build-package && npm run unit-test:node && npm run integration-test:node",
    "unit-test": "npm run unit-test:node && npm run unit-test:browser",
    "unit-test:browser": "echo skipped",
    "unit-test:node": "echo skipped",
    "update-snippets": "dev-tool run update-snippets && node scripts/fixSnippets.mjs"
  },
  "files": [
    "dist/",
    "README.md",
    "LICENSE"
  ],
  "repository": "github:Azure/azure-sdk-for-js",
  "engines": {
    "node": ">=18.0.0"
  },
  "keywords": [
    "node",
    "azure",
    "cloud",
    "typescript",
    "browser",
    "isomorphic",
    "openai",
    "ai"
  ],
  "author": "Microsoft Corporation",
  "license": "MIT",
  "bugs": {
    "url": "https://github.com/Azure/azure-sdk-for-js/issues"
  },
  "homepage": "https://github.com/Azure/azure-sdk-for-js/blob/main/sdk/openai/openai/README.md",
  "sideEffects": false,
  "prettier": "@azure/eslint-plugin-azure-sdk/prettier.json",
  "devDependencies": {
    "@azure-tools/test-credential": "^2.0.0",
    "@azure-tools/test-recorder": "^4.1.0",
    "@azure-tools/test-utils-vitest": "^1.0.0",
    "@azure/arm-cognitiveservices": "^7.5.0",
    "@azure/arm-search": "^3.2.0",
    "@azure/core-rest-pipeline": "^1.16.2",
    "@azure/core-util": "^1.11.0",
    "@azure/dev-tool": "^1.0.0",
    "@azure/eslint-plugin-azure-sdk": "^3.0.0",
    "@azure/identity": "^4.7.0",
    "@azure/logger": "^1.1.4",
    "@azure/search-documents": "^12.1.0",
    "@types/node": "^18.0.0",
    "@vitest/browser": "^3.0.9",
    "@vitest/coverage-istanbul": "^3.0.9",
    "dotenv": "^16.0.0",
    "eslint": "^9.9.0",
    "openai": "^4.84.1",
    "playwright": "^1.50.1",
    "typescript": "~5.8.2",
    "vitest": "^3.0.9",
    "zod": "^3.24.2"
  },
  "dependencies": {
    "tslib": "^2.8.1"
  },
  "//sampleConfiguration": {
    "productName": "Azure OpenAI",
    "productSlugs": [
      "azure",
      "azure-cognitive-services",
      "azure-openai"
    ],
    "requiredResources": {
      "Azure Cognitive Services instance": "https://learn.microsoft.com/azure/cognitive-services/openai/how-to/create-resource"
    }
  },
  "type": "module",
  "module": "./dist/esm/index.js",
  "react-native": "./dist/react-native/index.js"
}<|MERGE_RESOLUTION|>--- conflicted
+++ resolved
@@ -45,15 +45,6 @@
       }
     }
   },
-<<<<<<< HEAD
-=======
-  "files": [
-    "dist/",
-    "!dist/**/*.d.*ts.map",
-    "README.md",
-    "LICENSE"
-  ],
->>>>>>> bf8d43db
   "tshy": {
     "project": "./tsconfig.src.json",
     "exports": {
@@ -97,6 +88,7 @@
   },
   "files": [
     "dist/",
+    "!dist/**/*.d.*ts.map",
     "README.md",
     "LICENSE"
   ],
