--- conflicted
+++ resolved
@@ -138,14 +138,8 @@
     "@azure/core-auth": "^1.4.0",
     "@azure/core-sse": "^1.0.0",
     "@azure/core-lro": "^2.5.3",
-<<<<<<< HEAD
-    "@azure/core-rest-pipeline": "^1.12.3",
-    "@azure/logger": "^1.0.3",
-    "formdata-node": "^6.0.0",
-=======
     "@azure/core-rest-pipeline": "^1.13.0",
     "@azure/logger": "^1.0.3",
->>>>>>> 86dce178
     "tslib": "^2.4.0"
   },
   "//sampleConfiguration": {
