---
page_type: sample
languages:
  - javascript
products:
  - azure
  - azure-cognitive-services
  - azure-openai
urlFragment: openai-javascript-beta
---

# Azure OpenAI client library samples for JavaScript (Beta)

These sample programs show how to use the JavaScript client libraries for Azure OpenAI in some common scenarios.

| **File Name**                                                                       | **Description**                                                              |
| ----------------------------------------------------------------------------------- | ---------------------------------------------------------------------------- |
| [audioTranscription.js][audiotranscription]                                         | audio transcription.                                                         |
| [audioTranslation.js][audiotranslation]                                             | audio translation.                                                           |
| [bringYourOwnData.js][bringyourowndata]                                             | chat completions with your own data.                                         |
| [chatCompletions.js][chatcompletions]                                               | get chat completions.                                                        |
| [completions.js][completions]                                                       | get completions.                                                             |
<<<<<<< HEAD
| [functions.js][functions]                                                           | get chat completions with functions.                                         |
| [generateSpeechFromText.js][generatespeechfromtext]                                 | list completions.                                                            |
=======
>>>>>>> ed99df93
| [getEmbeddings.js][getembeddings]                                                   | generates embedding vectors from a prompt using Azure OpenAI Get Embeddings. |
| [getImages.js][getimages]                                                           | generates images from prompts using Azure OpenAI Batch Image Generation.     |
| [streamChatCompletions.js][streamchatcompletions]                                   | list chat completions.                                                       |
| [streamChatCompletionsWithContentFilter.js][streamchatcompletionswithcontentfilter] | get completions.                                                             |
| [streamCompletions.js][streamcompletions]                                           | list completions.                                                            |
| [toolCall.js][toolcall]                                                             | get chat completions with functions.                                         |
| [openAi.js][openai]                                                                 | get completions using the OpenAI API.                                        |

## Prerequisites

The sample programs are compatible with [LTS versions of Node.js](https://github.com/nodejs/release#release-schedule).

You need [an Azure subscription][freesub] and the following Azure resources to run these sample programs:

- [Azure Cognitive Services instance][createinstance_azurecognitiveservicesinstance]

Samples retrieve credentials to access the service endpoint from environment variables. Alternatively, edit the source code to include the appropriate credentials. See each individual sample for details on which environment variables/credentials it requires to function.

Adapting the samples to run in the browser may require some additional consideration. For details, please see the [package README][package].

## Setup

To run the samples using the published version of the package:

1. Install the dependencies using `npm`:

```bash
npm install
```

2. Edit the file `sample.env`, adding the correct credentials to access the Azure service and run the samples. Then rename the file from `sample.env` to just `.env`. The sample programs will read this file automatically.

3. Run whichever samples you like (note that some samples may require additional setup, see the table above):

```bash
node audioTranscription.js
```

Alternatively, run a single sample with the correct environment variables set (setting up the `.env` file is not required if you do this), for example (cross-platform):

```bash
npx cross-env ENDPOINT="<endpoint>" AZURE_API_KEY="<azure api key>" AUDIO_FILE_PATH="<audio file path>" node audioTranscription.js
```

## Next Steps

Take a look at our [API Documentation][apiref] for more information about the APIs that are available in the clients.

[audiotranscription]: https://github.com/Azure/azure-sdk-for-js/blob/main/sdk/openai/openai/samples/v1-beta/javascript/audioTranscription.js
[audiotranslation]: https://github.com/Azure/azure-sdk-for-js/blob/main/sdk/openai/openai/samples/v1-beta/javascript/audioTranslation.js
[bringyourowndata]: https://github.com/Azure/azure-sdk-for-js/blob/main/sdk/openai/openai/samples/v1-beta/javascript/bringYourOwnData.js
[chatcompletions]: https://github.com/Azure/azure-sdk-for-js/blob/main/sdk/openai/openai/samples/v1-beta/javascript/chatCompletions.js
[completions]: https://github.com/Azure/azure-sdk-for-js/blob/main/sdk/openai/openai/samples/v1-beta/javascript/completions.js
<<<<<<< HEAD
[functions]: https://github.com/Azure/azure-sdk-for-js/blob/main/sdk/openai/openai/samples/v1-beta/javascript/functions.js
[generatespeechfromtext]: https://github.com/Azure/azure-sdk-for-js/blob/main/sdk/openai/openai/samples/v1-beta/javascript/generateSpeechFromText.js
=======
>>>>>>> ed99df93
[getembeddings]: https://github.com/Azure/azure-sdk-for-js/blob/main/sdk/openai/openai/samples/v1-beta/javascript/getEmbeddings.js
[getimages]: https://github.com/Azure/azure-sdk-for-js/blob/main/sdk/openai/openai/samples/v1-beta/javascript/getImages.js
[streamchatcompletions]: https://github.com/Azure/azure-sdk-for-js/blob/main/sdk/openai/openai/samples/v1-beta/javascript/streamChatCompletions.js
[streamchatcompletionswithcontentfilter]: https://github.com/Azure/azure-sdk-for-js/blob/main/sdk/openai/openai/samples/v1-beta/javascript/streamChatCompletionsWithContentFilter.js
[streamcompletions]: https://github.com/Azure/azure-sdk-for-js/blob/main/sdk/openai/openai/samples/v1-beta/javascript/streamCompletions.js
[toolcall]: https://github.com/Azure/azure-sdk-for-js/blob/main/sdk/openai/openai/samples/v1-beta/javascript/toolCall.js
[openai]: https://github.com/Azure/azure-sdk-for-js/blob/main/sdk/openai/openai/samples/v1-beta/javascript/openAi.js
[apiref]: https://docs.microsoft.com/javascript/api/@azure/openai
[freesub]: https://azure.microsoft.com/free/
[createinstance_azurecognitiveservicesinstance]: https://learn.microsoft.com/azure/cognitive-services/openai/how-to/create-resource
[package]: https://github.com/Azure/azure-sdk-for-js/tree/main/sdk/openai/openai/README.md<|MERGE_RESOLUTION|>--- conflicted
+++ resolved
@@ -20,11 +20,8 @@
 | [bringYourOwnData.js][bringyourowndata]                                             | chat completions with your own data.                                         |
 | [chatCompletions.js][chatcompletions]                                               | get chat completions.                                                        |
 | [completions.js][completions]                                                       | get completions.                                                             |
-<<<<<<< HEAD
-| [functions.js][functions]                                                           | get chat completions with functions.                                         |
+
 | [generateSpeechFromText.js][generatespeechfromtext]                                 | list completions.                                                            |
-=======
->>>>>>> ed99df93
 | [getEmbeddings.js][getembeddings]                                                   | generates embedding vectors from a prompt using Azure OpenAI Get Embeddings. |
 | [getImages.js][getimages]                                                           | generates images from prompts using Azure OpenAI Batch Image Generation.     |
 | [streamChatCompletions.js][streamchatcompletions]                                   | list chat completions.                                                       |
@@ -78,11 +75,8 @@
 [bringyourowndata]: https://github.com/Azure/azure-sdk-for-js/blob/main/sdk/openai/openai/samples/v1-beta/javascript/bringYourOwnData.js
 [chatcompletions]: https://github.com/Azure/azure-sdk-for-js/blob/main/sdk/openai/openai/samples/v1-beta/javascript/chatCompletions.js
 [completions]: https://github.com/Azure/azure-sdk-for-js/blob/main/sdk/openai/openai/samples/v1-beta/javascript/completions.js
-<<<<<<< HEAD
 [functions]: https://github.com/Azure/azure-sdk-for-js/blob/main/sdk/openai/openai/samples/v1-beta/javascript/functions.js
 [generatespeechfromtext]: https://github.com/Azure/azure-sdk-for-js/blob/main/sdk/openai/openai/samples/v1-beta/javascript/generateSpeechFromText.js
-=======
->>>>>>> ed99df93
 [getembeddings]: https://github.com/Azure/azure-sdk-for-js/blob/main/sdk/openai/openai/samples/v1-beta/javascript/getEmbeddings.js
 [getimages]: https://github.com/Azure/azure-sdk-for-js/blob/main/sdk/openai/openai/samples/v1-beta/javascript/getImages.js
 [streamchatcompletions]: https://github.com/Azure/azure-sdk-for-js/blob/main/sdk/openai/openai/samples/v1-beta/javascript/streamChatCompletions.js
