--- conflicted
+++ resolved
@@ -20,11 +20,7 @@
 | [bringYourOwnData.ts][bringyourowndata]                                             | chat completions with your own data.                                         |
 | [chatCompletions.ts][chatcompletions]                                               | get chat completions.                                                        |
 | [completions.ts][completions]                                                       | get completions.                                                             |
-<<<<<<< HEAD
-| [functions.ts][functions]                                                           | get chat completions with functions.                                         |
 | [generateSpeechFromText.ts][generatespeechfromtext]                                 | list completions.                                                            |
-=======
->>>>>>> ed99df93
 | [getEmbeddings.ts][getembeddings]                                                   | generates embedding vectors from a prompt using Azure OpenAI Get Embeddings. |
 | [getImages.ts][getimages]                                                           | generates images from prompts using Azure OpenAI Batch Image Generation.     |
 | [streamChatCompletions.ts][streamchatcompletions]                                   | list chat completions.                                                       |
@@ -90,11 +86,8 @@
 [bringyourowndata]: https://github.com/Azure/azure-sdk-for-js/blob/main/sdk/openai/openai/samples/v1-beta/typescript/src/bringYourOwnData.ts
 [chatcompletions]: https://github.com/Azure/azure-sdk-for-js/blob/main/sdk/openai/openai/samples/v1-beta/typescript/src/chatCompletions.ts
 [completions]: https://github.com/Azure/azure-sdk-for-js/blob/main/sdk/openai/openai/samples/v1-beta/typescript/src/completions.ts
-<<<<<<< HEAD
 [functions]: https://github.com/Azure/azure-sdk-for-js/blob/main/sdk/openai/openai/samples/v1-beta/typescript/src/functions.ts
 [generatespeechfromtext]: https://github.com/Azure/azure-sdk-for-js/blob/main/sdk/openai/openai/samples/v1-beta/typescript/src/generateSpeechFromText.ts
-=======
->>>>>>> ed99df93
 [getembeddings]: https://github.com/Azure/azure-sdk-for-js/blob/main/sdk/openai/openai/samples/v1-beta/typescript/src/getEmbeddings.ts
 [getimages]: https://github.com/Azure/azure-sdk-for-js/blob/main/sdk/openai/openai/samples/v1-beta/typescript/src/getImages.ts
 [streamchatcompletions]: https://github.com/Azure/azure-sdk-for-js/blob/main/sdk/openai/openai/samples/v1-beta/typescript/src/streamChatCompletions.ts
