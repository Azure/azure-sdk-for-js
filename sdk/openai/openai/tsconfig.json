{
  "extends": "../../../tsconfig.package",
  "compilerOptions": {
    "outDir": "./dist-esm",
    "declarationDir": "./types",
    "paths": { "@azure/openai": ["./src/index.js"] },
    "module": "NodeNext",
    "moduleResolution": "NodeNext",
    "lib": ["esnext", "dom"],
    "rootDir": ".",
  },
  "ts-node": { "esm": true },
<<<<<<< HEAD
  "include": ["src/**/*.ts", "sources/**/*.ts", "test/**/*.ts", "samples-dev/**/*.ts"],
=======
  "include": ["src/**/*.ts", "test/**/*.ts", "samples-dev/**/*.ts"]
>>>>>>> dd670f67
}<|MERGE_RESOLUTION|>--- conflicted
+++ resolved
@@ -7,12 +7,8 @@
     "module": "NodeNext",
     "moduleResolution": "NodeNext",
     "lib": ["esnext", "dom"],
-    "rootDir": ".",
+    "rootDir": "."
   },
   "ts-node": { "esm": true },
-<<<<<<< HEAD
-  "include": ["src/**/*.ts", "sources/**/*.ts", "test/**/*.ts", "samples-dev/**/*.ts"],
-=======
   "include": ["src/**/*.ts", "test/**/*.ts", "samples-dev/**/*.ts"]
->>>>>>> dd670f67
 }