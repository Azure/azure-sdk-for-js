--- conflicted
+++ resolved
@@ -10,9 +10,5 @@
     "rootDir": "."
   },
   "ts-node": { "esm": true },
-<<<<<<< HEAD
   "include": ["src/**/*.ts", "test/**/*.ts", "samples-dev/**/*.ts"],
-=======
-  "include": ["src/**/*.ts", "sources/**/*.ts", "test/**/*.ts", "samples-dev/**/*.ts"]
->>>>>>> e647f282
 }