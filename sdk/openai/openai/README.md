--- conflicted
+++ resolved
@@ -18,6 +18,7 @@
 - [Multiple Completions](#generate-multiple-completions-with-subscription-key)
 - [Chatbot](#generate-chatbot-response)
 - [Summarize Text](#summarize-text-with-completion)
+- [Generate Images](#generate-images-with-dall-e-image-generation-models)
 - [Analyze Business Data](#analyze-business-data)
 
 Key links:
@@ -250,31 +251,31 @@
   const completion = choices[0].text;
   console.log(`Summarization: ${completion}`);
 }
+
 ```
 ### Generate images with DALL-E image generation models
 
-<<<<<<< HEAD
 This example generates batch images from a given input prompt.
 
 ```js
 const { OpenAIClient } = require("@azure/openai");
 
 async function main() {
+  const endpoint = "https://myaccount.openai.azure.com/";
   const client = new OpenAIClient(endpoint, new AzureKeyCredential(azureApiKey));
 
-  const PROMPT = "a monkey eating a banana";
-  const SIZE = "256x256";
-  const N = 3;
+  const prompt = "a monkey eating a banana";
+  const size = "256x256";
+  const n = 3;
   
-  const endpoint = "https://myaccount.openai.azure.com/";
-  let operationState = await client.getImages(PROMPT, { n: N, size: SIZE });
-
-  for (const image of operationState.data as ImageLocation[]) {
+  const results = await client.getImages(prompt, { n, size });
+
+  for (const image of results.data) {
     console.log(`Image generation result URL: ${image.url}`);
   }
 }
 ```
-=======
+
 ### Analyze Business Data
 
 This example generates chat responses to input chat questions about your business data. The business data is provided through an Azure Cognitive Search index. To learn more about how to setup an Azure Cognitive Search index as a data source, see [Quickstart: Chat with Azure OpenAI models using your own data][msdocs_quickstart_byod].
@@ -321,7 +322,6 @@
 }
 ```
 
->>>>>>> 45fd8ed7
 ## Troubleshooting
 
 ### Logging
