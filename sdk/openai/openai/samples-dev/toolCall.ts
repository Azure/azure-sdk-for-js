--- conflicted
+++ resolved
@@ -41,11 +41,7 @@
   const scope = "https://cognitiveservices.azure.com/.default";
   const azureADTokenProvider = getBearerTokenProvider(new DefaultAzureCredential(), scope);
   const deployment = "gpt-4-turbo";
-<<<<<<< HEAD
-  const apiVersion = "2024-04-01-preview";
-=======
   const apiVersion = "2024-05-01-preview";
->>>>>>> ee2c251b
   const client = new AzureOpenAI({ azureADTokenProvider, deployment, apiVersion });
   const result = await client.chat.completions.create({
     messages: [{ role: "user", content: "What's the weather like in Boston?" }],
