// Copyright (c) Microsoft Corporation.
// Licensed under the MIT License.

/**
 * Demonstrates how to transcribe the content of an audio file.
 *
 * @summary audio transcription.
 * @azsdk-weight 100
 */

import { AzureOpenAI } from "openai";
import { DefaultAzureCredential, getBearerTokenProvider } from "@azure/identity";
import { createReadStream } from "fs";

// Set AZURE_OPENAI_ENDPOINT to the endpoint of your
// OpenAI resource. You can find this in the Azure portal.
// Load the .env file if it exists
import "dotenv/config";

// You will need to set these environment variables or edit the following values
const audioFilePath = process.env["AUDIO_FILE_PATH"] || "<audio file path>";

export async function main() {
  console.log("== Transcribe Audio Sample ==");

  const scope = "https://cognitiveservices.azure.com/.default";
  const azureADTokenProvider = getBearerTokenProvider(new DefaultAzureCredential(), scope);
  const deployment = "whisper-deployment";
<<<<<<< HEAD
  const apiVersion = "2024-04-01-preview";
=======
  const apiVersion = "2024-05-01-preview";
>>>>>>> ee2c251b
  const client = new AzureOpenAI({ azureADTokenProvider, deployment, apiVersion });
  const result = await client.audio.transcriptions.create({
    model: "",
    file: createReadStream(audioFilePath),
  });

  console.log(`Transcription: ${result.text}`);
}

main().catch((err) => {
  console.error("The sample encountered an error:", err);
});<|MERGE_RESOLUTION|>--- conflicted
+++ resolved
@@ -26,11 +26,7 @@
   const scope = "https://cognitiveservices.azure.com/.default";
   const azureADTokenProvider = getBearerTokenProvider(new DefaultAzureCredential(), scope);
   const deployment = "whisper-deployment";
-<<<<<<< HEAD
-  const apiVersion = "2024-04-01-preview";
-=======
   const apiVersion = "2024-05-01-preview";
->>>>>>> ee2c251b
   const client = new AzureOpenAI({ azureADTokenProvider, deployment, apiVersion });
   const result = await client.audio.transcriptions.create({
     model: "",
