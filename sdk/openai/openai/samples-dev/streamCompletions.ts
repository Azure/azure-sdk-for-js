--- conflicted
+++ resolved
@@ -24,11 +24,7 @@
   const scope = "https://cognitiveservices.azure.com/.default";
   const azureADTokenProvider = getBearerTokenProvider(new DefaultAzureCredential(), scope);
   const deployment = "text-davinci-003";
-<<<<<<< HEAD
-  const apiVersion = "2024-04-01-preview";
-=======
   const apiVersion = "2024-05-01-preview";
->>>>>>> ee2c251b
   const client = new AzureOpenAI({ azureADTokenProvider, deployment, apiVersion });
   const events = await client.completions.create({
     prompt,
