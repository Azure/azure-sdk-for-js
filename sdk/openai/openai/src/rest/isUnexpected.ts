--- conflicted
+++ resolved
@@ -84,14 +84,8 @@
   | GetCompletionsDefaultResponse
   | GetChatCompletionsDefaultResponse
   | GetImageGenerationsDefaultResponse
-<<<<<<< HEAD
-  | GenerateSpeechFromTextDefaultResponse
   | GetEmbeddingsDefaultResponse
-  | GetAzureBatchImageGenerationOperationStatusDefaultResponse
-  | BeginAzureBatchImageGenerationDefaultResponse {
-=======
-  | GetEmbeddingsDefaultResponse {
->>>>>>> ce660227
+  | GenerateSpeechFromTextDefaultResponse {
   const lroOriginal = response.headers["x-ms-original-url"];
   const url = new URL(lroOriginal ?? response.request.url);
   const method = response.request.method;
