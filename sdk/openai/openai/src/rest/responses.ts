--- conflicted
+++ resolved
@@ -146,53 +146,6 @@
   status: string;
   body: ErrorResponse;
   headers: RawHttpHeaders & GetEmbeddingsDefaultHeaders;
-<<<<<<< HEAD
-}
-
-/** The request has succeeded. */
-export interface GetAzureBatchImageGenerationOperationStatus200Response extends HttpResponse {
-  status: "200";
-  body: BatchImageGenerationOperationResponseOutput;
-}
-
-export interface GetAzureBatchImageGenerationOperationStatusDefaultHeaders {
-  /** String error code indicating what went wrong. */
-  "x-ms-error-code"?: string;
-}
-
-export interface GetAzureBatchImageGenerationOperationStatusDefaultResponse extends HttpResponse {
-  status: string;
-  body: ErrorResponse;
-  headers: RawHttpHeaders & GetAzureBatchImageGenerationOperationStatusDefaultHeaders;
-}
-
-export interface BeginAzureBatchImageGeneration202Headers {
-  /** The location for monitoring the operation state. */
-  "operation-location": string;
-}
-
-/** The request has been accepted for processing, but processing has not yet completed. */
-export interface BeginAzureBatchImageGeneration202Response extends HttpResponse {
-  status: "202";
-  body: BatchImageGenerationOperationResponseOutput;
-  headers: RawHttpHeaders & BeginAzureBatchImageGeneration202Headers;
-}
-
-export interface BeginAzureBatchImageGenerationDefaultHeaders {
-  /** String error code indicating what went wrong. */
-  "x-ms-error-code"?: string;
-}
-
-export interface BeginAzureBatchImageGenerationDefaultResponse extends HttpResponse {
-  status: string;
-  body: ErrorResponse;
-  headers: RawHttpHeaders & BeginAzureBatchImageGenerationDefaultHeaders;
-}
-
-/** The final response for long-running beginAzureBatchImageGeneration operation */
-export interface BeginAzureBatchImageGenerationLogicalResponse extends HttpResponse {
-  status: "200";
-  body: BatchImageGenerationOperationResponseOutput;
 }
 
 /** A response containing error details. */
@@ -211,6 +164,4 @@
   type?: string;
   /** The error code. */
   code?: string;
-=======
->>>>>>> 1c8fc659
 }