// Copyright (c) Microsoft Corporation.
// Licensed under the MIT license.

/**
 * THIS IS AN AUTO-GENERATED FILE - DO NOT EDIT!
 *
 * Any changes you make here may be lost.
 *
 * If you need to make changes, please do so in the original source file, \{project-root\}/sources/custom
 */

import { StreamableMethod, operationOptionsToRequestParameters } from "@azure-rest/core-client";
import {
  ChatCompletions,
  ChatMessage,
  Completions,
  Embeddings,
  ImageGenerations,
  ImageLocation,
} from "../models/models.js";
import {
  GetChatCompletionsOptions as GeneratedGetChatCompletionsOptions,
  GetChatCompletionsWithAzureExtensionsOptions,
  GetCompletionsOptions,
  GetEmbeddingsOptions,
  ImageGenerationOptions,
} from "../models/options.js";
import {
  BeginAzureBatchImageGeneration202Response,
  BeginAzureBatchImageGenerationDefaultResponse,
  BeginAzureBatchImageGenerationLogicalResponse,
  ChatMessage as GeneratedChatMessage,
  OpenAIContext as Client,
  GetChatCompletions200Response,
  GetChatCompletionsDefaultResponse,
  GetChatCompletionsWithAzureExtensions200Response,
  GetChatCompletionsWithAzureExtensionsDefaultResponse,
  GetCompletions200Response,
  GetCompletionsDefaultResponse,
  GetEmbeddings200Response,
  GetEmbeddingsDefaultResponse,
  ImageGenerationsOutput,
  ImagePayloadOutput,
  getLongRunningPoller,
  isUnexpected,
} from "../rest/index.js";
import { getChatCompletionsResult, getCompletionsResult } from "./deserializers.js";
import { getOaiSSEs } from "./oaiSse.js";
import { GetChatCompletionsOptions } from "./models.js";
import {
  AudioResult,
  AudioResultFormat,
  AudioResultSimpleJson,
  GetAudioTranscriptionOptions,
  GetAudioTranslationOptions,
} from "../models/audio.js";
<<<<<<< HEAD
import { createFile } from "./util.js";
=======
>>>>>>> 86dce178
import { renameKeysToCamelCase } from "./util.js";
import { createFile } from "@azure/core-rest-pipeline";

export function _getEmbeddingsSend(
  context: Client,
  input: string[],
  deploymentId: string,
  options: GetEmbeddingsOptions = { requestOptions: {} }
): StreamableMethod<GetEmbeddings200Response | GetEmbeddingsDefaultResponse> {
  return context.path("/deployments/{deploymentId}/embeddings", deploymentId).post({
    ...operationOptionsToRequestParameters(options),
    body: { user: options?.user, model: options?.model, input: input },
  });
}

export async function _getEmbeddingsDeserialize(
  result: GetEmbeddings200Response | GetEmbeddingsDefaultResponse
): Promise<Embeddings> {
  if (isUnexpected(result)) {
    throw result.body.error;
  }

  return {
    data: (result.body["data"] ?? []).map((p) => ({
      embedding: p["embedding"],
      index: p["index"],
    })),
    usage: {
      promptTokens: result.body.usage["prompt_tokens"],
      totalTokens: result.body.usage["total_tokens"],
    },
  };
}

/** Return the embeddings for a given prompt. */
export async function getEmbeddings(
  context: Client,
  input: string[],
  deploymentId: string,
  options: GetEmbeddingsOptions = { requestOptions: {} }
): Promise<Embeddings> {
  const result = await _getEmbeddingsSend(context, input, deploymentId, options);
  return _getEmbeddingsDeserialize(result);
}

export function _getCompletionsSend(
  context: Client,
  prompt: string[],
  deploymentId: string,
  options: GetCompletionsOptions = { requestOptions: {} }
): StreamableMethod<GetCompletions200Response | GetCompletionsDefaultResponse> {
  return context.path("/deployments/{deploymentId}/completions", deploymentId).post({
    ...operationOptionsToRequestParameters(options),
    body: {
      prompt: prompt,
      max_tokens: options?.maxTokens,
      temperature: options?.temperature,
      top_p: options?.topP,
      logit_bias: options?.logitBias,
      user: options?.user,
      n: options?.n,
      logprobs: options?.logprobs,
      echo: options?.echo,
      stop: options?.stop,
      presence_penalty: options?.presencePenalty,
      frequency_penalty: options?.frequencyPenalty,
      best_of: options?.bestOf,
      stream: options?.stream,
      model: options?.model,
    },
  });
}

export async function _getCompletionsDeserialize(
  result: GetCompletions200Response | GetCompletionsDefaultResponse
): Promise<Completions> {
  if (isUnexpected(result)) {
    throw result.body.error;
  }

  return {
    id: result.body["id"],
    created: new Date(result.body["created"]),
    promptFilterResults: (result.body["prompt_annotations"] ?? []).map((p) => ({
      promptIndex: p["prompt_index"],
      contentFilterResults: !p.content_filter_results
        ? undefined
        : {
            sexual: !p.content_filter_results?.sexual
              ? undefined
              : {
                  severity: p.content_filter_results?.sexual?.["severity"],
                  filtered: p.content_filter_results?.sexual?.["filtered"],
                },
            violence: !p.content_filter_results?.violence
              ? undefined
              : {
                  severity: p.content_filter_results?.violence?.["severity"],
                  filtered: p.content_filter_results?.violence?.["filtered"],
                },
            hate: !p.content_filter_results?.hate
              ? undefined
              : {
                  severity: p.content_filter_results?.hate?.["severity"],
                  filtered: p.content_filter_results?.hate?.["filtered"],
                },
            selfHarm: !p.content_filter_results?.self_harm
              ? undefined
              : {
                  severity: p.content_filter_results?.self_harm?.["severity"],
                  filtered: p.content_filter_results?.self_harm?.["filtered"],
                },
          },
    })),
    choices: (result.body["choices"] ?? []).map((p) => ({
      text: p["text"],
      index: p["index"],
      contentFilterResults: !p.content_filter_results
        ? undefined
        : {
            sexual: !p.content_filter_results?.sexual
              ? undefined
              : {
                  severity: p.content_filter_results?.sexual?.["severity"],
                  filtered: p.content_filter_results?.sexual?.["filtered"],
                },
            violence: !p.content_filter_results?.violence
              ? undefined
              : {
                  severity: p.content_filter_results?.violence?.["severity"],
                  filtered: p.content_filter_results?.violence?.["filtered"],
                },
            hate: !p.content_filter_results?.hate
              ? undefined
              : {
                  severity: p.content_filter_results?.hate?.["severity"],
                  filtered: p.content_filter_results?.hate?.["filtered"],
                },
            selfHarm: !p.content_filter_results?.self_harm
              ? undefined
              : {
                  severity: p.content_filter_results?.self_harm?.["severity"],
                  filtered: p.content_filter_results?.self_harm?.["filtered"],
                },
          },
      logprobs:
        p.logprobs === null
          ? null
          : {
              tokens: p.logprobs["tokens"],
              tokenLogprobs: p.logprobs["token_logprobs"],
              topLogprobs: p.logprobs["top_logprobs"],
              textOffset: p.logprobs["text_offset"],
            },
      finishReason: p["finish_reason"],
    })),
    usage: {
      completionTokens: result.body.usage["completion_tokens"],
      promptTokens: result.body.usage["prompt_tokens"],
      totalTokens: result.body.usage["total_tokens"],
    },
  };
}

/**
 * Gets completions for the provided input prompts.
 * Completions support a wide variety of tasks and generate text that continues from or "completes"
 * provided prompt data.
 */
export async function getCompletions(
  context: Client,
  prompt: string[],
  deploymentId: string,
  options: GetCompletionsOptions = { requestOptions: {} }
): Promise<Completions> {
  const result = await _getCompletionsSend(context, prompt, deploymentId, options);
  return _getCompletionsDeserialize(result);
}

export function _getChatCompletionsSend(
  context: Client,
  messages: ChatMessage[],
  deploymentId: string,
  options: GeneratedGetChatCompletionsOptions = { requestOptions: {} }
): StreamableMethod<GetChatCompletions200Response | GetChatCompletionsDefaultResponse> {
  return context.path("/deployments/{deploymentId}/chat/completions", deploymentId).post({
    ...operationOptionsToRequestParameters(options),
    body: {
      messages: parseChatMessage(messages),
      functions: options?.functions,
      function_call: options?.functionCall,
      max_tokens: options?.maxTokens,
      temperature: options?.temperature,
      top_p: options?.topP,
      logit_bias: options?.logitBias,
      user: options?.user,
      n: options?.n,
      stop: options?.stop,
      presence_penalty: options?.presencePenalty,
      frequency_penalty: options?.frequencyPenalty,
      stream: options?.stream,
      model: options?.model,
      dataSources: options?.dataSources,
    },
  });
}

export async function _getChatCompletionsDeserialize(
  result: GetChatCompletions200Response | GetChatCompletionsDefaultResponse
): Promise<ChatCompletions> {
  if (isUnexpected(result)) {
    throw result.body.error;
  }

  return {
    id: result.body["id"],
    created: new Date(result.body["created"]),
    choices: (result.body["choices"] ?? []).map((p) => ({
      message: !p.message ? undefined : (p.message as any),
      index: p["index"],
      finishReason: p["finish_reason"],
      delta: !p.delta
        ? undefined
        : {
            role: p.delta?.["role"],
            content: p.delta?.["content"],
            name: p.delta?.["name"],
            functionCall: !p.delta?.function_call
              ? undefined
              : {
                  name: p.delta?.function_call?.["name"],
                  arguments: p.delta?.function_call?.["arguments"],
                },
            context: !p.delta?.context
              ? undefined
              : {
                  messages: !p.delta?.context?.messages
                    ? undefined
                    : (p.delta?.context?.messages as any),
                },
          },
      contentFilterResults: !p.content_filter_results
        ? undefined
        : {
            sexual: !p.content_filter_results?.sexual
              ? undefined
              : {
                  severity: p.content_filter_results?.sexual?.["severity"],
                  filtered: p.content_filter_results?.sexual?.["filtered"],
                },
            violence: !p.content_filter_results?.violence
              ? undefined
              : {
                  severity: p.content_filter_results?.violence?.["severity"],
                  filtered: p.content_filter_results?.violence?.["filtered"],
                },
            hate: !p.content_filter_results?.hate
              ? undefined
              : {
                  severity: p.content_filter_results?.hate?.["severity"],
                  filtered: p.content_filter_results?.hate?.["filtered"],
                },
            selfHarm: !p.content_filter_results?.self_harm
              ? undefined
              : {
                  severity: p.content_filter_results?.self_harm?.["severity"],
                  filtered: p.content_filter_results?.self_harm?.["filtered"],
                },
          },
    })),
    promptFilterResults: (result.body["prompt_annotations"] ?? []).map((p) => ({
      promptIndex: p["prompt_index"],
      contentFilterResults: !p.content_filter_results
        ? undefined
        : {
            sexual: !p.content_filter_results?.sexual
              ? undefined
              : {
                  severity: p.content_filter_results?.sexual?.["severity"],
                  filtered: p.content_filter_results?.sexual?.["filtered"],
                },
            violence: !p.content_filter_results?.violence
              ? undefined
              : {
                  severity: p.content_filter_results?.violence?.["severity"],
                  filtered: p.content_filter_results?.violence?.["filtered"],
                },
            hate: !p.content_filter_results?.hate
              ? undefined
              : {
                  severity: p.content_filter_results?.hate?.["severity"],
                  filtered: p.content_filter_results?.hate?.["filtered"],
                },
            selfHarm: !p.content_filter_results?.self_harm
              ? undefined
              : {
                  severity: p.content_filter_results?.self_harm?.["severity"],
                  filtered: p.content_filter_results?.self_harm?.["filtered"],
                },
          },
    })),
    usage: {
      completionTokens: result.body.usage["completion_tokens"],
      promptTokens: result.body.usage["prompt_tokens"],
      totalTokens: result.body.usage["total_tokens"],
    },
  };
}

export function _getChatCompletionsWithAzureExtensionsSend(
  context: Client,
  messages: ChatMessage[],
  deploymentId: string,
  options: GetChatCompletionsWithAzureExtensionsOptions = { requestOptions: {} }
): StreamableMethod<
  | GetChatCompletionsWithAzureExtensions200Response
  | GetChatCompletionsWithAzureExtensionsDefaultResponse
> {
  return context
    .path("/deployments/{deploymentId}/extensions/chat/completions", deploymentId)
    .post({
      ...operationOptionsToRequestParameters(options),
      body: {
        messages: parseChatMessage(messages),
        functions: options?.functions,
        function_call: options?.functionCall,
        max_tokens: options?.maxTokens,
        temperature: options?.temperature,
        top_p: options?.topP,
        logit_bias: options?.logitBias,
        user: options?.user,
        n: options?.n,
        stop: options?.stop,
        presence_penalty: options?.presencePenalty,
        frequency_penalty: options?.frequencyPenalty,
        stream: options?.stream,
        model: options?.model,
        dataSources: options?.dataSources,
      },
    });
}

export async function _getChatCompletionsWithAzureExtensionsDeserialize(
  result:
    | GetChatCompletionsWithAzureExtensions200Response
    | GetChatCompletionsWithAzureExtensionsDefaultResponse
): Promise<ChatCompletions> {
  if (isUnexpected(result)) {
    throw result.body.error;
  }

  return {
    id: result.body["id"],
    created: new Date(result.body["created"]),
    choices: (result.body["choices"] ?? []).map((p) => ({
      message: !p.message ? undefined : (p.message as any),
      index: p["index"],
      finishReason: p["finish_reason"],
      delta: !p.delta
        ? undefined
        : {
            role: p.delta?.["role"],
            content: p.delta?.["content"],
            name: p.delta?.["name"],
            functionCall: !p.delta?.function_call
              ? undefined
              : {
                  name: p.delta?.function_call?.["name"],
                  arguments: p.delta?.function_call?.["arguments"],
                },
            context: !p.delta?.context
              ? undefined
              : {
                  messages: !p.delta?.context?.messages
                    ? undefined
                    : (p.delta?.context?.messages as any),
                },
          },
      contentFilterResults: !p.content_filter_results
        ? undefined
        : {
            sexual: !p.content_filter_results?.sexual
              ? undefined
              : {
                  severity: p.content_filter_results?.sexual?.["severity"],
                  filtered: p.content_filter_results?.sexual?.["filtered"],
                },
            violence: !p.content_filter_results?.violence
              ? undefined
              : {
                  severity: p.content_filter_results?.violence?.["severity"],
                  filtered: p.content_filter_results?.violence?.["filtered"],
                },
            hate: !p.content_filter_results?.hate
              ? undefined
              : {
                  severity: p.content_filter_results?.hate?.["severity"],
                  filtered: p.content_filter_results?.hate?.["filtered"],
                },
            selfHarm: !p.content_filter_results?.self_harm
              ? undefined
              : {
                  severity: p.content_filter_results?.self_harm?.["severity"],
                  filtered: p.content_filter_results?.self_harm?.["filtered"],
                },
          },
    })),
    promptFilterResults: (result.body["prompt_annotations"] ?? []).map((p) => ({
      promptIndex: p["prompt_index"],
      contentFilterResults: !p.content_filter_results
        ? undefined
        : {
            sexual: !p.content_filter_results?.sexual
              ? undefined
              : {
                  severity: p.content_filter_results?.sexual?.["severity"],
                  filtered: p.content_filter_results?.sexual?.["filtered"],
                },
            violence: !p.content_filter_results?.violence
              ? undefined
              : {
                  severity: p.content_filter_results?.violence?.["severity"],
                  filtered: p.content_filter_results?.violence?.["filtered"],
                },
            hate: !p.content_filter_results?.hate
              ? undefined
              : {
                  severity: p.content_filter_results?.hate?.["severity"],
                  filtered: p.content_filter_results?.hate?.["filtered"],
                },
            selfHarm: !p.content_filter_results?.self_harm
              ? undefined
              : {
                  severity: p.content_filter_results?.self_harm?.["severity"],
                  filtered: p.content_filter_results?.self_harm?.["filtered"],
                },
          },
    })),
    usage: {
      completionTokens: result.body.usage["completion_tokens"],
      promptTokens: result.body.usage["prompt_tokens"],
      totalTokens: result.body.usage["total_tokens"],
    },
  };
}

/**
 * Gets chat completions for the provided chat messages.
 * This is an Azure-specific version of chat completions that supports integration with configured data sources and
 * other augmentations to the base chat completions capabilities.
 */
export async function getChatCompletionsWithAzureExtensions(
  context: Client,
  messages: ChatMessage[],
  deploymentId: string,
  options: GetChatCompletionsWithAzureExtensionsOptions = { requestOptions: {} }
): Promise<ChatCompletions> {
  const result = await _getChatCompletionsWithAzureExtensionsSend(
    context,
    messages,
    deploymentId,
    options
  );
  return _getChatCompletionsWithAzureExtensionsDeserialize(result);
}

export function _beginAzureBatchImageGenerationSend(
  context: Client,
  prompt: string,
  options: ImageGenerationOptions = { requestOptions: {} }
): StreamableMethod<
  | BeginAzureBatchImageGeneration202Response
  | BeginAzureBatchImageGenerationDefaultResponse
  | BeginAzureBatchImageGenerationLogicalResponse
> {
  return context.path("/images/generations:submit").post({
    ...operationOptionsToRequestParameters(options),
    body: {
      prompt: prompt,
      n: options?.n,
      size: options?.size,
      response_format: options?.responseFormat,
      user: options?.user,
    },
  });
}

export function listCompletions(
  context: Client,
  prompt: string[],
  deploymentName: string,
  options: GetCompletionsOptions = { requestOptions: {} }
): AsyncIterable<Omit<Completions, "usage">> {
  const response = _getCompletionsSend(context, prompt, deploymentName, {
    ...options,
    stream: true,
  });
  return getOaiSSEs(response, getCompletionsResult);
}

export async function getImages(
  context: Client,
  prompt: string,
  options: ImageGenerationOptions = { requestOptions: {} }
): Promise<ImageGenerations> {
  const response = await _beginAzureBatchImageGenerationSend(context, prompt, options);
  if (isUnexpected(response)) {
    // Check for response from OpenAI
    const body = response.body as unknown as ImageGenerations;
    if (body.created && body.data) {
      return body;
    }
    throw response.body.error;
  }

  if (response.status === "202") {
    const poller = await getLongRunningPoller(
      context,
      response as BeginAzureBatchImageGeneration202Response
    );
    const result = await poller.pollUntilDone();
    return getImageResultsDeserialize(result);
  } else {
    return getImageResultsDeserialize(response);
  }
}

export function listChatCompletions(
  context: Client,
  messages: ChatMessage[],
  deploymentName: string,
  options: GetChatCompletionsOptions = { requestOptions: {} }
): AsyncIterable<ChatCompletions> {
  const response = _getChatCompletionsSendX(context, messages, deploymentName, {
    ...options,
    stream: true,
  });
  return getOaiSSEs(response, getChatCompletionsResult);
}

/**
 * Gets chat completions for the provided chat messages.
 * Completions support a wide variety of tasks and generate text that continues from or "completes"
 * provided prompt data.
 */
export async function getChatCompletions(
  context: Client,
  messages: ChatMessage[],
  deploymentId: string,
  options: GetChatCompletionsOptions = { requestOptions: {} }
): Promise<ChatCompletions> {
  const result = await _getChatCompletionsSendX(context, messages, deploymentId, options);
  if (isUnexpected(result)) {
    throw result.body.error;
  }
  return getChatCompletionsResult(result.body);
}

function convertResultTypes({ created, data }: ImageGenerationsOutput): ImageGenerations {
  if (typeof (data[0] as ImageLocation).url === "string") {
    return {
      created: new Date(created),
      data: data as ImageLocation[],
    };
  } else {
    return {
      created: new Date(created),
      data: data.map((item) => {
        return {
          base64Data: (item as ImagePayloadOutput).b64_json,
        };
      }),
    };
  }
}

function getImageResultsDeserialize(
  response:
    | BeginAzureBatchImageGeneration202Response
    | BeginAzureBatchImageGenerationDefaultResponse
    | BeginAzureBatchImageGenerationLogicalResponse
): ImageGenerations {
  if (isUnexpected(response) || !response.body.result) {
    throw response.body.error;
  }

  const result = response.body.result;
  return convertResultTypes(result);
}

function _getChatCompletionsSendX(
  context: Client,
  messages: ChatMessage[],
  deploymentName: string,
  options: GetChatCompletionsOptions = { requestOptions: {} }
): StreamableMethod<
  | GetChatCompletionsWithAzureExtensions200Response
  | GetChatCompletionsWithAzureExtensionsDefaultResponse
> {
  return options.azureExtensionOptions?.extensions
    ? _getChatCompletionsWithAzureExtensionsSend(context, messages, deploymentName, {
        ...options,
        dataSources: options.azureExtensionOptions?.extensions,
      })
    : _getChatCompletionsSend(context, messages, deploymentName, options);
}

/**
 * Returns the translation of an audio file.
 * @param context - The context containing the client to use for this request.
 * @param deploymentName - The name of the model deployment (when using Azure OpenAI) or model name (when using non-Azure OpenAI) to use for this request.
 * @param fileContent - The content of the audio file to translate.
 * @param options - The options for this audio translation request.
 * @returns The audio translation result.
 */
export async function getAudioTranslation(
  context: Client,
  deploymentName: string,
  fileContent: Uint8Array,
  options?: GetAudioTranslationOptions
): Promise<AudioResultSimpleJson>;
/**
 * Returns the translation of an audio file.
 * @param context - The context containing the client to use for this request.
 * @param deploymentName - The name of the model deployment (when using Azure OpenAI) or model name (when using non-Azure OpenAI) to use for this request.
 * @param fileContent - The content of the audio file to translate.
 * @param format - The format of the result object. See {@link AudioResultFormat} for possible values.
 * @param options - The options for this audio translation request.
 * @returns The audio translation result.
 */
export async function getAudioTranslation<Format extends AudioResultFormat>(
  context: Client,
  deploymentName: string,
  fileContent: Uint8Array,
  format: Format,
  options?: GetAudioTranslationOptions
): Promise<AudioResult<Format>>;
// implementation
export async function getAudioTranslation<Format extends AudioResultFormat>(
  context: Client,
  deploymentName: string,
  fileContent: Uint8Array,
  formatOrOptions?: Format | GetAudioTranslationOptions,
  inputOptions?: GetAudioTranslationOptions
): Promise<AudioResult<Format>> {
  const options =
    inputOptions ?? (typeof formatOrOptions === "string" ? {} : formatOrOptions ?? {});
  const response_format = typeof formatOrOptions === "string" ? formatOrOptions : undefined;
  const { temperature, prompt, model, ...rest } = options;
  const { body, status } = await context
    .pathUnchecked("deployments/{deploymentId}/audio/translations", deploymentName)
    .post({
      body: {
        file: createFile(fileContent, "placeholder.wav"),
        ...(response_format && { response_format }),
        ...(temperature !== undefined ? { temperature } : {}),
        ...(prompt && { prompt }),
        ...(model && { model }),
      },
      ...rest,
      contentType: "multipart/form-data",
    });
  if (status !== "200") {
    throw body.error;
  }
  return response_format !== "verbose_json"
    ? body
    : (renameKeysToCamelCase(body) as AudioResult<Format>);
}

/**
 * Returns the transcription of an audio file in a simple JSON format.
 * @param context - The context containing the client to use for this request.
 * @param deploymentName - The name of the model deployment (when using Azure OpenAI) or model name (when using non-Azure OpenAI) to use for this request.
 * @param fileContent - The content of the audio file to transcribe.
 * @param options - The options for this audio transcription request.
 * @returns The audio transcription result in a simple JSON format.
 */
export async function getAudioTranscription(
  context: Client,
  deploymentName: string,
  fileContent: Uint8Array,
  options?: GetAudioTranscriptionOptions
): Promise<AudioResultSimpleJson>;
/**
 * Returns the transcription of an audio file.
 * @param context - The context containing the client to use for this request.
 * @param deploymentName - The name of the model deployment (when using Azure OpenAI) or model name (when using non-Azure OpenAI) to use for this request.
 * @param fileContent - The content of the audio file to transcribe.
 * @param format - The format of the result object. See {@link AudioResultFormat} for possible values.
 * @param options - The options for this audio transcription request.
 * @returns The audio transcription result in a format of your choice.
 */
export async function getAudioTranscription<Format extends AudioResultFormat>(
  context: Client,
  deploymentName: string,
  fileContent: Uint8Array,
  format: Format,
  options?: GetAudioTranscriptionOptions
): Promise<AudioResult<Format>>;
// implementation
export async function getAudioTranscription<Format extends AudioResultFormat>(
  context: Client,
  deploymentName: string,
  fileContent: Uint8Array,
  formatOrOptions?: Format | GetAudioTranscriptionOptions,
  inputOptions?: GetAudioTranscriptionOptions
): Promise<AudioResult<Format>> {
  const options =
    inputOptions ?? (typeof formatOrOptions === "string" ? {} : formatOrOptions ?? {});
  const response_format = typeof formatOrOptions === "string" ? formatOrOptions : undefined;
  const { temperature, language, prompt, model, ...rest } = options;
  const { body, status } = await context
    .pathUnchecked("deployments/{deploymentId}/audio/transcriptions", deploymentName)
    .post({
      body: {
        file: createFile(fileContent, "placeholder.wav"),
        ...(response_format && { response_format }),
        ...(language && { language }),
        ...(temperature !== undefined ? { temperature } : {}),
        ...(prompt && { prompt }),
        ...(model && { model }),
      },
      ...rest,
      contentType: "multipart/form-data",
    });
  if (status !== "200") {
    throw body.error;
  }
  return response_format !== "verbose_json"
    ? body
    : (renameKeysToCamelCase(body) as AudioResult<Format>);
}

function parseChatMessage(messages: ChatMessage[]): GeneratedChatMessage[] {
  return messages.map((p: ChatMessage) => ({
    role: p.role,
    content: p.content ?? null,
    name: p.name,
    function_call: p.functionCall,
    context: p.context,
  }));
}<|MERGE_RESOLUTION|>--- conflicted
+++ resolved
@@ -54,10 +54,6 @@
   GetAudioTranscriptionOptions,
   GetAudioTranslationOptions,
 } from "../models/audio.js";
-<<<<<<< HEAD
-import { createFile } from "./util.js";
-=======
->>>>>>> 86dce178
 import { renameKeysToCamelCase } from "./util.js";
 import { createFile } from "@azure/core-rest-pipeline";
 
