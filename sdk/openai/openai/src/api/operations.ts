// Copyright (c) Microsoft Corporation.
// Licensed under the MIT license.

/**
 * THIS IS AN AUTO-GENERATED FILE - DO NOT EDIT!
 *
 * Any changes you make here may be lost.
 *
 * If you need to make changes, please do so in the original source file, \{project-root\}/sources/custom
 */

import { StreamableMethod, operationOptionsToRequestParameters } from "@azure-rest/core-client";
import { createFile } from "@azure/core-rest-pipeline";
import {
  AudioResult,
  AudioResultFormat,
  AudioResultSimpleJson,
  GetAudioTranscriptionOptions,
  GetAudioTranslationOptions,
} from "../models/audio.js";
import {
  ChatCompletions,
  ChatMessage,
  Completions,
  CompletionsOptions,
  Embeddings,
  EmbeddingsOptions,
  ChatCompletionsOptions as GeneratedChatCompletionsOptions,
  ImageGenerationOptions as GeneratedImageGenerationOptions,
  ImageGenerations,
  ImageLocation,
} from "../models/models.js";
import {
  BeginAzureBatchImageGenerationOptions as GeneratedBatchImageGenerationOptions,
  GetChatCompletionsOptions as GeneratedGetChatCompletionsOptions,
  GetCompletionsOptions,
  GetEmbeddingsOptions,
  ImageGenerationOptions,
} from "../models/options.js";
import {
  BeginAzureBatchImageGeneration202Response,
  BeginAzureBatchImageGenerationDefaultResponse,
  BeginAzureBatchImageGenerationLogicalResponse,
  OpenAIContext as Client,
  ChatMessage as GeneratedChatMessage,
  GetChatCompletions200Response,
  GetChatCompletionsDefaultResponse,
  GetChatCompletionsWithAzureExtensions200Response,
  GetChatCompletionsWithAzureExtensionsDefaultResponse,
  GetCompletions200Response,
  GetCompletionsDefaultResponse,
  GetEmbeddings200Response,
  GetEmbeddingsDefaultResponse,
  ImageGenerationsOutput,
  ImagePayloadOutput,
  getLongRunningPoller,
  isUnexpected,
} from "../rest/index.js";
import { getChatCompletionsResult, getCompletionsResult } from "./deserializers.js";
<<<<<<< HEAD
import { getOaiSSEs } from "./oaiSse.js";
import { GetChatCompletionsOptions, StreamProducer } from "./models.js";
import {
  AudioResult,
  AudioResultFormat,
  AudioResultSimpleJson,
  GetAudioTranscriptionOptions,
  GetAudioTranslationOptions,
} from "../models/audio.js";
import { renameKeysToCamelCase } from "./util.js";
import { createFileFromStream } from "@azure/core-rest-pipeline";

export function _getEmbeddingsSend(
  context: Client,
  input: string[],
  deploymentId: string,
  options: GetEmbeddingsOptions = { requestOptions: {} }
): StreamableMethod<GetEmbeddings200Response | GetEmbeddingsDefaultResponse> {
  return context.path("/deployments/{deploymentId}/embeddings", deploymentId).post({
    ...operationOptionsToRequestParameters(options),
    body: { user: options?.user, model: options?.model, input: input },
  });
}

export async function _getEmbeddingsDeserialize(
  result: GetEmbeddings200Response | GetEmbeddingsDefaultResponse
): Promise<Embeddings> {
  if (isUnexpected(result)) {
    throw result.body.error;
  }

  return {
    data: (result.body["data"] ?? []).map((p) => ({
      embedding: p["embedding"],
      index: p["index"],
    })),
    usage: {
      promptTokens: result.body.usage["prompt_tokens"],
      totalTokens: result.body.usage["total_tokens"],
    },
  };
}

/** Return the embeddings for a given prompt. */
export async function getEmbeddings(
  context: Client,
  input: string[],
  deploymentId: string,
  options: GetEmbeddingsOptions = { requestOptions: {} }
): Promise<Embeddings> {
  const result = await _getEmbeddingsSend(context, input, deploymentId, options);
  return _getEmbeddingsDeserialize(result);
}
=======
import { GetChatCompletionsOptions } from "./models.js";
import { getOaiSSEs } from "./oaiSse.js";
import { renameKeysToCamelCase } from "./util.js";
>>>>>>> 7a661434

export function _getCompletionsSend(
  context: Client,
  deploymentId: string,
  body: CompletionsOptions,
  options: GetCompletionsOptions = { requestOptions: {} }
): StreamableMethod<GetCompletions200Response | GetCompletionsDefaultResponse> {
  return context.path("/deployments/{deploymentId}/completions", deploymentId).post({
    ...operationOptionsToRequestParameters(options),
    body: {
      prompt: body["prompt"],
      max_tokens: body["maxTokens"],
      temperature: body["temperature"],
      top_p: body["topP"],
      logit_bias: body["logitBias"],
      user: body["user"],
      n: body["n"],
      logprobs: body["logprobs"],
      echo: body["echo"],
      stop: body["stop"],
      presence_penalty: body["presencePenalty"],
      frequency_penalty: body["frequencyPenalty"],
      best_of: body["bestOf"],
      stream: body["stream"],
      model: body["model"],
    },
  });
}

export async function _getCompletionsDeserialize(
  result: GetCompletions200Response | GetCompletionsDefaultResponse
): Promise<Completions> {
  if (isUnexpected(result)) {
    throw result.body.error;
  }

  return {
    id: result.body["id"],
    created: new Date(result.body["created"]),
    promptFilterResults: (result.body["prompt_filter_results"] ?? []).map((p) => ({
      promptIndex: p["prompt_index"],
      contentFilterResults: !p.content_filter_results
        ? undefined
        : {
            sexual: !p.content_filter_results?.sexual
              ? undefined
              : {
                  severity: p.content_filter_results?.sexual?.["severity"],
                  filtered: p.content_filter_results?.sexual?.["filtered"],
                },
            violence: !p.content_filter_results?.violence
              ? undefined
              : {
                  severity: p.content_filter_results?.violence?.["severity"],
                  filtered: p.content_filter_results?.violence?.["filtered"],
                },
            hate: !p.content_filter_results?.hate
              ? undefined
              : {
                  severity: p.content_filter_results?.hate?.["severity"],
                  filtered: p.content_filter_results?.hate?.["filtered"],
                },
            selfHarm: !p.content_filter_results?.self_harm
              ? undefined
              : {
                  severity: p.content_filter_results?.self_harm?.["severity"],
                  filtered: p.content_filter_results?.self_harm?.["filtered"],
                },
            error: !p.content_filter_results?.error ? undefined : p.content_filter_results?.error,
          },
    })),
    choices: (result.body["choices"] ?? []).map((p) => ({
      text: p["text"],
      index: p["index"],
      contentFilterResults: !p.content_filter_results
        ? undefined
        : {
            sexual: !p.content_filter_results?.sexual
              ? undefined
              : {
                  severity: p.content_filter_results?.sexual?.["severity"],
                  filtered: p.content_filter_results?.sexual?.["filtered"],
                },
            violence: !p.content_filter_results?.violence
              ? undefined
              : {
                  severity: p.content_filter_results?.violence?.["severity"],
                  filtered: p.content_filter_results?.violence?.["filtered"],
                },
            hate: !p.content_filter_results?.hate
              ? undefined
              : {
                  severity: p.content_filter_results?.hate?.["severity"],
                  filtered: p.content_filter_results?.hate?.["filtered"],
                },
            selfHarm: !p.content_filter_results?.self_harm
              ? undefined
              : {
                  severity: p.content_filter_results?.self_harm?.["severity"],
                  filtered: p.content_filter_results?.self_harm?.["filtered"],
                },
            error: !p.content_filter_results?.error ? undefined : p.content_filter_results?.error,
          },
      logprobs:
        p.logprobs === null
          ? null
          : {
              tokens: p.logprobs["tokens"],
              tokenLogprobs: p.logprobs["token_logprobs"],
              topLogprobs: p.logprobs["top_logprobs"],
              textOffset: p.logprobs["text_offset"],
            },
      finishReason: p["finish_reason"],
    })),
    usage: {
      completionTokens: result.body.usage["completion_tokens"],
      promptTokens: result.body.usage["prompt_tokens"],
      totalTokens: result.body.usage["total_tokens"],
    },
  };
}

/**
 * Gets completions for the provided input prompts.
 * Completions support a wide variety of tasks and generate text that continues from or "completes"
 * provided prompt data.
 */
export async function getCompletions(
  context: Client,
  deploymentId: string,
  body: CompletionsOptions,
  options: GetCompletionsOptions = { requestOptions: {} }
): Promise<Completions> {
  const result = await _getCompletionsSend(context, deploymentId, body, options);
  return _getCompletionsDeserialize(result);
}

export async function _getChatCompletionsDeserialize(
  result: GetChatCompletions200Response | GetChatCompletionsDefaultResponse
): Promise<ChatCompletions> {
  if (isUnexpected(result)) {
    throw result.body.error;
  }

  return {
    id: result.body["id"],
    created: new Date(result.body["created"]),
    choices: (result.body["choices"] ?? []).map((p) => ({
      message: !p.message ? undefined : (p.message as any),
      index: p["index"],
      finishReason: p["finish_reason"],
      delta: !p.delta
        ? undefined
        : {
            role: p.delta?.["role"],
            content: p.delta?.["content"],
            name: p.delta?.["name"],
            functionCall: !p.delta?.function_call
              ? undefined
              : {
                  name: p.delta?.function_call?.["name"],
                  arguments: p.delta?.function_call?.["arguments"],
                },
            context: !p.delta?.context
              ? undefined
              : {
                  messages: !p.delta?.context?.messages
                    ? undefined
                    : (p.delta?.context?.messages as any),
                },
          },
      contentFilterResults: !p.content_filter_results
        ? undefined
        : {
            sexual: !p.content_filter_results?.sexual
              ? undefined
              : {
                  severity: p.content_filter_results?.sexual?.["severity"],
                  filtered: p.content_filter_results?.sexual?.["filtered"],
                },
            violence: !p.content_filter_results?.violence
              ? undefined
              : {
                  severity: p.content_filter_results?.violence?.["severity"],
                  filtered: p.content_filter_results?.violence?.["filtered"],
                },
            hate: !p.content_filter_results?.hate
              ? undefined
              : {
                  severity: p.content_filter_results?.hate?.["severity"],
                  filtered: p.content_filter_results?.hate?.["filtered"],
                },
            selfHarm: !p.content_filter_results?.self_harm
              ? undefined
              : {
                  severity: p.content_filter_results?.self_harm?.["severity"],
                  filtered: p.content_filter_results?.self_harm?.["filtered"],
                },
            error: !p.content_filter_results?.error ? undefined : p.content_filter_results?.error,
          },
    })),
    promptFilterResults: (result.body["prompt_filter_results"] ?? []).map((p) => ({
      promptIndex: p["prompt_index"],
      contentFilterResults: !p.content_filter_results
        ? undefined
        : {
            sexual: !p.content_filter_results?.sexual
              ? undefined
              : {
                  severity: p.content_filter_results?.sexual?.["severity"],
                  filtered: p.content_filter_results?.sexual?.["filtered"],
                },
            violence: !p.content_filter_results?.violence
              ? undefined
              : {
                  severity: p.content_filter_results?.violence?.["severity"],
                  filtered: p.content_filter_results?.violence?.["filtered"],
                },
            hate: !p.content_filter_results?.hate
              ? undefined
              : {
                  severity: p.content_filter_results?.hate?.["severity"],
                  filtered: p.content_filter_results?.hate?.["filtered"],
                },
            selfHarm: !p.content_filter_results?.self_harm
              ? undefined
              : {
                  severity: p.content_filter_results?.self_harm?.["severity"],
                  filtered: p.content_filter_results?.self_harm?.["filtered"],
                },
            error: !p.content_filter_results?.error ? undefined : p.content_filter_results?.error,
          },
    })),
    usage: {
      completionTokens: result.body.usage["completion_tokens"],
      promptTokens: result.body.usage["prompt_tokens"],
      totalTokens: result.body.usage["total_tokens"],
    },
  };
}

export async function _getChatCompletionsWithAzureExtensionsDeserialize(
  result:
    | GetChatCompletionsWithAzureExtensions200Response
    | GetChatCompletionsWithAzureExtensionsDefaultResponse
): Promise<ChatCompletions> {
  if (isUnexpected(result)) {
    throw result.body.error;
  }

  return {
    id: result.body["id"],
    created: new Date(result.body["created"]),
    choices: (result.body["choices"] ?? []).map((p) => ({
      message: !p.message ? undefined : (p.message as any),
      index: p["index"],
      finishReason: p["finish_reason"],
      delta: !p.delta
        ? undefined
        : {
            role: p.delta?.["role"],
            content: p.delta?.["content"],
            name: p.delta?.["name"],
            functionCall: !p.delta?.function_call
              ? undefined
              : {
                  name: p.delta?.function_call?.["name"],
                  arguments: p.delta?.function_call?.["arguments"],
                },
            context: !p.delta?.context
              ? undefined
              : {
                  messages: !p.delta?.context?.messages
                    ? undefined
                    : (p.delta?.context?.messages as any),
                },
          },
      contentFilterResults: !p.content_filter_results
        ? undefined
        : {
            sexual: !p.content_filter_results?.sexual
              ? undefined
              : {
                  severity: p.content_filter_results?.sexual?.["severity"],
                  filtered: p.content_filter_results?.sexual?.["filtered"],
                },
            violence: !p.content_filter_results?.violence
              ? undefined
              : {
                  severity: p.content_filter_results?.violence?.["severity"],
                  filtered: p.content_filter_results?.violence?.["filtered"],
                },
            hate: !p.content_filter_results?.hate
              ? undefined
              : {
                  severity: p.content_filter_results?.hate?.["severity"],
                  filtered: p.content_filter_results?.hate?.["filtered"],
                },
            selfHarm: !p.content_filter_results?.self_harm
              ? undefined
              : {
                  severity: p.content_filter_results?.self_harm?.["severity"],
                  filtered: p.content_filter_results?.self_harm?.["filtered"],
                },
            error: !p.content_filter_results?.error ? undefined : p.content_filter_results?.error,
          },
    })),
    promptFilterResults: (result.body["prompt_filter_results"] ?? []).map((p) => ({
      promptIndex: p["prompt_index"],
      contentFilterResults: !p.content_filter_results
        ? undefined
        : {
            sexual: !p.content_filter_results?.sexual
              ? undefined
              : {
                  severity: p.content_filter_results?.sexual?.["severity"],
                  filtered: p.content_filter_results?.sexual?.["filtered"],
                },
            violence: !p.content_filter_results?.violence
              ? undefined
              : {
                  severity: p.content_filter_results?.violence?.["severity"],
                  filtered: p.content_filter_results?.violence?.["filtered"],
                },
            hate: !p.content_filter_results?.hate
              ? undefined
              : {
                  severity: p.content_filter_results?.hate?.["severity"],
                  filtered: p.content_filter_results?.hate?.["filtered"],
                },
            selfHarm: !p.content_filter_results?.self_harm
              ? undefined
              : {
                  severity: p.content_filter_results?.self_harm?.["severity"],
                  filtered: p.content_filter_results?.self_harm?.["filtered"],
                },
            error: !p.content_filter_results?.error ? undefined : p.content_filter_results?.error,
          },
    })),
    usage: {
      completionTokens: result.body.usage["completion_tokens"],
      promptTokens: result.body.usage["prompt_tokens"],
      totalTokens: result.body.usage["total_tokens"],
    },
  };
}

export function _getEmbeddingsSend(
  context: Client,
  deploymentId: string,
  body: EmbeddingsOptions,
  options: GetEmbeddingsOptions = { requestOptions: {} }
): StreamableMethod<GetEmbeddings200Response | GetEmbeddingsDefaultResponse> {
  return context.path("/deployments/{deploymentId}/embeddings", deploymentId).post({
    ...operationOptionsToRequestParameters(options),
    body: { user: body["user"], model: body["model"], input: body["input"] },
  });
}

export async function _getEmbeddingsDeserialize(
  result: GetEmbeddings200Response | GetEmbeddingsDefaultResponse
): Promise<Embeddings> {
  if (isUnexpected(result)) {
    throw result.body.error;
  }

  return {
    data: (result.body["data"] ?? []).map((p) => ({
      embedding: p["embedding"],
      index: p["index"],
    })),
    usage: {
      promptTokens: result.body.usage["prompt_tokens"],
      totalTokens: result.body.usage["total_tokens"],
    },
  };
}

/** Return the embeddings for a given prompt. */
export async function getEmbeddings(
  context: Client,
  deploymentId: string,
  body: EmbeddingsOptions,
  options: GetEmbeddingsOptions = { requestOptions: {} }
): Promise<Embeddings> {
  const result = await _getEmbeddingsSend(context, deploymentId, body, options);
  return _getEmbeddingsDeserialize(result);
}

export function listCompletions(
  context: Client,
  prompt: string[],
  deploymentName: string,
  options: GetCompletionsOptions = { requestOptions: {} }
): AsyncIterable<Omit<Completions, "usage">> {
  const response = _getCompletionsSend(
    context,
    deploymentName,
    {
      prompt,
      ...options,
      stream: true,
    },
    options
  );
  return getOaiSSEs(response, getCompletionsResult);
}

export async function getImages(
  context: Client,
  prompt: string,
  options: ImageGenerationOptions = { requestOptions: {} }
): Promise<ImageGenerations> {
  const response = await _beginAzureBatchImageGenerationSend(
    context,
    { prompt, ...options },
    options
  );
  if (isUnexpected(response)) {
    // Check for response from OpenAI
    const body = response.body as unknown as ImageGenerations;
    if (body.created && body.data) {
      return body;
    }
    throw response.body.error;
  }

  if (response.status === "202") {
    const poller = await getLongRunningPoller(
      context,
      response as BeginAzureBatchImageGeneration202Response
    );
    const result = await poller.pollUntilDone();
    return getImageResultsDeserialize(result);
  } else {
    return getImageResultsDeserialize(response);
  }
}

export function listChatCompletions(
  context: Client,
  messages: ChatMessage[],
  deploymentName: string,
  options: GetChatCompletionsOptions = { requestOptions: {} }
): AsyncIterable<ChatCompletions> {
  const response = _getChatCompletionsSendX(context, messages, deploymentName, {
    ...options,
    stream: true,
  });
  return getOaiSSEs(response, getChatCompletionsResult);
}

/**
 * Gets chat completions for the provided chat messages.
 * Completions support a wide variety of tasks and generate text that continues from or "completes"
 * provided prompt data.
 */
export async function getChatCompletions(
  context: Client,
  messages: ChatMessage[],
  deploymentId: string,
  options: GetChatCompletionsOptions = { requestOptions: {} }
): Promise<ChatCompletions> {
  const result = await _getChatCompletionsSendX(context, messages, deploymentId, options);
  if (isUnexpected(result)) {
    throw result.body.error;
  }

  return getChatCompletionsResult(result.body);
}

/**
 * Returns the translation of an audio file.
 * @param context - The context containing the client to use for this request.
 * @param deploymentName - The name of the model deployment (when using Azure OpenAI) or model name (when using non-Azure OpenAI) to use for this request.
 * @param audioStream - A function to return a stream of the audio content to translate.
 * @param options - The options for this audio translation request.
 * @returns The audio translation result.
 */
export async function getAudioTranslation(
  context: Client,
  deploymentName: string,
  audioStream: StreamProducer,
  options?: GetAudioTranslationOptions
): Promise<AudioResultSimpleJson>;
/**
 * Returns the translation of an audio file.
 * @param context - The context containing the client to use for this request.
 * @param deploymentName - The name of the model deployment (when using Azure OpenAI) or model name (when using non-Azure OpenAI) to use for this request.
 * @param audioStream - A function to return a stream of the audio content to translate.
 * @param format - The format of the result object. See {@link AudioResultFormat} for possible values.
 * @param options - The options for this audio translation request.
 * @returns The audio translation result.
 */
export async function getAudioTranslation<Format extends AudioResultFormat>(
  context: Client,
  deploymentName: string,
  audioStream: StreamProducer,
  format: Format,
  options?: GetAudioTranslationOptions
): Promise<AudioResult<Format>>;
export async function getAudioTranslation<Format extends AudioResultFormat>(
  context: Client,
  deploymentName: string,
  audioStream: StreamProducer,
  formatOrOptions?: Format | GetAudioTranslationOptions,
  inputOptions?: GetAudioTranslationOptions
): Promise<AudioResult<Format>> {
  const options =
    inputOptions ?? (typeof formatOrOptions === "string" ? {} : formatOrOptions ?? {});
  const response_format = typeof formatOrOptions === "string" ? formatOrOptions : undefined;
  const { temperature, prompt, model, ...rest } = options;
  const { body, status } = await context
    .pathUnchecked("deployments/{deploymentId}/audio/translations", deploymentName)
    .post({
      body: {
        file: await createFileFromStream(
          audioStream.stream,
          audioStream.name ?? "placeholder.wav",
          { size: audioStream.length }
        ),
        ...(response_format && { response_format }),
        ...(temperature !== undefined ? { temperature } : {}),
        ...(prompt && { prompt }),
        ...(model && { model }),
      },
      ...rest,
      contentType: "multipart/form-data",
    });
  if (status !== "200") {
    throw body.error;
  }

  return response_format !== "verbose_json"
    ? body
    : (renameKeysToCamelCase(body) as AudioResult<Format>);
}

/**
 * Returns the transcription of an audio file in a simple JSON format.
 * @param context - The context containing the client to use for this request.
 * @param deploymentName - The name of the model deployment (when using Azure OpenAI) or model name (when using non-Azure OpenAI) to use for this request.
 * @param audioStream - A function to return a stream of the audio content to transcribe.
 * @param options - The options for this audio transcription request.
 * @returns The audio transcription result in a simple JSON format.
 */
export async function getAudioTranscription(
  context: Client,
  deploymentName: string,
  audioStream: StreamProducer,
  options?: GetAudioTranscriptionOptions
): Promise<AudioResultSimpleJson>;
/**
 * Returns the transcription of an audio file.
 * @param context - The context containing the client to use for this request.
 * @param deploymentName - The name of the model deployment (when using Azure OpenAI) or model name (when using non-Azure OpenAI) to use for this request.
 * @param audioStream - A function to return a stream of the audio content to transcribe.
 * @param format - The format of the result object. See {@link AudioResultFormat} for possible values.
 * @param options - The options for this audio transcription request.
 * @returns The audio transcription result in a format of your choice.
 */
export async function getAudioTranscription<Format extends AudioResultFormat>(
  context: Client,
  deploymentName: string,
  audioStream: StreamProducer,
  format: Format,
  options?: GetAudioTranscriptionOptions
): Promise<AudioResult<Format>>;
export async function getAudioTranscription<Format extends AudioResultFormat>(
  context: Client,
  deploymentName: string,
  audioStream: StreamProducer,
  formatOrOptions?: Format | GetAudioTranscriptionOptions,
  inputOptions?: GetAudioTranscriptionOptions
): Promise<AudioResult<Format>> {
  const options =
    inputOptions ?? (typeof formatOrOptions === "string" ? {} : formatOrOptions ?? {});
  const response_format = typeof formatOrOptions === "string" ? formatOrOptions : undefined;
  const { temperature, language, prompt, model, ...rest } = options;
  const { body, status } = await context
    .pathUnchecked("deployments/{deploymentId}/audio/transcriptions", deploymentName)
    .post({
      body: {
        file: await createFileFromStream(
          audioStream.stream,
          audioStream.name ?? "placeholder.wav",
          { size: audioStream.length }
        ),
        ...(response_format && { response_format }),
        ...(language && { language }),
        ...(temperature !== undefined ? { temperature } : {}),
        ...(prompt && { prompt }),
        ...(model && { model }),
      },
      ...rest,
      contentType: "multipart/form-data",
    });
  if (status !== "200") {
    throw body.error;
  }

  return response_format !== "verbose_json"
    ? body
    : (renameKeysToCamelCase(body) as AudioResult<Format>);
}

export function _getChatCompletionsWithAzureExtensionsSend(
  context: Client,
  deploymentId: string,
  body: GeneratedChatCompletionsOptions,
  options: GeneratedGetChatCompletionsOptions = { requestOptions: {} }
): StreamableMethod<
  | GetChatCompletionsWithAzureExtensions200Response
  | GetChatCompletionsWithAzureExtensionsDefaultResponse
> {
  return context
    .path("/deployments/{deploymentId}/extensions/chat/completions", deploymentId)
    .post({
      ...operationOptionsToRequestParameters(options),
      body: {
        messages: parseChatMessage(body.messages),
        functions: body["functions"],
        function_call: body["functionCall"],
        max_tokens: body["maxTokens"],
        temperature: body["temperature"],
        top_p: body["topP"],
        logit_bias: body["logitBias"],
        user: body["user"],
        n: body["n"],
        stop: body["stop"],
        presence_penalty: body["presencePenalty"],
        frequency_penalty: body["frequencyPenalty"],
        stream: body["stream"],
        model: body["model"],
        dataSources: body["dataSources"],
      },
    });
}

export function _getChatCompletionsSend(
  context: Client,
  deploymentId: string,
  body: GeneratedChatCompletionsOptions,
  options: GeneratedGetChatCompletionsOptions = { requestOptions: {} }
): StreamableMethod<GetChatCompletions200Response | GetChatCompletionsDefaultResponse> {
  return context.path("/deployments/{deploymentId}/chat/completions", deploymentId).post({
    ...operationOptionsToRequestParameters(options),
    body: {
      messages: parseChatMessage(body.messages),
      functions: body["functions"],
      function_call: body["functionCall"],
      max_tokens: body["maxTokens"],
      temperature: body["temperature"],
      top_p: body["topP"],
      logit_bias: body["logitBias"],
      user: body["user"],
      n: body["n"],
      stop: body["stop"],
      presence_penalty: body["presencePenalty"],
      frequency_penalty: body["frequencyPenalty"],
      stream: body["stream"],
      model: body["model"],
      dataSources: body["dataSources"],
    },
  });
}

function convertResultTypes({ created, data }: ImageGenerationsOutput): ImageGenerations {
  if (typeof (data[0] as ImageLocation).url === "string") {
    return {
      created: new Date(created),
      data: data as ImageLocation[],
    };
  } else {
    return {
      created: new Date(created),
      data: data.map((item) => {
        return {
          base64Data: (item as ImagePayloadOutput).b64_json,
        };
      }),
    };
  }
}

function getImageResultsDeserialize(
  response:
    | BeginAzureBatchImageGeneration202Response
    | BeginAzureBatchImageGenerationDefaultResponse
    | BeginAzureBatchImageGenerationLogicalResponse
): ImageGenerations {
  if (isUnexpected(response) || !response.body.result) {
    throw response.body.error;
  }

  const result = response.body.result;
  return convertResultTypes(result);
}

function _getChatCompletionsSendX(
  context: Client,
  messages: ChatMessage[],
  deploymentName: string,
  options: GetChatCompletionsOptions = { requestOptions: {} }
): StreamableMethod<
  | GetChatCompletionsWithAzureExtensions200Response
  | GetChatCompletionsWithAzureExtensionsDefaultResponse
> {
  return options.azureExtensionOptions?.extensions
    ? _getChatCompletionsWithAzureExtensionsSend(
        context,
        deploymentName,
        { messages, ...options, dataSources: options.azureExtensionOptions?.extensions },
        {
          ...options,
        }
      )
    : _getChatCompletionsSend(context, deploymentName, { messages, ...options }, options);
}

function parseChatMessage(messages: ChatMessage[]): GeneratedChatMessage[] {
  return messages.map((p: ChatMessage) => ({
    role: p.role,
    content: p.content ?? null,
    name: p.name,
    function_call: p.functionCall,
    context: p.context,
  }));
}

function _beginAzureBatchImageGenerationSend(
  context: Client,
  body: GeneratedImageGenerationOptions,
  options: GeneratedBatchImageGenerationOptions = { requestOptions: {} }
): StreamableMethod<
  | BeginAzureBatchImageGeneration202Response
  | BeginAzureBatchImageGenerationDefaultResponse
  | BeginAzureBatchImageGenerationLogicalResponse
> {
  return context.path("/images/generations:submit").post({
    ...operationOptionsToRequestParameters(options),
    body: {
      prompt: body["prompt"],
      n: body["n"],
      size: body["size"],
      response_format: body["responseFormat"],
      user: body["user"],
    },
  });
}<|MERGE_RESOLUTION|>--- conflicted
+++ resolved
@@ -10,7 +10,7 @@
  */
 
 import { StreamableMethod, operationOptionsToRequestParameters } from "@azure-rest/core-client";
-import { createFile } from "@azure/core-rest-pipeline";
+import { createFileFromStream } from "@azure/core-rest-pipeline";
 import {
   AudioResult,
   AudioResultFormat,
@@ -57,65 +57,9 @@
   isUnexpected,
 } from "../rest/index.js";
 import { getChatCompletionsResult, getCompletionsResult } from "./deserializers.js";
-<<<<<<< HEAD
-import { getOaiSSEs } from "./oaiSse.js";
 import { GetChatCompletionsOptions, StreamProducer } from "./models.js";
-import {
-  AudioResult,
-  AudioResultFormat,
-  AudioResultSimpleJson,
-  GetAudioTranscriptionOptions,
-  GetAudioTranslationOptions,
-} from "../models/audio.js";
-import { renameKeysToCamelCase } from "./util.js";
-import { createFileFromStream } from "@azure/core-rest-pipeline";
-
-export function _getEmbeddingsSend(
-  context: Client,
-  input: string[],
-  deploymentId: string,
-  options: GetEmbeddingsOptions = { requestOptions: {} }
-): StreamableMethod<GetEmbeddings200Response | GetEmbeddingsDefaultResponse> {
-  return context.path("/deployments/{deploymentId}/embeddings", deploymentId).post({
-    ...operationOptionsToRequestParameters(options),
-    body: { user: options?.user, model: options?.model, input: input },
-  });
-}
-
-export async function _getEmbeddingsDeserialize(
-  result: GetEmbeddings200Response | GetEmbeddingsDefaultResponse
-): Promise<Embeddings> {
-  if (isUnexpected(result)) {
-    throw result.body.error;
-  }
-
-  return {
-    data: (result.body["data"] ?? []).map((p) => ({
-      embedding: p["embedding"],
-      index: p["index"],
-    })),
-    usage: {
-      promptTokens: result.body.usage["prompt_tokens"],
-      totalTokens: result.body.usage["total_tokens"],
-    },
-  };
-}
-
-/** Return the embeddings for a given prompt. */
-export async function getEmbeddings(
-  context: Client,
-  input: string[],
-  deploymentId: string,
-  options: GetEmbeddingsOptions = { requestOptions: {} }
-): Promise<Embeddings> {
-  const result = await _getEmbeddingsSend(context, input, deploymentId, options);
-  return _getEmbeddingsDeserialize(result);
-}
-=======
-import { GetChatCompletionsOptions } from "./models.js";
 import { getOaiSSEs } from "./oaiSse.js";
 import { renameKeysToCamelCase } from "./util.js";
->>>>>>> 7a661434
 
 export function _getCompletionsSend(
   context: Client,
@@ -617,6 +561,7 @@
   format: Format,
   options?: GetAudioTranslationOptions
 ): Promise<AudioResult<Format>>;
+// implementation
 export async function getAudioTranslation<Format extends AudioResultFormat>(
   context: Client,
   deploymentName: string,
@@ -648,7 +593,6 @@
   if (status !== "200") {
     throw body.error;
   }
-
   return response_format !== "verbose_json"
     ? body
     : (renameKeysToCamelCase(body) as AudioResult<Format>);
@@ -684,6 +628,7 @@
   format: Format,
   options?: GetAudioTranscriptionOptions
 ): Promise<AudioResult<Format>>;
+// implementation
 export async function getAudioTranscription<Format extends AudioResultFormat>(
   context: Client,
   deploymentName: string,
@@ -716,7 +661,6 @@
   if (status !== "200") {
     throw body.error;
   }
-
   return response_format !== "verbose_json"
     ? body
     : (renameKeysToCamelCase(body) as AudioResult<Format>);
