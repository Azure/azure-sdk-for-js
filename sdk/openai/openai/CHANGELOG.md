# Release History

<<<<<<< HEAD
## 2.0.0-beta.1 (Unreleased)
=======
## 2.0.0-beta.2 (Unreleased)
>>>>>>> ee2c251b

### Features Added

### Breaking Changes

### Bugs Fixed

### Other Changes
<<<<<<< HEAD
=======

## 2.0.0-beta.1 (2024-07-22)

### Features Added

- Adds subpath `@azure/openai/types` which exports types for Azure On Your Data and Azure content filtering. Checkout the [samples folder](https://github.com/Azure/azure-sdk-for-js/tree/main/sdk/openai/openai/samples) for examples of how to import it.

### Breaking Changes

- `OpenAIClient` has been deleted. Follow the [migration guide](https://github.com/Azure/azure-sdk-for-js/blob/main/sdk/openai/openai/MIGRATION.md) to use `AzureOpenAI` from the official [OpenAI client library for JavaScript](https://www.npmjs.com/package/openai) instead.
>>>>>>> ee2c251b

## 1.0.0-beta.12 (2024-04-01)

### Features Added

- Adds a new property `logprobs` in `ChatChoice` to support log probabilities for this chat choice
- Adds new properties `logprobs` and `topLogprobs` in `ChatCompletionsOptions` class to support log probabilities for chat completions
- Adds `dimensions` in `GetEmbeddingsOptions`.
when using Azure OpenAI, specifies the input type to use for embedding search.
- Updates the default service API version to `2024-03-01-preview`
- Returns content filter results and prompt filter results for image generations through `contentFilterResults` and `promptFilterResults` properties

### Breaking Changes

- `AzureChatExtensionConfiguration`, `OnYourDataAuthenticationOptions`, `OnYourDataVectorizationSource`, `OnYourDataVectorizationSourceType`, `ChatCompletionsNamedToolSelection`, `ChatCompletionsToolDefinition`, `ChatCompletionsToolCall`, `ChatMessageContentItem`, `ChatRequestMessage`, `ChatFinishDetails` are renamed with `Union` postfix.
- `AzureCognitiveSearchQueryType`, `ChatMessageImageDetailLevel`, `ElasticsearchQueryType`, `FunctionCallPreset`, `ImageGenerationQuality`, `ImageGenerationResponseFormat`, `ImageSize`, `ImageGenerationStyle`, `OnYourDataAuthenticationType`, `OnYourDataVectorizationSourceType`  union types no longer have fixed values.
- `prompFilterResults` property in `ChatCompletions`, `prompFilterResults` property in `Choice`, `toolCalls` in `ChatResponseMessage` are now optional

Changes to "bring your own data" features:
- Introduces a new type: `AzureChatExtensionDataSourceResponseCitation`
- For `AzureChatExtensionsMessageContext`, replaced `messages` property with `citations` and added `intent` as a string
- Rename `AzureCognitiveSearch` to `AzureSearch`
- `embeddingDependency` is a required property for `AzureCosmosDBChatExtensionConfiguration`
- All extension configuration `type` properties are changed into snake casing. For example, type `AzureCosmosDB` is changed into `azure_cosmos_db`in `AzureCosmosDBChatExtensionConfiguration`
- All authentication `type` properties are changed into snake casing. For example, type `ConnectionString` is changed into `connection_string`in `OnYourDataConnectionStringAuthenticationOptions`
- New properties are added to `AzureCosmosDBFieldMappingOptions`: `contentFields`, `contentFieldsSeparator`, `filepathField`, `titleField`, and `urlField`.
- Adds additional support for different authentication options, including access token and encoded API key authentication
- `embeddingDependency` is required in `PineconeChatExtensionConfiguration`
- `contentField` is required in `PineconeFieldMappingOptions`

### Bugs Fixed

- Fix a bug where `ChatCompletionsFunctionToolCall` did not expose the `index` property for the streaming mode.

## 1.0.0-beta.11 (2024-01-25)

### Bugs Fixed

- Fix a bug where `toolChoice` field in the input options to chat completion methods wasn't defined correctly.
- Fix a bug where the service returns undefined `choices` in chat completion methods.
- Fix a bug in chat completion methods where the returned stream was causing an error in Bun.

## 1.0.0-beta.10 (2024-01-03)

### Bugs Fixed

- Fix `responseFormat` behavior in `getAudioTranscription` and `getAudioTranslation` methods where request wasn't properly formed if it wasn't specified.

## 1.0.0-beta.9 (2024-01-02)

### Breaking Changes

- `listChatCompletions` and `listCompletions` are renamed to `streamChatCompletions` and `streamCompletions` respectively and their return types are updated to be a `ReadableStream`. For example, `streamChatCompletions` can be used as follows:

```js
  const events = await client.streamChatCompletions(deploymentId, messages);
  for await (const event of events) {
    // use event ...
  }
```

## 1.0.0-beta.8 (2023-12-07)

Following OpenAI's November Dev Day and Microsoft's 2023 Ignite conference, this update brings a slew of new
features and changes to the client library.

### Features Added

- `-1106` model feature support for `gpt-35-turbo` and `gpt-4-turbo`, including use of `seed`, `system_fingerprint`, parallel function calling via tools, "JSON mode" for guaranteed function outputs, and more
- `dall-e-3` image generation capabilities via `getImages`, featuring higher model quality, automatic prompt revisions by `gpt-4`, and customizable quality/style settings
- Greatly expanded "On Your Data" capabilities in Azure OpenAI, including many new data source options and authentication mechanisms
- Early support for `gpt-4-vision-preview`, which allows the hybrid use of text and images as input to enable scenarios like "describe this image for me"
- Support for Azure enhancements to `gpt-4-vision-preview` results that include grounding and OCR features

### Breaking Changes

`ChatMessage` changes:

- The singular `ChatMessage` type has been replaced by `ChatRequestMessage` and `ChatResponseMessage`, the former of
    which is a union of special message structures such as `ChatRequestSystemMessage` and
    `ChatRequestUserMessage`.

Dall-e-3:

- Azure OpenAI now uses `dall-e-3` model deployments for its image generation API and such a valid deployment must
    be provided to the `GetImageGenerations` method.

On Your Data:

- The `AzureExtensionChatConfiguration` type has been updated to inline the parameters of the extension into the
    configuration object itself.

## 1.0.0-beta.7 (2023-10-25)

### Bugs Fixed

- Support Cloudflare workers by only setting the available fields in the `Request` class for the Fetch API.
- Wait before stop listening to the abort signal until after the response stream has been drained to allow for aborting prolonged responses.

### Other Changes

- NodeJS v18 is now the minimum version supported. Check out the [LTS versions of Node.js](https://github.com/nodejs/release#release-schedule) for more information on NodeJS support timelines. And check out the [Microsoft Support Policy](https://github.com/Azure/azure-sdk-for-js/blob/main/SUPPORT.md#microsoft-support-policy) for more information on Microsoft support timelines.

## 1.0.0-beta.6 (2023-09-21)

### Features Added

- Introduces speech to text and translation capabilities for a wide variety of audio file formats.
  - Adds `getAudioTranscription` and `getAudioTranslation` methods for transcribing and translating audio files. The result can be either a simple JSON structure with just a `text` field or a more detailed JSON structure containing the text alongside additional information. In addition, VTT (Web Video Text Tracks), SRT (SubRip Text), and plain text formats are also supported. The type of the result depends on the `format` parameter if specified, otherwise, a simple JSON output is assumed. The methods could take as input an optional text prompt to guide the model's style or continue a previous audio segment. The language of the prompt should match that of the audio file.
  - The available model at the time of this release supports the following list of audio file formats: m4a, mp3, wav, ogg, flac, webm, mp4, mpga, mpeg, and oga.

### Bugs Fixed

- Returns `usage` information when available.
- Fixes a bug where errors weren't properly being thrown from the streaming methods.
- Returns `error` information in `ContentFilterResults` when available.
- Fixes parsing of `functionCall` in `ChatMessage` objects.

## 1.0.0-beta.5 (2023-08-25)

### Features Added

- (Azure OpenAI specific) Chat completions with your own data is now supported, see [Azure OpenAI's quickstart guide](https://learn.microsoft.com/azure/ai-services/openai/use-your-data-quickstart?tabs=command-line&pivots=programming-language-studio) for details.
  - A list of AzureExtensionChatConfiguration may be populated on `ChatCompletionsOptions` via its `azureExtensionOption.extensions` property. These configurations include a type together with a JSON Schema representation of its parameters. The type is used to determine which extension to use when generating chat completions. See the `bringYourOwnData.js` sample for an example of how to use this feature.
- Functions for chat completions are now supported: see [OpenAI's blog post on the topic](https://openai.com/blog/function-calling-and-other-api-updates) for much more detail.
  - A list of `FunctionDefinition` objects may be populated on `ChatCompletionsOptions` via its `functions` property. These definitions include a name and description together with a serialized JSON Schema representation of its parameters.
  - **NOTE**: Chat Functions requires a minimum of the `-0613` model versions for `gpt-4` and `gpt-3.5-turbo`/`gpt-35-turbo`. Please ensure you're using these later model versions, as Functions are not supported with older model revisions. For Azure OpenAI, you can update a deployment's model version or create a new model deployment with an updated version via the Azure AI Studio interface, also accessible through Azure Portal.
- (Azure OpenAI specific) Completions and Chat Completions responses now include embedded content filter annotations for prompts and responses

### Breaking Changes

- Remove `beginAzureBatchImageGeneration` and `getAzureBatchImageGenerationOperationStatus` methods. 
- `getImages` has been updated to return the image URLs/payloads directly, rather than requiring the user to call `getAzureBatchImageGenerationOperationStatus` to retrieve them.

## 1.0.0-beta.4 (2023-08-09)

### Features Added

- Exporting individual capabilities as separate functions to be used in code-size-concious applications. For example, streaming completions can be imported individually as follows:

```js
import { listCompletions, createOpenAI } from "@azure/openai/api";
const client = createOpenAI(endpoint, new AzureKeyCredential(azureApiKey));
const events = listCompletions(client, prompt, deploymentId, { maxTokens: 128 });
```

### Bugs Fixed

- Fix a bug where server-sent events were not being parsed correctly.

## 1.0.0-beta.3 (2023-07-13)

### Features Added

- Added support for batch image generation via `beginAzureBatchImageGeneration` and `getAzureBatchImageGenerationOperationStatus`.
- Added GetImages convenience API for above, as well as supporting ImageGenerationOptions and ImageGenerationResponse aliases.

## 1.0.0-beta.2 (2023-06-06)

### Bugs Fixed

- Fix a bug where the customer-passed options for credentials were overwritten by the defaults values.

## 1.0.0-beta.1 (2023-05-22)

- This is the initial beta release for Azure OpenAI inference capabilities, including completions, chat completions, and embeddings.<|MERGE_RESOLUTION|>--- conflicted
+++ resolved
@@ -1,10 +1,6 @@
 # Release History
 
-<<<<<<< HEAD
-## 2.0.0-beta.1 (Unreleased)
-=======
 ## 2.0.0-beta.2 (Unreleased)
->>>>>>> ee2c251b
 
 ### Features Added
 
@@ -13,8 +9,6 @@
 ### Bugs Fixed
 
 ### Other Changes
-<<<<<<< HEAD
-=======
 
 ## 2.0.0-beta.1 (2024-07-22)
 
@@ -25,7 +19,6 @@
 ### Breaking Changes
 
 - `OpenAIClient` has been deleted. Follow the [migration guide](https://github.com/Azure/azure-sdk-for-js/blob/main/sdk/openai/openai/MIGRATION.md) to use `AzureOpenAI` from the official [OpenAI client library for JavaScript](https://www.npmjs.com/package/openai) instead.
->>>>>>> ee2c251b
 
 ## 1.0.0-beta.12 (2024-04-01)
 
