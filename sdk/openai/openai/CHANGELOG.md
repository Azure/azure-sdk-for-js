--- conflicted
+++ resolved
@@ -4,17 +4,12 @@
 
 ### Features Added
 
-<<<<<<< HEAD
-### Bugs Fixed
-
-=======
 ### Breaking Changes
 
 ### Bugs Fixed
 
 ### Other Changes
 
->>>>>>> 8dc2505a
 ## 1.0.0-beta.12 (2024-04-01)
 
 ### Features Added
