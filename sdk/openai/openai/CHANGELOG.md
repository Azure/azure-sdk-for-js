--- conflicted
+++ resolved
@@ -10,15 +10,11 @@
 
 ### Bugs Fixed
 
-<<<<<<< HEAD
 - Returns `usage` information when available.
 - Fixes a bug where errors weren't properly being thrown from the streaming methods.
-=======
-- Return `usage` information when available.
-- Return `error` information in `ContentFilterResults` when available.
+- Returns `error` information in `ContentFilterResults` when available.
 
 ### Other Changes
->>>>>>> 431a3c35
 
 ## 1.0.0-beta.5 (2023-08-25)
 
