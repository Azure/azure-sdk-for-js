# Release History

## 1.0.0-beta.11 (Unreleased)

### Features Added

### Breaking Changes

### Bugs Fixed

- Fix a bug where `toolChoice` field in the input options to chat completion methods wasn't defined correctly.
<<<<<<< HEAD
- Fix a bug in chat completion methods where the returned stream was causing an error in Bun.
=======
- Fix a bug where the service returns undefined `choices` in chat completion methods.
>>>>>>> 76488e5a

### Other Changes

## 1.0.0-beta.10 (2024-01-03)

### Bugs Fixed

- Fix `responseFormat` behavior in `getAudioTranscription` and `getAudioTranslation` methods where request wasn't properly formed if it wasn't specified.

## 1.0.0-beta.9 (2024-01-02)

### Breaking Changes

- `listChatCompletions` and `listCompletions` are renamed to `streamChatCompletions` and `streamCompletions` respectively and their return types are updated to be a `ReadableStream`. For example, `streamChatCompletions` can be used as follows:

```js
  const events = await client.streamChatCompletions(deploymentId, messages);
  for await (const event of events) {
    // use event ...
  }
```

## 1.0.0-beta.8 (2023-12-07)

Following OpenAI's November Dev Day and Microsoft's 2023 Ignite conference, this update brings a slew of new
features and changes to the client library.

### Features Added

- `-1106` model feature support for `gpt-35-turbo` and `gpt-4-turbo`, including use of `seed`, `system_fingerprint`, parallel function calling via tools, "JSON mode" for guaranteed function outputs, and more
- `dall-e-3` image generation capabilities via `getImages`, featuring higher model quality, automatic prompt revisions by `gpt-4`, and customizable quality/style settings
- Greatly expanded "On Your Data" capabilities in Azure OpenAI, including many new data source options and authentication mechanisms
- Early support for `gpt-4-vision-preview`, which allows the hybrid use of text and images as input to enable scenarios like "describe this image for me"
- Support for Azure enhancements to `gpt-4-vision-preview` results that include grounding and OCR features

### Breaking Changes

`ChatMessage` changes:

- The singular `ChatMessage` type has been replaced by `ChatRequestMessage` and `ChatResponseMessage`, the former of
    which is a union of special message structures such as `ChatRequestSystemMessage` and
    `ChatRequestUserMessage`.

Dall-e-3:

- Azure OpenAI now uses `dall-e-3` model deployments for its image generation API and such a valid deployment must
    be provided to the `GetImageGenerations` method.

On Your Data:

- The `AzureExtensionChatConfiguration` type has been updated to inline the parameters of the extension into the
    configuration object itself.

## 1.0.0-beta.7 (2023-10-25)

### Bugs Fixed

- Support Cloudflare workers by only setting the available fields in the `Request` class for the Fetch API.
- Wait before stop listening to the abort signal until after the response stream has been drained to allow for aborting prolonged responses.

### Other Changes

- NodeJS v18 is now the minimum version supported. Check out the [LTS versions of Node.js](https://github.com/nodejs/release#release-schedule) for more information on NodeJS support timelines. And check out the [Microsoft Support Policy](https://github.com/Azure/azure-sdk-for-js/blob/main/SUPPORT.md#microsoft-support-policy) for more information on Microsoft support timelines.

## 1.0.0-beta.6 (2023-09-21)

### Features Added

- Introduces speech to text and translation capabilities for a wide variety of audio file formats.
  - Adds `getAudioTranscription` and `getAudioTranslation` methods for transcribing and translating audio files. The result can be either a simple JSON structure with just a `text` field or a more detailed JSON structure containing the text alongside additional information. In addition, VTT (Web Video Text Tracks), SRT (SubRip Text), and plain text formats are also supported. The type of the result depends on the `format` parameter if specified, otherwise, a simple JSON output is assumed. The methods could take as input an optional text prompt to guide the model's style or continue a previous audio segment. The language of the prompt should match that of the audio file.
  - The available model at the time of this release supports the following list of audio file formats: m4a, mp3, wav, ogg, flac, webm, mp4, mpga, mpeg, and oga.

### Bugs Fixed

- Returns `usage` information when available.
- Fixes a bug where errors weren't properly being thrown from the streaming methods.
- Returns `error` information in `ContentFilterResults` when available.
- Fixes parsing of `functionCall` in `ChatMessage` objects.

## 1.0.0-beta.5 (2023-08-25)

### Features Added

- (Azure OpenAI specific) Chat completions with your own data is now supported, see [Azure OpenAI's quickstart guide](https://learn.microsoft.com/azure/ai-services/openai/use-your-data-quickstart?tabs=command-line&pivots=programming-language-studio) for details.
  - A list of AzureExtensionChatConfiguration may be populated on `ChatCompletionsOptions` via its `azureExtensionOption.extensions` property. These configurations include a type together with a JSON Schema representation of its parameters. The type is used to determine which extension to use when generating chat completions. See the `bringYourOwnData.js` sample for an example of how to use this feature.
- Functions for chat completions are now supported: see [OpenAI's blog post on the topic](https://openai.com/blog/function-calling-and-other-api-updates) for much more detail.
  - A list of `FunctionDefinition` objects may be populated on `ChatCompletionsOptions` via its `functions` property. These definitions include a name and description together with a serialized JSON Schema representation of its parameters.
  - **NOTE**: Chat Functions requires a minimum of the `-0613` model versions for `gpt-4` and `gpt-3.5-turbo`/`gpt-35-turbo`. Please ensure you're using these later model versions, as Functions are not supported with older model revisions. For Azure OpenAI, you can update a deployment's model version or create a new model deployment with an updated version via the Azure AI Studio interface, also accessible through Azure Portal.
- (Azure OpenAI specific) Completions and Chat Completions responses now include embedded content filter annotations for prompts and responses

### Breaking Changes

- Remove `beginAzureBatchImageGeneration` and `getAzureBatchImageGenerationOperationStatus` methods. 
- `getImages` has been updated to return the image URLs/payloads directly, rather than requiring the user to call `getAzureBatchImageGenerationOperationStatus` to retrieve them.

## 1.0.0-beta.4 (2023-08-09)

### Features Added

- Exporting individual capabilities as separate functions to be used in code-size-concious applications. For example, streaming completions can be imported individually as follows:

```js
import { listCompletions, createOpenAI } from "@azure/openai/api";
const client = createOpenAI(endpoint, new AzureKeyCredential(azureApiKey));
const events = listCompletions(client, prompt, deploymentId, { maxTokens: 128 });
```

### Bugs Fixed

- Fix a bug where server-sent events were not being parsed correctly.

## 1.0.0-beta.3 (2023-07-13)

### Features Added

- Added support for batch image generation via `beginAzureBatchImageGeneration` and `getAzureBatchImageGenerationOperationStatus`.
- Added GetImages convenience API for above, as well as supporting ImageGenerationOptions and ImageGenerationResponse aliases.

## 1.0.0-beta.2 (2023-06-06)

### Bugs Fixed

- Fix a bug where the customer-passed options for credentials were overwritten by the defaults values.

## 1.0.0-beta.1 (2023-05-22)

- This is the initial beta release for Azure OpenAI inference capabilities, including completions, chat completions, and embeddings.<|MERGE_RESOLUTION|>--- conflicted
+++ resolved
@@ -9,11 +9,8 @@
 ### Bugs Fixed
 
 - Fix a bug where `toolChoice` field in the input options to chat completion methods wasn't defined correctly.
-<<<<<<< HEAD
+- Fix a bug where the service returns undefined `choices` in chat completion methods.
 - Fix a bug in chat completion methods where the returned stream was causing an error in Bun.
-=======
-- Fix a bug where the service returns undefined `choices` in chat completion methods.
->>>>>>> 76488e5a
 
 ### Other Changes
 
