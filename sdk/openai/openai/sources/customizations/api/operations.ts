// Copyright (c) Microsoft Corporation.
// Licensed under the MIT license.

<<<<<<< HEAD
import {
  ChatCompletions,
  ChatMessage,
  Completions,
  ImageGenerations,
} from "../../generated/src/models/models.js";
import {
  BeginAzureBatchImageGenerationOptions,
  GetChatCompletionsOptions,
  GetCompletionsOptions,
} from "../../generated/src/models/options.js";
import {
  _getCompletionsSend,
  _getChatCompletionsSend,
  _beginAzureBatchImageGenerationSend,
=======
import { ChatMessage, Completions } from "../../generated/src/models/models.js";
import { GetCompletionsOptions } from "../../generated/src/models/options.js";
import {
  _getCompletionsSend,
  _getChatCompletionsSend,
  _getChatCompletionsWithAzureExtensionsSend,
>>>>>>> 45fd8ed7
} from "../../generated/src/api/operations.js";
import { getOaiSSEs } from "./oaiSse.js";
import {
<<<<<<< HEAD
  BeginAzureBatchImageGeneration202Response,
  BeginAzureBatchImageGenerationDefaultResponse,
  BeginAzureBatchImageGenerationLogicalResponse,
  OpenAIContext as Client,
  getLongRunningPoller,
  isUnexpected,
} from "../../generated/src/rest/index.js";
import { ImageGenerationsOutput } from "../../../src/rest/outputModels.js";
import { isObjectWithProperties } from "@azure/core-util";
import { ImageLocation } from "../../../src/models/models.js";
=======
  OpenAIContext as Client,
  GetChatCompletionsWithAzureExtensions200Response,
  GetChatCompletionsWithAzureExtensionsDefaultResponse,
  isUnexpected,
} from "../../generated/src/rest/index.js";
import { StreamableMethod } from "@azure-rest/core-client";
import { ChatCompletions } from "../models/models.js";
import { getChatCompletionsResult, getCompletionsResult } from "./deserializers.js";
import { GetChatCompletionsOptions } from "./models.js";
>>>>>>> 45fd8ed7

export function listCompletions(
  context: Client,
  prompt: string[],
  deploymentName: string,
  options: GetCompletionsOptions = { requestOptions: {} }
): AsyncIterable<Omit<Completions, "usage">> {
  const response = _getCompletionsSend(context, prompt, deploymentName, {
    ...options,
    stream: true,
  });
  return getOaiSSEs(response, getCompletionsResult);
}

function _getChatCompletionsSendX(
  context: Client,
  messages: ChatMessage[],
  deploymentName: string,
  options: GetChatCompletionsOptions = { requestOptions: {} }
): StreamableMethod<
  | GetChatCompletionsWithAzureExtensions200Response
  | GetChatCompletionsWithAzureExtensionsDefaultResponse
> {
  return options.azureExtensionOptions?.extensions
    ? _getChatCompletionsWithAzureExtensionsSend(context, messages, deploymentName, {
        ...options,
        dataSources: options.azureExtensionOptions?.extensions,
      })
    : _getChatCompletionsSend(context, messages, deploymentName, options);
}

export function listChatCompletions(
  context: Client,
  messages: ChatMessage[],
  deploymentName: string,
  options: GetChatCompletionsOptions = { requestOptions: {} }
): AsyncIterable<ChatCompletions> {
  const response = _getChatCompletionsSendX(context, messages, deploymentName, {
    ...options,
    stream: true,
  });
  return getOaiSSEs(response, getChatCompletionsResult);
}

/**
 * Gets chat completions for the provided chat messages.
 * Completions support a wide variety of tasks and generate text that continues from or "completes"
 * provided prompt data.
 */
export async function getChatCompletions(
  context: Client,
<<<<<<< HEAD
  prompt: string[],
  deploymentName: string,
  options: GetCompletionsOptions = { requestOptions: {} }
): AsyncIterable<Omit<Completions, "usage">> {
  const response = _getCompletionsSend(context, prompt, deploymentName, {
    ...options,
    stream: true,
  });
  return getOaiSSEs(response, getCompletionsResult);
}

export async function getImages(
  context: Client,
  prompt: string,
  options: ImageGenerationOptions = { requestOptions: {} }
): Promise<ImageGenerations> {
  const response = await _beginAzureBatchImageGenerationSend(context, prompt, options);

  if (isUnexpected(response)) {
    // Check for response from OpenAI
    const body = response.body as unknown as ImageGenerations;
    if (body.created && body.data) {
      return body;
    }
    throw response.body.error;
  }

  if ((response.status = "202")) {
    const poller = await getLongRunningPoller(
      context,
      response as BeginAzureBatchImageGeneration202Response
    );
    const result = await poller.pollUntilDone();
    return getImageResultsDeserialize(result);
  } else {
    return getImageResultsDeserialize(response);
  }
}

function isImageLocationOutputArray(object: unknown): object is ImageLocation[] {
  return (
    Array.isArray(object) &&
    object.length > 0 &&
    isObjectWithProperties(object[0], ["url"]) &&
    typeof object[0].url === "string"
  );
}

function convertResultTypes(input: ImageGenerationsOutput): ImageGenerations {
  let data = input.data;
  if (isImageLocationOutputArray(data)) {
    return {
      created: new Date(input.created),
      data,
    };
  } else {
    return {
      created: new Date(input.created),
      data: data.map((data) => {
        return {
          base64Data: data.b64_json,
        };
      }),
    };
  }
}

function getImageResultsDeserialize(
  response:
    | BeginAzureBatchImageGeneration202Response
    | BeginAzureBatchImageGenerationDefaultResponse
    | BeginAzureBatchImageGenerationLogicalResponse
): ImageGenerations {
  if (isUnexpected(response) || !response.body.result) {
    throw response.body.error;
  }
  const result = response.body.result;
  return convertResultTypes(result);
=======
  messages: ChatMessage[],
  deploymentId: string,
  options: GetChatCompletionsOptions = { requestOptions: {} }
): Promise<ChatCompletions> {
  const result = await _getChatCompletionsSendX(context, messages, deploymentId, options);
  if (isUnexpected(result)) {
    throw result.body.error;
  }
  return getChatCompletionsResult(result.body);
>>>>>>> 45fd8ed7
}<|MERGE_RESOLUTION|>--- conflicted
+++ resolved
@@ -1,55 +1,37 @@
 // Copyright (c) Microsoft Corporation.
 // Licensed under the MIT license.
 
-<<<<<<< HEAD
 import {
-  ChatCompletions,
   ChatMessage,
   Completions,
   ImageGenerations,
+  ImageLocation,
 } from "../../generated/src/models/models.js";
-import {
-  BeginAzureBatchImageGenerationOptions,
-  GetChatCompletionsOptions,
-  GetCompletionsOptions,
-} from "../../generated/src/models/options.js";
-import {
-  _getCompletionsSend,
-  _getChatCompletionsSend,
-  _beginAzureBatchImageGenerationSend,
-=======
-import { ChatMessage, Completions } from "../../generated/src/models/models.js";
 import { GetCompletionsOptions } from "../../generated/src/models/options.js";
 import {
   _getCompletionsSend,
   _getChatCompletionsSend,
   _getChatCompletionsWithAzureExtensionsSend,
->>>>>>> 45fd8ed7
+  _beginAzureBatchImageGenerationSend,
 } from "../../generated/src/api/operations.js";
 import { getOaiSSEs } from "./oaiSse.js";
 import {
-<<<<<<< HEAD
   BeginAzureBatchImageGeneration202Response,
   BeginAzureBatchImageGenerationDefaultResponse,
   BeginAzureBatchImageGenerationLogicalResponse,
   OpenAIContext as Client,
-  getLongRunningPoller,
-  isUnexpected,
-} from "../../generated/src/rest/index.js";
-import { ImageGenerationsOutput } from "../../../src/rest/outputModels.js";
-import { isObjectWithProperties } from "@azure/core-util";
-import { ImageLocation } from "../../../src/models/models.js";
-=======
-  OpenAIContext as Client,
   GetChatCompletionsWithAzureExtensions200Response,
   GetChatCompletionsWithAzureExtensionsDefaultResponse,
+  ImageGenerationsOutput,
+  ImagePayloadOutput,
+  getLongRunningPoller,
   isUnexpected,
 } from "../../generated/src/rest/index.js";
 import { StreamableMethod } from "@azure-rest/core-client";
 import { ChatCompletions } from "../models/models.js";
 import { getChatCompletionsResult, getCompletionsResult } from "./deserializers.js";
 import { GetChatCompletionsOptions } from "./models.js";
->>>>>>> 45fd8ed7
+import { ImageGenerationOptions } from "../models/options.js";
 
 export function listCompletions(
   context: Client,
@@ -64,6 +46,64 @@
   return getOaiSSEs(response, getCompletionsResult);
 }
 
+export async function getImages(
+  context: Client,
+  prompt: string,
+  options: ImageGenerationOptions = { requestOptions: {} }
+): Promise<ImageGenerations> {
+  const response = await _beginAzureBatchImageGenerationSend(context, prompt, options);
+
+  if (isUnexpected(response)) {
+    // Check for response from OpenAI
+    const body = response.body as unknown as ImageGenerations;
+    if (body.created && body.data) {
+      return body;
+    }
+    throw response.body.error;
+  }
+
+  if (response.status === "202") {
+    const poller = await getLongRunningPoller(
+      context,
+      response as BeginAzureBatchImageGeneration202Response
+    );
+    const result = await poller.pollUntilDone();
+    return getImageResultsDeserialize(result);
+  } else {
+    return getImageResultsDeserialize(response);
+  }
+}
+
+function convertResultTypes({ created, data }: ImageGenerationsOutput): ImageGenerations {
+  if (typeof (data[0] as ImageLocation).url === "string") {
+    return {
+      created: new Date(created),
+      data: data as ImageLocation[],
+    };
+  } else {
+    return {
+      created: new Date(created),
+      data: data.map((item) => {
+        return {
+          base64Data: (item as ImagePayloadOutput).b64_json,
+        };
+      }),
+    };
+  }
+}
+
+function getImageResultsDeserialize(
+  response:
+    | BeginAzureBatchImageGeneration202Response
+    | BeginAzureBatchImageGenerationDefaultResponse
+    | BeginAzureBatchImageGenerationLogicalResponse
+): ImageGenerations {
+  if (isUnexpected(response) || !response.body.result) {
+    throw response.body.error;
+  }
+  const result = response.body.result;
+  return convertResultTypes(result);
+}
 function _getChatCompletionsSendX(
   context: Client,
   messages: ChatMessage[],
@@ -101,86 +141,6 @@
  */
 export async function getChatCompletions(
   context: Client,
-<<<<<<< HEAD
-  prompt: string[],
-  deploymentName: string,
-  options: GetCompletionsOptions = { requestOptions: {} }
-): AsyncIterable<Omit<Completions, "usage">> {
-  const response = _getCompletionsSend(context, prompt, deploymentName, {
-    ...options,
-    stream: true,
-  });
-  return getOaiSSEs(response, getCompletionsResult);
-}
-
-export async function getImages(
-  context: Client,
-  prompt: string,
-  options: ImageGenerationOptions = { requestOptions: {} }
-): Promise<ImageGenerations> {
-  const response = await _beginAzureBatchImageGenerationSend(context, prompt, options);
-
-  if (isUnexpected(response)) {
-    // Check for response from OpenAI
-    const body = response.body as unknown as ImageGenerations;
-    if (body.created && body.data) {
-      return body;
-    }
-    throw response.body.error;
-  }
-
-  if ((response.status = "202")) {
-    const poller = await getLongRunningPoller(
-      context,
-      response as BeginAzureBatchImageGeneration202Response
-    );
-    const result = await poller.pollUntilDone();
-    return getImageResultsDeserialize(result);
-  } else {
-    return getImageResultsDeserialize(response);
-  }
-}
-
-function isImageLocationOutputArray(object: unknown): object is ImageLocation[] {
-  return (
-    Array.isArray(object) &&
-    object.length > 0 &&
-    isObjectWithProperties(object[0], ["url"]) &&
-    typeof object[0].url === "string"
-  );
-}
-
-function convertResultTypes(input: ImageGenerationsOutput): ImageGenerations {
-  let data = input.data;
-  if (isImageLocationOutputArray(data)) {
-    return {
-      created: new Date(input.created),
-      data,
-    };
-  } else {
-    return {
-      created: new Date(input.created),
-      data: data.map((data) => {
-        return {
-          base64Data: data.b64_json,
-        };
-      }),
-    };
-  }
-}
-
-function getImageResultsDeserialize(
-  response:
-    | BeginAzureBatchImageGeneration202Response
-    | BeginAzureBatchImageGenerationDefaultResponse
-    | BeginAzureBatchImageGenerationLogicalResponse
-): ImageGenerations {
-  if (isUnexpected(response) || !response.body.result) {
-    throw response.body.error;
-  }
-  const result = response.body.result;
-  return convertResultTypes(result);
-=======
   messages: ChatMessage[],
   deploymentId: string,
   options: GetChatCompletionsOptions = { requestOptions: {} }
@@ -190,5 +150,4 @@
     throw result.body.error;
   }
   return getChatCompletionsResult(result.body);
->>>>>>> 45fd8ed7
 }