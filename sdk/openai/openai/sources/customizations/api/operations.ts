// Copyright (c) Microsoft Corporation.
// Licensed under the MIT license.

import {
  ChatMessage,
  Completions,
  ImageGenerations,
  ImageLocation,
} from "../../generated/src/models/models.js";
import {
  GetChatCompletionsWithAzureExtensionsOptions,
  GetCompletionsOptions,
  GetChatCompletionsOptions as GeneratedGetChatCompletionsOptions,
} from "../../generated/src/models/options.js";
import {
  _getCompletionsSend,
  _beginAzureBatchImageGenerationSend,
} from "../../generated/src/api/operations.js";
import { getOaiSSEs } from "./oaiSse.js";
import {
  BeginAzureBatchImageGeneration202Response,
  BeginAzureBatchImageGenerationDefaultResponse,
  BeginAzureBatchImageGenerationLogicalResponse,
  OpenAIContext as Client,
  GetChatCompletions200Response,
  GetChatCompletionsDefaultResponse,
  GetChatCompletionsWithAzureExtensions200Response,
  GetChatCompletionsWithAzureExtensionsDefaultResponse,
  ImageGenerationsOutput,
  ImagePayloadOutput,
  getLongRunningPoller,
  isUnexpected,
  ChatMessage as GeneratedChatMessage,
} from "../../generated/src/rest/index.js";
import { StreamableMethod, operationOptionsToRequestParameters } from "@azure-rest/core-client";
import { ChatCompletions } from "../models/models.js";
import { getChatCompletionsResult, getCompletionsResult } from "./deserializers.js";
import { GetChatCompletionsOptions } from "./models.js";
import { ImageGenerationOptions } from "../models/options.js";
<<<<<<< HEAD
import { createFile } from "./util.js";
=======
>>>>>>> 86dce178
import { renameKeysToCamelCase } from "./util.js";
import {
  AudioResult,
  AudioResultFormat,
  AudioResultSimpleJson,
  GetAudioTranscriptionOptions,
  GetAudioTranslationOptions,
} from "../models/audio.js";
import { createFile } from "@azure/core-rest-pipeline";

export function listCompletions(
  context: Client,
  prompt: string[],
  deploymentName: string,
  options: GetCompletionsOptions = { requestOptions: {} }
): AsyncIterable<Omit<Completions, "usage">> {
  const response = _getCompletionsSend(context, prompt, deploymentName, {
    ...options,
    stream: true,
  });
  return getOaiSSEs(response, getCompletionsResult);
}

export async function getImages(
  context: Client,
  prompt: string,
  options: ImageGenerationOptions = { requestOptions: {} }
): Promise<ImageGenerations> {
  const response = await _beginAzureBatchImageGenerationSend(context, prompt, options);

  if (isUnexpected(response)) {
    // Check for response from OpenAI
    const body = response.body as unknown as ImageGenerations;
    if (body.created && body.data) {
      return body;
    }
    throw response.body.error;
  }

  if (response.status === "202") {
    const poller = await getLongRunningPoller(
      context,
      response as BeginAzureBatchImageGeneration202Response
    );
    const result = await poller.pollUntilDone();
    return getImageResultsDeserialize(result);
  } else {
    return getImageResultsDeserialize(response);
  }
}

function convertResultTypes({ created, data }: ImageGenerationsOutput): ImageGenerations {
  if (typeof (data[0] as ImageLocation).url === "string") {
    return {
      created: new Date(created),
      data: data as ImageLocation[],
    };
  } else {
    return {
      created: new Date(created),
      data: data.map((item) => {
        return {
          base64Data: (item as ImagePayloadOutput).b64_json,
        };
      }),
    };
  }
}

function getImageResultsDeserialize(
  response:
    | BeginAzureBatchImageGeneration202Response
    | BeginAzureBatchImageGenerationDefaultResponse
    | BeginAzureBatchImageGenerationLogicalResponse
): ImageGenerations {
  if (isUnexpected(response) || !response.body.result) {
    throw response.body.error;
  }
  const result = response.body.result;
  return convertResultTypes(result);
}
function _getChatCompletionsSendX(
  context: Client,
  messages: ChatMessage[],
  deploymentName: string,
  options: GetChatCompletionsOptions = { requestOptions: {} }
): StreamableMethod<
  | GetChatCompletionsWithAzureExtensions200Response
  | GetChatCompletionsWithAzureExtensionsDefaultResponse
> {
  return options.azureExtensionOptions?.extensions
    ? _getChatCompletionsWithAzureExtensionsSend(context, messages, deploymentName, {
        ...options,
        dataSources: options.azureExtensionOptions?.extensions,
      })
    : _getChatCompletionsSend(context, messages, deploymentName, options);
}

export function listChatCompletions(
  context: Client,
  messages: ChatMessage[],
  deploymentName: string,
  options: GetChatCompletionsOptions = { requestOptions: {} }
): AsyncIterable<ChatCompletions> {
  const response = _getChatCompletionsSendX(context, messages, deploymentName, {
    ...options,
    stream: true,
  });
  return getOaiSSEs(response, getChatCompletionsResult);
}

/**
 * Gets chat completions for the provided chat messages.
 * Completions support a wide variety of tasks and generate text that continues from or "completes"
 * provided prompt data.
 */
export async function getChatCompletions(
  context: Client,
  messages: ChatMessage[],
  deploymentId: string,
  options: GetChatCompletionsOptions = { requestOptions: {} }
): Promise<ChatCompletions> {
  const result = await _getChatCompletionsSendX(context, messages, deploymentId, options);
  if (isUnexpected(result)) {
    throw result.body.error;
  }
  return getChatCompletionsResult(result.body);
}

/**
 * Returns the translation of an audio file.
 * @param context - The context containing the client to use for this request.
 * @param deploymentName - The name of the model deployment (when using Azure OpenAI) or model name (when using non-Azure OpenAI) to use for this request.
 * @param fileContent - The content of the audio file to translate.
 * @param options - The options for this audio translation request.
 * @returns The audio translation result.
 */
export async function getAudioTranslation(
  context: Client,
  deploymentName: string,
  fileContent: Uint8Array,
  options?: GetAudioTranslationOptions
): Promise<AudioResultSimpleJson>;
/**
 * Returns the translation of an audio file.
 * @param context - The context containing the client to use for this request.
 * @param deploymentName - The name of the model deployment (when using Azure OpenAI) or model name (when using non-Azure OpenAI) to use for this request.
 * @param fileContent - The content of the audio file to translate.
 * @param format - The format of the result object. See {@link AudioResultFormat} for possible values.
 * @param options - The options for this audio translation request.
 * @returns The audio translation result.
 */
export async function getAudioTranslation<Format extends AudioResultFormat>(
  context: Client,
  deploymentName: string,
  fileContent: Uint8Array,
  format: Format,
  options?: GetAudioTranslationOptions
): Promise<AudioResult<Format>>;
// implementation
export async function getAudioTranslation<Format extends AudioResultFormat>(
  context: Client,
  deploymentName: string,
  fileContent: Uint8Array,
  formatOrOptions?: Format | GetAudioTranslationOptions,
  inputOptions?: GetAudioTranslationOptions
): Promise<AudioResult<Format>> {
  const options =
    inputOptions ?? (typeof formatOrOptions === "string" ? {} : formatOrOptions ?? {});
  const response_format = typeof formatOrOptions === "string" ? formatOrOptions : undefined;
  const { temperature, prompt, model, ...rest } = options;
  const { body, status } = await context
    .pathUnchecked("deployments/{deploymentId}/audio/translations", deploymentName)
    .post({
      body: {
        file: createFile(fileContent, "placeholder.wav"),
        ...(response_format && { response_format }),
        ...(temperature !== undefined ? { temperature } : {}),
        ...(prompt && { prompt }),
        ...(model && { model }),
      },
      ...rest,
      contentType: "multipart/form-data",
    });
  if (status !== "200") {
    throw body.error;
  }
  return response_format !== "verbose_json"
    ? body
    : (renameKeysToCamelCase(body) as AudioResult<Format>);
}

/**
 * Returns the transcription of an audio file in a simple JSON format.
 * @param context - The context containing the client to use for this request.
 * @param deploymentName - The name of the model deployment (when using Azure OpenAI) or model name (when using non-Azure OpenAI) to use for this request.
 * @param fileContent - The content of the audio file to transcribe.
 * @param options - The options for this audio transcription request.
 * @returns The audio transcription result in a simple JSON format.
 */
export async function getAudioTranscription(
  context: Client,
  deploymentName: string,
  fileContent: Uint8Array,
  options?: GetAudioTranscriptionOptions
): Promise<AudioResultSimpleJson>;
/**
 * Returns the transcription of an audio file.
 * @param context - The context containing the client to use for this request.
 * @param deploymentName - The name of the model deployment (when using Azure OpenAI) or model name (when using non-Azure OpenAI) to use for this request.
 * @param fileContent - The content of the audio file to transcribe.
 * @param format - The format of the result object. See {@link AudioResultFormat} for possible values.
 * @param options - The options for this audio transcription request.
 * @returns The audio transcription result in a format of your choice.
 */
export async function getAudioTranscription<Format extends AudioResultFormat>(
  context: Client,
  deploymentName: string,
  fileContent: Uint8Array,
  format: Format,
  options?: GetAudioTranscriptionOptions
): Promise<AudioResult<Format>>;
// implementation
export async function getAudioTranscription<Format extends AudioResultFormat>(
  context: Client,
  deploymentName: string,
  fileContent: Uint8Array,
  formatOrOptions?: Format | GetAudioTranscriptionOptions,
  inputOptions?: GetAudioTranscriptionOptions
): Promise<AudioResult<Format>> {
  const options =
    inputOptions ?? (typeof formatOrOptions === "string" ? {} : formatOrOptions ?? {});
  const response_format = typeof formatOrOptions === "string" ? formatOrOptions : undefined;
  const { temperature, language, prompt, model, ...rest } = options;
  const { body, status } = await context
    .pathUnchecked("deployments/{deploymentId}/audio/transcriptions", deploymentName)
    .post({
      body: {
        file: createFile(fileContent, "placeholder.wav"),
        ...(response_format && { response_format }),
        ...(language && { language }),
        ...(temperature !== undefined ? { temperature } : {}),
        ...(prompt && { prompt }),
        ...(model && { model }),
      },
      ...rest,
      contentType: "multipart/form-data",
    });
  if (status !== "200") {
    throw body.error;
  }
  return response_format !== "verbose_json"
    ? body
    : (renameKeysToCamelCase(body) as AudioResult<Format>);
}

export function _getChatCompletionsWithAzureExtensionsSend(
  context: Client,
  messages: ChatMessage[],
  deploymentId: string,
  options: GetChatCompletionsWithAzureExtensionsOptions = { requestOptions: {} }
): StreamableMethod<
  | GetChatCompletionsWithAzureExtensions200Response
  | GetChatCompletionsWithAzureExtensionsDefaultResponse
> {
  return context
    .path("/deployments/{deploymentId}/extensions/chat/completions", deploymentId)
    .post({
      ...operationOptionsToRequestParameters(options),
      body: {
        messages: parseChatMessage(messages),
        functions: options?.functions,
        function_call: options?.functionCall,
        max_tokens: options?.maxTokens,
        temperature: options?.temperature,
        top_p: options?.topP,
        logit_bias: options?.logitBias,
        user: options?.user,
        n: options?.n,
        stop: options?.stop,
        presence_penalty: options?.presencePenalty,
        frequency_penalty: options?.frequencyPenalty,
        stream: options?.stream,
        model: options?.model,
        dataSources: options?.dataSources,
      },
    });
}

export function _getChatCompletionsSend(
  context: Client,
  messages: ChatMessage[],
  deploymentId: string,
  options: GeneratedGetChatCompletionsOptions = { requestOptions: {} }
): StreamableMethod<GetChatCompletions200Response | GetChatCompletionsDefaultResponse> {
  return context.path("/deployments/{deploymentId}/chat/completions", deploymentId).post({
    ...operationOptionsToRequestParameters(options),
    body: {
      messages: parseChatMessage(messages),
      functions: options?.functions,
      function_call: options?.functionCall,
      max_tokens: options?.maxTokens,
      temperature: options?.temperature,
      top_p: options?.topP,
      logit_bias: options?.logitBias,
      user: options?.user,
      n: options?.n,
      stop: options?.stop,
      presence_penalty: options?.presencePenalty,
      frequency_penalty: options?.frequencyPenalty,
      stream: options?.stream,
      model: options?.model,
      dataSources: options?.dataSources,
    },
  });
}

function parseChatMessage(messages: ChatMessage[]): GeneratedChatMessage[] {
  return messages.map((p: ChatMessage) => ({
    role: p.role,
    content: p.content ?? null,
    name: p.name,
    function_call: p.functionCall,
    context: p.context,
  }));
}<|MERGE_RESOLUTION|>--- conflicted
+++ resolved
@@ -37,10 +37,6 @@
 import { getChatCompletionsResult, getCompletionsResult } from "./deserializers.js";
 import { GetChatCompletionsOptions } from "./models.js";
 import { ImageGenerationOptions } from "../models/options.js";
-<<<<<<< HEAD
-import { createFile } from "./util.js";
-=======
->>>>>>> 86dce178
 import { renameKeysToCamelCase } from "./util.js";
 import {
   AudioResult,
