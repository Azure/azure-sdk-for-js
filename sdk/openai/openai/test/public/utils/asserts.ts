--- conflicted
+++ resolved
@@ -15,6 +15,7 @@
   AzureGroundingEnhancementLineSpan,
   ChatChoice,
   ChatCompletions,
+  ChatCompletionsFunctionToolCall,
   ChatCompletionsToolCallUnion,
   ChatFinishDetails,
   ChatResponseMessage,
@@ -181,16 +182,11 @@
 ): void {
   assertIf(!stream, functionCall.type, assert.isString);
   assertIf(!stream, functionCall.id, assert.isString);
-<<<<<<< HEAD
-  if ("function" in functionCall){
-    assertFunctionCall(functionCall.function, { stream });
-=======
   assertIf(Boolean(stream), functionCall.index, assert.isNumber);
   switch (functionCall.type) {
     case "function":
-      assertFunctionCall(functionCall.function, { stream });
-      break;
->>>>>>> 1320327b
+      assertFunctionCall((functionCall as ChatCompletionsFunctionToolCall).function, { stream });
+      break;
   }
 }
 
