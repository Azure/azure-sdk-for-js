--- conflicted
+++ resolved
@@ -4,7 +4,7 @@
 import { matrix } from "@azure-tools/test-utils-vitest";
 import { assert, describe, beforeEach, it, beforeAll } from "vitest";
 import { createClient } from "./utils/createClient.js";
-import { APIMatrix, type APIVersion, type DeploymentInfo } from "./utils/utils.js";
+import { APIMatrix, APIVersion, type DeploymentInfo } from "./utils/utils.js";
 import type { OpenAI, AzureOpenAI } from "openai";
 import {
   assertChatCompletions,
@@ -23,14 +23,10 @@
 } from "./utils/utils.js";
 import { type ChatCompletionMessageParam } from "openai/resources/chat/completions.mjs";
 import { completionsModelsToSkip, functionCallModelsToSkip } from "./utils/models.js";
-<<<<<<< HEAD
 import { z } from "zod";
 import { zodResponseFormat } from "openai/helpers/zod";
-import "../../src/types/index.js";
+import "@azure/openai/types";
 import { assertMathResponseOutput, MathResponse } from "./utils/structuredOutputUtils.js";
-=======
-import "@azure/openai/types";
->>>>>>> 970a97ef
 
 describe("Completions", function () {
   let deployments: DeploymentInfo[] = [];
