--- conflicted
+++ resolved
@@ -9,7 +9,6 @@
 import * as fs from "fs/promises";
 import { AudioResultFormat } from "../../../src/models/audio.js";
 import { assertAudioResult } from "../utils/asserts.js";
-import { formDataPolicy, formDataPolicyName } from "@azure/core-rest-pipeline";
 
 function getModel(authMethod: AuthMethod): string {
   return authMethod === "OpenAIKey" ? "whisper-1" : "whisper";
@@ -29,11 +28,6 @@
       beforeEach(async function (this: Context) {
         recorder = await startRecorder(this.currentTest);
         client = createClient(authMethod, { recorder });
-<<<<<<< HEAD
-        client["_client"].pipeline.removePolicy({ name: formDataPolicyName });
-        client["_client"].pipeline.addPolicy(formDataPolicy({ boundary: "6ceck6po4ai0tb2u" }));
-=======
->>>>>>> 86dce178
       });
 
       afterEach(async function () {
