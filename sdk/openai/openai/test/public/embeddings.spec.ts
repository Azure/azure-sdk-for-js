// Copyright (c) Microsoft Corporation.
// Licensed under the MIT license.

import { Recorder } from "@azure-tools/test-recorder";
import { assert, matrix } from "@azure/test-utils";
import { Context } from "mocha";
import { createClient, startRecorder } from "./utils/recordedClient.js";
import { getDeployments, getModels } from "./utils/utils.js";
import { OpenAIClient } from "../../src/index.js";
import { AuthMethod } from "./types.js";

describe("OpenAI", function () {
  let recorder: Recorder;
  let deployments: string[] = [];
  let models: string[] = [];

  beforeEach(async function (this: Context) {
    recorder = await startRecorder(this.currentTest);
    if (!deployments.length || !models.length) {
      deployments = await getDeployments("completions", recorder);
      models = await getModels(recorder);
    }
  });

  afterEach(async function () {
    await recorder.stop();
  });

  matrix([["AzureAPIKey", "OpenAIKey", "AAD"]] as const, async function (authMethod: AuthMethod) {
    describe(`[${authMethod}] Client`, () => {
      let client: OpenAIClient;
      let modelName: string;

      beforeEach(async function (this: Context) {
        client = createClient(authMethod, "completions", { recorder });
        modelName = "text-embedding-ada-002";
      });

      describe("getEmbeddings", function () {
        it("embeddings test", async function () {
          const prompt = ["This is text to be embedded"];
          const embeddings = await client.getEmbeddings(modelName, prompt);
          assert.isNotNull(embeddings.data);
          assert.equal(embeddings.data.length > 0, true);
          assert.isNotNull(embeddings.data[0].embedding);
          assert.equal(embeddings.data[0].embedding.length > 0, true);
          assert.isNotNull(embeddings.usage);
        });

        it("wrong prompt type", async function () {
          // TODO: Update the error message expectations
<<<<<<< HEAD
          const expectations = {
            messagePattern:
              /'\$.input' is invalid. Please check the API reference: https:\/\/platform.openai.com\/docs\/api-reference./,
            type: `invalid_request_error`,
            statusCode: 400,
          };
          try {
            await client.getEmbeddings(modelName, true as any);
          } catch (e: any) {
            assert.isTrue(e instanceof Error);
            assert.match(e.message, expectations.messagePattern);
            assert.equal(e.statusCode, expectations.statusCode);
          }
=======
          await assertOpenAiError(client.getEmbeddings(modelName, true as any), {
            messagePattern: /'\$\.input' is invalid/,
            type: `invalid_request_error`,
            errorCode: null,
          });
>>>>>>> 3c750ba3
        });
      });
    });
  });
});<|MERGE_RESOLUTION|>--- conflicted
+++ resolved
@@ -49,27 +49,11 @@
 
         it("wrong prompt type", async function () {
           // TODO: Update the error message expectations
-<<<<<<< HEAD
-          const expectations = {
-            messagePattern:
-              /'\$.input' is invalid. Please check the API reference: https:\/\/platform.openai.com\/docs\/api-reference./,
-            type: `invalid_request_error`,
-            statusCode: 400,
-          };
-          try {
-            await client.getEmbeddings(modelName, true as any);
-          } catch (e: any) {
-            assert.isTrue(e instanceof Error);
-            assert.match(e.message, expectations.messagePattern);
-            assert.equal(e.statusCode, expectations.statusCode);
-          }
-=======
           await assertOpenAiError(client.getEmbeddings(modelName, true as any), {
             messagePattern: /'\$\.input' is invalid/,
             type: `invalid_request_error`,
             errorCode: null,
           });
->>>>>>> 3c750ba3
         });
       });
     });
