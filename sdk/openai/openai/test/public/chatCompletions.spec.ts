// Copyright (c) Microsoft Corporation.
// Licensed under the MIT License.

import { assert, describe, it } from "vitest";
<<<<<<< HEAD
import { createClientsAndDeployments } from "../utils/createClients.js";
=======
import {
  createClientsAndDeployments,
  filterClientsAndDeployments,
} from "../utils/createClients.js";
>>>>>>> c980b1c5
import type { APIVersion } from "../utils/utils.js";
import {
  APIMatrix,
  bufferAsyncIterable,
<<<<<<< HEAD
  createAzureSearchExtension,
=======
  createAzureSearchExtensions,
>>>>>>> c980b1c5
  testWithDeployments,
  withDeployments,
} from "../utils/utils.js";
import {
  assertChatCompletions,
  assertChatCompletionsList,
  assertParsedChatCompletion,
} from "../utils/asserts.js";
import { z } from "zod";
import { zodResponseFormat } from "openai/helpers/zod";
<<<<<<< HEAD
import { type ChatCompletionMessageParam } from "openai/resources/chat/completions.mjs";
import { functionCallModelsToSkip, jsonResponseModelsToSkip } from "../utils/models.js";
import "../../src/types/index.js";
import type { ClientsAndDeploymentsInfo } from "../utils/types.js";
import { assertMathResponseOutput, type MathResponse } from "../utils/structuredOutputUtils.js";

describe.shuffle.each(APIMatrix)("Chat Completions [%s]", (apiVersion: APIVersion) => {
  let clientsAndDeploymentsInfo: ClientsAndDeploymentsInfo;

  clientsAndDeploymentsInfo = createClientsAndDeployments(
    apiVersion,
    { chatCompletion: "true" },
    {
      deploymentsToSkip: ["o1" /** It gets stuck and never returns */],
      modelsToSkip: [{ name: "gpt-4o-audio-preview" }, { name: "o3-mini" }],
    },
  );

=======
import type { ChatCompletionMessageParam } from "openai/resources/chat/completions.mjs";
import { functionCallModelsToSkip } from "../utils/models.js";
import "../../src/types/index.js";
import { assertMathResponseOutput, type MathResponse } from "../utils/structuredOutputUtils.js";

describe.shuffle.each(APIMatrix)("Chat Completions [%s]", (apiVersion: APIVersion) => {
  const clientsAndDeploymentsInfo = createClientsAndDeployments(
    apiVersion,
    { chatCompletion: "true" },
    {
      clientOptions: { maxRetries: 0 },
      deploymentsToSkip: ["o1" /** It gets stuck and never returns */],
      modelsToSkip: [
        { name: "gpt-4o-audio-preview" },
        { name: "gpt-4o-mini-audio-preview" },
        { name: "o3-mini" /** Unsupported with this API version */ },
      ],
    },
  );

>>>>>>> c980b1c5
  describe("chat.completions.create", () => {
    const pirateMessages = [
      {
        role: "system",
        content: "You are a helpful assistant. You will talk like a pirate.",
      } as const,
      { role: "user", content: "Can you help me?" } as const,
      {
        role: "assistant",
        content: "Arrrr! Of course, me hearty! What can I do for ye?",
      } as const,
      { role: "user", content: "What's the best way to train a parrot?" } as const,
    ];
    const byodMessages = [
      {
        role: "user",
        content:
          "What's the most common feedback we received from our customers about the product?",
      } as const,
    ];
    const getCurrentWeather = {
      name: "get_current_weather",
      description: "Get the current weather in a given location",
      parameters: {
        type: "object",
        properties: {
          location: {
            type: "string",
            description: "The city and state, e.g. San Francisco, CA",
          },
          unit: {
            type: "string",
            enum: ["celsius", "fahrenheit"],
          },
        },
        required: ["location"],
      },
    };

    it("returns completions across all models", async () => {
      await withDeployments(
        clientsAndDeploymentsInfo,
        (client, deploymentName) =>
          client.chat.completions.create({
            model: deploymentName,
            messages: pirateMessages,
          }),
        assertChatCompletions,
      );
    });

    it("calls functions", async () => {
      await withDeployments(
        clientsAndDeploymentsInfo,
        async (client, deploymentName) => {
          const weatherMessages: ChatCompletionMessageParam[] = [
            { role: "user", content: "What's the weather like in Boston?" },
          ];
          const result = await client.chat.completions.create({
            model: deploymentName,
            messages: weatherMessages,
            functions: [getCurrentWeather],
          });
          assertChatCompletions(result, { functions: true });
          const responseMessage = result.choices[0].message;
          if (!responseMessage?.function_call) {
            assert.fail("Undefined function call");
          }
          const functionArgs = JSON.parse(responseMessage.function_call.arguments);
          weatherMessages.push(responseMessage);
          weatherMessages.push({
            role: "function",
            name: responseMessage.function_call.name,
            content: JSON.stringify({
              location: functionArgs.location,
              temperature: "72",
              unit: functionArgs.unit,
              forecast: ["sunny", "windy"],
            }),
          });
          return client.chat.completions.create({
            model: deploymentName,
            messages: weatherMessages,
          });
        },
        (result) => assertChatCompletions(result, { functions: true }),
        functionCallModelsToSkip,
      );
    });

    it("doesn't call tools if toolChoice is set to none", async () => {
      await withDeployments(
        clientsAndDeploymentsInfo,
        (client, deploymentName) =>
          client.chat.completions.create({
            model: deploymentName,
            messages: [{ role: "user", content: "What's the weather like in Boston?" }],
            tool_choice: "none",
            tools: [{ type: "function", function: getCurrentWeather }],
          }),
        (res) => {
          assertChatCompletions(res, { functions: false });
          assert.isUndefined(res.choices[0].message?.tool_calls);
        },
      );
    });

    it("calls a specific tool if its name is specified", async () => {
      await withDeployments(
        clientsAndDeploymentsInfo,
        (client, deploymentName) =>
          client.chat.completions.create({
            model: deploymentName,
            messages: [{ role: "user", content: "What's the weather like in Boston?" }],

            tool_choice: {
              type: "function",
              function: { name: getCurrentWeather.name },
            },
            tools: [
              { type: "function", function: getCurrentWeather },
              {
                type: "function",
                function: {
                  name: "get_current_weather2",
                  description: "Get the current weather in a given location in the US",
                  parameters: {
                    type: "object",
                    properties: {
                      location: {
                        type: "string",
                        description: "The city and state, e.g. San Francisco, CA",
                      },
                      unit: {
                        type: "string",
                        enum: ["celsius", "fahrenheit"],
                      },
                    },
                    required: ["location"],
                  },
                },
              },
            ],
          }),
        (res) => {
          assertChatCompletions(res, { functions: true });
          const toolCalls = res.choices[0].message?.tool_calls;
          if (!toolCalls) {
            throw new Error("toolCalls should be defined here");
          }
          assert.equal(toolCalls[0].function.name, getCurrentWeather.name);
          assert.isUndefined(res.choices[0].message?.function_call);
        },
      );
    });

    it("ensures schema name is not transformed with snake case", async () => {
      const getAssetInfo = {
        name: "getAssetInfo",
        description: "Returns information about an asset",
        parameters: {
          type: "object",
          properties: {
            assetName: {
              type: "string",
              description: "The asset name. This is a required parameter.",
            },
          },
          required: ["assetName"],
        },
      };
      await withDeployments(
        clientsAndDeploymentsInfo,
        (client, deploymentName) =>
          client.chat.completions.create({
            model: deploymentName,
            messages: [{ role: "user", content: "Give me information about Asset No1" }],
            tools: [{ type: "function", function: getAssetInfo }],
          }),
        (res) => {
          assertChatCompletions(res, { functions: true });
          const toolCalls = res.choices[0].message?.tool_calls;
          if (!toolCalls) {
            throw new Error("toolCalls should be defined here");
          }
          const argument = toolCalls[0].function.arguments;
          assert.isTrue(argument?.includes("assetName"));
        },
        functionCallModelsToSkip,
      );
    });

    it("respects json_object responseFormat", async () => {
<<<<<<< HEAD
      clientsAndDeploymentsInfo = createClientsAndDeployments(apiVersion, {
        chatCompletion: "true",
        jsonObjectResponse: "true",
      });
      await withDeployments(
        clientsAndDeploymentsInfo,
=======
      await withDeployments(
        filterClientsAndDeployments(clientsAndDeploymentsInfo, {
          jsonObjectResponse: "true",
        }),
>>>>>>> c980b1c5
        (client, deploymentName) =>
          client.chat.completions.create({
            model: deploymentName,
            messages: [
              {
                role: "user",
                content:
                  "Answer the following question in JSON format: What are the capital cities in Africa?",
              },
            ],
            response_format: { type: "json_object" },
          }),
        (res) => {
          assertChatCompletions(res, { functions: false });
          const content = res.choices[0].message?.content;
          if (!content) assert.fail("Undefined content");
          try {
            JSON.parse(content);
          } catch {
            assert.fail(`Invalid JSON: ${content}`);
          }
        },
<<<<<<< HEAD
        jsonResponseModelsToSkip,
      );
    });

    describe("works with custom data sources", async () => {
      assert.isNotEmpty(clientsAndDeploymentsInfo.clientsAndDeployments, "No deployments found");
      await testWithDeployments({
        clientsAndDeployments: clientsAndDeploymentsInfo,
        run: (client, model) =>
          client.chat.completions.create({
            model: model,
            messages: byodMessages,
            data_sources: [createAzureSearchExtension()],
          }),
        validate: assertChatCompletions,
        modelsListToSkip: [
          { name: "gpt-35-turbo-0613" }, // Unsupported model
          { name: "gpt-4-32k" }, // Managed identity is not enabled
          { name: "o1-preview" }, // o-series models are not supported with OYD.
        ],
        acceptableErrors: {
          messageSubstring: [
            "Invalid AzureCognitiveSearch configuration detected", // gpt-4-1106-preview and others
          ],
        },
      });
    });

    describe("return stream", () => {
      it("returns completions across all models", async () => {
        await withDeployments(
          clientsAndDeploymentsInfo,
          async (client, deploymentName) =>
            bufferAsyncIterable(
              await client.chat.completions.create({
                model: deploymentName,
                messages: pirateMessages,
                stream: true,
              }),
            ),
          (res) =>
            assertChatCompletionsList(res, {
              // The API returns an empty choice in the first event for some
              // reason. This should be fixed in the API.
              allowEmptyChoices: true,
              // The API returns an empty ID in the first event for some
              // reason. This should be fixed in the API.
              allowEmptyId: true,
            }),
        );
      });

      it("calls functions", async () => {
=======
      );
    });

    describe.concurrent.each(createAzureSearchExtensions())(
      "works with data sources [%o]",
      async (config) => {
        await testWithDeployments({
          clientsAndDeploymentsInfo,
          run: (client, model) =>
            client.chat.completions.create({
              model: model,
              messages: byodMessages,
              data_sources: [config],
            }),
          validate: assertChatCompletions,
          modelsListToSkip: [
            { name: "gpt-35-turbo-0613" }, // Unsupported model
            { name: "gpt-4-32k" }, // Managed identity is not enabled
            { name: "o1-preview" }, // o-series models are not supported with OYD.
            { name: "o1-mini" },
            { name: "gpt-4", version: "vision-preview" },
          ],
          acceptableErrors: {
            messageSubstring: [
              "Invalid AzureCognitiveSearch configuration detected", // gpt-4-1106-preview and others
              "Managed Identity (MI) is not set for this account while the encryption key source is 'Microsoft.KeyVault', customer managed storage or Network Security Perimeter is used.",
            ],
          },
        });
      },
    );

    describe("return stream", () => {
      it("returns completions across all models", async () => {
>>>>>>> c980b1c5
        await withDeployments(
          clientsAndDeploymentsInfo,
          async (client, deploymentName) =>
            bufferAsyncIterable(
              await client.chat.completions.create({
                model: deploymentName,
<<<<<<< HEAD
                messages: [{ role: "user", content: "What's the weather like in Boston?" }],
                stream: true,
                functions: [getCurrentWeather],
=======
                messages: pirateMessages,
                stream: true,
>>>>>>> c980b1c5
              }),
            ),
          (res) =>
            assertChatCompletionsList(res, {
<<<<<<< HEAD
              functions: true,
              // The API returns an empty choice in the first event for some
              // reason. This should be fixed in the API.
              allowEmptyChoices: true,
            }),
        );
      });

      it("calls toolCalls", async () => {
=======
              // The API returns an empty choice in the first event for some
              // reason. This should be fixed in the API.
              allowEmptyChoices: true,
              // The API returns an empty ID in the first event for some
              // reason. This should be fixed in the API.
              allowEmptyId: true,
            }),
        );
      });

      it("calls functions", async () => {
>>>>>>> c980b1c5
        await withDeployments(
          clientsAndDeploymentsInfo,
          async (client, deploymentName) =>
            bufferAsyncIterable(
              await client.chat.completions.create({
                model: deploymentName,
                messages: [{ role: "user", content: "What's the weather like in Boston?" }],
                stream: true,
<<<<<<< HEAD
                tools: [{ type: "function", function: getCurrentWeather }],
=======
                functions: [getCurrentWeather],
>>>>>>> c980b1c5
              }),
            ),
          (res) =>
            assertChatCompletionsList(res, {
              functions: true,
              // The API returns an empty choice in the first event for some
              // reason. This should be fixed in the API.
              allowEmptyChoices: true,
            }),
        );
      });

<<<<<<< HEAD
      it("bring your data", async () => {
        const dataSources = { data_sources: [createAzureSearchExtension()] };
=======
      it("calls toolCalls", async () => {
>>>>>>> c980b1c5
        await withDeployments(
          clientsAndDeploymentsInfo,
          async (client, deploymentName) =>
            bufferAsyncIterable(
              await client.chat.completions.create({
                model: deploymentName,
<<<<<<< HEAD
                messages: byodMessages,
                stream: true,
                ...dataSources,
              }),
            ),
          assertChatCompletionsList,
          [{ name: "gpt-4", version: "vision-preview" }],
        );
      });
=======
                messages: [{ role: "user", content: "What's the weather like in Boston?" }],
                stream: true,
                tools: [{ type: "function", function: getCurrentWeather }],
              }),
            ),
          (res) =>
            assertChatCompletionsList(res, {
              functions: true,
              // The API returns an empty choice in the first event for some
              // reason. This should be fixed in the API.
              allowEmptyChoices: true,
            }),
        );
      });

      describe.concurrent.each(createAzureSearchExtensions())(
        "works with data sources [%o])",
        async (config) => {
          await testWithDeployments({
            clientsAndDeploymentsInfo,
            run: async (client, model) =>
              bufferAsyncIterable(
                await client.chat.completions.create({
                  model: model,
                  messages: byodMessages,
                  stream: true,
                  data_sources: [config],
                }),
              ),
            validate: assertChatCompletionsList,
            modelsListToSkip: [
              { name: "gpt-35-turbo-0613" }, // Unsupported model
              { name: "gpt-4-32k" }, // Managed identity is not enabled
              { name: "o1-preview" }, // o-series models are not supported with OYD.
              { name: "o1-mini" },
              { name: "gpt-4", version: "vision-preview" },
            ],
            acceptableErrors: {
              messageSubstring: [
                "Invalid AzureCognitiveSearch configuration detected", // gpt-4-1106-preview and others
                "Managed Identity (MI) is not set for this account while the encryption key source is 'Microsoft.KeyVault', customer managed storage or Network Security Perimeter is used.",
              ],
            },
          });
        },
      );
>>>>>>> c980b1c5

      describe("chat.completions.parse", () => {
        describe("structured output for chat completions", async () => {
          await testWithDeployments({
<<<<<<< HEAD
            clientsAndDeployments: clientsAndDeploymentsInfo,
=======
            clientsAndDeploymentsInfo: filterClientsAndDeployments(clientsAndDeploymentsInfo, {
              jsonSchemaResponse: "true",
            }),
>>>>>>> c980b1c5
            run: async (client, deploymentName) => {
              const step = z.object({
                explanation: z.string(),
                output: z.string(),
              });

              const mathResponse = z.object({
                steps: z.array(step),
                final_answer: z.string(),
              });

              return client.beta.chat.completions.parse({
                model: deploymentName,
                messages: [
                  {
                    role: "system",
                    content:
                      "You are a helpful math tutor. Only use the schema for math responses.",
                  },
                  { role: "user", content: "solve 8x + 3 = 21" },
                ],
                response_format: zodResponseFormat(mathResponse, "mathResponse"),
              });
            },
            validate: (result) => {
              assertParsedChatCompletion<MathResponse>(result, assertMathResponseOutput, {
                allowEmptyChoices: true,
              });
            },
<<<<<<< HEAD
            modelsListToSkip: [
              // structured output is not supported
              { name: "gpt-35-turbo" },
              { name: "gpt-4" },
              { name: "gpt-4-32k" },
              { name: "gpt-35-turbo-16k" },
              { name: "o1-preview" },
              { name: "gpt-4-32k" },
              { name: "gpt-4o", version: "2024-05-13" },
            ],
=======
>>>>>>> c980b1c5
          });
        });
      });
    });
  });
});<|MERGE_RESOLUTION|>--- conflicted
+++ resolved
@@ -2,23 +2,15 @@
 // Licensed under the MIT License.
 
 import { assert, describe, it } from "vitest";
-<<<<<<< HEAD
-import { createClientsAndDeployments } from "../utils/createClients.js";
-=======
 import {
   createClientsAndDeployments,
   filterClientsAndDeployments,
 } from "../utils/createClients.js";
->>>>>>> c980b1c5
 import type { APIVersion } from "../utils/utils.js";
 import {
   APIMatrix,
   bufferAsyncIterable,
-<<<<<<< HEAD
-  createAzureSearchExtension,
-=======
   createAzureSearchExtensions,
->>>>>>> c980b1c5
   testWithDeployments,
   withDeployments,
 } from "../utils/utils.js";
@@ -29,26 +21,6 @@
 } from "../utils/asserts.js";
 import { z } from "zod";
 import { zodResponseFormat } from "openai/helpers/zod";
-<<<<<<< HEAD
-import { type ChatCompletionMessageParam } from "openai/resources/chat/completions.mjs";
-import { functionCallModelsToSkip, jsonResponseModelsToSkip } from "../utils/models.js";
-import "../../src/types/index.js";
-import type { ClientsAndDeploymentsInfo } from "../utils/types.js";
-import { assertMathResponseOutput, type MathResponse } from "../utils/structuredOutputUtils.js";
-
-describe.shuffle.each(APIMatrix)("Chat Completions [%s]", (apiVersion: APIVersion) => {
-  let clientsAndDeploymentsInfo: ClientsAndDeploymentsInfo;
-
-  clientsAndDeploymentsInfo = createClientsAndDeployments(
-    apiVersion,
-    { chatCompletion: "true" },
-    {
-      deploymentsToSkip: ["o1" /** It gets stuck and never returns */],
-      modelsToSkip: [{ name: "gpt-4o-audio-preview" }, { name: "o3-mini" }],
-    },
-  );
-
-=======
 import type { ChatCompletionMessageParam } from "openai/resources/chat/completions.mjs";
 import { functionCallModelsToSkip } from "../utils/models.js";
 import "../../src/types/index.js";
@@ -69,7 +41,6 @@
     },
   );
 
->>>>>>> c980b1c5
   describe("chat.completions.create", () => {
     const pirateMessages = [
       {
@@ -263,19 +234,10 @@
     });
 
     it("respects json_object responseFormat", async () => {
-<<<<<<< HEAD
-      clientsAndDeploymentsInfo = createClientsAndDeployments(apiVersion, {
-        chatCompletion: "true",
-        jsonObjectResponse: "true",
-      });
-      await withDeployments(
-        clientsAndDeploymentsInfo,
-=======
       await withDeployments(
         filterClientsAndDeployments(clientsAndDeploymentsInfo, {
           jsonObjectResponse: "true",
         }),
->>>>>>> c980b1c5
         (client, deploymentName) =>
           client.chat.completions.create({
             model: deploymentName,
@@ -298,34 +260,37 @@
             assert.fail(`Invalid JSON: ${content}`);
           }
         },
-<<<<<<< HEAD
-        jsonResponseModelsToSkip,
-      );
-    });
-
-    describe("works with custom data sources", async () => {
-      assert.isNotEmpty(clientsAndDeploymentsInfo.clientsAndDeployments, "No deployments found");
-      await testWithDeployments({
-        clientsAndDeployments: clientsAndDeploymentsInfo,
-        run: (client, model) =>
-          client.chat.completions.create({
-            model: model,
-            messages: byodMessages,
-            data_sources: [createAzureSearchExtension()],
-          }),
-        validate: assertChatCompletions,
-        modelsListToSkip: [
-          { name: "gpt-35-turbo-0613" }, // Unsupported model
-          { name: "gpt-4-32k" }, // Managed identity is not enabled
-          { name: "o1-preview" }, // o-series models are not supported with OYD.
-        ],
-        acceptableErrors: {
-          messageSubstring: [
-            "Invalid AzureCognitiveSearch configuration detected", // gpt-4-1106-preview and others
+      );
+    });
+
+    describe.concurrent.each(createAzureSearchExtensions())(
+      "works with data sources [%o]",
+      async (config) => {
+        await testWithDeployments({
+          clientsAndDeploymentsInfo,
+          run: (client, model) =>
+            client.chat.completions.create({
+              model: model,
+              messages: byodMessages,
+              data_sources: [config],
+            }),
+          validate: assertChatCompletions,
+          modelsListToSkip: [
+            { name: "gpt-35-turbo-0613" }, // Unsupported model
+            { name: "gpt-4-32k" }, // Managed identity is not enabled
+            { name: "o1-preview" }, // o-series models are not supported with OYD.
+            { name: "o1-mini" },
+            { name: "gpt-4", version: "vision-preview" },
           ],
-        },
-      });
-    });
+          acceptableErrors: {
+            messageSubstring: [
+              "Invalid AzureCognitiveSearch configuration detected", // gpt-4-1106-preview and others
+              "Managed Identity (MI) is not set for this account while the encryption key source is 'Microsoft.KeyVault', customer managed storage or Network Security Perimeter is used.",
+            ],
+          },
+        });
+      },
+    );
 
     describe("return stream", () => {
       it("returns completions across all models", async () => {
@@ -352,83 +317,6 @@
       });
 
       it("calls functions", async () => {
-=======
-      );
-    });
-
-    describe.concurrent.each(createAzureSearchExtensions())(
-      "works with data sources [%o]",
-      async (config) => {
-        await testWithDeployments({
-          clientsAndDeploymentsInfo,
-          run: (client, model) =>
-            client.chat.completions.create({
-              model: model,
-              messages: byodMessages,
-              data_sources: [config],
-            }),
-          validate: assertChatCompletions,
-          modelsListToSkip: [
-            { name: "gpt-35-turbo-0613" }, // Unsupported model
-            { name: "gpt-4-32k" }, // Managed identity is not enabled
-            { name: "o1-preview" }, // o-series models are not supported with OYD.
-            { name: "o1-mini" },
-            { name: "gpt-4", version: "vision-preview" },
-          ],
-          acceptableErrors: {
-            messageSubstring: [
-              "Invalid AzureCognitiveSearch configuration detected", // gpt-4-1106-preview and others
-              "Managed Identity (MI) is not set for this account while the encryption key source is 'Microsoft.KeyVault', customer managed storage or Network Security Perimeter is used.",
-            ],
-          },
-        });
-      },
-    );
-
-    describe("return stream", () => {
-      it("returns completions across all models", async () => {
->>>>>>> c980b1c5
-        await withDeployments(
-          clientsAndDeploymentsInfo,
-          async (client, deploymentName) =>
-            bufferAsyncIterable(
-              await client.chat.completions.create({
-                model: deploymentName,
-<<<<<<< HEAD
-                messages: [{ role: "user", content: "What's the weather like in Boston?" }],
-                stream: true,
-                functions: [getCurrentWeather],
-=======
-                messages: pirateMessages,
-                stream: true,
->>>>>>> c980b1c5
-              }),
-            ),
-          (res) =>
-            assertChatCompletionsList(res, {
-<<<<<<< HEAD
-              functions: true,
-              // The API returns an empty choice in the first event for some
-              // reason. This should be fixed in the API.
-              allowEmptyChoices: true,
-            }),
-        );
-      });
-
-      it("calls toolCalls", async () => {
-=======
-              // The API returns an empty choice in the first event for some
-              // reason. This should be fixed in the API.
-              allowEmptyChoices: true,
-              // The API returns an empty ID in the first event for some
-              // reason. This should be fixed in the API.
-              allowEmptyId: true,
-            }),
-        );
-      });
-
-      it("calls functions", async () => {
->>>>>>> c980b1c5
         await withDeployments(
           clientsAndDeploymentsInfo,
           async (client, deploymentName) =>
@@ -437,11 +325,7 @@
                 model: deploymentName,
                 messages: [{ role: "user", content: "What's the weather like in Boston?" }],
                 stream: true,
-<<<<<<< HEAD
-                tools: [{ type: "function", function: getCurrentWeather }],
-=======
                 functions: [getCurrentWeather],
->>>>>>> c980b1c5
               }),
             ),
           (res) =>
@@ -454,29 +338,13 @@
         );
       });
 
-<<<<<<< HEAD
-      it("bring your data", async () => {
-        const dataSources = { data_sources: [createAzureSearchExtension()] };
-=======
       it("calls toolCalls", async () => {
->>>>>>> c980b1c5
         await withDeployments(
           clientsAndDeploymentsInfo,
           async (client, deploymentName) =>
             bufferAsyncIterable(
               await client.chat.completions.create({
                 model: deploymentName,
-<<<<<<< HEAD
-                messages: byodMessages,
-                stream: true,
-                ...dataSources,
-              }),
-            ),
-          assertChatCompletionsList,
-          [{ name: "gpt-4", version: "vision-preview" }],
-        );
-      });
-=======
                 messages: [{ role: "user", content: "What's the weather like in Boston?" }],
                 stream: true,
                 tools: [{ type: "function", function: getCurrentWeather }],
@@ -523,18 +391,13 @@
           });
         },
       );
->>>>>>> c980b1c5
 
       describe("chat.completions.parse", () => {
         describe("structured output for chat completions", async () => {
           await testWithDeployments({
-<<<<<<< HEAD
-            clientsAndDeployments: clientsAndDeploymentsInfo,
-=======
             clientsAndDeploymentsInfo: filterClientsAndDeployments(clientsAndDeploymentsInfo, {
               jsonSchemaResponse: "true",
             }),
->>>>>>> c980b1c5
             run: async (client, deploymentName) => {
               const step = z.object({
                 explanation: z.string(),
@@ -564,19 +427,6 @@
                 allowEmptyChoices: true,
               });
             },
-<<<<<<< HEAD
-            modelsListToSkip: [
-              // structured output is not supported
-              { name: "gpt-35-turbo" },
-              { name: "gpt-4" },
-              { name: "gpt-4-32k" },
-              { name: "gpt-35-turbo-16k" },
-              { name: "o1-preview" },
-              { name: "gpt-4-32k" },
-              { name: "gpt-4o", version: "2024-05-13" },
-            ],
-=======
->>>>>>> c980b1c5
           });
         });
       });
