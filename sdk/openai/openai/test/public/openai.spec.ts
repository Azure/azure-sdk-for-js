// Copyright (c) Microsoft Corporation.
// Licensed under the MIT license.

import { Recorder } from "@azure-tools/test-recorder";
import { assert, matrix } from "@azure/test-utils";
import { Context } from "mocha";
import { OpenAIClient } from "../../src/index.js";
import { AuthMethod, createClient, startRecorder } from "./utils/recordedClient.js";
<<<<<<< HEAD
import { ImageLocation } from "../../src/api/models.js";
=======
import {
  assertChatCompletions,
  assertChatCompletionsStream,
  assertCompletions,
  assertCompletionsStream,
} from "./utils/asserts.js";
import {
  getDeployments,
  getModels,
  getSucceeded,
  updateWithSucceeded,
  withDeployment,
} from "./utils/utils.js";
import { logger } from "./utils/logger.js";
>>>>>>> 5ac73502

describe("OpenAI", function () {
  let deployments: string[] = [];
  let models: string[] = [];

  before(async function (this: Context) {
    deployments = await getDeployments();
    models = await getModels();
  });

  matrix([["AzureAPIKey", "OpenAIKey", "AAD"]] as const, async function (authMethod: AuthMethod) {
    describe(`[${authMethod}] Client`, () => {
      let recorder: Recorder;
      let client: OpenAIClient;

      beforeEach(async function (this: Context) {
        recorder = await startRecorder(this.currentTest);
        client = createClient(authMethod, { recorder });
      });

      afterEach(async function () {
        if (recorder) {
          await recorder.stop();
        }
      });

      describe("getCompletions", function () {
        it("returns completions across all models", async function () {
          const prompt = ["This is a test"];
          await withDeployment(
            authMethod === "OpenAIKey" ? models : deployments,
            async (deploymentName) =>
              client.getCompletions(deploymentName, prompt).then(assertCompletions)
          );
        });
      });

      describe("listCompletions", function () {
        it("returns completions stream", async function () {
          const prompt = ["This is a test"];
          const modelName = "text-davinci-003";
          await assertCompletionsStream(client.listCompletions(modelName, prompt), {
            // The API returns an empty choice in the first event for some
            // reason. This should be fixed in the API.
            allowEmptyChoices: true,
          });
        });

        it("stream long completions", async function () {
          const prompt = [
            `##### Translate this code snippet into Python. Use Azure SDKs where possible.
  \`\`\`
  using System.Threading.Tasks;
  using Microsoft.AspNetCore.Mvc;
  using Microsoft.Azure.WebJobs;
  using Microsoft.Azure.WebJobs.Extensions.Http;
  using Microsoft.AspNetCore.Http;
  using Microsoft.Extensions.Logging;
  using System;
  using Azure.Messaging.EventGrid;
  using Azure.Messaging.EventGrid.SystemEvents;
  
  namespace Function1
  {
      public static class Function1
      {
          [FunctionName("Function1")]
          public static async Task<IActionResult> Run(
              [HttpTrigger(AuthorizationLevel.Anonymous, "get", "post", Route = null)] HttpRequest req,
              ILogger log)
          {
              log.LogInformation("C# HTTP trigger function processed a request.");
              string response = string.Empty;
              BinaryData events = await BinaryData.FromStreamAsync(req.Body);
              log.LogInformation($"Received events: {events}");
  
              EventGridEvent[] eventGridEvents = EventGridEvent.ParseMany(events);
  
              foreach (EventGridEvent eventGridEvent in eventGridEvents)
              {
                  // Handle system events
                  if (eventGridEvent.TryGetSystemEventData(out object eventData))
                  {
                      // Handle the subscription validation event
                      if (eventData is SubscriptionValidationEventData subscriptionValidationEventData)
                      {
                          log.LogInformation($"Got SubscriptionValidation event data, validation code: {subscriptionValidationEventData.ValidationCode}, topic: {eventGridEvent.Topic}");
                          // Do any additional validation (as required) and then return back the below response
                          var responseData = new
                          {
                              ValidationResponse = subscriptionValidationEventData.ValidationCode
                          };
  
                          return new OkObjectResult(responseData);
                      }
                  }
              }
              return new OkObjectResult(response);
          }
      }
  }
  
  \`\`\`
  `,
          ];
          const modelName = "text-davinci-003";
          await assertCompletionsStream(
            client.listCompletions(modelName, prompt, {
              maxTokens: 2048,
            }),
            {
              // The API returns an empty choice in the first event for some
              // reason. This should be fixed in the API.
              allowEmptyChoices: true,
            }
          );
        });
      });

      describe("chat completions", function () {
        const pirateMessages = [
          { role: "system", content: "You are a helpful assistant. You will talk like a pirate." },
          { role: "user", content: "Can you help me?" },
          { role: "assistant", content: "Arrrr! Of course, me hearty! What can I do for ye?" },
          { role: "user", content: "What's the best way to train a parrot?" },
        ];
        const weatherMessages = [{ role: "user", content: "What's the weather like in Boston?" }];
        const getCurrentWeather = {
          name: "get_current_weather",
          description: "Get the current weather in a given location",
          parameters: {
            type: "object",
            properties: {
              location: {
                type: "string",
                description: "The city and state, e.g. San Francisco, CA",
              },
              unit: {
                type: "string",
                enum: ["celsius", "fahrenheit"],
              },
            },
            required: ["location"],
          },
        };
        const chatCompletionDeployments: string[] = [];
        const chatCompletionModels: string[] = [];
        describe("getChatCompletions", function () {
          it("returns completions across all models", async function () {
            updateWithSucceeded(
              await withDeployment(
                getSucceeded(
                  authMethod,
                  deployments,
                  models,
                  chatCompletionDeployments,
                  chatCompletionModels
                ),
                async (deploymentName) =>
                  client
                    .getChatCompletions(deploymentName, pirateMessages)
                    .then(assertChatCompletions)
              ),
              chatCompletionDeployments,
              chatCompletionModels,
              authMethod
            );
          });

          it("calls functions", async function () {
            updateWithSucceeded(
              await withDeployment(
                getSucceeded(
                  authMethod,
                  deployments,
                  models,
                  chatCompletionDeployments,
                  chatCompletionModels
                ),
                async (deploymentName) =>
                  client
                    .getChatCompletions(deploymentName, weatherMessages, {
                      functions: [getCurrentWeather],
                    })
                    .then((c) => assertChatCompletions(c, { functions: true }))
              ),
              chatCompletionDeployments,
              chatCompletionModels,
              authMethod
            );
          });
        });

        describe("listChatCompletions", function () {
          it("returns completions across all models", async function () {
            updateWithSucceeded(
              await withDeployment(
                getSucceeded(
                  authMethod,
                  deployments,
                  models,
                  chatCompletionDeployments,
                  chatCompletionModels
                ),
                async (deploymentName) => {
                  const count = await assertChatCompletionsStream(
                    client.listChatCompletions(deploymentName, pirateMessages),
                    {
                      // The API returns an empty choice in the first event for some
                      // reason. This should be fixed in the API.
                      allowEmptyChoices: true,
                    }
                  );
                  if (count === 0) {
                    logger.warning(`No completions returned for ${deploymentName}`);
                  }
                }
              ),
              chatCompletionDeployments,
              chatCompletionModels,
              authMethod
            );
          });

          it("calls functions", async function () {
            updateWithSucceeded(
              await withDeployment(
                getSucceeded(
                  authMethod,
                  deployments,
                  models,
                  chatCompletionDeployments,
                  chatCompletionModels
                ),
                async (deploymentName) => {
                  const count = await assertChatCompletionsStream(
                    client.listChatCompletions(deploymentName, weatherMessages, {
                      functions: [getCurrentWeather],
                    }),
                    {
                      functions: true,
                      // The API returns an empty choice in the first event for some
                      // reason. This should be fixed in the API.
                      allowEmptyChoices: true,
                    }
                  );
                  if (count === 0) {
                    logger.warning(`No completions returned for ${deploymentName}`);
                  }
                }
              ),
              chatCompletionDeployments,
              chatCompletionModels,
              authMethod
            );
          });
        });
      });

      describe("getEmbeddings", function () {
        it("embeddings test", async function () {
          const prompt = ["This is a test"];
          const modelName = "text-embedding-ada-002";
          const embeddings = await client.getEmbeddings(modelName, prompt);
          assert.isNotNull(embeddings.data);
          assert.equal(embeddings.data.length > 0, true);
          assert.isNotNull(embeddings.data[0].embedding);
          assert.equal(embeddings.data[0].embedding.length > 0, true);
          assert.isNotNull(embeddings.usage);
        });
      });
    });

    it("get images test", async function () {
      if (authMethod === "OpenAIKey") {
        this.skip();
      }
      function delay(ms: number) {
        return new Promise((resolve) => setTimeout(resolve, ms));
      }
      const prompt = "monkey eating banana";
      const numberOfImages = 2;
      const size = "256x256";
      let imageLinks = await client.beginAzureBatchImageGeneration(prompt, {
        n: numberOfImages,
        size: size,
      });
      while (imageLinks.status === "notRunning" || imageLinks.status === "running") {
        await delay(5000);
        imageLinks = await client.getAzureBatchImageGenerationOperationStatus(imageLinks.id);
      }
      assert.equal(imageLinks.status, "succeeded");
      assert.isNotNull(imageLinks.result);
      assert.equal((imageLinks.result?.data as ImageLocation[]).length, numberOfImages);
    });
  });
});<|MERGE_RESOLUTION|>--- conflicted
+++ resolved
@@ -6,9 +6,6 @@
 import { Context } from "mocha";
 import { OpenAIClient } from "../../src/index.js";
 import { AuthMethod, createClient, startRecorder } from "./utils/recordedClient.js";
-<<<<<<< HEAD
-import { ImageLocation } from "../../src/api/models.js";
-=======
 import {
   assertChatCompletions,
   assertChatCompletionsStream,
@@ -23,7 +20,6 @@
   withDeployment,
 } from "./utils/utils.js";
 import { logger } from "./utils/logger.js";
->>>>>>> 5ac73502
 
 describe("OpenAI", function () {
   let deployments: string[] = [];
@@ -33,6 +29,7 @@
     deployments = await getDeployments();
     models = await getModels();
   });
+  import { ImageLocation } from "../../src/api/models.js";
 
   matrix([["AzureAPIKey", "OpenAIKey", "AAD"]] as const, async function (authMethod: AuthMethod) {
     describe(`[${authMethod}] Client`, () => {
@@ -294,30 +291,32 @@
           assert.equal(embeddings.data[0].embedding.length > 0, true);
           assert.isNotNull(embeddings.usage);
         });
-      });
-    });
-
-    it("get images test", async function () {
-      if (authMethod === "OpenAIKey") {
-        this.skip();
-      }
-      function delay(ms: number) {
-        return new Promise((resolve) => setTimeout(resolve, ms));
-      }
-      const prompt = "monkey eating banana";
-      const numberOfImages = 2;
-      const size = "256x256";
-      let imageLinks = await client.beginAzureBatchImageGeneration(prompt, {
-        n: numberOfImages,
-        size: size,
-      });
-      while (imageLinks.status === "notRunning" || imageLinks.status === "running") {
-        await delay(5000);
-        imageLinks = await client.getAzureBatchImageGenerationOperationStatus(imageLinks.id);
-      }
-      assert.equal(imageLinks.status, "succeeded");
-      assert.isNotNull(imageLinks.result);
-      assert.equal((imageLinks.result?.data as ImageLocation[]).length, numberOfImages);
+      })
+
+      describe("getImages", function(){
+        it("get images test", async function () {
+          if (authMethod === "OpenAIKey") {
+            this.skip();
+          }
+          function delay(ms: number) {
+            return new Promise((resolve) => setTimeout(resolve, ms));
+          }
+          const prompt = "monkey eating banana";
+          const numberOfImages = 2;
+          const size = "256x256";
+          let imageLinks = await client.beginAzureBatchImageGeneration(prompt, {
+            n: numberOfImages,
+            size: size,
+          });
+          while (imageLinks.status === "notRunning" || imageLinks.status === "running") {
+            await delay(5000);
+            imageLinks = await client.getAzureBatchImageGenerationOperationStatus(imageLinks.id);
+          }
+          assert.equal(imageLinks.status, "succeeded");
+          assert.isNotNull(imageLinks.result);
+          assert.equal((imageLinks.result?.data as ImageLocation[]).length, numberOfImages);
+        });
+      });
     });
   });
 });