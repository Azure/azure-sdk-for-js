// Copyright (c) Microsoft Corporation.
// Licensed under the MIT License.

import { assert, test, describe } from "vitest";
import {
  type PipelineRequest,
  type PipelineResponse,
  RestError,
  createDefaultHttpClient,
  createEmptyPipeline,
  createHttpHeaders,
  createPipelineRequest,
} from "@azure/core-rest-pipeline";
import type { Run } from "openai/resources/beta/threads/runs/runs.mjs";
import type { AzureChatExtensionConfiguration } from "../../src/types/index.js";
import { getSearchInfo } from "./injectables.js";
import type {
  ClientsAndDeploymentsInfo,
  DeploymentInfo,
  ModelCapabilities,
  ModelInfo,
  ResourceInfo,
} from "./types.js";
import { logger } from "./logger.js";
import type { OpenAI } from "openai";
import type { Sku } from "@azure/arm-cognitiveservices";

export type AcceptableErrors = {
  messageSubstring: string[];
};

const GlobalAcceptedErrors: AcceptableErrors = {
  messageSubstring: ["Rate limit is exceeded"],
};

export const maxRetriesOption = { maxRetries: 0 };

export enum APIVersion {
<<<<<<< HEAD
  Latest = "2025-03-01-preview",
  Preview = "2025-01-01-preview",
=======
  Preview = "2025-03-01-preview",
>>>>>>> 9f406326
  Stable = "2024-10-21",
  OpenAI = "OpenAI",
  "2024_10_01_preview" = "2024-10-01-preview",
}

export const APIMatrix = [APIVersion.Preview, APIVersion.Stable];

function toString(error: any): string {
  return error.error ? JSON.stringify(error.error) : JSON.stringify(error);
}

export async function withDeployments<T>(
  { clientsAndDeployments, count }: ClientsAndDeploymentsInfo,
  run: (client: OpenAI, model: string) => Promise<T>,
  validate?: (result: T) => void,
  modelsListToSkip?: Partial<ModelInfo>[],
): Promise<void> {
  const errors = [];
  const succeeded = [];
  assert.isNotEmpty(clientsAndDeployments, "No deployments found");
  let i = 0;
  for (const { client, deployments } of clientsAndDeployments) {
    for (const deployment of deployments) {
      logger.info(
        `[${++i}/${count}] testing with deployment: ${deployment.deploymentName} (${deployment.model.name}: ${deployment.model.version})`,
      );
      if (modelsListToSkip && isModelInList(deployment.model, modelsListToSkip)) {
        logger.info(
          `Skipping deployment ${deployment.deploymentName} (${deployment.model.name}: ${deployment.model.version})`,
        );
        continue;
      }
      try {
        const res = await run(client, deployment.deploymentName);
        validate?.(res);
        succeeded.push(deployment);
      } catch (e) {
        const error = e as any;
        if (!e) continue;
        const errorStr = toString(error);
        if (
          [
            "OperationNotSupported",
            "model_not_found",
            "rate_limit_exceeded",
            "ModelDeprecated",
            "429",
            "UserError",
          ].includes(error.code) ||
          error.type === "invalid_request_error" ||
          error.name === "AbortError" ||
          errorStr.includes("Connection error") ||
          errorStr.includes("toolCalls") ||
          [
            "ManagedIdentityIsNotEnabled",
            "Rate limit is exceeded",
            "Invalid AzureCognitiveSearch configuration detected",
            "Unsupported Model",
            "does not support 'system' with this model",
            "Cannot cancel run with status 'completed'",
          ].some((match) => error.message.includes(match))
        ) {
          logger.warning("WARNING: Handled error: ", error.message);
          continue;
        }
        logger.error(`Error in deployment ${deployment.deploymentName}: `, error);
        errors.push(e);
      }
    }
  }
  if (errors.length > 0) {
    throw new AggregateError(errors);
  }
  logger.info(
    `Succeeded with (${succeeded.length}): ${JSON.stringify(succeeded.map(({ deploymentName }) => deploymentName).join(", "))}`,
  );
}

export type DeploymentTestingParameters<T> = {
  clientsAndDeploymentsInfo: ClientsAndDeploymentsInfo;
  run: (client: OpenAI, model: string) => Promise<T>;
  validate?: (result: T) => void;
  modelsListToSkip?: Partial<ModelInfo>[];
  acceptableErrors?: AcceptableErrors;
};

/**
 * Test with deployments invokes `test` call, so it should be inside of `describe` and not `it`.
 * @param clientsAndDeployments -
 * @param run -
 * @param validate -
 * @param modelsListToSkip -
 * @param acceptableErrors -
 */
export async function testWithDeployments<T>({
  clientsAndDeploymentsInfo,
  run,
  validate,
  modelsListToSkip,
  acceptableErrors,
}: DeploymentTestingParameters<T>): Promise<void> {
  assert.isNotEmpty(clientsAndDeploymentsInfo.clientsAndDeployments, "No deployments found");
  describe.concurrent.each(clientsAndDeploymentsInfo.clientsAndDeployments)(
    "$client.baseURL",
    async function ({ client, deployments }) {
      for (const deployment of deployments) {
        test.concurrent(`${deployment.model.name} (${deployment.model.version})`, async (done) => {
          if (modelsListToSkip && isModelInList(deployment.model, modelsListToSkip)) {
            done.skip(`Skipping ${deployment.model.name} : ${deployment.model.version}`);
          }

          let result;
          try {
            result = await run(client, deployment.deploymentName);
          } catch (e) {
            const error = e as any;
            if (acceptableErrors?.messageSubstring.some((match) => error.message.includes(match))) {
              done.skip(`Skipping due to acceptable error: ${error}`);
            }
            if (
              GlobalAcceptedErrors.messageSubstring.some((match) => error.message.includes(match))
            ) {
              done.skip(`Skipping due to global acceptable error: ${error}`);
            }
            throw e;
          }
          validate?.(result);
          return;
        });
      }
    },
  );
}

export function filterDeployments<DeploymentsT extends Pick<ResourceInfo, "deployments">>(
  resourcesInfo: DeploymentsT[],
  filters: {
    capabilities?: ModelCapabilities;
    sku?: Partial<Sku>;
    deploymentsToSkip?: string[];
    modelsToSkip?: Partial<ModelInfo>[];
  },
): { resourcesInfo: DeploymentsT[]; count: number } {
  const filtered: DeploymentsT[] = [];
  const { capabilities = {}, sku = {}, deploymentsToSkip = [], modelsToSkip = [] } = filters;
  const deploymentsToSkipSet = new Set(deploymentsToSkip);
  const modelsAndVersionsToSkipSet = new Set<string>();
  const modelsToSkipSet = new Set<string>();

  for (const { name, version } of modelsToSkip) {
    if (name && version) {
      modelsAndVersionsToSkipSet.add(`${name}:${version}`);
    } else if (name) {
      modelsToSkipSet.add(name);
    } else {
      throw new Error("name must be defined");
    }
  }

  const globalBestDeployments = new Map<string, DeploymentInfo>();

  for (const resourceInfo of resourcesInfo) {
    for (const deployment of resourceInfo.deployments) {
      // Ignore custom models (assuming standard model names are <= 25 characters)
      if (deployment.model.name.length > 25) {
        continue;
      }
      const modelAndVersion = `${deployment.model.name}:${deployment.model.version}`;

      if (deploymentsToSkipSet.has(deployment.deploymentName)) {
        continue;
      }
      if (modelsToSkipSet.has(deployment.model.name)) {
        continue;
      }
      if (modelsAndVersionsToSkipSet.has(modelAndVersion)) {
        continue;
      }
      if (
        !(Object.keys(capabilities) as (keyof ModelCapabilities)[]).every(
          (key) =>
            capabilities[key] === undefined || deployment.capabilities[key] === capabilities[key],
        )
      ) {
        continue;
      }
      if (
        !(Object.keys(sku) as (keyof Sku)[]).every(
          (key) => sku[key] === undefined || deployment.sku[key] === sku[key],
        )
      ) {
        continue;
      }
      const current = globalBestDeployments.get(modelAndVersion);
      const currentCapacity = current?.sku.capacity ?? 0;
      const newCapacity = deployment.sku.capacity ?? 0;
      if (!current || newCapacity > currentCapacity) {
        globalBestDeployments.set(modelAndVersion, deployment);
      }
    }
  }

  let count = 0;
  for (const resourceInfo of resourcesInfo) {
    const filteredDeployments = resourceInfo.deployments.filter(
      (deployment) =>
        globalBestDeployments.get(`${deployment.model.name}:${deployment.model.version}`) ===
        deployment,
    );
    if (filteredDeployments.length > 0) {
      count += filteredDeployments.length;
      filtered.push({ ...resourceInfo, deployments: filteredDeployments });
    }
  }

  return { resourcesInfo: filtered, count };
}

export async function sendRequest(request: PipelineRequest): Promise<PipelineResponse> {
  const client = createDefaultHttpClient();
  const pipeline = createEmptyPipeline();
  return pipeline.sendRequest(client, request);
}

function isModelInList(
  expectedModel: Partial<ModelInfo>,
  modelsList: Partial<ModelInfo>[],
): boolean {
  for (const model of modelsList) {
    if (
      expectedModel.name === model.name &&
      (!expectedModel.version || !model.version || expectedModel.version === model.version)
    ) {
      return true;
    }
  }
  return false;
}

export async function bufferAsyncIterable<T>(iter: AsyncIterable<T>): Promise<T[]> {
  const result: T[] = [];
  for await (const item of iter) {
    result.push(item);
  }
  return result;
}

export async function get(url: string): Promise<PipelineResponse> {
  const request = createPipelineRequest({
    url,
    method: "GET",
    headers: createHttpHeaders(),
    streamResponseStatusCodes: new Set([200]),
  });
  return sendRequest(request);
}

export function createAzureSearchExtensions(): Array<AzureChatExtensionConfiguration> {
  const output = [];
  for (const { endpoint, indexes } of getSearchInfo().resources) {
    for (const index_name of indexes) {
      output.push({
        type: "azure_search",
        parameters: {
          endpoint,
          index_name,
          authentication: {
            type: "system_assigned_managed_identity",
          },
        },
      });
    }
  }
  return output;
}

export function isRateLimitRun(run: Run): boolean {
  if (run.status === "failed") {
    if (run.last_error?.message.includes("Rate limit")) {
      logger.info(`Rate limit error: ${run.last_error.message}`);
      return true;
    }
    throw new RestError(`Run failed with unexpected error: ${run.last_error?.message}`, {
      code: run.last_error?.code,
    });
  }
  if (!["completed", "requires_action"].includes(run.status)) {
    throw new RestError(`Run failed with unexpected status: ${run.status}`);
  }
  return false;
}<|MERGE_RESOLUTION|>--- conflicted
+++ resolved
@@ -36,12 +36,7 @@
 export const maxRetriesOption = { maxRetries: 0 };
 
 export enum APIVersion {
-<<<<<<< HEAD
-  Latest = "2025-03-01-preview",
-  Preview = "2025-01-01-preview",
-=======
   Preview = "2025-03-01-preview",
->>>>>>> 9f406326
   Stable = "2024-10-21",
   OpenAI = "OpenAI",
   "2024_10_01_preview" = "2024-10-01-preview",
