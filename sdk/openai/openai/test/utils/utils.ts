// Copyright (c) Microsoft Corporation.
// Licensed under the MIT License.

import { assert, test, describe } from "vitest";
import {
  type PipelineRequest,
  type PipelineResponse,
  RestError,
  createDefaultHttpClient,
  createEmptyPipeline,
  createHttpHeaders,
  createPipelineRequest,
} from "@azure/core-rest-pipeline";
import type { Run } from "openai/resources/beta/threads/runs/runs.mjs";
import type { AzureChatExtensionConfiguration } from "../../src/types/index.js";
import { getSearchInfo } from "./injectables.js";
import type {
  ClientsAndDeploymentsInfo,
  DeploymentInfo,
  ModelCapabilities,
  ModelInfo,
  ResourceInfo,
} from "./types.js";
import { logger } from "./logger.js";
import type { OpenAI } from "openai";
import type { Sku } from "@azure/arm-cognitiveservices";

export type AcceptableErrors = {
  messageSubstring: string[];
};

const GlobalAcceptedErrors: AcceptableErrors = {
  messageSubstring: ["Rate limit is exceeded"],
};

export const maxRetriesOption = { maxRetries: 0 };

export enum APIVersion {
  Preview = "2025-01-01-preview",
  Stable = "2024-10-21",
  OpenAI = "OpenAI",
  "2024_10_01_preview" = "2024-10-01-preview",
}

export const APIMatrix = [APIVersion.Preview, APIVersion.Stable];

function toString(error: any): string {
  return error.error ? JSON.stringify(error.error) : JSON.stringify(error);
}

export async function withDeployments<T>(
  { clientsAndDeployments, count }: ClientsAndDeploymentsInfo,
  run: (client: OpenAI, model: string) => Promise<T>,
  validate?: (result: T) => void,
  modelsListToSkip?: Partial<ModelInfo>[],
): Promise<void> {
  const errors = [];
  const succeeded = [];
  assert.isNotEmpty(clientsAndDeployments, "No deployments found");
  let i = 0;
  for (const { client, deployments } of clientsAndDeployments) {
    for (const deployment of deployments) {
      logger.info(
        `[${++i}/${count}] testing with deployment: ${deployment.deploymentName} (${deployment.model.name}: ${deployment.model.version})`,
      );
      if (modelsListToSkip && isModelInList(deployment.model, modelsListToSkip)) {
        logger.info(
          `Skipping deployment ${deployment.deploymentName} (${deployment.model.name}: ${deployment.model.version})`,
        );
        continue;
      }
      try {
        const res = await run(client, deployment.deploymentName);
        validate?.(res);
        succeeded.push(deployment);
      } catch (e) {
        const error = e as any;
        if (!e) continue;
        const errorStr = toString(error);
        if (
          [
            "OperationNotSupported",
            "model_not_found",
            "rate_limit_exceeded",
            "ModelDeprecated",
            "429",
            "UserError",
          ].includes(error.code) ||
          error.type === "invalid_request_error" ||
          error.name === "AbortError" ||
          errorStr.includes("Connection error") ||
          errorStr.includes("toolCalls") ||
          [
            "ManagedIdentityIsNotEnabled",
            "Rate limit is exceeded",
            "Invalid AzureCognitiveSearch configuration detected",
            "Unsupported Model",
            "does not support 'system' with this model",
            "Cannot cancel run with status 'completed'",
          ].some((match) => error.message.includes(match))
        ) {
          logger.warning("WARNING: Handled error: ", error.message);
          continue;
        }
        logger.error(`Error in deployment ${deployment.deploymentName}: `, error);
        errors.push(e);
      }
    }
  }
  if (errors.length > 0) {
    throw new AggregateError(errors);
  }
  logger.info(
    `Succeeded with (${succeeded.length}): ${JSON.stringify(succeeded.map(({ deploymentName }) => deploymentName).join(", "))}`,
  );
}

export type DeploymentTestingParameters<T> = {
<<<<<<< HEAD
  clientsAndDeployments: ClientsAndDeploymentsInfo;
=======
  clientsAndDeploymentsInfo: ClientsAndDeploymentsInfo;
>>>>>>> c980b1c5
  run: (client: OpenAI, model: string) => Promise<T>;
  validate?: (result: T) => void;
  modelsListToSkip?: Partial<ModelInfo>[];
  acceptableErrors?: AcceptableErrors;
};

/**
 * Test with deployments invokes `test` call, so it should be inside of `describe` and not `it`.
 * @param clientsAndDeployments -
 * @param run -
 * @param validate -
 * @param modelsListToSkip -
 * @param acceptableErrors -
 */
export async function testWithDeployments<T>({
<<<<<<< HEAD
  clientsAndDeployments,
=======
  clientsAndDeploymentsInfo,
>>>>>>> c980b1c5
  run,
  validate,
  modelsListToSkip,
  acceptableErrors,
}: DeploymentTestingParameters<T>): Promise<void> {
<<<<<<< HEAD
  assert.isNotEmpty(clientsAndDeployments, "No deployments found");
  describe.concurrent.each(clientsAndDeployments.clientsAndDeployments)(
=======
  assert.isNotEmpty(clientsAndDeploymentsInfo.clientsAndDeployments, "No deployments found");
  describe.concurrent.each(clientsAndDeploymentsInfo.clientsAndDeployments)(
>>>>>>> c980b1c5
    "$client.baseURL",
    async function ({ client, deployments }) {
      for (const deployment of deployments) {
        test.concurrent(`${deployment.model.name} (${deployment.model.version})`, async (done) => {
          if (modelsListToSkip && isModelInList(deployment.model, modelsListToSkip)) {
            done.skip(`Skipping ${deployment.model.name} : ${deployment.model.version}`);
          }

          let result;
          try {
            result = await run(client, deployment.deploymentName);
          } catch (e) {
            const error = e as any;
            if (acceptableErrors?.messageSubstring.some((match) => error.message.includes(match))) {
              done.skip(`Skipping due to acceptable error: ${error}`);
            }
            if (
              GlobalAcceptedErrors.messageSubstring.some((match) => error.message.includes(match))
            ) {
              done.skip(`Skipping due to global acceptable error: ${error}`);
            }
            throw e;
          }
          validate?.(result);
          return;
        });
      }
    },
  );
}

<<<<<<< HEAD
export function filterDeployments(
  resourcesInfo: ResourceInfo[],
=======
export function filterDeployments<DeploymentsT extends Pick<ResourceInfo, "deployments">>(
  resourcesInfo: DeploymentsT[],
>>>>>>> c980b1c5
  filters: {
    capabilities?: ModelCapabilities;
    sku?: Partial<Sku>;
    deploymentsToSkip?: string[];
    modelsToSkip?: Partial<ModelInfo>[];
  },
): { resourcesInfo: DeploymentsT[]; count: number } {
  const filtered: DeploymentsT[] = [];
  const { capabilities = {}, sku = {}, deploymentsToSkip = [], modelsToSkip = [] } = filters;
  const deploymentsToSkipSet = new Set(deploymentsToSkip);
  const modelsAndVersionsToSkipSet = new Set<string>();
  const modelsToSkipSet = new Set<string>();

  for (const { name, version } of modelsToSkip) {
    if (name && version) {
      modelsAndVersionsToSkipSet.add(`${name}:${version}`);
    } else if (name) {
      modelsToSkipSet.add(name);
    } else {
      throw new Error("name must be defined");
    }
  }

  const globalBestDeployments = new Map<string, DeploymentInfo>();

  for (const resourceInfo of resourcesInfo) {
    for (const deployment of resourceInfo.deployments) {
      // Ignore custom models (assuming standard model names are <= 25 characters)
      if (deployment.model.name.length > 25) {
        continue;
      }
      const modelAndVersion = `${deployment.model.name}:${deployment.model.version}`;

      if (deploymentsToSkipSet.has(deployment.deploymentName)) {
        continue;
      }
      if (modelsToSkipSet.has(deployment.model.name)) {
        continue;
      }
      if (modelsAndVersionsToSkipSet.has(modelAndVersion)) {
        continue;
      }
      if (
        !(Object.keys(capabilities) as (keyof ModelCapabilities)[]).every(
          (key) =>
            capabilities[key] === undefined || deployment.capabilities[key] === capabilities[key],
        )
      ) {
        continue;
      }
      if (
        !(Object.keys(sku) as (keyof Sku)[]).every(
          (key) => sku[key] === undefined || deployment.sku[key] === sku[key],
        )
      ) {
        continue;
      }
      const current = globalBestDeployments.get(modelAndVersion);
      const currentCapacity = current?.sku.capacity ?? 0;
      const newCapacity = deployment.sku.capacity ?? 0;
      if (!current || newCapacity > currentCapacity) {
        globalBestDeployments.set(modelAndVersion, deployment);
      }
    }
  }

  let count = 0;
  for (const resourceInfo of resourcesInfo) {
    const filteredDeployments = resourceInfo.deployments.filter(
      (deployment) =>
        globalBestDeployments.get(`${deployment.model.name}:${deployment.model.version}`) ===
        deployment,
    );
    if (filteredDeployments.length > 0) {
      count += filteredDeployments.length;
      filtered.push({ ...resourceInfo, deployments: filteredDeployments });
    }
  }

  return { resourcesInfo: filtered, count };
}

export async function sendRequest(request: PipelineRequest): Promise<PipelineResponse> {
  const client = createDefaultHttpClient();
  const pipeline = createEmptyPipeline();
  return pipeline.sendRequest(client, request);
}

function isModelInList(
  expectedModel: Partial<ModelInfo>,
  modelsList: Partial<ModelInfo>[],
): boolean {
  for (const model of modelsList) {
    if (
      expectedModel.name === model.name &&
      (!expectedModel.version || !model.version || expectedModel.version === model.version)
    ) {
      return true;
    }
  }
  return false;
}

export async function bufferAsyncIterable<T>(iter: AsyncIterable<T>): Promise<T[]> {
  const result: T[] = [];
  for await (const item of iter) {
    result.push(item);
  }
  return result;
}

export async function get(url: string): Promise<PipelineResponse> {
  const request = createPipelineRequest({
    url,
    method: "GET",
    headers: createHttpHeaders(),
    streamResponseStatusCodes: new Set([200]),
  });
  return sendRequest(request);
}

export function createAzureSearchExtensions(): Array<AzureChatExtensionConfiguration> {
  const output = [];
  for (const { endpoint, indexes } of getSearchInfo().resources) {
    for (const index_name of indexes) {
      output.push({
        type: "azure_search",
        parameters: {
          endpoint,
          index_name,
          authentication: {
            type: "system_assigned_managed_identity",
          },
        },
      });
    }
  }
  return output;
}

export function isRateLimitRun(run: Run): boolean {
  if (run.status === "failed") {
    if (run.last_error?.message.includes("Rate limit")) {
      logger.info(`Rate limit error: ${run.last_error.message}`);
      return true;
    }
    throw new RestError(`Run failed with unexpected error: ${run.last_error?.message}`, {
      code: run.last_error?.code,
    });
  }
  if (!["completed", "requires_action"].includes(run.status)) {
    throw new RestError(`Run failed with unexpected status: ${run.status}`);
  }
  return false;
}<|MERGE_RESOLUTION|>--- conflicted
+++ resolved
@@ -116,11 +116,7 @@
 }
 
 export type DeploymentTestingParameters<T> = {
-<<<<<<< HEAD
-  clientsAndDeployments: ClientsAndDeploymentsInfo;
-=======
   clientsAndDeploymentsInfo: ClientsAndDeploymentsInfo;
->>>>>>> c980b1c5
   run: (client: OpenAI, model: string) => Promise<T>;
   validate?: (result: T) => void;
   modelsListToSkip?: Partial<ModelInfo>[];
@@ -136,23 +132,14 @@
  * @param acceptableErrors -
  */
 export async function testWithDeployments<T>({
-<<<<<<< HEAD
-  clientsAndDeployments,
-=======
   clientsAndDeploymentsInfo,
->>>>>>> c980b1c5
   run,
   validate,
   modelsListToSkip,
   acceptableErrors,
 }: DeploymentTestingParameters<T>): Promise<void> {
-<<<<<<< HEAD
-  assert.isNotEmpty(clientsAndDeployments, "No deployments found");
-  describe.concurrent.each(clientsAndDeployments.clientsAndDeployments)(
-=======
   assert.isNotEmpty(clientsAndDeploymentsInfo.clientsAndDeployments, "No deployments found");
   describe.concurrent.each(clientsAndDeploymentsInfo.clientsAndDeployments)(
->>>>>>> c980b1c5
     "$client.baseURL",
     async function ({ client, deployments }) {
       for (const deployment of deployments) {
@@ -184,13 +171,8 @@
   );
 }
 
-<<<<<<< HEAD
-export function filterDeployments(
-  resourcesInfo: ResourceInfo[],
-=======
 export function filterDeployments<DeploymentsT extends Pick<ResourceInfo, "deployments">>(
   resourcesInfo: DeploymentsT[],
->>>>>>> c980b1c5
   filters: {
     capabilities?: ModelCapabilities;
     sku?: Partial<Sku>;
