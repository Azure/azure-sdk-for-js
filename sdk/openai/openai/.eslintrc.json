--- conflicted
+++ resolved
@@ -2,18 +2,11 @@
   "plugins": ["@azure/azure-sdk"],
   "extends": ["plugin:@azure/azure-sdk/azure-sdk-base"],
   "rules": {
-<<<<<<< HEAD
-    "@azure/azure-sdk/ts-package-json-module": "off",
-    "@azure/azure-sdk/ts-package-json-main-is-cjs": "off",
-    "@azure/azure-sdk/ts-package-json-types": "off",
-    "@azure/azure-sdk/ts-package-json-files-required": "off"
-=======
     "@azure/azure-sdk/ts-package-json-engine-is-present": "warn",
     "@azure/azure-sdk/ts-package-json-module": "off",
     "@azure/azure-sdk/ts-package-json-main-is-cjs": "off",
     "@azure/azure-sdk/ts-package-json-types": "off",
     "@azure/azure-sdk/ts-package-json-files-required": "off",
     "no-restricted-imports": "warn"
->>>>>>> ee2c251b
   }
 }