{
  "AssetsRepo": "Azure/azure-sdk-assets",
  "AssetsRepoPrefixPath": "js",
  "TagPrefix": "js/openai/openai",
<<<<<<< HEAD
  "Tag": "js/openai/openai_457d6226f7"
=======
  "Tag": "js/openai/openai_99dc8874ba"
>>>>>>> 9c2c9cfe
}<|MERGE_RESOLUTION|>--- conflicted
+++ resolved
@@ -2,9 +2,5 @@
   "AssetsRepo": "Azure/azure-sdk-assets",
   "AssetsRepoPrefixPath": "js",
   "TagPrefix": "js/openai/openai",
-<<<<<<< HEAD
-  "Tag": "js/openai/openai_457d6226f7"
-=======
-  "Tag": "js/openai/openai_99dc8874ba"
->>>>>>> 9c2c9cfe
+  "Tag": "js/openai/openai_2df52bb465"
 }