{
  "AssetsRepo": "Azure/azure-sdk-assets",
  "AssetsRepoPrefixPath": "js",
  "TagPrefix": "js/openai/openai",
<<<<<<< HEAD
  "Tag": "js/openai/openai_e1867cb91a"
=======
  "Tag": "js/openai/openai_76f37e121f"
>>>>>>> 0457a536
}<|MERGE_RESOLUTION|>--- conflicted
+++ resolved
@@ -2,9 +2,5 @@
   "AssetsRepo": "Azure/azure-sdk-assets",
   "AssetsRepoPrefixPath": "js",
   "TagPrefix": "js/openai/openai",
-<<<<<<< HEAD
-  "Tag": "js/openai/openai_e1867cb91a"
-=======
   "Tag": "js/openai/openai_76f37e121f"
->>>>>>> 0457a536
 }