{
  "extends": "./.tshy/build.json",
<<<<<<< HEAD
  "include": ["./src/**/*.ts", "./src/**/*.mts", "./test/**/*.spec.ts", "./test/**/*.mts"],
=======
  "include": ["./src/**/*.ts", "./src/**/*.mts", "./test/**/*.ts", "./test/**/*.mts"],
>>>>>>> a22a4e2b
  "exclude": ["./test/**/node/**/*.ts"],
  "compilerOptions": {
    "outDir": "./dist-test/browser",
    "lib": ["DOM"],
    "rootDir": ".",
    "skipLibCheck": true
  }
}<|MERGE_RESOLUTION|>--- conflicted
+++ resolved
@@ -1,10 +1,6 @@
 {
   "extends": "./.tshy/build.json",
-<<<<<<< HEAD
-  "include": ["./src/**/*.ts", "./src/**/*.mts", "./test/**/*.spec.ts", "./test/**/*.mts"],
-=======
   "include": ["./src/**/*.ts", "./src/**/*.mts", "./test/**/*.ts", "./test/**/*.mts"],
->>>>>>> a22a4e2b
   "exclude": ["./test/**/node/**/*.ts"],
   "compilerOptions": {
     "outDir": "./dist-test/browser",
