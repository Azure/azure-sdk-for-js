{
  "name": "@azure/arm-cosmosdb",
  "sdk-type": "mgmt",
  "author": "Microsoft Corporation",
  "description": "A generated SDK for CosmosDBManagementClient.",
<<<<<<< HEAD
  "version": "15.4.0",
=======
  "version": "15.4.0-beta.3",
>>>>>>> 91646908
  "engines": {
    "node": ">=14.0.0"
  },
  "dependencies": {
    "@azure/core-lro": "^2.5.0",
    "@azure/abort-controller": "^1.0.0",
    "@azure/core-paging": "^1.2.0",
    "@azure/core-client": "^1.7.0",
    "@azure/core-auth": "^1.3.0",
    "@azure/core-rest-pipeline": "^1.8.0",
    "tslib": "^2.2.0"
  },
  "keywords": [
    "node",
    "azure",
    "typescript",
    "browser",
    "isomorphic"
  ],
  "license": "MIT",
  "main": "./dist/index.js",
  "module": "./dist-esm/src/index.js",
  "types": "./types/arm-cosmosdb.d.ts",
  "devDependencies": {
    "@microsoft/api-extractor": "^7.31.1",
    "@rollup/plugin-commonjs": "^24.0.0",
    "@rollup/plugin-json": "^6.0.0",
    "@rollup/plugin-multi-entry": "^6.0.0",
    "@rollup/plugin-node-resolve": "^13.1.3",
    "mkdirp": "^2.1.2",
    "rollup": "^2.66.1",
    "rollup-plugin-sourcemaps": "^0.6.3",
    "typescript": "~4.8.0",
    "uglify-js": "^3.4.9",
    "rimraf": "^3.0.0",
    "dotenv": "^16.0.0",
    "@azure/identity": "^2.0.1",
    "@azure-tools/test-recorder": "^3.0.0",
    "@azure-tools/test-credential": "^1.0.0",
    "mocha": "^7.1.1",
    "@types/chai": "^4.2.8",
    "chai": "^4.2.0",
    "cross-env": "^7.0.2",
    "@types/node": "^14.0.0",
    "@azure/dev-tool": "^1.0.0"
  },
  "repository": {
    "type": "git",
    "url": "https://github.com/Azure/azure-sdk-for-js.git"
  },
  "bugs": {
    "url": "https://github.com/Azure/azure-sdk-for-js/issues"
  },
  "files": [
    "dist/**/*.js",
    "dist/**/*.js.map",
    "dist/**/*.d.ts",
    "dist/**/*.d.ts.map",
    "dist-esm/**/*.js",
    "dist-esm/**/*.js.map",
    "dist-esm/**/*.d.ts",
    "dist-esm/**/*.d.ts.map",
    "src/**/*.ts",
    "README.md",
    "LICENSE",
    "rollup.config.js",
    "tsconfig.json",
    "review/*",
    "CHANGELOG.md",
    "types/*"
  ],
  "scripts": {
    "build": "npm run clean && tsc && rollup -c 2>&1 && npm run minify && mkdirp ./review && npm run extract-api",
    "minify": "uglifyjs -c -m --comments --source-map \"content='./dist/index.js.map'\" -o ./dist/index.min.js ./dist/index.js",
    "prepack": "npm run build",
    "pack": "npm pack 2>&1",
    "extract-api": "api-extractor run --local",
    "lint": "echo skipped",
    "audit": "echo skipped",
    "clean": "rimraf dist dist-browser dist-esm test-dist temp types *.tgz *.log",
    "build:node": "echo skipped",
    "build:browser": "echo skipped",
    "build:test": "echo skipped",
    "build:samples": "echo skipped.",
    "check-format": "echo skipped",
    "execute:samples": "echo skipped",
    "format": "echo skipped",
    "test": "npm run integration-test",
    "test:node": "echo skipped",
    "test:browser": "echo skipped",
    "unit-test": "npm run unit-test:node && npm run unit-test:browser",
    "unit-test:node": "cross-env TEST_MODE=playback npm run integration-test:node",
    "unit-test:browser": "echo skipped",
    "integration-test": "npm run integration-test:node && npm run integration-test:browser",
    "integration-test:node": "dev-tool run test:node-ts-input -- --timeout 1200000 'test/*.ts'",
    "integration-test:browser": "echo skipped"
  },
  "sideEffects": false,
  "//metadata": {
    "constantPaths": [
      {
        "path": "src/cosmosDBManagementClient.ts",
        "prefix": "packageDetails"
      }
    ]
  },
  "autoPublish": true,
  "homepage": "https://github.com/Azure/azure-sdk-for-js/tree/main/sdk/cosmosdb/arm-cosmosdb",
  "//sampleConfiguration": {
    "productName": "",
    "productSlugs": [
      "azure"
    ],
    "disableDocsMs": true,
    "apiRefLink": "https://docs.microsoft.com/javascript/api/@azure/arm-cosmosdb?view=azure-node-preview"
  }
}<|MERGE_RESOLUTION|>--- conflicted
+++ resolved
@@ -3,11 +3,7 @@
   "sdk-type": "mgmt",
   "author": "Microsoft Corporation",
   "description": "A generated SDK for CosmosDBManagementClient.",
-<<<<<<< HEAD
   "version": "15.4.0",
-=======
-  "version": "15.4.0-beta.3",
->>>>>>> 91646908
   "engines": {
     "node": ">=14.0.0"
   },
