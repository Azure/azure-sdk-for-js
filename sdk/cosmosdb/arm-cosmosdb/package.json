{
  "name": "@azure/arm-cosmosdb",
  "sdk-type": "mgmt",
  "author": "Microsoft Corporation",
  "description": "A generated SDK for CosmosDBManagementClient.",
  "version": "15.6.0",
  "engines": {
    "node": ">=16.0.0"
  },
  "dependencies": {
    "@azure/core-lro": "^2.5.4",
    "@azure/abort-controller": "^1.0.0",
    "@azure/core-paging": "^1.2.0",
    "@azure/core-client": "^1.7.0",
    "@azure/core-auth": "^1.3.0",
    "@azure/core-rest-pipeline": "^1.12.0",
    "tslib": "^2.2.0"
  },
  "keywords": [
    "node",
    "azure",
    "typescript",
    "browser",
    "isomorphic"
  ],
  "license": "MIT",
  "main": "./dist/index.js",
  "module": "./dist-esm/src/index.js",
  "types": "./types/arm-cosmosdb.d.ts",
  "devDependencies": {
    "@microsoft/api-extractor": "^7.31.1",
    "@rollup/plugin-commonjs": "^24.0.0",
    "@rollup/plugin-json": "^6.0.0",
    "@rollup/plugin-multi-entry": "^6.0.0",
    "@rollup/plugin-node-resolve": "^13.1.3",
    "mkdirp": "^2.1.2",
<<<<<<< HEAD
    "rollup": "^2.66.1",
    "rollup-plugin-sourcemaps": "^0.6.3",
    "typescript": "~5.0.0",
=======
    "typescript": "~5.2.0",
>>>>>>> 729cef43
    "uglify-js": "^3.4.9",
    "rimraf": "^5.0.0",
    "dotenv": "^16.0.0",
    "@azure/identity": "^3.3.0",
    "@azure-tools/test-recorder": "^3.0.0",
    "@azure-tools/test-credential": "^1.0.0",
    "mocha": "^10.0.0",
    "@types/chai": "^4.2.8",
    "chai": "^4.2.0",
    "cross-env": "^7.0.2",
    "@types/node": "^16.0.0",
    "ts-node": "^10.0.0",
    "@azure/dev-tool": "^1.0.0"
  },
  "repository": {
    "type": "git",
    "url": "https://github.com/Azure/azure-sdk-for-js.git"
  },
  "bugs": {
    "url": "https://github.com/Azure/azure-sdk-for-js/issues"
  },
  "files": [
    "dist/**/*.js",
    "dist/**/*.js.map",
    "dist/**/*.d.ts",
    "dist/**/*.d.ts.map",
    "dist-esm/**/*.js",
    "dist-esm/**/*.js.map",
    "dist-esm/**/*.d.ts",
    "dist-esm/**/*.d.ts.map",
    "src/**/*.ts",
    "README.md",
    "LICENSE",
    "rollup.config.js",
    "tsconfig.json",
    "review/*",
    "CHANGELOG.md",
    "types/*"
  ],
  "scripts": {
    "build": "npm run clean && tsc && rollup -c 2>&1 && npm run minify && mkdirp ./review && npm run extract-api",
    "minify": "uglifyjs -c -m --comments --source-map \"content='./dist/index.js.map'\" -o ./dist/index.min.js ./dist/index.js",
    "prepack": "npm run build",
    "pack": "npm pack 2>&1",
    "extract-api": "api-extractor run --local",
    "lint": "echo skipped",
    "audit": "echo skipped",
    "clean": "rimraf --glob dist dist-browser dist-esm test-dist temp types *.tgz *.log",
    "build:node": "echo skipped",
    "build:browser": "echo skipped",
    "build:test": "echo skipped",
    "build:samples": "echo skipped.",
    "check-format": "echo skipped",
    "execute:samples": "echo skipped",
    "format": "echo skipped",
    "test": "npm run integration-test",
    "test:node": "echo skipped",
    "test:browser": "echo skipped",
    "unit-test": "npm run unit-test:node && npm run unit-test:browser",
    "unit-test:node": "cross-env TEST_MODE=playback npm run integration-test:node",
    "unit-test:browser": "echo skipped",
    "integration-test": "npm run integration-test:node && npm run integration-test:browser",
    "integration-test:node": "dev-tool run test:node-ts-input -- --timeout 1200000 'test/*.ts'",
    "integration-test:browser": "echo skipped"
  },
  "sideEffects": false,
  "//metadata": {
    "constantPaths": [
      {
        "path": "src/cosmosDBManagementClient.ts",
        "prefix": "packageDetails"
      }
    ]
  },
  "autoPublish": true,
  "homepage": "https://github.com/Azure/azure-sdk-for-js/tree/main/sdk/cosmosdb/arm-cosmosdb",
  "//sampleConfiguration": {
    "productName": "",
    "productSlugs": [
      "azure"
    ],
    "disableDocsMs": true,
    "apiRefLink": "https://docs.microsoft.com/javascript/api/@azure/arm-cosmosdb?view=azure-node-preview"
  }
}<|MERGE_RESOLUTION|>--- conflicted
+++ resolved
@@ -29,18 +29,8 @@
   "types": "./types/arm-cosmosdb.d.ts",
   "devDependencies": {
     "@microsoft/api-extractor": "^7.31.1",
-    "@rollup/plugin-commonjs": "^24.0.0",
-    "@rollup/plugin-json": "^6.0.0",
-    "@rollup/plugin-multi-entry": "^6.0.0",
-    "@rollup/plugin-node-resolve": "^13.1.3",
     "mkdirp": "^2.1.2",
-<<<<<<< HEAD
-    "rollup": "^2.66.1",
-    "rollup-plugin-sourcemaps": "^0.6.3",
-    "typescript": "~5.0.0",
-=======
     "typescript": "~5.2.0",
->>>>>>> 729cef43
     "uglify-js": "^3.4.9",
     "rimraf": "^5.0.0",
     "dotenv": "^16.0.0",
@@ -74,14 +64,13 @@
     "src/**/*.ts",
     "README.md",
     "LICENSE",
-    "rollup.config.js",
     "tsconfig.json",
     "review/*",
     "CHANGELOG.md",
     "types/*"
   ],
   "scripts": {
-    "build": "npm run clean && tsc && rollup -c 2>&1 && npm run minify && mkdirp ./review && npm run extract-api",
+    "build": "npm run clean && tsc && dev-tool run bundle && npm run minify && mkdirp ./review && npm run extract-api",
     "minify": "uglifyjs -c -m --comments --source-map \"content='./dist/index.js.map'\" -o ./dist/index.min.js ./dist/index.js",
     "prepack": "npm run build",
     "pack": "npm pack 2>&1",
