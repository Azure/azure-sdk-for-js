--- conflicted
+++ resolved
@@ -206,10 +206,7 @@
     "test/public/integration/sslVerification.spec.ts",
     "test/public/integration/timeout.spec.ts",
     "test/public/integration/aggregates/groupBy.spec.ts",
-<<<<<<< HEAD
-    "test/public/functional/computedProperties.spec.ts"
-=======
+    "test/public/functional/computedProperties.spec.ts",
     "test/public/integration/client.retry.spec.ts"
->>>>>>> 98269b6f
   ]
 }