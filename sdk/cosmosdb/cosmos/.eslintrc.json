{
  "plugins": ["@azure/azure-sdk", "@typescript-eslint/tslint"],
  "extends": ["plugin:@azure/azure-sdk/recommended"],
  "parserOptions": {
    "createDefaultProgram": true
  },
  "rules": {
    "@typescript-eslint/interface-name-prefix": "off",
    "@typescript-eslint/no-extraneous-class": "error",
    "dot-notation": "off",
    "some-rule": "off",
<<<<<<< HEAD
    // cosmos does not use core-http yet so their methods do not yet accept abort controllers
    "@azure/azure-sdk/ts-apisurface-supportcancellation": "warn",
    // this rule requires introducing breaking changes, should be fixed by the cosmos team
    "@azure/azure-sdk/ts-naming-options": "warn",
    // left to the cosmos team make this rule error again
    "@azure/azure-sdk/ts-package-json-module": "warn",
    "@azure/azure-sdk/ts-doc-internal": "warn",
    // https://github.com/Azure/azure-sdk-for-js/issues/12951
    "tsdoc/syntax": "warn",
=======
    "@azure/azure-sdk/ts-package-json-module": "warn",
    "@azure/azure-sdk/ts-package-json-types": "warn",
>>>>>>> 3904f0f9
    "@typescript-eslint/tslint/config": [
      "error",
      {
        "rules": {
          "import-blacklist": [true, "assert", "util"],
          "no-floating-promises": true
        }
      }
    ]
  }
}<|MERGE_RESOLUTION|>--- conflicted
+++ resolved
@@ -9,7 +9,8 @@
     "@typescript-eslint/no-extraneous-class": "error",
     "dot-notation": "off",
     "some-rule": "off",
-<<<<<<< HEAD
+    "@azure/azure-sdk/ts-package-json-module": "warn",
+    "@azure/azure-sdk/ts-package-json-types": "warn",
     // cosmos does not use core-http yet so their methods do not yet accept abort controllers
     "@azure/azure-sdk/ts-apisurface-supportcancellation": "warn",
     // this rule requires introducing breaking changes, should be fixed by the cosmos team
@@ -19,10 +20,6 @@
     "@azure/azure-sdk/ts-doc-internal": "warn",
     // https://github.com/Azure/azure-sdk-for-js/issues/12951
     "tsdoc/syntax": "warn",
-=======
-    "@azure/azure-sdk/ts-package-json-module": "warn",
-    "@azure/azure-sdk/ts-package-json-types": "warn",
->>>>>>> 3904f0f9
     "@typescript-eslint/tslint/config": [
       "error",
       {
