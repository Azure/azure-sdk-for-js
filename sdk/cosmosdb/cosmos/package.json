{
  "name": "@azure/cosmos",
<<<<<<< HEAD
  "version": "4.8.0",
=======
  "version": "4.9.0",
>>>>>>> c4bf7ead
  "description": "Microsoft Azure Cosmos DB Service Node.js SDK for NOSQL API",
  "sdk-type": "client",
  "keywords": [
    "cosmosdb",
    "cosmos db",
    "documentdb",
    "document database",
    "azure",
    "nosql",
    "database",
    "cloud",
    "azure"
  ],
  "author": "Microsoft Corporation",
  "main": "./dist/commonjs/index.js",
  "module": "./dist/esm/index.js",
  "react-native": "./dist/react-native/index.js",
  "browser": "./dist/browser/index.js",
  "files": [
    "dist/",
    "README.md",
    "LICENSE"
  ],
  "homepage": "https://github.com/Azure/azure-sdk-for-js/tree/main/sdk/cosmosdb/cosmos/README.md",
  "sideEffects": false,
  "//metadata": {
    "constantPaths": [
      {
        "path": "src/common/constants.ts",
        "prefix": "SDKVersion"
      }
    ]
  },
  "types": "./dist/commonjs/index.d.ts",
  "engines": {
    "node": ">=20.0.0"
  },
  "scripts": {
    "build": "npm run clean && dev-tool run build-package && dev-tool run extract-api",
    "build:samples": "tsc -p tsconfig.samples.json",
    "check-format": "prettier --list-different --config ../../../.prettierrc.json --ignore-path ../../../.prettierignore \"src/**/*.ts\" \"samples-dev/**/*.ts\" \"test/**/*.ts\" \"*.{js,json}\"",
    "clean": "rimraf --glob dist dist-esm temp types *.tgz *.html *.log *.tsbuildinfo test/**/*.{js,js.map,d.ts}",
    "execute:samples": "dev-tool samples run samples-dev",
    "extract-api": "npm run build && dev-tool run extract-api",
    "format": "prettier --write --config ../../../.prettierrc.json --ignore-path ../../../.prettierignore \"src/**/*.ts\" \"samples-dev/**/*.ts\" \"test/**/*.ts\" \"*.{js,json}\"",
    "lint": "eslint package.json src test",
    "lint:fix": "eslint package.json src test --fix --fix-type [problem,suggestion]",
    "pack": "pnpm pack 2>&1",
    "test": "npm run test:node && npm run test:browser",
    "test:browser": "echo skipped",
    "test:node": "npm run test:node:unit",
    "test:node:integration": "cross-env NODE_OPTIONS='--dns-result-order=ipv4first' dev-tool run test:vitest --no-test-proxy -- -c vitest.int.config.ts",
    "test:node:unit": "cross-env NODE_OPTIONS='--dns-result-order=ipv4first' dev-tool run test:vitest --no-test-proxy -- -c vitest.unit.config.ts",
    "update-snippets": "dev-tool run update-snippets",
    "generate-samples": "npm run build && npx dev-tool samples publish"
  },
  "repository": "github:Azure/azure-sdk-for-js",
  "license": "MIT",
  "bugs": {
    "url": "https://github.com/Azure/azure-sdk-for-js/issues"
  },
  "tsdoc": {
    "tsdocFlavor": "AEDoc"
  },
  "dependencies": {
    "@azure/abort-controller": "^2.1.2",
    "@azure/core-auth": "^1.9.0",
    "@azure/core-rest-pipeline": "^1.19.1",
    "@azure/core-tracing": "^1.2.0",
    "@azure/core-util": "^1.11.0",
    "@azure/keyvault-keys": "^4.9.0",
    "@azure/logger": "^1.1.4",
    "fast-json-stable-stringify": "^2.1.0",
    "priorityqueuejs": "^2.0.0",
    "semaphore": "^1.1.0",
    "tslib": "^2.8.1"
  },
  "devDependencies": {
    "@azure-tools/test-utils-vitest": "workspace:^",
    "@azure/dev-tool": "workspace:^",
    "@azure/eslint-plugin-azure-sdk": "workspace:^",
    "@azure/identity": "catalog:internal",
    "@types/debug": "^4.1.4",
    "@types/node": "catalog:",
    "@types/priorityqueuejs": "^1.0.1",
    "@types/semaphore": "^1.1.0",
    "@vitest/browser-playwright": "catalog:testing",
    "@vitest/coverage-istanbul": "catalog:testing",
    "assertion-error": "^2.0.1",
    "cross-env": "catalog:",
    "dotenv": "catalog:testing",
    "eslint": "catalog:",
    "nock": "catalog:testing",
    "playwright": "catalog:testing",
    "prettier": "catalog:",
    "rimraf": "catalog:",
    "tshy": "catalog:",
    "typescript": "catalog:",
    "vitest": "catalog:testing"
  },
  "//sampleConfiguration": {
    "skip": [
      "EntraAuth.ts",
      "AlterQueryThroughput.ts",
      "Bulk.ts",
      "ExcludedLocations.ts",
      "ExecuteBulkOperations.ts",
      "BulkUpdateWithSproc.ts",
      "ChangeFeed.ts",
      "ContainerManagement.ts",
      "ItemManagement.ts",
      "IndexManagement.ts",
      "DatabaseManagement.ts",
      "QueryThroughput.ts",
      "SasTokenAuth.ts",
      "ServerSideScripts.ts",
      "handleError.ts",
      "ChangeFeedHierarchicalPartitionKey.ts",
      "ChangeFeedIteratorLatestVersion.ts",
      "ChangeFeedIteratorAllVersionsAndDeletes.ts",
      "Diagnostics.ts",
      "HierarchicalPartitioning.ts",
      "FullTextSearch.ts",
      "ClientSideEncryption.ts"
    ],
    "productName": "Azure Cosmos DB",
    "productSlugs": [
      "azure-cosmos-db"
    ],
    "requiredResources": {
      "Azure Cosmos DB account": "https://learn.microsoft.com/azure/cosmos-db/how-to-manage-database-account#create-an-account"
    },
    "extraFiles": {
      "./samples-dev/Data/Families.json": [
        "typescript/src/Data/Families.json",
        "javascript/Data/Families.json"
      ]
    }
  },
  "type": "module",
  "tshy": {
    "project": "./tsconfig.src.build.json",
    "exports": {
      "./package.json": "./package.json",
      ".": "./src/index.ts"
    },
    "dialects": [
      "esm",
      "commonjs"
    ],
    "esmDialects": [
      "browser",
      "react-native"
    ],
    "selfLink": false
  },
  "exports": {
    "./package.json": "./package.json",
    ".": {
      "browser": {
        "types": "./dist/browser/index.d.ts",
        "default": "./dist/browser/index.js"
      },
      "react-native": {
        "types": "./dist/react-native/index.d.ts",
        "default": "./dist/react-native/index.js"
      },
      "import": {
        "types": "./dist/esm/index.d.ts",
        "default": "./dist/esm/index.js"
      },
      "require": {
        "types": "./dist/commonjs/index.d.ts",
        "default": "./dist/commonjs/index.js"
      }
    }
  }
}<|MERGE_RESOLUTION|>--- conflicted
+++ resolved
@@ -1,10 +1,6 @@
 {
   "name": "@azure/cosmos",
-<<<<<<< HEAD
-  "version": "4.8.0",
-=======
   "version": "4.9.0",
->>>>>>> c4bf7ead
   "description": "Microsoft Azure Cosmos DB Service Node.js SDK for NOSQL API",
   "sdk-type": "client",
   "keywords": [
