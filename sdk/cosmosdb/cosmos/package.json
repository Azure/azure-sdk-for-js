--- conflicted
+++ resolved
@@ -63,13 +63,8 @@
     "test:signoff": "npm run integration-test:node -- --fgrep \"nosignoff\" --invert",
     "unit-test": "npm run unit-test:node && npm run unit-test:browser",
     "unit-test:browser": "echo skipped",
-<<<<<<< HEAD
     "unit-test:node": "dev-tool run vendored cross-env NODE_OPTIONS='--dns-result-order=ipv4first' dev-tool run test:vitest --no-test-proxy -- -c vitest.unit.config.ts",
-    "update-snippets": "echo skipped"
-=======
-    "unit-test:node": "dev-tool run test:node-ts-input -- --timeout 100000 './test/internal/unit/**/*.spec.ts'",
     "update-snippets": "dev-tool run update-snippets"
->>>>>>> bc7c3781
   },
   "repository": "github:Azure/azure-sdk-for-js",
   "license": "MIT",
