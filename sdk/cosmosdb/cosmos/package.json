{
  "name": "@azure/cosmos",
  "version": "3.1.1",
  "description": "Microsoft Azure Cosmos DB Service Node.js SDK for SQL API",
  "sdk-type": "client",
  "keywords": [
    "cosmosdb",
    "cosmos db",
    "documentdb",
    "document database",
    "azure",
    "nosql",
    "database",
    "cloud"
  ],
  "author": "Microsoft Corporation",
  "main": "./dist/index.js",
  "module": "./dist-esm/index.js",
  "browser": {
    "./dist-esm/request/defaultAgent.js": "./dist-esm/request/defaultAgent.browser.js"
  },
  "files": [
    "changelog.md",
    "dist/",
    "dist-esm/",
    "LICENSE",
    "src/",
    "tsconfig.json"
  ],
  "homepage": "https://github.com/Azure/azure-sdk-for-js/tree/master/sdk/cosmosdb/cosmos#readme",
  "types": "./dist/index.d.ts",
  "engine": {
    "node": ">=6.0.0"
  },
  "scripts": {
    "audit": "node ../../../common/scripts/rush-audit.js && rimraf node_modules package-lock.json && npm i --package-lock-only 2>&1 && npm audit",
    "build:samples": "tsc -b samples",
    "build:src": "echo Using TypeScript && tsc --version && tsc -b --pretty",
    "build:test": "tsc -b src test --verbose",
    "build": "npm run clean && npm run extract-api && npm run bundle && node writeSDKVersion.js && npm run docs",
    "bundle": "rollup -c",
    "bundle-types": "node bundle-types.js",
    "check-format": "prettier --list-different --config ../../.prettierrc.json \"src/**/*.ts\" \"test/**/*.ts\" \"*.{js,json}\"",
    "clean": "rimraf dist dist-esm temp types *.tgz *.html *.log *.tsbuildinfo test/**/*.{js,js.map,d.ts}",
    "docs": "typedoc --tsconfig ./src/tsconfig.json --excludePrivate --mode file --out ./dist/docs ./src",
    "extract-api": "npm run build:src && api-extractor run --local",
    "format": "prettier --write --config ../../.prettierrc.json \"src/**/*.ts\" \"test/**/*.ts\" \"*.{js,json}\"",
    "integration-test:browser": "echo skipped",
    "integration-test:node": "mocha -r esm -r dotenv/config -r ./test/common/setup.js \"./test/**/*.spec.js\" --timeout 100000",
    "integration-test": "npm run integration-test:node && npm run integration-test:browser",
    "lint:fix": "eslint \"src/**/*.ts\" \"test/**/*.ts\" -c ../../.eslintrc.json --fix --fix-type [problem,suggestion]",
    "lint": "eslint -c ../../.eslintrc.json src test --ext .ts -f html -o cosmos-lintReport.html || exit 0",
    "pack": "npm pack 2>&1",
    "prebuild": "npm run clean",
    "prepack": "npm install && npm run build",
    "test:browser": "npm run build:test && npm run unit-test:browser && npm run integration-test:browser",
    "test:node": "npm run build:test && npm run unit-test:node && npm run integration-test:node",
    "test-browser": "karma start ./karma.config.js --single-run",
    "test-consumer": "node consumer-test.js",
    "test": "npm run build:test && npm run unit-test && npm run integration-test",
    "unit-test:browser": "echo skipped",
    "unit-test:node": "echo skipped",
    "unit-test": "npm run unit-test:node && npm run unit-test:browser"
  },
  "dependencies": {
    "@azure/cosmos-sign": "1.0.2",
    "atob": "2.1.2",
    "binary-search-bounds": "2.0.3",
    "crypto-hash": "1.1.0",
    "fast-json-stable-stringify": "2.0.0",
    "node-abort-controller": "1.0.3",
    "node-fetch": "^2.6.0",
    "priorityqueuejs": "1.0.0",
    "semaphore": "1.0.5",
    "tslib": "^1.9.3",
    "universal-user-agent": "2.1.0",
    "uuid": "^3.3.2"
  },
  "devDependencies": {
    "@microsoft/api-extractor": "^7.1.5",
    "@types/fast-json-stable-stringify": "2.0.0",
    "@types/mocha": "^5.2.5",
    "@types/node": "^8.0.0",
    "@types/node-fetch": "^2.5.0",
    "@types/priorityqueuejs": "^1.0.1",
    "@types/semaphore": "^1.1.0",
    "@types/sinon": "^7.0.13",
    "@types/tunnel": "^0.0.1",
    "@types/underscore": "^1.8.8",
    "@types/uuid": "^3.4.3",
    "@typescript-eslint/eslint-plugin": "^2.0.0",
    "@typescript-eslint/parser": "^2.0.0",
    "abort-controller": "3.0.0",
    "cross-env": "^5.2.0",
    "dotenv": "^8.0.0",
    "esm": "3.2.18",
    "eslint": "^6.1.0",
    "eslint-config-prettier": "^6.0.0",
    "eslint-plugin-no-null": "^1.0.2",
    "eslint-plugin-no-only-tests": "^2.3.0",
    "eslint-plugin-promise": "^4.1.1",
    "execa": "1.0.0",
    "karma": "^4.0.1",
    "karma-chrome-launcher": "^3.0.0",
    "karma-cli": "^1.0.1",
    "karma-firefox-launcher": "^1.1.0",
    "karma-mocha": "^1.3.0",
    "karma-mocha-reporter": "^2.2.5",
    "karma-requirejs": "^1.1.0",
    "karma-sourcemap-loader": "^0.3.7",
<<<<<<< HEAD
    "karma-webpack": "^4.0.0-rc.6",
    "mocha": "^5.2.0",
    "mocha-junit-reporter": "^1.18.0",
    "mocha-multi": "1.1.0",
    "prettier": "^1.16.4",
=======
    "karma-webpack": "^3.0.5",
    "mocha": "^6.2.0",
    "mocha-junit-reporter": "1.23.1",
    "mocha-multi": "^1.1.3",
    "prettier": "1.14.3",
>>>>>>> 9789a27a
    "proxy-agent": "3.0.3",
    "requirejs": "^2.3.5",
    "rimraf": "^2.6.2",
    "rollup": "^1.16.3",
    "rollup-plugin-json": "^4.0.0",
    "rollup-plugin-local-resolve": "^1.0.7",
    "rollup-plugin-multi-entry": "^2.1.0",
    "sinon": "^7.1.0",
    "source-map-support": "^0.5.9",
    "ts-node": "^8.3.0",
    "typedoc": "0.14.2",
    "typescript": "^3.2.2"
  },
  "repository": {
    "type": "git",
    "url": "git+https://github.com/Azure/azure-sdk-for-js.git"
  },
  "license": "MIT",
  "tsdoc": {
    "tsdocFlavor": "AEDoc"
  }
}<|MERGE_RESOLUTION|>--- conflicted
+++ resolved
@@ -108,19 +108,11 @@
     "karma-mocha-reporter": "^2.2.5",
     "karma-requirejs": "^1.1.0",
     "karma-sourcemap-loader": "^0.3.7",
-<<<<<<< HEAD
     "karma-webpack": "^4.0.0-rc.6",
-    "mocha": "^5.2.0",
     "mocha-junit-reporter": "^1.18.0",
-    "mocha-multi": "1.1.0",
     "prettier": "^1.16.4",
-=======
-    "karma-webpack": "^3.0.5",
     "mocha": "^6.2.0",
-    "mocha-junit-reporter": "1.23.1",
     "mocha-multi": "^1.1.3",
-    "prettier": "1.14.3",
->>>>>>> 9789a27a
     "proxy-agent": "3.0.3",
     "requirejs": "^2.3.5",
     "rimraf": "^2.6.2",
