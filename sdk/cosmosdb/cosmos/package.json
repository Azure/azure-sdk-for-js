--- conflicted
+++ resolved
@@ -89,12 +89,7 @@
     "@azure/core-tracing": "^1.1.1",
     "@azure/core-util": "^1.8.1",
     "fast-json-stable-stringify": "^2.1.0",
-<<<<<<< HEAD
     "jsbi": "^4.3.0",
-    "node-abort-controller": "^3.0.0",
-=======
-    "jsbi": "^3.1.3",
->>>>>>> ced33c2d
     "priorityqueuejs": "^2.0.0",
     "semaphore": "^1.1.0",
     "tslib": "^2.6.2"
