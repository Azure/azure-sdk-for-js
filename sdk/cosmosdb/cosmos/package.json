{
  "name": "@azure/cosmos",
  "version": "4.0.1",
  "description": "Microsoft Azure Cosmos DB Service Node.js SDK for NOSQL API",
  "sdk-type": "client",
  "keywords": [
    "cosmosdb",
    "cosmos db",
    "documentdb",
    "document database",
    "azure",
    "nosql",
    "database",
    "cloud",
    "azure"
  ],
  "author": "Microsoft Corporation",
  "main": "./dist/index.js",
  "module": "./dist-esm/src/index.js",
  "react-native": "./dist-esm/src/index.js",
  "browser": {
    "./dist-esm/src/request/defaultAgent.js": "./dist-esm/src/request/defaultAgent.browser.js",
    "./dist-esm/src/utils/atob.js": "./dist-esm/src/utils/atob.browser.js",
    "./dist-esm/src/utils/digest.js": "./dist-esm/src/utils/digest.browser.js",
    "./dist-esm/src/utils/hmac.js": "./dist-esm/src/utils/hmac.browser.js"
  },
  "files": [
    "changelog.md",
    "dist/",
    "dist-esm/src/",
    "README.md",
    "LICENSE"
  ],
  "homepage": "https://github.com/Azure/azure-sdk-for-js/tree/main/sdk/cosmosdb/cosmos/README.md",
  "sideEffects": false,
  "//metadata": {
    "constantPaths": [
      {
        "path": "src/common/constants.ts",
        "prefix": "SDKVersion"
      }
    ]
  },
  "types": "./dist/types/latest/cosmos.d.ts",
  "engines": {
    "node": ">=18.0.0"
  },
  "scripts": {
    "audit": "node ../../../common/scripts/rush-audit.js && rimraf node_modules package-lock.json && npm i --package-lock-only 2>&1 && npm audit",
    "build:samples": "echo Obsolete.",
    "check:src:strict": "tsc --pretty --project tsconfig.strict.json",
    "build:src": "echo Using TypeScript && tsc --version && tsc -b --pretty",
    "build:test": "tsc",
    "build": "npm run clean && npm run extract-api && npm run bundle",
    "bundle": "dev-tool run bundle",
    "bundle-types": "node bundle-types.js",
    "check-format": "prettier --list-different --config ../../../.prettierrc.json --ignore-path ../../../.prettierignore \"src/**/*.ts\" \"samples-dev/**/*.ts\" \"test/**/*.ts\" \"*.{js,json}\"",
    "clean": "rimraf dist dist-esm temp types *.tgz *.html *.log *.tsbuildinfo test/**/*.{js,js.map,d.ts}",
    "execute:samples": "dev-tool samples run samples-dev",
    "extract-api": "npm run check:src:strict && npm run build:src && api-extractor run --local",
    "format": "prettier --write --config ../../../.prettierrc.json --ignore-path ../../../.prettierignore \"src/**/*.ts\" \"samples-dev/**/*.ts\" \"test/**/*.ts\" \"*.{js,json}\"",
    "integration-test:browser": "echo skipped",
    "integration-test:node": "cross-env NODE_OPTIONS='--dns-result-order=ipv4first' mocha -r test/mocha.env.ts -r ts-node/register -r esm -r dotenv/config -r ./test/public/common/setup.ts --reporter ../../../common/tools/mocha-multi-reporter.js \"./test/internal/**/*.spec.ts\" \"./test/public/**/*.spec.ts\"  --timeout 100000",
    "integration-test": "npm run integration-test:node && npm run integration-test:browser",
    "lint:fix": "eslint package.json api-extractor.json src test --ext .ts --fix --fix-type [problem,suggestion]",
    "lint": "eslint package.json api-extractor.json src test --ext .ts",
    "pack": "npm pack 2>&1",
    "test:browser": "npm run unit-test:browser && npm run integration-test:browser",
    "test:node": "npm run build:test && npm run unit-test:node && npm run integration-test:node",
    "test-consumer": "npm info typescript@4.1 && rimraf consumer-test/node_modules consumer-test/package-lock.json && node consumer-test.js 2>&1",
    "test": "npm run unit-test && npm run integration-test",
    "test:signoff": "npm run integration-test:node -- --fgrep \"nosignoff\" --invert",
    "unit-test:browser": "echo skipped",
    "unit-test:node": "echo skipped",
    "unit-test": "npm run unit-test:node && npm run unit-test:browser"
  },
  "repository": "github:Azure/azure-sdk-for-js",
  "license": "MIT",
  "bugs": {
    "url": "https://github.com/Azure/azure-sdk-for-js/issues"
  },
  "tsdoc": {
    "tsdocFlavor": "AEDoc"
  },
  "dependencies": {
    "@azure/core-auth": "^1.3.0",
    "@azure/core-rest-pipeline": "^1.2.0",
    "@azure/core-tracing": "^1.0.0",
    "debug": "^4.1.1",
    "fast-json-stable-stringify": "^2.1.0",
    "jsbi": "^3.1.3",
    "node-abort-controller": "^3.0.0",
    "priorityqueuejs": "^2.0.0",
    "semaphore": "^1.0.5",
    "tslib": "^2.2.0",
    "universal-user-agent": "^6.0.0",
    "uuid": "^8.3.0",
    "@azure/abort-controller": "^1.0.0"
  },
  "devDependencies": {
    "@azure/dev-tool": "^1.0.0",
    "@azure/eslint-plugin-azure-sdk": "^3.0.0",
    "@azure/identity": "^3.3.0",
    "@azure/logger": "^1.0.0",
    "@microsoft/api-extractor": "^7.31.1",
    "@types/debug": "^4.1.4",
    "@types/mocha": "^10.0.0",
    "@types/node": "^18.0.0",
    "@types/priorityqueuejs": "^1.0.1",
    "@types/semaphore": "^1.1.0",
    "@types/sinon": "^17.0.0",
    "@types/underscore": "^1.8.8",
    "@types/uuid": "^8.0.0",
<<<<<<< HEAD
    "cross-env": "^7.0.3",
=======
    "cross-env": "~7.0.3",
>>>>>>> 648c9572
    "dotenv": "^16.0.0",
    "eslint": "^8.0.0",
    "esm": "^3.2.18",
    "execa": "^5.0.0",
    "mocha": "^10.0.0",
    "prettier": "^2.5.1",
    "requirejs": "^2.3.5",
    "rimraf": "^3.0.0",
    "sinon": "^17.0.0",
    "source-map-support": "^0.5.9",
    "ts-node": "^10.0.0",
    "typescript": "~5.2.0",
    "nock": "^12.0.3",
    "@types/sinonjs__fake-timers": "~8.1.2",
    "@sinonjs/fake-timers": "^11.0.0",
    "chai": "~4.3.8",
    "@types/chai": "~4.3.6"
  },
  "//sampleConfiguration": {
    "skip": [
      "AADAuth.ts",
      "AlterQueryThroughput.ts",
      "Bulk.ts",
      "BulkUpdateWithSproc.ts",
      "ChangeFeed.ts",
      "ContainerManagement.ts",
      "ItemManagement.ts",
      "IndexManagement.ts",
      "DatabaseManagement.ts",
      "QueryThroughput.ts",
      "SasTokenAuth.ts",
      "ServerSideScripts.ts",
      "handleError.ts",
      "ChangeFeedIteratorEntireContainer.ts",
      "ChangeFeedIteratorEpkRange.ts",
      "ChangeFeedPartitionKey.ts",
      "ChangeFeedHierarchicalPartitionKey.ts",
      "Diagnostics.ts",
      "HierarchicalPartitioning.ts"
    ],
    "productName": "Azure Cosmos DB",
    "productSlugs": [
      "azure-cosmos-db"
    ],
    "requiredResources": {
      "Azure Cosmos DB account": "https://docs.microsoft.com/azure/cosmos-db/how-to-manage-database-account#create-an-account"
    },
    "extraFiles": {
      "./samples-dev/Data/Families.json": [
        "typescript/src/Data/Families.json",
        "javascript/Data/Families.json"
      ]
    }
  }
}<|MERGE_RESOLUTION|>--- conflicted
+++ resolved
@@ -111,11 +111,7 @@
     "@types/sinon": "^17.0.0",
     "@types/underscore": "^1.8.8",
     "@types/uuid": "^8.0.0",
-<<<<<<< HEAD
-    "cross-env": "^7.0.3",
-=======
     "cross-env": "~7.0.3",
->>>>>>> 648c9572
     "dotenv": "^16.0.0",
     "eslint": "^8.0.0",
     "esm": "^3.2.18",
