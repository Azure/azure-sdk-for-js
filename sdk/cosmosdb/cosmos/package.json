{
  "name": "@azure/cosmos",
<<<<<<< HEAD
  "version": "3.13.0",
=======
  "version": "3.13.1",
>>>>>>> cf25413d
  "description": "Microsoft Azure Cosmos DB Service Node.js SDK for SQL API",
  "sdk-type": "client",
  "keywords": [
    "cosmosdb",
    "cosmos db",
    "documentdb",
    "document database",
    "azure",
    "nosql",
    "database",
    "cloud",
    "azure"
  ],
  "author": "Microsoft Corporation",
  "main": "./dist/index.js",
  "module": "./dist-esm/index.js",
  "react-native": "./dist-esm/index.js",
  "browser": {
    "./dist-esm/request/defaultAgent.js": "./dist-esm/request/defaultAgent.browser.js",
    "./dist-esm/utils/atob.js": "./dist-esm/utils/atob.browser.js",
    "./dist-esm/utils/digest.js": "./dist-esm/utils/digest.browser.js",
    "./dist-esm/utils/hmac.js": "./dist-esm/utils/hmac.browser.js",
    "./dist-esm/utils/url.js": "./dist-esm/utils/url.browser.js"
  },
  "files": [
    "changelog.md",
    "dist/",
    "dist-esm/",
    "README.md",
    "LICENSE"
  ],
  "homepage": "https://github.com/Azure/azure-sdk-for-js/tree/main/sdk/cosmosdb/cosmos/README.md",
  "sideEffects": false,
  "types": "./dist/types/latest/cosmos.d.ts",
  "typesVersions": {
    "<3.6": {
      "*": [
        "./dist/types/3.1/cosmos.d.ts"
      ]
    }
  },
  "engines": {
    "node": ">=12.0.0"
  },
  "scripts": {
    "audit": "node ../../../common/scripts/rush-audit.js && rimraf node_modules package-lock.json && npm i --package-lock-only 2>&1 && npm audit",
    "build:samples": "echo Obsolete.",
    "check:src:strict": "tsc --pretty --project src/tsconfig.strict.json",
    "build:src": "echo Using TypeScript && tsc --version && tsc -b --pretty",
    "build:test": "tsc",
    "build:types": "downlevel-dts dist/types/latest dist/types/3.1",
    "build": "npm run clean && npm run extract-api && npm run build:types && node writeSDKVersion.js && npm run bundle",
    "bundle": "rollup -c",
    "bundle-types": "node bundle-types.js",
    "check-format": "prettier --list-different --config ../../../.prettierrc.json --ignore-path ../../../.prettierignore \"src/**/*.ts\" \"samples-dev/**/*.ts\" \"test/**/*.ts\" \"*.{js,json}\"",
    "clean": "rimraf dist dist-esm temp types *.tgz *.html *.log *.tsbuildinfo test/**/*.{js,js.map,d.ts}",
    "docs": "typedoc --excludePrivate --excludeNotExported --excludeExternals --stripInternal --mode file --out ./dist/docs ./src",
    "execute:samples": "dev-tool samples run samples-dev",
    "extract-api": "npm run check:src:strict && npm run build:src && api-extractor run --local",
    "format": "prettier --write --config ../../../.prettierrc.json --ignore-path ../../../.prettierignore \"src/**/*.ts\" \"samples-dev/**/*.ts\" \"test/**/*.ts\" \"*.{js,json}\"",
    "integration-test:browser": "echo skipped",
    "integration-test:node": "mocha -r test/mocha.env.ts -r ts-node/register -r esm -r dotenv/config -r ./test/public/common/setup.ts --reporter ../../../common/tools/mocha-multi-reporter.js \"./test/internal/**/*.spec.ts\" \"./test/public/**/*.spec.ts\"  --timeout 100000",
    "integration-test": "npm run integration-test:node && npm run integration-test:browser",
    "lint:fix": "eslint package.json api-extractor.json src test --ext .ts --fix --fix-type [problem,suggestion]",
    "lint": "eslint package.json api-extractor.json src test --ext .ts",
    "pack": "npm pack 2>&1",
    "prebuild": "npm run clean",
    "test:browser": "npm run unit-test:browser && npm run integration-test:browser",
    "test:node": "npm run build:test && npm run unit-test:node && npm run integration-test:node",
    "test-consumer": "rimraf consumer-test/node_modules consumer-test/package-lock.json && node consumer-test.js 2>&1",
    "test": "npm run unit-test && npm run integration-test",
    "test:signoff": "npm run integration-test:node -- --fgrep \"nosignoff\" --invert",
    "unit-test:browser": "echo skipped",
    "unit-test:node": "echo skipped",
    "unit-test": "npm run unit-test:node && npm run unit-test:browser"
  },
  "repository": "github:Azure/azure-sdk-for-js",
  "license": "MIT",
  "bugs": {
    "url": "https://github.com/Azure/azure-sdk-for-js/issues"
  },
  "tsdoc": {
    "tsdocFlavor": "AEDoc"
  },
  "dependencies": {
    "@azure/core-auth": "^1.3.0",
    "@azure/core-rest-pipeline": "^1.1.0",
    "debug": "^4.1.1",
    "fast-json-stable-stringify": "^2.1.0",
    "jsbi": "^3.1.3",
    "node-abort-controller": "^1.2.0",
    "priorityqueuejs": "^1.0.0",
    "semaphore": "^1.0.5",
    "tslib": "^2.2.0",
    "universal-user-agent": "^6.0.0",
    "uuid": "^8.3.0"
  },
  "devDependencies": {
    "@azure/dev-tool": "^1.0.0",
    "@azure/eslint-plugin-azure-sdk": "^3.0.0",
    "@azure/identity": "^1.1.0",
    "@microsoft/api-extractor": "7.7.11",
    "@rollup/plugin-json": "^4.0.0",
    "@rollup/plugin-multi-entry": "^3.0.0",
    "@types/debug": "^4.1.4",
    "@types/mocha": "^7.0.2",
    "@types/node": "^12.0.0",
    "@types/priorityqueuejs": "^1.0.1",
    "@types/semaphore": "^1.1.0",
    "@types/sinon": "^9.0.4",
    "@types/tunnel": "^0.0.1",
    "@types/underscore": "^1.8.8",
    "@types/uuid": "^8.0.0",
    "cross-env": "^7.0.2",
    "dotenv": "^8.2.0",
    "downlevel-dts": "~0.4.0",
    "eslint": "^7.15.0",
    "esm": "^3.2.18",
    "execa": "^3.3.0",
    "mocha": "^7.1.1",
    "mocha-junit-reporter": "^1.18.0",
    "prettier": "^1.16.4",
    "proxy-agent": "^4.0.1",
    "requirejs": "^2.3.5",
    "rimraf": "^3.0.0",
    "rollup": "^1.16.3",
    "rollup-plugin-local-resolve": "^1.0.7",
    "sinon": "^9.0.2",
    "snap-shot-it": "^7.9.1",
    "source-map-support": "^0.5.9",
    "ts-node": "^9.0.0",
    "typedoc": "0.15.2",
    "typescript": "~4.2.0"
  },
  "//sampleConfiguration": {
    "skip": [
      "AADAuth.ts",
      "AlterQueryThroughput.ts",
      "Bulk.ts",
      "BulkUpdateWithSproc.ts",
      "ChangeFeed.ts",
      "ContainerManagement.ts",
      "ItemManagement.ts",
      "IndexManagement.ts",
      "DatabaseManagement.ts",
      "QueryThroughput.ts",
      "SasTokenAuth.ts",
      "ServerSideScripts.ts",
      "Shared/handleError.ts"
    ],
    "productName": "Azure Cosmos DB",
    "productSlugs": [
      "azure-cosmos-db"
    ],
    "requiredResources": {
      "Azure Cosmos DB account": "https://docs.microsoft.com/azure/cosmos-db/how-to-manage-database-account#create-an-account"
    }
  }
}<|MERGE_RESOLUTION|>--- conflicted
+++ resolved
@@ -1,10 +1,6 @@
 {
   "name": "@azure/cosmos",
-<<<<<<< HEAD
-  "version": "3.13.0",
-=======
-  "version": "3.13.1",
->>>>>>> cf25413d
+  "version": "3.14.0",
   "description": "Microsoft Azure Cosmos DB Service Node.js SDK for SQL API",
   "sdk-type": "client",
   "keywords": [
