--- conflicted
+++ resolved
@@ -24,11 +24,7 @@
    *
    * const { database } = await client.databases.createIfNotExists({ id: "Test Database" });
    *
-<<<<<<< HEAD
-   * const { container } = await database.containers.createIfNotExists({ id: "Test Database" });
-=======
    * const { container } = await database.containers.createIfNotExists({ id: "Test Container" });
->>>>>>> d8ad4f17
    *
    * const controller = new AbortController();
    * const results = container.items.query("SELECT * from c", {
