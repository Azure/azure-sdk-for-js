// Copyright (c) Microsoft Corporation.
// Licensed under the MIT License.
/// <reference lib="dom" />
import type { PriorityLevel } from "../documents/PriorityLevel";
import type { CosmosHeaders } from "../index";

/**
 * Options that can be specified for a requested issued to the Azure Cosmos DB servers.=
 */
export interface SharedOptions {
  /** Enables/disables getting document container quota related stats for document container read requests. */
  sessionToken?: string;
  /** (Advanced use case) Initial headers to start with when sending requests to Cosmos */
  initialHeaders?: CosmosHeaders;
  /**
   * abortSignal to pass to all underlying network requests created by this method call. See https://developer.mozilla.org/en-US/docs/Web/API/AbortController
   * @example Cancel a read request
   * ```typescript
   * const controller = new AbortController()
   * const {result: item} = await items.query('SELECT * from c', { abortSignal: controller.signal});
   * controller.abort()
   * ```
   */
  abortSignal?: AbortSignal;
  /**
   * Sets the staleness value associated with the request in the Azure CosmosDB service. For requests where the {@link
   * com.azure.cosmos.ConsistencyLevel} is {@link com.azure.cosmos.ConsistencyLevel#EVENTUAL}  or {@link com.azure.cosmos.ConsistencyLevel#SESSION}, responses from the
   * integrated cache are guaranteed to be no staler than value indicated by this maxIntegratedCacheStaleness. When the
   * consistency level is not set, this property is ignored.
   *
   * <p>Default value is null</p>
   *
   * <p>Cache Staleness is supported in milliseconds granularity. Anything smaller than milliseconds will be ignored.</p>
   */
  maxIntegratedCacheStalenessInMs?: number;

  /**
   * Sets if integrated cache should be bypassed or enabled for the request in Azure CosmosDB service.
   *
   * <p>Default value is false. By default integrated cache is enabled</p>
   */
  bypassIntegratedCache?: boolean;

  /**
   * Priority Level (Low/High) for each request.
   * Low priority requests are always throttled before any high priority requests.
   *
   * <p>Default value is null. By default all requests are of High priority</p>
   */
  priorityLevel?: PriorityLevel;

<<<<<<< HEAD
  /**
   * Throughput Bucket for a request.
   * 
   * <p>Default value is null. In this case the default bucket with 100% RU is used </p>
   */
  throughputBucket?: number;
=======
  /** Consistency level required by the client. */
  consistencyLevel?: string;

  /**
   * DisableRUPerMinuteUsage is used to enable/disable Request Units(RUs)/minute capacity
   * to serve the request if regular provisioned RUs/second is exhausted.
   */
  disableRUPerMinuteUsage?: boolean;
>>>>>>> 20057ffb
}<|MERGE_RESOLUTION|>--- conflicted
+++ resolved
@@ -49,14 +49,14 @@
    */
   priorityLevel?: PriorityLevel;
 
-<<<<<<< HEAD
   /**
    * Throughput Bucket for a request.
    * 
    * <p>Default value is null. In this case the default bucket with 100% RU is used </p>
+   * For more information, visit [Cosmos DB RU Bucketing](https://aka.ms/cosmsodb-bucketing).
    */
   throughputBucket?: number;
-=======
+
   /** Consistency level required by the client. */
   consistencyLevel?: string;
 
@@ -65,5 +65,4 @@
    * to serve the request if regular provisioned RUs/second is exhausted.
    */
   disableRUPerMinuteUsage?: boolean;
->>>>>>> 20057ffb
 }