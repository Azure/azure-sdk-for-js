// Copyright (c) Microsoft Corporation.
// Licensed under the MIT License.

import type { PipelineResponse } from "@azure/core-rest-pipeline";
import { createPipelineRequest, createHttpHeaders } from "@azure/core-rest-pipeline";
import { prepareURL } from "../common/index.js";
import { Constants } from "../common/constants.js";
import { executePlugins, PluginOn } from "../plugins/Plugin.js";
import * as RetryUtility from "../retry/retryUtility.js";
import { defaultHttpAgent, defaultHttpsAgent } from "./defaultAgent.js";
import { ErrorResponse } from "./ErrorResponse.js";
import { bodyFromData } from "./request.js";
import type { RequestContext } from "./RequestContext.js";
import type { Response as CosmosResponse } from "./Response.js";
import { TimeoutError } from "./TimeoutError.js";
import { getCachedDefaultHttpClient } from "../utils/cachedClient.js";
import type { AzureLogger } from "@azure/logger";
import { createClientLogger } from "@azure/logger";
<<<<<<< HEAD
import type { DiagnosticNodeInternal } from "../diagnostics/DiagnosticNodeInternal";
import { DiagnosticNodeType } from "../diagnostics/DiagnosticNodeInternal";
import { addDiagnosticChild } from "../utils/diagnostics";
import { getCurrentTimestampInMs } from "../utils/time";
=======
import type { DiagnosticNodeInternal } from "../diagnostics/DiagnosticNodeInternal.js";
import { DiagnosticNodeType } from "../diagnostics/DiagnosticNodeInternal.js";
import { addDignosticChild } from "../utils/diagnostics.js";
import { getCurrentTimestampInMs } from "../utils/time.js";
>>>>>>> a4ed4354

const logger: AzureLogger = createClientLogger("RequestHandler");

async function executeRequest(
  diagnosticNode: DiagnosticNodeInternal,
  requestContext: RequestContext,
): Promise<CosmosResponse<any>> {
  return executePlugins(diagnosticNode, requestContext, httpRequest, PluginOn.request);
}

/**
 * @hidden
 */
async function httpRequest(
  requestContext: RequestContext,
  diagnosticNode: DiagnosticNodeInternal,
): Promise<{
  headers: any;
  result: any;
  code: number;
  substatus: number;
}> {
  const controller = new AbortController();
  const signal = controller.signal;

  // Wrap users passed abort events and call our own internal abort()
  const userSignal = requestContext.options && requestContext.options.abortSignal;
  if (userSignal) {
    if (userSignal.aborted) {
      controller.abort();
    } else {
      userSignal.addEventListener("abort", () => {
        controller.abort();
      });
    }
  }

  const timeout = setTimeout(() => {
    controller.abort();
  }, requestContext.connectionPolicy.requestTimeout);

  let response: PipelineResponse;

  if (requestContext.body) {
    requestContext.body = bodyFromData(requestContext.body);
  }

  const httpsClient = requestContext.httpClient ?? getCachedDefaultHttpClient();
  const url = prepareURL(requestContext.endpoint, requestContext.path);
  const reqHeaders = createHttpHeaders(requestContext.headers as any);
  const pipelineRequest = createPipelineRequest({
    url,
    headers: reqHeaders,
    method: requestContext.method,
    abortSignal: signal,
    body: requestContext.body,
  });
  if (requestContext.requestAgent) {
    pipelineRequest.agent = requestContext.requestAgent;
  } else {
    const parsedUrl = new URL(url);
    pipelineRequest.agent = parsedUrl.protocol === "http:" ? defaultHttpAgent : defaultHttpsAgent;
    pipelineRequest.allowInsecureConnection = parsedUrl.protocol === "http:";
  }

  const startTimeUTCInMs = getCurrentTimestampInMs();
  try {
    if (requestContext.pipeline) {
      response = await requestContext.pipeline.sendRequest(httpsClient, pipelineRequest);
    } else {
      response = await httpsClient.sendRequest(pipelineRequest);
    }
  } catch (error: any) {
    if (error.name === "AbortError") {
      // If the user passed signal caused the abort, cancel the timeout and rethrow the error
      if (userSignal && userSignal.aborted === true) {
        clearTimeout(timeout);
        throw error;
      }
      // If the user didn't cancel, it must be an abort we called due to timeout
      throw new TimeoutError(
        `Timeout Error! Request took more than ${requestContext.connectionPolicy.requestTimeout} ms`,
      );
    }
    throw error;
  }

  clearTimeout(timeout);
  const result =
    response.status === 204 || response.status === 304 || response.bodyAsText === ""
      ? null
      : JSON.parse(response.bodyAsText);
  const responseHeaders = response.headers.toJSON();

  const substatus = responseHeaders[Constants.HttpHeaders.SubStatus]
    ? parseInt(responseHeaders[Constants.HttpHeaders.SubStatus], 10)
    : undefined;

  diagnosticNode.recordSuccessfulNetworkCall(
    startTimeUTCInMs,
    requestContext,
    response,
    substatus,
    url,
  );

  if (response.status >= 400) {
    const errorResponse: ErrorResponse = new ErrorResponse(result.message);
    logger.warning(
      response.status +
        " " +
        requestContext.endpoint +
        " " +
        requestContext.path +
        " " +
        result.message,
    );

    errorResponse.code = response.status;
    errorResponse.body = result;
    errorResponse.headers = responseHeaders;

    if (Constants.HttpHeaders.ActivityId in responseHeaders) {
      errorResponse.activityId = responseHeaders[Constants.HttpHeaders.ActivityId];
    }

    if (Constants.HttpHeaders.SubStatus in responseHeaders) {
      errorResponse.substatus = substatus;
    }

    if (Constants.HttpHeaders.RetryAfterInMs in responseHeaders) {
      errorResponse.retryAfterInMs = parseInt(
        responseHeaders[Constants.HttpHeaders.RetryAfterInMs],
        10,
      );
      Object.defineProperty(errorResponse, "retryAfterInMilliseconds", {
        get: () => {
          return errorResponse.retryAfterInMs;
        },
      });
    }

    throw errorResponse;
  }
  return {
    headers: responseHeaders,
    result,
    code: response.status,
    substatus,
  };
}

/**
 * @hidden
 */
async function request<T>(
  requestContext: RequestContext,
  diagnosticNode: DiagnosticNodeInternal,
): Promise<CosmosResponse<T>> {
  if (requestContext.body) {
    requestContext.body = bodyFromData(requestContext.body);
    if (!requestContext.body) {
      throw new Error("parameter data must be a javascript object, string, or Buffer");
    }
  }

  return addDiagnosticChild(
    async (childNode: DiagnosticNodeInternal) => {
      return RetryUtility.execute({
        diagnosticNode: childNode,
        requestContext,
        executeRequest,
      });
    },
    diagnosticNode,
    DiagnosticNodeType.REQUEST_ATTEMPTS,
  );
}

export const RequestHandler = {
  request,
};<|MERGE_RESOLUTION|>--- conflicted
+++ resolved
@@ -16,17 +16,10 @@
 import { getCachedDefaultHttpClient } from "../utils/cachedClient.js";
 import type { AzureLogger } from "@azure/logger";
 import { createClientLogger } from "@azure/logger";
-<<<<<<< HEAD
-import type { DiagnosticNodeInternal } from "../diagnostics/DiagnosticNodeInternal";
-import { DiagnosticNodeType } from "../diagnostics/DiagnosticNodeInternal";
-import { addDiagnosticChild } from "../utils/diagnostics";
-import { getCurrentTimestampInMs } from "../utils/time";
-=======
 import type { DiagnosticNodeInternal } from "../diagnostics/DiagnosticNodeInternal.js";
 import { DiagnosticNodeType } from "../diagnostics/DiagnosticNodeInternal.js";
-import { addDignosticChild } from "../utils/diagnostics.js";
+import { addDiagnosticChild } from "../utils/diagnostics.js";
 import { getCurrentTimestampInMs } from "../utils/time.js";
->>>>>>> a4ed4354
 
 const logger: AzureLogger = createClientLogger("RequestHandler");
 
@@ -137,12 +130,12 @@
     const errorResponse: ErrorResponse = new ErrorResponse(result.message);
     logger.warning(
       response.status +
-        " " +
-        requestContext.endpoint +
-        " " +
-        requestContext.path +
-        " " +
-        result.message,
+      " " +
+      requestContext.endpoint +
+      " " +
+      requestContext.path +
+      " " +
+      result.message,
     );
 
     errorResponse.code = response.status;
