--- conflicted
+++ resolved
@@ -1,41 +1,5 @@
 // Copyright (c) Microsoft Corporation.
 // Licensed under the MIT license.
-<<<<<<< HEAD
-=======
-/**
- * @hidden
- */
-export const StatusCode = {
-  // Success
-  Ok: 200 as 200,
-  Created: 201 as 201,
-  Accepted: 202 as 202,
-  NoContent: 204 as 204,
-  NotModified: 304 as 304,
-
-  // Client error
-  BadRequest: 400 as 400,
-  Unauthorized: 401 as 401,
-  Forbidden: 403 as 403,
-  NotFound: 404 as 404,
-  MethodNotAllowed: 405 as 405,
-  RequestTimeout: 408 as 408,
-  Conflict: 409 as 409,
-  Gone: 410 as 410,
-  PreconditionFailed: 412 as 412,
-  RequestEntityTooLarge: 413 as 413,
-  TooManyRequests: 429 as 429,
-  RetryWith: 449 as 449,
-
-  // Server Error
-  InternalServerError: 500 as 500,
-  ServiceUnavailable: 503 as 503,
-
-  // Operation pause and cancel. These are FAKE status codes for QOS logging purpose only.
-  OperationPaused: 1200 as 1200,
-  OperationCancelled: 1201
-};
->>>>>>> 3904f0f9
 
 /**
  * @hidden
