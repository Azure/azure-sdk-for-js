// Copyright (c) Microsoft Corporation.
// Licensed under the MIT License.
<<<<<<< HEAD

import { setAuthorizationHeader } from "../auth.js";
=======
import { setAuthorizationHeader } from "../auth";
>>>>>>> 9bcc92af
import {
  Constants,
  HTTPMethod,
  jsonStringifyAndEscapeNonASCII,
  ResourceType,
<<<<<<< HEAD
} from "../common/index.js";
import type { CosmosClientOptions } from "../CosmosClientOptions.js";
import type { PartitionKeyInternal } from "../documents/index.js";
import type { CosmosHeaders } from "../queryExecutionContext/index.js";
import type { FeedOptions, RequestOptions } from "./index.js";
import { defaultLogger } from "../common/logger.js";
import { ChangeFeedMode } from "../client/ChangeFeed/index.js";
import { OperationType } from "../common/constants.js";
=======
  SDKSupportedCapabilities,
} from "../common";
import type { CosmosClientOptions } from "../CosmosClientOptions";
import type { PartitionKeyInternal } from "../documents";
import type { CosmosHeaders } from "../queryExecutionContext";
import type { FeedOptions, RequestOptions } from "./index";
import { defaultLogger } from "../common/logger";
import { ChangeFeedMode } from "../client/ChangeFeed";
import { OperationType } from "../common/constants";
>>>>>>> 9bcc92af
// ----------------------------------------------------------------------------
// Utility methods
//

/** @hidden */
function javaScriptFriendlyJSONStringify(s: unknown): string {
  // two line terminators (Line separator and Paragraph separator) are not needed to be escaped in JSON
  // but are needed to be escaped in JavaScript.
  return JSON.stringify(s)
    .replace(/\u2028/g, "\\u2028")
    .replace(/\u2029/g, "\\u2029");
}

/** @hidden */
function isWriteOperation(operationType: OperationType): boolean {
  return (
    operationType === OperationType.Create ||
    operationType === OperationType.Upsert ||
    operationType === OperationType.Delete ||
    operationType === OperationType.Replace ||
    operationType === OperationType.Batch ||
    operationType === OperationType.Patch ||
    operationType === OperationType.Execute
  );
}

/** @hidden */
export function bodyFromData(data: Buffer | string | Record<string, unknown>): string {
  if (typeof data === "object") {
    return javaScriptFriendlyJSONStringify(data);
  }
  return data;
}

/**
 * @hidden
 */
interface GetHeadersOptions {
  clientOptions: CosmosClientOptions;
  defaultHeaders: CosmosHeaders;
  verb: HTTPMethod;
  path: string;
  resourceId: string;
  resourceType: ResourceType;
  options: RequestOptions & FeedOptions;
  operationType: OperationType;
  partitionKeyRangeId?: string;
  useMultipleWriteLocations?: boolean;
  partitionKey?: PartitionKeyInternal;
}

const JsonContentType = "application/json";

/**
 * @hidden
 */
export async function getHeaders({
  clientOptions,
  defaultHeaders,
  verb,
  path,
  resourceId,
  resourceType,
  options = {},
  operationType,
  partitionKeyRangeId,
  useMultipleWriteLocations,
  partitionKey,
}: GetHeadersOptions): Promise<CosmosHeaders> {
  const headers: CosmosHeaders = {
    [Constants.HttpHeaders.ResponseContinuationTokenLimitInKB]: 1,
    [Constants.HttpHeaders.EnableCrossPartitionQuery]: true,
    ...defaultHeaders,
  };

  // Adding SDKSupportedCapabilities header to hint that SDK supports partition merge
  headers[Constants.HttpHeaders.SDKSupportedCapabilities] = SDKSupportedCapabilities.PartitionMerge;

  if (useMultipleWriteLocations) {
    headers[Constants.HttpHeaders.ALLOW_MULTIPLE_WRITES] = true;
  }

  if (options.continuationTokenLimitInKB) {
    headers[Constants.HttpHeaders.ResponseContinuationTokenLimitInKB] =
      options.continuationTokenLimitInKB;
  }
  if (options.continuationToken) {
    headers[Constants.HttpHeaders.Continuation] = options.continuationToken;
  } else if (options.continuation) {
    headers[Constants.HttpHeaders.Continuation] = options.continuation;
  }

  if (options.preTriggerInclude) {
    headers[Constants.HttpHeaders.PreTriggerInclude] =
      options.preTriggerInclude.constructor === Array
        ? (options.preTriggerInclude as string[]).join(",")
        : (options.preTriggerInclude as string);
  }

  if (options.postTriggerInclude) {
    headers[Constants.HttpHeaders.PostTriggerInclude] =
      options.postTriggerInclude.constructor === Array
        ? (options.postTriggerInclude as string[]).join(",")
        : (options.postTriggerInclude as string);
  }

  if (options.offerType) {
    headers[Constants.HttpHeaders.OfferType] = options.offerType;
  }

  if (options.offerThroughput) {
    headers[Constants.HttpHeaders.OfferThroughput] = options.offerThroughput;
  }

  if (options.maxItemCount) {
    headers[Constants.HttpHeaders.PageSize] = options.maxItemCount;
  }

  if (options.accessCondition) {
    if (options.accessCondition.type === "IfMatch") {
      headers[Constants.HttpHeaders.IfMatch] = options.accessCondition.condition;
    } else {
      headers[Constants.HttpHeaders.IfNoneMatch] = options.accessCondition.condition;
    }
  }

  if (options.useAllVersionsAndDeletesFeed) {
    // headers required for reading feed in allVersionsAndDeletes mode
    headers[Constants.HttpHeaders.A_IM] = ChangeFeedMode.AllVersionsAndDeletes;
    headers[Constants.HttpHeaders.ChangeFeedWireFormatVersion] =
      Constants.AllVersionsAndDeletesChangeFeedWireFormatVersion;
  }

  if (options.useIncrementalFeed || options.useLatestVersionFeed) {
    headers[Constants.HttpHeaders.A_IM] = ChangeFeedMode.LatestVersion;
  }

  if (options.indexingDirective) {
    headers[Constants.HttpHeaders.IndexingDirective] = options.indexingDirective;
  }

  if (options.consistencyLevel) {
    headers[Constants.HttpHeaders.ConsistencyLevel] = options.consistencyLevel;
  }

  if (options.priorityLevel) {
    headers[Constants.HttpHeaders.PriorityLevel] = options.priorityLevel;
  }

  if (options.maxIntegratedCacheStalenessInMs && resourceType === ResourceType.item) {
    if (typeof options.maxIntegratedCacheStalenessInMs === "number") {
      headers[Constants.HttpHeaders.DedicatedGatewayPerRequestCacheStaleness] =
        options.maxIntegratedCacheStalenessInMs.toString();
    } else {
      defaultLogger.error(
        `RangeError: maxIntegratedCacheStalenessInMs "${options.maxIntegratedCacheStalenessInMs}" is not a valid parameter.`,
      );
      headers[Constants.HttpHeaders.DedicatedGatewayPerRequestCacheStaleness] = "null";
    }
  }

  if (options.bypassIntegratedCache) {
    headers[Constants.HttpHeaders.DedicatedGatewayPerRequestBypassCache] =
      options.bypassIntegratedCache.toString();
  }

  if (options.resourceTokenExpirySeconds) {
    headers[Constants.HttpHeaders.ResourceTokenExpiry] = options.resourceTokenExpirySeconds;
  }

  if (options.sessionToken) {
    headers[Constants.HttpHeaders.SessionToken] = options.sessionToken;
  }

  if (options.enableScanInQuery) {
    headers[Constants.HttpHeaders.EnableScanInQuery] = options.enableScanInQuery;
  }

  if (options.populateQuotaInfo) {
    headers[Constants.HttpHeaders.PopulateQuotaInfo] = options.populateQuotaInfo;
  }

  if (options.populateQueryMetrics) {
    headers[Constants.HttpHeaders.PopulateQueryMetrics] = options.populateQueryMetrics;
  }

  if (
    options.maxDegreeOfParallelism !== undefined &&
    options.maxDegreeOfParallelism !== 0 &&
    options.maxDegreeOfParallelism !== 1
  ) {
    headers[Constants.HttpHeaders.ParallelizeCrossPartitionQuery] = true;
  }

  if (options.populateQuotaInfo) {
    headers[Constants.HttpHeaders.PopulateQuotaInfo] = true;
  }

  if (partitionKey !== undefined && !headers[Constants.HttpHeaders.PartitionKey]) {
    headers[Constants.HttpHeaders.PartitionKey] = jsonStringifyAndEscapeNonASCII(partitionKey);
  }

  if (clientOptions.key || clientOptions.tokenProvider) {
    headers[Constants.HttpHeaders.XDate] = new Date().toUTCString();
  }

  if (verb === HTTPMethod.post || verb === HTTPMethod.put) {
    if (!headers[Constants.HttpHeaders.ContentType]) {
      headers[Constants.HttpHeaders.ContentType] = JsonContentType;
    }
  }

  if (!headers[Constants.HttpHeaders.Accept]) {
    headers[Constants.HttpHeaders.Accept] = JsonContentType;
  }

  if (partitionKeyRangeId !== undefined) {
    headers[Constants.HttpHeaders.PartitionKeyRangeID] = partitionKeyRangeId;
  }

  if (options.enableScriptLogging) {
    headers[Constants.HttpHeaders.EnableScriptLogging] = options.enableScriptLogging;
  }

  if (options.disableRUPerMinuteUsage) {
    headers[Constants.HttpHeaders.DisableRUPerMinuteUsage] = true;
  }

  if (options.populateIndexMetrics) {
    headers[Constants.HttpHeaders.PopulateIndexMetrics] = options.populateIndexMetrics;
  }

  if (
    clientOptions.key ||
    clientOptions.resourceTokens ||
    clientOptions.tokenProvider ||
    clientOptions.permissionFeed
  ) {
    await setAuthorizationHeader(clientOptions, verb, path, resourceId, resourceType, headers);
  }

  if (
    resourceType === ResourceType.item &&
    isWriteOperation(operationType) &&
    Object.prototype.hasOwnProperty.call(options, "contentResponseOnWriteEnabled") &&
    !options.contentResponseOnWriteEnabled
  ) {
    headers[Constants.HttpHeaders.Prefer] = Constants.PREFER_RETURN_MINIMAL;
  }
  return headers;
}<|MERGE_RESOLUTION|>--- conflicted
+++ resolved
@@ -1,17 +1,13 @@
 // Copyright (c) Microsoft Corporation.
 // Licensed under the MIT License.
-<<<<<<< HEAD
 
 import { setAuthorizationHeader } from "../auth.js";
-=======
-import { setAuthorizationHeader } from "../auth";
->>>>>>> 9bcc92af
 import {
   Constants,
   HTTPMethod,
   jsonStringifyAndEscapeNonASCII,
   ResourceType,
-<<<<<<< HEAD
+  SDKSupportedCapabilities,
 } from "../common/index.js";
 import type { CosmosClientOptions } from "../CosmosClientOptions.js";
 import type { PartitionKeyInternal } from "../documents/index.js";
@@ -20,17 +16,6 @@
 import { defaultLogger } from "../common/logger.js";
 import { ChangeFeedMode } from "../client/ChangeFeed/index.js";
 import { OperationType } from "../common/constants.js";
-=======
-  SDKSupportedCapabilities,
-} from "../common";
-import type { CosmosClientOptions } from "../CosmosClientOptions";
-import type { PartitionKeyInternal } from "../documents";
-import type { CosmosHeaders } from "../queryExecutionContext";
-import type { FeedOptions, RequestOptions } from "./index";
-import { defaultLogger } from "../common/logger";
-import { ChangeFeedMode } from "../client/ChangeFeed";
-import { OperationType } from "../common/constants";
->>>>>>> 9bcc92af
 // ----------------------------------------------------------------------------
 // Utility methods
 //
