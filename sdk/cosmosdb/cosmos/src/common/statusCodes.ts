--- conflicted
+++ resolved
@@ -71,7 +71,6 @@
 
 /**
  * @hidden
-<<<<<<< HEAD
  */
 export interface SubStatusCodesType {
   Unknown: 0;
@@ -92,8 +91,6 @@
 
 /**
  * @ignore
-=======
->>>>>>> 3904f0f9
  */
 export const SubStatusCodes: SubStatusCodesType = {
   Unknown: 0,
