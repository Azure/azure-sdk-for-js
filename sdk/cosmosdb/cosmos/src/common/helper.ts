--- conflicted
+++ resolved
@@ -216,24 +216,14 @@
   return true;
 }
 
-<<<<<<< HEAD
-/** @ignore */
-export function getIdFromLink(resourceLink: string): string {
-=======
 /** @hidden */
 export function getIdFromLink(resourceLink: string) {
->>>>>>> 3904f0f9
   resourceLink = trimSlashes(resourceLink);
   return resourceLink;
 }
 
-<<<<<<< HEAD
-/** @ignore */
+/** @hidden */
 export function getPathFromLink(resourceLink: string, resourceType?: string): string {
-=======
-/** @hidden */
-export function getPathFromLink(resourceLink: string, resourceType?: string) {
->>>>>>> 3904f0f9
   resourceLink = trimSlashes(resourceLink);
   if (resourceType) {
     return "/" + encodeURI(resourceLink) + "/" + resourceType;
