// Copyright (c) Microsoft Corporation.
// Licensed under the MIT License.

export interface PartitionKeyRangePropertiesNames {
  // Partition Key Range Constants
  MinInclusive: "minInclusive";
  MaxExclusive: "maxExclusive";
  Id: "id";
}

/**
 * @hidden
 */
export const Constants = {
  HttpHeaders: {
    Authorization: "authorization",
    ETag: "etag",
    MethodOverride: "X-HTTP-Method",
    Slug: "Slug",
    ContentType: "Content-Type",
    LastModified: "Last-Modified",
    ContentEncoding: "Content-Encoding",
    CharacterSet: "CharacterSet",
    UserAgent: "User-Agent",
    CustomUserAgent: "x-ms-useragent",
    IfModifiedSince: "If-Modified-Since",
    IfMatch: "If-Match",
    IfNoneMatch: "If-None-Match",
    ContentLength: "Content-Length",
    AcceptEncoding: "Accept-Encoding",
    KeepAlive: "Keep-Alive",
    CacheControl: "Cache-Control",
    TransferEncoding: "Transfer-Encoding",
    ContentLanguage: "Content-Language",
    ContentLocation: "Content-Location",
    ContentMd5: "Content-Md5",
    ContentRange: "Content-Range",
    Accept: "Accept",
    AcceptCharset: "Accept-Charset",
    AcceptLanguage: "Accept-Language",
    IfRange: "If-Range",
    IfUnmodifiedSince: "If-Unmodified-Since",
    MaxForwards: "Max-Forwards",
    ProxyAuthorization: "Proxy-Authorization",
    AcceptRanges: "Accept-Ranges",
    ProxyAuthenticate: "Proxy-Authenticate",
    RetryAfter: "Retry-After",
    SetCookie: "Set-Cookie",
    WwwAuthenticate: "Www-Authenticate",
    Origin: "Origin",
    Host: "Host",
    AccessControlAllowOrigin: "Access-Control-Allow-Origin",
    AccessControlAllowHeaders: "Access-Control-Allow-Headers",
    KeyValueEncodingFormat: "application/x-www-form-urlencoded",
    WrapAssertionFormat: "wrap_assertion_format",
    WrapAssertion: "wrap_assertion",
    WrapScope: "wrap_scope",
    SimpleToken: "SWT",
    HttpDate: "date",
    Prefer: "Prefer",
    Location: "Location",
    Referer: "referer",
    A_IM: "A-IM",

    // Query
    Query: "x-ms-documentdb-query",
    IsQuery: "x-ms-documentdb-isquery",
    IsQueryPlan: "x-ms-cosmos-is-query-plan-request",
    SupportedQueryFeatures: "x-ms-cosmos-supported-query-features",
    QueryVersion: "x-ms-cosmos-query-version",

    // Our custom Azure Cosmos DB headers
    Continuation: "x-ms-continuation",
    ContinuationToken: "x-ms-continuation-token",
    PageSize: "x-ms-max-item-count",
    ItemCount: "x-ms-item-count",
    ChangeFeedWireFormatVersion: "x-ms-cosmos-changefeed-wire-format-version",

    // Request sender generated. Simply echoed by backend.
    ActivityId: "x-ms-activity-id",
    CorrelatedActivityId: "x-ms-cosmos-correlated-activityid",
    PreTriggerInclude: "x-ms-documentdb-pre-trigger-include",
    PreTriggerExclude: "x-ms-documentdb-pre-trigger-exclude",
    PostTriggerInclude: "x-ms-documentdb-post-trigger-include",
    PostTriggerExclude: "x-ms-documentdb-post-trigger-exclude",
    IndexingDirective: "x-ms-indexing-directive",
    SessionToken: "x-ms-session-token",
    ConsistencyLevel: "x-ms-consistency-level",
    XDate: "x-ms-date",
    CollectionPartitionInfo: "x-ms-collection-partition-info",
    CollectionServiceInfo: "x-ms-collection-service-info",
    // Deprecated, use RetryAfterInMs instead.
    RetryAfterInMilliseconds: "x-ms-retry-after-ms",
    RetryAfterInMs: "x-ms-retry-after-ms",
    IsFeedUnfiltered: "x-ms-is-feed-unfiltered",
    ResourceTokenExpiry: "x-ms-documentdb-expiry-seconds",
    EnableScanInQuery: "x-ms-documentdb-query-enable-scan",
    EmitVerboseTracesInQuery: "x-ms-documentdb-query-emit-traces",
    EnableCrossPartitionQuery: "x-ms-documentdb-query-enablecrosspartition",
    ParallelizeCrossPartitionQuery: "x-ms-documentdb-query-parallelizecrosspartitionquery",
    ResponseContinuationTokenLimitInKB: "x-ms-documentdb-responsecontinuationtokenlimitinkb",
    SDKSupportedCapabilities: "x-ms-cosmos-sdk-supportedcapabilities",

    // QueryMetrics
    // Request header to tell backend to give you query metrics.
    PopulateQueryMetrics: "x-ms-documentdb-populatequerymetrics",
    // Response header that holds the serialized version of query metrics.
    QueryMetrics: "x-ms-documentdb-query-metrics",

    // IndexMetrics
    // Request header to tell backend to give you index metrics.
    PopulateIndexMetrics: "x-ms-cosmos-populateindexmetrics-V2",
    // Response header that holds the serialized version of index metrics.
    IndexUtilization: "x-ms-cosmos-index-utilization",
    // Version headers and values
    Version: "x-ms-version",

    // Owner name
    OwnerFullName: "x-ms-alt-content-path",

    // Owner ID used for name based request in session token.
    OwnerId: "x-ms-content-path",

    // Partition Key
    PartitionKey: "x-ms-documentdb-partitionkey",
    PartitionKeyRangeID: "x-ms-documentdb-partitionkeyrangeid",

    // Epk Range headers
    StartEpk: "x-ms-start-epk",
    EndEpk: "x-ms-end-epk",

    // Read Feed Type
    ReadFeedKeyType: "x-ms-read-key-type",

    // Quota Info
    MaxEntityCount: "x-ms-root-entity-max-count",
    CurrentEntityCount: "x-ms-root-entity-current-count",
    CollectionQuotaInMb: "x-ms-collection-quota-mb",
    CollectionCurrentUsageInMb: "x-ms-collection-usage-mb",
    MaxMediaStorageUsageInMB: "x-ms-max-media-storage-usage-mb",
    CurrentMediaStorageUsageInMB: "x-ms-media-storage-usage-mb",
    RequestCharge: "x-ms-request-charge",
    PopulateQuotaInfo: "x-ms-documentdb-populatequotainfo",
    MaxResourceQuota: "x-ms-resource-quota",

    // Offer header
    OfferType: "x-ms-offer-type",
    OfferThroughput: "x-ms-offer-throughput",
    AutoscaleSettings: "x-ms-cosmos-offer-autopilot-settings",

    // Custom RUs/minute headers
    DisableRUPerMinuteUsage: "x-ms-documentdb-disable-ru-per-minute-usage",
    IsRUPerMinuteUsed: "x-ms-documentdb-is-ru-per-minute-used",
    OfferIsRUPerMinuteThroughputEnabled: "x-ms-offer-is-ru-per-minute-throughput-enabled",

    // Index progress headers
    IndexTransformationProgress: "x-ms-documentdb-collection-index-transformation-progress",
    LazyIndexingProgress: "x-ms-documentdb-collection-lazy-indexing-progress",

    // Upsert header
    IsUpsert: "x-ms-documentdb-is-upsert",

    // Sub status of the error
    SubStatus: "x-ms-substatus",

    // StoredProcedure related headers
    EnableScriptLogging: "x-ms-documentdb-script-enable-logging",
    ScriptLogResults: "x-ms-documentdb-script-log-results",

    // Multi-Region Write
    ALLOW_MULTIPLE_WRITES: "x-ms-cosmos-allow-tentative-writes",

    // Bulk/Batch header
    IsBatchRequest: "x-ms-cosmos-is-batch-request",
    IsBatchAtomic: "x-ms-cosmos-batch-atomic",
    BatchContinueOnError: "x-ms-cosmos-batch-continue-on-error",

    // Dedicated Gateway Headers
    DedicatedGatewayPerRequestCacheStaleness: "x-ms-dedicatedgateway-max-age",
    DedicatedGatewayPerRequestBypassCache: "x-ms-dedicatedgateway-bypass-cache",

    // Cache Refresh header
    ForceRefresh: "x-ms-force-refresh",

    // Throughput related headers
    PriorityLevel: "x-ms-cosmos-priority-level",
<<<<<<< HEAD
    ThroughputBucket: "x-ms-cosmos-throughput-bucket"
=======

    // Encryption Headers
    IsClientEncryptedHeader: "x-ms-cosmos-is-client-encrypted",
    IntendedCollectionHeader: "x-ms-cosmos-intended-collection-rid",
    DatabaseRidHeader: "x-ms-cosmos-database-rid",
    AllowCachedReadsHeader: "x-ms-cosmos-allow-cachedreads",
>>>>>>> 20057ffb
  },
  // ThrottledRequests Retry policy default values
  ThrottledRequestMaxRetryAttemptCount: 9,
  ThrottledRequestMaxWaitTimeInSeconds: 30,
  ThrottledRequestFixedRetryIntervalInMs: 0,

  // HttpHeaders Values
  PREFER_RETURN_MINIMAL: "return=minimal",

  // GlobalDB related constants
  WritableLocations: "writableLocations",
  ReadableLocations: "readableLocations",
  LocationUnavailableExpirationTimeInMs: 5 * 60 * 1000, // 5 minutes

  // ServiceDocument Resource
  ENABLE_MULTIPLE_WRITABLE_LOCATIONS: "enableMultipleWriteLocations",

  // Background refresh time
  DefaultUnavailableLocationExpirationTimeMS: 5 * 60 * 1000,

  // Client generated retry count response header
  ThrottleRetryCount: "x-ms-throttle-retry-count",
  ThrottleRetryWaitTimeInMs: "x-ms-throttle-retry-wait-time-ms",

  // Platform
  CurrentVersion: "2020-07-15",
  AzureNamespace: "Azure.Cosmos",
  AzurePackageName: "@azure/cosmos",
  SDKName: "azure-cosmos-js",
  SDKVersion: "4.2.1",

  // Diagnostics
  CosmosDbDiagnosticLevelEnvVarName: "AZURE_COSMOSDB_DIAGNOSTICS_LEVEL",

  // Bulk Operations
  DefaultMaxBulkRequestBodySizeInBytes: 220201,

  // Encryption
  Encryption: {
    DiagnosticsDecryptOperation: "Decrypt",
    DiagnosticsDuration: "Duration in milliseconds",
    DiagnosticsEncryptionDiagnostics: "EncryptionDiagnostics",
    DiagnosticsEncryptOperation: "Encrypt",
    DiagnosticsPropertiesEncryptedCount: "Properties Encrypted Count",
    DiagnosticsPropertiesDecryptedCount: "Properties Decrypted Count",
    DiagnosticsStartTime: "Start time",
  },

  Quota: {
    CollectionSize: "collectionSize",
  },

  Path: {
    Root: "/",
    DatabasesPathSegment: "dbs",
    CollectionsPathSegment: "colls",
    UsersPathSegment: "users",
    DocumentsPathSegment: "docs",
    PermissionsPathSegment: "permissions",
    StoredProceduresPathSegment: "sprocs",
    TriggersPathSegment: "triggers",
    UserDefinedFunctionsPathSegment: "udfs",
    ConflictsPathSegment: "conflicts",
    AttachmentsPathSegment: "attachments",
    PartitionKeyRangesPathSegment: "pkranges",
    SchemasPathSegment: "schemas",
    OffersPathSegment: "offers",
    TopologyPathSegment: "topology",
    DatabaseAccountPathSegment: "databaseaccount",
  },

  PartitionKeyRange: {
    // Partition Key Range Constants
    MinInclusive: "minInclusive",
    MaxExclusive: "maxExclusive",
    Id: "id",
  } as PartitionKeyRangePropertiesNames,

  QueryRangeConstants: {
    // Partition Key Range Constants
    MinInclusive: "minInclusive",
    MaxExclusive: "maxExclusive",
    min: "min",
  },

  /**
   * @deprecated Use EffectivePartitionKeyConstants instead
   */
  EffectiveParitionKeyConstants: {
    MinimumInclusiveEffectivePartitionKey: "",
    MaximumExclusiveEffectivePartitionKey: "FF",
  },

  EffectivePartitionKeyConstants: {
    MinimumInclusiveEffectivePartitionKey: "",
    MaximumExclusiveEffectivePartitionKey: "FF",
  },

  // Changefeed AllVersionsAndDeletesMode formatting version
  AllVersionsAndDeletesChangeFeedWireFormatVersion: "2021-09-15",
  ChangeFeedIfNoneMatchStartFromNowHeader: "*",
  // Default TTL for encryption caches in hours
  DefaultEncryptionCacheTimeToLiveInHours: 2,
  // Timeout to clear encryption related cache
  EncryptionCacheRefreshIntervalInMs: 60000, // 1 minute
};

/**
 * @hidden
 */
export enum ResourceType {
  none = "",
  database = "dbs",
  offer = "offers",
  user = "users",
  permission = "permissions",
  container = "colls",
  conflicts = "conflicts",
  sproc = "sprocs",
  udf = "udfs",
  trigger = "triggers",
  item = "docs",
  pkranges = "pkranges",
  partitionkey = "partitionKey",
  /** resource representing client encryption keys to encrypt/decrypt data */
  clientencryptionkey = "clientencryptionkeys",
}

/**
 * @hidden
 */
export enum HTTPMethod {
  get = "GET",
  patch = "PATCH",
  post = "POST",
  put = "PUT",
  delete = "DELETE",
}

/**
 * @hidden
 */
export enum OperationType {
  Create = "create",
  Replace = "replace",
  Upsert = "upsert",
  Delete = "delete",
  Read = "read",
  Query = "query",
  Execute = "execute",
  Batch = "batch",
  Patch = "patch",
}

/**
 * @hidden
 */
export enum CosmosKeyType {
  PrimaryMaster = "PRIMARY_MASTER",
  SecondaryMaster = "SECONDARY_MASTER",
  PrimaryReadOnly = "PRIMARY_READONLY",
  SecondaryReadOnly = "SECONDARY_READONLY",
}

/**
 * @hidden
 */
export enum CosmosContainerChildResourceKind {
  Item = "ITEM",
  StoredProcedure = "STORED_PROCEDURE",
  UserDefinedFunction = "USER_DEFINED_FUNCTION",
  Trigger = "TRIGGER",
}
/**
 * @hidden
 */
export enum PermissionScopeValues {
  /**
   * Values which set permission Scope applicable to control plane related operations.
   */
  ScopeAccountReadValue = 0x0001,
  ScopeAccountListDatabasesValue = 0x0002,
  ScopeDatabaseReadValue = 0x0004,
  ScopeDatabaseReadOfferValue = 0x0008,
  ScopeDatabaseListContainerValue = 0x0010,
  ScopeContainerReadValue = 0x0020,
  ScopeContainerReadOfferValue = 0x0040,

  ScopeAccountCreateDatabasesValue = 0x0001,
  ScopeAccountDeleteDatabasesValue = 0x0002,
  ScopeDatabaseDeleteValue = 0x0004,
  ScopeDatabaseReplaceOfferValue = 0x0008,
  ScopeDatabaseCreateContainerValue = 0x0010,
  ScopeDatabaseDeleteContainerValue = 0x0020,
  ScopeContainerReplaceValue = 0x0040,
  ScopeContainerDeleteValue = 0x0080,
  ScopeContainerReplaceOfferValue = 0x0100,

  ScopeAccountReadAllAccessValue = 0xffff,
  ScopeDatabaseReadAllAccessValue = PermissionScopeValues.ScopeDatabaseReadValue |
    PermissionScopeValues.ScopeDatabaseReadOfferValue |
    PermissionScopeValues.ScopeDatabaseListContainerValue |
    PermissionScopeValues.ScopeContainerReadValue |
    PermissionScopeValues.ScopeContainerReadOfferValue,

  ScopeContainersReadAllAccessValue = PermissionScopeValues.ScopeContainerReadValue |
    PermissionScopeValues.ScopeContainerReadOfferValue,

  ScopeAccountWriteAllAccessValue = 0xffff,
  ScopeDatabaseWriteAllAccessValue = PermissionScopeValues.ScopeDatabaseDeleteValue |
    PermissionScopeValues.ScopeDatabaseReplaceOfferValue |
    PermissionScopeValues.ScopeDatabaseCreateContainerValue |
    PermissionScopeValues.ScopeDatabaseDeleteContainerValue |
    PermissionScopeValues.ScopeContainerReplaceValue |
    PermissionScopeValues.ScopeContainerDeleteValue |
    PermissionScopeValues.ScopeContainerReplaceOfferValue,

  ScopeContainersWriteAllAccessValue = PermissionScopeValues.ScopeContainerReplaceValue |
    PermissionScopeValues.ScopeContainerDeleteValue |
    PermissionScopeValues.ScopeContainerReplaceOfferValue,

  /**
   * Values which set permission Scope applicable to data plane related operations.
   */
  ScopeContainerExecuteQueriesValue = 0x00000001,
  ScopeContainerReadFeedsValue = 0x00000002,
  ScopeContainerReadStoredProceduresValue = 0x00000004,
  ScopeContainerReadUserDefinedFunctionsValue = 0x00000008,
  ScopeContainerReadTriggersValue = 0x00000010,
  ScopeContainerReadConflictsValue = 0x00000020,
  ScopeItemReadValue = 0x00000040,
  ScopeStoredProcedureReadValue = 0x00000080,
  ScopeUserDefinedFunctionReadValue = 0x00000100,
  ScopeTriggerReadValue = 0x00000200,

  ScopeContainerCreateItemsValue = 0x00000001,
  ScopeContainerReplaceItemsValue = 0x00000002,
  ScopeContainerUpsertItemsValue = 0x00000004,
  ScopeContainerDeleteItemsValue = 0x00000008,
  ScopeContainerCreateStoredProceduresValue = 0x00000010,
  ScopeContainerReplaceStoredProceduresValue = 0x00000020,
  ScopeContainerDeleteStoredProceduresValue = 0x00000040,
  ScopeContainerExecuteStoredProceduresValue = 0x00000080,
  ScopeContainerCreateTriggersValue = 0x00000100,
  ScopeContainerReplaceTriggersValue = 0x00000200,
  ScopeContainerDeleteTriggersValue = 0x00000400,
  ScopeContainerCreateUserDefinedFunctionsValue = 0x00000800,
  ScopeContainerReplaceUserDefinedFunctionsValue = 0x00001000,
  ScopeContainerDeleteUserDefinedFunctionSValue = 0x00002000,
  ScopeContainerDeleteCONFLICTSValue = 0x00004000,
  ScopeItemReplaceValue = 0x00010000,
  ScopeItemUpsertValue = 0x00020000,
  ScopeItemDeleteValue = 0x00040000,
  ScopeStoredProcedureReplaceValue = 0x00100000,
  ScopeStoredProcedureDeleteValue = 0x00200000,
  ScopeStoredProcedureExecuteValue = 0x00400000,
  ScopeUserDefinedFunctionReplaceValue = 0x00800000,
  ScopeUserDefinedFunctionDeleteValue = 0x01000000,
  ScopeTriggerReplaceValue = 0x02000000,
  ScopeTriggerDeleteValue = 0x04000000,

  ScopeContainerReadAllAccessValue = 0xffffffff,
  ScopeItemReadAllAccessValue = PermissionScopeValues.ScopeContainerExecuteQueriesValue |
    PermissionScopeValues.ScopeItemReadValue,
  ScopeContainerWriteAllAccessValue = 0xffffffff,
  ScopeItemWriteAllAccessValue = PermissionScopeValues.ScopeContainerCreateItemsValue |
    PermissionScopeValues.ScopeContainerReplaceItemsValue |
    PermissionScopeValues.ScopeContainerUpsertItemsValue |
    PermissionScopeValues.ScopeContainerDeleteItemsValue |
    PermissionScopeValues.ScopeItemReplaceValue |
    PermissionScopeValues.ScopeItemUpsertValue |
    PermissionScopeValues.ScopeItemDeleteValue,

  NoneValue = 0,
}
/**
 * @hidden
 */
export enum SasTokenPermissionKind {
  ContainerCreateItems = PermissionScopeValues.ScopeContainerCreateItemsValue,
  ContainerReplaceItems = PermissionScopeValues.ScopeContainerReplaceItemsValue,
  ContainerUpsertItems = PermissionScopeValues.ScopeContainerUpsertItemsValue,
  ContainerDeleteItems = PermissionScopeValues.ScopeContainerDeleteValue,
  ContainerExecuteQueries = PermissionScopeValues.ScopeContainerExecuteQueriesValue,
  ContainerReadFeeds = PermissionScopeValues.ScopeContainerReadFeedsValue,
  ContainerCreateStoreProcedure = PermissionScopeValues.ScopeContainerCreateStoredProceduresValue,
  ContainerReadStoreProcedure = PermissionScopeValues.ScopeContainerReadStoredProceduresValue,
  ContainerReplaceStoreProcedure = PermissionScopeValues.ScopeContainerReplaceStoredProceduresValue,
  ContainerDeleteStoreProcedure = PermissionScopeValues.ScopeContainerDeleteStoredProceduresValue,
  ContainerCreateTriggers = PermissionScopeValues.ScopeContainerCreateTriggersValue,
  ContainerReadTriggers = PermissionScopeValues.ScopeContainerReadTriggersValue,
  ContainerReplaceTriggers = PermissionScopeValues.ScopeContainerReplaceTriggersValue,
  ContainerDeleteTriggers = PermissionScopeValues.ScopeContainerDeleteTriggersValue,
  ContainerCreateUserDefinedFunctions = PermissionScopeValues.ScopeContainerCreateUserDefinedFunctionsValue,
  ContainerReadUserDefinedFunctions = PermissionScopeValues.ScopeContainerReadUserDefinedFunctionsValue,
  ContainerReplaceUserDefinedFunctions = PermissionScopeValues.ScopeContainerReplaceUserDefinedFunctionsValue,
  ContainerDeleteUserDefinedFunctions = PermissionScopeValues.ScopeContainerDeleteUserDefinedFunctionSValue,
  ContainerExecuteStoredProcedure = PermissionScopeValues.ScopeContainerExecuteStoredProceduresValue,
  ContainerReadConflicts = PermissionScopeValues.ScopeContainerReadConflictsValue,
  ContainerDeleteConflicts = PermissionScopeValues.ScopeContainerDeleteCONFLICTSValue,
  ContainerReadAny = PermissionScopeValues.ScopeContainerReadOfferValue,
  ContainerFullAccess = PermissionScopeValues.ScopeContainerReadAllAccessValue,
  ItemReadAny = PermissionScopeValues.ScopeItemReplaceValue,
  ItemFullAccess = PermissionScopeValues.ScopeItemReadAllAccessValue,
  ItemRead = PermissionScopeValues.ScopeItemReadValue,
  ItemReplace = PermissionScopeValues.ScopeItemReplaceValue,
  ItemUpsert = PermissionScopeValues.ScopeItemUpsertValue,
  ItemDelete = PermissionScopeValues.ScopeItemDeleteValue,
  StoreProcedureRead = PermissionScopeValues.ScopeStoredProcedureReadValue,
  StoreProcedureReplace = PermissionScopeValues.ScopeStoredProcedureReplaceValue,
  StoreProcedureDelete = PermissionScopeValues.ScopeStoredProcedureDeleteValue,
  StoreProcedureExecute = PermissionScopeValues.ScopeStoredProcedureExecuteValue,
  UserDefinedFuntionRead = PermissionScopeValues.ScopeUserDefinedFunctionReadValue,
  UserDefinedFuntionReplace = PermissionScopeValues.ScopeUserDefinedFunctionReplaceValue,
  UserDefinedFuntionDelete = PermissionScopeValues.ScopeUserDefinedFunctionDeleteValue,
  TriggerRead = PermissionScopeValues.ScopeTriggerReadValue,
  TriggerReplace = PermissionScopeValues.ScopeTriggerReplaceValue,
  TriggerDelete = PermissionScopeValues.ScopeTriggerDeleteValue,
}

export enum QueryFeature {
  NonValueAggregate = "NonValueAggregate",
  Aggregate = "Aggregate",
  Distinct = "Distinct",
  MultipleOrderBy = "MultipleOrderBy",
  OffsetAndLimit = "OffsetAndLimit",
  OrderBy = "OrderBy",
  Top = "Top",
  CompositeAggregate = "CompositeAggregate",
  GroupBy = "GroupBy",
  MultipleAggregates = "MultipleAggregates",
  NonStreamingOrderBy = "NonStreamingOrderBy",
  ListAndSetAggregate = "ListAndSetAggregate",
  CountIf = "CountIf",
  HybridSearch = "HybridSearch",
}

export enum SDKSupportedCapabilities {
  PartitionMerge = 1,
}<|MERGE_RESOLUTION|>--- conflicted
+++ resolved
@@ -184,16 +184,13 @@
 
     // Throughput related headers
     PriorityLevel: "x-ms-cosmos-priority-level",
-<<<<<<< HEAD
-    ThroughputBucket: "x-ms-cosmos-throughput-bucket"
-=======
+    ThroughputBucket: "x-ms-cosmos-throughput-bucket",
 
     // Encryption Headers
     IsClientEncryptedHeader: "x-ms-cosmos-is-client-encrypted",
     IntendedCollectionHeader: "x-ms-cosmos-intended-collection-rid",
     DatabaseRidHeader: "x-ms-cosmos-database-rid",
     AllowCachedReadsHeader: "x-ms-cosmos-allow-cachedreads",
->>>>>>> 20057ffb
   },
   // ThrottledRequests Retry policy default values
   ThrottledRequestMaxRetryAttemptCount: 9,
