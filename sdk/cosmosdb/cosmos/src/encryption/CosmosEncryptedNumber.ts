--- conflicted
+++ resolved
@@ -20,11 +20,7 @@
  *
  * @example
  * ```ts snippet:CosmosEncryptedNumber
-<<<<<<< HEAD
- * import { CosmosEncryptedNumber } from "@azure/cosmos";
-=======
  * import { CosmosEncryptedNumber, CosmosEncryptedNumberType } from "@azure/cosmos";
->>>>>>> d8ad4f17
  *
  * const encryptedNumber1: CosmosEncryptedNumber = {
  *   value: 4,
