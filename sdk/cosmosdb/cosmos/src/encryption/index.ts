--- conflicted
+++ resolved
@@ -14,9 +14,4 @@
 export { ProtectedDataEncryptionKey } from "./EncryptionKey";
 export { EncryptionProcessor } from "./EncryptionProcessor";
 export { EncryptionQueryBuilder } from "./EncryptionQueryBuilder";
-<<<<<<< HEAD
-// export { EncryptionManager } from "./EncryptionManager";
-=======
-export { EncryptionManager } from "./EncryptionManager";
->>>>>>> 394b464b
 export { EncryptionTimeToLive } from "./EncryptionTimeToLive";