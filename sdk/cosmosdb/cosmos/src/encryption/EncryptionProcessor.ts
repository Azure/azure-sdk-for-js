// Copyright (c) Microsoft Corporation.
// Licensed under the MIT license.

import { EncryptionSettings } from "./EncryptionSettings";
import { EncryptionSettingForProperty } from "./EncryptionSettingForProperty";
import { AeadAes256CbcHmacSha256Algorithm } from "./AeadAes256CbcHmacSha256Algorithm";
import { ContainerDefinition, ItemDefinition } from "../client";
import { Serializer } from "./Serializers/Serializer";
import {
  BooleanSerializer,
  FloatSerializer,
  NumberSerializer,
  StringSerializer,
} from "./Serializers";
import { ClientEncryptionKeyPropertiesCache, EncryptionSettingsCache } from "./Cache";
import { PartitionKeyInternal } from "../documents";
import { TypeMarker } from "./enums/TypeMarker";
<<<<<<< HEAD
import {
  ClientContext,
  ClientEncryptionKeyProperties,
  ClientEncryptionKeyRequest,
  DiagnosticNodeInternal,
  RequestOptions,
  ResourceType,
} from "..";
=======
import { ClientContext } from "../ClientContext";
import { ClientEncryptionKeyRequest, ClientEncryptionKeyProperties } from "./ClientEncryptionKey";
import { DiagnosticNodeInternal } from "../diagnostics/DiagnosticNodeInternal";
import { ResourceType } from "../common";
import { RequestOptions } from "../request";

>>>>>>> 5cc1a7c5
import { withDiagnostics } from "../utils/diagnostics";

export class EncryptionProcessor {
  constructor(
    private readonly containerId: string,
    private readonly databaseId: string,
    private readonly clientContext: ClientContext,
  ) {}

  async encrypt<T extends ItemDefinition>(body: T): Promise<T> {
    if (!body) {
      throw new Error("Input body is null or undefined.");
    }

    const encryptionSettings = await this.getEncryptionSetting();
    for (const pathToEncrypt of encryptionSettings.pathsToEncrypt) {
      const propertyName = pathToEncrypt.slice(1);
      if (!Object.prototype.hasOwnProperty.call(body, propertyName)) {
        continue;
      }

      const settingForProperty = encryptionSettings.getEncryptionSettingForProperty(pathToEncrypt);
      if (!settingForProperty) {
        throw new Error("Invalid Encryption Setting for the Property: " + propertyName);
      }

      body[propertyName as keyof T] = await this.encryptToken(
        body[propertyName],
        settingForProperty,
        propertyName === "id",
      );
    }
    return body;
  }

  async encryptProperty(path: string, value: any): Promise<any> {
    const encryptionSettings = await this.getEncryptionSetting();
    const settingForProperty = encryptionSettings.getEncryptionSettingForProperty(path);
    if (!settingForProperty) {
      return value;
    }

    value = await this.encryptToken(value, settingForProperty, path === "/id");
    return value;
  }

  async getEncryptedPartitionKeyValue(
    partitionKeyList: PartitionKeyInternal,
  ): Promise<PartitionKeyInternal> {
    const encryptionSettings = await this.getEncryptionSetting();
    const partitionKeyPaths = encryptionSettings.partitionKeyPaths;
    for (let i = 0; i < partitionKeyPaths.length; i++) {
      const partitionKeyPath = EncryptionProcessor.extractPartitionKeyPath(partitionKeyPaths[i]);
      if (encryptionSettings.pathsToEncrypt.includes(partitionKeyPath)) {
        const settingForProperty =
          encryptionSettings.getEncryptionSettingForProperty(partitionKeyPath);
        partitionKeyList[i] = await this.encryptToken(
          partitionKeyList[i],
          settingForProperty,
          partitionKeyPath === "/id",
        );
      }
    }
    return partitionKeyList;
  }

  async getEncryptedUrl(id: string): Promise<string> {
    const parts = id.split("/");
    const lastPart = parts[parts.length - 1];
    const encryptedLastPart = await this.getEncryptedId(lastPart);
    parts[parts.length - 1] = encryptedLastPart;
    return parts.join("/");
  }

  async getEncryptedId(id: string): Promise<string> {
    const encryptionSettings = await this.getEncryptionSetting();
    const settingForProperty = encryptionSettings.getEncryptionSettingForProperty("/id");

    if (!settingForProperty) return id;
    id = await this.encryptToken(id, settingForProperty, true);
    return id;
  }

  static extractPartitionKeyPath(path: string): string {
    const secondSlashIndex = path.indexOf("/", path.indexOf("/") + 1);
    return secondSlashIndex === -1 ? path : path.substring(0, secondSlashIndex);
  }

  private async encryptToken(
    valueToEncrypt: any,
    propertySetting: EncryptionSettingForProperty,
    isValueId: boolean,
  ): Promise<any> {
    if (typeof valueToEncrypt === "object" && valueToEncrypt !== null) {
      for (const key in valueToEncrypt) {
        if (Object.prototype.hasOwnProperty.call(valueToEncrypt, key)) {
          valueToEncrypt[key] = await this.encryptToken(
            valueToEncrypt[key],
            propertySetting,
            isValueId,
          );
        }
      }
    } else if (Array.isArray(valueToEncrypt)) {
      for (let i = 0; i < valueToEncrypt.length; i++) {
        valueToEncrypt[i] = await this.encryptToken(valueToEncrypt[i], propertySetting, isValueId);
      }
    } else {
      valueToEncrypt = await this.serializeAndEncryptValue(
        valueToEncrypt,
        propertySetting,
        isValueId,
      );
    }
    return valueToEncrypt;
  }

  async serializeAndEncryptQueryParameter(
    path: string,
    value: any,
    typeMarker: TypeMarker,
    isValueId: boolean,
  ): Promise<string> {
    if (value === null) {
      return value;
    }
    const encryptionSettings = await this.getEncryptionSetting();
    const settingForProperty = encryptionSettings.getEncryptionSettingForProperty(path);
    if (!settingForProperty) {
      return value;
    }
    let serializer: Serializer;
    switch (typeMarker) {
      case TypeMarker.Boolean:
        serializer = BooleanSerializer.getInstance();
        break;
      case TypeMarker.String:
        serializer = StringSerializer.getInstance();
        break;
      case TypeMarker.Double:
        serializer = FloatSerializer.getInstance();
        break;
      case TypeMarker.Long:
        serializer = NumberSerializer.getInstance();
        break;
      default:
        throw new Error("Invalid or Unsupported data type passed.");
    }
    const plainText = serializer.serialize(value);
    const encryptionAlgorithm = await this.buildEncryptionAlgorithm(settingForProperty);
    const cipherText = encryptionAlgorithm.encrypt(plainText);
    if (isValueId) {
      if (typeof value !== "string") {
        throw new Error("The id should be of string type.");
      }
    }

    const cipherTextWithTypeMarker = Buffer.alloc(cipherText.length + 1);
    cipherTextWithTypeMarker[0] = typeMarker;
    cipherText.forEach((val, index) => {
      cipherTextWithTypeMarker[index + 1] = val;
    });

    let encryptedValue = Buffer.from(cipherTextWithTypeMarker).toString("base64");
    if (isValueId) {
      encryptedValue = encryptedValue.replace(/\//g, "_").replace(/\+/g, "-");
    }
    return encryptedValue;
  }

  private async serializeAndEncryptValue(
    valueToEncrypt: any,
    propertySetting: EncryptionSettingForProperty,
    isValueId: boolean,
  ): Promise<string> {
    if (valueToEncrypt === null) {
      return valueToEncrypt;
    }
    const [typeMarker, serializer] = EncryptionProcessor.createSerializer(valueToEncrypt);
    const plainText = serializer.serialize(valueToEncrypt);

    const encryptionAlgorithm = await this.buildEncryptionAlgorithm(propertySetting);
    const cipherText = encryptionAlgorithm.encrypt(plainText);

    if (isValueId) {
      if (typeof valueToEncrypt !== "string") {
        throw new Error("The id should be of string type.");
      }
    }

    const cipherTextWithTypeMarker = Buffer.alloc(cipherText.length + 1);
    cipherTextWithTypeMarker[0] = typeMarker;
    cipherText.forEach((value, index) => {
      cipherTextWithTypeMarker[index + 1] = value;
    });

    let encryptedValue = Buffer.from(cipherTextWithTypeMarker).toString("base64");
    if (isValueId) {
      encryptedValue = encryptedValue.replace(/\//g, "_").replace(/\+/g, "-");
    }
    return encryptedValue;
  }

  private static createSerializer(
    propertyValue: boolean | string | number,
  ): [TypeMarker, Serializer] {
    switch (typeof propertyValue) {
      case "boolean":
        return [TypeMarker.Boolean, BooleanSerializer.getInstance()];
      case "string":
        return [TypeMarker.String, StringSerializer.getInstance()];
      case "number":
        if (!Number.isInteger(propertyValue)) {
          return [TypeMarker.Double, FloatSerializer.getInstance()];
        } else {
          return [TypeMarker.Long, NumberSerializer.getInstance()];
        }
      default:
        throw new Error("Invalid or Unsupported data type passed.");
    }
  }

  async decrypt<T extends ItemDefinition>(body: T): Promise<T> {
    if (body == null) {
      return body;
    }
    const encryptionSettings = await this.getEncryptionSetting();
    for (const pathToEncrypt of encryptionSettings.pathsToEncrypt) {
      const propertyName = pathToEncrypt.slice(1);
      if (!Object.prototype.hasOwnProperty.call(body, propertyName)) {
        continue;
      }
      const settingForProperty = encryptionSettings.getEncryptionSettingForProperty(pathToEncrypt);
      if (settingForProperty == null) {
        throw new Error("Invalid Encryption Setting for the Path: " + pathToEncrypt);
      }

      body[propertyName as keyof T] = await this.decryptToken(
        body[propertyName],
        settingForProperty,
        propertyName === "id",
      );
    }
    return body;
  }

  private async decryptToken(
    valueToDecrypt: any,
    propertySetting: EncryptionSettingForProperty,
    isValueId: boolean,
  ): Promise<any> {
    if (typeof valueToDecrypt === "object") {
      for (const key in valueToDecrypt) {
        if (Object.prototype.hasOwnProperty.call(valueToDecrypt, key)) {
          valueToDecrypt[key] = await this.decryptToken(
            valueToDecrypt[key],
            propertySetting,
            isValueId,
          );
        }
      }
    } else if (Array.isArray(valueToDecrypt)) {
      for (let i = 0; i < valueToDecrypt.length; i++) {
        valueToDecrypt[i] = await this.decryptToken(valueToDecrypt[i], propertySetting, isValueId);
      }
    } else {
      valueToDecrypt = await this.deserializeAndDecryptValue(
        valueToDecrypt,
        propertySetting,
        isValueId,
      );
    }
    return valueToDecrypt;
  }

  private async deserializeAndDecryptValue(
    valueToDecrypt: any,
    propertySetting: EncryptionSettingForProperty,
    isValueId: boolean,
  ): Promise<any> {
    if (isValueId) {
      valueToDecrypt = valueToDecrypt.replace(/_/g, "/").replace(/-/g, "+");
    }

    const cipherTextWithTypeMarker = Buffer.from(valueToDecrypt, "base64");
    if (cipherTextWithTypeMarker === null) {
      return null;
    }

    let cipherText = Buffer.alloc(cipherTextWithTypeMarker.length - 1);
    cipherText = Buffer.from(cipherTextWithTypeMarker.slice(1));

    const encryptionAlgorithm = await this.buildEncryptionAlgorithm(propertySetting);
    const plainText = encryptionAlgorithm.decrypt(cipherText);
    if (plainText === null) {
      throw new Error("returned null plain text");
    }

    const serializer = EncryptionProcessor.createDeserializer(
      cipherTextWithTypeMarker[0] as TypeMarker,
    );
    return serializer.deserialize(plainText);
  }

  private static createDeserializer(typeMarker: TypeMarker): Serializer {
    switch (typeMarker) {
      case TypeMarker.Long: {
        // return instance
        return NumberSerializer.getInstance();
      }
      case TypeMarker.Double:
        return FloatSerializer.getInstance();
      case TypeMarker.String:
        return StringSerializer.getInstance();
      case TypeMarker.Boolean:
        return BooleanSerializer.getInstance();
      default:
        throw new Error("Invalid or Unsupported data type passed.");
    }
  }

  private async getEncryptionSetting(): Promise<EncryptionSettings> {
    const key = this.databaseId + "/" + this.containerId;
    const encryptionSettingsCache = EncryptionSettingsCache.getInstance();
    const encryptionSetting = encryptionSettingsCache.getEncryptionSettings(key);
    if (!encryptionSetting) {
      return withDiagnostics(async (diagnosticNode: DiagnosticNodeInternal) => {
        const path = `/dbs/${this.databaseId}/colls/${this.containerId}`;
        const id = `dbs/${this.databaseId}/colls/${this.containerId}`;
        const response = await this.clientContext.read<ContainerDefinition>({
          path,
          resourceType: ResourceType.container,
          resourceId: id,
          diagnosticNode,
        });
        const clientEncryptionPolicy = response.result.clientEncryptionPolicy;
        const partitionKeyPaths = response.result.partitionKey.paths;
        const updatedEncryptionSetting = EncryptionSettings.create(
          key,
          partitionKeyPaths,
          clientEncryptionPolicy,
        );
        encryptionSettingsCache.setEncryptionSettings(key, updatedEncryptionSetting);
        return updatedEncryptionSetting;
      }, this.clientContext);
    }
    return encryptionSetting;
  }

  private async buildEncryptionAlgorithm(
    propertySetting: EncryptionSettingForProperty,
  ): Promise<AeadAes256CbcHmacSha256Algorithm> {
    const key = this.databaseId + "/" + propertySetting.encryptionKeyId;
    const clientEncryptionKeyPropertiesCache = ClientEncryptionKeyPropertiesCache.getInstance();
    let clientEncryptionKeyProperties =
      clientEncryptionKeyPropertiesCache.getClientEncryptionKeyProperties(key);
    if (!clientEncryptionKeyProperties) {
      clientEncryptionKeyProperties = await this.fetchClientEncryptionKey(
        propertySetting.encryptionKeyId,
      );
    }
    let encryptionAlgorithm: AeadAes256CbcHmacSha256Algorithm;
    try {
      encryptionAlgorithm = await propertySetting.buildEncryptionAlgorithm(
        clientEncryptionKeyProperties,
        this.clientContext.encryptionKeyStoreProvider,
      );
    } catch {
      // stale value in local cache
      clientEncryptionKeyProperties = await this.fetchClientEncryptionKey(
        propertySetting.encryptionKeyId,
      );
      try {
        encryptionAlgorithm = await propertySetting.buildEncryptionAlgorithm(
          clientEncryptionKeyProperties,
          this.clientContext.encryptionKeyStoreProvider,
        );
      } catch {
        // stale value in gateway cache. fetch from backend
        clientEncryptionKeyProperties = await this.fetchClientEncryptionKey(
          propertySetting.encryptionKeyId,
          clientEncryptionKeyProperties.etag,
        );
        try {
          encryptionAlgorithm = await propertySetting.buildEncryptionAlgorithm(
            clientEncryptionKeyProperties,
            this.clientContext.encryptionKeyStoreProvider,
          );
        } catch {
          throw new Error(
            "The Client Encryption Key with key id: " +
              propertySetting.encryptionKeyId +
              "on database: " +
              this.databaseId +
              "needs to be rewrapped with a valid Key Encryption Key using rewrapClientEncryptionKey." +
              " The Key Encryption Key used to wrap the Client Encryption Key has been revoked",
          );
        }
      }
    }
    return encryptionAlgorithm;
  }

  private async fetchClientEncryptionKey(
    cekId: string,
    cekEtag?: string,
  ): Promise<ClientEncryptionKeyProperties> {
    return withDiagnostics(async (diagnosticNode: DiagnosticNodeInternal) => {
      const path = `/dbs/${this.databaseId}/clientencryptionkeys/${cekId}`;
      const id = `dbs/${this.databaseId}/clientencryptionkeys/${cekId}`;
      let options: RequestOptions;
      if (cekEtag) {
        options.accessCondition.type = "IfNoneMatch";
        options.accessCondition.condition = cekEtag;
      }
      const response = await this.clientContext.read<ClientEncryptionKeyRequest>({
        path: path,
        resourceType: ResourceType.clientencryptionkey,
        resourceId: id,
        options: {},
        diagnosticNode,
      });
      const clientEncryptionKeyPropertiesCache = ClientEncryptionKeyPropertiesCache.getInstance();
      const clientEncryptionKeyProperties = new ClientEncryptionKeyProperties(
        response.result.id,
        response.result.encryptionAlgorithm,
        response.result._etag,
        Buffer.from(response.result.wrappedDataEncryptionKey, "base64"),
        response.result.keyWrapMetadata,
      );
      const key = this.databaseId + "/" + cekId;
      clientEncryptionKeyPropertiesCache.setClientEncryptionKeyProperties(
        key,
        clientEncryptionKeyProperties,
      );
      return clientEncryptionKeyProperties;
    }, this.clientContext);
  }
}<|MERGE_RESOLUTION|>--- conflicted
+++ resolved
@@ -15,23 +15,12 @@
 import { ClientEncryptionKeyPropertiesCache, EncryptionSettingsCache } from "./Cache";
 import { PartitionKeyInternal } from "../documents";
 import { TypeMarker } from "./enums/TypeMarker";
-<<<<<<< HEAD
-import {
-  ClientContext,
-  ClientEncryptionKeyProperties,
-  ClientEncryptionKeyRequest,
-  DiagnosticNodeInternal,
-  RequestOptions,
-  ResourceType,
-} from "..";
-=======
 import { ClientContext } from "../ClientContext";
 import { ClientEncryptionKeyRequest, ClientEncryptionKeyProperties } from "./ClientEncryptionKey";
 import { DiagnosticNodeInternal } from "../diagnostics/DiagnosticNodeInternal";
 import { ResourceType } from "../common";
 import { RequestOptions } from "../request";
 
->>>>>>> 5cc1a7c5
 import { withDiagnostics } from "../utils/diagnostics";
 
 export class EncryptionProcessor {
