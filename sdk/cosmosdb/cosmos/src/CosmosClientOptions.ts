// Copyright (c) Microsoft Corporation.
// Licensed under the MIT license.
import { TokenCredential } from "@azure/core-auth";
import { TokenProvider } from "./auth";
import { PermissionDefinition } from "./client";
import { ConnectionPolicy, ConsistencyLevel } from "./documents";
import { PluginConfig } from "./plugins/Plugin";
import { CosmosHeaders } from "./queryExecutionContext/CosmosHeaders";
import { CosmosDbDiagnosticLevel } from "./diagnostics/CosmosDbDiagnosticLevel";
<<<<<<< HEAD
import { EncryptionKeyResolver } from "./encryption";
=======
import { HttpClient } from "@azure/core-rest-pipeline";
>>>>>>> 8e593c81

// We expose our own Agent interface to avoid taking a dependency on and leaking node types. This interface should mirror the node Agent interface
export interface Agent {
  maxFreeSockets: number;
  maxSockets: number;
  sockets: any;
  requests: any;
  destroy(): void;
}

export interface CosmosClientOptions {
  /** The service endpoint to use to create the client. */
  endpoint: string;
  /** The account master or readonly key */
  key?: string;
  /** An object that contains resources tokens.
   * Keys for the object are resource Ids and values are the resource tokens.
   */
  resourceTokens?: { [resourcePath: string]: string };
  /** A user supplied function for resolving header authorization tokens.
   * Allows users to generating their own auth tokens, potentially using a separate service
   */
  tokenProvider?: TokenProvider;
  /** AAD token from `@azure/identity`
   * Obtain a credential object by creating an `@azure/identity` credential object
   * We will then use your credential object and a scope URL (your cosmos db endpoint)
   * to authenticate requests to Cosmos
   */
  aadCredentials?: TokenCredential;
  /** An array of {@link Permission} objects. */
  permissionFeed?: PermissionDefinition[];
  /** An instance of {@link ConnectionPolicy} class.
   * This parameter is optional and the default connectionPolicy will be used if omitted.
   */
  connectionPolicy?: ConnectionPolicy;
  /** An optional parameter that represents the consistency level.
   * It can take any value from {@link ConsistencyLevel}.
   */
  consistencyLevel?: keyof typeof ConsistencyLevel;
  defaultHeaders?: CosmosHeaders;
  /** An optional custom http(s) Agent to be used in NodeJS enironments
   * Use an agent such as https://github.com/TooTallNate/node-proxy-agent if you need to connect to Cosmos via a proxy
   */
  agent?: Agent;
  /** An optional custom `HttpClient` shape to customize how requests are made by the HTTP pipeline.
   * See `@azure/core-rest-pipeline` for details on how to implement this interface. */
  httpClient?: HttpClient;
  /** A custom string to append to the default SDK user agent. */
  userAgentSuffix?: string;
  diagnosticLevel?: CosmosDbDiagnosticLevel;
  enableEncryption?: boolean;
  keyEncryptionKeyResolver?: EncryptionKeyResolver;
  encryptionKeyTimeToLiveInHours?: number;
  encryptionKeyResolverName?: string;
  /** @internal */
  plugins?: PluginConfig[];
}<|MERGE_RESOLUTION|>--- conflicted
+++ resolved
@@ -7,11 +7,8 @@
 import { PluginConfig } from "./plugins/Plugin";
 import { CosmosHeaders } from "./queryExecutionContext/CosmosHeaders";
 import { CosmosDbDiagnosticLevel } from "./diagnostics/CosmosDbDiagnosticLevel";
-<<<<<<< HEAD
+import { HttpClient } from "@azure/core-rest-pipeline";
 import { EncryptionKeyResolver } from "./encryption";
-=======
-import { HttpClient } from "@azure/core-rest-pipeline";
->>>>>>> 8e593c81
 
 // We expose our own Agent interface to avoid taking a dependency on and leaking node types. This interface should mirror the node Agent interface
 export interface Agent {
