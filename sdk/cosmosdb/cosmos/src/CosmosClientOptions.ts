// Copyright (c) Microsoft Corporation.
// Licensed under the MIT License.
import type { TokenCredential } from "@azure/core-auth";
import type { TokenProvider } from "./auth";
import type { PermissionDefinition } from "./client";
import type { ConnectionPolicy, ConsistencyLevel } from "./documents";
import type { PluginConfig } from "./plugins/Plugin";
import type { CosmosHeaders } from "./queryExecutionContext/CosmosHeaders";
import type { CosmosDbDiagnosticLevel } from "./diagnostics/CosmosDbDiagnosticLevel";
import type { HttpClient } from "@azure/core-rest-pipeline";
import type { EncryptionPolicy } from "./encryption/EncryptionPolicy";

// We expose our own Agent interface to avoid taking a dependency on and leaking node types. This interface should mirror the node Agent interface
export interface Agent {
  maxFreeSockets: number;
  maxSockets: number;
  sockets: any;
  requests: any;
  destroy(): void;
}

export interface CosmosClientOptions {
  /** The service endpoint to use to create the client. */
  endpoint?: string;
  /** The account master or readonly key */
  key?: string;
  /** An object that contains resources tokens.
   * Keys for the object are resource Ids and values are the resource tokens.
   */
  resourceTokens?: { [resourcePath: string]: string };
  /** A user supplied function for resolving header authorization tokens.
   * Allows users to generating their own auth tokens, potentially using a separate service
   */
  tokenProvider?: TokenProvider;
  /** AAD token from `@azure/identity`
   * Obtain a credential object by creating an `@azure/identity` credential object
   * We will then use your credential object and a scope URL (your cosmos db endpoint)
   * to authenticate requests to Cosmos
   */
  aadCredentials?: TokenCredential;
  /** An array of {@link Permission} objects. */
  permissionFeed?: PermissionDefinition[];
  /** An instance of {@link ConnectionPolicy} class.
   * This parameter is optional and the default connectionPolicy will be used if omitted.
   */
  connectionPolicy?: ConnectionPolicy;
  /** An optional parameter that represents the consistency level.
   * It can take any value from {@link ConsistencyLevel}.
   */
  consistencyLevel?: keyof typeof ConsistencyLevel;
  defaultHeaders?: CosmosHeaders;
  /** An optional custom http(s) Agent to be used in NodeJS environments
   * Use an agent such as https://github.com/TooTallNate/node-proxy-agent if you need to connect to Cosmos via a proxy
   */
  agent?: Agent;
  /** An optional custom `HttpClient` shape to customize how requests are made by the HTTP pipeline.
   * See `@azure/core-rest-pipeline` for details on how to implement this interface. */
  httpClient?: HttpClient;
  /** A custom string to append to the default SDK user agent. */
  userAgentSuffix?: string;
  diagnosticLevel?: CosmosDbDiagnosticLevel;
  /** encryption policy for operations involving encryption
   * must be set on the client if using client-side encryption
   * @see {@link EncryptionPolicy}
   */
  encryptionPolicy?: EncryptionPolicy;
  /** @internal */
  plugins?: PluginConfig[];
<<<<<<< HEAD

  throughputBucket?: number;
=======
  /** An optional parameter that represents the connection string. Your database connection string can be found in the Azure Portal. */
  connectionString?: string;
>>>>>>> 20057ffb
}<|MERGE_RESOLUTION|>--- conflicted
+++ resolved
@@ -66,11 +66,12 @@
   encryptionPolicy?: EncryptionPolicy;
   /** @internal */
   plugins?: PluginConfig[];
-<<<<<<< HEAD
 
+  /** An optional parameter to set throughput bucket number. This value can be overridden at request level 
+   * For more information, visit [Cosmos DB RU Bucketing](https://aka.ms/cosmsodb-bucketing).
+  */
   throughputBucket?: number;
-=======
+
   /** An optional parameter that represents the connection string. Your database connection string can be found in the Azure Portal. */
   connectionString?: string;
->>>>>>> 20057ffb
 }