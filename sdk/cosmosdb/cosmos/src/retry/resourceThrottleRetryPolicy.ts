--- conflicted
+++ resolved
@@ -1,14 +1,10 @@
 ﻿// Copyright (c) Microsoft Corporation.
 // Licensed under the MIT License.
-<<<<<<< HEAD
+
+import { Constants } from "../common/constants.js";
 import type { DiagnosticNodeInternal } from "../diagnostics/DiagnosticNodeInternal.js";
 import type { ErrorResponse } from "../request/index.js";
-=======
-import { Constants } from "../common/constants";
-import type { DiagnosticNodeInternal } from "../diagnostics/DiagnosticNodeInternal";
-import type { ErrorResponse } from "../request";
-import type { RetryOptions } from "./retryOptions";
->>>>>>> 5edac6b1
+import type { RetryOptions } from "./retryOptions.js";
 
 /**
  * This class implements the resource throttle retry policy for requests.
