// Copyright (c) Microsoft Corporation.
// Licensed under the MIT License.
<<<<<<< HEAD
import { Constants } from "../common/constants";
import { sleep } from "../common/helper";
import { StatusCodes, SubStatusCodes } from "../common/statusCodes";
import type { DiagnosticNodeInternal } from "../diagnostics/DiagnosticNodeInternal";
import { DiagnosticNodeType } from "../diagnostics/DiagnosticNodeInternal";
import type { Response } from "../request";
import type { RequestContext } from "../request/RequestContext";
import { TimeoutErrorCode } from "../request/TimeoutError";
import { addDiagnosticChild } from "../utils/diagnostics";
import { getCurrentTimestampInMs } from "../utils/time";
import { DefaultRetryPolicy } from "./defaultRetryPolicy";
import { EndpointDiscoveryRetryPolicy } from "./endpointDiscoveryRetryPolicy";
import { ResourceThrottleRetryPolicy } from "./resourceThrottleRetryPolicy";
import type { RetryContext } from "./RetryContext";
import type { RetryPolicy } from "./RetryPolicy";
import { SessionRetryPolicy } from "./sessionRetryPolicy";
import { TimeoutFailoverRetryPolicy } from "./timeoutFailoverRetryPolicy";
=======
import { Constants } from "../common/constants.js";
import { sleep } from "../common/helper.js";
import { StatusCodes, SubStatusCodes } from "../common/statusCodes.js";
import type { DiagnosticNodeInternal } from "../diagnostics/DiagnosticNodeInternal.js";
import { DiagnosticNodeType } from "../diagnostics/DiagnosticNodeInternal.js";
import type { Response } from "../request/index.js";
import type { RequestContext } from "../request/RequestContext.js";
import { TimeoutErrorCode } from "../request/TimeoutError.js";
import { addDignosticChild } from "../utils/diagnostics.js";
import { getCurrentTimestampInMs } from "../utils/time.js";
import { DefaultRetryPolicy } from "./defaultRetryPolicy.js";
import { EndpointDiscoveryRetryPolicy } from "./endpointDiscoveryRetryPolicy.js";
import { ResourceThrottleRetryPolicy } from "./resourceThrottleRetryPolicy.js";
import type { RetryContext } from "./RetryContext.js";
import type { RetryPolicy } from "./RetryPolicy.js";
import { SessionRetryPolicy } from "./sessionRetryPolicy.js";
import { TimeoutFailoverRetryPolicy } from "./timeoutFailoverRetryPolicy.js";
>>>>>>> a4ed4354

/**
 * @hidden
 */
interface ExecuteArgs {
  retryContext?: RetryContext;
  diagnosticNode: DiagnosticNodeInternal;
  retryPolicies?: RetryPolicies;
  requestContext: RequestContext;
  executeRequest: (
    diagnosticNode: DiagnosticNodeInternal,
    requestContext: RequestContext,
  ) => Promise<Response<any>>;
}

/**
 * @hidden
 */
interface RetryPolicies {
  endpointDiscoveryRetryPolicy: EndpointDiscoveryRetryPolicy;
  resourceThrottleRetryPolicy: ResourceThrottleRetryPolicy;
  sessionReadRetryPolicy: SessionRetryPolicy;
  defaultRetryPolicy: DefaultRetryPolicy;
  timeoutFailoverRetryPolicy: TimeoutFailoverRetryPolicy;
}

/**
 * @hidden
 */
export async function execute({
  diagnosticNode,
  retryContext = { retryCount: 0 },
  retryPolicies,
  requestContext,
  executeRequest,
}: ExecuteArgs): Promise<Response<any>> {
  // TODO: any response
  return addDiagnosticChild(
    async (localDiagnosticNode: DiagnosticNodeInternal) => {
      localDiagnosticNode.addData({ requestAttempNumber: retryContext.retryCount });
      if (!retryPolicies) {
        retryPolicies = {
          endpointDiscoveryRetryPolicy: new EndpointDiscoveryRetryPolicy(
            requestContext.globalEndpointManager,
            requestContext.operationType,
          ),
          resourceThrottleRetryPolicy: new ResourceThrottleRetryPolicy(
            requestContext.connectionPolicy.retryOptions ?? {},
          ),
          sessionReadRetryPolicy: new SessionRetryPolicy(
            requestContext.globalEndpointManager,
            requestContext.resourceType,
            requestContext.operationType,
            requestContext.connectionPolicy,
          ),
          defaultRetryPolicy: new DefaultRetryPolicy(requestContext.operationType),
          timeoutFailoverRetryPolicy: new TimeoutFailoverRetryPolicy(
            requestContext.globalEndpointManager,
            requestContext.headers,
            requestContext.method,
            requestContext.resourceType,
            requestContext.operationType,
            requestContext.connectionPolicy.enableEndpointDiscovery,
          ),
        };
      }
      if (retryContext && retryContext.clearSessionTokenNotAvailable) {
        requestContext.client.clearSessionToken(requestContext.path);
        delete requestContext.headers["x-ms-session-token"];
      }
      if (retryContext && retryContext.retryLocationServerIndex) {
        requestContext.endpoint = await requestContext.globalEndpointManager.resolveServiceEndpoint(
          localDiagnosticNode,
          requestContext.resourceType,
          requestContext.operationType,
          retryContext.retryLocationServerIndex,
        );
      } else {
        requestContext.endpoint = await requestContext.globalEndpointManager.resolveServiceEndpoint(
          localDiagnosticNode,
          requestContext.resourceType,
          requestContext.operationType,
        );
      }
      const startTimeUTCInMs = getCurrentTimestampInMs();
      const correlatedActivityId =
        requestContext.headers[Constants.HttpHeaders.CorrelatedActivityId];
      try {
        const response = await executeRequest(localDiagnosticNode, requestContext);
        response.headers[Constants.ThrottleRetryCount] =
          retryPolicies.resourceThrottleRetryPolicy.currentRetryAttemptCount;
        response.headers[Constants.ThrottleRetryWaitTimeInMs] =
          retryPolicies.resourceThrottleRetryPolicy.cummulativeWaitTimeinMs;
        if (correlatedActivityId) {
          response.headers[Constants.HttpHeaders.CorrelatedActivityId] = correlatedActivityId;
        }
        return response;
      } catch (err: any) {
        // TODO: any error
        let retryPolicy: RetryPolicy = null;
        const headers = err.headers || {};
        if (correlatedActivityId) {
          headers[Constants.HttpHeaders.CorrelatedActivityId] = correlatedActivityId;
        }
        if (
          err.code === StatusCodes.ENOTFOUND ||
          err.code === "REQUEST_SEND_ERROR" ||
          (err.code === StatusCodes.Forbidden &&
            (err.substatus === SubStatusCodes.DatabaseAccountNotFound ||
              err.substatus === SubStatusCodes.WriteForbidden))
        ) {
          retryPolicy = retryPolicies.endpointDiscoveryRetryPolicy;
        } else if (err.code === StatusCodes.TooManyRequests && !isBulkRequest(requestContext)) {
          retryPolicy = retryPolicies.resourceThrottleRetryPolicy;
        } else if (
          err.code === StatusCodes.NotFound &&
          err.substatus === SubStatusCodes.ReadSessionNotAvailable
        ) {
          retryPolicy = retryPolicies.sessionReadRetryPolicy;
        } else if (err.code === StatusCodes.ServiceUnavailable || err.code === TimeoutErrorCode) {
          retryPolicy = retryPolicies.timeoutFailoverRetryPolicy;
        } else {
          retryPolicy = retryPolicies.defaultRetryPolicy;
        }
        const results = await retryPolicy.shouldRetry(
          err,
          localDiagnosticNode,
          retryContext,
          requestContext.endpoint,
        );
        if (!results) {
          headers[Constants.ThrottleRetryCount] =
            retryPolicies.resourceThrottleRetryPolicy.currentRetryAttemptCount;
          headers[Constants.ThrottleRetryWaitTimeInMs] =
            retryPolicies.resourceThrottleRetryPolicy.cummulativeWaitTimeinMs;
          err.headers = { ...err.headers, ...headers };
          throw err;
        } else {
          requestContext.retryCount++;
          const newUrl = (results as any)[1]; // TODO: any hack
          if (newUrl !== undefined) {
            requestContext.endpoint = newUrl;
          }
          localDiagnosticNode.recordFailedNetworkCall(
            startTimeUTCInMs,
            requestContext,
            retryContext.retryCount,
            err.code,
            err.subsstatusCode,
            headers,
          );
          await sleep(retryPolicy.retryAfterInMs);
          return execute({
            diagnosticNode,
            executeRequest,
            requestContext,
            retryContext,
            retryPolicies,
          });
        }
      }
    },
    diagnosticNode,
    DiagnosticNodeType.HTTP_REQUEST,
  );
}

/**
 * @hidden
 */
function isBulkRequest(requestContext: RequestContext): boolean {
  return (
    requestContext.operationType === "batch" &&
    !requestContext.headers[Constants.HttpHeaders.IsBatchAtomic]
  );
}<|MERGE_RESOLUTION|>--- conflicted
+++ resolved
@@ -1,24 +1,5 @@
 // Copyright (c) Microsoft Corporation.
 // Licensed under the MIT License.
-<<<<<<< HEAD
-import { Constants } from "../common/constants";
-import { sleep } from "../common/helper";
-import { StatusCodes, SubStatusCodes } from "../common/statusCodes";
-import type { DiagnosticNodeInternal } from "../diagnostics/DiagnosticNodeInternal";
-import { DiagnosticNodeType } from "../diagnostics/DiagnosticNodeInternal";
-import type { Response } from "../request";
-import type { RequestContext } from "../request/RequestContext";
-import { TimeoutErrorCode } from "../request/TimeoutError";
-import { addDiagnosticChild } from "../utils/diagnostics";
-import { getCurrentTimestampInMs } from "../utils/time";
-import { DefaultRetryPolicy } from "./defaultRetryPolicy";
-import { EndpointDiscoveryRetryPolicy } from "./endpointDiscoveryRetryPolicy";
-import { ResourceThrottleRetryPolicy } from "./resourceThrottleRetryPolicy";
-import type { RetryContext } from "./RetryContext";
-import type { RetryPolicy } from "./RetryPolicy";
-import { SessionRetryPolicy } from "./sessionRetryPolicy";
-import { TimeoutFailoverRetryPolicy } from "./timeoutFailoverRetryPolicy";
-=======
 import { Constants } from "../common/constants.js";
 import { sleep } from "../common/helper.js";
 import { StatusCodes, SubStatusCodes } from "../common/statusCodes.js";
@@ -27,7 +8,7 @@
 import type { Response } from "../request/index.js";
 import type { RequestContext } from "../request/RequestContext.js";
 import { TimeoutErrorCode } from "../request/TimeoutError.js";
-import { addDignosticChild } from "../utils/diagnostics.js";
+import { addDiagnosticChild } from "../utils/diagnostics.js";
 import { getCurrentTimestampInMs } from "../utils/time.js";
 import { DefaultRetryPolicy } from "./defaultRetryPolicy.js";
 import { EndpointDiscoveryRetryPolicy } from "./endpointDiscoveryRetryPolicy.js";
@@ -36,7 +17,6 @@
 import type { RetryPolicy } from "./RetryPolicy.js";
 import { SessionRetryPolicy } from "./sessionRetryPolicy.js";
 import { TimeoutFailoverRetryPolicy } from "./timeoutFailoverRetryPolicy.js";
->>>>>>> a4ed4354
 
 /**
  * @hidden
