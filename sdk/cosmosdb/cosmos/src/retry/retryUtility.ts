--- conflicted
+++ resolved
@@ -6,12 +6,9 @@
 import { DiagnosticNodeInternal, DiagnosticNodeType } from "../diagnostics/DiagnosticNodeInternal";
 import { Response } from "../request";
 import { RequestContext } from "../request/RequestContext";
-<<<<<<< HEAD
 import { TimeoutErrorCode } from "../request/TimeoutError";
-=======
 import { addDignosticChild } from "../utils/diagnostics";
 import { getCurrentTimestampInMs } from "../utils/time";
->>>>>>> c6e3b65d
 import { DefaultRetryPolicy } from "./defaultRetryPolicy";
 import { EndpointDiscoveryRetryPolicy } from "./endpointDiscoveryRetryPolicy";
 import { ResourceThrottleRetryPolicy } from "./resourceThrottleRetryPolicy";
@@ -77,96 +74,34 @@
             requestContext.connectionPolicy
           ),
           defaultRetryPolicy: new DefaultRetryPolicy(requestContext.operationType),
+          timeoutFailoverRetryPolicy: new TimeoutFailoverRetryPolicy(
+            requestContext.globalEndpointManager,
+            requestContext.headers,
+            requestContext.method,
+            requestContext.resourceType,
+            requestContext.operationType,
+            requestContext.connectionPolicy.enableEndpointDiscovery
+          ),
         };
       }
       if (retryContext && retryContext.clearSessionTokenNotAvailable) {
         requestContext.client.clearSessionToken(requestContext.path);
         delete requestContext.headers["x-ms-session-token"];
       }
-      requestContext.endpoint = await requestContext.globalEndpointManager.resolveServiceEndpoint(
-        localDiagnosticNode,
-        requestContext.resourceType,
-<<<<<<< HEAD
-        requestContext.operationType,
-        requestContext.connectionPolicy
-      ),
-      defaultRetryPolicy: new DefaultRetryPolicy(requestContext.operationType),
-      timeoutFailoverRetryPolicy: new TimeoutFailoverRetryPolicy(
-        requestContext.globalEndpointManager,
-        requestContext.headers,
-        requestContext.method,
-        requestContext.resourceType,
-        requestContext.operationType,
-        requestContext.connectionPolicy.enableEndpointDiscovery
-      ),
-    };
-  }
-  if (retryContext && retryContext.clearSessionTokenNotAvailable) {
-    requestContext.client.clearSessionToken(requestContext.path);
-    delete requestContext.headers["x-ms-session-token"];
-  }
-  if (retryContext && retryContext.retryLocationServerIndex) {
-    requestContext.endpoint = await requestContext.globalEndpointManager.resolveServiceEndpoint(
-      requestContext.resourceType,
-      requestContext.operationType,
-      requestContext,
-      retryContext.retryLocationServerIndex
-    );
-  } else {
-    requestContext.endpoint = await requestContext.globalEndpointManager.resolveServiceEndpoint(
-      requestContext.resourceType,
-      requestContext.operationType
-    );
-  }
-
-  try {
-    const response = await executeRequest(requestContext);
-    response.headers[Constants.ThrottleRetryCount] =
-      retryPolicies.resourceThrottleRetryPolicy.currentRetryAttemptCount;
-    response.headers[Constants.ThrottleRetryWaitTimeInMs] =
-      retryPolicies.resourceThrottleRetryPolicy.cummulativeWaitTimeinMs;
-    return response;
-  } catch (err: any) {
-    // TODO: any error
-    let retryPolicy: RetryPolicy = null;
-    const headers = err.headers || {};
-    if (
-      err.code === StatusCodes.ENOTFOUND ||
-      err.code === "REQUEST_SEND_ERROR" ||
-      (err.code === StatusCodes.Forbidden &&
-        (err.substatus === SubStatusCodes.DatabaseAccountNotFound ||
-          err.substatus === SubStatusCodes.WriteForbidden))
-    ) {
-      retryPolicy = retryPolicies.endpointDiscoveryRetryPolicy;
-    } else if (err.code === StatusCodes.TooManyRequests) {
-      retryPolicy = retryPolicies.resourceThrottleRetryPolicy;
-    } else if (
-      err.code === StatusCodes.NotFound &&
-      err.substatus === SubStatusCodes.ReadSessionNotAvailable
-    ) {
-      retryPolicy = retryPolicies.sessionReadRetryPolicy;
-    } else if (err.code === StatusCodes.ServiceUnavailable || err.code === TimeoutErrorCode) {
-      retryPolicy = retryPolicies.timeoutFailoverRetryPolicy;
-    } else {
-      retryPolicy = retryPolicies.defaultRetryPolicy;
-    }
-    const results = await retryPolicy.shouldRetry(err, retryContext, requestContext.endpoint);
-    if (!results) {
-      headers[Constants.ThrottleRetryCount] =
-        retryPolicies.resourceThrottleRetryPolicy.currentRetryAttemptCount;
-      headers[Constants.ThrottleRetryWaitTimeInMs] =
-        retryPolicies.resourceThrottleRetryPolicy.cummulativeWaitTimeinMs;
-      err.headers = { ...err.headers, ...headers };
-      err.diagnostics = requestContext.diagnosticContext.getDiagnostics();
-      throw err;
-    } else {
-      requestContext.retryCount++;
-      const newUrl = (results as any)[1]; // TODO: any hack
-      if (newUrl !== undefined) {
-        requestContext.endpoint = newUrl;
-=======
-        requestContext.operationType
-      );
+      if (retryContext && retryContext.retryLocationServerIndex) {
+        requestContext.endpoint = await requestContext.globalEndpointManager.resolveServiceEndpoint(
+          localDiagnosticNode,
+          requestContext.resourceType,
+          requestContext.operationType,
+          retryContext.retryLocationServerIndex
+        );
+      } else {
+        requestContext.endpoint = await requestContext.globalEndpointManager.resolveServiceEndpoint(
+          localDiagnosticNode,
+          requestContext.resourceType,
+          requestContext.operationType
+        );
+      }
       const startTimeUTCInMs = getCurrentTimestampInMs();
       try {
         const response = await executeRequest(localDiagnosticNode, requestContext);
@@ -194,6 +129,8 @@
           err.substatus === SubStatusCodes.ReadSessionNotAvailable
         ) {
           retryPolicy = retryPolicies.sessionReadRetryPolicy;
+        } else if (err.code === StatusCodes.ServiceUnavailable || err.code === TimeoutErrorCode) {
+          retryPolicy = retryPolicies.timeoutFailoverRetryPolicy;
         } else {
           retryPolicy = retryPolicies.defaultRetryPolicy;
         }
@@ -233,7 +170,6 @@
             retryPolicies,
           });
         }
->>>>>>> c6e3b65d
       }
     },
     diagnosticNode,
