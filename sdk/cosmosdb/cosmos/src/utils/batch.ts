// Copyright (c) Microsoft Corporation.
// Licensed under the MIT license.

import { JSONObject } from "../queryExecutionContext";
import { extractPartitionKey } from "../extractPartitionKey";
import { PartitionKeyDefinition } from "../documents";
import { RequestOptions } from "..";
<<<<<<< HEAD
import { v4 as uuid } from "uuid";
import { PatchOperation } from "./patch";
=======
import { v4 } from "uuid";
const uuid = v4;
>>>>>>> cf25413d

export type Operation =
  | CreateOperation
  | UpsertOperation
  | ReadOperation
  | DeleteOperation
  | ReplaceOperation
  | BulkPatchOperation;

export interface Batch {
  min: string;
  max: string;
  rangeId: string;
  indexes: number[];
  operations: Operation[];
}

export interface OperationResponse {
  statusCode: number;
  requestCharge: number;
  eTag?: string;
  resourceBody?: JSONObject;
}

/**
 * Options object used to modify bulk execution.
 * continueOnError (Default value: false) - Continues bulk execution when an operation fails ** NOTE THIS WILL DEFAULT TO TRUE IN the 4.0 RELEASE
 */
export interface BulkOptions {
  continueOnError?: boolean;
}

export function isKeyInRange(min: string, max: string, key: string): boolean {
  const isAfterMinInclusive = key.localeCompare(min) >= 0;
  const isBeforeMax = key.localeCompare(max) < 0;
  return isAfterMinInclusive && isBeforeMax;
}

export interface OperationBase {
  partitionKey?: string;
  ifMatch?: string;
  ifNoneMatch?: string;
}

export const BulkOperationType = {
  Create: "Create",
  Upsert: "Upsert",
  Read: "Read",
  Delete: "Delete",
  Replace: "Replace",
  Patch: "Patch",
} as const;

export type OperationInput =
  | CreateOperationInput
  | UpsertOperationInput
  | ReadOperationInput
  | DeleteOperationInput
  | ReplaceOperationInput
  | PatchOperationInput;

export interface CreateOperationInput {
  partitionKey?: string | number | null | Record<string, unknown> | undefined;
  ifMatch?: string;
  ifNoneMatch?: string;
  operationType: typeof BulkOperationType.Create;
  resourceBody: JSONObject;
}

export interface UpsertOperationInput {
  partitionKey?: string | number | null | Record<string, unknown> | undefined;
  ifMatch?: string;
  ifNoneMatch?: string;
  operationType: typeof BulkOperationType.Upsert;
  resourceBody: JSONObject;
}

export interface ReadOperationInput {
  partitionKey?: string | number | boolean | null | Record<string, unknown> | undefined;
  operationType: typeof BulkOperationType.Read;
  id: string;
}

export interface DeleteOperationInput {
  partitionKey?: string | number | null | Record<string, unknown> | undefined;
  operationType: typeof BulkOperationType.Delete;
  id: string;
}

export interface ReplaceOperationInput {
  partitionKey?: string | number | null | Record<string, unknown> | undefined;
  ifMatch?: string;
  ifNoneMatch?: string;
  operationType: typeof BulkOperationType.Replace;
  resourceBody: JSONObject;
  id: string;
}

export interface PatchOperationInput {
  partitionKey?: string | number | null | Record<string, unknown> | undefined;
  ifMatch?: string;
  ifNoneMatch?: string;
  operationType: typeof BulkOperationType.Patch;
  resourceBody: PatchOperation[];
  id: string;
}

export type OperationWithItem = OperationBase & {
  resourceBody: JSONObject;
};

export type CreateOperation = OperationWithItem & {
  operationType: typeof BulkOperationType.Create;
};

export type UpsertOperation = OperationWithItem & {
  operationType: typeof BulkOperationType.Upsert;
};

export type ReadOperation = OperationBase & {
  operationType: typeof BulkOperationType.Read;
  id: string;
};

export type DeleteOperation = OperationBase & {
  operationType: typeof BulkOperationType.Delete;
  id: string;
};

export type ReplaceOperation = OperationWithItem & {
  operationType: typeof BulkOperationType.Replace;
  id: string;
};

export type BulkPatchOperation = OperationBase & {
  operationType: typeof BulkOperationType.Patch;
  id: string;
}

export function hasResource(
  operation: Operation
): operation is CreateOperation | UpsertOperation | ReplaceOperation {
  return operation.operationType !== "Patch" && (operation as OperationWithItem).resourceBody !== undefined;
}

export function getPartitionKeyToHash(operation: Operation, partitionProperty: string): any {
  const toHashKey = hasResource(operation)
    ? deepFind(operation.resourceBody, partitionProperty)
    : (operation.partitionKey && operation.partitionKey.replace(/[[\]"']/g, "")) ||
    operation.partitionKey;
  // We check for empty object since replace will stringify the value
  // The second check avoids cases where the partitionKey value is actually the string '{}'
  if (toHashKey === "{}" && operation.partitionKey === "[{}]") {
    return {};
  }
  if (toHashKey === "null" && operation.partitionKey === "[null]") {
    return null;
  }
  if (toHashKey === "0" && operation.partitionKey === "[0]") {
    return 0;
  }
  return toHashKey;
}

export function decorateOperation(
  operation: OperationInput,
  definition: PartitionKeyDefinition,
  options: RequestOptions = {}
): Operation {
  if (
    operation.operationType === BulkOperationType.Create ||
    operation.operationType === BulkOperationType.Upsert
  ) {
    if (
      (operation.resourceBody.id === undefined || operation.resourceBody.id === "") &&
      !options.disableAutomaticIdGeneration
    ) {
      operation.resourceBody.id = uuid();
    }
  }
  if ("partitionKey" in operation) {
    const extracted = extractPartitionKey(operation, { paths: ["/partitionKey"] });
    return { ...operation, partitionKey: JSON.stringify(extracted) } as Operation;
  } else if (
    operation.operationType === BulkOperationType.Create ||
    operation.operationType === BulkOperationType.Replace ||
    operation.operationType === BulkOperationType.Upsert
  ) {
    const pk = extractPartitionKey(operation.resourceBody, definition);
    return { ...operation, partitionKey: JSON.stringify(pk) } as Operation;
  } else if (
    operation.operationType === BulkOperationType.Read ||
    operation.operationType === BulkOperationType.Delete
  ) {
    return { ...operation, partitionKey: "[{}]" };
  }
  return operation as Operation;
}

export function decorateBatchOperation(
  operation: OperationInput,
  options: RequestOptions = {}
): Operation {
  if (
    operation.operationType === BulkOperationType.Create ||
    operation.operationType === BulkOperationType.Upsert
  ) {
    if (
      (operation.resourceBody.id === undefined || operation.resourceBody.id === "") &&
      !options.disableAutomaticIdGeneration
    ) {
      operation.resourceBody.id = uuid();
    }
  }
  return operation as Operation;
}
/**
 * Util function for finding partition key values nested in objects at slash (/) separated paths
 * @hidden
 */
export function deepFind<T, P extends string>(document: T, path: P): string | JSONObject {
  const apath = path.split("/");
  let h: any = document;
  for (const p of apath) {
    if (p in h) h = h[p];
    else {
      console.warn(`Partition key not found, using undefined: ${path} at ${p}`);
      return "{}";
    }
  }
  return h;
}<|MERGE_RESOLUTION|>--- conflicted
+++ resolved
@@ -5,13 +5,9 @@
 import { extractPartitionKey } from "../extractPartitionKey";
 import { PartitionKeyDefinition } from "../documents";
 import { RequestOptions } from "..";
-<<<<<<< HEAD
-import { v4 as uuid } from "uuid";
 import { PatchOperation } from "./patch";
-=======
 import { v4 } from "uuid";
 const uuid = v4;
->>>>>>> cf25413d
 
 export type Operation =
   | CreateOperation
@@ -115,7 +111,7 @@
   ifMatch?: string;
   ifNoneMatch?: string;
   operationType: typeof BulkOperationType.Patch;
-  resourceBody: PatchOperation[];
+  patchOperations: PatchOperation[];
   id: string;
 }
 
