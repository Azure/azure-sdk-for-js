// Copyright (c) Microsoft Corporation.
// Licensed under the MIT License.

<<<<<<< HEAD
import type { JSONObject } from "../queryExecutionContext";
import { extractPartitionKeys, undefinedPartitionKey } from "../extractPartitionKey";
import type {
  CosmosDiagnostics,
  DiagnosticNodeInternal,
  ErrorResponse,
  RequestOptions,
  StatusCode,
} from "..";
=======
import type { JSONObject } from "../queryExecutionContext/index.js";
import { extractPartitionKeys, undefinedPartitionKey } from "../extractPartitionKey.js";
import type { CosmosDiagnostics, RequestOptions } from "../index.js";
>>>>>>> a4ed4354
import type {
  PartitionKey,
  PartitionKeyDefinition,
  PrimitivePartitionKeyValue,
} from "../documents/index.js";
import { NonePartitionKeyLiteral, convertToInternalPartitionKey } from "../documents/index.js";
import type { PatchRequestBody } from "./patch.js";
import { assertNotUndefined } from "./typeChecks.js";
import { bodyFromData } from "../request/request.js";
import { Constants } from "../common/constants.js";
import { randomUUID } from "@azure/core-util";
import type { BulkResponse, ItemBulkOperation } from "../bulk";
import type { CosmosHeaders } from "../queryExecutionContext/CosmosHeaders";

export type Operation =
  | CreateOperation
  | UpsertOperation
  | ReadOperation
  | DeleteOperation
  | ReplaceOperation
  | BulkPatchOperation;

export interface Batch {
  min: string;
  max: string;
  rangeId: string;
  indexes: number[];
  operations: Operation[];
}

export type BulkOperationResponse = OperationResponse[] & { diagnostics: CosmosDiagnostics };

export interface CosmosBulkOperationResult {
  /** the original operation input passed */
  operationInput: OperationInput;
  /** response from the backend for the item operation  */
  response?: ExtendedOperationResponse;
  /** any exceptions are captured here */
  error?: ErrorResponse;
}

/**
 * response for a specific operation in streamed bulk operation
 */
export interface ExtendedOperationResponse extends OperationResponse {
  /** activity id related to the operation */
  activityId?: string;
  /** session Token assigned to the result */
  sessionToken?: string;
  /** headers associated with the operation */
  headers?: CosmosHeaders;
  /** diagnostic details associated with operation */
  diagnostics: CosmosDiagnostics;
}

export function isErrorResponse(
  result: ExtendedOperationResponse | ErrorResponse,
): result is ErrorResponse {
  return !isSuccessStatusCode(result.statusCode);
}

export interface OperationResponse {
  statusCode: number;
  requestCharge: number;
  eTag?: string;
  resourceBody?: JSONObject;
}

/**
 * Options object used to modify bulk execution.
 * continueOnError (Default value: false) - Continues bulk execution when an operation fails ** NOTE THIS WILL DEFAULT TO TRUE IN the 4.0 RELEASE
 */
export interface BulkOptions {
  continueOnError?: boolean;
}

export function isKeyInRange(min: string, max: string, key: string): boolean {
  const isAfterMinInclusive = key.localeCompare(min) >= 0;
  const isBeforeMax = key.localeCompare(max) < 0;
  return isAfterMinInclusive && isBeforeMax;
}

export interface OperationBase {
  partitionKey?: string;
  ifMatch?: string;
  ifNoneMatch?: string;
}

export const BulkOperationType = {
  Create: "Create",
  Upsert: "Upsert",
  Read: "Read",
  Delete: "Delete",
  Replace: "Replace",
  Patch: "Patch",
} as const;

export type OperationInput =
  | CreateOperationInput
  | UpsertOperationInput
  | ReadOperationInput
  | DeleteOperationInput
  | ReplaceOperationInput
  | PatchOperationInput;

export interface CreateOperationInput {
  partitionKey?: PartitionKey;
  ifMatch?: string;
  ifNoneMatch?: string;
  operationType: typeof BulkOperationType.Create;
  resourceBody: JSONObject;
}

export interface UpsertOperationInput {
  partitionKey?: PartitionKey;
  ifMatch?: string;
  ifNoneMatch?: string;
  operationType: typeof BulkOperationType.Upsert;
  resourceBody: JSONObject;
}

export interface ReadOperationInput {
  partitionKey?: PartitionKey;
  operationType: typeof BulkOperationType.Read;
  id: string;
}

export interface DeleteOperationInput {
  partitionKey?: PartitionKey;
  operationType: typeof BulkOperationType.Delete;
  id: string;
}

export interface ReplaceOperationInput {
  partitionKey?: PartitionKey;
  ifMatch?: string;
  ifNoneMatch?: string;
  operationType: typeof BulkOperationType.Replace;
  resourceBody: JSONObject;
  id: string;
}

export interface PatchOperationInput {
  partitionKey?: PartitionKey;
  ifMatch?: string;
  ifNoneMatch?: string;
  operationType: typeof BulkOperationType.Patch;
  resourceBody: PatchRequestBody;
  id: string;
}

export type OperationWithItem = OperationBase & {
  resourceBody: JSONObject;
};

export type CreateOperation = OperationWithItem & {
  operationType: typeof BulkOperationType.Create;
};

export type UpsertOperation = OperationWithItem & {
  operationType: typeof BulkOperationType.Upsert;
};

export type ReadOperation = OperationBase & {
  operationType: typeof BulkOperationType.Read;
  id: string;
};

export type DeleteOperation = OperationBase & {
  operationType: typeof BulkOperationType.Delete;
  id: string;
};

export type ReplaceOperation = OperationWithItem & {
  operationType: typeof BulkOperationType.Replace;
  id: string;
};

export type BulkPatchOperation = OperationBase & {
  operationType: typeof BulkOperationType.Patch;
  id: string;
};

export function hasResource(
  operation: Operation,
): operation is CreateOperation | UpsertOperation | ReplaceOperation {
  return (
    operation.operationType !== "Patch" &&
    (operation as OperationWithItem).resourceBody !== undefined
  );
}
/**
 * Maps OperationInput to Operation by
 * - generating Ids if needed.
 * - choosing partitionKey which can be used to choose which batch this
 * operation should be part of. The order is -
 *   1. If the operationInput itself has partitionKey field set it is used.
 *   2. Other wise for create/replace/upsert it is extracted from resource body.
 *   3. For read/delete/patch type operations undefined partitionKey is used.
 * - Here one nuance is that, the partitionKey field inside Operation needs to
 *  be serialized as a JSON string.
 * @param operationInput - OperationInput
 * @param definition - PartitionKeyDefinition
 * @param options - RequestOptions
 * @returns
 */
export function prepareOperations(
  operationInput: OperationInput,
  definition: PartitionKeyDefinition,
  options: RequestOptions = {},
): {
  operation: Operation;
  partitionKey: PrimitivePartitionKeyValue[];
} {
  populateIdsIfNeeded(operationInput, options);

  let partitionKey: PrimitivePartitionKeyValue[];
  if (Object.prototype.hasOwnProperty.call(operationInput, "partitionKey")) {
    if (operationInput.partitionKey === undefined) {
      partitionKey = definition.paths.map(() => NonePartitionKeyLiteral);
    } else {
      partitionKey = convertToInternalPartitionKey(operationInput.partitionKey);
    }
  } else {
    switch (operationInput.operationType) {
      case BulkOperationType.Create:
      case BulkOperationType.Replace:
      case BulkOperationType.Upsert:
        partitionKey = assertNotUndefined(
          extractPartitionKeys(operationInput.resourceBody, definition),
          "Unexpected undefined Partition Key Found.",
        );
        break;
      case BulkOperationType.Read:
      case BulkOperationType.Delete:
      case BulkOperationType.Patch:
        partitionKey = undefinedPartitionKey(definition);
        break;
    }
  }
  return {
    operation: { ...operationInput, partitionKey: JSON.stringify(partitionKey) } as Operation,
    partitionKey,
  };
}

/**
 * For operations requiring Id genrate random uuids.
 * @param operationInput - OperationInput to be checked.
 * @param options - RequestOptions
 */
function populateIdsIfNeeded(operationInput: OperationInput, options: RequestOptions) {
  if (
    operationInput.operationType === BulkOperationType.Create ||
    operationInput.operationType === BulkOperationType.Upsert
  ) {
    if (
      (operationInput.resourceBody.id === undefined || operationInput.resourceBody.id === "") &&
      !options.disableAutomaticIdGeneration
    ) {
      operationInput.resourceBody.id = randomUUID();
    }
  }
}

/**
 * Splits a batch into array of batches based on cumulative size of its operations by making sure
 * cumulative size of an individual batch is not larger than {@link Constants.DefaultMaxBulkRequestBodySizeInBytes}.
 * If a single operation itself is larger than {@link Constants.DefaultMaxBulkRequestBodySizeInBytes}, that
 * operation would be moved into a batch containing only that operation.
 * @param originalBatch - A batch of operations needed to be checked.
 * @returns
 * @hidden
 */
export function splitBatchBasedOnBodySize(originalBatch: Batch): Batch[] {
  if (originalBatch?.operations === undefined || originalBatch.operations.length < 1) return [];
  let currentBatchSize = calculateObjectSizeInBytes(originalBatch.operations[0]);
  let currentBatch: Batch = {
    ...originalBatch,
    operations: [originalBatch.operations[0]],
    indexes: [originalBatch.indexes[0]],
  };
  const processedBatches: Batch[] = [];
  processedBatches.push(currentBatch);

  for (let index = 1; index < originalBatch.operations.length; index++) {
    const operation = originalBatch.operations[index];
    const currentOpSize = calculateObjectSizeInBytes(operation);
    if (currentBatchSize + currentOpSize > Constants.DefaultMaxBulkRequestBodySizeInBytes) {
      currentBatch = {
        ...originalBatch,
        operations: [],
        indexes: [],
      };
      processedBatches.push(currentBatch);
      currentBatchSize = 0;
    }
    currentBatch.operations.push(operation);
    currentBatch.indexes.push(originalBatch.indexes[index]);
    currentBatchSize += currentOpSize;
  }
  return processedBatches;
}

/**
 * Calculates size of an JSON object in bytes with utf-8 encoding.
 * @hidden
 */
export function calculateObjectSizeInBytes(obj: unknown): number {
  return new TextEncoder().encode(bodyFromData(obj as any)).length;
}

export function decorateBatchOperation(
  operation: OperationInput,
  options: RequestOptions = {},
): Operation {
  if (
    operation.operationType === BulkOperationType.Create ||
    operation.operationType === BulkOperationType.Upsert
  ) {
    if (
      (operation.resourceBody.id === undefined || operation.resourceBody.id === "") &&
      !options.disableAutomaticIdGeneration
    ) {
      operation.resourceBody.id = randomUUID();
    }
  }
  return operation as Operation;
}

export function isSuccessStatusCode(statusCode: StatusCode): boolean {
  return statusCode >= 200 && statusCode <= 299;
}

export type ExecuteCallback = (
  operations: ItemBulkOperation[],
  diagnosticNode: DiagnosticNodeInternal,
) => Promise<BulkResponse>;
export type RetryCallback = (
  operation: ItemBulkOperation,
  diagnosticNode: DiagnosticNodeInternal,
) => Promise<void>;

export class TaskCompletionSource<T> {
  private readonly promise: Promise<T>;
  private resolveFn!: (value: T) => void;
  private rejectFn!: (reason?: any) => void;

  constructor() {
    this.promise = new Promise<T>((resolve, reject) => {
      this.resolveFn = resolve;
      this.rejectFn = reject;
    });
  }

  public get task(): Promise<T> {
    return this.promise;
  }

  public setResult(value: T): void {
    this.resolveFn(value);
  }

  public setException(error: Error): void {
    this.rejectFn(error);
  }
}

export async function encryptOperationInput(
  operation: OperationInput,
  totalPropertiesEncryptedCount: number,
): Promise<{ operation: OperationInput; totalPropertiesEncryptedCount: number }> {
  if (Object.prototype.hasOwnProperty.call(operation, "partitionKey")) {
    const partitionKeyInternal = convertToInternalPartitionKey(operation.partitionKey);
    const { partitionKeyList, encryptedCount } =
      await this.container.encryptionProcessor.getEncryptedPartitionKeyValue(partitionKeyInternal);
    operation.partitionKey = partitionKeyList;
    totalPropertiesEncryptedCount += encryptedCount;
  }
  switch (operation.operationType) {
    case BulkOperationType.Create:
    case BulkOperationType.Upsert: {
      const { body, propertiesEncryptedCount } = await this.container.encryptionProcessor.encrypt(
        operation.resourceBody,
      );
      operation.resourceBody = body;
      totalPropertiesEncryptedCount += propertiesEncryptedCount;
      break;
    }
    case BulkOperationType.Read:
    case BulkOperationType.Delete:
      if (await this.container.encryptionProcessor.isPathEncrypted("/id")) {
        operation.id = await this.container.encryptionProcessor.getEncryptedId(operation.id);
        totalPropertiesEncryptedCount++;
      }
      break;
    case BulkOperationType.Replace: {
      if (await this.container.encryptionProcessor.isPathEncrypted("/id")) {
        operation.id = await this.container.encryptionProcessor.getEncryptedId(operation.id);
        totalPropertiesEncryptedCount++;
      }
      const { body, propertiesEncryptedCount } = await this.container.encryptionProcessor.encrypt(
        operation.resourceBody,
      );
      operation.resourceBody = body;
      totalPropertiesEncryptedCount += propertiesEncryptedCount;
      break;
    }
    case BulkOperationType.Patch: {
      if (await this.container.encryptionProcessor.isPathEncrypted("/id")) {
        operation.id = await this.container.encryptionProcessor.getEncryptedId(operation.id);
        totalPropertiesEncryptedCount++;
      }
      const body = operation.resourceBody;
      const patchRequestBody = Array.isArray(body) ? body : body.operations;
      for (const patchOperation of patchRequestBody) {
        if ("value" in patchOperation) {
          if (this.container.encryptionProcessor.isPathEncrypted(patchOperation.path)) {
            patchOperation.value = await this.container.encryptionProcessor.encryptProperty(
              patchOperation.path,
              patchOperation.value,
            );
            totalPropertiesEncryptedCount++;
          }
        }
      }
      break;
    }
  }
  return { operation, totalPropertiesEncryptedCount };
}<|MERGE_RESOLUTION|>--- conflicted
+++ resolved
@@ -1,21 +1,16 @@
 // Copyright (c) Microsoft Corporation.
 // Licensed under the MIT License.
 
-<<<<<<< HEAD
-import type { JSONObject } from "../queryExecutionContext";
-import { extractPartitionKeys, undefinedPartitionKey } from "../extractPartitionKey";
+import type { JSONObject } from "../queryExecutionContext/index.js";
+import { extractPartitionKeys, undefinedPartitionKey } from "../extractPartitionKey.js";
 import type {
   CosmosDiagnostics,
+  CosmosHeaders,
   DiagnosticNodeInternal,
   ErrorResponse,
   RequestOptions,
   StatusCode,
-} from "..";
-=======
-import type { JSONObject } from "../queryExecutionContext/index.js";
-import { extractPartitionKeys, undefinedPartitionKey } from "../extractPartitionKey.js";
-import type { CosmosDiagnostics, RequestOptions } from "../index.js";
->>>>>>> a4ed4354
+} from "../index.js";
 import type {
   PartitionKey,
   PartitionKeyDefinition,
@@ -27,8 +22,8 @@
 import { bodyFromData } from "../request/request.js";
 import { Constants } from "../common/constants.js";
 import { randomUUID } from "@azure/core-util";
-import type { BulkResponse, ItemBulkOperation } from "../bulk";
-import type { CosmosHeaders } from "../queryExecutionContext/CosmosHeaders";
+import type { ItemBulkOperation } from "../bulk/ItemBulkOperation.js";
+import type { BulkResponse } from "../bulk/index.js";
 
 export type Operation =
   | CreateOperation
