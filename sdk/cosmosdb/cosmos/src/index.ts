--- conflicted
+++ resolved
@@ -155,14 +155,8 @@
   EncryptionType,
   EncryptionAlgorithm,
   EncryptionKeyResolverName,
-<<<<<<< HEAD
   ClientEncryptionOptions,
   CosmosEncryptedNumber,
   CosmosEncryptedNumberType,
 } from "./encryption";
-=======
-  EncryptionTimeToLive,
-  EncryptionPolicy,
-} from "./encryption";
-export { BulkStreamer, BulkOperations, ItemOperation } from "./bulk";
->>>>>>> 3b3c2b15
+export { BulkStreamer, BulkOperations, ItemOperation } from "./bulk";