// Copyright (c) Microsoft Corporation.
// Licensed under the MIT License.
export { DEFAULT_PARTITION_KEY_PATH } from "./common/partitionKeys";
export { StatusCodes, StatusCodesType, PartitionKeyRangePropertiesNames } from "./common";
export { setAuthorizationTokenHeaderUsingMasterKey } from "./auth";
export {
  Operation,
  OperationResponse,
  BulkOptions,
  CreateOperation,
  UpsertOperation,
  ReplaceOperation,
  DeleteOperation,
  ReadOperation,
  OperationBase,
  OperationWithItem,
  OperationInput,
  BulkOperationType,
  BulkOperationResponse,
  CreateOperationInput,
  UpsertOperationInput,
  ReplaceOperationInput,
  ReadOperationInput,
  DeleteOperationInput,
  PatchOperationInput,
  BulkPatchOperation,
  BulkOperationResult,
} from "./utils/batch";
export {
  PatchOperation,
  PatchOperationType,
  ExistingKeyOperation,
  RemoveOperation,
  PatchRequestBody,
} from "./utils/patch";
export {
  ConnectionMode,
  ConsistencyLevel,
  ConnectionPolicy,
  DatabaseAccount,
  DataType,
  Index,
  IndexedPath,
  IndexingMode,
  IndexingPolicy,
  SpatialIndex,
  SpatialType,
  GeospatialType,
  IndexKind,
  Location,
  PartitionKey,
  PrimitivePartitionKeyValue,
  NullPartitionKeyType,
  NonePartitionKeyType,
  PartitionKeyKind,
  PartitionKeyDefinition,
  PartitionKeyDefinitionVersion,
  PartitionKeyBuilder,
  PermissionMode,
  PriorityLevel,
  TriggerOperation,
  TriggerType,
  UserDefinedFunctionType,
  CompositePath,
  ComputedProperty,
  VectorEmbeddingPolicy,
  VectorIndex,
  VectorEmbedding,
  VectorEmbeddingDataType,
  VectorEmbeddingDistanceFunction,
  VectorIndexType,
  FullTextIndex,
  FullTextPolicy,
  FullTextPath,
} from "./documents";

export { UniqueKeyPolicy, UniqueKey } from "./client/Container/UniqueKeyPolicy";
export { ContainerRequest } from "./client/Container/ContainerRequest";
export { Constants, OperationType, ResourceType, HTTPMethod } from "./common";
export { RetryOptions } from "./retry";
export * from "./request";

export {
  DiagnosticNodeInternal,
  DiagnosticDataValue,
  DiagnosticNodeType,
} from "./diagnostics/DiagnosticNodeInternal";

export {
  CosmosHeaders,
  SqlParameter,
  SqlQuerySpec,
  JSONValue,
  JSONArray,
  JSONObject,
} from "./queryExecutionContext";
export { QueryIterator } from "./queryIterator";
export * from "./queryMetrics";
export { CosmosClient } from "./CosmosClient";
export { CosmosClientOptions, Agent } from "./CosmosClientOptions";
export * from "./client";
export { Scripts } from "./client/Script/Scripts";
export { Next, Plugin, PluginConfig, PluginOn } from "./plugins/Plugin";
export { TokenProvider, RequestInfo } from "./auth";

export { ChangeFeedIterator } from "./ChangeFeedIterator";
export { ChangeFeedOptions } from "./ChangeFeedOptions";
export { ChangeFeedResponse } from "./ChangeFeedResponse";
export { ClientContext } from "./ClientContext";

export {
  CosmosDiagnostics,
  MetadataLookUpDiagnostic,
  MetadataLookUpDiagnostics,
  MetadataLookUpType,
  RetryDiagnostics,
  FailedRequestAttemptDiagnostic,
  GatewayStatistics,
  ClientSideRequestStatistics,
  ClientConfigDiagnostic,
  DiagnosticNode,
  EncryptionDiagnostics,
} from "./CosmosDiagnostics";

export {
  ChangeFeedPullModelIterator,
  ChangeFeedIteratorOptions,
  ChangeFeedIteratorResponse,
  ChangeFeedStartFrom,
  FeedRange,
  ChangeFeedMode,
  ChangeFeedPolicy,
  ChangeFeedRetentionTimeSpan,
} from "./client/ChangeFeed";
export { CosmosDbDiagnosticLevel } from "./diagnostics/CosmosDbDiagnosticLevel";

export { GlobalEndpointManager } from "./globalEndpointManager";
export { SasTokenPermissionKind } from "./common/constants";
export { createAuthorizationSasToken } from "./utils/SasToken";
export { RestError } from "@azure/core-rest-pipeline";
export { AbortError } from "@azure/abort-controller";
<<<<<<< HEAD
export { BulkStreamer, BulkOperations, ItemOperation } from "./bulk";
=======
export * from "./encryption/enums";
export * from "./encryption/ClientEncryptionKey";
export * from "./encryption/EncryptionKeyResolver";
export {
  ClientEncryptionIncludedPath,
  ClientEncryptionPolicy,
  ClientEncryptionKeyProperties,
  EncryptionKeyWrapMetadata,
  EncryptionQueryBuilder,
  ClientEncryptionKeyRequest,
  ClientEncryptionKeyResponse,
  ClientEncryptionKeyDefinition,
  EncryptionKeyResolver,
  AzureKeyVaultEncryptionKeyResolver,
  EncryptionType,
  EncryptionAlgorithm,
  EncryptionKeyResolverName,
  EncryptionTimeToLive,
  EncryptionPolicy,
} from "./encryption";
>>>>>>> 33383d19
<|MERGE_RESOLUTION|>--- conflicted
+++ resolved
@@ -139,9 +139,6 @@
 export { createAuthorizationSasToken } from "./utils/SasToken";
 export { RestError } from "@azure/core-rest-pipeline";
 export { AbortError } from "@azure/abort-controller";
-<<<<<<< HEAD
-export { BulkStreamer, BulkOperations, ItemOperation } from "./bulk";
-=======
 export * from "./encryption/enums";
 export * from "./encryption/ClientEncryptionKey";
 export * from "./encryption/EncryptionKeyResolver";
@@ -162,4 +159,4 @@
   EncryptionTimeToLive,
   EncryptionPolicy,
 } from "./encryption";
->>>>>>> 33383d19
+export { BulkStreamer, BulkOperations, ItemOperation } from "./bulk";