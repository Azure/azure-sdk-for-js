--- conflicted
+++ resolved
@@ -60,11 +60,8 @@
   TriggerOperation,
   TriggerType,
   UserDefinedFunctionType,
-<<<<<<< HEAD
   CompositePath,
-=======
   ComputedProperty,
->>>>>>> 407aecde
 } from "./documents";
 
 export { UniqueKeyPolicy, UniqueKey } from "./client/Container/UniqueKeyPolicy";
