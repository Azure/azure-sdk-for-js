// Copyright (c) Microsoft Corporation.
// Licensed under the MIT license.
import { OperationType, ResourceType, isReadRequest } from "./common";
import { CosmosClientOptions } from "./CosmosClientOptions";
import { Location, DatabaseAccount } from "./documents";
import { RequestOptions } from "./index";
import { Constants } from "./common/constants";
import { ResourceResponse } from "./request";
import { MetadataLookUpType } from "./CosmosDiagnostics";
import { DiagnosticNodeInternal } from "./diagnostics/DiagnosticNodeInternal";
import { withMetadataDiagnostics } from "./utils/diagnostics";

/**
 * @hidden
 * This internal class implements the logic for endpoint management for geo-replicated database accounts.
 */
export class GlobalEndpointManager {
  /**
   * The endpoint used to create the client instance.
   */
  private defaultEndpoint: string;
  /**
   * Flag to enable/disable automatic redirecting of requests based on read/write operations.
   */
  public enableEndpointDiscovery: boolean;
  private isRefreshing: boolean;
  private options: CosmosClientOptions;
  /**
   * List of azure regions to be used as preferred locations for read requests.
   */
  private preferredLocations: string[];
  private writeableLocations: Location[] = [];
  private readableLocations: Location[] = [];
  private unavailableReadableLocations: Location[] = [];
  private unavailableWriteableLocations: Location[] = [];

  public preferredLocationsCount: number;
  /**
   * @param options - The document client instance.
   * @internal
   */
  constructor(
    options: CosmosClientOptions,
    private readDatabaseAccount: (
      diagnosticNode: DiagnosticNodeInternal,
      opts: RequestOptions
    ) => Promise<ResourceResponse<DatabaseAccount>>
  ) {
    this.options = options;
    this.defaultEndpoint = options.endpoint;
    this.enableEndpointDiscovery = options.connectionPolicy.enableEndpointDiscovery;
    this.isRefreshing = false;
    this.preferredLocations = this.options.connectionPolicy.preferredLocations;
    this.preferredLocationsCount = this.preferredLocations ? this.preferredLocations.length : 0;
  }

  /**
   * Gets the current read endpoint from the endpoint cache.
   */
  public async getReadEndpoint(diagnosticNode: DiagnosticNodeInternal): Promise<string> {
    return this.resolveServiceEndpoint(diagnosticNode, ResourceType.item, OperationType.Read);
  }

  /**
   * Gets the current write endpoint from the endpoint cache.
   */
  public async getWriteEndpoint(diagnosticNode: DiagnosticNodeInternal): Promise<string> {
    return this.resolveServiceEndpoint(diagnosticNode, ResourceType.item, OperationType.Replace);
  }

  public async getReadEndpoints(): Promise<ReadonlyArray<string>> {
    return this.readableLocations.map((loc) => loc.databaseAccountEndpoint);
  }

  public async getWriteEndpoints(): Promise<ReadonlyArray<string>> {
    return this.writeableLocations.map((loc) => loc.databaseAccountEndpoint);
  }

  public async markCurrentLocationUnavailableForRead(
    diagnosticNode: DiagnosticNodeInternal,
    endpoint: string
  ): Promise<void> {
    await this.refreshEndpointList(diagnosticNode);
    const location = this.readableLocations.find((loc) => loc.databaseAccountEndpoint === endpoint);
    if (location) {
      location.unavailable = true;
      location.lastUnavailabilityTimestampInMs = Date.now();
      this.unavailableReadableLocations.push(location);
    }
  }

  public async markCurrentLocationUnavailableForWrite(
    diagnosticNode: DiagnosticNodeInternal,
    endpoint: string
  ): Promise<void> {
    await this.refreshEndpointList(diagnosticNode);
    const location = this.writeableLocations.find(
      (loc) => loc.databaseAccountEndpoint === endpoint
    );
    if (location) {
      location.unavailable = true;
      location.lastUnavailabilityTimestampInMs = Date.now();
      this.unavailableWriteableLocations.push(location);
    }
  }

  public canUseMultipleWriteLocations(
    resourceType?: ResourceType,
    operationType?: OperationType
  ): boolean {
    let canUse = this.options.connectionPolicy.useMultipleWriteLocations;

    if (resourceType) {
      canUse =
        canUse &&
        (resourceType === ResourceType.item ||
          (resourceType === ResourceType.sproc && operationType === OperationType.Execute));
    }

    return canUse;
  }

  public async resolveServiceEndpoint(
    diagnosticNode: DiagnosticNodeInternal,
    resourceType: ResourceType,
<<<<<<< HEAD
    operationType: OperationType,
    requestContext?: RequestContext,
    startServiceEndpointIndex: number = 0 // Represents the starting index for selecting servers.
=======
    operationType: OperationType
>>>>>>> c6e3b65d
  ): Promise<string> {
    // If endpoint discovery is disabled, always use the user provided endpoint

    if (!this.options.connectionPolicy.enableEndpointDiscovery) {
      diagnosticNode.addData({ readFromCache: true }, "default_endpoint");
      diagnosticNode.recordEndpointResolution(this.defaultEndpoint);
      return this.defaultEndpoint;
    }

    // If getting the database account, always use the user provided endpoint
    if (resourceType === ResourceType.none) {
      diagnosticNode.addData({ readFromCache: true }, "none_resource");
      diagnosticNode.recordEndpointResolution(this.defaultEndpoint);
      return this.defaultEndpoint;
    }

    if (this.readableLocations.length === 0 || this.writeableLocations.length === 0) {
      const resourceResponse = await withMetadataDiagnostics(
        async (metadataNode: DiagnosticNodeInternal) => {
          return this.readDatabaseAccount(metadataNode, {
            urlConnection: this.defaultEndpoint,
          });
        },
        diagnosticNode,
        MetadataLookUpType.DatabaseAccountLookUp
      );

      this.writeableLocations = resourceResponse.resource.writableLocations;
      this.readableLocations = resourceResponse.resource.readableLocations;
    }

    const locations = isReadRequest(operationType)
      ? this.readableLocations
      : this.writeableLocations;

    let location;
    // If we have preferred locations, try each one in order and use the first available one
    if (
      this.preferredLocations &&
      this.preferredLocations.length > 0 &&
      startServiceEndpointIndex < this.preferredLocations.length
    ) {
      for (let i = startServiceEndpointIndex; i < this.preferredLocations.length; i++) {
        const preferredLocation = this.preferredLocations[i];
        location = locations.find(
          (loc) =>
            loc.unavailable !== true &&
            normalizeEndpoint(loc.name) === normalizeEndpoint(preferredLocation)
        );
        if (location) {
          break;
        }
      }
    }

    // If no preferred locations or one did not match, just grab the first one that is available
    if (!location) {
      const startIndexValid =
        startServiceEndpointIndex >= 0 && startServiceEndpointIndex < locations.length;
      const locationsToSearch = startIndexValid
        ? locations.slice(startServiceEndpointIndex)
        : locations;
      location = locationsToSearch.find((loc) => {
        return loc.unavailable !== true;
      });
    }

    location = location ? location : { name: "", databaseAccountEndpoint: this.defaultEndpoint };
    diagnosticNode.recordEndpointResolution(location.databaseAccountEndpoint);
    return location.databaseAccountEndpoint;
  }

  /**
   * Refreshes the endpoint list by clearning stale unavailability and then
   *  retrieving the writable and readable locations from the geo-replicated database account
   *  and then updating the locations cache.
   *  We skip the refreshing if enableEndpointDiscovery is set to False
   */
  public async refreshEndpointList(diagnosticNode: DiagnosticNodeInternal): Promise<void> {
    if (!this.isRefreshing && this.enableEndpointDiscovery) {
      this.isRefreshing = true;
      const databaseAccount = await this.getDatabaseAccountFromAnyEndpoint(diagnosticNode);
      if (databaseAccount) {
        this.refreshStaleUnavailableLocations();
        this.refreshEndpoints(databaseAccount);
      }
      this.isRefreshing = false;
    }
  }

  private refreshEndpoints(databaseAccount: DatabaseAccount): void {
    for (const location of databaseAccount.writableLocations) {
      const existingLocation = this.writeableLocations.find((loc) => loc.name === location.name);
      if (!existingLocation) {
        this.writeableLocations.push(location);
      }
    }
    for (const location of databaseAccount.readableLocations) {
      const existingLocation = this.readableLocations.find((loc) => loc.name === location.name);
      if (!existingLocation) {
        this.readableLocations.push(location);
      }
    }
  }

  private refreshStaleUnavailableLocations(): void {
    const now = Date.now();
    this.updateLocation(now, this.unavailableReadableLocations, this.readableLocations);
    this.unavailableReadableLocations = this.cleanUnavailableLocationList(
      now,
      this.unavailableReadableLocations
    );

    this.updateLocation(now, this.unavailableWriteableLocations, this.writeableLocations);
    this.unavailableWriteableLocations = this.cleanUnavailableLocationList(
      now,
      this.unavailableWriteableLocations
    );
  }

  /**
   * update the locationUnavailability to undefined if the location is available again
   * @param now - current time
   * @param unavailableLocations - list of unavailable locations
   * @param allLocations - list of all locations
   */
  private updateLocation(
    now: number,
    unavailableLocations: Location[],
    allLocations: Location[]
  ): void {
    for (const location of unavailableLocations) {
      const unavaialableLocation = allLocations.find((loc) => loc.name === location.name);
      if (
        unavaialableLocation &&
        now - unavaialableLocation.lastUnavailabilityTimestampInMs >
          Constants.LocationUnavailableExpirationTimeInMs
      ) {
        unavaialableLocation.unavailable = false;
      }
    }
  }

  private cleanUnavailableLocationList(now: number, unavailableLocations: Location[]): Location[] {
    return unavailableLocations.filter((loc) => {
      if (
        loc &&
        now - loc.lastUnavailabilityTimestampInMs >= Constants.LocationUnavailableExpirationTimeInMs
      ) {
        return false;
      }
      return true;
    });
  }

  /**
   * Gets the database account first by using the default endpoint, and if that doesn't returns
   * use the endpoints for the preferred locations in the order they are specified to get
   * the database account.
   */
  private async getDatabaseAccountFromAnyEndpoint(
    diagnosticNode: DiagnosticNodeInternal
  ): Promise<DatabaseAccount> {
    try {
      const options = { urlConnection: this.defaultEndpoint };
      const { resource: databaseAccount } = await this.readDatabaseAccount(diagnosticNode, options);
      return databaseAccount;
      // If for any reason(non - globaldb related), we are not able to get the database
      // account from the above call to readDatabaseAccount,
      // we would try to get this information from any of the preferred locations that the user
      // might have specified (by creating a locational endpoint)
      // and keeping eating the exception until we get the database account and return None at the end,
      // if we are not able to get that info from any endpoints
    } catch (err: any) {
      // TODO: Tracing
    }

    if (this.preferredLocations) {
      for (const location of this.preferredLocations) {
        try {
          const locationalEndpoint = GlobalEndpointManager.getLocationalEndpoint(
            this.defaultEndpoint,
            location
          );
          const options = { urlConnection: locationalEndpoint };
          const { resource: databaseAccount } = await this.readDatabaseAccount(
            diagnosticNode,
            options
          );
          if (databaseAccount) {
            return databaseAccount;
          }
        } catch (err: any) {
          // TODO: Tracing
        }
      }
    }
  }

  /**
   * Gets the locational endpoint using the location name passed to it using the default endpoint.
   *
   * @param defaultEndpoint - The default endpoint to use for the endpoint.
   * @param locationName    - The location name for the azure region like "East US".
   */
  private static getLocationalEndpoint(defaultEndpoint: string, locationName: string): string {
    // For defaultEndpoint like 'https://contoso.documents.azure.com:443/' parse it to generate URL format
    // This defaultEndpoint should be global endpoint(and cannot be a locational endpoint)
    // and we agreed to document that
    const endpointUrl = new URL(defaultEndpoint);

    // hostname attribute in endpointUrl will return 'contoso.documents.azure.com'
    if (endpointUrl.hostname) {
      const hostnameParts = endpointUrl.hostname.toString().toLowerCase().split(".");
      if (hostnameParts) {
        // globalDatabaseAccountName will return 'contoso'
        const globalDatabaseAccountName = hostnameParts[0];

        // Prepare the locationalDatabaseAccountName as contoso-EastUS for location_name 'East US'
        const locationalDatabaseAccountName =
          globalDatabaseAccountName + "-" + locationName.replace(" ", "");

        // Replace 'contoso' with 'contoso-EastUS' and
        // return locationalEndpoint as https://contoso-EastUS.documents.azure.com:443/
        const locationalEndpoint = defaultEndpoint
          .toLowerCase()
          .replace(globalDatabaseAccountName, locationalDatabaseAccountName);
        return locationalEndpoint;
      }
    }

    return null;
  }
}

function normalizeEndpoint(endpoint: string): string {
  return endpoint.split(" ").join("").toLowerCase();
}<|MERGE_RESOLUTION|>--- conflicted
+++ resolved
@@ -123,13 +123,8 @@
   public async resolveServiceEndpoint(
     diagnosticNode: DiagnosticNodeInternal,
     resourceType: ResourceType,
-<<<<<<< HEAD
     operationType: OperationType,
-    requestContext?: RequestContext,
     startServiceEndpointIndex: number = 0 // Represents the starting index for selecting servers.
-=======
-    operationType: OperationType
->>>>>>> c6e3b65d
   ): Promise<string> {
     // If endpoint discovery is disabled, always use the user provided endpoint
 
