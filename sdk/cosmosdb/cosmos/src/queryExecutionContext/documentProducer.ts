--- conflicted
+++ resolved
@@ -9,29 +9,16 @@
   ResourceType,
   StatusCodes,
   SubStatusCodes,
-<<<<<<< HEAD
-} from "../common/index.js";
+} from "../common";
 import type { DiagnosticNodeInternal } from "../diagnostics/DiagnosticNodeInternal.js";
 import type { FeedOptions } from "../request/index.js";
 import type { Response } from "../request/index.js";
+import { DefaultQueryExecutionContext } from "./defaultQueryExecutionContext.js";
 import type { FetchFunctionCallback } from "./defaultQueryExecutionContext.js";
-import { DefaultQueryExecutionContext } from "./defaultQueryExecutionContext.js";
 import { FetchResult, FetchResultType } from "./FetchResult.js";
+import { getInitialHeader, mergeHeaders } from "./headerUtils.js";
 import type { CosmosHeaders } from "./headerUtils.js";
-import { getInitialHeader, mergeHeaders } from "./headerUtils.js";
 import type { SqlQuerySpec } from "./index.js";
-=======
-} from "../common";
-import type { DiagnosticNodeInternal } from "../diagnostics/DiagnosticNodeInternal";
-import type { FeedOptions } from "../request";
-import type { Response } from "../request";
-import { DefaultQueryExecutionContext } from "./defaultQueryExecutionContext";
-import type { FetchFunctionCallback } from "./defaultQueryExecutionContext";
-import { FetchResult, FetchResultType } from "./FetchResult";
-import { getInitialHeader, mergeHeaders } from "./headerUtils";
-import type { CosmosHeaders } from "./headerUtils";
-import type { SqlQuerySpec } from "./index";
->>>>>>> d560c160
 
 /** @hidden */
 export class DocumentProducer {
