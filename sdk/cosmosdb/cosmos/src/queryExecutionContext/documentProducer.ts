// Copyright (c) Microsoft Corporation.
// Licensed under the MIT license.
import { PartitionKeyRange, Resource } from "../client";
import { ClientContext } from "../ClientContext";
import {
  Constants,
  getIdFromLink,
  getPathFromLink,
  ResourceType,
  StatusCodes,
  SubStatusCodes,
} from "../common";
import { DiagnosticNodeInternal } from "../diagnostics/DiagnosticNodeInternal";
import { FeedOptions } from "../request";
import { Response } from "../request";
import {
  DefaultQueryExecutionContext,
  FetchFunctionCallback,
} from "./defaultQueryExecutionContext";
import { FetchResult, FetchResultType } from "./FetchResult";
import { CosmosHeaders, getInitialHeader, mergeHeaders } from "./headerUtils";
import { SqlQuerySpec } from "./index";

/** @hidden */
export class DocumentProducer {
  private collectionLink: string;
  private query: string | SqlQuerySpec;
  public targetPartitionKeyRange: PartitionKeyRange;
  public fetchResults: FetchResult[];
  public allFetched: boolean;
  private err: Error;
  public previousContinuationToken: string;
  public continuationToken: string;
  public generation: number = 0;
  private respHeaders: CosmosHeaders;
  private internalExecutionContext: DefaultQueryExecutionContext;

  /**
   * Provides the Target Partition Range Query Execution Context.
   * @param clientContext  - The service endpoint to use to create the client.
   * @param collectionLink - Represents collection link
   * @param query          - A SQL query.
   * @param targetPartitionKeyRange - Query Target Partition key Range
   * @hidden
   */
  constructor(
    private clientContext: ClientContext,
    collectionLink: string,
    query: SqlQuerySpec,
    targetPartitionKeyRange: PartitionKeyRange,
    options: FeedOptions,
<<<<<<< HEAD
    correlatedActivityId: string
=======
>>>>>>> 7f0a0be0
  ) {
    // TODO: any options
    this.collectionLink = collectionLink;
    this.query = query;
    this.targetPartitionKeyRange = targetPartitionKeyRange;
    this.fetchResults = [];

    this.allFetched = false;
    this.err = undefined;

    this.previousContinuationToken = undefined;
    this.continuationToken = undefined;
    this.respHeaders = getInitialHeader();

    this.internalExecutionContext = new DefaultQueryExecutionContext(
      options,
      this.fetchFunction,
      correlatedActivityId
    );
  }
  /**
   * Synchronously gives the contiguous buffered results (stops at the first non result) if any
   * @returns buffered current items if any
   * @hidden
   */
  public peekBufferedItems(): any[] {
    const bufferedResults = [];
    for (let i = 0, done = false; i < this.fetchResults.length && !done; i++) {
      const fetchResult = this.fetchResults[i];
      switch (fetchResult.fetchResultType) {
        case FetchResultType.Done:
          done = true;
          break;
        case FetchResultType.Exception:
          done = true;
          break;
        case FetchResultType.Result:
          bufferedResults.push(fetchResult.feedResponse);
          break;
      }
    }
    return bufferedResults;
  }

  public fetchFunction: FetchFunctionCallback = async (
    diagnosticNode: DiagnosticNodeInternal,
    options: FeedOptions,
<<<<<<< HEAD
    correlatedActivityId: string
=======
>>>>>>> 7f0a0be0
  ): Promise<Response<Resource>> => {
    const path = getPathFromLink(this.collectionLink, ResourceType.item);
    diagnosticNode.addData({ partitionKeyRangeId: this.targetPartitionKeyRange.id });
    const id = getIdFromLink(this.collectionLink);

    return this.clientContext.queryFeed({
      path,
      resourceType: ResourceType.item,
      resourceId: id,
      resultFn: (result: any) => result.Documents,
      query: this.query,
      options,
      diagnosticNode,
      partitionKeyRangeId: this.targetPartitionKeyRange["id"],
      correlatedActivityId,
    });
  };

  public hasMoreResults(): boolean {
    return this.internalExecutionContext.hasMoreResults() || this.fetchResults.length !== 0;
  }

  public gotSplit(): boolean {
    const fetchResult = this.fetchResults[0];
    if (fetchResult.fetchResultType === FetchResultType.Exception) {
      if (DocumentProducer._needPartitionKeyRangeCacheRefresh(fetchResult.error)) {
        return true;
      }
    }

    return false;
  }

  private _getAndResetActiveResponseHeaders(): CosmosHeaders {
    const ret = this.respHeaders;
    this.respHeaders = getInitialHeader();
    return ret;
  }

  private _updateStates(err: any, allFetched: boolean): void {
    // TODO: any Error
    if (err) {
      this.err = err;
      return;
    }
    if (allFetched) {
      this.allFetched = true;
    }
    if (this.internalExecutionContext.continuationToken === this.continuationToken) {
      // nothing changed
      return;
    }
    this.previousContinuationToken = this.continuationToken;
    this.continuationToken = this.internalExecutionContext.continuationToken;
  }

  private static _needPartitionKeyRangeCacheRefresh(error: any): boolean {
    // TODO: error
    return (
      error.code === StatusCodes.Gone &&
      "substatus" in error &&
      error["substatus"] === SubStatusCodes.PartitionKeyRangeGone
    );
  }

  /**
   * Fetches and bufferes the next page of results and executes the given callback
   */
  public async bufferMore(diagnosticNode: DiagnosticNodeInternal): Promise<Response<any>> {
    if (this.err) {
      throw this.err;
    }

    try {
      const { result: resources, headers: headerResponse } =
        await this.internalExecutionContext.fetchMore(diagnosticNode);
      ++this.generation;
      this._updateStates(undefined, resources === undefined);
      if (resources !== undefined) {
        // some more results
        resources.forEach((element: any) => {
          // TODO: resources any
          this.fetchResults.push(new FetchResult(element, undefined));
        });
      }

      // need to modify the header response so that the query metrics are per partition
      if (headerResponse != null && Constants.HttpHeaders.QueryMetrics in headerResponse) {
        // "0" is the default partition before one is actually assigned.
        const queryMetrics = headerResponse[Constants.HttpHeaders.QueryMetrics]["0"];

        // Wraping query metrics in a object where the keys are the partition key range.
        headerResponse[Constants.HttpHeaders.QueryMetrics] = {};
        headerResponse[Constants.HttpHeaders.QueryMetrics][this.targetPartitionKeyRange.id] =
          queryMetrics;
      }

      return { result: resources, headers: headerResponse };
    } catch (err: any) {
      // TODO: any error
      if (DocumentProducer._needPartitionKeyRangeCacheRefresh(err)) {
        // Split just happend
        // Buffer the error so the execution context can still get the feedResponses in the itemBuffer
        const bufferedError = new FetchResult(undefined, err);
        this.fetchResults.push(bufferedError);
        // Putting a dummy result so that the rest of code flows
        return {
          result: [bufferedError],
          headers: err.headers,
        };
      } else {
        this._updateStates(err, err.resources === undefined);
        throw err;
      }
    }
  }

  /**
   * Synchronously gives the bufferend current item if any
   * @returns buffered current item if any
   * @hidden
   */
  public getTargetParitionKeyRange(): PartitionKeyRange {
    return this.targetPartitionKeyRange;
  }

  /**
   * Fetches the next element in the DocumentProducer.
   */
  public async nextItem(diagnosticNode: DiagnosticNodeInternal): Promise<Response<any>> {
    if (this.err) {
      this._updateStates(this.err, undefined);
      throw this.err;
    }

    try {
      const { result, headers } = await this.current(diagnosticNode);

      const fetchResult = this.fetchResults.shift();
      this._updateStates(undefined, result === undefined);
      if (fetchResult.feedResponse !== result) {
        throw new Error(`Expected ${fetchResult.feedResponse} to equal ${result}`);
      }
      switch (fetchResult.fetchResultType) {
        case FetchResultType.Done:
          return { result: undefined, headers };
        case FetchResultType.Exception:
          fetchResult.error.headers = headers;
          throw fetchResult.error;
        case FetchResultType.Result:
          return { result: fetchResult.feedResponse, headers };
      }
    } catch (err: any) {
      this._updateStates(err, err.item === undefined);
      throw err;
    }
  }

  /**
   * Retrieve the current element on the DocumentProducer.
   */
  public async current(diagnosticNode: DiagnosticNodeInternal): Promise<Response<any>> {
    // If something is buffered just give that
    if (this.fetchResults.length > 0) {
      const fetchResult = this.fetchResults[0];
      // Need to unwrap fetch results
      switch (fetchResult.fetchResultType) {
        case FetchResultType.Done:
          return {
            result: undefined,
            headers: this._getAndResetActiveResponseHeaders(),
          };
        case FetchResultType.Exception:
          fetchResult.error.headers = this._getAndResetActiveResponseHeaders();
          throw fetchResult.error;
        case FetchResultType.Result:
          return {
            result: fetchResult.feedResponse,
            headers: this._getAndResetActiveResponseHeaders(),
          };
      }
    }

    // If there isn't anymore items left to fetch then let the user know.
    if (this.allFetched) {
      return {
        result: undefined,
        headers: this._getAndResetActiveResponseHeaders(),
      };
    }

    // If there are no more bufferd items and there are still items to be fetched then buffer more
    const { result, headers } = await this.bufferMore(diagnosticNode);
    mergeHeaders(this.respHeaders, headers);
    if (result === undefined) {
      return { result: undefined, headers: this.respHeaders };
    }
    return this.current(diagnosticNode);
  }
}<|MERGE_RESOLUTION|>--- conflicted
+++ resolved
@@ -49,10 +49,7 @@
     query: SqlQuerySpec,
     targetPartitionKeyRange: PartitionKeyRange,
     options: FeedOptions,
-<<<<<<< HEAD
-    correlatedActivityId: string
-=======
->>>>>>> 7f0a0be0
+    correlatedActivityId: string,
   ) {
     // TODO: any options
     this.collectionLink = collectionLink;
@@ -100,10 +97,7 @@
   public fetchFunction: FetchFunctionCallback = async (
     diagnosticNode: DiagnosticNodeInternal,
     options: FeedOptions,
-<<<<<<< HEAD
-    correlatedActivityId: string
-=======
->>>>>>> 7f0a0be0
+    correlatedActivityId: string,
   ): Promise<Response<Resource>> => {
     const path = getPathFromLink(this.collectionLink, ResourceType.item);
     diagnosticNode.addData({ partitionKeyRangeId: this.targetPartitionKeyRange.id });
