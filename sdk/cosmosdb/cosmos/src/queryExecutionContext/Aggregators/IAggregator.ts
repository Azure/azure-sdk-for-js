--- conflicted
+++ resolved
@@ -1,12 +1,7 @@
+// Copyright (c) Microsoft Corporation.
+// Licensed under the MIT license.
 /** @hidden */
-<<<<<<< HEAD
 export interface IAggregator {
   aggregate: (other: any) => void;
-=======
-// Copyright (c) Microsoft Corporation.
-// Licensed under the MIT license.
-export interface IAggregator<T> {
-  aggregate: (other: T) => void;
->>>>>>> 83fcc44a
   getResult: () => number;
 }