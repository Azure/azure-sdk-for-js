// Copyright (c) Microsoft Corporation.
// Licensed under the MIT License.

<<<<<<< HEAD
import type { DocumentProducer } from "./documentProducer.js";
import type { ExecutionContext } from "./ExecutionContext.js";
import { ParallelQueryExecutionContextBase } from "./parallelQueryExecutionContextBase.js";
=======
import type { DocumentProducer } from "./documentProducer";
import type { ExecutionContext } from "./ExecutionContext";
import { ParallelQueryExecutionContextBase } from "./parallelQueryExecutionContextBase";
import { Response } from "../request";
import { DiagnosticNodeInternal } from "../diagnostics/DiagnosticNodeInternal";
>>>>>>> d560c160

/**
 * Provides the ParallelQueryExecutionContext.
 * This class is capable of handling parallelized queries and derives from ParallelQueryExecutionContextBase.
 * @hidden
 */
export class ParallelQueryExecutionContext
  extends ParallelQueryExecutionContextBase
  implements ExecutionContext
{
  // Instance members are inherited

  // Overriding documentProducerComparator for ParallelQueryExecutionContexts
  /**
   * Provides a Comparator for document producers using the min value of the corresponding target partition.
   * @returns Comparator Function
   * @hidden
   */
  public documentProducerComparator(
    docProd1: DocumentProducer,
    docProd2: DocumentProducer,
  ): number {
    return docProd1.generation - docProd2.generation;
  }

  /**
   * Fetches more results from the query execution context.
   * @param diagnosticNode - Optional diagnostic node for tracing.
   * @returns A promise that resolves to the fetched results.
   * @hidden
   */
  public async fetchMore(diagnosticNode?: DiagnosticNodeInternal): Promise<Response<any>> {
    try {
      // Buffer document producers and fill buffer from the queue
      await this.bufferDocumentProducers(diagnosticNode);
      await this.fillBufferFromBufferQueue();

      // Drain buffered items
      return this.drainBufferedItems();
    } catch (error) {
      // Handle any errors that occur during fetching
      console.error("Error fetching more documents:", error);
      throw error;
    }
  }
}<|MERGE_RESOLUTION|>--- conflicted
+++ resolved
@@ -1,17 +1,11 @@
 // Copyright (c) Microsoft Corporation.
 // Licensed under the MIT License.
 
-<<<<<<< HEAD
 import type { DocumentProducer } from "./documentProducer.js";
 import type { ExecutionContext } from "./ExecutionContext.js";
 import { ParallelQueryExecutionContextBase } from "./parallelQueryExecutionContextBase.js";
-=======
-import type { DocumentProducer } from "./documentProducer";
-import type { ExecutionContext } from "./ExecutionContext";
-import { ParallelQueryExecutionContextBase } from "./parallelQueryExecutionContextBase";
-import { Response } from "../request";
-import { DiagnosticNodeInternal } from "../diagnostics/DiagnosticNodeInternal";
->>>>>>> d560c160
+import type { Response } from "../request/index.js";
+import type { DiagnosticNodeInternal } from "../diagnostics/DiagnosticNodeInternal.js";
 
 /**
  * Provides the ParallelQueryExecutionContext.
