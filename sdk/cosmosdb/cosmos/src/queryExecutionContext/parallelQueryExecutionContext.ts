--- conflicted
+++ resolved
@@ -12,29 +12,6 @@
  */
 export class ParallelQueryExecutionContext extends ParallelQueryExecutionContextBase
   implements ExecutionContext {
-<<<<<<< HEAD
-=======
-  /**
-   * Provides the ParallelQueryExecutionContext.
-   * This class is capable of handling parallelized queries and dervives from ParallelQueryExecutionContextBase.
-   *
-   * @param clientContext - The service endpoint to use to create the client.
-   * @param collectionLink - The Collection Link
-   * @param options - Represents the feed options.
-   * @param partitionedQueryExecutionInfo - PartitionedQueryExecutionInfo
-   * @hidden
-   */
-  constructor(
-    clientContext: ClientContext,
-    collectionLink: string,
-    query: any,
-    options: any,
-    partitionedQueryExecutionInfo: PartitionedQueryExecutionInfo
-  ) {
-    // Calling on base class constructor
-    super(clientContext, collectionLink, query, options, partitionedQueryExecutionInfo);
-  }
->>>>>>> 3904f0f9
   // Instance members are inherited
 
   // Overriding documentProducerComparator for ParallelQueryExecutionContexts
