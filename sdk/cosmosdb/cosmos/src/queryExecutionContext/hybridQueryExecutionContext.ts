// Copyright (c) Microsoft Corporation.
// Licensed under the MIT License.

import { AzureLogger, createClientLogger } from "@azure/logger";
import { ClientContext } from "../ClientContext";
import { DiagnosticNodeInternal } from "../diagnostics/DiagnosticNodeInternal";
import {
  FeedOptions,
  GlobalStatistics,
  PartitionedQueryExecutionInfo,
  QueryInfo,
  QueryRange,
  Response,
} from "../request";
import { HybridSearchQueryResult } from "../request/hybridSearchQueryResult";
import { GlobalStatisticsAggregator } from "./Aggregators/GlobalStatisticsAggregator";
import { CosmosHeaders } from "./CosmosHeaders";
import { ExecutionContext } from "./ExecutionContext";
import { getInitialHeader, mergeHeaders } from "./headerUtils";
import { ParallelQueryExecutionContext } from "./parallelQueryExecutionContext";
import { PipelinedQueryExecutionContext } from "./pipelinedQueryExecutionContext";

/** @hidden */
export enum HybridQueryExecutionContextBaseStates {
  uninitialized = "uninitialized",
  initialized = "initialized",
  draining = "draining",
  done = "done",
}
export class HybridQueryExecutionContext implements ExecutionContext {
  private globalStatisticsExecutionContext: ExecutionContext;
  private componentsExecutionContext: ExecutionContext[] = [];
  private pageSize: number;
  private state: HybridQueryExecutionContextBaseStates;
  private globalStatisticsAggregator: GlobalStatisticsAggregator;
  private emitRawOrderByPayload: boolean = true;
  private buffer: HybridSearchQueryResult[] = [];
  private DEFAULT_PAGE_SIZE = 10;
  private TOTAL_WORD_COUNT_PLACEHOLDER = "documentdb-formattablehybridsearchquery-totalwordcount";
  private HIT_COUNTS_ARRAY_PLACEHOLDER = "documentdb-formattablehybridsearchquery-hitcountsarray";
  private TOTAL_DOCUMENT_COUNT_PLACEHOLDER =
    "documentdb-formattablehybridsearchquery-totaldocumentcount";
  private RRF_CONSTANT = 60; // Constant for RRF score calculation
  private logger: AzureLogger = createClientLogger("HybridQueryExecutionContext");

  constructor(
    private clientContext: ClientContext,
    private collectionLink: string,
    private options: FeedOptions,
    private partitionedQueryExecutionInfo: PartitionedQueryExecutionInfo,
    private correlatedActivityId: string,
    private allPartitionsRanges: QueryRange[],
  ) {
    this.state = HybridQueryExecutionContextBaseStates.uninitialized;
    this.pageSize = this.options.maxItemCount;
    if (this.pageSize === undefined) {
      this.pageSize = this.DEFAULT_PAGE_SIZE;
    }
    if (partitionedQueryExecutionInfo.hybridSearchQueryInfo.requiresGlobalStatistics) {
      const globalStaticsQueryOptions: FeedOptions = { maxItemCount: this.pageSize };
      this.globalStatisticsAggregator = new GlobalStatisticsAggregator();

      const globalStatisticsQuery =
        this.partitionedQueryExecutionInfo.hybridSearchQueryInfo.globalStatisticsQuery;
      const globalStatisticsQueryExecutionInfo: PartitionedQueryExecutionInfo = {
        partitionedQueryExecutionInfoVersion: 1,
        queryInfo: {
          distinctType: "None",
          hasSelectValue: false,
          groupByAliasToAggregateType: {},
          rewrittenQuery: globalStatisticsQuery,
          hasNonStreamingOrderBy: false,
        },
        queryRanges: this.allPartitionsRanges,
      };

      this.globalStatisticsExecutionContext = new ParallelQueryExecutionContext(
        this.clientContext,
        this.collectionLink,
        globalStatisticsQuery,
        globalStaticsQueryOptions,
        globalStatisticsQueryExecutionInfo,
        this.correlatedActivityId,
      );
    } else {
      this.createComponentExecutionContexts();
      this.state = HybridQueryExecutionContextBaseStates.initialized;
    }
  }
  public async nextItem(diagnosticNode: DiagnosticNodeInternal): Promise<Response<any>> {
    const nextItemRespHeaders = getInitialHeader();
    while (
      (this.state === HybridQueryExecutionContextBaseStates.uninitialized ||
        this.state === HybridQueryExecutionContextBaseStates.initialized) &&
      this.buffer.length === 0
    ) {
      await this.fetchMoreInternal(diagnosticNode, nextItemRespHeaders);
    }

    if (this.state === HybridQueryExecutionContextBaseStates.draining && this.buffer.length > 0) {
      return this.drainOne(nextItemRespHeaders);
    } else {
      return this.done(nextItemRespHeaders);
    }
  }

  public hasMoreResults(): boolean {
    switch (this.state) {
      case HybridQueryExecutionContextBaseStates.uninitialized:
        return true;
      case HybridQueryExecutionContextBaseStates.initialized:
        return true;
      case HybridQueryExecutionContextBaseStates.draining:
        return this.buffer.length > 0;
      case HybridQueryExecutionContextBaseStates.done:
        return false;
      default:
        return false;
    }
  }

  public async fetchMore(diagnosticNode: DiagnosticNodeInternal): Promise<Response<any>> {
    const fetchMoreRespHeaders = getInitialHeader();
    return this.fetchMoreInternal(diagnosticNode, fetchMoreRespHeaders);
  }

  private async fetchMoreInternal(
    diagnosticNode: DiagnosticNodeInternal,
    headers: CosmosHeaders,
  ): Promise<Response<any>> {
    switch (this.state) {
      case HybridQueryExecutionContextBaseStates.uninitialized:
        await this.initialize(diagnosticNode, headers);
        return {
          result: [],
          headers: headers,
        };

      case HybridQueryExecutionContextBaseStates.initialized:
        await this.executeComponentQueries(diagnosticNode, headers);
        return {
          result: [],
          headers: headers,
        };
      case HybridQueryExecutionContextBaseStates.draining:
        return this.drain(headers);
      case HybridQueryExecutionContextBaseStates.done:
        return this.done(headers);
      default:
        throw new Error(`Invalid state: ${this.state}`);
    }
  }

  private async initialize(
    diagnosticNode: DiagnosticNodeInternal,
    fetchMoreRespHeaders: CosmosHeaders,
  ): Promise<void> {
    try {
      while (this.globalStatisticsExecutionContext.hasMoreResults()) {
        const result = await this.globalStatisticsExecutionContext.nextItem(diagnosticNode);
        const globalStatistics: GlobalStatistics = result.result;
        mergeHeaders(fetchMoreRespHeaders, result.headers);
        if (globalStatistics) {
          // iterate over the components update placeholders from globalStatistics
          this.globalStatisticsAggregator.aggregate(globalStatistics);
        }
      }
    } catch (error) {
      this.state = HybridQueryExecutionContextBaseStates.done;
      throw error;
    }

    // create component execution contexts for each component query
    this.createComponentExecutionContexts();
    this.state = HybridQueryExecutionContextBaseStates.initialized;
  }

  private async executeComponentQueries(
    diagnosticNode: DiagnosticNodeInternal,
    fetchMoreRespHeaders: CosmosHeaders,
  ): Promise<void> {
    if (this.componentsExecutionContext.length === 1) {
      await this.drainSingleComponent(diagnosticNode, fetchMoreRespHeaders);
      return;
    }
    try {
      const hybridSearchResult: HybridSearchQueryResult[] = [];
      const uniqueItems = new Map<string, HybridSearchQueryResult>();

      for (const componentExecutionContext of this.componentsExecutionContext) {
        while (componentExecutionContext.hasMoreResults()) {
          const result = await componentExecutionContext.fetchMore(diagnosticNode);
          const response = result.result;
          mergeHeaders(fetchMoreRespHeaders, result.headers);
          if (response) {
            response.forEach((item: any) => {
              const hybridItem = HybridSearchQueryResult.create(item);
              if (!uniqueItems.has(hybridItem.rid)) {
                uniqueItems.set(hybridItem.rid, hybridItem);
              }
            });
          }
        }
      }
      uniqueItems.forEach((item) => hybridSearchResult.push(item));
      if (hybridSearchResult.length === 0 || hybridSearchResult.length === 1) {
        // return the result as no or one element is present
        hybridSearchResult.forEach((item) => this.buffer.push(item.data));
        this.state = HybridQueryExecutionContextBaseStates.draining;
        return;
      }

      // Initialize an array to hold ranks for each document
      const sortedHybridSearchResult = this.sortHybridSearchResultByRRFScore(hybridSearchResult);
      // store the result to buffer
      // add only data from the sortedHybridSearchResult in the buffer
      sortedHybridSearchResult.forEach((item) => this.buffer.push(item.data));
      this.applySkipAndTakeToBuffer();
      this.state = HybridQueryExecutionContextBaseStates.draining;
    } catch (error) {
      this.state = HybridQueryExecutionContextBaseStates.done;
      throw error;
    }
  }

  private applySkipAndTakeToBuffer(): void {
    const { skip, take } = this.partitionedQueryExecutionInfo.hybridSearchQueryInfo;
    if (skip) {
      this.buffer = skip >= this.buffer.length ? [] : this.buffer.slice(skip);
    }
    if (take) {
      this.buffer = take <= 0 ? [] : this.buffer.slice(0, take);
    }
  }

  private async drain(fetchMoreRespHeaders: CosmosHeaders): Promise<Response<any>> {
    try {
      if (this.buffer.length === 0) {
        this.state = HybridQueryExecutionContextBaseStates.done;
        return this.done(fetchMoreRespHeaders);
      }
      const result = this.buffer.slice(0, this.pageSize);
      this.buffer = this.buffer.slice(this.pageSize);
      if (this.buffer.length === 0) {
        this.state = HybridQueryExecutionContextBaseStates.done;
      }
      return {
        result: result,
        headers: fetchMoreRespHeaders,
      };
    } catch (error) {
      this.state = HybridQueryExecutionContextBaseStates.done;
      throw error;
    }
  }

  private async drainOne(nextItemRespHeaders: CosmosHeaders): Promise<Response<any>> {
    try {
      if (this.buffer.length === 0) {
        this.state = HybridQueryExecutionContextBaseStates.done;
        return this.done(nextItemRespHeaders);
      }
      const result = this.buffer.shift();
      if (this.buffer.length === 0) {
        this.state = HybridQueryExecutionContextBaseStates.done;
      }
      return {
        result: result,
        headers: nextItemRespHeaders,
      };
    } catch (error) {
      this.state = HybridQueryExecutionContextBaseStates.done;
      throw error;
    }
  }

  private done(fetchMoreRespHeaders: CosmosHeaders): Response<any> {
    return {
      result: undefined,
      headers: fetchMoreRespHeaders,
    };
  }

  private sortHybridSearchResultByRRFScore(hybridSearchResult: HybridSearchQueryResult[]) {
    if (hybridSearchResult.length === 0) {
      return [];
    }
    const ranksArray: { rid: string; ranks: number[] }[] = hybridSearchResult.map((item) => ({
      rid: item.rid,
      ranks: new Array(item.componentScores.length).fill(0),
    }));
    // Compute ranks for each component score
    for (let i = 0; i < hybridSearchResult[0].componentScores.length; i++) {
      // Sort based on the i-th component score
      hybridSearchResult.sort((a, b) => b.componentScores[i] - a.componentScores[i]);

      // Assign ranks
      let rank = 1;
      for (let j = 0; j < hybridSearchResult.length; j++) {
        if (
          j > 0 &&
          hybridSearchResult[j].componentScores[i] !== hybridSearchResult[j - 1].componentScores[i]
        ) {
          rank = j + 1;
        }
        const rankIndex = ranksArray.findIndex(
          (rankItem) => rankItem.rid === hybridSearchResult[j].rid,
        );
        ranksArray[rankIndex].ranks[i] = rank; // 1-based rank
      }
    }

    // Function to compute RRF score
    const computeRRFScore = (ranks: number[], k: number): number => {
      return ranks.reduce((acc, rank) => acc + 1 / (k + rank), 0);
    };

    // Compute RRF scores and sort based on them
    const rrfScores = ranksArray.map((item) => ({
      rid: item.rid,
      rrfScore: computeRRFScore(item.ranks, this.RRF_CONSTANT),
    }));

    // Sort based on RRF scores
    rrfScores.sort((a, b) => b.rrfScore - a.rrfScore);

    // Map sorted RRF scores back to hybridSearchResult
    const sortedHybridSearchResult = rrfScores.map((scoreItem) =>
      hybridSearchResult.find((item) => item.rid === scoreItem.rid),
    );
    return sortedHybridSearchResult;
  }

  private async drainSingleComponent(
    diagNode: DiagnosticNodeInternal,
    fetchMoreRespHeaders: CosmosHeaders,
  ): Promise<void> {
    if (this.componentsExecutionContext && this.componentsExecutionContext.length !== 1) {
      this.logger.error("drainSingleComponent called on multiple components");
      return;
    }
    try {
      const componentExecutionContext = this.componentsExecutionContext[0];
      const hybridSearchResult: HybridSearchQueryResult[] = [];
      while (componentExecutionContext.hasMoreResults()) {
        const result = await componentExecutionContext.fetchMore(diagNode);
        const response = result.result;
        mergeHeaders(fetchMoreRespHeaders, result.headers);
        if (response) {
          response.forEach((item: any) => {
            hybridSearchResult.push(HybridSearchQueryResult.create(item));
          });
        }
      }
      hybridSearchResult.forEach((item) => this.buffer.push(item.data));
      this.applySkipAndTakeToBuffer();
      this.state = HybridQueryExecutionContextBaseStates.draining;
    } catch (error) {
      this.state = HybridQueryExecutionContextBaseStates.done;
      throw error;
    }
  }

  private createComponentExecutionContexts(): void {
    // rewrite queries based on global statistics
    let queryInfos: QueryInfo[] =
      this.partitionedQueryExecutionInfo.hybridSearchQueryInfo.componentQueryInfos;
    if (this.partitionedQueryExecutionInfo.hybridSearchQueryInfo.requiresGlobalStatistics) {
      queryInfos = this.processComponentQueries(
        this.partitionedQueryExecutionInfo.hybridSearchQueryInfo.componentQueryInfos,
        this.globalStatisticsAggregator.getResult(),
      );
    }
    // create component execution contexts
    for (const componentQueryInfo of queryInfos) {
      const componentPartitionExecutionInfo: PartitionedQueryExecutionInfo = {
        partitionedQueryExecutionInfoVersion: 1,
        queryInfo: componentQueryInfo,
        queryRanges: this.partitionedQueryExecutionInfo.queryRanges,
      };
      this.componentsExecutionContext.push(
        new PipelinedQueryExecutionContext(
          this.clientContext,
          this.collectionLink,
          componentQueryInfo.rewrittenQuery,
          this.options,
          componentPartitionExecutionInfo,
          this.correlatedActivityId,
          this.emitRawOrderByPayload,
        ),
      );
    }
  }
  private processComponentQueries(
    componentQueryInfos: QueryInfo[],
    globalStats: GlobalStatistics,
  ): QueryInfo[] {
    return componentQueryInfos.map((queryInfo) => {
      if (!queryInfo.hasNonStreamingOrderBy) {
        throw new Error("The component query must have a non-streaming order by clause.");
      }
      return {
        ...queryInfo,
        rewrittenQuery: this.replacePlaceholdersWorkaroud(
          queryInfo.rewrittenQuery,
          globalStats,
          componentQueryInfos.length,
        ),
        orderByExpressions: queryInfo.orderByExpressions.map((expr) =>
          this.replacePlaceholdersWorkaroud(expr, globalStats, componentQueryInfos.length),
        ),
      };
    });
  }
  // This method is commented currently, but we will switch back to using this
  // once the gateway has been redeployed with the fix for placeholder indexes
  // private replacePlaceholders(query: string, globalStats: GlobalStatistics): string {
  //   // Replace total document count
  //   query = query.replace(
  //     new RegExp(`{${this.TOTAL_DOCUMENT_COUNT_PLACEHOLDER}}`, "g"),
  //     globalStats.documentCount.toString(),
  //   );

  //   // Replace total word counts and hit counts from fullTextStatistics
  //   globalStats.fullTextStatistics.forEach((stats, index) => {
  //     // Replace total word counts
  //     query = query.replace(
  //       new RegExp(`{${this.TOTAL_WORD_COUNT_PLACEHOLDER}-${index}}`, "g"),
  //       stats.totalWordCount.toString(),
  //     );
  //     // Replace hit counts
  //     query = query.replace(
  //       new RegExp(`{${this.HIT_COUNTS_ARRAY_PLACEHOLDER}-${index}}`, "g"),
  //       `[${stats.hitCounts.join(",")}]`,
  //     );
  //   });

<<<<<<< HEAD
  private replacePlaceholders(query: string, globalStats: GlobalStatistics): string {
    // Validate globalStats object
    if (
      !globalStats ||
      !globalStats.documentCount ||
      !Array.isArray(globalStats.fullTextStatistics)
    ) {
      throw new Error("GlobalStats validation failed");
    }

=======
  //   return query;
  // }

  private replacePlaceholdersWorkaroud(
    query: string,
    globalStats: GlobalStatistics,
    componentCount: number,
  ): string {
>>>>>>> ecd6cbdb
    // Replace total document count
    query = query.replace(
      new RegExp(`{${this.TOTAL_DOCUMENT_COUNT_PLACEHOLDER}}`, "g"),
      globalStats.documentCount.toString(),
    );
    let statisticsIndex: number = 0;
    for (let i = 0; i < componentCount; i++) {
      // Replace total word counts and hit counts from fullTextStatistics
      const wordCountPlaceholder = `{${this.TOTAL_WORD_COUNT_PLACEHOLDER}-${i}}`;
      const hitCountPlaceholder = `{${this.HIT_COUNTS_ARRAY_PLACEHOLDER}-${i}}`;
      if (!query.includes(wordCountPlaceholder)) {
        continue;
      }
      const stats = globalStats.fullTextStatistics[statisticsIndex];
      // Replace total word counts
      query = query.replace(new RegExp(wordCountPlaceholder, "g"), stats.totalWordCount.toString());
      // Replace hit counts
      query = query.replace(new RegExp(hitCountPlaceholder, "g"), `[${stats.hitCounts.join(",")}]`);
      statisticsIndex++;
    }
    return query;
  }
}<|MERGE_RESOLUTION|>--- conflicted
+++ resolved
@@ -435,9 +435,14 @@
   //     );
   //   });
 
-<<<<<<< HEAD
-  private replacePlaceholders(query: string, globalStats: GlobalStatistics): string {
-    // Validate globalStats object
+  //   return query;
+  // }
+
+  private replacePlaceholdersWorkaroud(
+    query: string,
+    globalStats: GlobalStatistics,
+    componentCount: number,
+  ): string {
     if (
       !globalStats ||
       !globalStats.documentCount ||
@@ -445,17 +450,6 @@
     ) {
       throw new Error("GlobalStats validation failed");
     }
-
-=======
-  //   return query;
-  // }
-
-  private replacePlaceholdersWorkaroud(
-    query: string,
-    globalStats: GlobalStatistics,
-    componentCount: number,
-  ): string {
->>>>>>> ecd6cbdb
     // Replace total document count
     query = query.replace(
       new RegExp(`{${this.TOTAL_DOCUMENT_COUNT_PLACEHOLDER}}`, "g"),
