// Copyright (c) Microsoft Corporation.
// Licensed under the MIT License.

import { ClientContext } from "../ClientContext";
import { DiagnosticNodeInternal } from "../diagnostics/DiagnosticNodeInternal";
import {
  FeedOptions,
  GlobalStatistics,
  PartitionedQueryExecutionInfo,
  QueryInfo,
  QueryRange,
  Response,
} from "../request";
import { HybridSearchQueryResult } from "../request/hybridSearchQueryResult";
import { GlobalStatisticsAggregator } from "./Aggregators/GlobalStatisticsAggregator";
import { CosmosHeaders } from "./CosmosHeaders";
import { ExecutionContext } from "./ExecutionContext";
import { getInitialHeader, mergeHeaders } from "./headerUtils";
import { ParallelQueryExecutionContext } from "./parallelQueryExecutionContext";
import { PipelinedQueryExecutionContext } from "./pipelinedQueryExecutionContext";

/** @hidden */
export enum HybridQueryExecutionContextBaseStates {
  uninitialized = "uninitialized",
  initialized = "initialized",
  draining = "draining",
  done = "done",
}
export class HybridQueryExecutionContext implements ExecutionContext {
  private globalStatisticsExecutionContext: ExecutionContext;
  private componentsExecutionContext: ExecutionContext[] = [];
  private pageSize: number;
  private state: HybridQueryExecutionContextBaseStates;
  private globalStatisticsAggregator: GlobalStatisticsAggregator;
  private emitRawOrderByPayload: boolean = true;
  private buffer: HybridSearchQueryResult[] = [];
  private DEFAULT_PAGE_SIZE = 10;

  constructor(
    private clientContext: ClientContext,
    private collectionLink: string,
    private options: FeedOptions,
    private partitionedQueryExecutionInfo: PartitionedQueryExecutionInfo,
    private correlatedActivityId: string,
    private allPartitionsRanges: QueryRange[],
  ) {
    this.state = HybridQueryExecutionContextBaseStates.uninitialized;
    this.pageSize = this.options.maxItemCount;
    if (this.pageSize === undefined) {
      this.pageSize = this.DEFAULT_PAGE_SIZE;
    }
    if (partitionedQueryExecutionInfo.hybridSearchQueryInfo.requiresGlobalStatistics) {
      const globalStaticsQueryOptions: FeedOptions = { maxItemCount: this.pageSize };
      this.globalStatisticsAggregator = new GlobalStatisticsAggregator();

      let globalStatisticsQuery =
        this.partitionedQueryExecutionInfo.hybridSearchQueryInfo.globalStatisticsQuery;
      const globalStatisticsQueryExecutionInfo: PartitionedQueryExecutionInfo = {
        partitionedQueryExecutionInfoVersion: 1,
        queryInfo: {
          distinctType: "None",
          hasSelectValue: false,
          groupByAliasToAggregateType: {},
          rewrittenQuery: globalStatisticsQuery,
          hasNonStreamingOrderBy: false,
        },
        queryRanges: this.allPartitionsRanges,
      };

      this.globalStatisticsExecutionContext = new ParallelQueryExecutionContext(
        this.clientContext,
        this.collectionLink,
        globalStatisticsQuery,
        globalStaticsQueryOptions,
        globalStatisticsQueryExecutionInfo,
        this.correlatedActivityId,
      );
    } else {
      this.createComponentExecutionContexts();
      this.state = HybridQueryExecutionContextBaseStates.initialized;
    }
  }
  public async nextItem(diagnosticNode: DiagnosticNodeInternal): Promise<Response<any>> {
    let nextItemRespHeaders = getInitialHeader();
    while (
      (this.state === HybridQueryExecutionContextBaseStates.uninitialized ||
        this.state === HybridQueryExecutionContextBaseStates.initialized) &&
      this.buffer.length === 0
    ) {
      await this.fetchMore(diagnosticNode, nextItemRespHeaders);
    }

    if (this.buffer.length > 0) {
      return this.drainOne(nextItemRespHeaders);
    } else {
      return this.done(nextItemRespHeaders);
    }
  }

  public hasMoreResults(): boolean {
    switch (this.state) {
      case HybridQueryExecutionContextBaseStates.uninitialized:
        return true;
      case HybridQueryExecutionContextBaseStates.initialized:
        return true;
      case HybridQueryExecutionContextBaseStates.draining:
        return this.buffer.length > 0;
      case HybridQueryExecutionContextBaseStates.done:
        return false;
      default:
        return false;
    }
  }

  public async fetchMore(
    diagnosticNode: DiagnosticNodeInternal,
    nextItemRespHeaders?: CosmosHeaders,
  ): Promise<Response<any>> {
    let fetchMoreRespHeaders = nextItemRespHeaders ? nextItemRespHeaders : getInitialHeader();
    switch (this.state) {
      case HybridQueryExecutionContextBaseStates.uninitialized:
        await this.initialize(diagnosticNode, fetchMoreRespHeaders);
        return {
          result: [],
          headers: fetchMoreRespHeaders,
        };

      case HybridQueryExecutionContextBaseStates.initialized:
        await this.executeComponentQueries(diagnosticNode, fetchMoreRespHeaders);
        return {
          result: [],
          headers: fetchMoreRespHeaders,
        };
      case HybridQueryExecutionContextBaseStates.draining:
        const result = await this.drain(fetchMoreRespHeaders);
        return result;
      case HybridQueryExecutionContextBaseStates.done:
        return this.done(fetchMoreRespHeaders);
      default:
        throw new Error(`Invalid state: ${this.state}`);
    }
  }

  private async initialize(
    diagnosticNode: DiagnosticNodeInternal,
    fetchMoreRespHeaders: CosmosHeaders,
  ): Promise<void> {
    try {
      while (this.globalStatisticsExecutionContext.hasMoreResults()) {
        const result = await this.globalStatisticsExecutionContext.nextItem(diagnosticNode);
        const globalStatistics: GlobalStatistics = result.result;
        mergeHeaders(fetchMoreRespHeaders, result.headers);
        if (globalStatistics) {
          //iterate over the components update placeholders from globalStatistics
          this.globalStatisticsAggregator.aggregate(globalStatistics);
        }
      }
    } catch (error) {
      this.state = HybridQueryExecutionContextBaseStates.done;
      throw error;
    }

    // create component execution contexts for each component query
    this.createComponentExecutionContexts();
    this.state = HybridQueryExecutionContextBaseStates.initialized;
  }

<<<<<<< HEAD
  private async executeComponentQueries(
    diagnosticNode: DiagnosticNodeInternal,
    fetchMoreRespHeaders: CosmosHeaders,
  ): Promise<void> {
=======
  private async executeComponentQueries(diagnosticNode: DiagnosticNodeInternal): Promise<void> {
>>>>>>> f7d80ca1
    if (this.componentsExecutionContext.length === 1) {
      await this.drainSingleComponent(diagnosticNode, fetchMoreRespHeaders);
      return;
    }
    try {
      const hybridSearchResult: HybridSearchQueryResult[] = [];
      const uniqueItems = new Map<string, HybridSearchQueryResult>();

      for (const componentExecutionContext of this.componentsExecutionContext) {
        while (componentExecutionContext.hasMoreResults()) {
          const result = await componentExecutionContext.fetchMore(diagnosticNode);
          const response = result.result;
          mergeHeaders(fetchMoreRespHeaders, result.headers);
          if (response) {
            response.forEach((item: any) => {
              const hybridItem = HybridSearchQueryResult.create(item);
              if (!uniqueItems.has(hybridItem.rid)) {
                uniqueItems.set(hybridItem.rid, hybridItem);
              }
            });
          }
        }
      }
      uniqueItems.forEach((item) => hybridSearchResult.push(item));
      if (hybridSearchResult.length === 0 || hybridSearchResult.length === 1) {
        // return the result as no or one element is present
        hybridSearchResult.forEach((item) => this.buffer.push(item.data));
        this.state = HybridQueryExecutionContextBaseStates.draining;
        return;
      }

      // Initialize an array to hold ranks for each document
      const sortedHybridSearchResult = this.sortHybridSearchResultByRRFScore(hybridSearchResult);

<<<<<<< HEAD
=======
      // console.log("sortedHybridSearchResult", sortedHybridSearchResult);
      console.log("sortedHybridSearchResult length", sortedHybridSearchResult.length);
      // print Index, rid and componentScores for each item
      sortedHybridSearchResult.forEach((item) => {
        console.log(
          `Index: ${item.data.Index}, rid: ${item.rid}, componentScores: ${item.componentScores}`,
        );
      });
>>>>>>> f7d80ca1
      // store the result to buffer
      // add only data from the sortedHybridSearchResult in the buffer
      sortedHybridSearchResult.forEach((item) => this.buffer.push(item.data));
      this.applySkipAndTakeToBuffer();
      this.state = HybridQueryExecutionContextBaseStates.draining;
    } catch (error) {
      this.state = HybridQueryExecutionContextBaseStates.done;
      throw error;
    }
  }

  private applySkipAndTakeToBuffer() {
    const { skip, take } = this.partitionedQueryExecutionInfo.hybridSearchQueryInfo;
    if (skip) {
      this.buffer = this.buffer.slice(skip);
<<<<<<< HEAD
=======
      console.log("buffer after skip", skip, this.buffer);
>>>>>>> f7d80ca1
    }

    if (take) {
      this.buffer = this.buffer.slice(0, take);
<<<<<<< HEAD
    }
  }

  private async drain(fetchMoreRespHeaders: CosmosHeaders): Promise<Response<any>> {
    try {
      if (this.buffer.length === 0) {
        this.state = HybridQueryExecutionContextBaseStates.done;
        return this.done(fetchMoreRespHeaders);
=======
      console.log("buffer after take", take, this.buffer);
    }
  }

  private async drain(): Promise<Response<any>> {
    try {
      if (this.buffer.length === 0) {
        this.state = HybridQueryExecutionContextBaseStates.done;
        return this.done();
>>>>>>> f7d80ca1
      }
      const result = this.buffer.slice(0, this.pageSize);
      this.buffer = this.buffer.slice(this.pageSize);
      if (this.buffer.length === 0) {
        this.state = HybridQueryExecutionContextBaseStates.done;
      }
      return {
        result: result,
        headers: fetchMoreRespHeaders,
      };
    } catch (error) {
      this.state = HybridQueryExecutionContextBaseStates.done;
      throw error;
    }
  }

  private async drainOne(nextItemRespHeaders: CosmosHeaders): Promise<Response<any>> {
    try {
      if (this.buffer.length === 0) {
        this.state = HybridQueryExecutionContextBaseStates.done;
<<<<<<< HEAD
        return this.done(nextItemRespHeaders);
=======
        return this.done();
>>>>>>> f7d80ca1
      }
      const result = this.buffer.shift();
      if (this.buffer.length === 0) {
        this.state = HybridQueryExecutionContextBaseStates.done;
      }
      return {
        result: result,
        headers: nextItemRespHeaders,
      };
    } catch (error) {
      this.state = HybridQueryExecutionContextBaseStates.done;
      throw error;
    }
  }

  private done(fetchMoreRespHeaders: CosmosHeaders): Response<any> {
    return {
      result: undefined,
      headers: fetchMoreRespHeaders,
    };
  }

  private sortHybridSearchResultByRRFScore(hybridSearchResult: HybridSearchQueryResult[]) {
    const ranksArray: { rid: string; ranks: number[] }[] = hybridSearchResult.map((item) => ({
      rid: item.rid,
      ranks: new Array(item.componentScores.length).fill(0),
    }));
    // Compute ranks for each component score
    for (let i = 0; i < hybridSearchResult[0].componentScores.length; i++) {
      // Sort based on the i-th component score
      hybridSearchResult.sort((a, b) => b.componentScores[i] - a.componentScores[i]);

      // Assign ranks
      let rank = 1;
      for (let j = 0; j < hybridSearchResult.length; j++) {
        if (
          j > 0 &&
          hybridSearchResult[j].componentScores[i] !== hybridSearchResult[j - 1].componentScores[i]
        ) {
          rank = j + 1;
        }
        const rankIndex = ranksArray.findIndex(
          (rankItem) => rankItem.rid === hybridSearchResult[j].rid,
        );
        ranksArray[rankIndex].ranks[i] = rank; // 1-based rank
      }
    }

    // Function to compute RRF score
    const computeRRFScore = (ranks: number[], k: number): number => {
      return ranks.reduce((acc, rank) => acc + 1 / (k + rank), 0);
    };

    // Compute RRF scores and sort based on them
    const k = 60; // Constant for RRF score calculation
    const rrfScores = ranksArray.map((item) => ({
      rid: item.rid,
      rrfScore: computeRRFScore(item.ranks, k),
    }));

    // Sort based on RRF scores
    rrfScores.sort((a, b) => b.rrfScore - a.rrfScore);

    // Map sorted RRF scores back to hybridSearchResult
    const sortedHybridSearchResult = rrfScores.map((scoreItem) =>
      hybridSearchResult.find((item) => item.rid === scoreItem.rid),
    );
    return sortedHybridSearchResult;
  }

  private async drainSingleComponent(
    diagNode: DiagnosticNodeInternal,
    fetchMoreRespHeaders: CosmosHeaders,
  ): Promise<void> {
    if (this.componentsExecutionContext && this.componentsExecutionContext.length !== 1) {
      throw new Error("drainSingleComponent called on multiple components");
    }
    try {
      const componentExecutionContext = this.componentsExecutionContext[0];
      const hybridSearchResult: HybridSearchQueryResult[] = [];
      while (componentExecutionContext.hasMoreResults()) {
        const result = await componentExecutionContext.fetchMore(diagNode);
        const response = result.result;
        mergeHeaders(fetchMoreRespHeaders, result.headers);
        if (response) {
          response.forEach((item: any) => {
            hybridSearchResult.push(HybridSearchQueryResult.create(item));
          });
        }
      }
<<<<<<< HEAD
=======
      console.log("result from single drain", JSON.stringify(hybridSearchResult));

>>>>>>> f7d80ca1
      hybridSearchResult.forEach((item) => this.buffer.push(item.data));
      this.applySkipAndTakeToBuffer();
      this.state = HybridQueryExecutionContextBaseStates.draining;
    } catch (error) {
      this.state = HybridQueryExecutionContextBaseStates.done;
      throw error;
    }
  }

  private createComponentExecutionContexts(): void {
    // rewrite queries based on global statistics
    let queryInfos: QueryInfo[] =
      this.partitionedQueryExecutionInfo.hybridSearchQueryInfo.componentQueryInfos;
    if (this.partitionedQueryExecutionInfo.hybridSearchQueryInfo.requiresGlobalStatistics) {
      queryInfos = this.processComponentQueries(
        this.partitionedQueryExecutionInfo.hybridSearchQueryInfo.componentQueryInfos,
        this.globalStatisticsAggregator.getResult(),
      );
    }
    // create component execution contexts
    for (const componentQueryInfo of queryInfos) {
      const componentPartitionExecutionInfo: PartitionedQueryExecutionInfo = {
        partitionedQueryExecutionInfoVersion: 1,
        queryInfo: componentQueryInfo,
        queryRanges: this.partitionedQueryExecutionInfo.queryRanges,
      };
      this.componentsExecutionContext.push(
        new PipelinedQueryExecutionContext(
          this.clientContext,
          this.collectionLink,
          componentQueryInfo.rewrittenQuery,
          this.options,
          componentPartitionExecutionInfo,
          this.correlatedActivityId,
          this.emitRawOrderByPayload,
        ),
      );
    }
  }
  private processComponentQueries(
    componentQueryInfos: QueryInfo[],
    globalStats: GlobalStatistics,
  ): QueryInfo[] {
    return componentQueryInfos.map((queryInfo) => {
      if (!queryInfo.hasNonStreamingOrderBy) {
        throw new Error("The component query should a non streaming order by");
      }
      return {
        ...queryInfo,
        rewrittenQuery: this.replacePlaceholders(queryInfo.rewrittenQuery, globalStats),
        orderByExpressions: queryInfo.orderByExpressions.map((expr) =>
          this.replacePlaceholders(expr, globalStats),
        ),
      };
    });
  }

  private replacePlaceholders(query: string, globalStats: GlobalStatistics): string {
    // Replace total document count
    query = query.replace(
      /{documentdb-formattablehybridsearchquery-totaldocumentcount}/g,
      globalStats.documentCount.toString(),
    );

    // Replace total word counts and hit counts from fullTextStatistics
    globalStats.fullTextStatistics.forEach((stats, index) => {
      // Replace total word counts
      query = query.replace(
        new RegExp(`{documentdb-formattablehybridsearchquery-totalwordcount-${index}}`, "g"),
        stats.totalWordCount.toString(),
      );
      // Replace hit counts
      query = query.replace(
        new RegExp(`{documentdb-formattablehybridsearchquery-hitcountsarray-${index}}`, "g"),
        `[${stats.hitCounts.join(",")}]`,
      );
    });

    return query;
  }
}<|MERGE_RESOLUTION|>--- conflicted
+++ resolved
@@ -165,14 +165,10 @@
     this.state = HybridQueryExecutionContextBaseStates.initialized;
   }
 
-<<<<<<< HEAD
   private async executeComponentQueries(
     diagnosticNode: DiagnosticNodeInternal,
     fetchMoreRespHeaders: CosmosHeaders,
   ): Promise<void> {
-=======
-  private async executeComponentQueries(diagnosticNode: DiagnosticNodeInternal): Promise<void> {
->>>>>>> f7d80ca1
     if (this.componentsExecutionContext.length === 1) {
       await this.drainSingleComponent(diagnosticNode, fetchMoreRespHeaders);
       return;
@@ -206,18 +202,6 @@
 
       // Initialize an array to hold ranks for each document
       const sortedHybridSearchResult = this.sortHybridSearchResultByRRFScore(hybridSearchResult);
-
-<<<<<<< HEAD
-=======
-      // console.log("sortedHybridSearchResult", sortedHybridSearchResult);
-      console.log("sortedHybridSearchResult length", sortedHybridSearchResult.length);
-      // print Index, rid and componentScores for each item
-      sortedHybridSearchResult.forEach((item) => {
-        console.log(
-          `Index: ${item.data.Index}, rid: ${item.rid}, componentScores: ${item.componentScores}`,
-        );
-      });
->>>>>>> f7d80ca1
       // store the result to buffer
       // add only data from the sortedHybridSearchResult in the buffer
       sortedHybridSearchResult.forEach((item) => this.buffer.push(item.data));
@@ -233,15 +217,10 @@
     const { skip, take } = this.partitionedQueryExecutionInfo.hybridSearchQueryInfo;
     if (skip) {
       this.buffer = this.buffer.slice(skip);
-<<<<<<< HEAD
-=======
-      console.log("buffer after skip", skip, this.buffer);
->>>>>>> f7d80ca1
     }
 
     if (take) {
       this.buffer = this.buffer.slice(0, take);
-<<<<<<< HEAD
     }
   }
 
@@ -250,17 +229,6 @@
       if (this.buffer.length === 0) {
         this.state = HybridQueryExecutionContextBaseStates.done;
         return this.done(fetchMoreRespHeaders);
-=======
-      console.log("buffer after take", take, this.buffer);
-    }
-  }
-
-  private async drain(): Promise<Response<any>> {
-    try {
-      if (this.buffer.length === 0) {
-        this.state = HybridQueryExecutionContextBaseStates.done;
-        return this.done();
->>>>>>> f7d80ca1
       }
       const result = this.buffer.slice(0, this.pageSize);
       this.buffer = this.buffer.slice(this.pageSize);
@@ -281,11 +249,7 @@
     try {
       if (this.buffer.length === 0) {
         this.state = HybridQueryExecutionContextBaseStates.done;
-<<<<<<< HEAD
         return this.done(nextItemRespHeaders);
-=======
-        return this.done();
->>>>>>> f7d80ca1
       }
       const result = this.buffer.shift();
       if (this.buffer.length === 0) {
@@ -376,11 +340,6 @@
           });
         }
       }
-<<<<<<< HEAD
-=======
-      console.log("result from single drain", JSON.stringify(hybridSearchResult));
-
->>>>>>> f7d80ca1
       hybridSearchResult.forEach((item) => this.buffer.push(item.data));
       this.applySkipAndTakeToBuffer();
       this.state = HybridQueryExecutionContextBaseStates.draining;
