// Copyright (c) Microsoft Corporation.
// Licensed under the MIT License.
import type { AzureLogger } from "@azure/logger";
import { createClientLogger } from "@azure/logger";
<<<<<<< HEAD
import { Constants } from "../common";
import { ClientSideMetrics, QueryMetrics } from "../queryMetrics";
import type { FeedOptions, Response } from "../request";
import { getInitialHeader } from "./headerUtils";
import type { ExecutionContext } from "./index";
import type { DiagnosticNodeInternal } from "../diagnostics/DiagnosticNodeInternal";
import { DiagnosticNodeType } from "../diagnostics/DiagnosticNodeInternal";
import { addDiagnosticChild } from "../utils/diagnostics";
import { CosmosDbDiagnosticLevel } from "../diagnostics/CosmosDbDiagnosticLevel";
=======
import { Constants } from "../common/index.js";
import { ClientSideMetrics, QueryMetrics } from "../queryMetrics/index.js";
import type { FeedOptions, Response } from "../request/index.js";
import { getInitialHeader } from "./headerUtils.js";
import type { ExecutionContext } from "./index.js";
import type { DiagnosticNodeInternal } from "../diagnostics/DiagnosticNodeInternal.js";
import { DiagnosticNodeType } from "../diagnostics/DiagnosticNodeInternal.js";
import { addDignosticChild } from "../utils/diagnostics.js";
import { CosmosDbDiagnosticLevel } from "../diagnostics/CosmosDbDiagnosticLevel.js";
>>>>>>> a4ed4354

const logger: AzureLogger = createClientLogger("ClientContext");
/** @hidden */
export type FetchFunctionCallback = (
  diagnosticNode: DiagnosticNodeInternal,
  options: FeedOptions,
  correlatedActivityId: string,
) => Promise<Response<any>>;

/** @hidden */
enum STATES {
  start = "start",
  inProgress = "inProgress",
  ended = "ended",
}

/** @hidden */
export class DefaultQueryExecutionContext implements ExecutionContext {
  private static readonly STATES = STATES;
  private resources: any[]; // TODO: any resources
  private currentIndex: number;
  private currentPartitionIndex: number;
  private fetchFunctions: FetchFunctionCallback[];
  private options: FeedOptions; // TODO: any options
  public continuationToken: string; // TODO: any continuation
  public get continuation(): string {
    return this.continuationToken;
  }
  private state: STATES;
  private nextFetchFunction: Promise<Response<any>>;
  private correlatedActivityId: string;
  /**
   * Provides the basic Query Execution Context.
   * This wraps the internal logic query execution using provided fetch functions
   *
   * @param clientContext  - Is used to read the partitionKeyRanges for split proofing
   * @param query          - A SQL query.
   * @param options        - Represents the feed options.
   * @param fetchFunctions - A function to retrieve each page of data.
   *                          An array of functions may be used to query more than one partition.
   * @hidden
   */
  constructor(
    options: FeedOptions,
    fetchFunctions: FetchFunctionCallback | FetchFunctionCallback[],
    correlatedActivityId: string,
  ) {
    this.resources = [];
    this.currentIndex = 0;
    this.currentPartitionIndex = 0;
    this.fetchFunctions = Array.isArray(fetchFunctions) ? fetchFunctions : [fetchFunctions];
    this.options = options || {};
    this.continuationToken = this.options.continuationToken || this.options.continuation || null;
    this.state = DefaultQueryExecutionContext.STATES.start;
    this.correlatedActivityId = correlatedActivityId;
  }

  /**
   * Execute a provided callback on the next element in the execution context.
   */
  public async nextItem(diagnosticNode: DiagnosticNodeInternal): Promise<Response<any>> {
    ++this.currentIndex;
    const response = await this.current(diagnosticNode);
    return response;
  }

  /**
   * Retrieve the current element on the execution context.
   */
  public async current(diagnosticNode: DiagnosticNodeInternal): Promise<Response<any>> {
    if (this.currentIndex < this.resources.length) {
      return {
        result: this.resources[this.currentIndex],
        headers: getInitialHeader(),
      };
    }

    if (this._canFetchMore()) {
      const { result: resources, headers } = await this.fetchMore(diagnosticNode);
      this.resources = resources;
      if (this.resources.length === 0) {
        if (!this.continuationToken && this.currentPartitionIndex >= this.fetchFunctions.length) {
          this.state = DefaultQueryExecutionContext.STATES.ended;
          return { result: undefined, headers };
        } else {
          return this.current(diagnosticNode);
        }
      }
      return { result: this.resources[this.currentIndex], headers };
    } else {
      this.state = DefaultQueryExecutionContext.STATES.ended;
      return {
        result: undefined,
        headers: getInitialHeader(),
      };
    }
  }

  /**
   * Determine if there are still remaining resources to processs based on
   * the value of the continuation token or the elements remaining on the current batch in the execution context.
   *
   * @returns true if there is other elements to process in the DefaultQueryExecutionContext.
   */
  public hasMoreResults(): boolean {
    return (
      this.state === DefaultQueryExecutionContext.STATES.start ||
      this.continuationToken !== undefined ||
      this.currentIndex < this.resources.length - 1 ||
      this.currentPartitionIndex < this.fetchFunctions.length
    );
  }

  /**
   * Fetches the next batch of the feed and pass them as an array to a callback
   */
  public async fetchMore(diagnosticNode: DiagnosticNodeInternal): Promise<Response<any>> {
    return addDiagnosticChild(
      async (childDiagnosticNode: DiagnosticNodeInternal) => {
        if (this.currentPartitionIndex >= this.fetchFunctions.length) {
          return {
            headers: getInitialHeader(),
            result: undefined,
          };
        }

        // Keep to the original continuation and to restore the value after fetchFunction call
        const originalContinuation = this.options.continuationToken || this.options.continuation;
        this.options.continuationToken = this.continuationToken;

        // Return undefined if there is no more results
        if (this.currentPartitionIndex >= this.fetchFunctions.length) {
          return {
            headers: getInitialHeader(),
            result: undefined,
          };
        }

        let resources;
        let responseHeaders;
        try {
          let p: Promise<Response<any>>;
          if (this.nextFetchFunction !== undefined) {
            logger.verbose("using prefetch");
            p = this.nextFetchFunction;
            this.nextFetchFunction = undefined;
          } else {
            logger.verbose("using fresh fetch");
            p = this.fetchFunctions[this.currentPartitionIndex](
              childDiagnosticNode,
              this.options,
              this.correlatedActivityId,
            );
          }
          const response = await p;
          resources = response.result;
          childDiagnosticNode.recordQueryResult(resources, CosmosDbDiagnosticLevel.debugUnsafe);
          responseHeaders = response.headers;
          this.continuationToken = responseHeaders[Constants.HttpHeaders.Continuation];
          if (!this.continuationToken) {
            ++this.currentPartitionIndex;
          }

          if (this.options && this.options.bufferItems === true) {
            const fetchFunction = this.fetchFunctions[this.currentPartitionIndex];
            this.nextFetchFunction = fetchFunction
              ? fetchFunction(
                  childDiagnosticNode,
                  {
                    ...this.options,
                    continuationToken: this.continuationToken,
                  },
                  this.correlatedActivityId,
                )
              : undefined;
          }
        } catch (err: any) {
          this.state = DefaultQueryExecutionContext.STATES.ended;
          // return callback(err, undefined, responseHeaders);
          // TODO: Error and data being returned is an antipattern, this might broken
          throw err;
        }

        this.state = DefaultQueryExecutionContext.STATES.inProgress;
        this.currentIndex = 0;
        this.options.continuationToken = originalContinuation;
        this.options.continuation = originalContinuation;

        // deserializing query metrics so that we aren't working with delimited strings in the rest of the code base
        if (Constants.HttpHeaders.QueryMetrics in responseHeaders) {
          const delimitedString = responseHeaders[Constants.HttpHeaders.QueryMetrics];
          let queryMetrics = QueryMetrics.createFromDelimitedString(delimitedString);

          // Add the request charge to the query metrics so that we can have per partition request charge.
          if (Constants.HttpHeaders.RequestCharge in responseHeaders) {
            const requestCharge = Number(responseHeaders[Constants.HttpHeaders.RequestCharge]) || 0;
            queryMetrics = new QueryMetrics(
              queryMetrics.retrievedDocumentCount,
              queryMetrics.retrievedDocumentSize,
              queryMetrics.outputDocumentCount,
              queryMetrics.outputDocumentSize,
              queryMetrics.indexHitDocumentCount,
              queryMetrics.totalQueryExecutionTime,
              queryMetrics.queryPreparationTimes,
              queryMetrics.indexLookupTime,
              queryMetrics.documentLoadTime,
              queryMetrics.vmExecutionTime,
              queryMetrics.runtimeExecutionTimes,
              queryMetrics.documentWriteTime,
              new ClientSideMetrics(requestCharge),
            );
          }

          // Wraping query metrics in a object where the key is '0' just so single partition
          // and partition queries have the same response schema
          responseHeaders[Constants.HttpHeaders.QueryMetrics] = {};
          responseHeaders[Constants.HttpHeaders.QueryMetrics]["0"] = queryMetrics;
        }

        return { result: resources, headers: responseHeaders };
      },
      diagnosticNode,
      DiagnosticNodeType.DEFAULT_QUERY_NODE,
      {
        queryMethodIdentifier: "fetchMore",
      },
    );
  }

  private _canFetchMore(): boolean {
    const res =
      this.state === DefaultQueryExecutionContext.STATES.start ||
      (this.continuationToken && this.state === DefaultQueryExecutionContext.STATES.inProgress) ||
      (this.currentPartitionIndex < this.fetchFunctions.length &&
        this.state === DefaultQueryExecutionContext.STATES.inProgress);
    return res;
  }
}<|MERGE_RESOLUTION|>--- conflicted
+++ resolved
@@ -2,17 +2,6 @@
 // Licensed under the MIT License.
 import type { AzureLogger } from "@azure/logger";
 import { createClientLogger } from "@azure/logger";
-<<<<<<< HEAD
-import { Constants } from "../common";
-import { ClientSideMetrics, QueryMetrics } from "../queryMetrics";
-import type { FeedOptions, Response } from "../request";
-import { getInitialHeader } from "./headerUtils";
-import type { ExecutionContext } from "./index";
-import type { DiagnosticNodeInternal } from "../diagnostics/DiagnosticNodeInternal";
-import { DiagnosticNodeType } from "../diagnostics/DiagnosticNodeInternal";
-import { addDiagnosticChild } from "../utils/diagnostics";
-import { CosmosDbDiagnosticLevel } from "../diagnostics/CosmosDbDiagnosticLevel";
-=======
 import { Constants } from "../common/index.js";
 import { ClientSideMetrics, QueryMetrics } from "../queryMetrics/index.js";
 import type { FeedOptions, Response } from "../request/index.js";
@@ -20,9 +9,8 @@
 import type { ExecutionContext } from "./index.js";
 import type { DiagnosticNodeInternal } from "../diagnostics/DiagnosticNodeInternal.js";
 import { DiagnosticNodeType } from "../diagnostics/DiagnosticNodeInternal.js";
-import { addDignosticChild } from "../utils/diagnostics.js";
+import { addDiagnosticChild } from "../utils/diagnostics.js";
 import { CosmosDbDiagnosticLevel } from "../diagnostics/CosmosDbDiagnosticLevel.js";
->>>>>>> a4ed4354
 
 const logger: AzureLogger = createClientLogger("ClientContext");
 /** @hidden */
@@ -190,13 +178,13 @@
             const fetchFunction = this.fetchFunctions[this.currentPartitionIndex];
             this.nextFetchFunction = fetchFunction
               ? fetchFunction(
-                  childDiagnosticNode,
-                  {
-                    ...this.options,
-                    continuationToken: this.continuationToken,
-                  },
-                  this.correlatedActivityId,
-                )
+                childDiagnosticNode,
+                {
+                  ...this.options,
+                  continuationToken: this.continuationToken,
+                },
+                this.correlatedActivityId,
+              )
               : undefined;
           }
         } catch (err: any) {
