--- conflicted
+++ resolved
@@ -1,23 +1,14 @@
 // Copyright (c) Microsoft Corporation.
 // Licensed under the MIT License.
-<<<<<<< HEAD
+
 import type { DiagnosticNodeInternal } from "../../diagnostics/DiagnosticNodeInternal.js";
 import type { Response } from "../../request/index.js";
 import type { ExecutionContext } from "../ExecutionContext.js";
 import { OrderByComparator } from "../orderByComparator.js";
 import type { NonStreamingOrderByResult } from "../nonStreamingOrderByResult.js";
 import { FixedSizePriorityQueue } from "../../utils/fixedSizePriorityQueue.js";
+import type { CosmosHeaders } from "../headerUtils.js";
 import { getInitialHeader } from "../headerUtils.js";
-=======
-import type { DiagnosticNodeInternal } from "../../diagnostics/DiagnosticNodeInternal";
-import type { Response } from "../../request";
-import type { ExecutionContext } from "../ExecutionContext";
-import { OrderByComparator } from "../orderByComparator";
-import type { NonStreamingOrderByResult } from "../nonStreamingOrderByResult";
-import { FixedSizePriorityQueue } from "../../utils/fixedSizePriorityQueue";
-import type { CosmosHeaders } from "../headerUtils";
-import { getInitialHeader } from "../headerUtils";
->>>>>>> d560c160
 
 /**
  * @hidden
