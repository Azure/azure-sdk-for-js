// Copyright (c) Microsoft Corporation.
// Licensed under the MIT license.
import { QueryInfo, QueryOperationOptions, Response } from "../../request";
import { ExecutionContext } from "../ExecutionContext";
import { getInitialHeader } from "../headerUtils";
import { DiagnosticNodeInternal } from "../../diagnostics/DiagnosticNodeInternal";
import { hashObject } from "../../utils/hashObject";
import { RUConsumedManager } from "../../common";
import { NonStreamingOrderByResult } from "../nonStreamingOrderByResult";
import { NonStreamingOrderByResponse } from "../nonStreamingOrderByResponse";
import { NonStreamingOrderByPriorityQueue } from "../../utils/nonStreamingOrderByPriorityQueue";
<<<<<<< HEAD

/** @hidden */
export class NonStreamingOrderByDistinctEndpointComponent implements ExecutionContext {
  private aggregateMap: Map<string, NonStreamingOrderByResult>;
  private resultsPQ: NonStreamingOrderByPriorityQueue<NonStreamingOrderByResult>;
  private sortOrder: string;
=======
import { OrderByComparator } from "../orderByComparator";

/** @hidden */
export class NonStreamingOrderByDistinctEndpointComponent implements ExecutionContext {
  private aggregateMap: Map<string, NonStreamingOrderByResult>; //map to store distinct values before storing in pq.
  private nonStreamingOrderByPQ: NonStreamingOrderByPriorityQueue<NonStreamingOrderByResult>; // pq to compute final orderBy results
  private finalResultArray: NonStreamingOrderByResult[]; //result array to store final sorted and orderBy results.
  private sortOrders: string[];
>>>>>>> f49d844e
  private isInitialized: boolean = false;
  private isCompleted: boolean = false;
  private comparator: OrderByComparator;

  constructor(
    private executionContext: ExecutionContext,
    private queryInfo: QueryInfo,
    private priorityQueueBufferSize: number,
  ) {}

  public async nextItem(
    diagnosticNode: DiagnosticNodeInternal,
    operationOptions?: QueryOperationOptions,
    ruConsumedManager?: RUConsumedManager,
  ): Promise<Response<any>> {
    if (!this.isInitialized) {
      // initialize all the internal components
      this.aggregateMap = new Map();
<<<<<<< HEAD
      this.sortOrder = this.queryInfo.orderBy[0];
      // TODO: update compare function
      this.resultsPQ = new NonStreamingOrderByPriorityQueue<NonStreamingOrderByResult>(
        this.compare,
        this.pqMaxSize,
=======
      this.sortOrders = this.queryInfo.orderBy;
      this.comparator = new OrderByComparator(this.sortOrders);
      this.nonStreamingOrderByPQ = new NonStreamingOrderByPriorityQueue<NonStreamingOrderByResult>(
        (a: NonStreamingOrderByResult, b: NonStreamingOrderByResult) => {
          return this.comparator.compareItems(b, a);
        },
        this.priorityQueueBufferSize,
>>>>>>> f49d844e
      );
      this.isInitialized = true;
    }
    // if size is 0, just return undefined. Valid if query is TOP 0 or LIMIT 0
    if (this.priorityQueueBufferSize === 0) {
      return {
        result: undefined,
        headers: getInitialHeader(),
      };
    }

    let resHeaders = getInitialHeader();
    if (!this.isCompleted && this.executionContext.hasMoreResults()) {
      // Grab the next result
      const { result, headers } = (await this.executionContext.nextItem(
        diagnosticNode,
        operationOptions,
        ruConsumedManager,
      )) as NonStreamingOrderByResponse;
      resHeaders = headers;

      if (result) {
        // make hash of result object and update the map if required.
        const key = await hashObject(result.payload);
        if (!this.aggregateMap.has(key)) {
          this.aggregateMap.set(key, result);
        } else {
          const oldRes = this.aggregateMap.get(key);
          if (this.replaceResults(oldRes, result)) {
            this.aggregateMap.set(key, result);
          }
        }
      }

      if (!this.executionContext.hasMoreResults()) {
        this.isCompleted = true;
        await this.buildFinalResultArray();
      }
    }
    if (this.isCompleted) {
      // start returning the results if final result is computed.
      if (this.finalResultArray.length > 0) {
        return {
<<<<<<< HEAD
          result: this.resultsPQ.dequeue().payload,
=======
          result: this.finalResultArray.shift(),
>>>>>>> f49d844e
          headers: resHeaders,
        };
      } else {
        return {
          result: undefined,
          headers: getInitialHeader(),
        };
      }
    } else {
      // keep returning empty till final results are getting computed.
      return {
        result: {},
        headers: resHeaders,
      };
    }
  }
  /**
   * Build final sorted result array from which responses will be served.
   */
  private async buildFinalResultArray(): Promise<void> {
    for (const [key, value] of this.aggregateMap) {
<<<<<<< HEAD
      this.resultsPQ.enqueue(value);
      this.aggregateMap.delete(key);
    }
  }

  private compare(doc1: NonStreamingOrderByResult, doc2: NonStreamingOrderByResult): number {
    let firstOrder: any = doc1?.orderByItems.find((x) => x !== undefined);
    let secondOrder: any = doc2?.orderByItems.find((x) => x !== undefined);
=======
      this.nonStreamingOrderByPQ.enqueue(value);
      this.aggregateMap.delete(key);
    }

    const offSet = this.queryInfo.offset ? this.queryInfo.offset : 0;
    const queueSize = this.nonStreamingOrderByPQ.size();
    const finalArraySize = queueSize - offSet;
    this.finalResultArray = new Array(finalArraySize);
>>>>>>> f49d844e

    for (let count = finalArraySize - 1; count >= 0; count--) {
      this.finalResultArray[count] = this.nonStreamingOrderByPQ.dequeue().payload;
    }
  }
  /**
   * Compare results inside the map and update based on comparator
   */
  private replaceResults(
    res1: NonStreamingOrderByResult,
    res2: NonStreamingOrderByResult,
  ): boolean {
<<<<<<< HEAD
    const firstOrder = res1.orderByItems.find((x) => x !== undefined)["item"];
    const secondOrder = res2.orderByItems.find((x) => x !== undefined)["item"];
    if (this.sortOrder === "Ascending") {
      return Math.abs(firstOrder) > Math.abs(secondOrder) ? true : false;
    } else {
      return Math.abs(firstOrder) > Math.abs(secondOrder) ? false : true;
    }
=======
    const res = this.comparator.compareItems(res1, res2);
    if (res < 0) return true;

>>>>>>> f49d844e
    return false;
  }

  public hasMoreResults(): boolean {
    if (this.priorityQueueBufferSize === 0) return false;
    return this.executionContext.hasMoreResults() || this.finalResultArray.length > 0;
  }
}<|MERGE_RESOLUTION|>--- conflicted
+++ resolved
@@ -9,14 +9,6 @@
 import { NonStreamingOrderByResult } from "../nonStreamingOrderByResult";
 import { NonStreamingOrderByResponse } from "../nonStreamingOrderByResponse";
 import { NonStreamingOrderByPriorityQueue } from "../../utils/nonStreamingOrderByPriorityQueue";
-<<<<<<< HEAD
-
-/** @hidden */
-export class NonStreamingOrderByDistinctEndpointComponent implements ExecutionContext {
-  private aggregateMap: Map<string, NonStreamingOrderByResult>;
-  private resultsPQ: NonStreamingOrderByPriorityQueue<NonStreamingOrderByResult>;
-  private sortOrder: string;
-=======
 import { OrderByComparator } from "../orderByComparator";
 
 /** @hidden */
@@ -25,7 +17,6 @@
   private nonStreamingOrderByPQ: NonStreamingOrderByPriorityQueue<NonStreamingOrderByResult>; // pq to compute final orderBy results
   private finalResultArray: NonStreamingOrderByResult[]; //result array to store final sorted and orderBy results.
   private sortOrders: string[];
->>>>>>> f49d844e
   private isInitialized: boolean = false;
   private isCompleted: boolean = false;
   private comparator: OrderByComparator;
@@ -44,13 +35,6 @@
     if (!this.isInitialized) {
       // initialize all the internal components
       this.aggregateMap = new Map();
-<<<<<<< HEAD
-      this.sortOrder = this.queryInfo.orderBy[0];
-      // TODO: update compare function
-      this.resultsPQ = new NonStreamingOrderByPriorityQueue<NonStreamingOrderByResult>(
-        this.compare,
-        this.pqMaxSize,
-=======
       this.sortOrders = this.queryInfo.orderBy;
       this.comparator = new OrderByComparator(this.sortOrders);
       this.nonStreamingOrderByPQ = new NonStreamingOrderByPriorityQueue<NonStreamingOrderByResult>(
@@ -58,7 +42,6 @@
           return this.comparator.compareItems(b, a);
         },
         this.priorityQueueBufferSize,
->>>>>>> f49d844e
       );
       this.isInitialized = true;
     }
@@ -102,11 +85,7 @@
       // start returning the results if final result is computed.
       if (this.finalResultArray.length > 0) {
         return {
-<<<<<<< HEAD
-          result: this.resultsPQ.dequeue().payload,
-=======
           result: this.finalResultArray.shift(),
->>>>>>> f49d844e
           headers: resHeaders,
         };
       } else {
@@ -128,16 +107,6 @@
    */
   private async buildFinalResultArray(): Promise<void> {
     for (const [key, value] of this.aggregateMap) {
-<<<<<<< HEAD
-      this.resultsPQ.enqueue(value);
-      this.aggregateMap.delete(key);
-    }
-  }
-
-  private compare(doc1: NonStreamingOrderByResult, doc2: NonStreamingOrderByResult): number {
-    let firstOrder: any = doc1?.orderByItems.find((x) => x !== undefined);
-    let secondOrder: any = doc2?.orderByItems.find((x) => x !== undefined);
-=======
       this.nonStreamingOrderByPQ.enqueue(value);
       this.aggregateMap.delete(key);
     }
@@ -146,7 +115,6 @@
     const queueSize = this.nonStreamingOrderByPQ.size();
     const finalArraySize = queueSize - offSet;
     this.finalResultArray = new Array(finalArraySize);
->>>>>>> f49d844e
 
     for (let count = finalArraySize - 1; count >= 0; count--) {
       this.finalResultArray[count] = this.nonStreamingOrderByPQ.dequeue().payload;
@@ -159,19 +127,9 @@
     res1: NonStreamingOrderByResult,
     res2: NonStreamingOrderByResult,
   ): boolean {
-<<<<<<< HEAD
-    const firstOrder = res1.orderByItems.find((x) => x !== undefined)["item"];
-    const secondOrder = res2.orderByItems.find((x) => x !== undefined)["item"];
-    if (this.sortOrder === "Ascending") {
-      return Math.abs(firstOrder) > Math.abs(secondOrder) ? true : false;
-    } else {
-      return Math.abs(firstOrder) > Math.abs(secondOrder) ? false : true;
-    }
-=======
     const res = this.comparator.compareItems(res1, res2);
     if (res < 0) return true;
 
->>>>>>> f49d844e
     return false;
   }
 
