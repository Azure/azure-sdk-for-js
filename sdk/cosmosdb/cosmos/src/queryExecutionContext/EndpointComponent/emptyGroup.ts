--- conflicted
+++ resolved
@@ -7,10 +7,5 @@
 
 // Newer API versions rewrite the query to return `item2`. It fixes some legacy issues with the original `item` result
 // Aggregator code should use item2 when available
-<<<<<<< HEAD
 export const extractAggregateResult = (payload: { item2?: unknown; item: unknown }): any =>
-  payload.item2 ? payload.item2 : payload.item;
-=======
-export const extractAggregateResult = (payload: any) =>
-  Object.keys(payload).length > 0 ? (payload.item2 ? payload.item2 : payload.item) : null;
->>>>>>> 3904f0f9
+  Object.keys(payload).length > 0 ? (payload.item2 ? payload.item2 : payload.item) : null;