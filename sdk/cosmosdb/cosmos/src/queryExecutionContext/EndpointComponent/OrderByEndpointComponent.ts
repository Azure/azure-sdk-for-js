--- conflicted
+++ resolved
@@ -17,11 +17,6 @@
     private executionContext: ExecutionContext,
     private emitRawOrderByPayload: boolean = false,
   ) {}
-<<<<<<< HEAD
-
-=======
-  
->>>>>>> c3660e6e
   /**
    * Determine if there are still remaining resources to processs.
    * @returns true if there is other elements to process in the OrderByEndpointComponent.
