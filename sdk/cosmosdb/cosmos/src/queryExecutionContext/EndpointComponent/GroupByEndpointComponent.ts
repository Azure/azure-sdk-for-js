--- conflicted
+++ resolved
@@ -64,7 +64,6 @@
         )) as GroupByResponse;
         mergeHeaders(aggregateHeaders, headers);
 
-<<<<<<< HEAD
         // If it exists, process it via aggregators
         if (result) {
           const group = result.groupByItems ? await hashObject(result.groupByItems) : emptyGroup;
@@ -98,47 +97,6 @@
               }
             });
           }
-=======
-    while (this.executionContext.hasMoreResults()) {
-      // Grab the next result
-      const { result, headers } = (await this.executionContext.nextItem(
-        diagnosticNode,
-      )) as GroupByResponse;
-      mergeHeaders(aggregateHeaders, headers);
-
-      // If it exists, process it via aggregators
-      if (result) {
-        const group = result.groupByItems ? await hashObject(result.groupByItems) : emptyGroup;
-        const aggregators = this.groupings.get(group);
-        const payload = result.payload;
-        if (aggregators) {
-          // Iterator over all results in the payload
-          Object.keys(payload).map((key) => {
-            // in case the value of a group is null make sure we create a dummy payload with item2==null
-            const effectiveGroupByValue = payload[key]
-              ? payload[key]
-              : new Map().set("item2", null);
-            const aggregateResult = extractAggregateResult(effectiveGroupByValue);
-            aggregators.get(key).aggregate(aggregateResult);
-          });
-        } else {
-          // This is the first time we have seen a grouping. Setup the initial result without aggregate values
-          const grouping = new Map();
-          this.groupings.set(group, grouping);
-          // Iterator over all results in the payload
-          Object.keys(payload).map((key) => {
-            const aggregateType = this.queryInfo.groupByAliasToAggregateType[key];
-            // Create a new aggregator for this specific aggregate field
-            const aggregator = createAggregator(aggregateType);
-            grouping.set(key, aggregator);
-            if (aggregateType) {
-              const aggregateResult = extractAggregateResult(payload[key]);
-              aggregator.aggregate(aggregateResult);
-            } else {
-              aggregator.aggregate(payload[key]);
-            }
-          });
->>>>>>> 245a1831
         }
       }
     } catch (err: any) {
