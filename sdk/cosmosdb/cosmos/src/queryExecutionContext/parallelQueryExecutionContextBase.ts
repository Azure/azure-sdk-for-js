// Copyright (c) Microsoft Corporation.
// Licensed under the MIT license.
import PriorityQueue from "priorityqueuejs";
import { ClientContext } from "../ClientContext";
import { AzureLogger, createClientLogger } from "@azure/logger";
import { StatusCodes, SubStatusCodes, RUConsumedManager } from "../common";
import { FeedOptions, QueryOperationOptions, Response } from "../request";
import { PartitionedQueryExecutionInfo } from "../request/ErrorResponse";
import { QueryRange } from "../routing/QueryRange";
import { SmartRoutingMapProvider } from "../routing/smartRoutingMapProvider";
import { CosmosHeaders } from "./CosmosHeaders";
import { DocumentProducer } from "./documentProducer";
import { ExecutionContext } from "./ExecutionContext";
import { getInitialHeader, mergeHeaders } from "./headerUtils";
import { SqlQuerySpec } from "./SqlQuerySpec";
import { DiagnosticNodeInternal, DiagnosticNodeType } from "../diagnostics/DiagnosticNodeInternal";
import { addDignosticChild } from "../utils/diagnostics";
import { MetadataLookUpType } from "../CosmosDiagnostics";
import { CosmosDbDiagnosticLevel } from "../diagnostics/CosmosDbDiagnosticLevel";
import {
  RUCapPerOperationExceededError,
  RUCapPerOperationExceededErrorCode,
} from "../request/RUCapPerOperationExceededError";
import semaphore from "semaphore";

/** @hidden */
const logger: AzureLogger = createClientLogger("parallelQueryExecutionContextBase");

/** @hidden */
export enum ParallelQueryExecutionContextBaseStates {
  started = "started",
  inProgress = "inProgress",
  ended = "ended",
}

/** @hidden */
export abstract class ParallelQueryExecutionContextBase implements ExecutionContext {
  private err: any;
  private state: any;
  private static STATES = ParallelQueryExecutionContextBaseStates;
  private routingProvider: SmartRoutingMapProvider;
  protected sortOrders: any;
  private requestContinuation: any;
  private respHeaders: CosmosHeaders;
  private orderByPQ: PriorityQueue<DocumentProducer>;
  private diagnosticNodeWrapper: {
    consumed: boolean;
    diagnosticNode: DiagnosticNodeInternal;
  };
  private initializedPriorityQueue: boolean = false;
  private ruCapExceededError: RUCapPerOperationExceededError = undefined;
  /**
   * Semaphore for Controlling Concurrent Access to the `nextItem` Method
   *
   * serializes access to the `nextItem` method,
   * preventing concurrent issues during initialization, document producer
   * handling, diagnostic node updates, and error propagation.
   */
  private nextItemfetchSemaphore;
  /**
   * Provides the ParallelQueryExecutionContextBase.
   * This is the base class that ParallelQueryExecutionContext and OrderByQueryExecutionContext will derive from.
   *
   * When handling a parallelized query, it instantiates one instance of
   * DocumentProcuder per target partition key range and aggregates the result of each.
   *
   * @param clientContext - The service endpoint to use to create the client.
   * @param collectionLink - The Collection Link
   * @param options - Represents the feed options.
   * @param partitionedQueryExecutionInfo - PartitionedQueryExecutionInfo
   * @hidden
   */
  constructor(
    private clientContext: ClientContext,
    private collectionLink: string,
    private query: string | SqlQuerySpec,
    private options: FeedOptions,
    private partitionedQueryExecutionInfo: PartitionedQueryExecutionInfo,
  ) {
    this.clientContext = clientContext;
    this.collectionLink = collectionLink;
    this.query = query;
    this.options = options;
    this.partitionedQueryExecutionInfo = partitionedQueryExecutionInfo;
    this.diagnosticNodeWrapper = {
      consumed: false,
      diagnosticNode: new DiagnosticNodeInternal(
        clientContext.diagnosticLevel,
        DiagnosticNodeType.PARALLEL_QUERY_NODE,
        null,
      ),
    };
    this.diagnosticNodeWrapper.diagnosticNode.addData({ stateful: true });
    this.err = undefined;
    this.state = ParallelQueryExecutionContextBase.STATES.started;
    this.routingProvider = new SmartRoutingMapProvider(this.clientContext);
    this.sortOrders = this.partitionedQueryExecutionInfo.queryInfo.orderBy;

    this.requestContinuation = options ? options.continuationToken || options.continuation : null;
    // response headers of undergoing operation
    this.respHeaders = getInitialHeader();

    // Make priority queue for documentProducers
    // The comparator is supplied by the derived class
    this.orderByPQ = new PriorityQueue<DocumentProducer>(
      (a: DocumentProducer, b: DocumentProducer) => this.documentProducerComparator(b, a),
    );
<<<<<<< HEAD
    this.nextItemfetchSemaphore = semaphore(1);
=======
    // Creating the documentProducers
    this.sem = semaphore(1);
    // Creating callback for semaphore
    // TODO: Code smell
    const createDocumentProducersAndFillUpPriorityQueueFunc = async (): Promise<void> => {
      // ensure the lock is released after finishing up
      try {
        const targetPartitionRanges = await this._onTargetPartitionRanges();
        this.waitingForInternalExecutionContexts = targetPartitionRanges.length;

        const maxDegreeOfParallelism =
          options.maxDegreeOfParallelism === undefined || options.maxDegreeOfParallelism < 1
            ? targetPartitionRanges.length
            : Math.min(options.maxDegreeOfParallelism, targetPartitionRanges.length);

        logger.info(
          "Query starting against " +
            targetPartitionRanges.length +
            " ranges with parallelism of " +
            maxDegreeOfParallelism,
        );

        const parallelismSem = semaphore(maxDegreeOfParallelism);
        let filteredPartitionKeyRanges = [];
        // The document producers generated from filteredPartitionKeyRanges
        const targetPartitionQueryExecutionContextList: DocumentProducer[] = [];

        if (this.requestContinuation) {
          throw new Error("Continuation tokens are not yet supported for cross partition queries");
        } else {
          filteredPartitionKeyRanges = targetPartitionRanges;
        }

        // Create one documentProducer for each partitionTargetRange
        filteredPartitionKeyRanges.forEach((partitionTargetRange: any) => {
          // TODO: any partitionTargetRange
          // no async callback
          targetPartitionQueryExecutionContextList.push(
            this._createTargetPartitionQueryExecutionContext(partitionTargetRange),
          );
        });

        // Fill up our priority queue with documentProducers
        targetPartitionQueryExecutionContextList.forEach((documentProducer): void => {
          // has async callback
          const throttledFunc = async (): Promise<void> => {
            try {
              const { result: document, headers } = await documentProducer.current(
                this.getDiagnosticNode(),
              );
              this._mergeWithActiveResponseHeaders(headers);
              if (document === undefined) {
                // no results on this one
                return;
              }
              // if there are matching results in the target ex range add it to the priority queue
              try {
                this.orderByPQ.enq(documentProducer);
              } catch (e: any) {
                this.err = e;
              }
            } catch (err: any) {
              this._mergeWithActiveResponseHeaders(err.headers);
              this.err = err;
            } finally {
              parallelismSem.leave();
              this._decrementInitiationLock();
            }
          };
          parallelismSem.take(throttledFunc);
        });
      } catch (err: any) {
        this.err = err;
        // release the lock
        this.sem.leave();
        return;
      }
    };
    this.sem.take(createDocumentProducersAndFillUpPriorityQueueFunc);
>>>>>>> 245a1831
  }

  protected abstract documentProducerComparator(
    dp1: DocumentProducer,
    dp2: DocumentProducer,
  ): number;

  private _mergeWithActiveResponseHeaders(headers: CosmosHeaders): void {
    mergeHeaders(this.respHeaders, headers);
  }

  private _getAndResetActiveResponseHeaders(): CosmosHeaders {
    const ret = this.respHeaders;
    this.respHeaders = getInitialHeader();
    return ret;
  }

  private getDiagnosticNode(): DiagnosticNodeInternal {
    return this.diagnosticNodeWrapper.diagnosticNode;
  }

  private async _onTargetPartitionRanges(): Promise<any[]> {
    // invokes the callback when the target partition ranges are ready
    const parsedRanges = this.partitionedQueryExecutionInfo.queryRanges;
    const queryRanges = parsedRanges.map((item) => QueryRange.parseFromDict(item));
    return this.routingProvider.getOverlappingRanges(
      this.collectionLink,
      queryRanges,
      this.getDiagnosticNode(),
    );
  }

  /**
   * Gets the replacement ranges for a partitionkeyrange that has been split
   */
  private async _getReplacementPartitionKeyRanges(
    documentProducer: DocumentProducer,
  ): Promise<any[]> {
    const partitionKeyRange = documentProducer.targetPartitionKeyRange;
    // Download the new routing map
    this.routingProvider = new SmartRoutingMapProvider(this.clientContext);
    // Get the queryRange that relates to this partitionKeyRange
    const queryRange = QueryRange.parsePartitionKeyRange(partitionKeyRange);
    return this.routingProvider.getOverlappingRanges(
      this.collectionLink,
      [queryRange],
      this.getDiagnosticNode(),
    );
  }

  // TODO: P0 Code smell - can barely tell what this is doing
  /**
   * Removes the current document producer from the priqueue,
   * replaces that document producer with child document producers,
   * then reexecutes the originFunction with the corrrected executionContext
   */
  private async _repairExecutionContext(
    diagnosticNode: DiagnosticNodeInternal,
    originFunction: any,
  ): Promise<void> {
    // TODO: any
    // Get the replacement ranges
    // Removing the invalid documentProducer from the orderByPQ
    const parentDocumentProducer = this.orderByPQ.deq();
    try {
      const replacementPartitionKeyRanges: any[] =
        await this._getReplacementPartitionKeyRanges(parentDocumentProducer);
      const replacementDocumentProducers: DocumentProducer[] = [];
      // Create the replacement documentProducers
      replacementPartitionKeyRanges.forEach((partitionKeyRange) => {
        // Create replacment document producers with the parent's continuationToken
        const replacementDocumentProducer = this._createTargetPartitionQueryExecutionContext(
          partitionKeyRange,
          parentDocumentProducer.continuationToken,
        );
        replacementDocumentProducers.push(replacementDocumentProducer);
      });
      // We need to check if the documentProducers even has anything left to fetch from before enqueing them
      const checkAndEnqueueDocumentProducer = async (
        documentProducerToCheck: DocumentProducer,
        checkNextDocumentProducerCallback: any,
      ): Promise<void> => {
        try {
          const { result: afterItem } = await documentProducerToCheck.current(diagnosticNode);
          if (afterItem === undefined) {
            // no more results left in this document producer, so we don't enqueue it
          } else {
            // Safe to put document producer back in the queue
            this.orderByPQ.enq(documentProducerToCheck);
          }

          await checkNextDocumentProducerCallback();
        } catch (err: any) {
          this.err = err;
          return;
        }
      };
      const checkAndEnqueueDocumentProducers = async (rdp: DocumentProducer[]): Promise<any> => {
        if (rdp.length > 0) {
          // We still have a replacementDocumentProducer to check
          const replacementDocumentProducer = rdp.shift();
          await checkAndEnqueueDocumentProducer(replacementDocumentProducer, async () => {
            await checkAndEnqueueDocumentProducers(rdp);
          });
        } else {
          // reexecutes the originFunction with the corrrected executionContext
          return originFunction();
        }
      };
      // Invoke the recursive function to get the ball rolling
      await checkAndEnqueueDocumentProducers(replacementDocumentProducers);
    } catch (err: any) {
      this.err = err;
      throw err;
    }
  }

  private static _needPartitionKeyRangeCacheRefresh(error: any): boolean {
    // TODO: any error
    return (
      error.code === StatusCodes.Gone &&
      "substatus" in error &&
      error["substatus"] === SubStatusCodes.PartitionKeyRangeGone
    );
  }

  /**
   * Checks to see if the executionContext needs to be repaired.
   * if so it repairs the execution context and executes the ifCallback,
   * else it continues with the current execution context and executes the elseCallback
   */
  private async _repairExecutionContextIfNeeded(
    diagnosticNode: DiagnosticNodeInternal,
    ifCallback: any,
    elseCallback: any,
<<<<<<< HEAD
    operationOptions?: QueryOperationOptions,
    ruConsumedManager?: RUConsumedManager
=======
>>>>>>> 245a1831
  ): Promise<void> {
    const documentProducer = this.orderByPQ.peek();
    // Check if split happened
    try {
      await documentProducer.current(diagnosticNode, operationOptions, ruConsumedManager);
      elseCallback();
    } catch (err: any) {
      if (ParallelQueryExecutionContextBase._needPartitionKeyRangeCacheRefresh(err)) {
        // Split has happened so we need to repair execution context before continueing
        return addDignosticChild(
          (childNode) => this._repairExecutionContext(childNode, ifCallback),
          diagnosticNode,
          DiagnosticNodeType.QUERY_REPAIR_NODE,
        );
      } else {
        // Something actually bad happened ...
        this.err = err;
        throw err;
      }
    }
  }

  /**
   * Fetches the next element in the ParallelQueryExecutionContextBase.
   */
  public async nextItem(
    diagnosticNode: DiagnosticNodeInternal,
    operationOptions?: QueryOperationOptions,
    ruConsumedManager?: RUConsumedManager
  ): Promise<Response<any>> {
    if (this.err) {
      // if there is a prior error return error
      throw this.err;
    }
    return new Promise<Response<any>>((resolve, reject) => {
      this.nextItemfetchSemaphore.take(async () => {
        // document producer queue initilization
        if (!this.initializedPriorityQueue) {
          try {
            await this._createDocumentProducersAndFillUpPriorityQueue(
              operationOptions,
              ruConsumedManager
            );
            this.initializedPriorityQueue = true;
          } catch (err: any) {
            this.err = err;
            // release the lock before invoking callback
            this.nextItemfetchSemaphore.leave();
            reject(this.err);
            return;
          }
        }

        if (!this.diagnosticNodeWrapper.consumed) {
          diagnosticNode.addChildNode(
            this.diagnosticNodeWrapper.diagnosticNode,
            CosmosDbDiagnosticLevel.debug,
            MetadataLookUpType.QueryPlanLookUp,
          );
          this.diagnosticNodeWrapper.diagnosticNode = undefined;
          this.diagnosticNodeWrapper.consumed = true;
        } else {
          this.diagnosticNodeWrapper.diagnosticNode = diagnosticNode;
        }
        // NOTE: lock must be released before invoking quitting
        if (this.err) {
          // release the lock before invoking callback
          this.nextItemfetchSemaphore.leave();
          this.err.headers = this._getAndResetActiveResponseHeaders();
          reject(this.err);
          return;
        }

        if (this.orderByPQ.size() === 0) {
          // there is no more results
          this.state = ParallelQueryExecutionContextBase.STATES.ended;
          // release the lock before invoking callback
          this.nextItemfetchSemaphore.leave();
          return resolve({
            result: undefined,
            headers: this._getAndResetActiveResponseHeaders(),
          });
        }

        const ifCallback = (): void => {
          // Release the semaphore to avoid deadlock
          this.nextItemfetchSemaphore.leave();
          // Reexcute the function
          return resolve(this.nextItem(diagnosticNode, operationOptions, ruConsumedManager));
        };
        const elseCallback = async (): Promise<void> => {
          let documentProducer: DocumentProducer;
          try {
            documentProducer = this.orderByPQ.deq();
          } catch (e: any) {
            // if comparing elements of the priority queue throws exception
            // set that error and return error
            this.err = e;
            // release the lock before invoking callback
            this.nextItemfetchSemaphore.leave();
            this.err.headers = this._getAndResetActiveResponseHeaders();
            reject(this.err);
            return;
          }

          let item: any;
          let headers: CosmosHeaders;
          try {
            const response = await documentProducer.nextItem(
              diagnosticNode,
              operationOptions,
              ruConsumedManager
            );
            item = response.result;
            headers = response.headers;
            this._mergeWithActiveResponseHeaders(headers);
            if (item === undefined) {
              // this should never happen
              // because the documentProducer already has buffered an item
              // assert item !== undefined
              this.err = new Error(
                `Extracted DocumentProducer from the priority queue \
                                            doesn't have any buffered item!`,
              );
              // release the lock before invoking callback
              this.nextItemfetchSemaphore.leave();
              return resolve({
                result: undefined,
                headers: this._getAndResetActiveResponseHeaders(),
              });
            }
          } catch (err: any) {
<<<<<<< HEAD
            if (err.code === RUCapPerOperationExceededErrorCode) {
              this._updateErrorObjectWithBufferedData(err);
              this.err = err;
            } else {
              this.err = new Error(
                `Extracted DocumentProducer from the priority queue fails to get the \
                                    buffered item. Due to ${JSON.stringify(err)}`
              );
              this.err.headers = this._getAndResetActiveResponseHeaders();
            }
=======
            this.err = new Error(
              `Extracted DocumentProducer from the priority queue fails to get the \
                                    buffered item. Due to ${JSON.stringify(err)}`,
            );
            this.err.headers = this._getAndResetActiveResponseHeaders();
>>>>>>> 245a1831
            // release the lock before invoking callback
            this.nextItemfetchSemaphore.leave();
            reject(this.err);
            return;
          }

          // we need to put back the document producer to the queue if it has more elements.
          // the lock will be released after we know document producer must be put back in the queue or not
          try {
<<<<<<< HEAD
            const { result: afterItem, headers: otherHeaders } = await documentProducer.current(
              diagnosticNode,
              operationOptions,
              ruConsumedManager
            );
=======
            const { result: afterItem, headers: otherHeaders } =
              await documentProducer.current(diagnosticNode);
>>>>>>> 245a1831
            this._mergeWithActiveResponseHeaders(otherHeaders);
            if (afterItem === undefined) {
              // no more results is left in this document producer
            } else {
              try {
                const headItem = documentProducer.fetchResults[0];
                if (typeof headItem === "undefined") {
                  throw new Error(
                    "Extracted DocumentProducer from PQ is invalid state with no result!",
                  );
                }
                this.orderByPQ.enq(documentProducer);
              } catch (e: any) {
                // if comparing elements in priority queue throws exception
                // set error
                this.err = e;
              }
            }
          } catch (err: any) {
            if (ParallelQueryExecutionContextBase._needPartitionKeyRangeCacheRefresh(err)) {
              // We want the document producer enqueued
              // So that later parts of the code can repair the execution context
              this.orderByPQ.enq(documentProducer);
            } else if (err.code === RUCapPerOperationExceededErrorCode) {
              this._updateErrorObjectWithBufferedData(err);
              this.err = err;
              reject(this.err);
            } else {
              // Something actually bad happened
              this.err = err;
              reject(this.err);
            }
          } finally {
            // release the lock before returning
            this.nextItemfetchSemaphore.leave();
          }
          // invoke the callback on the item
          return resolve({
            result: item,
            headers: this._getAndResetActiveResponseHeaders(),
          });
        };
        this._repairExecutionContextIfNeeded(diagnosticNode, ifCallback, elseCallback).catch(
          reject,
        );
      });
    });
  }

  private _updateErrorObjectWithBufferedData(err: any) {
    this.orderByPQ.forEach((dp) => {
      const bufferedItems = dp.peekBufferedItems();
      err.body.fetchedSoFarResults.push(...bufferedItems);
    });
  }

  /**
   * Determine if there are still remaining resources to processs based on the value of the continuation
   * token or the elements remaining on the current batch in the QueryIterator.
   * @returns true if there is other elements to process in the ParallelQueryExecutionContextBase.
   */
  public hasMoreResults(): boolean {
    return !(
      this.state === ParallelQueryExecutionContextBase.STATES.ended || this.err !== undefined
    );
  }

  /**
   * Creates document producers
   */
  private _createTargetPartitionQueryExecutionContext(
    partitionKeyTargetRange: any,
    continuationToken?: any,
  ): DocumentProducer {
    // TODO: any
    // creates target partition range Query Execution Context
    let rewrittenQuery = this.partitionedQueryExecutionInfo.queryInfo.rewrittenQuery;
    let sqlQuerySpec: SqlQuerySpec;
    const query = this.query;
    if (typeof query === "string") {
      sqlQuerySpec = { query };
    } else {
      sqlQuerySpec = query;
    }

    const formatPlaceHolder = "{documentdb-formattableorderbyquery-filter}";
    if (rewrittenQuery) {
      sqlQuerySpec = JSON.parse(JSON.stringify(sqlQuerySpec));
      // We hardcode the formattable filter to true for now
      rewrittenQuery = rewrittenQuery.replace(formatPlaceHolder, "true");
      sqlQuerySpec["query"] = rewrittenQuery;
    }

    const options = { ...this.options };
    options.continuationToken = continuationToken;

    return new DocumentProducer(
      this.clientContext,
      this.collectionLink,
      sqlQuerySpec,
      partitionKeyTargetRange,
      options,
    );
  }

  private async _createDocumentProducersAndFillUpPriorityQueue(
    operationOptions?: QueryOperationOptions,
    ruConsumedManager?: RUConsumedManager
  ): Promise<void> {
    try {
      const targetPartitionRanges = await this._onTargetPartitionRanges();
      const maxDegreeOfParallelism =
        this.options.maxDegreeOfParallelism === undefined || this.options.maxDegreeOfParallelism < 1
          ? targetPartitionRanges.length
          : Math.min(this.options.maxDegreeOfParallelism, targetPartitionRanges.length);

      logger.info(
        "Query starting against " +
          targetPartitionRanges.length +
          " ranges with parallelism of " +
          maxDegreeOfParallelism
      );

      let filteredPartitionKeyRanges = [];
      // The document producers generated from filteredPartitionKeyRanges
      const targetPartitionQueryExecutionContextList: DocumentProducer[] = [];

      if (this.requestContinuation) {
        throw new Error("Continuation tokens are not yet supported for cross partition queries");
      } else {
        filteredPartitionKeyRanges = targetPartitionRanges;
      }

      // Create one documentProducer for each partitionTargetRange
      filteredPartitionKeyRanges.forEach((partitionTargetRange: any) => {
        // TODO: any partitionTargetRange
        // no async callback
        targetPartitionQueryExecutionContextList.push(
          this._createTargetPartitionQueryExecutionContext(partitionTargetRange)
        );
      });

      // Fill up our priority queue with documentProducers
      let inProgressPromises: Promise<void>[] = [];
      for (const documentProducer of targetPartitionQueryExecutionContextList) {
        // Don't enqueue any new promise if RU cap exceeded
        if (this.ruCapExceededError) {
          break;
        }
        const promise: Promise<void> = this._processAndEnqueueDocumentProducer(
          documentProducer,
          operationOptions,
          ruConsumedManager
        );
        inProgressPromises.push(promise);

        // Limit concurrent executions
        if (inProgressPromises.length === maxDegreeOfParallelism) {
          await Promise.all(inProgressPromises);
          inProgressPromises = [];
        }
      }
      // Wait for all promises to complete
      await Promise.all(inProgressPromises);
      if (this.err) {
        if (this.ruCapExceededError) {
          // merge the buffered items
          this.orderByPQ.forEach((dp) => {
            const bufferedItems = dp.peekBufferedItems();
            this.ruCapExceededError.body.fetchedSoFarResults.push(...bufferedItems);
          });
          throw this.ruCapExceededError;
        }
        throw this.err;
      }
    } catch (err: any) {
      this.err = err;
      throw err;
    }
  }

  private async _processAndEnqueueDocumentProducer(
    documentProducer: DocumentProducer,
    operationOptions?: QueryOperationOptions,
    ruConsumedManager?: RUConsumedManager
  ): Promise<void> {
    try {
      const { result: document, headers } = await documentProducer.current(
        this.getDiagnosticNode(),
        operationOptions,
        ruConsumedManager
      );
      this._mergeWithActiveResponseHeaders(headers);

      if (document !== undefined) {
        this.orderByPQ.enq(documentProducer);
      }
    } catch (err) {
      this._mergeWithActiveResponseHeaders(err.headers);
      this.err = err;
      if (err.code === RUCapPerOperationExceededErrorCode) {
        // would be halting further execution of other promises
        if (!this.ruCapExceededError) {
          this.ruCapExceededError = err;
        } else {
          // merge the buffered items
          if (err.body && err.body.fetchedSoFarResults) {
            this.ruCapExceededError.body.fetchedSoFarResults.push(...err.body.fetchedSoFarResults);
          }
        }
      } else {
        throw err;
      }
    }
    return;
  }
}<|MERGE_RESOLUTION|>--- conflicted
+++ resolved
@@ -105,89 +105,7 @@
     this.orderByPQ = new PriorityQueue<DocumentProducer>(
       (a: DocumentProducer, b: DocumentProducer) => this.documentProducerComparator(b, a),
     );
-<<<<<<< HEAD
     this.nextItemfetchSemaphore = semaphore(1);
-=======
-    // Creating the documentProducers
-    this.sem = semaphore(1);
-    // Creating callback for semaphore
-    // TODO: Code smell
-    const createDocumentProducersAndFillUpPriorityQueueFunc = async (): Promise<void> => {
-      // ensure the lock is released after finishing up
-      try {
-        const targetPartitionRanges = await this._onTargetPartitionRanges();
-        this.waitingForInternalExecutionContexts = targetPartitionRanges.length;
-
-        const maxDegreeOfParallelism =
-          options.maxDegreeOfParallelism === undefined || options.maxDegreeOfParallelism < 1
-            ? targetPartitionRanges.length
-            : Math.min(options.maxDegreeOfParallelism, targetPartitionRanges.length);
-
-        logger.info(
-          "Query starting against " +
-            targetPartitionRanges.length +
-            " ranges with parallelism of " +
-            maxDegreeOfParallelism,
-        );
-
-        const parallelismSem = semaphore(maxDegreeOfParallelism);
-        let filteredPartitionKeyRanges = [];
-        // The document producers generated from filteredPartitionKeyRanges
-        const targetPartitionQueryExecutionContextList: DocumentProducer[] = [];
-
-        if (this.requestContinuation) {
-          throw new Error("Continuation tokens are not yet supported for cross partition queries");
-        } else {
-          filteredPartitionKeyRanges = targetPartitionRanges;
-        }
-
-        // Create one documentProducer for each partitionTargetRange
-        filteredPartitionKeyRanges.forEach((partitionTargetRange: any) => {
-          // TODO: any partitionTargetRange
-          // no async callback
-          targetPartitionQueryExecutionContextList.push(
-            this._createTargetPartitionQueryExecutionContext(partitionTargetRange),
-          );
-        });
-
-        // Fill up our priority queue with documentProducers
-        targetPartitionQueryExecutionContextList.forEach((documentProducer): void => {
-          // has async callback
-          const throttledFunc = async (): Promise<void> => {
-            try {
-              const { result: document, headers } = await documentProducer.current(
-                this.getDiagnosticNode(),
-              );
-              this._mergeWithActiveResponseHeaders(headers);
-              if (document === undefined) {
-                // no results on this one
-                return;
-              }
-              // if there are matching results in the target ex range add it to the priority queue
-              try {
-                this.orderByPQ.enq(documentProducer);
-              } catch (e: any) {
-                this.err = e;
-              }
-            } catch (err: any) {
-              this._mergeWithActiveResponseHeaders(err.headers);
-              this.err = err;
-            } finally {
-              parallelismSem.leave();
-              this._decrementInitiationLock();
-            }
-          };
-          parallelismSem.take(throttledFunc);
-        });
-      } catch (err: any) {
-        this.err = err;
-        // release the lock
-        this.sem.leave();
-        return;
-      }
-    };
-    this.sem.take(createDocumentProducersAndFillUpPriorityQueueFunc);
->>>>>>> 245a1831
   }
 
   protected abstract documentProducerComparator(
@@ -323,11 +241,8 @@
     diagnosticNode: DiagnosticNodeInternal,
     ifCallback: any,
     elseCallback: any,
-<<<<<<< HEAD
     operationOptions?: QueryOperationOptions,
     ruConsumedManager?: RUConsumedManager
-=======
->>>>>>> 245a1831
   ): Promise<void> {
     const documentProducer = this.orderByPQ.peek();
     // Check if split happened
@@ -460,7 +375,6 @@
               });
             }
           } catch (err: any) {
-<<<<<<< HEAD
             if (err.code === RUCapPerOperationExceededErrorCode) {
               this._updateErrorObjectWithBufferedData(err);
               this.err = err;
@@ -471,13 +385,6 @@
               );
               this.err.headers = this._getAndResetActiveResponseHeaders();
             }
-=======
-            this.err = new Error(
-              `Extracted DocumentProducer from the priority queue fails to get the \
-                                    buffered item. Due to ${JSON.stringify(err)}`,
-            );
-            this.err.headers = this._getAndResetActiveResponseHeaders();
->>>>>>> 245a1831
             // release the lock before invoking callback
             this.nextItemfetchSemaphore.leave();
             reject(this.err);
@@ -487,16 +394,11 @@
           // we need to put back the document producer to the queue if it has more elements.
           // the lock will be released after we know document producer must be put back in the queue or not
           try {
-<<<<<<< HEAD
             const { result: afterItem, headers: otherHeaders } = await documentProducer.current(
               diagnosticNode,
               operationOptions,
               ruConsumedManager
             );
-=======
-            const { result: afterItem, headers: otherHeaders } =
-              await documentProducer.current(diagnosticNode);
->>>>>>> 245a1831
             this._mergeWithActiveResponseHeaders(otherHeaders);
             if (afterItem === undefined) {
               // no more results is left in this document producer
