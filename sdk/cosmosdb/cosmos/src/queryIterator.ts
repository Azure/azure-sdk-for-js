--- conflicted
+++ resolved
@@ -25,12 +25,9 @@
   withMetadataDiagnostics,
 } from "./utils/diagnostics";
 import { MetadataLookUpType } from "./CosmosDiagnostics";
-<<<<<<< HEAD
 import { QueryOperationOptions } from "./request/OperationOptions";
 import { RUCapPerOperationExceededErrorCode } from "./request/RUCapPerOperationExceededError";
-=======
 import { randomUUID } from "@azure/core-util";
->>>>>>> f386e71c
 
 /**
  * Represents a QueryIterator Object, an implementation of feed or query response that enables
