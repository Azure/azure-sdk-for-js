// Copyright (c) Microsoft Corporation.
// Licensed under the MIT License.

/// <reference lib="esnext.asynciterable" />
import type { ClientContext } from "./ClientContext";
import { DiagnosticNodeInternal, DiagnosticNodeType } from "./diagnostics/DiagnosticNodeInternal";
import { getPathFromLink, ResourceType, StatusCodes } from "./common";
import type {
  CosmosHeaders,
  ExecutionContext,
  FetchFunctionCallback,
  SqlQuerySpec,
} from "./queryExecutionContext";
import {
  DefaultQueryExecutionContext,
  getInitialHeader,
  mergeHeaders,
  PipelinedQueryExecutionContext,
} from "./queryExecutionContext";
<<<<<<< HEAD
import { Response } from "./request";
import { ErrorResponse, PartitionedQueryExecutionInfo, QueryRange } from "./request/ErrorResponse";
import { FeedOptions } from "./request/FeedOptions";
=======
import type { Response } from "./request";
import type { ErrorResponse, PartitionedQueryExecutionInfo } from "./request/ErrorResponse";
import type { FeedOptions } from "./request/FeedOptions";
>>>>>>> 52c6f9db
import { FeedResponse } from "./request/FeedResponse";
import {
  getEmptyCosmosDiagnostics,
  withDiagnostics,
  withMetadataDiagnostics,
} from "./utils/diagnostics";
import { MetadataLookUpType } from "./CosmosDiagnostics";
import { randomUUID } from "@azure/core-util";
import { HybridQueryExecutionContext } from "./queryExecutionContext/hybridQueryExecutionContext";
import { PartitionKeyRangeCache } from "./routing";

/**
 * Represents a QueryIterator Object, an implementation of feed or query response that enables
 * traversal and iterating over the response
 * in the Azure Cosmos DB database service.
 */
export class QueryIterator<T> {
  private fetchAllTempResources: T[]; // TODO
  private fetchAllLastResHeaders: CosmosHeaders;
  private queryExecutionContext: ExecutionContext;
  private queryPlanPromise: Promise<Response<PartitionedQueryExecutionInfo>>;
  private isInitialized: boolean;
  private correlatedActivityId: string;
  private nonStreamingOrderBy: boolean = false;
  private partitionKeyRangeCache: PartitionKeyRangeCache;

  /**
   * @hidden
   */
  constructor(
    private clientContext: ClientContext,
    private query: SqlQuerySpec | string,
    private options: FeedOptions,
    private fetchFunctions: FetchFunctionCallback | FetchFunctionCallback[],
    private resourceLink?: string,
    private resourceType?: ResourceType,
  ) {
    this.query = query;
    this.fetchFunctions = fetchFunctions;
    this.options = options || {};
    this.resourceLink = resourceLink;
    this.fetchAllLastResHeaders = getInitialHeader();
    this.reset();
    this.isInitialized = false;
    this.partitionKeyRangeCache = new PartitionKeyRangeCache(this.clientContext);
  }

  /**
   * Gets an async iterator that will yield results until completion.
   *
   * NOTE: AsyncIterators are a very new feature and you might need to
   * use polyfils/etc. in order to use them in your code.
   *
   * If you're using TypeScript, you can use the following polyfill as long
   * as you target ES6 or higher and are running on Node 6 or higher.
   *
   * ```typescript
   * if (!Symbol || !Symbol.asyncIterator) {
   *   (Symbol as any).asyncIterator = Symbol.for("Symbol.asyncIterator");
   * }
   * ```
   *
   * @example Iterate over all databases
   * ```typescript
   * for await(const { resources: db } of client.databases.readAll().getAsyncIterator()) {
   *   console.log(`Got ${db} from AsyncIterator`);
   * }
   * ```
   */
  public async *getAsyncIterator(): AsyncIterable<FeedResponse<T>> {
    this.reset();
    let diagnosticNode = new DiagnosticNodeInternal(
      this.clientContext.diagnosticLevel,
      DiagnosticNodeType.CLIENT_REQUEST_NODE,
      null,
    );
    this.queryPlanPromise = this.fetchQueryPlan(diagnosticNode);
    while (this.queryExecutionContext.hasMoreResults()) {
      let response: Response<any>;
      try {
        response = await this.queryExecutionContext.fetchMore(diagnosticNode);
      } catch (error: any) {
        if (this.needsQueryPlan(error)) {
          await this.createExecutionContext(diagnosticNode);
          try {
            response = await this.queryExecutionContext.fetchMore(diagnosticNode);
          } catch (queryError: any) {
            this.handleSplitError(queryError);
          }
        } else {
          throw error;
        }
      }

      const feedResponse = new FeedResponse<T>(
        response.result,
        response.headers,
        this.queryExecutionContext.hasMoreResults(),
        diagnosticNode.toDiagnostic(this.clientContext.getClientConfig()),
      );
      diagnosticNode = new DiagnosticNodeInternal(
        this.clientContext.diagnosticLevel,
        DiagnosticNodeType.CLIENT_REQUEST_NODE,
        null,
      );
      if (response.result !== undefined) {
        yield feedResponse;
      }
    }
  }

  /**
   * Determine if there are still remaining resources to process based on the value of the continuation token or the
   * elements remaining on the current batch in the QueryIterator.
   * @returns true if there is other elements to process in the QueryIterator.
   */
  public hasMoreResults(): boolean {
    return this.queryExecutionContext.hasMoreResults();
  }

  /**
   * Fetch all pages for the query and return a single FeedResponse.
   */

  public async fetchAll(): Promise<FeedResponse<T>> {
    return withDiagnostics(async (diagnosticNode: DiagnosticNodeInternal) => {
      return this.fetchAllInternal(diagnosticNode);
    }, this.clientContext);
  }

  /**
   * @hidden
   */
  public async fetchAllInternal(diagnosticNode: DiagnosticNodeInternal): Promise<FeedResponse<T>> {
    this.reset();
    let response: FeedResponse<T>;
    try {
      response = await this.toArrayImplementation(diagnosticNode);
    } catch (error: any) {
      this.handleSplitError(error);
    }
    return response;
  }

  /**
   * Retrieve the next batch from the feed.
   *
   * This may or may not fetch more pages from the backend depending on your settings
   * and the type of query. Aggregate queries will generally fetch all backend pages
   * before returning the first batch of responses.
   */
  public async fetchNext(): Promise<FeedResponse<T>> {
    return withDiagnostics(async (diagnosticNode: DiagnosticNodeInternal) => {
      this.queryPlanPromise = withMetadataDiagnostics(
        async (metadataNode: DiagnosticNodeInternal) => {
          return this.fetchQueryPlan(metadataNode);
        },
        diagnosticNode,
        MetadataLookUpType.QueryPlanLookUp,
      );
      if (!this.isInitialized) {
        await this.init(diagnosticNode);
      }
      let response: Response<any>;
      try {
        response = await this.queryExecutionContext.fetchMore(diagnosticNode);
      } catch (error: any) {
        if (this.needsQueryPlan(error)) {
          await this.createExecutionContext(diagnosticNode);
          try {
            response = await this.queryExecutionContext.fetchMore(diagnosticNode);
          } catch (queryError: any) {
            this.handleSplitError(queryError);
          }
        } else {
          throw error;
        }
      }
      return new FeedResponse<T>(
        response.result,
        response.headers,
        this.queryExecutionContext.hasMoreResults(),
        getEmptyCosmosDiagnostics(),
      );
    }, this.clientContext);
  }

  /**
   * Reset the QueryIterator to the beginning and clear all the resources inside it
   */
  public reset(): void {
    this.correlatedActivityId = randomUUID();
    this.queryPlanPromise = undefined;
    this.fetchAllLastResHeaders = getInitialHeader();
    this.fetchAllTempResources = [];
    this.queryExecutionContext = new DefaultQueryExecutionContext(
      this.options,
      this.fetchFunctions,
      this.correlatedActivityId,
    );
  }

  private async toArrayImplementation(
    diagnosticNode: DiagnosticNodeInternal,
  ): Promise<FeedResponse<T>> {
    this.queryPlanPromise = withMetadataDiagnostics(
      async (metadataNode: DiagnosticNodeInternal) => {
        return this.fetchQueryPlan(metadataNode);
      },
      diagnosticNode,
      MetadataLookUpType.QueryPlanLookUp,
    );

    // this.queryPlanPromise = this.fetchQueryPlan(diagnosticNode);
    if (!this.isInitialized) {
      await this.init(diagnosticNode);
    }
    while (this.queryExecutionContext.hasMoreResults()) {
      let response: Response<any>;
      try {
        response = await this.queryExecutionContext.nextItem(diagnosticNode);
      } catch (error: any) {
        if (this.needsQueryPlan(error)) {
          await this.createExecutionContext(diagnosticNode);
          response = await this.queryExecutionContext.nextItem(diagnosticNode);
        } else {
          throw error;
        }
      }
      const { result, headers } = response;
      // concatenate the results and fetch more
      mergeHeaders(this.fetchAllLastResHeaders, headers);
      if (result !== undefined) {
        if (
          this.nonStreamingOrderBy &&
          typeof result === "object" &&
          Object.keys(result).length === 0
        ) {
          // ignore empty results from NonStreamingOrderBy Endpoint components.
        } else {
          this.fetchAllTempResources.push(result);
        }
      }
    }
    return new FeedResponse(
      this.fetchAllTempResources,
      this.fetchAllLastResHeaders,
      this.queryExecutionContext.hasMoreResults(),
      getEmptyCosmosDiagnostics(),
    );
  }

  private async createExecutionContext(diagnosticNode?: DiagnosticNodeInternal): Promise<void> {
    const queryPlanResponse = await this.queryPlanPromise;

    // We always coerce queryPlanPromise to resolved. So if it errored, we need to manually inspect the resolved value
    if (queryPlanResponse instanceof Error) {
      throw queryPlanResponse;
    }

    const queryPlan: PartitionedQueryExecutionInfo = queryPlanResponse.result;
    if (queryPlan.hybridSearchQueryInfo && queryPlan.hybridSearchQueryInfo !== null) {
      await this.createHybridQueryExecutionContext(queryPlan, diagnosticNode);
    } else {
      await this.createPipelinedExecutionContext(queryPlan);
    }
  }

  private async createHybridQueryExecutionContext(
    queryPlan: PartitionedQueryExecutionInfo,
    diagnosticNode?: DiagnosticNodeInternal,
  ): Promise<void> {
    const allPartitionKeyRanges = (
      await this.partitionKeyRangeCache.onCollectionRoutingMap(this.resourceLink, diagnosticNode)
    ).getOrderedParitionKeyRanges();

    // convert allPartitionKeyRanges to QueryRanges
    const queryRanges: QueryRange[] = allPartitionKeyRanges.map((partitionKeyRange) => {
      return {
        min: partitionKeyRange.minInclusive,
        max: partitionKeyRange.maxExclusive,
        isMinInclusive: true,
        isMaxInclusive: false,
      };
    });

    this.queryExecutionContext = new HybridQueryExecutionContext(
      this.clientContext,
      this.resourceLink,
      this.options,
      queryPlan,
      this.correlatedActivityId,
      queryRanges,
    );
  }

  private async createPipelinedExecutionContext(
    queryPlan: PartitionedQueryExecutionInfo,
  ): Promise<void> {
    const queryInfo = queryPlan.queryInfo;
    this.nonStreamingOrderBy = queryInfo.hasNonStreamingOrderBy ? true : false;
    if (queryInfo.aggregates.length > 0 && queryInfo.hasSelectValue === false) {
      throw new Error("Aggregate queries must use the VALUE keyword");
    }
    this.queryExecutionContext = new PipelinedQueryExecutionContext(
      this.clientContext,
      this.resourceLink,
      this.query,
      this.options,
      queryPlan,
      this.correlatedActivityId,
    );
  }

  private async fetchQueryPlan(diagnosticNode: DiagnosticNodeInternal): Promise<any> {
    if (!this.queryPlanPromise && this.resourceType === ResourceType.item) {
      return this.clientContext
        .getQueryPlan(
          getPathFromLink(this.resourceLink) + "/docs",
          ResourceType.item,
          this.resourceLink,
          this.query,
          this.options,
          diagnosticNode,
          this.correlatedActivityId,
        )
        .catch((error: any) => error); // Without this catch, node reports an unhandled rejection. So we stash the promise as resolved even if it errored.
    }
    return this.queryPlanPromise;
  }

  private needsQueryPlan(error: ErrorResponse): error is ErrorResponse {
    if (
      error.body?.additionalErrorInfo ||
      error.message.includes("Cross partition query only supports")
    ) {
      return error.code === StatusCodes.BadRequest && this.resourceType === ResourceType.item;
    } else {
      throw error;
    }
  }

  private initPromise: Promise<void>;
  private async init(diagnosticNode: DiagnosticNodeInternal): Promise<void> {
    if (this.isInitialized === true) {
      return;
    }
    if (this.initPromise === undefined) {
      this.initPromise = this._init(diagnosticNode);
    }
    return this.initPromise;
  }
  private async _init(diagnosticNode: DiagnosticNodeInternal): Promise<void> {
    if (this.options.forceQueryPlan === true && this.resourceType === ResourceType.item) {
      await this.createExecutionContext(diagnosticNode);
    }
    this.isInitialized = true;
  }

  private handleSplitError(err: any): void {
    if (err.code === 410) {
      const error = new Error(
        "Encountered partition split and could not recover. This request is retryable",
      ) as any;
      error.code = 503;
      error.originalError = err;
      throw error;
    } else {
      throw err;
    }
  }
}<|MERGE_RESOLUTION|>--- conflicted
+++ resolved
@@ -17,15 +17,9 @@
   mergeHeaders,
   PipelinedQueryExecutionContext,
 } from "./queryExecutionContext";
-<<<<<<< HEAD
-import { Response } from "./request";
-import { ErrorResponse, PartitionedQueryExecutionInfo, QueryRange } from "./request/ErrorResponse";
-import { FeedOptions } from "./request/FeedOptions";
-=======
 import type { Response } from "./request";
 import type { ErrorResponse, PartitionedQueryExecutionInfo } from "./request/ErrorResponse";
 import type { FeedOptions } from "./request/FeedOptions";
->>>>>>> 52c6f9db
 import { FeedResponse } from "./request/FeedResponse";
 import {
   getEmptyCosmosDiagnostics,
