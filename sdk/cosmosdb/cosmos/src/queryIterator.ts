--- conflicted
+++ resolved
@@ -25,12 +25,9 @@
   withMetadataDiagnostics,
 } from "./utils/diagnostics";
 import { MetadataLookUpType } from "./CosmosDiagnostics";
-<<<<<<< HEAD
 import { randomUUID } from "@azure/core-util";
-=======
 import { QueryOperationOptions } from "./request/OperationOptions";
 import { RUCapPerOperationExceededErrorCode } from "./request/RUCapPerOperationExceededError";
->>>>>>> db15fb97
 
 /**
  * Represents a QueryIterator Object, an implementation of feed or query response that enables
