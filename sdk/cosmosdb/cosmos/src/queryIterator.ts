--- conflicted
+++ resolved
@@ -212,10 +212,7 @@
     this.queryExecutionContext = new DefaultQueryExecutionContext(
       this.options,
       this.fetchFunctions,
-<<<<<<< HEAD
-      this.correlatedActivityId
-=======
->>>>>>> 7f0a0be0
+      this.correlatedActivityId,
     );
   }
 
@@ -281,10 +278,7 @@
       this.query,
       this.options,
       queryPlan,
-<<<<<<< HEAD
-      this.correlatedActivityId
-=======
->>>>>>> 7f0a0be0
+      this.correlatedActivityId,
     );
   }
 
@@ -298,10 +292,7 @@
           this.query,
           this.options,
           diagnosticNode,
-<<<<<<< HEAD
-          this.correlatedActivityId
-=======
->>>>>>> 7f0a0be0
+          this.correlatedActivityId,
         )
         .catch((error: any) => error); // Without this catch, node reports an unhandled rejection. So we stash the promise as resolved even if it errored.
     }
