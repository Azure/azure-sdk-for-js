// Copyright (c) Microsoft Corporation.
// Licensed under the MIT license.

/// <reference lib="esnext.asynciterable" />
import { ClientContext } from "./ClientContext";
import { DiagnosticNodeInternal, DiagnosticNodeType } from "./diagnostics/DiagnosticNodeInternal";
import { getPathFromLink, ResourceType, StatusCodes } from "./common";
import {
  CosmosHeaders,
  DefaultQueryExecutionContext,
  ExecutionContext,
  FetchFunctionCallback,
  getInitialHeader,
  mergeHeaders,
  PipelinedQueryExecutionContext,
  SqlQuerySpec,
} from "./queryExecutionContext";
import { Response } from "./request";
import { ErrorResponse, PartitionedQueryExecutionInfo } from "./request/ErrorResponse";
import { FeedOptions } from "./request/FeedOptions";
import { FeedResponse } from "./request/FeedResponse";
import {
  getEmptyCosmosDiagnostics,
  withDiagnostics,
  withMetadataDiagnostics,
} from "./utils/diagnostics";
import { MetadataLookUpType } from "./CosmosDiagnostics";
import { randomUUID } from "@azure/core-util";
import { EncryptionProcessor } from "./encryption";

/**
 * Represents a QueryIterator Object, an implementation of feed or query response that enables
 * traversal and iterating over the response
 * in the Azure Cosmos DB database service.
 */
export class QueryIterator<T> {
  private fetchAllTempResources: T[]; // TODO
  private fetchAllLastResHeaders: CosmosHeaders;
  private queryExecutionContext: ExecutionContext;
  private queryPlanPromise: Promise<Response<PartitionedQueryExecutionInfo>>;
  private isInitialized: boolean;
  private correlatedActivityId: string;
  private encryptionProcessor: EncryptionProcessor;
  /**
   * @hidden
   */
  constructor(
    private clientContext: ClientContext,
    private query: SqlQuerySpec | string,
    private options: FeedOptions,
    private fetchFunctions: FetchFunctionCallback | FetchFunctionCallback[],
    private resourceLink?: string,
    private resourceType?: ResourceType,
  ) {
    this.query = query;
    this.fetchFunctions = fetchFunctions;
    this.options = options || {};
    this.resourceLink = resourceLink;
    this.fetchAllLastResHeaders = getInitialHeader();
    this.reset();
    this.isInitialized = false;
  }

  /**
   * Gets an async iterator that will yield results until completion.
   *
   * NOTE: AsyncIterators are a very new feature and you might need to
   * use polyfils/etc. in order to use them in your code.
   *
   * If you're using TypeScript, you can use the following polyfill as long
   * as you target ES6 or higher and are running on Node 6 or higher.
   *
   * ```typescript
   * if (!Symbol || !Symbol.asyncIterator) {
   *   (Symbol as any).asyncIterator = Symbol.for("Symbol.asyncIterator");
   * }
   * ```
   *
   * @example Iterate over all databases
   * ```typescript
   * for await(const { resources: db } of client.databases.readAll().getAsyncIterator()) {
   *   console.log(`Got ${db} from AsyncIterator`);
   * }
   * ```
   */
  public async *getAsyncIterator(): AsyncIterable<FeedResponse<T>> {
    this.reset();
    let diagnosticNode = new DiagnosticNodeInternal(
      this.clientContext.diagnosticLevel,
      DiagnosticNodeType.CLIENT_REQUEST_NODE,
      null,
    );
    this.queryPlanPromise = this.fetchQueryPlan(diagnosticNode);
    while (this.queryExecutionContext.hasMoreResults()) {
      let response: Response<any>;
      try {
        response = await this.queryExecutionContext.fetchMore(diagnosticNode);
      } catch (error: any) {
        if (this.needsQueryPlan(error)) {
          await this.createPipelinedExecutionContext();
          try {
            response = await this.queryExecutionContext.fetchMore(diagnosticNode);
          } catch (queryError: any) {
            this.handleSplitError(queryError);
          }
        } else {
          throw error;
        }
      }

      if (
<<<<<<< HEAD
        this.clientContext.enableEncyption &&
=======
        this.clientContext.enableEncryption &&
>>>>>>> 5cc1a7c5
        this.resourceType === ResourceType.item &&
        response.result &&
        response.result.length
      ) {
        for (let item of response.result) {
          item = await this.encryptionProcessor.decrypt(item);
        }
      }

      const feedResponse = new FeedResponse<T>(
        response.result,
        response.headers,
        this.queryExecutionContext.hasMoreResults(),
        diagnosticNode.toDiagnostic(this.clientContext.getClientConfig()),
      );
      diagnosticNode = new DiagnosticNodeInternal(
        this.clientContext.diagnosticLevel,
        DiagnosticNodeType.CLIENT_REQUEST_NODE,
        null,
      );
      if (response.result !== undefined) {
        yield feedResponse;
      }
    }
  }

  /**
   * Determine if there are still remaining resources to process based on the value of the continuation token or the
   * elements remaining on the current batch in the QueryIterator.
   * @returns true if there is other elements to process in the QueryIterator.
   */
  public hasMoreResults(): boolean {
    return this.queryExecutionContext.hasMoreResults();
  }

  /**
   * Fetch all pages for the query and return a single FeedResponse.
   */

  public async fetchAll(): Promise<FeedResponse<T>> {
    return withDiagnostics(async (diagnosticNode: DiagnosticNodeInternal) => {
      const response = await this.fetchAllInternal(diagnosticNode);
      if (
<<<<<<< HEAD
        this.clientContext.enableEncyption &&
=======
        this.clientContext.enableEncryption &&
>>>>>>> 5cc1a7c5
        this.resourceType === ResourceType.item &&
        response.resources &&
        response.resources.length > 0
      ) {
        for (let result of response.resources) {
          result = await this.encryptionProcessor.decrypt(result);
        }
      }
      return response;
    }, this.clientContext);
  }

  /**
   * @hidden
   */
  public async fetchAllInternal(diagnosticNode: DiagnosticNodeInternal): Promise<FeedResponse<T>> {
    this.reset();
    let response: FeedResponse<T>;
    try {
      response = await this.toArrayImplementation(diagnosticNode);
    } catch (error: any) {
      this.handleSplitError(error);
    }
    return response;
  }

  /**
   * Retrieve the next batch from the feed.
   *
   * This may or may not fetch more pages from the backend depending on your settings
   * and the type of query. Aggregate queries will generally fetch all backend pages
   * before returning the first batch of responses.
   */
  public async fetchNext(): Promise<FeedResponse<T>> {
    return withDiagnostics(async (diagnosticNode: DiagnosticNodeInternal) => {
      this.queryPlanPromise = withMetadataDiagnostics(
        async (metadataNode: DiagnosticNodeInternal) => {
          return this.fetchQueryPlan(metadataNode);
        },
        diagnosticNode,
        MetadataLookUpType.QueryPlanLookUp,
      );
      if (!this.isInitialized) {
        await this.init();
      }

      let response: Response<any>;
      try {
        response = await this.queryExecutionContext.fetchMore(diagnosticNode);
      } catch (error: any) {
        if (this.needsQueryPlan(error)) {
          await this.createPipelinedExecutionContext();
          try {
            response = await this.queryExecutionContext.fetchMore(diagnosticNode);
          } catch (queryError: any) {
            this.handleSplitError(queryError);
          }
        } else {
          throw error;
        }
      }
      if (
<<<<<<< HEAD
        this.clientContext.enableEncyption &&
=======
        this.clientContext.enableEncryption &&
>>>>>>> 5cc1a7c5
        this.resourceType === ResourceType.item &&
        response.result &&
        response.result.length
      ) {
        for (let result of response.result) {
          result = await this.encryptionProcessor.decrypt(result);
        }
      }
      return new FeedResponse<T>(
        response.result,
        response.headers,
        this.queryExecutionContext.hasMoreResults(),
        getEmptyCosmosDiagnostics(),
      );
    }, this.clientContext);
  }

  /**
   * Reset the QueryIterator to the beginning and clear all the resources inside it
   */
  public reset(): void {
    this.correlatedActivityId = randomUUID();
    this.queryPlanPromise = undefined;
    this.fetchAllLastResHeaders = getInitialHeader();
    this.fetchAllTempResources = [];
    this.queryExecutionContext = new DefaultQueryExecutionContext(
      this.options,
      this.fetchFunctions,
      this.correlatedActivityId,
    );
  }

  private async toArrayImplementation(
    diagnosticNode: DiagnosticNodeInternal,
  ): Promise<FeedResponse<T>> {
    this.queryPlanPromise = withMetadataDiagnostics(
      async (metadataNode: DiagnosticNodeInternal) => {
        return this.fetchQueryPlan(metadataNode);
      },
      diagnosticNode,
      MetadataLookUpType.QueryPlanLookUp,
    );

    // this.queryPlanPromise = this.fetchQueryPlan(diagnosticNode);
    if (!this.isInitialized) {
      await this.init();
    }
    while (this.queryExecutionContext.hasMoreResults()) {
      let response: Response<any>;
      try {
        response = await this.queryExecutionContext.nextItem(diagnosticNode);
      } catch (error: any) {
        if (this.needsQueryPlan(error)) {
          await this.createPipelinedExecutionContext();
          response = await this.queryExecutionContext.nextItem(diagnosticNode);
        } else {
          throw error;
        }
      }
      const { result, headers } = response;
      // concatenate the results and fetch more
      mergeHeaders(this.fetchAllLastResHeaders, headers);

      if (result !== undefined) {
        this.fetchAllTempResources.push(result);
      }
    }
    return new FeedResponse(
      this.fetchAllTempResources,
      this.fetchAllLastResHeaders,
      this.queryExecutionContext.hasMoreResults(),
      getEmptyCosmosDiagnostics(),
    );
  }

  private async createPipelinedExecutionContext(): Promise<void> {
    const queryPlanResponse = await this.queryPlanPromise;

    // We always coerce queryPlanPromise to resolved. So if it errored, we need to manually inspect the resolved value
    if (queryPlanResponse instanceof Error) {
      throw queryPlanResponse;
    }

    const queryPlan = queryPlanResponse.result;
    const queryInfo = queryPlan.queryInfo;
    if (queryInfo.aggregates.length > 0 && queryInfo.hasSelectValue === false) {
      throw new Error("Aggregate queries must use the VALUE keyword");
    }
    this.queryExecutionContext = new PipelinedQueryExecutionContext(
      this.clientContext,
      this.resourceLink,
      this.query,
      this.options,
      queryPlan,
      this.correlatedActivityId,
    );
  }

  private async fetchQueryPlan(diagnosticNode: DiagnosticNodeInternal): Promise<any> {
    if (!this.queryPlanPromise && this.resourceType === ResourceType.item) {
      return this.clientContext
        .getQueryPlan(
          getPathFromLink(this.resourceLink) + "/docs",
          ResourceType.item,
          this.resourceLink,
          this.query,
          this.options,
          diagnosticNode,
          this.correlatedActivityId,
        )
        .catch((error: any) => error); // Without this catch, node reports an unhandled rejection. So we stash the promise as resolved even if it errored.
    }
    return this.queryPlanPromise;
  }

  private needsQueryPlan(error: ErrorResponse): error is ErrorResponse {
    if (
      error.body?.additionalErrorInfo ||
      error.message.includes("Cross partition query only supports")
    ) {
      return error.code === StatusCodes.BadRequest && this.resourceType === ResourceType.item;
    } else {
      throw error;
    }
  }

  private initPromise: Promise<void>;
  private async init(): Promise<void> {
    if (this.isInitialized === true) {
      return;
    }
    if (this.initPromise === undefined) {
      this.initPromise = this._init();
    }
    return this.initPromise;
  }
  private async _init(): Promise<void> {
    if (this.options.forceQueryPlan === true && this.resourceType === ResourceType.item) {
      await this.createPipelinedExecutionContext();
    }
    this.isInitialized = true;
  }

  private handleSplitError(err: any): void {
    if (err.code === 410) {
      const error = new Error(
        "Encountered partition split and could not recover. This request is retryable",
      ) as any;
      error.code = 503;
      error.originalError = err;
      throw error;
    } else {
      throw err;
    }
  }

  /**
   * @internal
   */
  public addEncryptionProcessor(encryptionProcessor: EncryptionProcessor): void {
    this.encryptionProcessor = encryptionProcessor;
  }
}<|MERGE_RESOLUTION|>--- conflicted
+++ resolved
@@ -109,11 +109,7 @@
       }
 
       if (
-<<<<<<< HEAD
-        this.clientContext.enableEncyption &&
-=======
         this.clientContext.enableEncryption &&
->>>>>>> 5cc1a7c5
         this.resourceType === ResourceType.item &&
         response.result &&
         response.result.length
@@ -157,11 +153,7 @@
     return withDiagnostics(async (diagnosticNode: DiagnosticNodeInternal) => {
       const response = await this.fetchAllInternal(diagnosticNode);
       if (
-<<<<<<< HEAD
-        this.clientContext.enableEncyption &&
-=======
         this.clientContext.enableEncryption &&
->>>>>>> 5cc1a7c5
         this.resourceType === ResourceType.item &&
         response.resources &&
         response.resources.length > 0
@@ -224,11 +216,7 @@
         }
       }
       if (
-<<<<<<< HEAD
-        this.clientContext.enableEncyption &&
-=======
         this.clientContext.enableEncryption &&
->>>>>>> 5cc1a7c5
         this.resourceType === ResourceType.item &&
         response.result &&
         response.result.length
