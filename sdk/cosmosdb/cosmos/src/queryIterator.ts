--- conflicted
+++ resolved
@@ -243,10 +243,7 @@
 
   private async toArrayImplementation(
     diagnosticNode: DiagnosticNodeInternal,
-<<<<<<< HEAD
     options?: QueryOperationOptions
-=======
->>>>>>> 245a1831
   ): Promise<FeedResponse<T>> {
     let ruConsumedManager: RUConsumedManager | undefined;
     if (options && options.ruCapPerOperation) {
