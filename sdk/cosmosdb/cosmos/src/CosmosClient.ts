--- conflicted
+++ resolved
@@ -1,6 +1,5 @@
 // Copyright (c) Microsoft Corporation.
 // Licensed under the MIT License.
-<<<<<<< HEAD
 import { Database, Databases } from "./client/Database/index.js";
 import { Offer, Offers } from "./client/Offer/index.js";
 import { ClientContext } from "./ClientContext.js";
@@ -13,38 +12,16 @@
   determineDiagnosticLevel,
   getDiagnosticLevelFromEnvironment,
 } from "./diagnostics/index.js";
-import {
-  DiagnosticNodeInternal,
-  DiagnosticNodeType,
-} from "./diagnostics/DiagnosticNodeInternal.js";
-import { DatabaseAccount, defaultConnectionPolicy } from "./documents/index.js";
+import type { DiagnosticNodeInternal } from "./diagnostics/DiagnosticNodeInternal.js";
+import { DiagnosticNodeType } from "./diagnostics/DiagnosticNodeInternal.js";
+import type { DatabaseAccount } from "./documents/index.js";
+import { defaultConnectionPolicy } from "./documents/index.js";
 import { EncryptionManager } from "./encryption/EncryptionManager.js";
 import { GlobalEndpointManager } from "./globalEndpointManager.js";
 import type { RequestOptions } from "./request/index.js";
 import { ResourceResponse } from "./request/index.js";
 import { checkURL } from "./utils/checkURL.js";
 import { getEmptyCosmosDiagnostics, withDiagnostics } from "./utils/diagnostics.js";
-=======
-import { Database, Databases } from "./client/Database";
-import { Offer, Offers } from "./client/Offer";
-import { ClientContext } from "./ClientContext";
-import { parseConnectionString } from "./common";
-import { Constants } from "./common/constants";
-import { getUserAgent } from "./common/platform";
-import type { CosmosClientOptions } from "./CosmosClientOptions";
-import type { ClientConfigDiagnostic } from "./CosmosDiagnostics";
-import { determineDiagnosticLevel, getDiagnosticLevelFromEnvironment } from "./diagnostics";
-import type { DiagnosticNodeInternal } from "./diagnostics/DiagnosticNodeInternal";
-import { DiagnosticNodeType } from "./diagnostics/DiagnosticNodeInternal";
-import type { DatabaseAccount } from "./documents";
-import { defaultConnectionPolicy } from "./documents";
-import { EncryptionManager } from "./encryption/EncryptionManager";
-import { GlobalEndpointManager } from "./globalEndpointManager";
-import type { RequestOptions } from "./request";
-import { ResourceResponse } from "./request";
-import { checkURL } from "./utils/checkURL";
-import { getEmptyCosmosDiagnostics, withDiagnostics } from "./utils/diagnostics";
->>>>>>> bc7c3781
 
 /**
  * Provides a client-side logical representation of the Azure Cosmos DB database account.
