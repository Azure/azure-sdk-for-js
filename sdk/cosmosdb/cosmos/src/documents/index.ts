--- conflicted
+++ resolved
@@ -20,8 +20,5 @@
 export * from "./TriggerType";
 export * from "./UserDefinedFunctionType";
 export * from "./GeospatialType";
-<<<<<<< HEAD
 export * from "./VectorEmbeddingPolicy";
-=======
-export * from "./ComputedProperty";
->>>>>>> 407aecde
+export * from "./ComputedProperty";