// Copyright (c) Microsoft Corporation.
// Licensed under the MIT License.

import type { HttpClient, Pipeline } from "@azure/core-rest-pipeline";
import { bearerTokenAuthenticationPolicy, createEmptyPipeline } from "@azure/core-rest-pipeline";
import type { PartitionKeyRange } from "./client/Container/PartitionKeyRange";
import type { Resource } from "./client/Resource";
import { Constants, HTTPMethod, OperationType, ResourceType } from "./common/constants";
import { getIdFromLink, getPathFromLink, parseLink } from "./common/helper";
import { StatusCodes, SubStatusCodes } from "./common/statusCodes";
import type { Agent, CosmosClientOptions } from "./CosmosClientOptions";
import type { ConnectionPolicy, PartitionKey } from "./documents";
import { ConsistencyLevel, DatabaseAccount, convertToInternalPartitionKey } from "./documents";
import type { GlobalEndpointManager } from "./globalEndpointManager";
import type { PluginConfig } from "./plugins/Plugin";
import { PluginOn, executePlugins } from "./plugins/Plugin";
import type { FetchFunctionCallback, SqlQuerySpec } from "./queryExecutionContext";
import type { CosmosHeaders } from "./queryExecutionContext/CosmosHeaders";
import { QueryIterator } from "./queryIterator";
import type { ErrorResponse } from "./request";
import type { FeedOptions, RequestOptions, Response } from "./request";
import type { PartitionedQueryExecutionInfo } from "./request/ErrorResponse";
import { getHeaders } from "./request/request";
import type { RequestContext } from "./request/RequestContext";
import { RequestHandler } from "./request/RequestHandler";
import { SessionContainer } from "./session/sessionContainer";
import type { SessionContext } from "./session/SessionContext";
import type { BulkOptions } from "./utils/batch";
import { sanitizeEndpoint } from "./utils/checkURL";
import { supportedQueryFeaturesBuilder } from "./utils/supportedQueryFeaturesBuilder";
import type { AzureLogger } from "@azure/logger";
import { createClientLogger } from "@azure/logger";
import type { ClientConfigDiagnostic, CosmosDiagnostics } from "./CosmosDiagnostics";
import type { DiagnosticNodeInternal } from "./diagnostics/DiagnosticNodeInternal";
import type { DiagnosticWriter } from "./diagnostics/DiagnosticWriter";
import { LogDiagnosticWriter, NoOpDiagnosticWriter } from "./diagnostics/DiagnosticWriter";
import type { DiagnosticFormatter } from "./diagnostics/DiagnosticFormatter";
import { DefaultDiagnosticFormatter } from "./diagnostics/DiagnosticFormatter";
import { CosmosDbDiagnosticLevel } from "./diagnostics/CosmosDbDiagnosticLevel";
import { randomUUID } from "@azure/core-util";
<<<<<<< HEAD
import type { RetryOptions } from "./retry/retryOptions";
=======
import { getUserAgent } from "./common/platform";
>>>>>>> e69ecf0c

const logger: AzureLogger = createClientLogger("ClientContext");

const QueryJsonContentType = "application/query+json";
const HttpHeaders = Constants.HttpHeaders;
/**
 * @hidden
 * @hidden
 */
export class ClientContext {
  private readonly sessionContainer: SessionContainer;
  private connectionPolicy: ConnectionPolicy;
  private pipeline: Pipeline;
  private diagnosticWriter: DiagnosticWriter;
  private diagnosticFormatter: DiagnosticFormatter;
  public partitionKeyDefinitionCache: { [containerUrl: string]: any }; // TODO: PartitionKeyDefinitionCache
  public constructor(
    private cosmosClientOptions: CosmosClientOptions,
    private globalEndpointManager: GlobalEndpointManager,
    private clientConfig: ClientConfigDiagnostic,
    public diagnosticLevel: CosmosDbDiagnosticLevel,
  ) {
    this.connectionPolicy = cosmosClientOptions.connectionPolicy;
    this.sessionContainer = new SessionContainer();
    this.partitionKeyDefinitionCache = {};
    this.pipeline = null;
    if (cosmosClientOptions.aadCredentials) {
      this.pipeline = createEmptyPipeline();
      const hrefEndpoint = sanitizeEndpoint(cosmosClientOptions.endpoint);
      const scope = `${hrefEndpoint}/.default`;
      this.pipeline.addPolicy(
        bearerTokenAuthenticationPolicy({
          credential: cosmosClientOptions.aadCredentials,
          scopes: scope,
          challengeCallbacks: {
            async authorizeRequest({ request, getAccessToken }) {
              const tokenResponse = await getAccessToken([scope], {});
              const AUTH_PREFIX = `type=aad&ver=1.0&sig=`;
              const authorizationToken = `${AUTH_PREFIX}${tokenResponse.token}`;
              request.headers.set("Authorization", authorizationToken);
            },
          },
        }),
      );
    }
    this.initializeDiagnosticSettings(diagnosticLevel);
  }

  /** @hidden */
  public async read<T>({
    path,
    resourceType,
    resourceId,
    options = {},
    partitionKey,
    diagnosticNode,
  }: {
    path: string;
    resourceType: ResourceType;
    resourceId: string;
    options?: RequestOptions;
    partitionKey?: PartitionKey;
    diagnosticNode: DiagnosticNodeInternal;
  }): Promise<Response<T & Resource>> {
    try {
      const request: RequestContext = {
        ...this.getContextDerivedPropsForRequestCreation(),
        method: HTTPMethod.get,
        path,
        operationType: OperationType.Read,
        resourceId,
        options,
        resourceType,
        partitionKey,
      };
      diagnosticNode.addData({
        operationType: OperationType.Read,
        resourceType,
      });

      request.headers = await this.buildHeaders(request);
      this.applySessionToken(request);

      // read will use ReadEndpoint since it uses GET operation
      request.endpoint = await this.globalEndpointManager.resolveServiceEndpoint(
        diagnosticNode,
        request.resourceType,
        request.operationType,
      );
      const response = await executePlugins(
        diagnosticNode,
        request,
        RequestHandler.request,
        PluginOn.operation,
      );
      this.captureSessionToken(undefined, path, OperationType.Read, response.headers);
      return response;
    } catch (err: any) {
      this.captureSessionToken(err, path, OperationType.Upsert, (err as ErrorResponse).headers);
      throw err;
    }
  }

  public async queryFeed<T>({
    path,
    resourceType,
    resourceId,
    resultFn,
    query,
    options,
    diagnosticNode,
    partitionKeyRangeId,
    partitionKey,
    startEpk,
    endEpk,
    correlatedActivityId,
  }: {
    path: string;
    resourceType: ResourceType;
    resourceId: string;
    resultFn: (result: { [key: string]: any }) => any[];
    query: SqlQuerySpec | string;
    options: FeedOptions;
    diagnosticNode: DiagnosticNodeInternal;
    partitionKeyRangeId?: string;
    partitionKey?: PartitionKey;
    startEpk?: string | undefined;
    endEpk?: string | undefined;
    correlatedActivityId?: string;
  }): Promise<Response<T & Resource>> {
    // Query operations will use ReadEndpoint even though it uses
    // GET(for queryFeed) and POST(for regular query operations)

    const request: RequestContext = {
      ...this.getContextDerivedPropsForRequestCreation(),
      method: HTTPMethod.get,
      path,
      operationType: OperationType.Query,
      partitionKeyRangeId,
      resourceId,
      resourceType,
      options,
      body: query,
      partitionKey,
    };
    diagnosticNode.addData({
      operationType: OperationType.Query,
      resourceType,
    });
    const requestId = randomUUID();
    if (query !== undefined) {
      request.method = HTTPMethod.post;
    }
    request.endpoint = await this.globalEndpointManager.resolveServiceEndpoint(
      diagnosticNode,
      request.resourceType,
      request.operationType,
    );
    request.headers = await this.buildHeaders(request);

    if (startEpk !== undefined && endEpk !== undefined) {
      request.headers[HttpHeaders.StartEpk] = startEpk;
      request.headers[HttpHeaders.EndEpk] = endEpk;
      request.headers[HttpHeaders.ReadFeedKeyType] = "EffectivePartitionKeyRange";
    }

    if (query !== undefined) {
      if (correlatedActivityId !== undefined) {
        request.headers[HttpHeaders.CorrelatedActivityId] = correlatedActivityId;
      }
      request.headers[HttpHeaders.IsQuery] = "true";
      request.headers[HttpHeaders.ContentType] = QueryJsonContentType;
      if (typeof query === "string") {
        request.body = { query }; // Converts query text to query object.
      }
    }
    this.applySessionToken(request);
    logger.info(
      "query " +
        requestId +
        " started" +
        (request.partitionKeyRangeId ? " pkrid: " + request.partitionKeyRangeId : ""),
    );
    logger.verbose(request);
    const start = Date.now();
    const response = await RequestHandler.request(request, diagnosticNode);
    logger.info("query " + requestId + " finished - " + (Date.now() - start) + "ms");
    this.captureSessionToken(undefined, path, OperationType.Query, response.headers);
    return this.processQueryFeedResponse(response, !!query, resultFn);
  }

  public async getQueryPlan(
    path: string,
    resourceType: ResourceType,
    resourceId: string,
    query: SqlQuerySpec | string,
    options: FeedOptions = {},
    diagnosticNode: DiagnosticNodeInternal,
    correlatedActivityId?: string,
  ): Promise<Response<PartitionedQueryExecutionInfo>> {
    const request: RequestContext = {
      ...this.getContextDerivedPropsForRequestCreation(),
      method: HTTPMethod.post,
      path,
      operationType: OperationType.Read,
      resourceId,
      resourceType,
      options,
      body: query,
    };
    diagnosticNode.addData({
      operationType: OperationType.Read,
      resourceType,
    });
    request.endpoint = await this.globalEndpointManager.resolveServiceEndpoint(
      diagnosticNode,
      request.resourceType,
      request.operationType,
    );
    request.headers = await this.buildHeaders(request);
    if (correlatedActivityId !== undefined) {
      request.headers[HttpHeaders.CorrelatedActivityId] = correlatedActivityId;
    }
    request.headers[HttpHeaders.IsQueryPlan] = "True";
    request.headers[HttpHeaders.QueryVersion] = "1.4";
    request.headers[HttpHeaders.ContentType] = QueryJsonContentType;
    request.headers[HttpHeaders.SupportedQueryFeatures] = supportedQueryFeaturesBuilder(
      options.disableNonStreamingOrderByQuery,
    );

    if (typeof query === "string") {
      request.body = { query }; // Converts query text to query object.
    }

    this.applySessionToken(request);
    const response = await RequestHandler.request(request, diagnosticNode);
    this.captureSessionToken(undefined, path, OperationType.Query, response.headers);
    return response as any;
  }

  public queryPartitionKeyRanges(
    collectionLink: string,
    query?: string | SqlQuerySpec,
    options?: FeedOptions,
  ): QueryIterator<PartitionKeyRange> {
    const path = getPathFromLink(collectionLink, ResourceType.pkranges);
    const id = getIdFromLink(collectionLink);
    const cb: FetchFunctionCallback = async (diagNode, innerOptions) => {
      const response = await this.queryFeed({
        path,
        resourceType: ResourceType.pkranges,
        resourceId: id,
        resultFn: (result) => result.PartitionKeyRanges,
        query,
        options: innerOptions,
        diagnosticNode: diagNode,
      });
      return response;
    };
    return new QueryIterator<PartitionKeyRange>(this, query, options, cb);
  }

  public async delete<T>({
    path,
    resourceType,
    resourceId,
    options = {},
    partitionKey,
    method = HTTPMethod.delete,
    diagnosticNode,
  }: {
    path: string;
    resourceType: ResourceType;
    resourceId: string;
    options?: RequestOptions;
    partitionKey?: PartitionKey;
    method?: HTTPMethod;
    diagnosticNode: DiagnosticNodeInternal;
  }): Promise<Response<T & Resource>> {
    try {
      const request: RequestContext = {
        ...this.getContextDerivedPropsForRequestCreation(),
        method: method,
        operationType: OperationType.Delete,
        path,
        resourceType,
        options,
        resourceId,
        partitionKey,
      };
      diagnosticNode.addData({
        operationType: OperationType.Delete,
        resourceType,
      });
      request.headers = await this.buildHeaders(request);
      this.applySessionToken(request);
      // deleteResource will use WriteEndpoint since it uses DELETE operation
      request.endpoint = await this.globalEndpointManager.resolveServiceEndpoint(
        diagnosticNode,
        request.resourceType,
        request.operationType,
      );
      const response = await executePlugins(
        diagnosticNode,
        request,
        RequestHandler.request,
        PluginOn.operation,
      );
      if (parseLink(path).type !== "colls") {
        this.captureSessionToken(undefined, path, OperationType.Delete, response.headers);
      } else {
        this.clearSessionToken(path);
      }
      return response;
    } catch (err: any) {
      this.captureSessionToken(err, path, OperationType.Upsert, (err as ErrorResponse).headers);
      throw err;
    }
  }

  public async patch<T>({
    body,
    path,
    resourceType,
    resourceId,
    options = {},
    partitionKey,
    diagnosticNode,
  }: {
    body: any;
    path: string;
    resourceType: ResourceType;
    resourceId: string;
    options?: RequestOptions;
    partitionKey?: PartitionKey;
    diagnosticNode: DiagnosticNodeInternal;
  }): Promise<Response<T & Resource>> {
    try {
      const request: RequestContext = {
        ...this.getContextDerivedPropsForRequestCreation(),
        method: HTTPMethod.patch,
        operationType: OperationType.Patch,
        path,
        resourceType,
        body,
        resourceId,
        options,
        partitionKey,
      };
      diagnosticNode.addData({
        operationType: OperationType.Patch,
        resourceType,
      });
      request.headers = await this.buildHeaders(request);
      this.applySessionToken(request);

      // patch will use WriteEndpoint
      request.endpoint = await this.globalEndpointManager.resolveServiceEndpoint(
        diagnosticNode,
        request.resourceType,
        request.operationType,
      );
      const response = await executePlugins(
        diagnosticNode,
        request,
        RequestHandler.request,
        PluginOn.operation,
      );
      this.captureSessionToken(undefined, path, OperationType.Patch, response.headers);
      return response;
    } catch (err: any) {
      this.captureSessionToken(err, path, OperationType.Upsert, (err as ErrorResponse).headers);
      throw err;
    }
  }

  public async create<T, U = T>({
    body,
    path,
    resourceType,
    resourceId,
    diagnosticNode,
    options = {},
    partitionKey,
  }: {
    body: T;
    path: string;
    resourceType: ResourceType;
    resourceId: string;
    diagnosticNode: DiagnosticNodeInternal;
    options?: RequestOptions;
    partitionKey?: PartitionKey;
  }): Promise<Response<T & U & Resource>> {
    try {
      const request: RequestContext = {
        ...this.getContextDerivedPropsForRequestCreation(),
        method: HTTPMethod.post,
        operationType: OperationType.Create,
        path,
        resourceType,
        resourceId,
        body,
        options,
        partitionKey,
      };
      diagnosticNode.addData({
        operationType: OperationType.Create,
        resourceType,
      });
      request.headers = await this.buildHeaders(request);
      // create will use WriteEndpoint since it uses POST operation
      this.applySessionToken(request);

      request.endpoint = await this.globalEndpointManager.resolveServiceEndpoint(
        diagnosticNode,
        request.resourceType,
        request.operationType,
      );
      const response = await executePlugins(
        diagnosticNode,
        request,
        RequestHandler.request,
        PluginOn.operation,
      );
      this.captureSessionToken(undefined, path, OperationType.Create, response.headers);
      return response;
    } catch (err: any) {
      this.captureSessionToken(err, path, OperationType.Upsert, (err as ErrorResponse).headers);
      throw err;
    }
  }

  private processQueryFeedResponse(
    res: Response<any>,
    isQuery: boolean,
    resultFn: (result: { [key: string]: any }) => any[],
  ): Response<any> {
    if (isQuery) {
      return {
        result: resultFn(res.result),
        headers: res.headers,
        code: res.code,
      };
    } else {
      const newResult = resultFn(res.result).map((body: any) => body);
      return {
        result: newResult,
        headers: res.headers,
        code: res.code,
      };
    }
  }

  private applySessionToken(requestContext: RequestContext): void {
    const request = this.getSessionParams(requestContext.path);

    if (requestContext.headers && requestContext.headers[HttpHeaders.SessionToken]) {
      return;
    }

    const sessionConsistency: ConsistencyLevel = requestContext.headers[
      HttpHeaders.ConsistencyLevel
    ] as ConsistencyLevel;
    if (!sessionConsistency) {
      return;
    }

    if (sessionConsistency !== ConsistencyLevel.Session) {
      return;
    }

    if (request.resourceAddress) {
      const sessionToken = this.sessionContainer.get(request);
      if (sessionToken) {
        requestContext.headers[HttpHeaders.SessionToken] = sessionToken;
      }
    }
  }

  public async replace<T>({
    body,
    path,
    resourceType,
    resourceId,
    options = {},
    partitionKey,
    diagnosticNode,
  }: {
    body: any;
    path: string;
    resourceType: ResourceType;
    resourceId: string;
    options?: RequestOptions;
    partitionKey?: PartitionKey;
    diagnosticNode: DiagnosticNodeInternal;
  }): Promise<Response<T & Resource>> {
    try {
      const request: RequestContext = {
        ...this.getContextDerivedPropsForRequestCreation(),
        method: HTTPMethod.put,
        operationType: OperationType.Replace,
        path,
        resourceType,
        body,
        resourceId,
        options,
        partitionKey,
      };
      diagnosticNode.addData({
        operationType: OperationType.Replace,
        resourceType,
      });
      request.headers = await this.buildHeaders(request);
      this.applySessionToken(request);

      // replace will use WriteEndpoint since it uses PUT operation
      request.endpoint = await this.globalEndpointManager.resolveServiceEndpoint(
        diagnosticNode,
        request.resourceType,
        request.operationType,
      );
      const response = await executePlugins(
        diagnosticNode,
        request,
        RequestHandler.request,
        PluginOn.operation,
      );
      this.captureSessionToken(undefined, path, OperationType.Replace, response.headers);
      return response;
    } catch (err: any) {
      this.captureSessionToken(err, path, OperationType.Upsert, (err as ErrorResponse).headers);
      throw err;
    }
  }

  public async upsert<T, U = T>({
    body,
    path,
    resourceType,
    resourceId,
    options = {},
    partitionKey,
    diagnosticNode,
  }: {
    body: T;
    path: string;
    resourceType: ResourceType;
    resourceId: string;
    options?: RequestOptions;
    partitionKey?: PartitionKey;
    diagnosticNode: DiagnosticNodeInternal;
  }): Promise<Response<T & U & Resource>> {
    try {
      const request: RequestContext = {
        ...this.getContextDerivedPropsForRequestCreation(),
        method: HTTPMethod.post,
        operationType: OperationType.Upsert,
        path,
        resourceType,
        body,
        resourceId,
        options,
        partitionKey,
      };
      diagnosticNode.addData({
        operationType: OperationType.Upsert,
        resourceType,
      });
      request.headers = await this.buildHeaders(request);
      request.headers[HttpHeaders.IsUpsert] = true;
      this.applySessionToken(request);

      // upsert will use WriteEndpoint since it uses POST operation
      request.endpoint = await this.globalEndpointManager.resolveServiceEndpoint(
        diagnosticNode,
        request.resourceType,
        request.operationType,
      );
      const response = await executePlugins(
        diagnosticNode,
        request,
        RequestHandler.request,
        PluginOn.operation,
      );
      this.captureSessionToken(undefined, path, OperationType.Upsert, response.headers);
      return response;
    } catch (err: any) {
      this.captureSessionToken(err, path, OperationType.Upsert, (err as ErrorResponse).headers);
      throw err;
    }
  }

  public async execute<T>({
    sprocLink,
    params,
    options = {},
    partitionKey,
    diagnosticNode,
  }: {
    sprocLink: string;
    params?: any[];
    options?: RequestOptions;
    partitionKey?: PartitionKey;
    diagnosticNode: DiagnosticNodeInternal;
  }): Promise<Response<T>> {
    // Accept a single parameter or an array of parameters.
    // Didn't add type annotation for this because we should legacy this behavior
    if (params !== null && params !== undefined && !Array.isArray(params)) {
      params = [params];
    }
    const path = getPathFromLink(sprocLink);
    const id = getIdFromLink(sprocLink);

    const request: RequestContext = {
      ...this.getContextDerivedPropsForRequestCreation(),
      method: HTTPMethod.post,
      operationType: OperationType.Execute,
      path,
      resourceType: ResourceType.sproc,
      options,
      resourceId: id,
      body: params,
      partitionKey,
    };
    diagnosticNode.addData({
      operationType: OperationType.Execute,
      resourceType: ResourceType.sproc,
    });
    request.headers = await this.buildHeaders(request);
    // executeStoredProcedure will use WriteEndpoint since it uses POST operation
    request.endpoint = await this.globalEndpointManager.resolveServiceEndpoint(
      diagnosticNode,
      request.resourceType,
      request.operationType,
    );
    const response = await executePlugins(
      diagnosticNode,
      request,
      RequestHandler.request,
      PluginOn.operation,
    );
    return response;
  }

  /**
   * Gets the Database account information.
   * @param options - `urlConnection` in the options is the endpoint url whose database account needs to be retrieved.
   * If not present, current client's url will be used.
   */
  public async getDatabaseAccount(
    diagnosticNode: DiagnosticNodeInternal,
    options: RequestOptions = {},
  ): Promise<Response<DatabaseAccount>> {
    const endpoint = options.urlConnection || this.cosmosClientOptions.endpoint;
    const request: RequestContext = {
      ...this.getContextDerivedPropsForRequestCreation(),
      endpoint,
      method: HTTPMethod.get,
      operationType: OperationType.Read,
      path: "",
      resourceType: ResourceType.none,
      options,
    };
    diagnosticNode.addData({
      operationType: OperationType.Read,
      resourceType: ResourceType.none,
    });
    request.headers = await this.buildHeaders(request);
    // await options.beforeOperation({ endpoint, request, headers: requestHeaders });
    const { result, headers, code, substatus, diagnostics } = await executePlugins(
      diagnosticNode,
      request,
      RequestHandler.request,
      PluginOn.operation,
    );

    const databaseAccount = new DatabaseAccount(result, headers);
    return {
      result: databaseAccount,
      headers,
      diagnostics,
      code: code,
      substatus: substatus,
    };
  }

  public getWriteEndpoint(diagnosticNode: DiagnosticNodeInternal): Promise<string> {
    return this.globalEndpointManager.getWriteEndpoint(diagnosticNode);
  }

  public getReadEndpoint(diagnosticNode: DiagnosticNodeInternal): Promise<string> {
    return this.globalEndpointManager.getReadEndpoint(diagnosticNode);
  }

  public getWriteEndpoints(): Promise<readonly string[]> {
    return this.globalEndpointManager.getWriteEndpoints();
  }

  public getReadEndpoints(): Promise<readonly string[]> {
    return this.globalEndpointManager.getReadEndpoints();
  }

  public async batch<T>({
    body,
    path,
    partitionKey,
    resourceId,
    options = {},
    diagnosticNode,
  }: {
    body: T;
    path: string;
    partitionKey: PartitionKey;
    resourceId: string;
    options?: RequestOptions;
    diagnosticNode: DiagnosticNodeInternal;
  }): Promise<Response<any>> {
    try {
      const request: RequestContext = {
        ...this.getContextDerivedPropsForRequestCreation(),
        method: HTTPMethod.post,
        operationType: OperationType.Batch,
        path,
        body,
        resourceType: ResourceType.item,
        resourceId,
        options,
        partitionKey,
      };
      diagnosticNode.addData({
        operationType: OperationType.Batch,
        resourceType: ResourceType.item,
      });
      request.headers = await this.buildHeaders(request);
      request.headers[HttpHeaders.IsBatchRequest] = true;
      request.headers[HttpHeaders.IsBatchAtomic] = true;

      this.applySessionToken(request);

      request.endpoint = await this.globalEndpointManager.resolveServiceEndpoint(
        diagnosticNode,
        request.resourceType,
        request.operationType,
      );
      const response = await executePlugins(
        diagnosticNode,
        request,
        RequestHandler.request,
        PluginOn.operation,
      );
      this.captureSessionToken(undefined, path, OperationType.Batch, response.headers);
      response.diagnostics = diagnosticNode.toDiagnostic(this.getClientConfig());
      return response;
    } catch (err: any) {
      this.captureSessionToken(err, path, OperationType.Upsert, (err as ErrorResponse).headers);
      throw err;
    }
  }

  public async bulk<T>({
    body,
    path,
    partitionKeyRangeId,
    resourceId,
    bulkOptions = {},
    options = {},
    diagnosticNode,
  }: {
    body: T;
    path: string;
    partitionKeyRangeId: string;
    resourceId: string;
    bulkOptions?: BulkOptions;
    options?: RequestOptions;
    diagnosticNode: DiagnosticNodeInternal;
  }): Promise<Response<any>> {
    try {
      const request: RequestContext = {
        ...this.getContextDerivedPropsForRequestCreation(),
        method: HTTPMethod.post,
        operationType: OperationType.Batch,
        path,
        body,
        resourceType: ResourceType.item,
        resourceId,
        options,
      };
      diagnosticNode.addData({
        operationType: OperationType.Batch,
        resourceType: ResourceType.item,
      });
      request.headers = await this.buildHeaders(request);
      request.headers[HttpHeaders.IsBatchRequest] = true;
      request.headers[HttpHeaders.PartitionKeyRangeID] = partitionKeyRangeId;
      request.headers[HttpHeaders.IsBatchAtomic] = false;
      request.headers[HttpHeaders.BatchContinueOnError] = bulkOptions.continueOnError ?? true;
      this.applySessionToken(request);

      request.endpoint = await this.globalEndpointManager.resolveServiceEndpoint(
        diagnosticNode,
        request.resourceType,
        request.operationType,
      );
      const response = await executePlugins(
        diagnosticNode,
        request,
        RequestHandler.request,
        PluginOn.operation,
      );
      this.captureSessionToken(undefined, path, OperationType.Batch, response.headers);
      return response;
    } catch (err: any) {
      this.captureSessionToken(err, path, OperationType.Upsert, (err as ErrorResponse).headers);
      throw err;
    }
  }

  private captureSessionToken(
    err: ErrorResponse,
    path: string,
    operationType: OperationType,
    resHeaders: CosmosHeaders,
  ): void {
    const request = this.getSessionParams(path);
    request.operationType = operationType;
    if (
      !err ||
      (!this.isMasterResource(request.resourceType) &&
        (err.code === StatusCodes.PreconditionFailed ||
          err.code === StatusCodes.Conflict ||
          (err.code === StatusCodes.NotFound &&
            err.substatus !== SubStatusCodes.ReadSessionNotAvailable)))
    ) {
      this.sessionContainer.set(request, resHeaders);
    }
  }

  public clearSessionToken(path: string): void {
    const request = this.getSessionParams(path);
    this.sessionContainer.remove(request);
  }

  public recordDiagnostics(diagnostic: CosmosDiagnostics): void {
    const formatted = this.diagnosticFormatter.format(diagnostic);
    this.diagnosticWriter.write(formatted);
  }

  public initializeDiagnosticSettings(diagnosticLevel: CosmosDbDiagnosticLevel): void {
    this.diagnosticFormatter = new DefaultDiagnosticFormatter();
    switch (diagnosticLevel) {
      case CosmosDbDiagnosticLevel.info:
        this.diagnosticWriter = new NoOpDiagnosticWriter();
        break;
      default:
        this.diagnosticWriter = new LogDiagnosticWriter();
    }
  }

  // TODO: move
  private getSessionParams(resourceLink: string): SessionContext {
    const resourceId: string = null;
    let resourceAddress: string = null;
    const parserOutput = parseLink(resourceLink);

    resourceAddress = parserOutput.objectBody.self;

    const resourceType = parserOutput.type;
    return {
      resourceId,
      resourceAddress,
      resourceType,
      isNameBased: true,
    };
  }

  private isMasterResource(resourceType: string): boolean {
    if (
      resourceType === Constants.Path.OffersPathSegment ||
      resourceType === Constants.Path.DatabasesPathSegment ||
      resourceType === Constants.Path.UsersPathSegment ||
      resourceType === Constants.Path.PermissionsPathSegment ||
      resourceType === Constants.Path.TopologyPathSegment ||
      resourceType === Constants.Path.DatabaseAccountPathSegment ||
      resourceType === Constants.Path.PartitionKeyRangesPathSegment ||
      resourceType === Constants.Path.CollectionsPathSegment
    ) {
      return true;
    }

    return false;
  }

  private buildHeaders(requestContext: RequestContext): Promise<CosmosHeaders> {
    return getHeaders({
      clientOptions: this.cosmosClientOptions,
      defaultHeaders: {
        ...this.cosmosClientOptions.defaultHeaders,
        ...requestContext.options.initialHeaders,
      },
      verb: requestContext.method,
      path: requestContext.path,
      resourceId: requestContext.resourceId,
      resourceType: requestContext.resourceType,
      options: requestContext.options,
      partitionKeyRangeId: requestContext.partitionKeyRangeId,
      useMultipleWriteLocations: this.connectionPolicy.useMultipleWriteLocations,
      partitionKey:
        requestContext.partitionKey !== undefined
          ? convertToInternalPartitionKey(requestContext.partitionKey)
          : undefined, // TODO: Move this check from here to PartitionKey
      operationType: requestContext.operationType,
    });
  }

  /**
   * Returns collection of properties which are derived from the context for Request Creation.
   * These properties have client wide scope, as opposed to request specific scope.
   * @returns
   */
  private getContextDerivedPropsForRequestCreation(): {
    globalEndpointManager: GlobalEndpointManager;
    connectionPolicy: ConnectionPolicy;
    requestAgent: Agent;
    client?: ClientContext;
    pipeline?: Pipeline;
    plugins: PluginConfig[];
    httpClient?: HttpClient;
  } {
    return {
      globalEndpointManager: this.globalEndpointManager,
      requestAgent: this.cosmosClientOptions.agent,
      connectionPolicy: this.connectionPolicy,
      client: this,
      plugins: this.cosmosClientOptions.plugins,
      pipeline: this.pipeline,
      httpClient: this.cosmosClientOptions.httpClient,
    };
  }

  public getClientConfig(): ClientConfigDiagnostic {
    return this.clientConfig;
  }

  /**
   * @internal
   */
<<<<<<< HEAD
  public getRetryOptions(): RetryOptions {
    return this.connectionPolicy.retryOptions;
=======
  public refreshUserAgent(hostFramework: string): void {
    const updatedUserAgent = getUserAgent(this.cosmosClientOptions.userAgentSuffix, hostFramework);
    this.cosmosClientOptions.defaultHeaders[Constants.HttpHeaders.UserAgent] = updatedUserAgent;
    this.cosmosClientOptions.defaultHeaders[Constants.HttpHeaders.CustomUserAgent] =
      updatedUserAgent;
>>>>>>> e69ecf0c
  }
}<|MERGE_RESOLUTION|>--- conflicted
+++ resolved
@@ -38,11 +38,8 @@
 import { DefaultDiagnosticFormatter } from "./diagnostics/DiagnosticFormatter";
 import { CosmosDbDiagnosticLevel } from "./diagnostics/CosmosDbDiagnosticLevel";
 import { randomUUID } from "@azure/core-util";
-<<<<<<< HEAD
+import { getUserAgent } from "./common/platform";
 import type { RetryOptions } from "./retry/retryOptions";
-=======
-import { getUserAgent } from "./common/platform";
->>>>>>> e69ecf0c
 
 const logger: AzureLogger = createClientLogger("ClientContext");
 
@@ -222,9 +219,9 @@
     this.applySessionToken(request);
     logger.info(
       "query " +
-        requestId +
-        " started" +
-        (request.partitionKeyRangeId ? " pkrid: " + request.partitionKeyRangeId : ""),
+      requestId +
+      " started" +
+      (request.partitionKeyRangeId ? " pkrid: " + request.partitionKeyRangeId : ""),
     );
     logger.verbose(request);
     const start = Date.now();
@@ -989,15 +986,17 @@
   /**
    * @internal
    */
-<<<<<<< HEAD
-  public getRetryOptions(): RetryOptions {
-    return this.connectionPolicy.retryOptions;
-=======
   public refreshUserAgent(hostFramework: string): void {
     const updatedUserAgent = getUserAgent(this.cosmosClientOptions.userAgentSuffix, hostFramework);
     this.cosmosClientOptions.defaultHeaders[Constants.HttpHeaders.UserAgent] = updatedUserAgent;
     this.cosmosClientOptions.defaultHeaders[Constants.HttpHeaders.CustomUserAgent] =
       updatedUserAgent;
->>>>>>> e69ecf0c
+  }
+
+  /**
+   * @internal
+   */
+  public getRetryOptions(): RetryOptions {
+    return this.connectionPolicy.retryOptions;
   }
 }