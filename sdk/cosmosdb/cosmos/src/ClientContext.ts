// Copyright (c) Microsoft Corporation.
// Licensed under the MIT License.

import type { HttpClient, Pipeline } from "@azure/core-rest-pipeline";
import { bearerTokenAuthenticationPolicy, createEmptyPipeline } from "@azure/core-rest-pipeline";
import type { PartitionKeyRange } from "./client/Container/PartitionKeyRange.js";
import type { Resource } from "./client/Resource.js";
import { Constants, HTTPMethod, OperationType, ResourceType } from "./common/constants.js";
import { getIdFromLink, getPathFromLink, parseLink } from "./common/helper.js";
import { StatusCodes, SubStatusCodes } from "./common/statusCodes.js";
import type { Agent, CosmosClientOptions } from "./CosmosClientOptions.js";
import type { ConnectionPolicy, PartitionKey } from "./documents/index.js";
import {
  ConsistencyLevel,
  DatabaseAccount,
  convertToInternalPartitionKey,
} from "./documents/index.js";
import type { GlobalEndpointManager } from "./globalEndpointManager.js";
import type { PluginConfig } from "./plugins/Plugin.js";
import { PluginOn, executePlugins } from "./plugins/Plugin.js";
import type { FetchFunctionCallback, SqlQuerySpec } from "./queryExecutionContext/index.js";
import type { CosmosHeaders } from "./queryExecutionContext/CosmosHeaders.js";
import { QueryIterator } from "./queryIterator.js";
import type { ErrorResponse } from "./request/index.js";
import type { FeedOptions, RequestOptions, Response } from "./request/index.js";
import type { PartitionedQueryExecutionInfo } from "./request/ErrorResponse.js";
import { getHeaders } from "./request/request.js";
import type { RequestContext } from "./request/RequestContext.js";
import { RequestHandler } from "./request/RequestHandler.js";
import { SessionContainer } from "./session/sessionContainer.js";
import type { SessionContext } from "./session/SessionContext.js";
import type { BulkOptions } from "./utils/batch.js";
import { sanitizeEndpoint } from "./utils/checkURL.js";
import { supportedQueryFeaturesBuilder } from "./utils/supportedQueryFeaturesBuilder.js";
import type { AzureLogger } from "@azure/logger";
import { createClientLogger } from "@azure/logger";
import type { ClientConfigDiagnostic, CosmosDiagnostics } from "./CosmosDiagnostics.js";
import type { DiagnosticNodeInternal } from "./diagnostics/DiagnosticNodeInternal.js";
import type { DiagnosticWriter } from "./diagnostics/DiagnosticWriter.js";
import { LogDiagnosticWriter, NoOpDiagnosticWriter } from "./diagnostics/DiagnosticWriter.js";
import type { DiagnosticFormatter } from "./diagnostics/DiagnosticFormatter.js";
import { DefaultDiagnosticFormatter } from "./diagnostics/DiagnosticFormatter.js";
import { CosmosDbDiagnosticLevel } from "./diagnostics/CosmosDbDiagnosticLevel.js";
import { randomUUID } from "@azure/core-util";
<<<<<<< HEAD
import { getUserAgent } from "./common/platform";
import type { RetryOptions } from "./retry/retryOptions";
=======
import { getUserAgent } from "./common/platform.js";
>>>>>>> a4ed4354
const logger: AzureLogger = createClientLogger("ClientContext");

const QueryJsonContentType = "application/query+json";
const HttpHeaders = Constants.HttpHeaders;
/**
 * @hidden
 * @hidden
 */
export class ClientContext {
  private readonly sessionContainer: SessionContainer;
  private connectionPolicy: ConnectionPolicy;
  private pipeline: Pipeline;
  private diagnosticWriter: DiagnosticWriter;
  private diagnosticFormatter: DiagnosticFormatter;
  public partitionKeyDefinitionCache: { [containerUrl: string]: any }; // TODO: PartitionKeyDefinitionCache
  /** boolean flag to support operations with client-side encryption */
  public enableEncryption: boolean = false;

  public constructor(
    private cosmosClientOptions: CosmosClientOptions,
    private globalEndpointManager: GlobalEndpointManager,
    private clientConfig: ClientConfigDiagnostic,
    public diagnosticLevel: CosmosDbDiagnosticLevel,
  ) {
    if (cosmosClientOptions.clientEncryptionOptions) {
      this.enableEncryption = true;
    }
    this.connectionPolicy = cosmosClientOptions.connectionPolicy;
    this.sessionContainer = new SessionContainer();
    this.partitionKeyDefinitionCache = {};
    this.pipeline = null;
    if (cosmosClientOptions.aadCredentials) {
      this.pipeline = createEmptyPipeline();
      const hrefEndpoint = sanitizeEndpoint(cosmosClientOptions.endpoint);
      const scope = `${hrefEndpoint}/.default`;
      this.pipeline.addPolicy(
        bearerTokenAuthenticationPolicy({
          credential: cosmosClientOptions.aadCredentials,
          scopes: scope,
          challengeCallbacks: {
            async authorizeRequest({ request, getAccessToken }) {
              const tokenResponse = await getAccessToken([scope], {});
              const AUTH_PREFIX = `type=aad&ver=1.0&sig=`;
              const authorizationToken = `${AUTH_PREFIX}${tokenResponse.token}`;
              request.headers.set("Authorization", authorizationToken);
            },
          },
        }),
      );
    }
    this.initializeDiagnosticSettings(diagnosticLevel);
  }

  /** @hidden */
  public async read<T>({
    path,
    resourceType,
    resourceId,
    options = {},
    partitionKey,
    diagnosticNode,
  }: {
    path: string;
    resourceType: ResourceType;
    resourceId: string;
    options?: RequestOptions;
    partitionKey?: PartitionKey;
    diagnosticNode: DiagnosticNodeInternal;
  }): Promise<Response<T & Resource>> {
    try {
      const request: RequestContext = {
        ...this.getContextDerivedPropsForRequestCreation(),
        method: HTTPMethod.get,
        path,
        operationType: OperationType.Read,
        resourceId,
        options,
        resourceType,
        partitionKey,
      };
      diagnosticNode.addData({
        operationType: OperationType.Read,
        resourceType,
      });

      request.headers = await this.buildHeaders(request);
      if (resourceType === ResourceType.clientencryptionkey) {
        request.headers[HttpHeaders.AllowCachedReadsHeader] = true;
        if (options.databaseRid) {
          request.headers[HttpHeaders.DatabaseRidHeader] = options.databaseRid;
        }
      }
      this.applySessionToken(request);

      // read will use ReadEndpoint since it uses GET operation
      request.endpoint = await this.globalEndpointManager.resolveServiceEndpoint(
        diagnosticNode,
        request.resourceType,
        request.operationType,
      );
      const response = await executePlugins(
        diagnosticNode,
        request,
        RequestHandler.request,
        PluginOn.operation,
      );
      this.captureSessionToken(undefined, path, OperationType.Read, response.headers);
      return response;
    } catch (err: any) {
      this.captureSessionToken(err, path, OperationType.Upsert, (err as ErrorResponse).headers);
      throw err;
    }
  }

  public async queryFeed<T>({
    path,
    resourceType,
    resourceId,
    resultFn,
    query,
    options,
    diagnosticNode,
    partitionKeyRangeId,
    partitionKey,
    startEpk,
    endEpk,
    correlatedActivityId,
  }: {
    path: string;
    resourceType: ResourceType;
    resourceId: string;
    resultFn: (result: { [key: string]: any }) => any[];
    query: SqlQuerySpec | string;
    options: FeedOptions;
    diagnosticNode: DiagnosticNodeInternal;
    partitionKeyRangeId?: string;
    partitionKey?: PartitionKey;
    startEpk?: string | undefined;
    endEpk?: string | undefined;
    correlatedActivityId?: string;
  }): Promise<Response<T & Resource>> {
    // Query operations will use ReadEndpoint even though it uses
    // GET(for queryFeed) and POST(for regular query operations)

    const request: RequestContext = {
      ...this.getContextDerivedPropsForRequestCreation(),
      method: HTTPMethod.get,
      path,
      operationType: OperationType.Query,
      partitionKeyRangeId,
      resourceId,
      resourceType,
      options,
      body: query,
      partitionKey,
    };
    diagnosticNode.addData({
      operationType: OperationType.Query,
      resourceType,
    });
    const requestId = randomUUID();
    if (query !== undefined) {
      request.method = HTTPMethod.post;
    }
    request.endpoint = await this.globalEndpointManager.resolveServiceEndpoint(
      diagnosticNode,
      request.resourceType,
      request.operationType,
    );
    request.headers = await this.buildHeaders(request);

    if (startEpk !== undefined && endEpk !== undefined) {
      request.headers[HttpHeaders.StartEpk] = startEpk;
      request.headers[HttpHeaders.EndEpk] = endEpk;
      request.headers[HttpHeaders.ReadFeedKeyType] = "EffectivePartitionKeyRange";
    }

    if (query !== undefined) {
      if (correlatedActivityId !== undefined) {
        request.headers[HttpHeaders.CorrelatedActivityId] = correlatedActivityId;
      }
      request.headers[HttpHeaders.IsQuery] = "true";
      request.headers[HttpHeaders.ContentType] = QueryJsonContentType;
      if (typeof query === "string") {
        request.body = { query }; // Converts query text to query object.
      }
    }
    this.applySessionToken(request);
    logger.info(
      "query " +
        requestId +
        " started" +
        (request.partitionKeyRangeId ? " pkrid: " + request.partitionKeyRangeId : ""),
    );
    logger.verbose(request);
    const start = Date.now();
    const response = await RequestHandler.request(request, diagnosticNode);
    logger.info("query " + requestId + " finished - " + (Date.now() - start) + "ms");
    this.captureSessionToken(undefined, path, OperationType.Query, response.headers);
    return this.processQueryFeedResponse(response, !!query, resultFn);
  }

  public async getQueryPlan(
    path: string,
    resourceType: ResourceType,
    resourceId: string,
    query: SqlQuerySpec | string,
    options: FeedOptions = {},
    diagnosticNode: DiagnosticNodeInternal,
    correlatedActivityId?: string,
  ): Promise<Response<PartitionedQueryExecutionInfo>> {
    const request: RequestContext = {
      ...this.getContextDerivedPropsForRequestCreation(),
      method: HTTPMethod.post,
      path,
      operationType: OperationType.Read,
      resourceId,
      resourceType,
      options,
      body: query,
    };
    diagnosticNode.addData({
      operationType: OperationType.Read,
      resourceType,
    });
    request.endpoint = await this.globalEndpointManager.resolveServiceEndpoint(
      diagnosticNode,
      request.resourceType,
      request.operationType,
    );
    request.headers = await this.buildHeaders(request);
    if (correlatedActivityId !== undefined) {
      request.headers[HttpHeaders.CorrelatedActivityId] = correlatedActivityId;
    }
    request.headers[HttpHeaders.IsQueryPlan] = "True";
    request.headers[HttpHeaders.QueryVersion] = "1.4";
    request.headers[HttpHeaders.ContentType] = QueryJsonContentType;
    request.headers[HttpHeaders.SupportedQueryFeatures] = supportedQueryFeaturesBuilder(
      options.disableNonStreamingOrderByQuery,
    );

    if (typeof query === "string") {
      request.body = { query }; // Converts query text to query object.
    }

    this.applySessionToken(request);
    const response = await RequestHandler.request(request, diagnosticNode);
    this.captureSessionToken(undefined, path, OperationType.Query, response.headers);
    return response as any;
  }

  public queryPartitionKeyRanges(
    collectionLink: string,
    query?: string | SqlQuerySpec,
    options?: FeedOptions,
  ): QueryIterator<PartitionKeyRange> {
    const path = getPathFromLink(collectionLink, ResourceType.pkranges);
    const id = getIdFromLink(collectionLink);
    const cb: FetchFunctionCallback = async (diagNode, innerOptions) => {
      const response = await this.queryFeed({
        path,
        resourceType: ResourceType.pkranges,
        resourceId: id,
        resultFn: (result) => result.PartitionKeyRanges,
        query,
        options: innerOptions,
        diagnosticNode: diagNode,
      });
      return response;
    };
    return new QueryIterator<PartitionKeyRange>(this, query, options, cb);
  }

  public async delete<T>({
    path,
    resourceType,
    resourceId,
    options = {},
    partitionKey,
    method = HTTPMethod.delete,
    diagnosticNode,
  }: {
    path: string;
    resourceType: ResourceType;
    resourceId: string;
    options?: RequestOptions;
    partitionKey?: PartitionKey;
    method?: HTTPMethod;
    diagnosticNode: DiagnosticNodeInternal;
  }): Promise<Response<T & Resource>> {
    try {
      const request: RequestContext = {
        ...this.getContextDerivedPropsForRequestCreation(),
        method: method,
        operationType: OperationType.Delete,
        path,
        resourceType,
        options,
        resourceId,
        partitionKey,
      };
      diagnosticNode.addData({
        operationType: OperationType.Delete,
        resourceType,
      });
      request.headers = await this.buildHeaders(request);
      this.applySessionToken(request);
      // deleteResource will use WriteEndpoint since it uses DELETE operation
      request.endpoint = await this.globalEndpointManager.resolveServiceEndpoint(
        diagnosticNode,
        request.resourceType,
        request.operationType,
      );
      const response = await executePlugins(
        diagnosticNode,
        request,
        RequestHandler.request,
        PluginOn.operation,
      );
      if (parseLink(path).type !== "colls") {
        this.captureSessionToken(undefined, path, OperationType.Delete, response.headers);
      } else {
        this.clearSessionToken(path);
      }
      return response;
    } catch (err: any) {
      this.captureSessionToken(err, path, OperationType.Upsert, (err as ErrorResponse).headers);
      throw err;
    }
  }

  public async patch<T>({
    body,
    path,
    resourceType,
    resourceId,
    options = {},
    partitionKey,
    diagnosticNode,
  }: {
    body: any;
    path: string;
    resourceType: ResourceType;
    resourceId: string;
    options?: RequestOptions;
    partitionKey?: PartitionKey;
    diagnosticNode: DiagnosticNodeInternal;
  }): Promise<Response<T & Resource>> {
    try {
      const request: RequestContext = {
        ...this.getContextDerivedPropsForRequestCreation(),
        method: HTTPMethod.patch,
        operationType: OperationType.Patch,
        path,
        resourceType,
        body,
        resourceId,
        options,
        partitionKey,
      };
      diagnosticNode.addData({
        operationType: OperationType.Patch,
        resourceType,
      });
      request.headers = await this.buildHeaders(request);
      this.applySessionToken(request);

      // patch will use WriteEndpoint
      request.endpoint = await this.globalEndpointManager.resolveServiceEndpoint(
        diagnosticNode,
        request.resourceType,
        request.operationType,
      );
      const response = await executePlugins(
        diagnosticNode,
        request,
        RequestHandler.request,
        PluginOn.operation,
      );
      this.captureSessionToken(undefined, path, OperationType.Patch, response.headers);
      return response;
    } catch (err: any) {
      this.captureSessionToken(err, path, OperationType.Upsert, (err as ErrorResponse).headers);
      throw err;
    }
  }

  public async create<T, U = T>({
    body,
    path,
    resourceType,
    resourceId,
    diagnosticNode,
    options = {},
    partitionKey,
  }: {
    body: T;
    path: string;
    resourceType: ResourceType;
    resourceId: string;
    diagnosticNode: DiagnosticNodeInternal;
    options?: RequestOptions;
    partitionKey?: PartitionKey;
  }): Promise<Response<T & U & Resource>> {
    try {
      const request: RequestContext = {
        ...this.getContextDerivedPropsForRequestCreation(),
        method: HTTPMethod.post,
        operationType: OperationType.Create,
        path,
        resourceType,
        resourceId,
        body,
        options,
        partitionKey,
      };
      diagnosticNode.addData({
        operationType: OperationType.Create,
        resourceType,
      });
      request.headers = await this.buildHeaders(request);
      // create will use WriteEndpoint since it uses POST operation
      this.applySessionToken(request);

      request.endpoint = await this.globalEndpointManager.resolveServiceEndpoint(
        diagnosticNode,
        request.resourceType,
        request.operationType,
      );
      const response = await executePlugins(
        diagnosticNode,
        request,
        RequestHandler.request,
        PluginOn.operation,
      );
      this.captureSessionToken(undefined, path, OperationType.Create, response.headers);
      return response;
    } catch (err: any) {
      this.captureSessionToken(err, path, OperationType.Upsert, (err as ErrorResponse).headers);
      throw err;
    }
  }

  private processQueryFeedResponse(
    res: Response<any>,
    isQuery: boolean,
    resultFn: (result: { [key: string]: any }) => any[],
  ): Response<any> {
    if (isQuery) {
      return {
        result: resultFn(res.result),
        headers: res.headers,
        code: res.code,
      };
    } else {
      const newResult = resultFn(res.result).map((body: any) => body);
      return {
        result: newResult,
        headers: res.headers,
        code: res.code,
      };
    }
  }

  private applySessionToken(requestContext: RequestContext): void {
    const request = this.getSessionParams(requestContext.path);

    if (requestContext.headers && requestContext.headers[HttpHeaders.SessionToken]) {
      return;
    }

    const sessionConsistency: ConsistencyLevel = requestContext.headers[
      HttpHeaders.ConsistencyLevel
    ] as ConsistencyLevel;
    if (!sessionConsistency) {
      return;
    }

    if (sessionConsistency !== ConsistencyLevel.Session) {
      return;
    }

    if (request.resourceAddress) {
      const sessionToken = this.sessionContainer.get(request);
      if (sessionToken) {
        requestContext.headers[HttpHeaders.SessionToken] = sessionToken;
      }
    }
  }

  public async replace<T>({
    body,
    path,
    resourceType,
    resourceId,
    options = {},
    partitionKey,
    diagnosticNode,
  }: {
    body: any;
    path: string;
    resourceType: ResourceType;
    resourceId: string;
    options?: RequestOptions;
    partitionKey?: PartitionKey;
    diagnosticNode: DiagnosticNodeInternal;
  }): Promise<Response<T & Resource>> {
    try {
      const request: RequestContext = {
        ...this.getContextDerivedPropsForRequestCreation(),
        method: HTTPMethod.put,
        operationType: OperationType.Replace,
        path,
        resourceType,
        body,
        resourceId,
        options,
        partitionKey,
      };
      diagnosticNode.addData({
        operationType: OperationType.Replace,
        resourceType,
      });
      request.headers = await this.buildHeaders(request);
      this.applySessionToken(request);

      // replace will use WriteEndpoint since it uses PUT operation
      request.endpoint = await this.globalEndpointManager.resolveServiceEndpoint(
        diagnosticNode,
        request.resourceType,
        request.operationType,
      );
      const response = await executePlugins(
        diagnosticNode,
        request,
        RequestHandler.request,
        PluginOn.operation,
      );
      this.captureSessionToken(undefined, path, OperationType.Replace, response.headers);
      return response;
    } catch (err: any) {
      this.captureSessionToken(err, path, OperationType.Upsert, (err as ErrorResponse).headers);
      throw err;
    }
  }

  public async upsert<T, U = T>({
    body,
    path,
    resourceType,
    resourceId,
    options = {},
    partitionKey,
    diagnosticNode,
  }: {
    body: T;
    path: string;
    resourceType: ResourceType;
    resourceId: string;
    options?: RequestOptions;
    partitionKey?: PartitionKey;
    diagnosticNode: DiagnosticNodeInternal;
  }): Promise<Response<T & U & Resource>> {
    try {
      const request: RequestContext = {
        ...this.getContextDerivedPropsForRequestCreation(),
        method: HTTPMethod.post,
        operationType: OperationType.Upsert,
        path,
        resourceType,
        body,
        resourceId,
        options,
        partitionKey,
      };
      diagnosticNode.addData({
        operationType: OperationType.Upsert,
        resourceType,
      });
      request.headers = await this.buildHeaders(request);
      request.headers[HttpHeaders.IsUpsert] = true;
      this.applySessionToken(request);

      // upsert will use WriteEndpoint since it uses POST operation
      request.endpoint = await this.globalEndpointManager.resolveServiceEndpoint(
        diagnosticNode,
        request.resourceType,
        request.operationType,
      );
      const response = await executePlugins(
        diagnosticNode,
        request,
        RequestHandler.request,
        PluginOn.operation,
      );
      this.captureSessionToken(undefined, path, OperationType.Upsert, response.headers);
      return response;
    } catch (err: any) {
      this.captureSessionToken(err, path, OperationType.Upsert, (err as ErrorResponse).headers);
      throw err;
    }
  }

  public async execute<T>({
    sprocLink,
    params,
    options = {},
    partitionKey,
    diagnosticNode,
  }: {
    sprocLink: string;
    params?: any[];
    options?: RequestOptions;
    partitionKey?: PartitionKey;
    diagnosticNode: DiagnosticNodeInternal;
  }): Promise<Response<T>> {
    // Accept a single parameter or an array of parameters.
    // Didn't add type annotation for this because we should legacy this behavior
    if (params !== null && params !== undefined && !Array.isArray(params)) {
      params = [params];
    }
    const path = getPathFromLink(sprocLink);
    const id = getIdFromLink(sprocLink);

    const request: RequestContext = {
      ...this.getContextDerivedPropsForRequestCreation(),
      method: HTTPMethod.post,
      operationType: OperationType.Execute,
      path,
      resourceType: ResourceType.sproc,
      options,
      resourceId: id,
      body: params,
      partitionKey,
    };
    diagnosticNode.addData({
      operationType: OperationType.Execute,
      resourceType: ResourceType.sproc,
    });
    request.headers = await this.buildHeaders(request);
    // executeStoredProcedure will use WriteEndpoint since it uses POST operation
    request.endpoint = await this.globalEndpointManager.resolveServiceEndpoint(
      diagnosticNode,
      request.resourceType,
      request.operationType,
    );
    const response = await executePlugins(
      diagnosticNode,
      request,
      RequestHandler.request,
      PluginOn.operation,
    );
    return response;
  }

  /**
   * Gets the Database account information.
   * @param options - `urlConnection` in the options is the endpoint url whose database account needs to be retrieved.
   * If not present, current client's url will be used.
   */
  public async getDatabaseAccount(
    diagnosticNode: DiagnosticNodeInternal,
    options: RequestOptions = {},
  ): Promise<Response<DatabaseAccount>> {
    const endpoint = options.urlConnection || this.cosmosClientOptions.endpoint;
    const request: RequestContext = {
      ...this.getContextDerivedPropsForRequestCreation(),
      endpoint,
      method: HTTPMethod.get,
      operationType: OperationType.Read,
      path: "",
      resourceType: ResourceType.none,
      options,
    };
    diagnosticNode.addData({
      operationType: OperationType.Read,
      resourceType: ResourceType.none,
    });
    request.headers = await this.buildHeaders(request);
    // await options.beforeOperation({ endpoint, request, headers: requestHeaders });
    const { result, headers, code, substatus, diagnostics } = await executePlugins(
      diagnosticNode,
      request,
      RequestHandler.request,
      PluginOn.operation,
    );

    const databaseAccount = new DatabaseAccount(result, headers);
    return {
      result: databaseAccount,
      headers,
      diagnostics,
      code: code,
      substatus: substatus,
    };
  }

  public getWriteEndpoint(diagnosticNode: DiagnosticNodeInternal): Promise<string> {
    return this.globalEndpointManager.getWriteEndpoint(diagnosticNode);
  }

  public getReadEndpoint(diagnosticNode: DiagnosticNodeInternal): Promise<string> {
    return this.globalEndpointManager.getReadEndpoint(diagnosticNode);
  }

  public getWriteEndpoints(): Promise<readonly string[]> {
    return this.globalEndpointManager.getWriteEndpoints();
  }

  public getReadEndpoints(): Promise<readonly string[]> {
    return this.globalEndpointManager.getReadEndpoints();
  }

  public async batch<T>({
    body,
    path,
    partitionKey,
    resourceId,
    options = {},
    diagnosticNode,
  }: {
    body: T;
    path: string;
    partitionKey: PartitionKey;
    resourceId: string;
    options?: RequestOptions;
    diagnosticNode: DiagnosticNodeInternal;
  }): Promise<Response<any>> {
    try {
      const request: RequestContext = {
        ...this.getContextDerivedPropsForRequestCreation(),
        method: HTTPMethod.post,
        operationType: OperationType.Batch,
        path,
        body,
        resourceType: ResourceType.item,
        resourceId,
        options,
        partitionKey,
      };
      diagnosticNode.addData({
        operationType: OperationType.Batch,
        resourceType: ResourceType.item,
      });
      request.headers = await this.buildHeaders(request);
      request.headers[HttpHeaders.IsBatchRequest] = true;
      request.headers[HttpHeaders.IsBatchAtomic] = true;

      this.applySessionToken(request);

      request.endpoint = await this.globalEndpointManager.resolveServiceEndpoint(
        diagnosticNode,
        request.resourceType,
        request.operationType,
      );
      const response = await executePlugins(
        diagnosticNode,
        request,
        RequestHandler.request,
        PluginOn.operation,
      );
      this.captureSessionToken(undefined, path, OperationType.Batch, response.headers);
      response.diagnostics = diagnosticNode.toDiagnostic(this.getClientConfig());
      return response;
    } catch (err: any) {
      this.captureSessionToken(err, path, OperationType.Upsert, (err as ErrorResponse).headers);
      throw err;
    }
  }

  public async bulk<T>({
    body,
    path,
    partitionKeyRangeId,
    resourceId,
    bulkOptions = {},
    options = {},
    diagnosticNode,
  }: {
    body: T;
    path: string;
    partitionKeyRangeId: string;
    resourceId: string;
    bulkOptions?: BulkOptions;
    options?: RequestOptions;
    diagnosticNode: DiagnosticNodeInternal;
  }): Promise<Response<any>> {
    try {
      const request: RequestContext = {
        ...this.getContextDerivedPropsForRequestCreation(),
        method: HTTPMethod.post,
        operationType: OperationType.Batch,
        path,
        body,
        resourceType: ResourceType.item,
        resourceId,
        options,
      };
      diagnosticNode.addData({
        operationType: OperationType.Batch,
        resourceType: ResourceType.item,
      });
      request.headers = await this.buildHeaders(request);
      request.headers[HttpHeaders.IsBatchRequest] = true;
      request.headers[HttpHeaders.PartitionKeyRangeID] = partitionKeyRangeId;
      request.headers[HttpHeaders.IsBatchAtomic] = false;
      request.headers[HttpHeaders.BatchContinueOnError] = bulkOptions.continueOnError ?? true;
      this.applySessionToken(request);

      request.endpoint = await this.globalEndpointManager.resolveServiceEndpoint(
        diagnosticNode,
        request.resourceType,
        request.operationType,
      );
      const response = await executePlugins(
        diagnosticNode,
        request,
        RequestHandler.request,
        PluginOn.operation,
      );
      this.captureSessionToken(undefined, path, OperationType.Batch, response.headers);
      return response;
    } catch (err: any) {
      this.captureSessionToken(err, path, OperationType.Upsert, (err as ErrorResponse).headers);
      throw err;
    }
  }

  private captureSessionToken(
    err: ErrorResponse,
    path: string,
    operationType: OperationType,
    resHeaders: CosmosHeaders,
  ): void {
    const request = this.getSessionParams(path);
    request.operationType = operationType;
    if (
      !err ||
      (!this.isMasterResource(request.resourceType) &&
        (err.code === StatusCodes.PreconditionFailed ||
          err.code === StatusCodes.Conflict ||
          (err.code === StatusCodes.NotFound &&
            err.substatus !== SubStatusCodes.ReadSessionNotAvailable)))
    ) {
      this.sessionContainer.set(request, resHeaders);
    }
  }

  public clearSessionToken(path: string): void {
    const request = this.getSessionParams(path);
    this.sessionContainer.remove(request);
  }

  public recordDiagnostics(diagnostic: CosmosDiagnostics): void {
    const formatted = this.diagnosticFormatter.format(diagnostic);
    this.diagnosticWriter.write(formatted);
  }

  public initializeDiagnosticSettings(diagnosticLevel: CosmosDbDiagnosticLevel): void {
    this.diagnosticFormatter = new DefaultDiagnosticFormatter();
    switch (diagnosticLevel) {
      case CosmosDbDiagnosticLevel.info:
        this.diagnosticWriter = new NoOpDiagnosticWriter();
        break;
      default:
        this.diagnosticWriter = new LogDiagnosticWriter();
    }
  }

  // TODO: move
  private getSessionParams(resourceLink: string): SessionContext {
    const resourceId: string = null;
    let resourceAddress: string = null;
    const parserOutput = parseLink(resourceLink);

    resourceAddress = parserOutput.objectBody.self;

    const resourceType = parserOutput.type;
    return {
      resourceId,
      resourceAddress,
      resourceType,
      isNameBased: true,
    };
  }

  private isMasterResource(resourceType: string): boolean {
    if (
      resourceType === Constants.Path.OffersPathSegment ||
      resourceType === Constants.Path.DatabasesPathSegment ||
      resourceType === Constants.Path.UsersPathSegment ||
      resourceType === Constants.Path.PermissionsPathSegment ||
      resourceType === Constants.Path.TopologyPathSegment ||
      resourceType === Constants.Path.DatabaseAccountPathSegment ||
      resourceType === Constants.Path.PartitionKeyRangesPathSegment ||
      resourceType === Constants.Path.CollectionsPathSegment
    ) {
      return true;
    }

    return false;
  }

  private buildHeaders(requestContext: RequestContext): Promise<CosmosHeaders> {
    return getHeaders({
      clientOptions: this.cosmosClientOptions,
      defaultHeaders: {
        ...this.cosmosClientOptions.defaultHeaders,
        ...requestContext.options.initialHeaders,
      },
      verb: requestContext.method,
      path: requestContext.path,
      resourceId: requestContext.resourceId,
      resourceType: requestContext.resourceType,
      options: requestContext.options,
      partitionKeyRangeId: requestContext.partitionKeyRangeId,
      useMultipleWriteLocations: this.connectionPolicy.useMultipleWriteLocations,
      partitionKey:
        requestContext.partitionKey !== undefined
          ? convertToInternalPartitionKey(requestContext.partitionKey)
          : undefined, // TODO: Move this check from here to PartitionKey
    });
  }

  /**
   * Returns collection of properties which are derived from the context for Request Creation.
   * These properties have client wide scope, as opposed to request specific scope.
   * @returns
   */
  private getContextDerivedPropsForRequestCreation(): {
    globalEndpointManager: GlobalEndpointManager;
    connectionPolicy: ConnectionPolicy;
    requestAgent: Agent;
    client?: ClientContext;
    pipeline?: Pipeline;
    plugins: PluginConfig[];
    httpClient?: HttpClient;
  } {
    return {
      globalEndpointManager: this.globalEndpointManager,
      requestAgent: this.cosmosClientOptions.agent,
      connectionPolicy: this.connectionPolicy,
      client: this,
      plugins: this.cosmosClientOptions.plugins,
      pipeline: this.pipeline,
      httpClient: this.cosmosClientOptions.httpClient,
    };
  }

  public getClientConfig(): ClientConfigDiagnostic {
    return this.clientConfig;
  }

  /**
   * @internal
   */
  public refreshUserAgent(hostFramework: string): void {
    const updatedUserAgent = getUserAgent(this.cosmosClientOptions.userAgentSuffix, hostFramework);
    this.cosmosClientOptions.defaultHeaders[Constants.HttpHeaders.UserAgent] = updatedUserAgent;
    this.cosmosClientOptions.defaultHeaders[Constants.HttpHeaders.CustomUserAgent] =
      updatedUserAgent;
  }

  /**
   * @internal
   */
  public getRetryOptions(): RetryOptions {
    return this.connectionPolicy.retryOptions;
  }
}<|MERGE_RESOLUTION|>--- conflicted
+++ resolved
@@ -42,12 +42,8 @@
 import { DefaultDiagnosticFormatter } from "./diagnostics/DiagnosticFormatter.js";
 import { CosmosDbDiagnosticLevel } from "./diagnostics/CosmosDbDiagnosticLevel.js";
 import { randomUUID } from "@azure/core-util";
-<<<<<<< HEAD
-import { getUserAgent } from "./common/platform";
-import type { RetryOptions } from "./retry/retryOptions";
-=======
 import { getUserAgent } from "./common/platform.js";
->>>>>>> a4ed4354
+import type { RetryOptions } from "./retry/retryOptions.js";
 const logger: AzureLogger = createClientLogger("ClientContext");
 
 const QueryJsonContentType = "application/query+json";
@@ -238,9 +234,9 @@
     this.applySessionToken(request);
     logger.info(
       "query " +
-        requestId +
-        " started" +
-        (request.partitionKeyRangeId ? " pkrid: " + request.partitionKeyRangeId : ""),
+      requestId +
+      " started" +
+      (request.partitionKeyRangeId ? " pkrid: " + request.partitionKeyRangeId : ""),
     );
     logger.verbose(request);
     const start = Date.now();
