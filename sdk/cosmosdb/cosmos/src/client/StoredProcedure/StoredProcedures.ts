--- conflicted
+++ resolved
@@ -41,11 +41,7 @@
    *
    * const { database } = await client.databases.createIfNotExists({ id: "Test Database" });
    *
-<<<<<<< HEAD
-   * const { container } = await database.containers.createIfNotExists({ id: "Test Database" });
-=======
    * const { container } = await database.containers.createIfNotExists({ id: "Test Container" });
->>>>>>> d8ad4f17
    *
    * const querySpec: SqlQuerySpec = {
    *   query: "SELECT FROM root r WHERE r.id = @sproc",
@@ -70,11 +66,7 @@
    *
    * const { database } = await client.databases.createIfNotExists({ id: "Test Database" });
    *
-<<<<<<< HEAD
-   * const { container } = await database.containers.createIfNotExists({ id: "Test Database" });
-=======
    * const { container } = await database.containers.createIfNotExists({ id: "Test Container" });
->>>>>>> d8ad4f17
    *
    * const querySpec: SqlQuerySpec = {
    *   query: "SELECT FROM root r WHERE r.id = @sproc",
@@ -115,11 +107,7 @@
    *
    * const { database } = await client.databases.createIfNotExists({ id: "Test Database" });
    *
-<<<<<<< HEAD
-   * const { container } = await database.containers.createIfNotExists({ id: "Test Database" });
-=======
    * const { container } = await database.containers.createIfNotExists({ id: "Test Container" });
->>>>>>> d8ad4f17
    *
    * const { resources: storedProceduresList } = await container.scripts.storedProcedures
    *   .readAll()
