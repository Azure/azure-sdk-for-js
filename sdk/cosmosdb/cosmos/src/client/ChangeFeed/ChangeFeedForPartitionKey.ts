// Copyright (c) Microsoft Corporation.
// Licensed under the MIT License.
import type { InternalChangeFeedIteratorOptions } from "./InternalChangeFeedOptions.js";
import { ChangeFeedIteratorResponse } from "./ChangeFeedIteratorResponse.js";
import { Container, Resource } from "../../client/index.js";
import { ClientContext } from "../../ClientContext.js";
import { Constants, copyObject, ResourceType, StatusCodes } from "../../common/index.js";
import { FeedOptions, Response, ErrorResponse } from "../../request/index.js";
import { ContinuationTokenForPartitionKey } from "./ContinuationTokenForPartitionKey.js";
import { ChangeFeedPullModelIterator } from "./ChangeFeedPullModelIterator.js";
import { PartitionKey, convertToInternalPartitionKey } from "../../documents/index.js";
import { DiagnosticNodeInternal } from "../../diagnostics/DiagnosticNodeInternal.js";
import { getEmptyCosmosDiagnostics, withDiagnostics } from "../../utils/diagnostics.js";
import { buildFeedOptions, decryptChangeFeedResponse } from "./changeFeedUtils.js";
import { computePartitionKeyRangeId } from "../ClientUtils.js";
/**
 * @hidden
 * Provides iterator for change feed for one partition key.
 *
 * Use `Items.getChangeFeedIterator()` to get an instance of the iterator.
 */
export class ChangeFeedForPartitionKey<T> implements ChangeFeedPullModelIterator<T> {
  private continuationToken: ContinuationTokenForPartitionKey;
  private startTime: string;
  private rId: string;
  private isInstantiated: boolean;
  private startFromNow: boolean;
  /**
   * @internal
   */
  constructor(
    private clientContext: ClientContext,
    private container: Container,
    private resourceId: string,
    private resourceLink: string,
    private partitionKey: PartitionKey,
    private changeFeedOptions: InternalChangeFeedIteratorOptions,
  ) {
    this.continuationToken = changeFeedOptions.continuationToken
      ? JSON.parse(changeFeedOptions.continuationToken)
      : undefined;
    this.isInstantiated = false;
    // startTime is used to store and specify time from which change feed should start reading new changes. StartFromNow flag is used to indicate fetching changes from now.
    if (changeFeedOptions.startFromNow) {
      this.startFromNow = true;
    } else if (changeFeedOptions.startTime) {
      this.startTime = changeFeedOptions.startTime.toUTCString();
    }
  }

  private async instantiateIterator(diagnosticNode: DiagnosticNodeInternal): Promise<void> {
    await this.setIteratorRid(diagnosticNode);
    if (this.clientContext.enableEncryption) {
      await this.container.checkAndInitializeEncryption();
      // returns copy of object to avoid encryption of original partition key passed
      this.partitionKey = copyObject(this.partitionKey);
      diagnosticNode.beginEncryptionDiagnostics(Constants.Encryption.DiagnosticsEncryptOperation);
      const { partitionKeyList, encryptedCount } =
        await this.container.encryptionProcessor.getEncryptedPartitionKeyValue(
          convertToInternalPartitionKey(this.partitionKey),
        );
      this.partitionKey = partitionKeyList;
      diagnosticNode.endEncryptionDiagnostics(
        Constants.Encryption.DiagnosticsEncryptOperation,
        encryptedCount,
      );
    }
    if (this.continuationToken) {
      if (!this.continuationTokenRidMatchContainerRid()) {
        throw new ErrorResponse("The continuation is not for the current container definition.");
      }
    } else {
      this.continuationToken = new ContinuationTokenForPartitionKey(
        this.rId,
        this.partitionKey,
        "",
      );
    }

    this.isInstantiated = true;
  }

  private continuationTokenRidMatchContainerRid(): boolean {
    if (this.continuationToken.rid !== this.rId) {
      return false;
    }
    return true;
  }

  private async setIteratorRid(diagnosticNode: DiagnosticNodeInternal): Promise<void> {
    const { resource } = await this.container.readInternal(diagnosticNode);
    this.rId = resource._rid;
  }

  /**
   * Change feed is an infinite feed. hasMoreResults is always true.
   */
  get hasMoreResults(): boolean {
    return true;
  }

  /**
   * Gets an async iterator which will yield change feed results.
   */
  public async *getAsyncIterator(): AsyncIterable<ChangeFeedIteratorResponse<Array<T & Resource>>> {
    do {
      const result = await this.readNext();
      yield result;
    } while (this.hasMoreResults);
  }

  /**
   * Returns the result of change feed from Azure Cosmos DB.
   */
  public async readNext(): Promise<ChangeFeedIteratorResponse<Array<T & Resource>>> {
    return withDiagnostics(async (diagnosticNode: DiagnosticNodeInternal) => {
      if (!this.isInstantiated) {
        await this.instantiateIterator(diagnosticNode);
      }
      const result = await this.fetchNext(diagnosticNode);
      if (result.statusCode === StatusCodes.Ok) {
        if (this.clientContext.enableEncryption) {
          await decryptChangeFeedResponse(
            result,
            diagnosticNode,
            this.changeFeedOptions.changeFeedMode,
            this.container.encryptionProcessor,
          );
        }
      }
      return result;
    }, this.clientContext);
  }

  /**
   * Read feed and retrieves the next set of results in Azure Cosmos DB.
   */
  private async fetchNext(
    diagnosticNode: DiagnosticNodeInternal,
  ): Promise<ChangeFeedIteratorResponse<Array<T & Resource>>> {
    const response = await this.getFeedResponse(diagnosticNode);
    this.continuationToken.Continuation = response.headers[Constants.HttpHeaders.ETag];
    response.headers[Constants.HttpHeaders.ContinuationToken] = JSON.stringify(
      this.continuationToken,
    );
    return response;
  }

  private async getFeedResponse(
    diagnosticNode: DiagnosticNodeInternal,
  ): Promise<ChangeFeedIteratorResponse<Array<T & Resource>>> {
<<<<<<< HEAD
    const feedOptions: FeedOptions = {
      initialHeaders: {},
      useLatestVersionFeed: true,
      useAllVersionsAndDeletesFeed: false,
    };
    if (typeof this.changeFeedOptions.maxItemCount === "number") {
      feedOptions.maxItemCount = this.changeFeedOptions.maxItemCount;
    }

    if (this.changeFeedOptions.sessionToken) {
      feedOptions.sessionToken = this.changeFeedOptions.sessionToken;
    }

    if (this.changeFeedOptions.excludedLocations) {
      feedOptions.excludedLocations = this.changeFeedOptions.excludedLocations;
    }

    if (this.changeFeedOptions.priorityLevel) {
      feedOptions.priorityLevel = this.changeFeedOptions.priorityLevel;
    }

    const continuation = this.continuationToken.Continuation;
    if (continuation) {
      feedOptions.accessCondition = {
        type: Constants.HttpHeaders.IfNoneMatch,
        condition: continuation,
      };
    } else if (this.startFromNow) {
      feedOptions.initialHeaders[Constants.HttpHeaders.IfNoneMatch] =
        Constants.ChangeFeedIfNoneMatchStartFromNowHeader;
    }

    if (this.startTime) {
      feedOptions.initialHeaders[Constants.HttpHeaders.IfModifiedSince] = this.startTime;
    }
    if (
      this.changeFeedOptions.changeFeedMode &&
      this.changeFeedOptions.changeFeedMode === ChangeFeedMode.AllVersionsAndDeletes
    ) {
      feedOptions.useAllVersionsAndDeletesFeed = true;
      feedOptions.useLatestVersionFeed = false;
    }
=======
    const feedOptions: FeedOptions = buildFeedOptions(
      this.changeFeedOptions,
      this.continuationToken?.Continuation,
      this.startFromNow,
      this.startTime,
    );
>>>>>>> 2675391f
    if (this.clientContext.enableEncryption) {
      feedOptions.containerRid = this.container._rid;
    }
    try {
      const isPartitionLevelFailOverEnabled = this.clientContext.isPartitionLevelFailOverEnabled();
      const partitionKeyRangeId = await computePartitionKeyRangeId(
        diagnosticNode,
        convertToInternalPartitionKey(this.partitionKey),
        this.clientContext.partitionKeyRangeCache,
        isPartitionLevelFailOverEnabled,
        this.container,
      );
      const response: Response<Array<T & Resource>> = await (this.clientContext.queryFeed<T>({
        path: this.resourceLink,
        resourceType: ResourceType.item,
        resourceId: this.resourceId,
        resultFn: (result) => (result ? result.Documents : []),
        diagnosticNode,
        query: undefined,
        options: feedOptions,
        partitionKey: this.partitionKey,
        partitionKeyRangeId,
      }) as Promise<any>);
      return new ChangeFeedIteratorResponse(
        response.result,
        response.result ? response.result.length : 0,
        response.code,
        response.headers,
        getEmptyCosmosDiagnostics(),
      );
    } catch (err) {
      // If any errors are encountered, throw the error.
      const errorResponse = new ErrorResponse(err.message);
      errorResponse.code = err.code;
      errorResponse.headers = err.headers;
      throw errorResponse;
    }
  }
}<|MERGE_RESOLUTION|>--- conflicted
+++ resolved
@@ -149,57 +149,12 @@
   private async getFeedResponse(
     diagnosticNode: DiagnosticNodeInternal,
   ): Promise<ChangeFeedIteratorResponse<Array<T & Resource>>> {
-<<<<<<< HEAD
-    const feedOptions: FeedOptions = {
-      initialHeaders: {},
-      useLatestVersionFeed: true,
-      useAllVersionsAndDeletesFeed: false,
-    };
-    if (typeof this.changeFeedOptions.maxItemCount === "number") {
-      feedOptions.maxItemCount = this.changeFeedOptions.maxItemCount;
-    }
-
-    if (this.changeFeedOptions.sessionToken) {
-      feedOptions.sessionToken = this.changeFeedOptions.sessionToken;
-    }
-
-    if (this.changeFeedOptions.excludedLocations) {
-      feedOptions.excludedLocations = this.changeFeedOptions.excludedLocations;
-    }
-
-    if (this.changeFeedOptions.priorityLevel) {
-      feedOptions.priorityLevel = this.changeFeedOptions.priorityLevel;
-    }
-
-    const continuation = this.continuationToken.Continuation;
-    if (continuation) {
-      feedOptions.accessCondition = {
-        type: Constants.HttpHeaders.IfNoneMatch,
-        condition: continuation,
-      };
-    } else if (this.startFromNow) {
-      feedOptions.initialHeaders[Constants.HttpHeaders.IfNoneMatch] =
-        Constants.ChangeFeedIfNoneMatchStartFromNowHeader;
-    }
-
-    if (this.startTime) {
-      feedOptions.initialHeaders[Constants.HttpHeaders.IfModifiedSince] = this.startTime;
-    }
-    if (
-      this.changeFeedOptions.changeFeedMode &&
-      this.changeFeedOptions.changeFeedMode === ChangeFeedMode.AllVersionsAndDeletes
-    ) {
-      feedOptions.useAllVersionsAndDeletesFeed = true;
-      feedOptions.useLatestVersionFeed = false;
-    }
-=======
     const feedOptions: FeedOptions = buildFeedOptions(
       this.changeFeedOptions,
       this.continuationToken?.Continuation,
       this.startFromNow,
       this.startTime,
     );
->>>>>>> 2675391f
     if (this.clientContext.enableEncryption) {
       feedOptions.containerRid = this.container._rid;
     }
