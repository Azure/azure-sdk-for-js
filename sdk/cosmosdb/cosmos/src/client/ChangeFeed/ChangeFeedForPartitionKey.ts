--- conflicted
+++ resolved
@@ -100,11 +100,7 @@
       const result = await this.fetchNext(diagnosticNode);
 
       if (result.statusCode === StatusCodes.Ok) {
-<<<<<<< HEAD
-        if (this.clientContext.enableEncyption) {
-=======
         if (this.clientContext.enableEncryption) {
->>>>>>> 5cc1a7c5
           for (let item of result.result) {
             item = await this.container.encryptionProcessor.decrypt(item);
           }
@@ -153,11 +149,7 @@
       feedOptions.initialHeaders[Constants.HttpHeaders.IfModifiedSince] = this.startTime;
     }
 
-<<<<<<< HEAD
-    if (this.clientContext.enableEncyption) {
-=======
     if (this.clientContext.enableEncryption) {
->>>>>>> 5cc1a7c5
       this.partitionKey = await this.container.encryptionProcessor.getEncryptedPartitionKeyValue(
         convertToInternalPartitionKey(this.partitionKey),
       );
