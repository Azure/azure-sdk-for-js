// Copyright (c) Microsoft Corporation.
// Licensed under the MIT license.
import { InternalChangeFeedIteratorOptions } from "./InternalChangeFeedOptions";
import { ChangeFeedIteratorResponse } from "./ChangeFeedIteratorResponse";
import { Container, Resource } from "../../client";
import { ClientContext } from "../../ClientContext";
import { Constants, ResourceType, StatusCodes } from "../../common";
import { FeedOptions, Response, ErrorResponse } from "../../request";
import { ContinuationTokenForPartitionKey } from "./ContinuationTokenForPartitionKey";
import { ChangeFeedPullModelIterator } from "./ChangeFeedPullModelIterator";
import { PartitionKey } from "../../documents";
import { DiagnosticNodeInternal } from "../../diagnostics/DiagnosticNodeInternal";
import { getEmptyCosmosDiagnostics, withDiagnostics } from "../../utils/diagnostics";
import { ChangeFeedMode } from "./ChangeFeedMode";
/**
 * @hidden
 * Provides iterator for change feed for one partition key.
 *
 * Use `Items.getChangeFeedIterator()` to get an instance of the iterator.
 */
export class ChangeFeedForPartitionKey<T> implements ChangeFeedPullModelIterator<T> {
  private continuationToken: ContinuationTokenForPartitionKey;
  private startTime: string;
  private rId: string;
  private isInstantiated: boolean;
  private startFromNow: boolean;
  /**
   * @internal
   */
  constructor(
    private clientContext: ClientContext,
    private container: Container,
    private resourceId: string,
    private resourceLink: string,
    private partitionKey: PartitionKey,
    private changeFeedOptions: InternalChangeFeedIteratorOptions,
  ) {
    this.continuationToken = changeFeedOptions.continuationToken
      ? JSON.parse(changeFeedOptions.continuationToken)
      : undefined;
    this.isInstantiated = false;
    // startTime is used to store and specify time from which change feed should start reading new changes. StartFromNow flag is used to indicate fetching changes from now.
    if (changeFeedOptions.startFromNow) {
      this.startFromNow = true;
    } else if (changeFeedOptions.startTime) {
      this.startTime = changeFeedOptions.startTime.toUTCString();
    }
  }

  private async instantiateIterator(diagnosticNode: DiagnosticNodeInternal): Promise<void> {
    await this.setIteratorRid(diagnosticNode);
    if (this.continuationToken) {
      if (!this.continuationTokenRidMatchContainerRid()) {
        throw new ErrorResponse("The continuation is not for the current container definition.");
      }
    } else {
      this.continuationToken = new ContinuationTokenForPartitionKey(
        this.rId,
        this.partitionKey,
        "",
      );
    }

    this.isInstantiated = true;
  }

  private continuationTokenRidMatchContainerRid(): boolean {
    if (this.continuationToken.rid !== this.rId) {
      return false;
    }
    return true;
  }

  private async setIteratorRid(diagnosticNode: DiagnosticNodeInternal): Promise<void> {
    const { resource } = await this.container.readInternal(diagnosticNode);
    this.rId = resource._rid;
  }

  /**
   * Change feed is an infinite feed. hasMoreResults is always true.
   */
  get hasMoreResults(): boolean {
    return true;
  }

  /**
   * Gets an async iterator which will yield change feed results.
   */
  public async *getAsyncIterator(): AsyncIterable<ChangeFeedIteratorResponse<Array<T & Resource>>> {
    do {
      const result = await this.readNext();
      yield result;
    } while (this.hasMoreResults);
  }

  /**
   * Returns the result of change feed from Azure Cosmos DB.
   */
  public async readNext(): Promise<ChangeFeedIteratorResponse<Array<T & Resource>>> {
    return withDiagnostics(async (diagnosticNode: DiagnosticNodeInternal) => {
      if (!this.isInstantiated) {
        await this.instantiateIterator(diagnosticNode);
      }
      const result = await this.fetchNext(diagnosticNode);
      return result;
    }, this.clientContext);
  }

  /**
   * Read feed and retrieves the next set of results in Azure Cosmos DB.
   */
  private async fetchNext(
    diagnosticNode: DiagnosticNodeInternal,
  ): Promise<ChangeFeedIteratorResponse<Array<T & Resource>>> {
    const response = await this.getFeedResponse(diagnosticNode);
    this.continuationToken.Continuation = response.headers[Constants.HttpHeaders.ETag];
    response.headers[Constants.HttpHeaders.ContinuationToken] = JSON.stringify(
      this.continuationToken,
    );
    return response;
  }

  private async getFeedResponse(
    diagnosticNode: DiagnosticNodeInternal,
  ): Promise<ChangeFeedIteratorResponse<Array<T & Resource>>> {
    const feedOptions: FeedOptions = {
      initialHeaders: {},
      useIncrementalFeed: true,
      useAllVersionsAndDeleteFeed: false,
    };
    if (typeof this.changeFeedOptions.maxItemCount === "number") {
      feedOptions.maxItemCount = this.changeFeedOptions.maxItemCount;
    }

    if (this.changeFeedOptions.sessionToken) {
      feedOptions.sessionToken = this.changeFeedOptions.sessionToken;
    }

    const continuation = this.continuationToken.Continuation;
    if (continuation) {
      feedOptions.accessCondition = {
        type: Constants.HttpHeaders.IfNoneMatch,
        condition: continuation,
      };
    } else if (this.startFromNow) {
      feedOptions.initialHeaders[Constants.HttpHeaders.IfNoneMatch] =
        Constants.ChangeFeedIfNoneMatchStartFromNowHeader;
    }

    if (this.startTime) {
      feedOptions.initialHeaders[Constants.HttpHeaders.IfModifiedSince] = this.startTime;
    }
    if (
      this.changeFeedOptions.changeFeedMode &&
      this.changeFeedOptions.changeFeedMode === ChangeFeedMode.AllVersionsAndDeletes
    ) {
      feedOptions.useAllVersionsAndDeleteFeed = true;
      feedOptions.useIncrementalFeed = false;
    }
    try {
      const response: Response<Array<T & Resource>> = await (this.clientContext.queryFeed<T>({
        path: this.resourceLink,
        resourceType: ResourceType.item,
        resourceId: this.resourceId,
        resultFn: (result) => (result ? result.Documents : []),
        diagnosticNode,
        query: undefined,
        options: feedOptions,
        partitionKey: this.partitionKey,
      }) as Promise<any>);
      return new ChangeFeedIteratorResponse(
        response.result,
        response.result ? response.result.length : 0,
        response.code,
        response.headers,
        getEmptyCosmosDiagnostics()
      );
    } catch (err) {
      if (err.code >= 400 && err.code !== StatusCodes.Gone) {
        const errorResponse = new ErrorResponse(err.message);
        errorResponse.code = err.code;
        errorResponse.headers = err.headers;

<<<<<<< HEAD
        throw errorResponse;
      }
      return new ChangeFeedIteratorResponse(
        [],
        0,
        err.code,
        err.headers,
        getEmptyCosmosDiagnostics()
      );
    }
=======
    const response: Response<Array<T & Resource>> = await (this.clientContext.queryFeed<T>({
      path: this.resourceLink,
      resourceType: ResourceType.item,
      resourceId: this.resourceId,
      resultFn: (result) => (result ? result.Documents : []),
      diagnosticNode,
      query: undefined,
      options: feedOptions,
      partitionKey: this.partitionKey,
    }) as Promise<any>);

    return new ChangeFeedIteratorResponse(
      response.result,
      response.result ? response.result.length : 0,
      response.code,
      response.headers,
      getEmptyCosmosDiagnostics(),
    );
>>>>>>> 9cb29d5d
  }
}<|MERGE_RESOLUTION|>--- conflicted
+++ resolved
@@ -181,7 +181,6 @@
         errorResponse.code = err.code;
         errorResponse.headers = err.headers;
 
-<<<<<<< HEAD
         throw errorResponse;
       }
       return new ChangeFeedIteratorResponse(
@@ -192,25 +191,5 @@
         getEmptyCosmosDiagnostics()
       );
     }
-=======
-    const response: Response<Array<T & Resource>> = await (this.clientContext.queryFeed<T>({
-      path: this.resourceLink,
-      resourceType: ResourceType.item,
-      resourceId: this.resourceId,
-      resultFn: (result) => (result ? result.Documents : []),
-      diagnosticNode,
-      query: undefined,
-      options: feedOptions,
-      partitionKey: this.partitionKey,
-    }) as Promise<any>);
-
-    return new ChangeFeedIteratorResponse(
-      response.result,
-      response.result ? response.result.length : 0,
-      response.code,
-      response.headers,
-      getEmptyCosmosDiagnostics(),
-    );
->>>>>>> 9cb29d5d
   }
 }