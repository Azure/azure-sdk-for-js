--- conflicted
+++ resolved
@@ -97,10 +97,7 @@
   options: ChangeFeedIteratorOptions,
   continuationToken?: string,
   startTime?: Date,
-<<<<<<< HEAD
   startFromNow?: boolean
-=======
->>>>>>> 9cb29d5d
 ): InternalChangeFeedIteratorOptions {
   const internalCfOptions = {} as InternalChangeFeedIteratorOptions;
   internalCfOptions.maxItemCount = options?.maxItemCount;
