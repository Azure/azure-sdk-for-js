// Copyright (c) Microsoft Corporation.
// Licensed under the MIT License.
import { ChangeFeedRange } from "./ChangeFeedRange.js";
import { ChangeFeedIteratorResponse } from "./ChangeFeedIteratorResponse.js";
import type { PartitionKeyRangeCache } from "../../routing/index.js";
import { QueryRange } from "../../routing/index.js";
import { FeedRangeQueue } from "./FeedRangeQueue.js";
import type { ClientContext } from "../../ClientContext.js";
import type { Container, Resource } from "../../client/index.js";
import { Constants, SubStatusCodes, StatusCodes, ResourceType } from "../../common/index.js";
import type { Response, FeedOptions } from "../../request/index.js";
import { ErrorResponse } from "../../request/index.js";
import { CompositeContinuationToken } from "./CompositeContinuationToken.js";
import type { ChangeFeedPullModelIterator } from "./ChangeFeedPullModelIterator.js";
import {
  buildFeedOptions,
  decryptChangeFeedResponse,
  extractOverlappingRanges,
} from "./changeFeedUtils.js";
import type { InternalChangeFeedIteratorOptions } from "./InternalChangeFeedOptions.js";
import type { DiagnosticNodeInternal } from "../../diagnostics/DiagnosticNodeInternal.js";
import { getEmptyCosmosDiagnostics, withDiagnostics } from "../../utils/diagnostics.js";
/**
 * @hidden
 * Provides iterator for change feed for entire container or an epk range.
 *
 * Use `Items.getChangeFeedIterator()` to get an instance of the iterator.
 */
export class ChangeFeedForEpkRange<T> implements ChangeFeedPullModelIterator<T> {
  private continuationToken?: CompositeContinuationToken;
  private queue: FeedRangeQueue<ChangeFeedRange>;
  private startTime: string;
  private isInstantiated: boolean;
  private rId: string;
  private startFromNow: boolean;
  /**
   * @internal
   */
  constructor(
    private clientContext: ClientContext,
    private container: Container,
    private partitionKeyRangeCache: PartitionKeyRangeCache,
    private resourceId: string,
    private resourceLink: string,
    private url: string,
    private changeFeedOptions: InternalChangeFeedIteratorOptions,
    private epkRange: QueryRange,
  ) {
    this.queue = new FeedRangeQueue<ChangeFeedRange>();
    this.continuationToken = changeFeedOptions.continuationToken
      ? JSON.parse(changeFeedOptions.continuationToken)
      : undefined;
    this.isInstantiated = false;
    // startTime is used to store and specify time from which change feed should start reading new changes. StartFromNow flag is used to indicate fetching changes from now.
    if (changeFeedOptions.startFromNow) {
      this.startFromNow = true;
    } else if (changeFeedOptions.startTime) {
      this.startTime = changeFeedOptions.startTime.toUTCString();
    }
  }

  private async setIteratorRid(diagnosticNode: DiagnosticNodeInternal): Promise<void> {
    const { resource } = await this.container.readInternal(diagnosticNode);
    this.rId = resource._rid;
  }

  private continuationTokenRidMatchContainerRid(): boolean {
    if (this.continuationToken.rid !== this.rId) {
      return false;
    }
    return true;
  }

  private async fillChangeFeedQueue(diagnosticNode: DiagnosticNodeInternal): Promise<void> {
    if (this.continuationToken) {
      // fill the queue with feed ranges in continuation token.
      await this.fetchContinuationTokenFeedRanges(diagnosticNode);
    } else {
      // fill the queue with feed ranges overlapping the given epk range.
      await this.fetchOverLappingFeedRanges(diagnosticNode);
    }
    this.isInstantiated = true;
  }

  /**
   * Fill the queue with the feed ranges overlapping with the given epk range.
   */
  private async fetchOverLappingFeedRanges(diagnosticNode: DiagnosticNodeInternal): Promise<void> {
    try {
      const overLappingRanges = await this.partitionKeyRangeCache.getOverlappingRanges(
        this.url,
        this.epkRange,
        diagnosticNode,
      );
      for (const overLappingRange of overLappingRanges) {
        const [epkMinHeader, epkMaxHeader] = await extractOverlappingRanges(
          this.epkRange,
          overLappingRange,
        );
        const feedRange: ChangeFeedRange = new ChangeFeedRange(
          overLappingRange.minInclusive,
          overLappingRange.maxExclusive,
          "",
          epkMinHeader,
          epkMaxHeader,
        );
        this.queue.enqueue(feedRange);
      }
    } catch (err) {
      throw new ErrorResponse(err.message);
    }
  }
  /**
   * Fill the queue with feed ranges from continuation token
   */
  private async fetchContinuationTokenFeedRanges(
    diagnosticNode: DiagnosticNodeInternal,
  ): Promise<void> {
    const contToken = this.continuationToken;
    if (!this.continuationTokenRidMatchContainerRid()) {
      throw new ErrorResponse("The continuation token is not for the current container definition");
    } else {
      for (const cToken of contToken.Continuation) {
        const queryRange = new QueryRange(cToken.minInclusive, cToken.maxExclusive, true, false);
        try {
          const overLappingRanges = await this.partitionKeyRangeCache.getOverlappingRanges(
            this.url,
            queryRange,
            diagnosticNode,
          );
          for (const overLappingRange of overLappingRanges) {
            // check if the epk range present in continuation token entirely covers the overlapping range.
            // If yes, minInclusive and maxExclusive of the overlapping range will be set.
            // If no, i.e. there is only partial overlap, epkMinHeader and epkMaxHeader are set as min and max of overlap.
            // This will be used when we make a call to fetch change feed.
            const [epkMinHeader, epkMaxHeader] = await extractOverlappingRanges(
              queryRange,
              overLappingRange,
            );
            const feedRange: ChangeFeedRange = new ChangeFeedRange(
              overLappingRange.minInclusive,
              overLappingRange.maxExclusive,
              cToken.continuationToken,
              epkMinHeader,
              epkMaxHeader,
            );
            this.queue.enqueue(feedRange);
          }
        } catch (err) {
          throw new ErrorResponse(err.message);
        }
      }
    }
  }

  /**
   * Change feed is an infinite feed. hasMoreResults is always true.
   */
  get hasMoreResults(): boolean {
    return true;
  }

  /**
   * Gets an async iterator which will yield change feed results.
   */
  public async *getAsyncIterator(): AsyncIterable<ChangeFeedIteratorResponse<Array<T & Resource>>> {
    do {
      const result = await this.readNext();
      yield result;
    } while (this.hasMoreResults);
  }

  /**
   * Gets an async iterator which will yield pages of results from Azure Cosmos DB.
   *
   * Keeps iterating over the feedranges and checks if any feed range has new result. Keeps note of the last feed range which returned non 304 result.
   *
   * When same feed range is reached and no new changes are found, a 304 (not Modified) is returned to the end user. Then starts process all over again.
   */
  public async readNext(): Promise<ChangeFeedIteratorResponse<Array<T & Resource>>> {
    return withDiagnostics(async (diagnosticNode: DiagnosticNodeInternal) => {
      // validate if the internal queue is filled up with feed ranges.
      if (!this.isInstantiated) {
        await this.setIteratorRid(diagnosticNode);
        await this.fillChangeFeedQueue(diagnosticNode);
      }

      // stores the last feedRange for which statusCode is not 304 i.e. there were new changes in that feed range.
      let firstNotModifiedFeedRange: ChangeFeedRange = undefined;
      let result: ChangeFeedIteratorResponse<Array<T & Resource>>;
      do {
        const [processedFeedRange, response] = await this.fetchNext(diagnosticNode);
        result = response;

        if (result !== undefined) {
          {
            if (firstNotModifiedFeedRange === undefined) {
              firstNotModifiedFeedRange = processedFeedRange;
            }
            // move current feed range to end of queue to fetch result of next feed range.
            // This is done to fetch changes in breadth first manner and avoid starvation.
            this.queue.moveFirstElementToTheEnd();
            // check if there are new results for the given feed range.
            if (result.statusCode === StatusCodes.Ok) {
              result.headers[Constants.HttpHeaders.ContinuationToken] =
                this.generateContinuationToken();

              if (this.clientContext.enableEncryption) {
                await decryptChangeFeedResponse(
                  result,
                  diagnosticNode,
                  this.changeFeedOptions.changeFeedMode,
                  this.container.encryptionProcessor,
                );
              }
              return result;
            }
          }
        }
      } while (!this.checkedAllFeedRanges(firstNotModifiedFeedRange));
      // set the continuation token after processing.
      result.headers[Constants.HttpHeaders.ContinuationToken] = this.generateContinuationToken();
      return result;
    }, this.clientContext);
  }

  private generateContinuationToken = (): string => {
    return JSON.stringify(new CompositeContinuationToken(this.rId, this.queue.returnSnapshot()));
  };

  /**
   * Read feed and retrieves the next page of results in Azure Cosmos DB.
   */
  private async fetchNext(
    diagnosticNode: DiagnosticNodeInternal,
  ): Promise<[ChangeFeedRange | undefined, ChangeFeedIteratorResponse<Array<T & Resource>>]> {
    const feedRange = this.queue.peek();
    if (feedRange) {
      // fetch results for feed range at the beginning of the queue.
      const result = await this.getFeedResponse(feedRange, diagnosticNode);

      // check if results need to be fetched again depending on status code returned.
      // Eg. in case of paritionSplit, results need to be fetched for the child partitions.
      const shouldRetry: boolean = await this.shouldRetryOnFailure(
        feedRange,
        result,
        diagnosticNode,
      );

      if (shouldRetry) {
        this.queue.dequeue();
        return this.fetchNext(diagnosticNode);
      } else {
        // update the continuation value for the current feed range.
        const continuationValueForFeedRange = result.headers[Constants.HttpHeaders.ETag];
        const newFeedRange = this.queue.peek();
        newFeedRange.continuationToken = continuationValueForFeedRange;
        return [newFeedRange, result];
      }
    } else {
      return [undefined, undefined];
    }
  }

  private checkedAllFeedRanges(firstNotModifiedFeedRange: ChangeFeedRange | undefined): boolean {
    if (firstNotModifiedFeedRange === undefined) {
      return false;
    }
    const feedRangeQueueFirstElement = this.queue.peek();
    return (
      firstNotModifiedFeedRange.minInclusive === feedRangeQueueFirstElement?.minInclusive &&
      firstNotModifiedFeedRange.maxExclusive === feedRangeQueueFirstElement?.maxExclusive &&
      firstNotModifiedFeedRange.epkMinHeader === feedRangeQueueFirstElement?.epkMinHeader &&
      firstNotModifiedFeedRange.epkMaxHeader === feedRangeQueueFirstElement?.epkMaxHeader
    );
  }

  /**
   * Checks whether the current EpkRange is split into multiple ranges or not.
   *
   * If yes, it force refreshes the partitionKeyRange cache and enqueue children epk ranges.
   */
  private async shouldRetryOnFailure(
    feedRange: ChangeFeedRange,
    response: ChangeFeedIteratorResponse<Array<T & Resource>>,
    diagnosticNode: DiagnosticNodeInternal,
  ): Promise<boolean> {
    if (response.statusCode === StatusCodes.Ok || response.statusCode === StatusCodes.NotModified) {
      return false;
    }

    const partitionSplit =
      response.statusCode === StatusCodes.Gone &&
      (response.subStatusCode === SubStatusCodes.PartitionKeyRangeGone ||
        response.subStatusCode === SubStatusCodes.CompletingSplit);

    if (partitionSplit) {
      const queryRange = new QueryRange(
        feedRange.epkMinHeader ? feedRange.epkMinHeader : feedRange.minInclusive,
        feedRange.epkMaxHeader ? feedRange.epkMaxHeader : feedRange.maxExclusive,
        true,
        false,
      );
      const resolvedRanges = await this.partitionKeyRangeCache.getOverlappingRanges(
        this.url,
        queryRange,
        diagnosticNode,
        true,
      );
      if (resolvedRanges.length < 1) {
        throw new ErrorResponse("Partition split/merge detected but no overlapping ranges found.");
      }
      // This covers both cases of merge and split.
      // resolvedRanges.length > 1 in case of split.
      // resolvedRanges.length === 1 in case of merge. EpkRange headers will be added in this case.
      if (resolvedRanges.length >= 1) {
        await this.handleSplitOrMerge(
          false,
          resolvedRanges,
          queryRange,
          feedRange.continuationToken,
        );
      }
      return true;
    }
    return false;
  }
  /*
   * Enqueues all the children feed ranges for the given feed range.
   */
  private async handleSplitOrMerge(
    shiftLeft: boolean,
    resolvedRanges: any,
    oldFeedRange: QueryRange,
    continuationToken: string,
  ): Promise<void> {
    let flag = 0;
    if (shiftLeft) {
      // This section is only applicable when handleSplitOrMerge is called by getPartitionRangeId().
      // used only when existing partition key range cache is used to check for any overlapping ranges.
      // Modifies the first element with the first overlapping range.
      const [epkMinHeader, epkMaxHeader] = await extractOverlappingRanges(
        oldFeedRange,
        resolvedRanges[0],
      );
      const newFeedRange = new ChangeFeedRange(
        resolvedRanges[0].minInclusive,
        resolvedRanges[0].maxExclusive,
        continuationToken,
        epkMinHeader,
        epkMaxHeader,
      );

      this.queue.modifyFirstElement(newFeedRange);
      flag = 1;
    }
    // Enqueue the overlapping ranges.
    for (let i = flag; i < resolvedRanges.length; i++) {
      const [epkMinHeader, epkMaxHeader] = await extractOverlappingRanges(
        oldFeedRange,
        resolvedRanges[i],
      );
      const newFeedRange = new ChangeFeedRange(
        resolvedRanges[i].minInclusive,
        resolvedRanges[i].maxExclusive,
        continuationToken,
        epkMinHeader,
        epkMaxHeader,
      );
      this.queue.enqueue(newFeedRange);
    }
  }

  /**
   * Fetch the partitionKeyRangeId for the given feed range.
   *
   * This partitionKeyRangeId is passed to queryFeed to fetch the results.
   */
  private async getPartitionRangeId(
    feedRange: ChangeFeedRange,
    diagnosticNode: DiagnosticNodeInternal,
  ): Promise<string> {
    const min = feedRange.epkMinHeader ? feedRange.epkMinHeader : feedRange.minInclusive;
    const max = feedRange.epkMaxHeader ? feedRange.epkMaxHeader : feedRange.maxExclusive;
    const queryRange = new QueryRange(min, max, true, false);
    const resolvedRanges = await this.partitionKeyRangeCache.getOverlappingRanges(
      this.url,
      queryRange,
      diagnosticNode,
      false,
    );
    if (resolvedRanges.length < 1) {
      throw new ErrorResponse("No overlapping ranges found.");
    }
    const firstResolvedRange = resolvedRanges[0];
    const isPartitionRangeChanged =
      feedRange.minInclusive !== firstResolvedRange.minInclusive ||
      feedRange.maxExclusive !== firstResolvedRange.maxExclusive ||
      resolvedRanges.length > 1;
    // If the partition range is changed, we need to handle split/merge
    if (isPartitionRangeChanged) {
      await this.handleSplitOrMerge(true, resolvedRanges, queryRange, feedRange.continuationToken);
    }
    return firstResolvedRange.id;
  }

  private async getFeedResponse(
    feedRange: ChangeFeedRange,
    diagnosticNode: DiagnosticNodeInternal,
  ): Promise<ChangeFeedIteratorResponse<Array<T & Resource>>> {
<<<<<<< HEAD
    const feedOptions: FeedOptions = {
      initialHeaders: {},
      useLatestVersionFeed: true,
      useAllVersionsAndDeletesFeed: false,
    };

    if (typeof this.changeFeedOptions.maxItemCount === "number") {
      feedOptions.maxItemCount = this.changeFeedOptions.maxItemCount;
    }

    if (this.changeFeedOptions.sessionToken) {
      feedOptions.sessionToken = this.changeFeedOptions.sessionToken;
    }

    if (this.changeFeedOptions.excludedLocations) {
      feedOptions.excludedLocations = this.changeFeedOptions.excludedLocations;
    }

    if (this.changeFeedOptions.priorityLevel) {
      feedOptions.priorityLevel = this.changeFeedOptions.priorityLevel;
    }

    if (feedRange.continuationToken) {
      feedOptions.accessCondition = {
        type: Constants.HttpHeaders.IfNoneMatch,
        condition: feedRange.continuationToken,
      };
    } else if (this.startFromNow) {
      feedOptions.initialHeaders[Constants.HttpHeaders.IfNoneMatch] =
        Constants.ChangeFeedIfNoneMatchStartFromNowHeader;
    }

    if (this.startTime) {
      feedOptions.initialHeaders[Constants.HttpHeaders.IfModifiedSince] = this.startTime;
    }

    if (
      this.changeFeedOptions.changeFeedMode &&
      this.changeFeedOptions.changeFeedMode === ChangeFeedMode.AllVersionsAndDeletes
    ) {
      feedOptions.useAllVersionsAndDeletesFeed = true;
      feedOptions.useLatestVersionFeed = false;
    }

=======
    const feedOptions: FeedOptions = buildFeedOptions(
      this.changeFeedOptions,
      feedRange.continuationToken,
      this.startFromNow,
      this.startTime,
    );
>>>>>>> 2675391f
    const rangeId = await this.getPartitionRangeId(feedRange, diagnosticNode);
    if (this.clientContext.enableEncryption) {
      await this.container.checkAndInitializeEncryption();
      feedOptions.containerRid = this.container._rid;
    }
    try {
      // startEpk and endEpk are only valid in case we want to fetch result for a part of partition and not the entire partition.
      const finalFeedRange = this.fetchFinalFeedRange();
      const response: Response<Array<T & Resource>> = await (this.clientContext.queryFeed<T>({
        path: this.resourceLink,
        resourceType: ResourceType.item,
        resourceId: this.resourceId,
        resultFn: (result) => (result ? result.Documents : []),
        query: undefined,
        options: feedOptions,
        diagnosticNode,
        partitionKey: undefined,
        partitionKeyRangeId: rangeId,
        startEpk: finalFeedRange.epkMinHeader,
        endEpk: finalFeedRange.epkMaxHeader,
      }) as Promise<any>);

      return new ChangeFeedIteratorResponse(
        response.result,
        response.result ? response.result.length : 0,
        response.code,
        response.headers,
        getEmptyCosmosDiagnostics(),
      );
    } catch (err) {
      // If partition split/merge is encountered, handle it gracefully and continue fetching results.
      if (err.code === StatusCodes.Gone) {
        return new ChangeFeedIteratorResponse(
          [],
          0,
          err.code,
          err.headers,
          getEmptyCosmosDiagnostics(),
          err.substatus,
        );
      }
      // If any other errors are encountered, throw the error.
      const errorResponse = new ErrorResponse(err.message);
      errorResponse.code = err.code;
      errorResponse.headers = err.headers;
      throw errorResponse;
    }
  }
  private fetchFinalFeedRange(): ChangeFeedRange {
    // this is used to fetch the final feed range before making a call to fetch the results.
    // In case of merge, the final updated feed range is present in the queue and needs to be returned.
    const feedRange = this.queue.peek();
    if (feedRange) {
      return feedRange;
    } else {
      throw new ErrorResponse("No feed range found.");
    }
  }
}<|MERGE_RESOLUTION|>--- conflicted
+++ resolved
@@ -408,59 +408,12 @@
     feedRange: ChangeFeedRange,
     diagnosticNode: DiagnosticNodeInternal,
   ): Promise<ChangeFeedIteratorResponse<Array<T & Resource>>> {
-<<<<<<< HEAD
-    const feedOptions: FeedOptions = {
-      initialHeaders: {},
-      useLatestVersionFeed: true,
-      useAllVersionsAndDeletesFeed: false,
-    };
-
-    if (typeof this.changeFeedOptions.maxItemCount === "number") {
-      feedOptions.maxItemCount = this.changeFeedOptions.maxItemCount;
-    }
-
-    if (this.changeFeedOptions.sessionToken) {
-      feedOptions.sessionToken = this.changeFeedOptions.sessionToken;
-    }
-
-    if (this.changeFeedOptions.excludedLocations) {
-      feedOptions.excludedLocations = this.changeFeedOptions.excludedLocations;
-    }
-
-    if (this.changeFeedOptions.priorityLevel) {
-      feedOptions.priorityLevel = this.changeFeedOptions.priorityLevel;
-    }
-
-    if (feedRange.continuationToken) {
-      feedOptions.accessCondition = {
-        type: Constants.HttpHeaders.IfNoneMatch,
-        condition: feedRange.continuationToken,
-      };
-    } else if (this.startFromNow) {
-      feedOptions.initialHeaders[Constants.HttpHeaders.IfNoneMatch] =
-        Constants.ChangeFeedIfNoneMatchStartFromNowHeader;
-    }
-
-    if (this.startTime) {
-      feedOptions.initialHeaders[Constants.HttpHeaders.IfModifiedSince] = this.startTime;
-    }
-
-    if (
-      this.changeFeedOptions.changeFeedMode &&
-      this.changeFeedOptions.changeFeedMode === ChangeFeedMode.AllVersionsAndDeletes
-    ) {
-      feedOptions.useAllVersionsAndDeletesFeed = true;
-      feedOptions.useLatestVersionFeed = false;
-    }
-
-=======
     const feedOptions: FeedOptions = buildFeedOptions(
       this.changeFeedOptions,
       feedRange.continuationToken,
       this.startFromNow,
       this.startTime,
     );
->>>>>>> 2675391f
     const rangeId = await this.getPartitionRangeId(feedRange, diagnosticNode);
     if (this.clientContext.enableEncryption) {
       await this.container.checkAndInitializeEncryption();
