// Copyright (c) Microsoft Corporation.
// Licensed under the MIT License.
import type { ClientContext } from "../../ClientContext";
import type { DiagnosticNodeInternal } from "../../diagnostics/DiagnosticNodeInternal";
import {
  Constants,
  copyObject,
  createDocumentUri,
  getIdFromLink,
  getPathFromLink,
  isItemResourceValid,
  ResourceType,
  StatusCodes,
} from "../../common";
import type { PartitionKey, PartitionKeyInternal } from "../../documents";
import { convertToInternalPartitionKey } from "../../documents";
// eslint-disable-next-line @typescript-eslint/no-redeclare
import type { RequestOptions, Response } from "../../request";
import { ErrorResponse } from "../../request";
import type { PatchRequestBody } from "../../utils/patch";
import { PatchOperationType } from "../../utils/patch";
import type { Container } from "../Container";
import type { Resource } from "../Resource";
import type { ItemDefinition } from "./ItemDefinition";
import { ItemResponse } from "./ItemResponse";
import { getEmptyCosmosDiagnostics, withDiagnostics } from "../../utils/diagnostics";
import { setPartitionKeyIfUndefined } from "../../extractPartitionKey";

/**
 * Used to perform operations on a specific item.
 *
 * @see {@link Items} for operations on all items; see `container.items`.
 */
export class Item {
  private partitionKey: PartitionKeyInternal;
  /**
   * Returns a reference URL to the resource. Used for linking in Permissions.
   */
  public get url(): string {
    return createDocumentUri(this.container.database.id, this.container.id, this.id);
  }

  /**
   * @hidden
   * @param container - The parent {@link Container}.
   * @param id - The id of the given {@link Item}.
   * @param partitionKey - The primary key of the given {@link Item} (only for partitioned containers).
   */
  constructor(
    public readonly container: Container,
    public readonly id: string,
    private readonly clientContext: ClientContext,
    partitionKey?: PartitionKey,
  ) {
    this.partitionKey =
      partitionKey === undefined ? undefined : convertToInternalPartitionKey(partitionKey);
  }

  /**
   * Read the item's definition.
   *
   * Any provided type, T, is not necessarily enforced by the SDK.
   * You may get more or less properties and it's up to your logic to enforce it.
   * If the type, T, is a class, it won't pass `typeof` comparisons, because it won't have a match prototype.
   * It's recommended to only use interfaces.
   *
   * There is no set schema for JSON items. They may contain any number of custom properties.
   *
   * @param options - Additional options for the request
   *
   * @example Using custom type for response
   * ```ts snippet:ItemRead
   * import { CosmosClient } from "@azure/cosmos";
   *
   * const endpoint = "https://your-account.documents.azure.com";
   * const key = "<database account masterkey>";
   * const client = new CosmosClient({ endpoint, key });
   *
   * const { database } = await client.databases.createIfNotExists({ id: "Test Database" });
   *
<<<<<<< HEAD
   * const { container } = await database.containers.createIfNotExists({ id: "Test Database" });
=======
   * const { container } = await database.containers.createIfNotExists({ id: "Test Container" });
>>>>>>> d8ad4f17
   *
   * interface TodoItem {
   *   title: string;
   *   done: boolean;
   *   id: string;
   * }
   *
   * const { resource: item } = await container.item("id").read<TodoItem>();
   * ```
   */
  public async read<T extends ItemDefinition = any>(
    options: RequestOptions = {},
  ): Promise<ItemResponse<T>> {
    return withDiagnostics(async (diagnosticNode: DiagnosticNodeInternal) => {
      this.partitionKey = await setPartitionKeyIfUndefined(
        diagnosticNode,
        this.container,
        this.partitionKey,
      );
      let url = this.url;
      let partitionKey = this.partitionKey;
      let response: Response<T & Resource>;
      try {
        if (this.clientContext.enableEncryption) {
          await this.container.checkAndInitializeEncryption();
          options.containerRid = this.container._rid;
          let count = 0;
          diagnosticNode.beginEncryptionDiagnostics(
            Constants.Encryption.DiagnosticsEncryptOperation,
          );
          const { partitionKeyList: encryptedPartitionKey, encryptedCount } =
            await this.container.encryptionProcessor.getEncryptedPartitionKeyValue(
              this.partitionKey,
            );
          partitionKey = encryptedPartitionKey;
          count += encryptedCount;
          if (await this.container.encryptionProcessor.isPathEncrypted("/id")) {
            url = await this.container.encryptionProcessor.getEncryptedUrl(this.url);
            count++;
          }
          diagnosticNode.endEncryptionDiagnostics(
            Constants.Encryption.DiagnosticsEncryptOperation,
            count,
          );
        }
        const path = getPathFromLink(url);
        const id = getIdFromLink(url);

        response = await this.clientContext.read<T>({
          path,
          resourceType: ResourceType.item,
          resourceId: id,
          options,
          partitionKey: partitionKey,
          diagnosticNode,
        });
      } catch (error: any) {
        if (this.clientContext.enableEncryption) {
          await this.container.throwIfRequestNeedsARetryPostPolicyRefresh(error);
        }
        if (error.code !== StatusCodes.NotFound) {
          throw error;
        }
        response = error;
      }
      if (this.clientContext.enableEncryption) {
        diagnosticNode.beginEncryptionDiagnostics(Constants.Encryption.DiagnosticsDecryptOperation);
        const { body, propertiesDecryptedCount } = await this.container.encryptionProcessor.decrypt(
          response.result,
        );
        diagnosticNode.endEncryptionDiagnostics(
          Constants.Encryption.DiagnosticsDecryptOperation,
          propertiesDecryptedCount,
        );
        response.result = body;
      }
      return new ItemResponse(
        response.result,
        response.headers,
        response.code,
        response.substatus,
        this,
        getEmptyCosmosDiagnostics(),
      );
    }, this.clientContext);
  }

  /**
   * Replace the item's definition.
   *
   * There is no set schema for JSON items. They may contain any number of custom properties.
   *
   * @param body - The definition to replace the existing {@link Item}'s definition with.
   * @param options - Additional options for the request
   */
  public replace(
    body: ItemDefinition,
    options?: RequestOptions,
  ): Promise<ItemResponse<ItemDefinition>>;
  /**
   * Replace the item's definition.
   *
   * Any provided type, T, is not necessarily enforced by the SDK.
   * You may get more or less properties and it's up to your logic to enforce it.
   *
   * There is no set schema for JSON items. They may contain any number of custom properties.
   *
   * @param body - The definition to replace the existing {@link Item}'s definition with.
   * @param options - Additional options for the request
   */
  public replace<T extends ItemDefinition>(
    body: T,
    options?: RequestOptions,
  ): Promise<ItemResponse<T>>;
  public async replace<T extends ItemDefinition>(
    body: T,
    options: RequestOptions = {},
  ): Promise<ItemResponse<T>> {
    return withDiagnostics(async (diagnosticNode: DiagnosticNodeInternal) => {
      this.partitionKey = await setPartitionKeyIfUndefined(
        diagnosticNode,
        this.container,
        this.partitionKey,
      );
      let partitionKey = this.partitionKey;
      const err = {};
      if (!isItemResourceValid(body, err)) {
        throw err;
      }
      let url = this.url;

      let response: Response<T & Resource>;
      try {
        if (this.clientContext.enableEncryption) {
          // returns copy to avoid encryption of original body passed
          body = copyObject(body);
          options = options || {};
          await this.container.checkAndInitializeEncryption();
          options.containerRid = this.container._rid;
          let count = 0;
          diagnosticNode.beginEncryptionDiagnostics(
            Constants.Encryption.DiagnosticsEncryptOperation,
          );
          const { body: encryptedBody, propertiesEncryptedCount } =
            await this.container.encryptionProcessor.encrypt(body);
          body = encryptedBody;
          count += propertiesEncryptedCount;
          const { partitionKeyList: encryptedPartitionKeyList, encryptedCount } =
            await this.container.encryptionProcessor.getEncryptedPartitionKeyValue(
              this.partitionKey,
            );
          partitionKey = encryptedPartitionKeyList;
          count += encryptedCount;
          if (await this.container.encryptionProcessor.isPathEncrypted("/id")) {
            url = await this.container.encryptionProcessor.getEncryptedUrl(this.url);
            count++;
          }
          diagnosticNode.endEncryptionDiagnostics(
            Constants.Encryption.DiagnosticsEncryptOperation,
            count,
          );
        }
        const path = getPathFromLink(url);
        const id = getIdFromLink(url);

        response = await this.clientContext.replace<T>({
          body,
          path,
          resourceType: ResourceType.item,
          resourceId: id,
          options,
          partitionKey: partitionKey,
          diagnosticNode,
        });
      } catch (error: any) {
        if (this.clientContext.enableEncryption) {
          await this.container.throwIfRequestNeedsARetryPostPolicyRefresh(error);
        }
        throw error;
      }
      if (this.clientContext.enableEncryption) {
        try {
          // try block for decrypting response. This is done so that we can throw special error message in case of decryption failure
          diagnosticNode.beginEncryptionDiagnostics(
            Constants.Encryption.DiagnosticsDecryptOperation,
          );
          const { body: result, propertiesDecryptedCount } =
            await this.container.encryptionProcessor.decrypt(response.result);
          response.result = result;
          diagnosticNode.endEncryptionDiagnostics(
            Constants.Encryption.DiagnosticsDecryptOperation,
            propertiesDecryptedCount,
          );
        } catch (error) {
          const decryptionError = new ErrorResponse(
            `Item replace operation was successful but response decryption failed: + ${error.message}`,
          );
          decryptionError.code = StatusCodes.ServiceUnavailable;
          throw decryptionError;
        }
      }
      return new ItemResponse(
        response.result,
        response.headers,
        response.code,
        response.substatus,
        this,
        getEmptyCosmosDiagnostics(),
      );
    }, this.clientContext);
  }

  /**
   * Delete the item.
   *
   * Any provided type, T, is not necessarily enforced by the SDK.
   * You may get more or less properties and it's up to your logic to enforce it.
   *
   * @param options - Additional options for the request
   */
  public async delete<T extends ItemDefinition = any>(
    options: RequestOptions = {},
  ): Promise<ItemResponse<T>> {
    return withDiagnostics(async (diagnosticNode: DiagnosticNodeInternal) => {
      this.partitionKey = await setPartitionKeyIfUndefined(
        diagnosticNode,
        this.container,
        this.partitionKey,
      );
      let partitionKey = this.partitionKey;
      let url = this.url;
      let response: Response<T & Resource>;
      try {
        if (this.clientContext.enableEncryption) {
          await this.container.checkAndInitializeEncryption();
          options.containerRid = this.container._rid;
          let count = 0;
          diagnosticNode.beginEncryptionDiagnostics(
            Constants.Encryption.DiagnosticsEncryptOperation,
          );
          const { partitionKeyList, encryptedCount } =
            await this.container.encryptionProcessor.getEncryptedPartitionKeyValue(
              this.partitionKey,
            );
          partitionKey = partitionKeyList;
          count += encryptedCount;
          if (await this.container.encryptionProcessor.isPathEncrypted("/id")) {
            url = await this.container.encryptionProcessor.getEncryptedUrl(this.url);
            count++;
          }
          diagnosticNode.endEncryptionDiagnostics(
            Constants.Encryption.DiagnosticsEncryptOperation,
            count,
          );
        }
        const path = getPathFromLink(url);
        const id = getIdFromLink(url);

        response = await this.clientContext.delete<T>({
          path,
          resourceType: ResourceType.item,
          resourceId: id,
          options,
          partitionKey: partitionKey,
          diagnosticNode,
        });
      } catch (error: any) {
        if (this.clientContext.enableEncryption) {
          await this.container.throwIfRequestNeedsARetryPostPolicyRefresh(error);
        }
        throw error;
      }

      return new ItemResponse(
        response.result,
        response.headers,
        response.code,
        response.substatus,
        this,
        getEmptyCosmosDiagnostics(),
      );
    }, this.clientContext);
  }

  /**
   * Perform a JSONPatch on the item.
   *
   * Any provided type, T, is not necessarily enforced by the SDK.
   * You may get more or less properties and it's up to your logic to enforce it.
   *
   * @param options - Additional options for the request
   */
  public async patch<T extends ItemDefinition = any>(
    body: PatchRequestBody,
    options: RequestOptions = {},
  ): Promise<ItemResponse<T>> {
    return withDiagnostics(async (diagnosticNode: DiagnosticNodeInternal) => {
      this.partitionKey = await setPartitionKeyIfUndefined(
        diagnosticNode,
        this.container,
        this.partitionKey,
      );
      let url = this.url;
      let partitionKey = this.partitionKey;
      let response: Response<T & Resource>;
      try {
        if (this.clientContext.enableEncryption) {
          await this.container.checkAndInitializeEncryption();
          options.containerRid = this.container._rid;
          // returns copy to avoid encryption of original body passed
          body = copyObject(body);
          const operations = Array.isArray(body) ? body : body.operations;
          diagnosticNode.beginEncryptionDiagnostics(
            Constants.Encryption.DiagnosticsEncryptOperation,
          );
          let propertiesEncryptedCount = 0;
          for (const operation of operations) {
            if (operation.op === PatchOperationType.remove) {
              continue;
            }
            const isPathEncrypted = await this.container.encryptionProcessor.isPathEncrypted(
              operation.path,
            );
            if (!isPathEncrypted) {
              continue;
            }
            if (operation.op === PatchOperationType.incr) {
              throw new ErrorResponse(
                `Increment patch operation is not allowed for encrypted path '${operation.path}'`,
              );
            }
            if ("value" in operation) {
              operation.value = await this.container.encryptionProcessor.encryptProperty(
                operation.path,
                operation.value,
              );
            }
            propertiesEncryptedCount++;
          }
          const { partitionKeyList, encryptedCount } =
            await this.container.encryptionProcessor.getEncryptedPartitionKeyValue(partitionKey);
          partitionKey = partitionKeyList;
          propertiesEncryptedCount += encryptedCount;
          if (await this.container.encryptionProcessor.isPathEncrypted("/id")) {
            url = await this.container.encryptionProcessor.getEncryptedUrl(this.url);
            propertiesEncryptedCount++;
          }
          diagnosticNode.endEncryptionDiagnostics(
            Constants.Encryption.DiagnosticsEncryptOperation,
            propertiesEncryptedCount,
          );
        }
        const path = getPathFromLink(url);
        const id = getIdFromLink(url);
        response = await this.clientContext.patch<T>({
          body,
          path,
          resourceType: ResourceType.item,
          resourceId: id,
          options,
          partitionKey: partitionKey,
          diagnosticNode,
        });
      } catch (error: any) {
        if (this.clientContext.enableEncryption) {
          await this.container.throwIfRequestNeedsARetryPostPolicyRefresh(error);
        }
        throw error;
      }
      if (this.clientContext.enableEncryption) {
        try {
          diagnosticNode.beginEncryptionDiagnostics(
            Constants.Encryption.DiagnosticsDecryptOperation,
          );
          const { body: result, propertiesDecryptedCount } =
            await this.container.encryptionProcessor.decrypt(response.result);
          response.result = result;
          diagnosticNode.endEncryptionDiagnostics(
            Constants.Encryption.DiagnosticsDecryptOperation,
            propertiesDecryptedCount,
          );
        } catch (error) {
          const decryptionError = new ErrorResponse(
            `Item patch operation was successful but response decryption failed: + ${error.message}`,
          );
          decryptionError.code = StatusCodes.ServiceUnavailable;
          throw decryptionError;
        }
      }

      return new ItemResponse(
        response.result,
        response.headers,
        response.code,
        response.substatus,
        this,
        getEmptyCosmosDiagnostics(),
      );
    }, this.clientContext);
  }
}<|MERGE_RESOLUTION|>--- conflicted
+++ resolved
@@ -78,11 +78,7 @@
    *
    * const { database } = await client.databases.createIfNotExists({ id: "Test Database" });
    *
-<<<<<<< HEAD
-   * const { container } = await database.containers.createIfNotExists({ id: "Test Database" });
-=======
    * const { container } = await database.containers.createIfNotExists({ id: "Test Container" });
->>>>>>> d8ad4f17
    *
    * interface TodoItem {
    *   title: string;
