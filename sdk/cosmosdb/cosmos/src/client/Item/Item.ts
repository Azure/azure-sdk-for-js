// Copyright (c) Microsoft Corporation.
// Licensed under the MIT License.
import type { ClientContext } from "../../ClientContext.js";
import type { DiagnosticNodeInternal } from "../../diagnostics/DiagnosticNodeInternal.js";
import {
  Constants,
  copyObject,
  createDocumentUri,
  getIdFromLink,
  getPathFromLink,
  isItemResourceValid,
  ResourceType,
  StatusCodes,
<<<<<<< HEAD
} from "../../common/index.js";
import type { PartitionKey, PartitionKeyInternal } from "../../documents/index.js";
import { convertToInternalPartitionKey } from "../../documents/index.js";
import type { RequestOptions, Response } from "../../request/index.js";
import { ErrorResponse } from "../../request/index.js";
import type { PatchRequestBody } from "../../utils/patch.js";
import { PatchOperationType } from "../../utils/patch.js";
import type { Container } from "../Container/index.js";
import type { Resource } from "../Resource.js";
import type { ItemDefinition } from "./ItemDefinition.js";
import { ItemResponse } from "./ItemResponse.js";
import { getEmptyCosmosDiagnostics, withDiagnostics } from "../../utils/diagnostics.js";
import { setPartitionKeyIfUndefined } from "../../extractPartitionKey.js";
=======
} from "../../common";
import type { PartitionKey, PartitionKeyInternal } from "../../documents";
import { convertToInternalPartitionKey } from "../../documents";
// eslint-disable-next-line @typescript-eslint/no-redeclare
import type { RequestOptions, Response } from "../../request";
import { ErrorResponse } from "../../request";
import type { PatchRequestBody } from "../../utils/patch";
import { PatchOperationType } from "../../utils/patch";
import type { Container } from "../Container";
import type { Resource } from "../Resource";
import type { ItemDefinition } from "./ItemDefinition";
import { ItemResponse } from "./ItemResponse";
import { getEmptyCosmosDiagnostics, withDiagnostics } from "../../utils/diagnostics";
import { setPartitionKeyIfUndefined } from "../../extractPartitionKey";
>>>>>>> bc7c3781

/**
 * Used to perform operations on a specific item.
 *
 * @see {@link Items} for operations on all items; see `container.items`.
 */
export class Item {
  private partitionKey: PartitionKeyInternal;
  /**
   * Returns a reference URL to the resource. Used for linking in Permissions.
   */
  public get url(): string {
    return createDocumentUri(this.container.database.id, this.container.id, this.id);
  }

  /**
   * @hidden
   * @param container - The parent {@link Container}.
   * @param id - The id of the given {@link Item}.
   * @param partitionKey - The primary key of the given {@link Item} (only for partitioned containers).
   */
  constructor(
    public readonly container: Container,
    public readonly id: string,
    private readonly clientContext: ClientContext,
    partitionKey?: PartitionKey,
  ) {
    this.partitionKey =
      partitionKey === undefined ? undefined : convertToInternalPartitionKey(partitionKey);
  }

  /**
   * Read the item's definition.
   *
   * Any provided type, T, is not necessarily enforced by the SDK.
   * You may get more or less properties and it's up to your logic to enforce it.
   * If the type, T, is a class, it won't pass `typeof` comparisons, because it won't have a match prototype.
   * It's recommended to only use interfaces.
   *
   * There is no set schema for JSON items. They may contain any number of custom properties.
   *
   * @param options - Additional options for the request
   *
   * @example Using custom type for response
   * ```ts snippet:ItemRead
   * import { CosmosClient } from "@azure/cosmos";
   *
   * const endpoint = "https://your-account.documents.azure.com";
   * const key = "<database account masterkey>";
   * const client = new CosmosClient({ endpoint, key });
   *
   * const { database } = await client.databases.createIfNotExists({ id: "Test Database" });
   *
   * const { container } = await database.containers.createIfNotExists({ id: "Test Container" });
   *
   * interface TodoItem {
   *   title: string;
   *   done: boolean;
   *   id: string;
   * }
   *
   * const { resource: item } = await container.item("id").read<TodoItem>();
   * ```
   */
  public async read<T extends ItemDefinition = any>(
    options: RequestOptions = {},
  ): Promise<ItemResponse<T>> {
    return withDiagnostics(async (diagnosticNode: DiagnosticNodeInternal) => {
      this.partitionKey = await setPartitionKeyIfUndefined(
        diagnosticNode,
        this.container,
        this.partitionKey,
      );
      let url = this.url;
      let partitionKey = this.partitionKey;
      let response: Response<T & Resource>;
      try {
        if (this.clientContext.enableEncryption) {
          await this.container.checkAndInitializeEncryption();
          options.containerRid = this.container._rid;
          let count = 0;
          diagnosticNode.beginEncryptionDiagnostics(
            Constants.Encryption.DiagnosticsEncryptOperation,
          );
          const { partitionKeyList: encryptedPartitionKey, encryptedCount } =
            await this.container.encryptionProcessor.getEncryptedPartitionKeyValue(
              this.partitionKey,
            );
          partitionKey = encryptedPartitionKey;
          count += encryptedCount;
          if (await this.container.encryptionProcessor.isPathEncrypted("/id")) {
            url = await this.container.encryptionProcessor.getEncryptedUrl(this.url);
            count++;
          }
          diagnosticNode.endEncryptionDiagnostics(
            Constants.Encryption.DiagnosticsEncryptOperation,
            count,
          );
        }
        const path = getPathFromLink(url);
        const id = getIdFromLink(url);

        response = await this.clientContext.read<T>({
          path,
          resourceType: ResourceType.item,
          resourceId: id,
          options,
          partitionKey: partitionKey,
          diagnosticNode,
        });
      } catch (error: any) {
        if (this.clientContext.enableEncryption) {
          await this.container.throwIfRequestNeedsARetryPostPolicyRefresh(error);
        }
        if (error.code !== StatusCodes.NotFound) {
          throw error;
        }
        response = error;
      }
      if (this.clientContext.enableEncryption) {
        diagnosticNode.beginEncryptionDiagnostics(Constants.Encryption.DiagnosticsDecryptOperation);
        const { body, propertiesDecryptedCount } = await this.container.encryptionProcessor.decrypt(
          response.result,
        );
        diagnosticNode.endEncryptionDiagnostics(
          Constants.Encryption.DiagnosticsDecryptOperation,
          propertiesDecryptedCount,
        );
        response.result = body;
      }
      return new ItemResponse(
        response.result,
        response.headers,
        response.code,
        response.substatus,
        this,
        getEmptyCosmosDiagnostics(),
      );
    }, this.clientContext);
  }

  /**
   * Replace the item's definition.
   *
   * There is no set schema for JSON items. They may contain any number of custom properties.
   *
   * @param body - The definition to replace the existing {@link Item}'s definition with.
   * @param options - Additional options for the request
   */
  public replace(
    body: ItemDefinition,
    options?: RequestOptions,
  ): Promise<ItemResponse<ItemDefinition>>;
  /**
   * Replace the item's definition.
   *
   * Any provided type, T, is not necessarily enforced by the SDK.
   * You may get more or less properties and it's up to your logic to enforce it.
   *
   * There is no set schema for JSON items. They may contain any number of custom properties.
   *
   * @param body - The definition to replace the existing {@link Item}'s definition with.
   * @param options - Additional options for the request
   * @example
   * ```ts snippet:ItemReplace
   * import { CosmosClient } from "@azure/cosmos";
   *
   * const endpoint = "https://your-account.documents.azure.com";
   * const key = "<database account masterkey>";
   * const client = new CosmosClient({ endpoint, key });
   *
   * const { database } = await client.databases.createIfNotExists({ id: "Test Database" });
   *
   * const { container } = await database.containers.createIfNotExists({ id: "Test Container" });
   *
   * interface TodoItem {
   *   title: string;
   *   done: boolean;
   *   id: string;
   * }
   *
   * const { resource: item } = await container.item("id").read<TodoItem>();
   *
   * item.done = true;
   * const { resource: replacedItem } = await container.item("id").replace<TodoItem>(item);
   * ```
   */
  public replace<T extends ItemDefinition>(
    body: T,
    options?: RequestOptions,
  ): Promise<ItemResponse<T>>;
  public async replace<T extends ItemDefinition>(
    body: T,
    options: RequestOptions = {},
  ): Promise<ItemResponse<T>> {
    return withDiagnostics(async (diagnosticNode: DiagnosticNodeInternal) => {
      this.partitionKey = await setPartitionKeyIfUndefined(
        diagnosticNode,
        this.container,
        this.partitionKey,
      );
      let partitionKey = this.partitionKey;
      const err = {};
      if (!isItemResourceValid(body, err)) {
        throw err;
      }
      let url = this.url;

      let response: Response<T & Resource>;
      try {
        if (this.clientContext.enableEncryption) {
          // returns copy to avoid encryption of original body passed
          body = copyObject(body);
          options = options || {};
          await this.container.checkAndInitializeEncryption();
          options.containerRid = this.container._rid;
          let count = 0;
          diagnosticNode.beginEncryptionDiagnostics(
            Constants.Encryption.DiagnosticsEncryptOperation,
          );
          const { body: encryptedBody, propertiesEncryptedCount } =
            await this.container.encryptionProcessor.encrypt(body);
          body = encryptedBody;
          count += propertiesEncryptedCount;
          const { partitionKeyList: encryptedPartitionKeyList, encryptedCount } =
            await this.container.encryptionProcessor.getEncryptedPartitionKeyValue(
              this.partitionKey,
            );
          partitionKey = encryptedPartitionKeyList;
          count += encryptedCount;
          if (await this.container.encryptionProcessor.isPathEncrypted("/id")) {
            url = await this.container.encryptionProcessor.getEncryptedUrl(this.url);
            count++;
          }
          diagnosticNode.endEncryptionDiagnostics(
            Constants.Encryption.DiagnosticsEncryptOperation,
            count,
          );
        }
        const path = getPathFromLink(url);
        const id = getIdFromLink(url);

        response = await this.clientContext.replace<T>({
          body,
          path,
          resourceType: ResourceType.item,
          resourceId: id,
          options,
          partitionKey: partitionKey,
          diagnosticNode,
        });
      } catch (error: any) {
        if (this.clientContext.enableEncryption) {
          await this.container.throwIfRequestNeedsARetryPostPolicyRefresh(error);
        }
        throw error;
      }
      if (this.clientContext.enableEncryption) {
        try {
          // try block for decrypting response. This is done so that we can throw special error message in case of decryption failure
          diagnosticNode.beginEncryptionDiagnostics(
            Constants.Encryption.DiagnosticsDecryptOperation,
          );
          const { body: result, propertiesDecryptedCount } =
            await this.container.encryptionProcessor.decrypt(response.result);
          response.result = result;
          diagnosticNode.endEncryptionDiagnostics(
            Constants.Encryption.DiagnosticsDecryptOperation,
            propertiesDecryptedCount,
          );
        } catch (error) {
          const decryptionError = new ErrorResponse(
            `Item replace operation was successful but response decryption failed: + ${error.message}`,
          );
          decryptionError.code = StatusCodes.ServiceUnavailable;
          throw decryptionError;
        }
      }
      return new ItemResponse(
        response.result,
        response.headers,
        response.code,
        response.substatus,
        this,
        getEmptyCosmosDiagnostics(),
      );
    }, this.clientContext);
  }

  /**
   * Delete the item.
   *
   * Any provided type, T, is not necessarily enforced by the SDK.
   * You may get more or less properties and it's up to your logic to enforce it.
   *
   * @param options - Additional options for the request
   * @example
   * ```ts snippet:ItemDelete
   * import { CosmosClient } from "@azure/cosmos";
   *
   * const endpoint = "https://your-account.documents.azure.com";
   * const key = "<database account masterkey>";
   * const client = new CosmosClient({ endpoint, key });
   *
   * const { database } = await client.databases.createIfNotExists({ id: "Test Database" });
   *
   * const { container } = await database.containers.createIfNotExists({ id: "Test Container" });
   *
   * interface TodoItem {
   *   title: string;
   *   done: boolean;
   *   id: string;
   * }
   *
   * const { resource: item } = await container.item("id").read<TodoItem>();
   *
   * await container.item("id").delete<TodoItem>();
   * ```
   */
  public async delete<T extends ItemDefinition = any>(
    options: RequestOptions = {},
  ): Promise<ItemResponse<T>> {
    return withDiagnostics(async (diagnosticNode: DiagnosticNodeInternal) => {
      this.partitionKey = await setPartitionKeyIfUndefined(
        diagnosticNode,
        this.container,
        this.partitionKey,
      );
      let partitionKey = this.partitionKey;
      let url = this.url;
      let response: Response<T & Resource>;
      try {
        if (this.clientContext.enableEncryption) {
          await this.container.checkAndInitializeEncryption();
          options.containerRid = this.container._rid;
          let count = 0;
          diagnosticNode.beginEncryptionDiagnostics(
            Constants.Encryption.DiagnosticsEncryptOperation,
          );
          const { partitionKeyList, encryptedCount } =
            await this.container.encryptionProcessor.getEncryptedPartitionKeyValue(
              this.partitionKey,
            );
          partitionKey = partitionKeyList;
          count += encryptedCount;
          if (await this.container.encryptionProcessor.isPathEncrypted("/id")) {
            url = await this.container.encryptionProcessor.getEncryptedUrl(this.url);
            count++;
          }
          diagnosticNode.endEncryptionDiagnostics(
            Constants.Encryption.DiagnosticsEncryptOperation,
            count,
          );
        }
        const path = getPathFromLink(url);
        const id = getIdFromLink(url);

        response = await this.clientContext.delete<T>({
          path,
          resourceType: ResourceType.item,
          resourceId: id,
          options,
          partitionKey: partitionKey,
          diagnosticNode,
        });
      } catch (error: any) {
        if (this.clientContext.enableEncryption) {
          await this.container.throwIfRequestNeedsARetryPostPolicyRefresh(error);
        }
        throw error;
      }

      return new ItemResponse(
        response.result,
        response.headers,
        response.code,
        response.substatus,
        this,
        getEmptyCosmosDiagnostics(),
      );
    }, this.clientContext);
  }

  /**
   * Perform a JSONPatch on the item.
   *
   * Any provided type, T, is not necessarily enforced by the SDK.
   * You may get more or less properties and it's up to your logic to enforce it.
   *
   * @param options - Additional options for the request
   * @example
   * ```ts snippet:ItemPatch
   * import { CosmosClient } from "@azure/cosmos";
   *
   * const endpoint = "https://your-account.documents.azure.com";
   * const key = "<database account masterkey>";
   * const client = new CosmosClient({ endpoint, key });
   *
   * interface TodoItem {
   *   title: string;
   *   done: boolean;
   *   id: string;
   * }
   *
   * const { database } = await client.databases.createIfNotExists({ id: "Test Database" });
   *
   * const { container } = await database.containers.createIfNotExists({ id: "Test Container" });
   *
   * const { resource: item } = await container.item("id").read<TodoItem>();
   *
   * const { resource: patchedItem } = await container.item("id").patch<TodoItem>([
   *   {
   *     op: "replace", // Operation type (can be replace, add, remove, set, incr)
   *     path: "/title", // The path to the property to update
   *     value: "new-title", // New value for the property
   *   },
   *   {
   *     op: "remove",
   *     path: "/done",
   *   },
   * ]);
   * ```
   */
  public async patch<T extends ItemDefinition = any>(
    body: PatchRequestBody,
    options: RequestOptions = {},
  ): Promise<ItemResponse<T>> {
    return withDiagnostics(async (diagnosticNode: DiagnosticNodeInternal) => {
      this.partitionKey = await setPartitionKeyIfUndefined(
        diagnosticNode,
        this.container,
        this.partitionKey,
      );
      let url = this.url;
      let partitionKey = this.partitionKey;
      let response: Response<T & Resource>;
      try {
        if (this.clientContext.enableEncryption) {
          await this.container.checkAndInitializeEncryption();
          options.containerRid = this.container._rid;
          // returns copy to avoid encryption of original body passed
          body = copyObject(body);
          const operations = Array.isArray(body) ? body : body.operations;
          diagnosticNode.beginEncryptionDiagnostics(
            Constants.Encryption.DiagnosticsEncryptOperation,
          );
          let propertiesEncryptedCount = 0;
          for (const operation of operations) {
            if (operation.op === PatchOperationType.remove) {
              continue;
            }
            const isPathEncrypted = await this.container.encryptionProcessor.isPathEncrypted(
              operation.path,
            );
            if (!isPathEncrypted) {
              continue;
            }
            if (operation.op === PatchOperationType.incr) {
              throw new ErrorResponse(
                `Increment patch operation is not allowed for encrypted path '${operation.path}'`,
              );
            }
            if ("value" in operation) {
              operation.value = await this.container.encryptionProcessor.encryptProperty(
                operation.path,
                operation.value,
              );
            }
            propertiesEncryptedCount++;
          }
          const { partitionKeyList, encryptedCount } =
            await this.container.encryptionProcessor.getEncryptedPartitionKeyValue(partitionKey);
          partitionKey = partitionKeyList;
          propertiesEncryptedCount += encryptedCount;
          if (await this.container.encryptionProcessor.isPathEncrypted("/id")) {
            url = await this.container.encryptionProcessor.getEncryptedUrl(this.url);
            propertiesEncryptedCount++;
          }
          diagnosticNode.endEncryptionDiagnostics(
            Constants.Encryption.DiagnosticsEncryptOperation,
            propertiesEncryptedCount,
          );
        }
        const path = getPathFromLink(url);
        const id = getIdFromLink(url);
        response = await this.clientContext.patch<T>({
          body,
          path,
          resourceType: ResourceType.item,
          resourceId: id,
          options,
          partitionKey: partitionKey,
          diagnosticNode,
        });
      } catch (error: any) {
        if (this.clientContext.enableEncryption) {
          await this.container.throwIfRequestNeedsARetryPostPolicyRefresh(error);
        }
        throw error;
      }
      if (this.clientContext.enableEncryption) {
        try {
          diagnosticNode.beginEncryptionDiagnostics(
            Constants.Encryption.DiagnosticsDecryptOperation,
          );
          const { body: result, propertiesDecryptedCount } =
            await this.container.encryptionProcessor.decrypt(response.result);
          response.result = result;
          diagnosticNode.endEncryptionDiagnostics(
            Constants.Encryption.DiagnosticsDecryptOperation,
            propertiesDecryptedCount,
          );
        } catch (error) {
          const decryptionError = new ErrorResponse(
            `Item patch operation was successful but response decryption failed: + ${error.message}`,
          );
          decryptionError.code = StatusCodes.ServiceUnavailable;
          throw decryptionError;
        }
      }

      return new ItemResponse(
        response.result,
        response.headers,
        response.code,
        response.substatus,
        this,
        getEmptyCosmosDiagnostics(),
      );
    }, this.clientContext);
  }
}<|MERGE_RESOLUTION|>--- conflicted
+++ resolved
@@ -11,7 +11,6 @@
   isItemResourceValid,
   ResourceType,
   StatusCodes,
-<<<<<<< HEAD
 } from "../../common/index.js";
 import type { PartitionKey, PartitionKeyInternal } from "../../documents/index.js";
 import { convertToInternalPartitionKey } from "../../documents/index.js";
@@ -25,22 +24,6 @@
 import { ItemResponse } from "./ItemResponse.js";
 import { getEmptyCosmosDiagnostics, withDiagnostics } from "../../utils/diagnostics.js";
 import { setPartitionKeyIfUndefined } from "../../extractPartitionKey.js";
-=======
-} from "../../common";
-import type { PartitionKey, PartitionKeyInternal } from "../../documents";
-import { convertToInternalPartitionKey } from "../../documents";
-// eslint-disable-next-line @typescript-eslint/no-redeclare
-import type { RequestOptions, Response } from "../../request";
-import { ErrorResponse } from "../../request";
-import type { PatchRequestBody } from "../../utils/patch";
-import { PatchOperationType } from "../../utils/patch";
-import type { Container } from "../Container";
-import type { Resource } from "../Resource";
-import type { ItemDefinition } from "./ItemDefinition";
-import { ItemResponse } from "./ItemResponse";
-import { getEmptyCosmosDiagnostics, withDiagnostics } from "../../utils/diagnostics";
-import { setPartitionKeyIfUndefined } from "../../extractPartitionKey";
->>>>>>> bc7c3781
 
 /**
  * Used to perform operations on a specific item.
