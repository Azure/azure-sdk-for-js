--- conflicted
+++ resolved
@@ -5,24 +5,15 @@
 import { ChangeFeedOptions } from "../../ChangeFeedOptions";
 import { ClientContext } from "../../ClientContext";
 import {
-<<<<<<< HEAD
-  addContainerRid,
-  copyObject,
-=======
->>>>>>> 8e593c81
   getIdFromLink,
   getPathFromLink,
   isItemResourceValid,
   ResourceType,
-<<<<<<< HEAD
-} from "../../common";
-import { extractPartitionKeys } from "../../extractPartitionKey";
-=======
   StatusCodes,
   SubStatusCodes,
 } from "../../common";
 import { extractPartitionKeys, setPartitionKeyIfUndefined } from "../../extractPartitionKey";
->>>>>>> 8e593c81
+import { addContainerRid, copyObject } from "../../common";
 import { FetchFunctionCallback, SqlQuerySpec } from "../../queryExecutionContext";
 import { QueryIterator } from "../../queryIterator";
 import { FeedOptions, RequestOptions, Response } from "../../request";
@@ -44,17 +35,8 @@
 } from "../../utils/batch";
 import { assertNotUndefined, isPrimitivePartitionKeyValue } from "../../utils/typeChecks";
 import { hashPartitionKey } from "../../utils/hashing/hash";
-<<<<<<< HEAD
-import {
-  convertToInternalPartitionKey,
-  PartitionKey,
-  PartitionKeyDefinition,
-} from "../../documents";
-import { PartitionKeyRangeCache } from "../../routing";
-=======
 import { PartitionKey, PartitionKeyDefinition } from "../../documents";
 import { PartitionKeyRangeCache, QueryRange } from "../../routing";
->>>>>>> 8e593c81
 import {
   ChangeFeedPullModelIterator,
   ChangeFeedIteratorOptions,
@@ -629,60 +611,6 @@
         .flatMap((batch: Batch) => splitBatchBasedOnBodySize(batch));
 
       await Promise.all(
-<<<<<<< HEAD
-        batches
-          .filter((batch: Batch) => batch.operations.length)
-          .flatMap((batch: Batch) => splitBatchBasedOnBodySize(batch))
-          .map(async (batch: Batch) => {
-            if (batch.operations.length > 100) {
-              throw new Error(
-                "Cannot run bulk request with more than 100 operations per partition",
-              );
-            }
-            try {
-              const response = await addDignosticChild(
-                async (childNode: DiagnosticNodeInternal) =>
-                  this.clientContext.bulk({
-                    body: batch.operations,
-                    partitionKeyRangeId: batch.rangeId,
-                    path,
-                    resourceId: this.container.url,
-                    bulkOptions,
-                    options,
-                    diagnosticNode: childNode,
-                  }),
-                diagnosticNode,
-                DiagnosticNodeType.BATCH_REQUEST,
-              );
-
-              if (this.clientContext.enableEncryption) {
-                for (const result of response.result) {
-                  result.resourceBody = await this.container.encryptionProcessor.decrypt(
-                    result.resourceBody,
-                  );
-                }
-              }
-              response.result.forEach((operationResponse: OperationResponse, index: number) => {
-                orderedResponses[batch.indexes[index]] = operationResponse;
-              });
-            } catch (err: any) {
-              if (this.clientContext.enableEncryption) {
-                await this.container.ThrowIfRequestNeedsARetryPostPolicyRefresh(err);
-              }
-
-              // In the case of 410 errors, we need to recompute the partition key ranges
-              // and redo the batch request, however, 410 errors occur for unsupported
-              // partition key types as well since we don't support them, so for now we throw
-              if (err.code === 410) {
-                throw new Error(
-                  "Partition key error. Either the partitions have split or an operation has an unsupported partitionKey type" +
-                    err.message,
-                );
-              }
-              throw new Error(`Bulk request errored with: ${err.message}`);
-            }
-          }),
-=======
         this.executeBatchOperations(
           batchMap,
           path,
@@ -692,7 +620,6 @@
           orderedResponses,
           partitionKeyDefinition,
         ),
->>>>>>> 8e593c81
       );
       const response: any = orderedResponses;
       response.diagnostics = diagnosticNode.toDiagnostic(this.clientContext.getClientConfig());
@@ -728,10 +655,20 @@
           diagnosticNode,
           DiagnosticNodeType.BATCH_REQUEST,
         );
+        if (this.clientContext.enableEncryption) {
+          for (const result of response.result) {
+            result.resourceBody = await this.container.encryptionProcessor.decrypt(
+              result.resourceBody,
+            );
+          }
+        }
         response.result.forEach((operationResponse: OperationResponse, index: number) => {
           orderedResponses[batch.indexes[index]] = operationResponse;
         });
       } catch (err: any) {
+        if (this.clientContext.enableEncryption) {
+          await this.container.ThrowIfRequestNeedsARetryPostPolicyRefresh(err);
+        }
         // In the case of 410 errors, we need to recompute the partition key ranges
         // and redo the batch request, however, 410 errors occur for unsupported
         // partition key types as well since we don't support them, so for now we throw
