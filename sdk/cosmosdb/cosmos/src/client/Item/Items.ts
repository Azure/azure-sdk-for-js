// Copyright (c) Microsoft Corporation.
// Licensed under the MIT license.

import { ChangeFeedIterator } from "../../ChangeFeedIterator";
import { ChangeFeedOptions } from "../../ChangeFeedOptions";
import { ClientContext } from "../../ClientContext";
<<<<<<< HEAD
import { getIdFromLink, getPathFromLink, isItemResourceValid, ResourceType } from "../../common";
import { extractPartitionKeys, undefinedPartitionKey } from "../../extractPartitionKey";
=======
import {
  getIdFromLink,
  getPathFromLink,
  isItemResourceValid,
  ResourceType,
  StatusCodes,
  SubStatusCodes,
} from "../../common";
import { extractPartitionKeys } from "../../extractPartitionKey";
>>>>>>> 92c0ef8c
import { FetchFunctionCallback, SqlQuerySpec } from "../../queryExecutionContext";
import { QueryIterator } from "../../queryIterator";
import { FeedOptions, RequestOptions, Response } from "../../request";
import { Container, PartitionKeyRange } from "../Container";
import { Item } from "./Item";
import { ItemDefinition } from "./ItemDefinition";
import { ItemResponse } from "./ItemResponse";
import {
  Batch,
  isKeyInRange,
  prepareOperations,
  OperationResponse,
  OperationInput,
  BulkOptions,
  decorateBatchOperation,
  splitBatchBasedOnBodySize,
  BulkOperationResponse,
} from "../../utils/batch";
import { readPartitionKeyDefinition } from "../ClientUtils";
import { assertNotUndefined, isPrimitivePartitionKeyValue } from "../../utils/typeChecks";
import { hashPartitionKey } from "../../utils/hashing/hash";
import { PartitionKey, PartitionKeyDefinition } from "../../documents";
import { PartitionKeyRangeCache, QueryRange } from "../../routing";
import {
  ChangeFeedPullModelIterator,
  ChangeFeedIteratorOptions,
  changeFeedIteratorBuilder,
} from "../../client/ChangeFeed";
import { validateChangeFeedIteratorOptions } from "../../client/ChangeFeed/changeFeedUtils";
import {
  DiagnosticNodeInternal,
  DiagnosticNodeType,
} from "../../diagnostics/DiagnosticNodeInternal";
import {
  getEmptyCosmosDiagnostics,
  withDiagnostics,
  addDignosticChild,
} from "../../utils/diagnostics";
import { randomUUID } from "@azure/core-util";

/**
 * @hidden
 */
function isChangeFeedOptions(options: unknown): options is ChangeFeedOptions {
  return options && !(isPrimitivePartitionKeyValue(options) || Array.isArray(options));
}

/**
 * Operations for creating new items, and reading/querying all items
 *
 * @see {@link Item} for reading, replacing, or deleting an existing container; use `.item(id)`.
 */
export class Items {
  private partitionKeyRangeCache: PartitionKeyRangeCache;
  /**
   * Create an instance of {@link Items} linked to the parent {@link Container}.
   * @param container - The parent container.
   * @hidden
   */
  constructor(
    public readonly container: Container,
    private readonly clientContext: ClientContext,
  ) {
    this.partitionKeyRangeCache = new PartitionKeyRangeCache(this.clientContext);
  }

  /**
   * Queries all items.
   * @param query - Query configuration for the operation. See {@link SqlQuerySpec} for more info on how to configure a query.
   * @param options - Used for modifying the request (for instance, specifying the partition key).
   * @example Read all items to array.
   * ```typescript
   * const querySpec: SqlQuerySpec = {
   *   query: "SELECT * FROM Families f WHERE f.lastName = @lastName",
   *   parameters: [
   *     {name: "@lastName", value: "Hendricks"}
   *   ]
   * };
   * const {result: items} = await items.query(querySpec).fetchAll();
   * ```
   */
  public query(query: string | SqlQuerySpec, options?: FeedOptions): QueryIterator<any>;
  /**
   * Queries all items.
   * @param query - Query configuration for the operation. See {@link SqlQuerySpec} for more info on how to configure a query.
   * @param options - Used for modifying the request (for instance, specifying the partition key).
   * @example Read all items to array.
   * ```typescript
   * const querySpec: SqlQuerySpec = {
   *   query: "SELECT firstname FROM Families f WHERE f.lastName = @lastName",
   *   parameters: [
   *     {name: "@lastName", value: "Hendricks"}
   *   ]
   * };
   * const {result: items} = await items.query<{firstName: string}>(querySpec).fetchAll();
   * ```
   */
  public query<T>(query: string | SqlQuerySpec, options?: FeedOptions): QueryIterator<T>;
  public query<T>(query: string | SqlQuerySpec, options: FeedOptions = {}): QueryIterator<T> {
    const path = getPathFromLink(this.container.url, ResourceType.item);
    const id = getIdFromLink(this.container.url);

    const fetchFunction: FetchFunctionCallback = async (
      diagnosticNode: DiagnosticNodeInternal,
      innerOptions: FeedOptions,
      correlatedActivityId: string,
    ) => {
      const response = await this.clientContext.queryFeed({
        path,
        resourceType: ResourceType.item,
        resourceId: id,
        resultFn: (result) => (result ? result.Documents : []),
        query,
        options: innerOptions,
        partitionKey: options.partitionKey,
        diagnosticNode,
        correlatedActivityId,
      });
      return response;
    };

    return new QueryIterator(
      this.clientContext,
      query,
      options,
      fetchFunction,
      this.container.url,
      ResourceType.item,
    );
  }

  /**
   * Create a `ChangeFeedIterator` to iterate over pages of changes
   *
   * @deprecated Use `changeFeed` instead.
   *
   * @example Read from the beginning of the change feed.
   * ```javascript
   * const iterator = items.readChangeFeed({ startFromBeginning: true });
   * const firstPage = await iterator.fetchNext();
   * const firstPageResults = firstPage.result
   * const secondPage = await iterator.fetchNext();
   * ```
   */
  public readChangeFeed(
    partitionKey: PartitionKey,
    changeFeedOptions?: ChangeFeedOptions,
  ): ChangeFeedIterator<any>;
  /**
   * Create a `ChangeFeedIterator` to iterate over pages of changes
   * @deprecated Use `changeFeed` instead.
   *
   */
  public readChangeFeed(changeFeedOptions?: ChangeFeedOptions): ChangeFeedIterator<any>;
  /**
   * Create a `ChangeFeedIterator` to iterate over pages of changes
   * @deprecated Use `changeFeed` instead.
   */
  public readChangeFeed<T>(
    partitionKey: PartitionKey,
    changeFeedOptions?: ChangeFeedOptions,
  ): ChangeFeedIterator<T>;
  /**
   * Create a `ChangeFeedIterator` to iterate over pages of changes
   * @deprecated Use `changeFeed` instead.
   */
  public readChangeFeed<T>(changeFeedOptions?: ChangeFeedOptions): ChangeFeedIterator<T>;
  public readChangeFeed<T>(
    partitionKeyOrChangeFeedOptions?: PartitionKey | ChangeFeedOptions,
    changeFeedOptions?: ChangeFeedOptions,
  ): ChangeFeedIterator<T> {
    if (isChangeFeedOptions(partitionKeyOrChangeFeedOptions)) {
      return this.changeFeed(partitionKeyOrChangeFeedOptions);
    } else {
      return this.changeFeed(partitionKeyOrChangeFeedOptions, changeFeedOptions);
    }
  }

  /**
   * Create a `ChangeFeedIterator` to iterate over pages of changes
   *
   * @example Read from the beginning of the change feed.
   * ```javascript
   * const iterator = items.readChangeFeed({ startFromBeginning: true });
   * const firstPage = await iterator.fetchNext();
   * const firstPageResults = firstPage.result
   * const secondPage = await iterator.fetchNext();
   * ```
   */
  public changeFeed(
    partitionKey: PartitionKey,
    changeFeedOptions?: ChangeFeedOptions,
  ): ChangeFeedIterator<any>;
  /**
   * Create a `ChangeFeedIterator` to iterate over pages of changes
   */
  public changeFeed(changeFeedOptions?: ChangeFeedOptions): ChangeFeedIterator<any>;
  /**
   * Create a `ChangeFeedIterator` to iterate over pages of changes
   */
  public changeFeed<T>(
    partitionKey: PartitionKey,
    changeFeedOptions?: ChangeFeedOptions,
  ): ChangeFeedIterator<T>;
  /**
   * Create a `ChangeFeedIterator` to iterate over pages of changes
   */
  public changeFeed<T>(changeFeedOptions?: ChangeFeedOptions): ChangeFeedIterator<T>;
  public changeFeed<T>(
    partitionKeyOrChangeFeedOptions?: PartitionKey | ChangeFeedOptions,
    changeFeedOptions?: ChangeFeedOptions,
  ): ChangeFeedIterator<T> {
    let partitionKey: PartitionKey;
    if (!changeFeedOptions && isChangeFeedOptions(partitionKeyOrChangeFeedOptions)) {
      partitionKey = undefined;
      changeFeedOptions = partitionKeyOrChangeFeedOptions;
    } else if (
      partitionKeyOrChangeFeedOptions !== undefined &&
      !isChangeFeedOptions(partitionKeyOrChangeFeedOptions)
    ) {
      partitionKey = partitionKeyOrChangeFeedOptions;
    }

    if (!changeFeedOptions) {
      changeFeedOptions = {};
    }

    const path = getPathFromLink(this.container.url, ResourceType.item);
    const id = getIdFromLink(this.container.url);
    return new ChangeFeedIterator<T>(this.clientContext, id, path, partitionKey, changeFeedOptions);
  }

  /**
   * Returns an iterator to iterate over pages of changes. The iterator returned can be used to fetch changes for a single partition key, feed range or an entire container.
   */
  public getChangeFeedIterator<T>(
    changeFeedIteratorOptions?: ChangeFeedIteratorOptions,
  ): ChangeFeedPullModelIterator<T> {
    const cfOptions = changeFeedIteratorOptions !== undefined ? changeFeedIteratorOptions : {};
    validateChangeFeedIteratorOptions(cfOptions);
    const iterator = changeFeedIteratorBuilder(
      cfOptions,
      this.clientContext,
      this.container,
      this.partitionKeyRangeCache,
    );
    return iterator;
  }

  /**
   * Read all items.
   *
   * There is no set schema for JSON items. They may contain any number of custom properties.
   *
   * @param options - Used for modifying the request (for instance, specifying the partition key).
   * @example Read all items to array.
   * ```typescript
   * const {body: containerList} = await items.readAll().fetchAll();
   * ```
   */
  public readAll(options?: FeedOptions): QueryIterator<ItemDefinition>;
  /**
   * Read all items.
   *
   * Any provided type, T, is not necessarily enforced by the SDK.
   * You may get more or less properties and it's up to your logic to enforce it.
   *
   * There is no set schema for JSON items. They may contain any number of custom properties.
   *
   * @param options - Used for modifying the request (for instance, specifying the partition key).
   * @example Read all items to array.
   * ```typescript
   * const {body: containerList} = await items.readAll().fetchAll();
   * ```
   */
  public readAll<T extends ItemDefinition>(options?: FeedOptions): QueryIterator<T>;
  public readAll<T extends ItemDefinition>(options?: FeedOptions): QueryIterator<T> {
    return this.query<T>("SELECT * from c", options);
  }

  /**
   * Create an item.
   *
   * Any provided type, T, is not necessarily enforced by the SDK.
   * You may get more or less properties and it's up to your logic to enforce it.
   *
   * There is no set schema for JSON items. They may contain any number of custom properties.
   *
   * @param body - Represents the body of the item. Can contain any number of user defined properties.
   * @param options - Used for modifying the request (for instance, specifying the partition key).
   */
  public async create<T extends ItemDefinition = any>(
    body: T,
    options: RequestOptions = {},
  ): Promise<ItemResponse<T>> {
    // Generate random document id if the id is missing in the payload and
    // options.disableAutomaticIdGeneration != true

    return withDiagnostics(async (diagnosticNode: DiagnosticNodeInternal) => {
      if ((body.id === undefined || body.id === "") && !options.disableAutomaticIdGeneration) {
        body.id = randomUUID();
      }
      const partitionKeyDefinition = await readPartitionKeyDefinition(
        diagnosticNode,
        this.container,
      );
      const partitionKey = extractPartitionKeys(body, partitionKeyDefinition);

      const err = {};
      if (!isItemResourceValid(body, err)) {
        throw err;
      }

      const path = getPathFromLink(this.container.url, ResourceType.item);
      const id = getIdFromLink(this.container.url);

      const response = await this.clientContext.create<T>({
        body,
        path,
        resourceType: ResourceType.item,
        resourceId: id,
        diagnosticNode,
        options,
        partitionKey,
      });

      const ref = new Item(
        this.container,
        (response.result as any).id,
        this.clientContext,
        partitionKey,
      );
      return new ItemResponse(
        response.result,
        response.headers,
        response.code,
        response.substatus,
        ref,
        getEmptyCosmosDiagnostics(),
      );
    }, this.clientContext);
  }

  /**
   * Upsert an item.
   *
   * There is no set schema for JSON items. They may contain any number of custom properties.
   *
   * @param body - Represents the body of the item. Can contain any number of user defined properties.
   * @param options - Used for modifying the request (for instance, specifying the partition key).
   */
  public async upsert(
    body: unknown,
    options?: RequestOptions,
  ): Promise<ItemResponse<ItemDefinition>>;
  /**
   * Upsert an item.
   *
   * Any provided type, T, is not necessarily enforced by the SDK.
   * You may get more or less properties and it's up to your logic to enforce it.
   *
   * There is no set schema for JSON items. They may contain any number of custom properties.
   *
   * @param body - Represents the body of the item. Can contain any number of user defined properties.
   * @param options - Used for modifying the request (for instance, specifying the partition key).
   */
  public async upsert<T extends ItemDefinition>(
    body: T,
    options?: RequestOptions,
  ): Promise<ItemResponse<T>>;
  public async upsert<T extends ItemDefinition>(
    body: T,
    options: RequestOptions = {},
  ): Promise<ItemResponse<T>> {
    return withDiagnostics(async (diagnosticNode: DiagnosticNodeInternal) => {
      // Generate random document id if the id is missing in the payload and
      // options.disableAutomaticIdGeneration != true
      if ((body.id === undefined || body.id === "") && !options.disableAutomaticIdGeneration) {
        body.id = randomUUID();
      }

      const partitionKeyDefinition = await readPartitionKeyDefinition(
        diagnosticNode,
        this.container,
      );
      const partitionKey = extractPartitionKeys(body, partitionKeyDefinition);

      const err = {};
      if (!isItemResourceValid(body, err)) {
        throw err;
      }

      const path = getPathFromLink(this.container.url, ResourceType.item);
      const id = getIdFromLink(this.container.url);

      const response = await this.clientContext.upsert<T>({
        body,
        path,
        resourceType: ResourceType.item,
        resourceId: id,
        options,
        partitionKey,
        diagnosticNode,
      });

      const ref = new Item(
        this.container,
        (response.result as any).id,
        this.clientContext,
        partitionKey,
      );
      return new ItemResponse(
        response.result,
        response.headers,
        response.code,
        response.substatus,
        ref,
        getEmptyCosmosDiagnostics(),
      );
    }, this.clientContext);
  }

  /**
   * Execute bulk operations on items.
   *
   * Bulk takes an array of Operations which are typed based on what the operation does.
   * The choices are: Create, Upsert, Read, Replace, and Delete
   *
   * Usage example:
   * ```typescript
   * // partitionKey is optional at the top level if present in the resourceBody
   * const operations: OperationInput[] = [
   *    {
   *       operationType: "Create",
   *       resourceBody: { id: "doc1", name: "sample", key: "A" }
   *    },
   *    {
   *       operationType: "Upsert",
   *       partitionKey: 'A',
   *       resourceBody: { id: "doc2", name: "other", key: "A" }
   *    }
   * ]
   *
   * await database.container.items.bulk(operations)
   * ```
   *
   * @param operations - List of operations. Limit 100
   * @param bulkOptions - Optional options object to modify bulk behavior. Pass \{ continueOnError: true \} to continue executing operations when one fails. (Defaults to false) ** NOTE: THIS WILL DEFAULT TO TRUE IN THE 4.0 RELEASE
   * @param options - Used for modifying the request.
   */
  public async bulk(
    operations: OperationInput[],
    bulkOptions?: BulkOptions,
    options?: RequestOptions,
  ): Promise<BulkOperationResponse> {
    return withDiagnostics(async (diagnosticNode: DiagnosticNodeInternal) => {
      const partitionKeyRanges = (
        await this.partitionKeyRangeCache.onCollectionRoutingMap(this.container.url, diagnosticNode)
      ).getOrderedParitionKeyRanges();

      const partitionKeyDefinition = await readPartitionKeyDefinition(
        diagnosticNode,
        this.container,
      );
      const batches: Batch[] = partitionKeyRanges.map((keyRange: PartitionKeyRange) => {
        return {
          min: keyRange.minInclusive,
          max: keyRange.maxExclusive,
          rangeId: keyRange.id,
          indexes: [],
          operations: [],
        };
      });

      this.groupOperationsBasedOnPartitionKey(operations, partitionKeyDefinition, options, batches);

      const path = getPathFromLink(this.container.url, ResourceType.item);

      const orderedResponses: OperationResponse[] = [];
      // split batches based on cumulative size of operations
      const batchMap = batches
        .filter((batch: Batch) => batch.operations.length)
        .flatMap((batch: Batch) => splitBatchBasedOnBodySize(batch));

      await Promise.all(
        this.executeBatchOperations(
          batchMap,
          path,
          bulkOptions,
          options,
          diagnosticNode,
          orderedResponses,
          partitionKeyDefinition,
        ),
      );
      const response: any = orderedResponses;
      response.diagnostics = diagnosticNode.toDiagnostic(this.clientContext.getClientConfig());
      return response;
    }, this.clientContext);
  }

  private executeBatchOperations(
    batchMap: Batch[],
    path: string,
    bulkOptions: BulkOptions,
    options: RequestOptions,
    diagnosticNode: DiagnosticNodeInternal,
    orderedResponses: OperationResponse[],
    partitionKeyDefinition: PartitionKeyDefinition,
  ): Promise<void>[] {
    return batchMap.map(async (batch: Batch) => {
      if (batch.operations.length > 100) {
        throw new Error("Cannot run bulk request with more than 100 operations per partition");
      }
      try {
        const response = await addDignosticChild(
          async (childNode: DiagnosticNodeInternal) =>
            this.clientContext.bulk({
              body: batch.operations,
              partitionKeyRangeId: batch.rangeId,
              path,
              resourceId: this.container.url,
              bulkOptions,
              options,
              diagnosticNode: childNode,
            }),
          diagnosticNode,
          DiagnosticNodeType.BATCH_REQUEST,
        );
        response.result.forEach((operationResponse: OperationResponse, index: number) => {
          orderedResponses[batch.indexes[index]] = operationResponse;
        });
      } catch (err: any) {
        // In the case of 410 errors, we need to recompute the partition key ranges
        // and redo the batch request, however, 410 errors occur for unsupported
        // partition key types as well since we don't support them, so for now we throw
        if (err.code === StatusCodes.Gone) {
          const isPartitionSplit =
            err.subStatusCode === SubStatusCodes.PartitionKeyRangeGone ||
            err.subStatusCode === SubStatusCodes.CompletingSplit;

          if (isPartitionSplit) {
            const queryRange = new QueryRange(batch.min, batch.max, true, false);
            const overlappingRanges = await this.partitionKeyRangeCache.getOverlappingRanges(
              this.container.url,
              queryRange,
              diagnosticNode,
              true,
            );
            if (overlappingRanges.length < 1) {
              throw new Error("Partition split/merge detected but no overlapping ranges found.");
            }
            // Handles both merge (overlappingRanges.length === 1) and split (overlappingRanges.length > 1) cases.
            if (overlappingRanges.length >= 1) {
              // const splitBatches: Batch[] = [];
              const newBatches: Batch[] = this.createNewBatches(
                overlappingRanges,
                batch,
                partitionKeyDefinition,
              );

              await Promise.all(
                this.executeBatchOperations(
                  newBatches,
                  path,
                  bulkOptions,
                  options,
                  diagnosticNode,
                  orderedResponses,
                  partitionKeyDefinition,
                ),
              );
            }
          } else {
            throw new Error(
              "Partition key error. An operation has an unsupported partitionKey type" +
                err.message,
            );
          }
        } else {
          throw new Error(`Bulk request errored with: ${err.message}`);
        }
      }
    });
  }

  /**
   * Function to create new batches based of partition key Ranges.
   *
   * @param overlappingRanges - Overlapping partition key ranges.
   * @param batch - Batch to be split.
   * @param partitionKeyDefinition - PartitionKey definition of container.
   * @returns Array of new batches.
   */
  private createNewBatches(
    overlappingRanges: PartitionKeyRange[],
    batch: Batch,
    partitionKeyDefinition: PartitionKeyDefinition,
  ): Batch[] {
    const newBatches: Batch[] = overlappingRanges.map((keyRange: PartitionKeyRange) => {
      return {
        min: keyRange.minInclusive,
        max: keyRange.maxExclusive,
        rangeId: keyRange.id,
        indexes: [],
        operations: [],
      };
    });
    let indexValue = 0;
    batch.operations.forEach((operation) => {
      const partitionKey = JSON.parse(operation.partitionKey);
      const hashed = hashPartitionKey(
        assertNotUndefined(
          partitionKey,
          "undefined value for PartitionKey is not expected during grouping of bulk operations.",
        ),
        partitionKeyDefinition,
      );
      const batchForKey = assertNotUndefined(
        newBatches.find((newBatch: Batch) => {
          return isKeyInRange(newBatch.min, newBatch.max, hashed);
        }),
        "No suitable Batch found.",
      );
      batchForKey.operations.push(operation);
      batchForKey.indexes.push(batch.indexes[indexValue]);
      indexValue++;
    });
    return newBatches;
  }

  /**
   * Function to create batches based of partition key Ranges.
   * @param operations - operations to group
   * @param partitionDefinition - PartitionKey definition of container.
   * @param options - Request options for bulk request.
   * @param batches - Groups to be filled with operations.
   */
  private groupOperationsBasedOnPartitionKey(
    operations: OperationInput[],
    partitionDefinition: PartitionKeyDefinition,
    options: RequestOptions | undefined,
    batches: Batch[],
  ) {
    operations.forEach((operationInput, index: number) => {
      const { operation, partitionKey } = prepareOperations(
        operationInput,
        partitionDefinition,
        options,
      );
      const hashed = hashPartitionKey(
        assertNotUndefined(
          partitionKey,
          "undefined value for PartitionKey is not expected during grouping of bulk operations.",
        ),
        partitionDefinition,
      );
      const batchForKey = assertNotUndefined(
        batches.find((batch: Batch) => {
          return isKeyInRange(batch.min, batch.max, hashed);
        }),
        "No suitable Batch found.",
      );
      batchForKey.operations.push(operation);
      batchForKey.indexes.push(index);
    });
  }

  /**
   * Execute transactional batch operations on items.
   *
   * Batch takes an array of Operations which are typed based on what the operation does. Batch is transactional and will rollback all operations if one fails.
   * The choices are: Create, Upsert, Read, Replace, and Delete
   *
   * Usage example:
   * ```typescript
   * // partitionKey is required as a second argument to batch, but defaults to the default partition key
   * const operations: OperationInput[] = [
   *    {
   *       operationType: "Create",
   *       resourceBody: { id: "doc1", name: "sample", key: "A" }
   *    },
   *    {
   *       operationType: "Upsert",
   *       partitionKey: 'A',
   *       resourceBody: { id: "doc2", name: "other", key: "A" }
   *    }
   * ]
   *
   * await database.container.items.batch(operations)
   * ```
   *
   * @param operations - List of operations. Limit 100
   * @param options - Used for modifying the request
   */
  public async batch(
    operations: OperationInput[],
    partitionKey?: PartitionKey,
    options?: RequestOptions,
  ): Promise<Response<OperationResponse[]>> {
    return withDiagnostics(async (diagnosticNode: DiagnosticNodeInternal) => {
      operations.map((operation) => decorateBatchOperation(operation, options));

      if (partitionKey === undefined) {
        const partitionKeyDefinition = await readPartitionKeyDefinition(
          diagnosticNode,
          this.container,
        );
        partitionKey = undefinedPartitionKey(partitionKeyDefinition);
      }

      const path = getPathFromLink(this.container.url, ResourceType.item);

      if (operations.length > 100) {
        throw new Error("Cannot run batch request with more than 100 operations per partition");
      }
      try {
        const response: Response<OperationResponse[]> = await this.clientContext.batch({
          body: operations,
          partitionKey,
          path,
          resourceId: this.container.url,
          options,
          diagnosticNode,
        });
        return response;
      } catch (err: any) {
        throw new Error(`Batch request error: ${err.message}`);
      }
    }, this.clientContext);
  }
}<|MERGE_RESOLUTION|>--- conflicted
+++ resolved
@@ -4,10 +4,6 @@
 import { ChangeFeedIterator } from "../../ChangeFeedIterator";
 import { ChangeFeedOptions } from "../../ChangeFeedOptions";
 import { ClientContext } from "../../ClientContext";
-<<<<<<< HEAD
-import { getIdFromLink, getPathFromLink, isItemResourceValid, ResourceType } from "../../common";
-import { extractPartitionKeys, undefinedPartitionKey } from "../../extractPartitionKey";
-=======
 import {
   getIdFromLink,
   getPathFromLink,
@@ -16,8 +12,7 @@
   StatusCodes,
   SubStatusCodes,
 } from "../../common";
-import { extractPartitionKeys } from "../../extractPartitionKey";
->>>>>>> 92c0ef8c
+import { extractPartitionKeys, undefinedPartitionKey } from "../../extractPartitionKey";
 import { FetchFunctionCallback, SqlQuerySpec } from "../../queryExecutionContext";
 import { QueryIterator } from "../../queryIterator";
 import { FeedOptions, RequestOptions, Response } from "../../request";
