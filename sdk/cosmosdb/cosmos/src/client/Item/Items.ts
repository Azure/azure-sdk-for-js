--- conflicted
+++ resolved
@@ -105,11 +105,7 @@
    *
    * const { database } = await client.databases.createIfNotExists({ id: "Test Database" });
    *
-<<<<<<< HEAD
-   * const { container } = await database.containers.createIfNotExists({ id: "Test Database" });
-=======
    * const { container } = await database.containers.createIfNotExists({ id: "Test Container" });
->>>>>>> d8ad4f17
    *
    * const querySpec: SqlQuerySpec = {
    *   query: "SELECT * FROM Families f WHERE f.lastName = @lastName",
@@ -135,11 +131,7 @@
    *
    * const { database } = await client.databases.createIfNotExists({ id: "Test Database" });
    *
-<<<<<<< HEAD
-   * const { container } = await database.containers.createIfNotExists({ id: "Test Database" });
-=======
    * const { container } = await database.containers.createIfNotExists({ id: "Test Container" });
->>>>>>> d8ad4f17
    *
    * const querySpec: SqlQuerySpec = {
    *   query: "SELECT * FROM Families f WHERE f.lastName = @lastName",
@@ -206,17 +198,10 @@
    *
    * const { database } = await client.databases.createIfNotExists({ id: "Test Database" });
    *
-<<<<<<< HEAD
-   * const { container } = await database.containers.createIfNotExists({ id: "Test Database" });
+   * const { container } = await database.containers.createIfNotExists({ id: "Test Container" });
    *
    * const queryBuilder = new EncryptionQueryBuilder(
    *   `SELECT firstname FROM Families f WHERE f.lastName = @lastName`,
-=======
-   * const { container } = await database.containers.createIfNotExists({ id: "Test Container" });
-   *
-   * const queryBuilder = new EncryptionQueryBuilder(
-   *   "SELECT firstname FROM Families f WHERE f.lastName = @lastName",
->>>>>>> d8ad4f17
    * );
    * queryBuilder.addParameter("@lastName", "Hendricks", "/lastname");
    * const queryIterator = await container.items.getEncryptionQueryIterator(queryBuilder);
@@ -393,11 +378,7 @@
    *
    * const { database } = await client.databases.createIfNotExists({ id: "Test Database" });
    *
-<<<<<<< HEAD
-   * const { container } = await database.containers.createIfNotExists({ id: "Test Database" });
-=======
    * const { container } = await database.containers.createIfNotExists({ id: "Test Container" });
->>>>>>> d8ad4f17
    *
    * const { resources: containerList } = await container.items.readAll().fetchAll();
    * ```
@@ -422,11 +403,7 @@
    *
    * const { database } = await client.databases.createIfNotExists({ id: "Test Database" });
    *
-<<<<<<< HEAD
-   * const { container } = await database.containers.createIfNotExists({ id: "Test Database" });
-=======
    * const { container } = await database.containers.createIfNotExists({ id: "Test Container" });
->>>>>>> d8ad4f17
    *
    * const { resources: containerList } = await container.items.readAll().fetchAll();
    * ```
@@ -687,11 +664,7 @@
    *
    * const { database } = await client.databases.createIfNotExists({ id: "Test Database" });
    *
-<<<<<<< HEAD
-   * const { container } = await database.containers.createIfNotExists({ id: "Test Database" });
-=======
    * const { container } = await database.containers.createIfNotExists({ id: "Test Container" });
->>>>>>> d8ad4f17
    *
    * // partitionKey is optional at the top level if present in the resourceBody
    * const operations: OperationInput[] = [
@@ -999,11 +972,7 @@
    *
    * const { database } = await client.databases.createIfNotExists({ id: "Test Database" });
    *
-<<<<<<< HEAD
-   * const { container } = await database.containers.createIfNotExists({ id: "Test Database" });
-=======
    * const { container } = await database.containers.createIfNotExists({ id: "Test Container" });
->>>>>>> d8ad4f17
    *
    * // The partitionKey is a required second argument. If it’s undefined, it defaults to the expected partition key format.
    * const operations: OperationInput[] = [
