--- conflicted
+++ resolved
@@ -29,34 +29,20 @@
   BulkOptions,
   BulkOperationResponse,
   Operation,
-<<<<<<< HEAD
   CosmosBulkOperationResult,
-} from "../../utils/batch";
-=======
 } from "../../utils/batch.js";
->>>>>>> a4ed4354
 import {
   isKeyInRange,
   prepareOperations,
   decorateBatchOperation,
   splitBatchBasedOnBodySize,
-<<<<<<< HEAD
   encryptOperationInput,
-} from "../../utils/batch";
-import { assertNotUndefined, isPrimitivePartitionKeyValue } from "../../utils/typeChecks";
-import { hashPartitionKey } from "../../utils/hashing/hash";
-import { PartitionKeyRangeCache, QueryRange } from "../../routing";
-import type { PartitionKey, PartitionKeyDefinition } from "../../documents";
-import { convertToInternalPartitionKey } from "../../documents";
-=======
-  BulkOperationType,
 } from "../../utils/batch.js";
 import { assertNotUndefined, isPrimitivePartitionKeyValue } from "../../utils/typeChecks.js";
 import { hashPartitionKey } from "../../utils/hashing/hash.js";
 import { PartitionKeyRangeCache, QueryRange } from "../../routing/index.js";
 import type { PartitionKey, PartitionKeyDefinition } from "../../documents/index.js";
 import { convertToInternalPartitionKey } from "../../documents/index.js";
->>>>>>> a4ed4354
 import type {
   ChangeFeedPullModelIterator,
   ChangeFeedIteratorOptions,
@@ -67,21 +53,7 @@
 import {
   getEmptyCosmosDiagnostics,
   withDiagnostics,
-<<<<<<< HEAD
   addDiagnosticChild,
-} from "../../utils/diagnostics";
-import { randomUUID } from "@azure/core-util";
-import { readPartitionKeyDefinition } from "../ClientUtils";
-import { ChangeFeedIteratorBuilder } from "../ChangeFeed/ChangeFeedIteratorBuilder";
-import type { EncryptionQueryBuilder } from "../../encryption";
-import type { EncryptionSqlParameter } from "../../encryption/EncryptionQueryBuilder";
-import type { Resource } from "../Resource";
-import { TypeMarker } from "../../encryption/enums/TypeMarker";
-import { EncryptionItemQueryIterator } from "../../encryption/EncryptionItemQueryIterator";
-import { ErrorResponse } from "../../request";
-import { BulkHelper } from "../../bulk/BulkHelper";
-=======
-  addDignosticChild,
 } from "../../utils/diagnostics.js";
 import { randomUUID } from "@azure/core-util";
 import { readPartitionKeyDefinition } from "../ClientUtils.js";
@@ -92,7 +64,7 @@
 import { TypeMarker } from "../../encryption/enums/TypeMarker.js";
 import { EncryptionItemQueryIterator } from "../../encryption/EncryptionItemQueryIterator.js";
 import { ErrorResponse } from "../../request/index.js";
->>>>>>> a4ed4354
+import { BulkHelper } from "../../bulk/BulkHelper.js";
 
 /**
  * @hidden
@@ -957,7 +929,7 @@
           } else {
             throw new Error(
               "Partition key error. An operation has an unsupported partitionKey type" +
-                err.message,
+              err.message,
             );
           }
         } else {
