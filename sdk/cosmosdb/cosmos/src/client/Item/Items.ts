--- conflicted
+++ resolved
@@ -56,13 +56,10 @@
   withDiagnostics,
   addDignosticChild,
 } from "../../utils/diagnostics";
-<<<<<<< HEAD
 import { EncryptionQueryBuilder } from "../../encryption";
 import { EncryptionSqlParameter } from "../../encryption/EncryptionQueryBuilder";
 import { Resource } from "../Resource";
-=======
 import { randomUUID } from "@azure/core-util";
->>>>>>> 06716722
 
 /**
  * @hidden
