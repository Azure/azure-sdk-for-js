--- conflicted
+++ resolved
@@ -51,11 +51,8 @@
   withDiagnostics,
   addDignosticChild,
 } from "../../utils/diagnostics";
-<<<<<<< HEAD
-=======
 import { randomUUID } from "@azure/core-util";
 
->>>>>>> b3009def
 /**
  * @hidden
  */
