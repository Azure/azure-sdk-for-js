--- conflicted
+++ resolved
@@ -72,11 +72,7 @@
    *
    * const { database } = await client.databases.createIfNotExists({ id: "Test Database" });
    *
-<<<<<<< HEAD
-   * const { container } = await database.containers.createIfNotExists({ id: "Test Database" });
-=======
    * const { container } = await database.containers.createIfNotExists({ id: "Test Container" });
->>>>>>> d8ad4f17
    *
    * const { resource: createdItem } = await container.items.create({
    *   id: "<item id>",
@@ -166,12 +162,7 @@
    *
    * @param id - The id of the {@link Item}.
    * @param partitionKeyValue - The value of the {@link Item} partition key
-<<<<<<< HEAD
-   *
-   * @example Replace a new item
-=======
    * @example Replace an item
->>>>>>> d8ad4f17
    * ```ts snippet:ContainerItem
    * import { CosmosClient } from "@azure/cosmos";
    *
@@ -181,17 +172,11 @@
    *
    * const { database } = await client.databases.createIfNotExists({ id: "Test Database" });
    *
-<<<<<<< HEAD
-   * const { container } = await database.containers.createIfNotExists({ id: "Test Database" });
-   *
-   * const {body: replacedItem} = await container.item("<item id>", "<partition key value>").replace({id: "<item id>", title: "Updated post", authorID: 5});
-=======
    * const { container } = await database.containers.createIfNotExists({ id: "Test Container" });
    *
    * const { body: replacedItem } = await container
    *   .item("<item id>", "<partition key value>")
    *   .replace({ id: "<item id>", title: "Updated post", authorID: 5 });
->>>>>>> d8ad4f17
    * ```
    */
   public item(id: string, partitionKeyValue?: PartitionKey): Item {
