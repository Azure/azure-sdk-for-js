// Copyright (c) Microsoft Corporation.
// Licensed under the MIT license.
import { ClientContext } from "../../ClientContext";
import {
  createDocumentCollectionUri,
  getIdFromLink,
  getPathFromLink,
  isResourceValid,
  ResourceType
} from "../../common";
import { PartitionKey, PartitionKeyDefinition } from "../../documents";
import { SqlQuerySpec } from "../../queryExecutionContext";
import { QueryIterator } from "../../queryIterator";
import { FeedOptions, RequestOptions, ResourceResponse, Response } from "../../request";
import { PartitionedQueryExecutionInfo } from "../../request/ErrorResponse";
import { Conflict, Conflicts } from "../Conflict";
import { Database } from "../Database";
import { Item, Items } from "../Item";
import { Scripts } from "../Script/Scripts";
import { ContainerDefinition } from "./ContainerDefinition";
import { ContainerResponse } from "./ContainerResponse";
import { PartitionKeyRange } from "./PartitionKeyRange";
import { Offer, OfferDefinition } from "../Offer";
import { OfferResponse } from "../Offer/OfferResponse";
import { Resource } from "../Resource";

/**
 * Operations for reading, replacing, or deleting a specific, existing container by id.
 *
 * @see {@link Containers} for creating new containers, and reading/querying all containers; use `.containers`.
 *
 * Note: all these operations make calls against a fixed budget.
 * You should design your system such that these calls scale sublinearly with your application.
 * For instance, do not call `container(id).read()` before every single `item.read()` call, to ensure the container exists;
 * do this once on application start up.
 */
export class Container {
  private $items: Items;
  /**
   * Operations for creating new items, and reading/querying all items
   *
   * For reading, replacing, or deleting an existing item, use `.item(id)`.
   *
   * @example Create a new item
   * ```typescript
   * const {body: createdItem} = await container.items.create({id: "<item id>", properties: {}});
   * ```
   */
  public get items(): Items {
    if (!this.$items) {
      this.$items = new Items(this, this.clientContext);
    }
    return this.$items;
  }

  private $scripts: Scripts;
  /**
   * All operations for Stored Procedures, Triggers, and User Defined Functions
   */
  public get scripts(): Scripts {
    if (!this.$scripts) {
      this.$scripts = new Scripts(this, this.clientContext);
    }
    return this.$scripts;
  }

  private $conflicts: Conflicts;
  /**
   * Opertaions for reading and querying conflicts for the given container.
   *
   * For reading or deleting a specific conflict, use `.conflict(id)`.
   */
  public get conflicts(): Conflicts {
    if (!this.$conflicts) {
      this.$conflicts = new Conflicts(this, this.clientContext);
    }
    return this.$conflicts;
  }

  /**
   * Returns a reference URL to the resource. Used for linking in Permissions.
   */
  public get url(): string {
    return createDocumentCollectionUri(this.database.id, this.id);
  }

  /**
   * Returns a container instance. Note: You should get this from `database.container(id)`, rather than creating your own object.
   * @param database - The parent {@link Database}.
   * @param id - The id of the given container.
   * @hidden
   */
  constructor(
    public readonly database: Database,
    public readonly id: string,
    private readonly clientContext: ClientContext
  ) {}

  /**
   * Used to read, replace, or delete a specific, existing {@link Item} by id.
   *
   * Use `.items` for creating new items, or querying/reading all items.
   *
   * @param id - The id of the {@link Item}.
   * @param partitionKeyValue - The value of the {@link Item} partition key
   * @example Replace an item
   * `const {body: replacedItem} = await container.item("<item id>", "<partition key value>").replace({id: "<item id>", title: "Updated post", authorID: 5});`
   */
<<<<<<< HEAD
  public item(id: string, partitionKeyValue?: any, ...args: any[]): Item {
    let pkValue = partitionKeyValue;
    if (args.length > 0) {
      pkValue = [partitionKeyValue].concat(...args);
    }
    return new Item(this, id, pkValue, this.clientContext);
=======
  public item(id: string, partitionKeyValue?: PartitionKey): Item {
    return new Item(this, id, partitionKeyValue, this.clientContext);
>>>>>>> 68a01448
  }

  /**
   * Used to read, replace, or delete a specific, existing {@link Conflict} by id.
   *
   * Use `.conflicts` for creating new conflicts, or querying/reading all conflicts.
   * @param id - The id of the {@link Conflict}.
   */
  public conflict(id: string): Conflict {
    return new Conflict(this, id, this.clientContext);
  }

  /** Read the container's definition */
  public async read(options?: RequestOptions): Promise<ContainerResponse> {
    const path = getPathFromLink(this.url);
    const id = getIdFromLink(this.url);

    const response = await this.clientContext.read<ContainerDefinition>({
      path,
      resourceType: ResourceType.container,
      resourceId: id,
      options
    });
    this.clientContext.partitionKeyDefinitionCache[this.url] = response.result.partitionKey;
    return new ContainerResponse(response.result, response.headers, response.code, this);
  }

  /** Replace the container's definition */
  public async replace(
    body: ContainerDefinition,
    options?: RequestOptions
  ): Promise<ContainerResponse> {
    const err = {};
    if (!isResourceValid(body, err)) {
      throw err;
    }

    const path = getPathFromLink(this.url);
    const id = getIdFromLink(this.url);

    const response = await this.clientContext.replace<ContainerDefinition>({
      body,
      path,
      resourceType: ResourceType.container,
      resourceId: id,
      options
    });
    return new ContainerResponse(response.result, response.headers, response.code, this);
  }

  /** Delete the container */
  public async delete(options?: RequestOptions): Promise<ContainerResponse> {
    const path = getPathFromLink(this.url);
    const id = getIdFromLink(this.url);

    const response = await this.clientContext.delete<ContainerDefinition>({
      path,
      resourceType: ResourceType.container,
      resourceId: id,
      options
    });
    return new ContainerResponse(response.result, response.headers, response.code, this);
  }

  /**
   * Gets the partition key definition first by looking into the cache otherwise by reading the collection.
   * @deprecated This method has been renamed to readPartitionKeyDefinition.
   */
  public async getPartitionKeyDefinition(): Promise<ResourceResponse<PartitionKeyDefinition>> {
    return this.readPartitionKeyDefinition();
  }

  /**
   * Gets the partition key definition first by looking into the cache otherwise by reading the collection.
   * @hidden
   */
  public async readPartitionKeyDefinition(): Promise<ResourceResponse<PartitionKeyDefinition>> {
    // $ISSUE-felixfan-2016-03-17: Make name based path and link based path use the same key
    // $ISSUE-felixfan-2016-03-17: Refresh partitionKeyDefinitionCache when necessary
    if (this.url in this.clientContext.partitionKeyDefinitionCache) {
      return new ResourceResponse<PartitionKeyDefinition>(
        this.clientContext.partitionKeyDefinitionCache[this.url],
        {},
        0
      );
    }

    const { headers, statusCode } = await this.read();
    return new ResourceResponse<PartitionKeyDefinition>(
      this.clientContext.partitionKeyDefinitionCache[this.url],
      headers,
      statusCode
    );
  }

  /**
   * Gets offer on container. If none exists, returns an OfferResponse with undefined.
   */
  public async readOffer(options: RequestOptions = {}): Promise<OfferResponse> {
    const { resource: container } = await this.read();
    const path = "/offers";
    const url = container._self;
    const response = await this.clientContext.queryFeed<OfferDefinition & Resource[]>({
      path,
      resourceId: "",
      resourceType: ResourceType.offer,
      query: `SELECT * from root where root.resource = "${url}"`,
      resultFn: (result) => result.Offers,
      options
    });
    const offer = response.result[0]
      ? new Offer(this.database.client, response.result[0].id, this.clientContext)
      : undefined;
    return new OfferResponse(response.result[0], response.headers, response.code, offer);
  }

  public async getQueryPlan(
    query: string | SqlQuerySpec
  ): Promise<Response<PartitionedQueryExecutionInfo>> {
    const path = getPathFromLink(this.url);
    return this.clientContext.getQueryPlan(
      path + "/docs",
      ResourceType.item,
      getIdFromLink(this.url),
      query
    );
  }

  public readPartitionKeyRanges(feedOptions?: FeedOptions): QueryIterator<PartitionKeyRange> {
    feedOptions = feedOptions || {};
    return this.clientContext.queryPartitionKeyRanges(this.url, undefined, feedOptions);
  }
}<|MERGE_RESOLUTION|>--- conflicted
+++ resolved
@@ -106,17 +106,12 @@
    * @example Replace an item
    * `const {body: replacedItem} = await container.item("<item id>", "<partition key value>").replace({id: "<item id>", title: "Updated post", authorID: 5});`
    */
-<<<<<<< HEAD
-  public item(id: string, partitionKeyValue?: any, ...args: any[]): Item {
+  public item(id: string, partitionKeyValue?: PartitionKey, ...args: PartitionKey[]): Item {
     let pkValue = partitionKeyValue;
     if (args.length > 0) {
       pkValue = [partitionKeyValue].concat(...args);
     }
     return new Item(this, id, pkValue, this.clientContext);
-=======
-  public item(id: string, partitionKeyValue?: PartitionKey): Item {
-    return new Item(this, id, partitionKeyValue, this.clientContext);
->>>>>>> 68a01448
   }
 
   /**
