--- conflicted
+++ resolved
@@ -4,12 +4,9 @@
 import { ConflictResolutionPolicy } from "../Conflict/ConflictResolutionPolicy";
 import { UniqueKeyPolicy } from "./UniqueKeyPolicy";
 import { GeospatialType } from "../../documents/GeospatialType";
-<<<<<<< HEAD
 import { ChangeFeedPolicy } from "../ChangeFeed/ChangeFeedPolicy";
-=======
 import { ComputedProperty } from "../../documents/ComputedProperty";
 
->>>>>>> e9561c1a
 export interface ContainerDefinition {
   /** The id of the container. */
   id?: string;
@@ -27,10 +24,7 @@
   geospatialConfig?: {
     type: GeospatialType;
   };
-<<<<<<< HEAD
   changeFeedPolicy?: ChangeFeedPolicy;
-=======
   /** The computed properties of the container */
   computedProperties?: ComputedProperty[];
->>>>>>> e9561c1a
 }