// Copyright (c) Microsoft Corporation.
// Licensed under the MIT License.
<<<<<<< HEAD
import { IndexingPolicy, PartitionKeyDefinition } from "../../documents";
import { ConflictResolutionPolicy } from "../Conflict/ConflictResolutionPolicy";
import { UniqueKeyPolicy } from "./UniqueKeyPolicy";
import { GeospatialType } from "../../documents/GeospatialType";
import { ChangeFeedPolicy } from "../ChangeFeed/ChangeFeedPolicy";
import { ComputedProperty } from "../../documents/ComputedProperty";
import { VectorEmbeddingPolicy } from "../../documents/VectorEmbeddingPolicy";
import { FullTextPolicy } from "../../documents/FullTextPolicy";
=======
import type { IndexingPolicy, PartitionKeyDefinition } from "../../documents";
import type { ConflictResolutionPolicy } from "../Conflict/ConflictResolutionPolicy";
import type { UniqueKeyPolicy } from "./UniqueKeyPolicy";
import type { GeospatialType } from "../../documents/GeospatialType";
import type { ChangeFeedPolicy } from "../ChangeFeed/ChangeFeedPolicy";
import type { ComputedProperty } from "../../documents/ComputedProperty";
import type { VectorEmbeddingPolicy } from "../../documents/VectorEmbeddingPolicy";
import type { FullTextPolicy } from "../../documents/FullTextPolicy";
>>>>>>> b6cfcc63

export interface ContainerDefinition {
  /** The id of the container. */
  id?: string;
  /** The partition key for the container. */
  partitionKey?: PartitionKeyDefinition;
  /** The indexing policy associated with the container. */
  indexingPolicy?: IndexingPolicy;
  /** The default time to live in seconds for items in a container. */
  defaultTtl?: number;
  /** The conflict resolution policy used to resolve conflicts in a container. */
  conflictResolutionPolicy?: ConflictResolutionPolicy;
  /** Policy for additional keys that must be unique per partition key */
  uniqueKeyPolicy?: UniqueKeyPolicy;
  /** Geospatial configuration for a collection. Type is set to Geography by default */
  geospatialConfig?: {
    type: GeospatialType;
  };
  /** Change feed policy related to the container */
  changeFeedPolicy?: ChangeFeedPolicy;
  /** The computed properties of the container */
  computedProperties?: ComputedProperty[];
  /** The vector embedding policy information for storing items in a container. */
  vectorEmbeddingPolicy?: VectorEmbeddingPolicy;
  /** The full text policy information for storing items in a container. */
  fullTextPolicy?: FullTextPolicy;
}<|MERGE_RESOLUTION|>--- conflicted
+++ resolved
@@ -1,15 +1,5 @@
 // Copyright (c) Microsoft Corporation.
 // Licensed under the MIT License.
-<<<<<<< HEAD
-import { IndexingPolicy, PartitionKeyDefinition } from "../../documents";
-import { ConflictResolutionPolicy } from "../Conflict/ConflictResolutionPolicy";
-import { UniqueKeyPolicy } from "./UniqueKeyPolicy";
-import { GeospatialType } from "../../documents/GeospatialType";
-import { ChangeFeedPolicy } from "../ChangeFeed/ChangeFeedPolicy";
-import { ComputedProperty } from "../../documents/ComputedProperty";
-import { VectorEmbeddingPolicy } from "../../documents/VectorEmbeddingPolicy";
-import { FullTextPolicy } from "../../documents/FullTextPolicy";
-=======
 import type { IndexingPolicy, PartitionKeyDefinition } from "../../documents";
 import type { ConflictResolutionPolicy } from "../Conflict/ConflictResolutionPolicy";
 import type { UniqueKeyPolicy } from "./UniqueKeyPolicy";
@@ -18,7 +8,6 @@
 import type { ComputedProperty } from "../../documents/ComputedProperty";
 import type { VectorEmbeddingPolicy } from "../../documents/VectorEmbeddingPolicy";
 import type { FullTextPolicy } from "../../documents/FullTextPolicy";
->>>>>>> b6cfcc63
 
 export interface ContainerDefinition {
   /** The id of the container. */
