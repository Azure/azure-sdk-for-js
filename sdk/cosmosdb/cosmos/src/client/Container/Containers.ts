// Copyright (c) Microsoft Corporation.
// Licensed under the MIT license.
import { ClientContext } from "../../ClientContext";
import {
  Constants,
  getIdFromLink,
  getPathFromLink,
  isResourceValid,
  ResourceType,
  StatusCodes,
} from "../../common";
import { DEFAULT_PARTITION_KEY_PATH } from "../../common/partitionKeys";
import { mergeHeaders, SqlQuerySpec } from "../../queryExecutionContext";
import { QueryIterator } from "../../queryIterator";
import { FeedOptions, RequestOptions } from "../../request";
import { Database } from "../Database";
import { Resource } from "../Resource";
import { Container } from "./Container";
import { ContainerDefinition } from "./ContainerDefinition";
import { ContainerRequest } from "./ContainerRequest";
import { ContainerResponse } from "./ContainerResponse";
import { validateOffer } from "../../utils/offers";
import { DiagnosticNodeInternal } from "../../diagnostics/DiagnosticNodeInternal";
import { getEmptyCosmosDiagnostics, withDiagnostics } from "../../utils/diagnostics";

/**
 * Operations for creating new containers, and reading/querying all containers
 *
 * @see {@link Container} for reading, replacing, or deleting an existing container; use `.container(id)`.
 *
 * Note: all these operations make calls against a fixed budget.
 * You should design your system such that these calls scale sublinearly with your application.
 * For instance, do not call `containers.readAll()` before every single `item.read()` call, to ensure the container exists;
 * do this once on application start up.
 */
export class Containers {
  constructor(
    public readonly database: Database,
    private readonly clientContext: ClientContext,
  ) {}

  /**
   * Queries all containers.
   * @param query - Query configuration for the operation. See {@link SqlQuerySpec} for more info on how to configure a query.
   * @param options - Use to set options like response page size, continuation tokens, etc.
   * @returns {@link QueryIterator} Allows you to return specific containers in an array or iterate over them one at a time.
   * @example Read all containers to array.
   * ```typescript
   * const querySpec: SqlQuerySpec = {
   *   query: "SELECT * FROM root r WHERE r.id = @container",
   *   parameters: [
   *     {name: "@container", value: "Todo"}
   *   ]
   * };
   * const {body: containerList} = await client.database("<db id>").containers.query(querySpec).fetchAll();
   * ```
   */
  public query(query: SqlQuerySpec, options?: FeedOptions): QueryIterator<any>;
  /**
   * Queries all containers.
   * @param query - Query configuration for the operation. See {@link SqlQuerySpec} for more info on how to configure a query.
   * @param options - Use to set options like response page size, continuation tokens, etc.
   * @returns {@link QueryIterator} Allows you to return specific containers in an array or iterate over them one at a time.
   * @example Read all containers to array.
   * ```typescript
   * const querySpec: SqlQuerySpec = {
   *   query: "SELECT * FROM root r WHERE r.id = @container",
   *   parameters: [
   *     {name: "@container", value: "Todo"}
   *   ]
   * };
   * const {body: containerList} = await client.database("<db id>").containers.query(querySpec).fetchAll();
   * ```
   */
  public query<T>(query: SqlQuerySpec, options?: FeedOptions): QueryIterator<T>;
  public query<T>(query: SqlQuerySpec, options?: FeedOptions): QueryIterator<T> {
    const path = getPathFromLink(this.database.url, ResourceType.container);
    const id = getIdFromLink(this.database.url);

    return new QueryIterator(
      this.clientContext,
      query,
      options,
      (diagNode: DiagnosticNodeInternal, innerOptions) => {
        return this.clientContext.queryFeed<ContainerDefinition>({
          path,
          resourceType: ResourceType.container,
          resourceId: id,
          resultFn: (result) => result.DocumentCollections,
          query,
          options: innerOptions,
          diagnosticNode: diagNode,
        });
      },
    );
  }

  /**
   * Creates a container.
   *
   * A container is a named logical container for items.
   *
   * A database may contain zero or more named containers and each container consists of
   * zero or more JSON items.
   *
   * Being schema-free, the items in a container do not need to share the same structure or fields.
   *
   *
   * Since containers are application resources, they can be authorized using either the
   * master key or resource keys.
   *
   * @param body - Represents the body of the container.
   * @param options - Use to set options like response page size, continuation tokens, etc.
   */
  public async create(
    body: ContainerRequest,
    options: RequestOptions = {},
  ): Promise<ContainerResponse> {
    return withDiagnostics(async (diagnosticNode: DiagnosticNodeInternal) => {
      return this.createInternal(diagnosticNode, body, options);
    }, this.clientContext);
  }

  /**
   * @hidden
   */
  public async createInternal(
    diagnosticNode: DiagnosticNodeInternal,
    body: ContainerRequest,
    options: RequestOptions = {},
  ): Promise<ContainerResponse> {
    const err = {};
    if (!isResourceValid(body, err)) {
      throw err;
    }
    const path = getPathFromLink(this.database.url, ResourceType.container);
    const id = getIdFromLink(this.database.url);

    validateOffer(body);

    if (body.maxThroughput) {
      const autoscaleParams: {
        maxThroughput: number;
        autoUpgradePolicy?: {
          throughputPolicy: {
            incrementPercent: number;
          };
        };
      } = {
        maxThroughput: body.maxThroughput,
      };
      if (body.autoUpgradePolicy) {
        autoscaleParams.autoUpgradePolicy = body.autoUpgradePolicy;
      }
      const autoscaleHeader = JSON.stringify(autoscaleParams);
      options.initialHeaders = Object.assign({}, options.initialHeaders, {
        [Constants.HttpHeaders.AutoscaleSettings]: autoscaleHeader,
      });
      delete body.maxThroughput;
      delete body.autoUpgradePolicy;
    }

    if (body.throughput) {
      options.initialHeaders = Object.assign({}, options.initialHeaders, {
        [Constants.HttpHeaders.OfferThroughput]: body.throughput,
      });
      delete body.throughput;
    }

    if (typeof body.partitionKey === "string") {
      if (!body.partitionKey.startsWith("/")) {
        throw new Error("Partition key must start with '/'");
      }
      body.partitionKey = {
        paths: [body.partitionKey],
      };
    }

    // If they don't specify a partition key, use the default path
    if (!body.partitionKey || !body.partitionKey.paths) {
      body.partitionKey = {
        paths: [DEFAULT_PARTITION_KEY_PATH],
      };
    }

<<<<<<< HEAD
    if (this.clientContext.enableEncyption && body.clientEncryptionPolicy) {
=======
    if (this.clientContext.enableEncryption && body.clientEncryptionPolicy) {
>>>>>>> 5cc1a7c5
      // TODO: add checks for checking partition key paths
    }

    const response = await this.clientContext.create<ContainerRequest, ContainerDefinition>({
      body,
      path,
      resourceType: ResourceType.container,
      resourceId: id,
      diagnosticNode,
      options,
    });
    const ref = new Container(this.database, response.result.id, this.clientContext);
    return new ContainerResponse(
      response.result,
      response.headers,
      response.code,
      ref,
      getEmptyCosmosDiagnostics(),
    );
  }

  /**
   * Checks if a Container exists, and, if it doesn't, creates it.
   * This will make a read operation based on the id in the `body`, then if it is not found, a create operation.
   * You should confirm that the output matches the body you passed in for non-default properties (i.e. indexing policy/etc.)
   *
   * A container is a named logical container for items.
   *
   * A database may contain zero or more named containers and each container consists of
   * zero or more JSON items.
   *
   * Being schema-free, the items in a container do not need to share the same structure or fields.
   *
   *
   * Since containers are application resources, they can be authorized using either the
   * master key or resource keys.
   *
   * @param body - Represents the body of the container.
   * @param options - Use to set options like response page size, continuation tokens, etc.
   */
  public async createIfNotExists(
    body: ContainerRequest,
    options?: RequestOptions,
  ): Promise<ContainerResponse> {
    if (!body || body.id === null || body.id === undefined) {
      throw new Error("body parameter must be an object with an id property");
    }
    /*
      1. Attempt to read the Container (based on an assumption that most containers will already exist, so its faster)
      2. If it fails with NotFound error, attempt to create the container. Else, return the read results.
    */
    return withDiagnostics(async (diagnosticNode: DiagnosticNodeInternal) => {
      try {
        const readResponse = await this.database
          .container(body.id)
          .readInternal(diagnosticNode, options);
        return readResponse;
      } catch (err: any) {
        if (err.code === StatusCodes.NotFound) {
          const createResponse = await this.createInternal(diagnosticNode, body, options);
          // Must merge the headers to capture RU costskaty
          mergeHeaders(createResponse.headers, err.headers);
          return createResponse;
        } else {
          throw err;
        }
      }
    }, this.clientContext);
  }

  /**
   * Read all containers.
   * @param options - Use to set options like response page size, continuation tokens, etc.
   * @returns {@link QueryIterator} Allows you to return all containers in an array or iterate over them one at a time.
   * @example Read all containers to array.
   * ```typescript
   * const {body: containerList} = await client.database("<db id>").containers.readAll().fetchAll();
   * ```
   */
  public readAll(options?: FeedOptions): QueryIterator<ContainerDefinition & Resource> {
    return this.query(undefined, options);
  }
}<|MERGE_RESOLUTION|>--- conflicted
+++ resolved
@@ -183,11 +183,7 @@
       };
     }
 
-<<<<<<< HEAD
-    if (this.clientContext.enableEncyption && body.clientEncryptionPolicy) {
-=======
     if (this.clientContext.enableEncryption && body.clientEncryptionPolicy) {
->>>>>>> 5cc1a7c5
       // TODO: add checks for checking partition key paths
     }
 
