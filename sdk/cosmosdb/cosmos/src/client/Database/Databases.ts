--- conflicted
+++ resolved
@@ -1,6 +1,6 @@
 // Copyright (c) Microsoft Corporation.
 // Licensed under the MIT License.
-<<<<<<< HEAD
+
 import type { ClientContext } from "../../ClientContext.js";
 import { Constants, isResourceValid, ResourceType, StatusCodes } from "../../common/index.js";
 import type { CosmosClient } from "../../CosmosClient.js";
@@ -16,25 +16,7 @@
 import { validateOffer } from "../../utils/offers.js";
 import type { DiagnosticNodeInternal } from "../../diagnostics/DiagnosticNodeInternal.js";
 import { getEmptyCosmosDiagnostics, withDiagnostics } from "../../utils/diagnostics.js";
-import { EncryptionManager } from "../../encryption/EncryptionManager.js";
-=======
-import type { ClientContext } from "../../ClientContext";
-import { Constants, isResourceValid, ResourceType, StatusCodes } from "../../common";
-import type { CosmosClient } from "../../CosmosClient";
-import type { FetchFunctionCallback, SqlQuerySpec } from "../../queryExecutionContext";
-import { mergeHeaders } from "../../queryExecutionContext";
-import { QueryIterator } from "../../queryIterator";
-import type { FeedOptions, RequestOptions } from "../../request";
-import type { Resource } from "../Resource";
-import { Database } from "./Database";
-import type { DatabaseDefinition } from "./DatabaseDefinition";
-import type { DatabaseRequest } from "./DatabaseRequest";
-import { DatabaseResponse } from "./DatabaseResponse";
-import { validateOffer } from "../../utils/offers";
-import type { DiagnosticNodeInternal } from "../../diagnostics/DiagnosticNodeInternal";
-import { getEmptyCosmosDiagnostics, withDiagnostics } from "../../utils/diagnostics";
-import type { EncryptionManager } from "../../encryption/EncryptionManager";
->>>>>>> bc7c3781
+import type { EncryptionManager } from "../../encryption/EncryptionManager.js";
 
 /**
  * Operations for creating new databases, and reading/querying all databases
