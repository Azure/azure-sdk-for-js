--- conflicted
+++ resolved
@@ -27,12 +27,8 @@
   ClientEncryptionKeyRequest,
   KeyEncryptionKey,
   EncryptionKeyWrapMetadata,
-<<<<<<< HEAD
+  ClientEncryptionKeyProperties,
 } from "../../encryption/index.js";
-=======
-  ClientEncryptionKeyProperties,
-} from "../../encryption";
->>>>>>> bc7c3781
 import {
   ClientEncryptionKeyResponse,
   EncryptionAlgorithm,
