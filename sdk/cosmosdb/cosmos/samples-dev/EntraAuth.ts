--- conflicted
+++ resolved
@@ -1,21 +1,10 @@
 // Copyright (c) Microsoft Corporation.
 // Licensed under the MIT License.
 
-<<<<<<< HEAD
 import "dotenv/config";
-import { UsernamePasswordCredential } from "@azure/identity";
-=======
-/**
- * @summary Uses Entra Auth credentials to authenticate with the CosmosClient.
- */
-
-import * as dotenv from "dotenv";
-dotenv.config();
-
 import { DefaultAzureCredential } from "@azure/identity";
 // eslint-disable-next-line @typescript-eslint/ban-ts-comment
 // @ts-ignore
->>>>>>> fe3b8fcc
 import { CosmosClient } from "@azure/cosmos";
 import { handleError, finish, logStep } from "./Shared/handleError.js";
 
