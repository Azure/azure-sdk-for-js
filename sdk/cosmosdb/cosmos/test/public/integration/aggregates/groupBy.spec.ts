--- conflicted
+++ resolved
@@ -1,19 +1,11 @@
 // Copyright (c) Microsoft Corporation.
 // Licensed under the MIT License.
-<<<<<<< HEAD
 
 import { getTaskFullTitle } from "@azure-tools/test-utils-vitest";
-import type { Container, ContainerDefinition } from "../../../../src/index.js";
+import type { Container, ContainerDefinition, FeedOptions } from "../../../../src/index.js";
 import { bulkInsertItems, getTestContainer, removeAllDatabases } from "../../common/TestHelpers.js";
 import groupBySnapshot from "./groupBy.snapshot.js";
 import { describe, it, assert, beforeEach, beforeAll, TestContext } from "vitest";
-=======
-import type { Container, ContainerDefinition, FeedOptions } from "../../../../src";
-import { bulkInsertItems, getTestContainer, removeAllDatabases } from "../../common/TestHelpers";
-import assert from "assert";
-import groupBySnapshot from "./groupBy.snapshot";
-import type { Context } from "mocha";
->>>>>>> d560c160
 
 const items = [
   {
@@ -540,43 +532,6 @@
   };
   const containerOptions = { offerThroughput: 25100 };
 
-  before(async () => {
-    await removeAllDatabases();
-    container = await getTestContainer(
-      "GROUP BY Query",
-      undefined,
-      containerDefinition,
-      containerOptions,
-    );
-    await bulkInsertItems(container, items);
-  });
-
-  const options: FeedOptions = {
-    maxItemCount: 100,
-  };
-  runCrosspartitionGROUPBYTests(options);
-
-  const optionsWithEnableQueryControl: FeedOptions = {
-    maxItemCount: 100,
-    enableQueryControl: true,
-  };
-  runCrosspartitionGROUPBYTests(optionsWithEnableQueryControl);
-});
-
-function runCrosspartitionGROUPBYTests(options: FeedOptions): void {
-  let currentTestTitle: string;
-  let snapshotNumber: number;
-
-  const snapshot = (actual: unknown): void => {
-    assert.deepStrictEqual(actual, groupBySnapshot[`${currentTestTitle} ${snapshotNumber++}`]);
-  };
-
-  beforeEach((ctx) => {
-    currentTestTitle = getTaskFullTitle(ctx);
-    snapshotNumber = 1;
-  });
-
-<<<<<<< HEAD
   beforeAll(async () => {
     await removeAllDatabases();
     container = await getTestContainer(
@@ -588,8 +543,31 @@
     await bulkInsertItems(container, items);
   });
 
-=======
->>>>>>> d560c160
+  const options: FeedOptions = {
+    maxItemCount: 100,
+  };
+  runCrosspartitionGROUPBYTests(options);
+
+  const optionsWithEnableQueryControl: FeedOptions = {
+    maxItemCount: 100,
+    enableQueryControl: true,
+  };
+  runCrosspartitionGROUPBYTests(optionsWithEnableQueryControl);
+});
+
+function runCrosspartitionGROUPBYTests(options: FeedOptions): void {
+  let currentTestTitle: string;
+  let snapshotNumber: number;
+
+  const snapshot = (actual: unknown): void => {
+    assert.deepStrictEqual(actual, groupBySnapshot[`${currentTestTitle} ${snapshotNumber++}`]);
+  };
+
+  beforeEach(function (this: Context) {
+    currentTestTitle = this.currentTest.fullTitle();
+    snapshotNumber = 1;
+  });
+
   it("by number", async () => {
     const queryIterator = container.items.query("SELECT c.age FROM c GROUP BY c.age", options);
     const result = await queryIterator.fetchAll();
