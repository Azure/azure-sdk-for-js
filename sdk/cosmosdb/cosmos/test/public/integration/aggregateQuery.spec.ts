--- conflicted
+++ resolved
@@ -177,13 +177,8 @@
 
   it("SELECT VALUE AVG with ORDER BY", async function () {
     await executeQueryAndValidateResults(
-<<<<<<< HEAD
       "SELECT VALUE AVG(r.key) FROM r WHERE IS_NUMBER(r.key) ORDER BY r.key, r.field",
-      [average]
-=======
-      "SELECT VALUE AVG(r.key) FROM r WHERE IS_NUMBER(r.key) ORDER BY r.key",
       [average],
->>>>>>> 407aecde
     );
   });
 
@@ -319,7 +314,7 @@
     const containerWithCompositeIndexDef = await getTestContainer(
       "Validate multiple fields order by query",
       undefined,
-      containerDefinitionWithCompositeIndex
+      containerDefinitionWithCompositeIndex,
     );
 
     containerWithCompositeIndexDef.items.create({ id: "1", pk: "1", key: "1", field: "4" });
@@ -327,14 +322,14 @@
     containerWithCompositeIndexDef.items.create({ id: "3", pk: "1", key: "3", field: "2" });
     containerWithCompositeIndexDef.items.create({ id: "4", pk: "1", key: "4", field: "1" });
     const queryIterator1 = containerWithCompositeIndexDef.items.query(
-      "SELECT * FROM r ORDER BY r.key, r.field"
+      "SELECT * FROM r ORDER BY r.key, r.field",
     );
     const response = await queryIterator1.fetchAll();
     console.log(response.resources);
     assert(response.resources.length === 4);
     try {
       const queryIterator2 = containerWithCompositeIndexDef.items.query(
-        "SELECT * FROM r ORDER BY r.key DESC, r.field ASC"
+        "SELECT * FROM r ORDER BY r.key DESC, r.field ASC",
       );
       await queryIterator2.fetchAll();
       // If the fetch succeeds unexpectedly, fail the test
@@ -343,7 +338,7 @@
       if (
         error instanceof Error &&
         error.message.includes(
-          "The order by query does not have a corresponding composite index that it can be served from."
+          "The order by query does not have a corresponding composite index that it can be served from.",
         )
       ) {
         // If the fetch fails as expected, pass the test
