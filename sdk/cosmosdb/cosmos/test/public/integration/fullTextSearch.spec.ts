--- conflicted
+++ resolved
@@ -277,11 +277,7 @@
 
   it("FetchNext: should return correct expected values for all the queries", async function () {
     for (const [query, { expected1, expected2 }] of queriesMap) {
-<<<<<<< HEAD
       const queryOptions = { allowUnboundedNonStreamingQueries: true, forceQueryPlan: true };
-=======
-      const queryOptions = { allowUnboundedNonStreamingQueries: true, forceQueryOlan: true };
->>>>>>> ecd6cbdb
       const queryIterator = container.items.query(query, queryOptions);
 
       const results: any[] = [];
