--- conflicted
+++ resolved
@@ -132,15 +132,9 @@
   });
 
   it("should return correct expected values for all the queries", async function () {
-<<<<<<< HEAD
-    for (let i = 0; i < queries.length; i++) {
-      const queryOptions = { allowUnboundedNonStreamingQueries: true };
-      const queryIterator = container.items.query(queries[i], queryOptions);
-=======
     for (const [query, { expected1, expected2 }] of queriesMap) {
       const queryOptions = { forceQueryPlan: true, allowUnboundedNonStreamingQueries: true };
       const queryIterator = container.items.query(query, queryOptions);
->>>>>>> b6ad0e88
       const results: any[] = [];
       while (queryIterator.hasMoreResults()) {
         const { resources: result } = await queryIterator.fetchNext();
@@ -157,12 +151,7 @@
         JSON.stringify(indexes) === JSON.stringify(expected1) ||
         JSON.stringify(indexes) === JSON.stringify(expected2);
 
-<<<<<<< HEAD
-      assert.ok(isMatch, `The indexes array did not match expected values for query ${i + 1}`);
-      // TODO: remove it after fixing the issue
-=======
       assert.ok(isMatch, `The indexes array did not match expected values for query:\n${query}`);
->>>>>>> b6ad0e88
     }
   });
 });