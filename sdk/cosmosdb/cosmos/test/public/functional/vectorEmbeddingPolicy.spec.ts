// Copyright (c) Microsoft Corporation.
// Licensed under the MIT license.
import assert from "assert";
import { IndexingPolicy, VectorEmbeddingPolicy } from "../../../src/documents";
import { getTestDatabase } from "../common/TestHelpers";
import { Database } from "../../../src/client/Database/Database";
import { Container } from "../../../src/client";

// Skipping these tests as they are not supported by public emulator
describe.skip("Vector search feature", async () => {
  describe("VectorEmbeddingPolicy", async () => {
    let database: Database;
    before(async function () {
      // removeAllDatabases();
      database = await getTestDatabase("vector embedding database");
    });

    it("validate VectorEmbeddingPolicy", async function () {
      const indexingPolicy: IndexingPolicy = {
        vectorIndexes: [
          { path: "/vector1", type: "flat" },
          { path: "/vector2", type: "quantizedFlat" },
          // { path: "/vector3", type: "diskANN" },
        ],
      };
      const vectorEmbeddingPolicy: VectorEmbeddingPolicy = {
        vectorEmbeddings: [
          {
            path: "/vector1",
            dataType: "float32",
            dimensions: 500,
            distanceFunction: "euclidean",
          },
          {
            path: "/vector2",
            dataType: "int8",
            dimensions: 200,
            distanceFunction: "dotproduct",
          },
          {
            path: "/vector3",
            dataType: "uint8",
            dimensions: 400,
            distanceFunction: "cosine",
          },
        ],
      };
      const containerName = "JSApp-vector embedding container";
      // create container
      const { resource: containerdef } = await database.containers.createIfNotExists({
        id: containerName,
        vectorEmbeddingPolicy: vectorEmbeddingPolicy,
        indexingPolicy: indexingPolicy,
      });

      assert(containerdef.indexingPolicy !== undefined);
      assert(containerdef.vectorEmbeddingPolicy !== undefined);
      assert(containerdef.vectorEmbeddingPolicy.vectorEmbeddings.length === 3);
      assert(containerdef.vectorEmbeddingPolicy.vectorEmbeddings[0].path === "/vector1");
      assert(containerdef.vectorEmbeddingPolicy.vectorEmbeddings[1].path === "/vector2");
      assert(containerdef.vectorEmbeddingPolicy.vectorEmbeddings[2].path === "/vector3");
    });

    it("should fail to create vector indexing policy", async function () {
      const vectorEmbeddingPolicy: VectorEmbeddingPolicy = {
        vectorEmbeddings: [
          {
            path: "/vector1",
            dataType: "float32",
            dimensions: 500,
            distanceFunction: "euclidean",
          },
        ],
      };

      // Pass a vector indexing policy without embedding policy
      let indexingPolicy: IndexingPolicy = {
        vectorIndexes: [{ path: "/vector1", type: "flat" }],
      };
      const containerName = "JSApp- vector embedding container failed";
      // create container
      try {
        await database.containers.createIfNotExists({
          id: containerName,
          indexingPolicy: indexingPolicy,
        });
        assert.fail("Container creation should have failed for missing vectorEmbeddingPolicy.");
      } catch (e) {
        assert(e.code === 400);
        assert(
          e.body.message.includes(
            "Vector Indexing Policy's path::\\/vector1 not matching in Embedding's path",
          ),
        );
      }

      // Pass a vector indexing policy with non-matching path
      indexingPolicy = {
        vectorIndexes: [{ path: "/vector2", type: "flat" }],
      };
      try {
        await database.containers.createIfNotExists({
          id: containerName,
          vectorEmbeddingPolicy: vectorEmbeddingPolicy,
          indexingPolicy: indexingPolicy,
        });
        assert.fail("Container creation should have failed for index mismatch.");
      } catch (e) {
        assert(e.code === 400);
        assert(e.body.message.includes("vector2 not matching in Embedding's path"));
      }
    });

    it("should fail to replace vector indexing policy", async function () {
      const vectorEmbeddingPolicy: VectorEmbeddingPolicy = {
        vectorEmbeddings: [
          {
            path: "/vector1",
            dataType: "float32",
            dimensions: 500,
            distanceFunction: "euclidean",
          },
        ],
      };
      const indexingPolicy: IndexingPolicy = {
        vectorIndexes: [{ path: "/vector1", type: "flat" }],
      };
      const containerId = "replace vector indexing policy";
      await database.containers.createIfNotExists({
        id: containerId,
        indexingPolicy: indexingPolicy,
        vectorEmbeddingPolicy: vectorEmbeddingPolicy,
      });
      const newIndexingPolicy: IndexingPolicy = {
        vectorIndexes: [{ path: "/vector1", type: "quantizedFlat" }],
      };
      try {
        await database.container(containerId).replace({
          id: containerId,
          indexingPolicy: newIndexingPolicy,
        });
        assert.fail("Container replace should have failed for indexing policy.");
      } catch (e) {
        assert(e.code === 400);
        assert(
          e.body.message.includes("Vector Indexing Policy cannot be changed in Collection Replace"),
        );
      }
    });

    it.skip("should fail to create vector embedding policy", async function () {
      // Using too many dimensions
      const vectorEmbeddingPolicy: VectorEmbeddingPolicy = {
        vectorEmbeddings: [
          {
            path: "/vector1",
            dataType: "float32",
            dimensions: 2000,
            distanceFunction: "euclidean",
          },
        ],
      };
      try {
        await database.containers.create({
          id: "vector container with too many dimensions",
          vectorEmbeddingPolicy: vectorEmbeddingPolicy,
        });
        assert.fail("Container creation should have failed but succeeded.");
      } catch (e) {
        assert(e.code === 400);
        assert(
          e.body.message.includes(
            "Vector Embedding Policy has Dimensions:2000 which is more than max:1536",
          ),
        );
      }

      // Using negative dimensions
      vectorEmbeddingPolicy.vectorEmbeddings[0].dimensions = -1;
      try {
        await database.containers.create({
          id: "vector container with negative dimensions",
          vectorEmbeddingPolicy: vectorEmbeddingPolicy,
        });
        assert.fail("Container creation should have failed but succeeded.");
      } catch (e) {
        assert(e.code === 400);
        assert(
          e.body.message.includes(
            "Vector Embedding Policy has invalid Dimensions:-1, it should be positive integer",
          ),
        );
      }
    });

    after(async function () {
      await database.delete();
    });
  });

  describe("Vector Search Query", async () => {
    let database: Database;
    let container: Container;

    before(async function () {
      database = await getTestDatabase("vector search database");
      const indexingPolicy: IndexingPolicy = {
        vectorIndexes: [{ path: "/vector1", type: "flat" }],
      };
      const vectorEmbeddingPolicy: VectorEmbeddingPolicy = {
        vectorEmbeddings: [
          {
            path: "/vector1",
            dataType: "float32",
            dimensions: 2,
            distanceFunction: "euclidean",
          },
<<<<<<< HEAD
=======
          {
            path: "/vector2",
            dataType: "float32",
            dimensions: 2,
            distanceFunction: "dotproduct",
          },
>>>>>>> 924fbf3d
        ],
      };
      const containerName1 = "vector embedding container 1";

      container = (
        await database.containers.createIfNotExists({
          id: containerName1,
          vectorEmbeddingPolicy: vectorEmbeddingPolicy,
          indexingPolicy: indexingPolicy,
          throughput: 1000,
        })
      ).container;
      // insert some items
      await container.items.create({
        id: "1",
        vector1: [0.056419, -0.021141],
<<<<<<< HEAD
=======
        vector2: [0.056419, -0.021141],
>>>>>>> 924fbf3d
      });
      await container.items.create({
        id: "2",
        vector1: [0.066419, -0.031141],
<<<<<<< HEAD
=======
        vector2: [0.066419, -0.031141],
>>>>>>> 924fbf3d
      });
      await container.items.create({
        id: "3",
        vector1: [0.076419, -0.041141],
<<<<<<< HEAD
=======
        vector2: [0.076419, -0.041141],
>>>>>>> 924fbf3d
      });
    });

    it("should execute vector search query", async function () {
      // create a queryiterator to run vector search query
      const query =
        "SELECT c.id AS Id, VectorDistance([0.056419, -0.021141], c.vector1, true, {distanceFunction:'euclidean'}) AS similarityScore from c ORDER BY VectorDistance([0.056419, -0.021141], c.vector1, true, {distanceFunction:'euclidean'})";
      await executeQueryAndVerifyOrder(container, query, 3, false);
    });

    it("should execute distinct vector search query", async function () {
      // create a queryiterator to run vector search query
      const query =
        "SELECT distinct c.id AS Id,  VectorDistance([0.056419, -0.021141], c.vector1, true, {distanceFunction:'euclidean'}) AS similarityScore from c ORDER BY VectorDistance([0.056419, -0.021141], c.vector1, true, {distanceFunction:'euclidean'})";
      await executeQueryAndVerifyOrder(container, query, 3, false);
    });

    it("should execute vector search query with limit in query", async function () {
      // create a queryiterator to run vector search query
      const query =
<<<<<<< HEAD
        "SELECT c.id AS Id,  VectorDistance([0.056419, -0.021141], c.vector1, true, {distanceFunction:'euclidean'}) AS similarityScore  from c ORDER BY VectorDistance([0.056419, -0.021141], c.vector1, true, {distanceFunction:'dotProduct'}) OFFSET 0 LIMIT 2";
=======
        "SELECT c.id AS Id,  VectorDistance([0.056419, -0.021141], c.vector2, true, {distanceFunction:'dotProduct'}) AS similarityScore  from c ORDER BY VectorDistance([0.056419, -0.021141], c.vector1, true, {distanceFunction:'dotProduct'}) OFFSET 0 LIMIT 2";
>>>>>>> 924fbf3d
      await executeQueryAndVerifyOrder(container, query, 2, true);
    });

    it("should execute distinct vector search query with limit in query", async function () {
      // create a queryiterator to run vector search query
      const query =
<<<<<<< HEAD
        "SELECT distinct c.id AS Id, VectorDistance([0.056419, -0.021141], c.vector1, true, {distanceFunction:'euclidean'}) AS similarityScore  from c ORDER BY VectorDistance([0.056419, -0.021141], c.vector1, true, {distanceFunction:'dotProduct'}) OFFSET 0 LIMIT 2";
=======
        "SELECT distinct c.id AS Id, VectorDistance([0.056419, -0.021141], c.vector2, true, {distanceFunction:'dotProduct'}) AS similarityScore  from c ORDER BY VectorDistance([0.056419, -0.021141], c.vector1, true, {distanceFunction:'dotProduct'}) OFFSET 0 LIMIT 2";
>>>>>>> 924fbf3d
      await executeQueryAndVerifyOrder(container, query, 2, true);
    });

    it("should execute vector search query with top in query", async function () {
      // create a queryiterator to run vector search query
      const query =
<<<<<<< HEAD
        "SELECT TOP 2 c.id AS Id,  VectorDistance([0.056419, -0.021141], c.vector1, true, {distanceFunction:'euclidean'}) AS similarityScore from c ORDER BY VectorDistance([0.056419, -0.021141], c.vector1, true, {distanceFunction:'dotProduct'})";
=======
        "SELECT TOP 2 c.id AS Id,  VectorDistance([0.056419, -0.021141], c.vector2, true, {distanceFunction:'dotProduct'}) AS similarityScore from c ORDER BY VectorDistance([0.056419, -0.021141], c.vector1, true, {distanceFunction:'dotProduct'})";
>>>>>>> 924fbf3d
      await executeQueryAndVerifyOrder(container, query, 2, true);
    });

    it("should execute distinct vector search query with top in query", async function () {
      // create a queryiterator to run vector search query
      const query =
<<<<<<< HEAD
        "SELECT distinct TOP 2 c.id AS Id, VectorDistance([0.056419, -0.021141], c.vector1, true, {distanceFunction:'euclidean'}) AS similarityScore  from c ORDER BY VectorDistance([0.056419, -0.021141], c.vector1, true, {distanceFunction:'dotProduct'})";
=======
        "SELECT distinct TOP 2 c.id AS Id, VectorDistance([0.056419, -0.021141], c.vector2, true, {distanceFunction:'dotProduct'}) AS similarityScore  from c ORDER BY VectorDistance([0.056419, -0.021141], c.vector1, true, {distanceFunction:'dotProduct'})";
>>>>>>> 924fbf3d
      await executeQueryAndVerifyOrder(container, query, 2, true);
    });

    it("should execute vector search query with filter in query", async function () {
      // create a queryiterator to run vector search query
      const query =
        "SELECT c.id AS Id,  VectorDistance([0.056419, -0.021141], c.vector1, true, {distanceFunction:'euclidean'}) AS similarityScore  from c WHERE VectorDistance([0.056419, -0.021141], c.vector1, true, {distanceFunction:'euclidean'}) >= 0.0";
      const iterator = container.items.query(query);
      // execute order by query on it
      let id = 1;
      while (iterator.hasMoreResults()) {
        const { resources: result } = await iterator.fetchNext();
        if (result !== undefined) {
          assert.equal(result[0].Id, id.toString());
          id++;
        }
      }
    });
    it("should execute distinct vector search query with filter in query", async function () {
      // create a queryiterator to run vector search query
      const query =
        "SELECT distinct c.id AS Id,  VectorDistance([0.056419, -0.021141], c.vector1, true, {distanceFunction:'euclidean'}) AS similarityScore  from c WHERE VectorDistance([0.056419, -0.021141], c.vector1, true, {distanceFunction:'euclidean'}) >= 0.0";
      const iterator = container.items.query(query);
      // execute distinct order by query on it
      let id = 1;
      while (iterator.hasMoreResults()) {
        const { resources: result } = await iterator.fetchNext();
        if (result !== undefined) {
          assert.equal(result[0].Id, id.toString());
          id++;
        }
      }
    });
    after(async function () {
      await database.delete();
    });
  });

  describe("Vector Search Query large dataset", async () => {
    let database: Database;
    let container: Container;

    before(async function () {
      database = await getTestDatabase("vector search database");
      const indexingPolicy: IndexingPolicy = {
        vectorIndexes: [{ path: "/vector1", type: "flat" }],
      };
      const vectorEmbeddingPolicy: VectorEmbeddingPolicy = {
        vectorEmbeddings: [
          {
            path: "/vector1",
            dataType: "float32",
            dimensions: 2,
<<<<<<< HEAD
            distanceFunction: "euclidean",
=======
            distanceFunction: "dotproduct",
>>>>>>> 924fbf3d
          },
        ],
      };
      const containerName = "vector embedding container 2";

      container = (
        await database.containers.createIfNotExists({
          id: containerName,
          vectorEmbeddingPolicy: vectorEmbeddingPolicy,
          indexingPolicy: indexingPolicy,
          throughput: 10000,
        })
      ).container;
      // insert some items
      let vector1Value = 0.0001;
      const increment = 0.0001;
      for (let i = 0; i <= 2000; i++) {
        await container.items.create({
          id: i.toString(),
          vector1: [vector1Value, vector1Value],
        });
        vector1Value += increment;
      }
    });

    it("should execute vector search query, large data OFFSET 0 LIMIT 1000", async function () {
      // create a queryiterator to run vector search query
      const query =
        "SELECT c.id AS Id, VectorDistance([0.0001, 0.0001], c.vector1, true, {distanceFunction:'dotProduct'}) AS similarityScore  from c ORDER BY VectorDistance([0.0001, 0.0001], c.vector1, true, {distanceFunction:'dotProduct'}) OFFSET 0 LIMIT 1000";
      await executeQueryAndVerifyOrder(container, query, 1000, true);
    });

    it("should execute distinct vector search query, large data OFFSET 0 LIMIT", async function () {
      // create a queryiterator to run vector search query
      const query =
<<<<<<< HEAD
        "SELECT DISTINCT c.id AS Id, VectorDistance([0.056419, -0.021141], c.vector1, true, {distanceFunction:'euclidean'}) AS similarityScore  from c ORDER BY VectorDistance([0.0001, 0.0001], c.vector1, true, {distanceFunction:'dotProduct'}) OFFSET 0 LIMIT 1000";
=======
        "SELECT DISTINCT c.id AS Id, VectorDistance([0.056419, -0.021141], c.vector1, true, {distanceFunction:'dotProduct'}) AS similarityScore  from c ORDER BY VectorDistance([0.0001, 0.0001], c.vector1, true, {distanceFunction:'dotProduct'}) OFFSET 0 LIMIT 1000";
>>>>>>> 924fbf3d
      await executeQueryAndVerifyOrder(container, query, 1000, true);
    });

    it("should execute vector search query with top in query, large data", async function () {
      // create a queryiterator to run vector search query
      const query =
<<<<<<< HEAD
        "SELECT TOP 1000 c.id AS Id, VectorDistance([0.056419, -0.021141], c.vector1, true, {distanceFunction:'euclidean'}) AS similarityScore  from c ORDER BY VectorDistance([0.0001, 0.0001], c.vector1, true, {distanceFunction:'dotProduct'})";
=======
        "SELECT TOP 1000 c.id AS Id, VectorDistance([0.056419, -0.021141], c.vector1, true, {distanceFunction:'dotProduct'}) AS similarityScore  from c ORDER BY VectorDistance([0.0001, 0.0001], c.vector1, true, {distanceFunction:'dotProduct'})";
>>>>>>> 924fbf3d
      await executeQueryAndVerifyOrder(container, query, 1000, true);
    });

    it("should execute distinct vector search query with top in query, large data", async function () {
      // create a queryiterator to run vector search query
      const query =
<<<<<<< HEAD
        "SELECT DISTINCT TOP 1000 c.id AS Id, VectorDistance([0.056419, -0.021141], c.vector1, true, {distanceFunction:'euclidean'}) AS similarityScore  from c ORDER BY VectorDistance([0.0001, 0.0001], c.vector1, true, {distanceFunction:'dotProduct'})";
=======
        "SELECT DISTINCT TOP 1000 c.id AS Id, VectorDistance([0.056419, -0.021141], c.vector1, true, {distanceFunction:'dotProduct'}) AS similarityScore  from c ORDER BY VectorDistance([0.0001, 0.0001], c.vector1, true, {distanceFunction:'dotProduct'})";
>>>>>>> 924fbf3d
      await executeQueryAndVerifyOrder(container, query, 1000, true);
    });

    it("should execute vector search query, large data with offset 1000 and limit 500", async function () {
      // create a queryiterator to run vector search query
      const query =
<<<<<<< HEAD
        "SELECT c.id AS Id,  VectorDistance([0.056419, -0.021141], c.vector1, true, {distanceFunction:'euclidean'}) AS similarityScore  from c ORDER BY VectorDistance([0.0001, 0.0001], c.vector1, true, {distanceFunction:'dotProduct'}) OFFSET 1000 LIMIT 500";
=======
        "SELECT c.id AS Id,  VectorDistance([0.056419, -0.021141], c.vector1, true, {distanceFunction:'dotProduct'}) AS similarityScore  from c ORDER BY VectorDistance([0.0001, 0.0001], c.vector1, true, {distanceFunction:'dotProduct'}) OFFSET 1000 LIMIT 500";
>>>>>>> 924fbf3d
      const iterator = container.items.query(query);
      // execute order by query on it
      // offset is set to 1000, so id should start from 1000
      let id = 1000;
      while (iterator.hasMoreResults()) {
        const { resources: result } = await iterator.fetchNext();
        if (result !== undefined) {
          for (const item of result) {
            assert.equal(item.Id, id.toString());
            id--;
          }
        }
      }
      // id should be 500 after fetching 500 items
      assert.equal(id, 500);
    });

    it("should execute distinct vector search query, large data with offset 1000 and limit 500", async function () {
      // create a queryiterator to run vector search query
      const query =
<<<<<<< HEAD
        "SELECT DISTINCT c.id AS Id,  VectorDistance([0.056419, -0.021141], c.vector1, true, {distanceFunction:'euclidean'}) AS similarityScore  from c ORDER BY VectorDistance([0.0001, 0.0001], c.vector1, true, {distanceFunction:'dotProduct'}) OFFSET 1000 LIMIT 500";
=======
        "SELECT DISTINCT c.id AS Id,  VectorDistance([0.056419, -0.021141], c.vector1, true, {distanceFunction:'dotproduct'}) AS similarityScore  from c ORDER BY VectorDistance([0.0001, 0.0001], c.vector1, true, {distanceFunction:'dotProduct'}) OFFSET 1000 LIMIT 500";
>>>>>>> 924fbf3d
      const iterator = container.items.query(query);
      // execute order by query on it
      // offset is set to 1000, so id should start from 1000
      let id = 1000;
      while (iterator.hasMoreResults()) {
        const { resources: result } = await iterator.fetchNext();
        if (result !== undefined) {
          for (const item of result) {
            assert.equal(item.Id, id.toString());
            id--;
          }
        }
      }
      // id should be 500 after fetching 500 items
      assert.equal(id, 500);
    });

    after(async function () {
      await database.delete();
    });
  });
});

async function executeQueryAndVerifyOrder(
  container: Container,
  query: string,
  size: number,
  isDescending: boolean,
): Promise<void> {
  const iterator = container.items.query(query);
  let prevScore = isDescending ? Number.MAX_VALUE : -Number.MIN_VALUE;
  let count = 0;
  // execute order by query on it
  while (iterator.hasMoreResults()) {
    const { resources: result } = await iterator.fetchNext();
    if (result !== undefined) {
      // check for order of similarityScore for items
      for (const item of result) {
        const currentScore = item.similarityScore;
        if (isDescending) {
          assert(prevScore > currentScore, "Elements are not in descending order");
        } else {
          assert(prevScore < currentScore, "Elements are not in ascending order");
        }
        prevScore = currentScore;
        count++;
      }
    }
  }
  assert.equal(count, size);
}<|MERGE_RESOLUTION|>--- conflicted
+++ resolved
@@ -215,15 +215,12 @@
             dimensions: 2,
             distanceFunction: "euclidean",
           },
-<<<<<<< HEAD
-=======
           {
             path: "/vector2",
             dataType: "float32",
             dimensions: 2,
             distanceFunction: "dotproduct",
           },
->>>>>>> 924fbf3d
         ],
       };
       const containerName1 = "vector embedding container 1";
@@ -240,26 +237,17 @@
       await container.items.create({
         id: "1",
         vector1: [0.056419, -0.021141],
-<<<<<<< HEAD
-=======
         vector2: [0.056419, -0.021141],
->>>>>>> 924fbf3d
       });
       await container.items.create({
         id: "2",
         vector1: [0.066419, -0.031141],
-<<<<<<< HEAD
-=======
         vector2: [0.066419, -0.031141],
->>>>>>> 924fbf3d
       });
       await container.items.create({
         id: "3",
         vector1: [0.076419, -0.041141],
-<<<<<<< HEAD
-=======
         vector2: [0.076419, -0.041141],
->>>>>>> 924fbf3d
       });
     });
 
@@ -280,44 +268,28 @@
     it("should execute vector search query with limit in query", async function () {
       // create a queryiterator to run vector search query
       const query =
-<<<<<<< HEAD
-        "SELECT c.id AS Id,  VectorDistance([0.056419, -0.021141], c.vector1, true, {distanceFunction:'euclidean'}) AS similarityScore  from c ORDER BY VectorDistance([0.056419, -0.021141], c.vector1, true, {distanceFunction:'dotProduct'}) OFFSET 0 LIMIT 2";
-=======
         "SELECT c.id AS Id,  VectorDistance([0.056419, -0.021141], c.vector2, true, {distanceFunction:'dotProduct'}) AS similarityScore  from c ORDER BY VectorDistance([0.056419, -0.021141], c.vector1, true, {distanceFunction:'dotProduct'}) OFFSET 0 LIMIT 2";
->>>>>>> 924fbf3d
       await executeQueryAndVerifyOrder(container, query, 2, true);
     });
 
     it("should execute distinct vector search query with limit in query", async function () {
       // create a queryiterator to run vector search query
       const query =
-<<<<<<< HEAD
-        "SELECT distinct c.id AS Id, VectorDistance([0.056419, -0.021141], c.vector1, true, {distanceFunction:'euclidean'}) AS similarityScore  from c ORDER BY VectorDistance([0.056419, -0.021141], c.vector1, true, {distanceFunction:'dotProduct'}) OFFSET 0 LIMIT 2";
-=======
         "SELECT distinct c.id AS Id, VectorDistance([0.056419, -0.021141], c.vector2, true, {distanceFunction:'dotProduct'}) AS similarityScore  from c ORDER BY VectorDistance([0.056419, -0.021141], c.vector1, true, {distanceFunction:'dotProduct'}) OFFSET 0 LIMIT 2";
->>>>>>> 924fbf3d
       await executeQueryAndVerifyOrder(container, query, 2, true);
     });
 
     it("should execute vector search query with top in query", async function () {
       // create a queryiterator to run vector search query
       const query =
-<<<<<<< HEAD
-        "SELECT TOP 2 c.id AS Id,  VectorDistance([0.056419, -0.021141], c.vector1, true, {distanceFunction:'euclidean'}) AS similarityScore from c ORDER BY VectorDistance([0.056419, -0.021141], c.vector1, true, {distanceFunction:'dotProduct'})";
-=======
         "SELECT TOP 2 c.id AS Id,  VectorDistance([0.056419, -0.021141], c.vector2, true, {distanceFunction:'dotProduct'}) AS similarityScore from c ORDER BY VectorDistance([0.056419, -0.021141], c.vector1, true, {distanceFunction:'dotProduct'})";
->>>>>>> 924fbf3d
       await executeQueryAndVerifyOrder(container, query, 2, true);
     });
 
     it("should execute distinct vector search query with top in query", async function () {
       // create a queryiterator to run vector search query
       const query =
-<<<<<<< HEAD
-        "SELECT distinct TOP 2 c.id AS Id, VectorDistance([0.056419, -0.021141], c.vector1, true, {distanceFunction:'euclidean'}) AS similarityScore  from c ORDER BY VectorDistance([0.056419, -0.021141], c.vector1, true, {distanceFunction:'dotProduct'})";
-=======
         "SELECT distinct TOP 2 c.id AS Id, VectorDistance([0.056419, -0.021141], c.vector2, true, {distanceFunction:'dotProduct'}) AS similarityScore  from c ORDER BY VectorDistance([0.056419, -0.021141], c.vector1, true, {distanceFunction:'dotProduct'})";
->>>>>>> 924fbf3d
       await executeQueryAndVerifyOrder(container, query, 2, true);
     });
 
@@ -371,11 +343,7 @@
             path: "/vector1",
             dataType: "float32",
             dimensions: 2,
-<<<<<<< HEAD
-            distanceFunction: "euclidean",
-=======
             distanceFunction: "dotproduct",
->>>>>>> 924fbf3d
           },
         ],
       };
@@ -411,44 +379,28 @@
     it("should execute distinct vector search query, large data OFFSET 0 LIMIT", async function () {
       // create a queryiterator to run vector search query
       const query =
-<<<<<<< HEAD
-        "SELECT DISTINCT c.id AS Id, VectorDistance([0.056419, -0.021141], c.vector1, true, {distanceFunction:'euclidean'}) AS similarityScore  from c ORDER BY VectorDistance([0.0001, 0.0001], c.vector1, true, {distanceFunction:'dotProduct'}) OFFSET 0 LIMIT 1000";
-=======
         "SELECT DISTINCT c.id AS Id, VectorDistance([0.056419, -0.021141], c.vector1, true, {distanceFunction:'dotProduct'}) AS similarityScore  from c ORDER BY VectorDistance([0.0001, 0.0001], c.vector1, true, {distanceFunction:'dotProduct'}) OFFSET 0 LIMIT 1000";
->>>>>>> 924fbf3d
       await executeQueryAndVerifyOrder(container, query, 1000, true);
     });
 
     it("should execute vector search query with top in query, large data", async function () {
       // create a queryiterator to run vector search query
       const query =
-<<<<<<< HEAD
-        "SELECT TOP 1000 c.id AS Id, VectorDistance([0.056419, -0.021141], c.vector1, true, {distanceFunction:'euclidean'}) AS similarityScore  from c ORDER BY VectorDistance([0.0001, 0.0001], c.vector1, true, {distanceFunction:'dotProduct'})";
-=======
         "SELECT TOP 1000 c.id AS Id, VectorDistance([0.056419, -0.021141], c.vector1, true, {distanceFunction:'dotProduct'}) AS similarityScore  from c ORDER BY VectorDistance([0.0001, 0.0001], c.vector1, true, {distanceFunction:'dotProduct'})";
->>>>>>> 924fbf3d
       await executeQueryAndVerifyOrder(container, query, 1000, true);
     });
 
     it("should execute distinct vector search query with top in query, large data", async function () {
       // create a queryiterator to run vector search query
       const query =
-<<<<<<< HEAD
-        "SELECT DISTINCT TOP 1000 c.id AS Id, VectorDistance([0.056419, -0.021141], c.vector1, true, {distanceFunction:'euclidean'}) AS similarityScore  from c ORDER BY VectorDistance([0.0001, 0.0001], c.vector1, true, {distanceFunction:'dotProduct'})";
-=======
         "SELECT DISTINCT TOP 1000 c.id AS Id, VectorDistance([0.056419, -0.021141], c.vector1, true, {distanceFunction:'dotProduct'}) AS similarityScore  from c ORDER BY VectorDistance([0.0001, 0.0001], c.vector1, true, {distanceFunction:'dotProduct'})";
->>>>>>> 924fbf3d
       await executeQueryAndVerifyOrder(container, query, 1000, true);
     });
 
     it("should execute vector search query, large data with offset 1000 and limit 500", async function () {
       // create a queryiterator to run vector search query
       const query =
-<<<<<<< HEAD
-        "SELECT c.id AS Id,  VectorDistance([0.056419, -0.021141], c.vector1, true, {distanceFunction:'euclidean'}) AS similarityScore  from c ORDER BY VectorDistance([0.0001, 0.0001], c.vector1, true, {distanceFunction:'dotProduct'}) OFFSET 1000 LIMIT 500";
-=======
         "SELECT c.id AS Id,  VectorDistance([0.056419, -0.021141], c.vector1, true, {distanceFunction:'dotProduct'}) AS similarityScore  from c ORDER BY VectorDistance([0.0001, 0.0001], c.vector1, true, {distanceFunction:'dotProduct'}) OFFSET 1000 LIMIT 500";
->>>>>>> 924fbf3d
       const iterator = container.items.query(query);
       // execute order by query on it
       // offset is set to 1000, so id should start from 1000
@@ -469,11 +421,7 @@
     it("should execute distinct vector search query, large data with offset 1000 and limit 500", async function () {
       // create a queryiterator to run vector search query
       const query =
-<<<<<<< HEAD
-        "SELECT DISTINCT c.id AS Id,  VectorDistance([0.056419, -0.021141], c.vector1, true, {distanceFunction:'euclidean'}) AS similarityScore  from c ORDER BY VectorDistance([0.0001, 0.0001], c.vector1, true, {distanceFunction:'dotProduct'}) OFFSET 1000 LIMIT 500";
-=======
         "SELECT DISTINCT c.id AS Id,  VectorDistance([0.056419, -0.021141], c.vector1, true, {distanceFunction:'dotproduct'}) AS similarityScore  from c ORDER BY VectorDistance([0.0001, 0.0001], c.vector1, true, {distanceFunction:'dotProduct'}) OFFSET 1000 LIMIT 500";
->>>>>>> 924fbf3d
       const iterator = container.items.query(query);
       // execute order by query on it
       // offset is set to 1000, so id should start from 1000
