// Copyright (c) Microsoft Corporation.
// Licensed under the MIT License.

<<<<<<< HEAD
import { describe, it, assert, beforeEach, afterEach, vi, expect } from "vitest";
import { GlobalPartitionEndpointManager } from "$internal/globalPartitionEndpointManager.js";
import type { GlobalEndpointManager } from "@azure/cosmos";
import { OperationType, ResourceType, Constants, HTTPMethod, RequestContext } from "@azure/cosmos";
=======
import { describe, it, assert, beforeEach, afterEach, vi, expect, beforeAll } from "vitest";
import { GlobalPartitionEndpointManager } from "../../../src/globalPartitionEndpointManager.js";
import type { GlobalEndpointManager } from "../../../src/globalEndpointManager.js";
import { OperationType, ResourceType } from "../../../src/common/index.js";
import { Constants, HTTPMethod, RequestContext } from "../../../src/index.js";
>>>>>>> e59b5521

const mockReadEndpoints = [
  "https://region1.documents.azure.com:443/",
  "https://region2.documents.azure.com:443/",
  "https://region3.documents.azure.com:443/",
];
import { PartitionKeyRangeFailoverInfo } from "$internal/PartitionKeyRangeFailoverInfo.js";
import { createDummyDiagnosticNode } from "../common/TestHelpers.js";

function createMockGlobalEndpointManager(): GlobalEndpointManager {
  return {
    getReadEndpoints: async () => mockReadEndpoints,
    getAvailableReadEndpoints: async () => mockReadEndpoints,
    getReadLocations: async () => [
      { name: "region1", databaseAccountEndpoint: "https://region1.documents.azure.com:443/" },
      { name: "region2", databaseAccountEndpoint: "https://region2.documents.azure.com:443/" },
      { name: "region3", databaseAccountEndpoint: "https://region3.documents.azure.com:443/" },
    ],
    canUseMultipleWriteLocations: () => false,
    enablePartitionLevelFailover: true,
    lastKnownPPAFEnabled: true,
    enablePartitionLevelCircuitBreaker: true,
  } as unknown as GlobalEndpointManager;
}

function createRequestContext(overrides = {}): RequestContext {
  return {
    operationType: OperationType.Replace,
    resourceType: ResourceType.item,
    partitionKeyRangeId: "0",
    endpoint: "https://region1.documents.azure.com:443/",
    globalEndpointManager: {} as any,
    connectionPolicy: {} as any,
    requestAgent: {} as any,
    method: HTTPMethod.get,
    client: {} as any,
    options: {},
    plugins: [],
    ...overrides,
  };
}

function createMockGlobalPartitionEndpointManager(
  mockGEM: GlobalEndpointManager,
): GlobalPartitionEndpointManager {
  const globalPartitionEndpointManager = new GlobalPartitionEndpointManager(
    {
      endpoint: "https://default.documents.azure.com:443/",
      key: "mockKey",
      connectionPolicy: {
        enablePartitionLevelFailover: true,
        enablePartitionLevelCircuitBreaker: true,
        preferredLocations: ["region1", "region2", "region3"],
      },
    },
    mockGEM,
  );
  return globalPartitionEndpointManager;
}

const diagnosticNode = createDummyDiagnosticNode();

describe("GlobalPartitionEndpointManager", () => {
  describe("tryMarkEndpointUnavailableForPartitionKeyRange", () => {
    let globalPartitionEndpointManager: GlobalPartitionEndpointManager;

    beforeEach(() => {
      const mockGEM = createMockGlobalEndpointManager();
      globalPartitionEndpointManager = createMockGlobalPartitionEndpointManager(mockGEM);
    });

    it("should return false if request context is undefined", async () => {
      const result = await globalPartitionEndpointManager.tryPartitionLevelFailover(
        undefined as any,
        diagnosticNode,
      );
      assert.equal(result, false);
    });

    it("should return false if partitionKeyRangeId is missing", async () => {
      const result = await globalPartitionEndpointManager.tryPartitionLevelFailover(
        createRequestContext({ partitionKeyRangeId: undefined }),
        diagnosticNode,
      );
      assert.equal(result, false);
    });

    it("should return false if endpoint is missing", async () => {
      const result = await globalPartitionEndpointManager.tryPartitionLevelFailover(
        createRequestContext({ endpoint: undefined }),
        diagnosticNode,
      );
      assert.equal(result, false);
    });

    it("should return false if failed endpoint is missing", async () => {
      const result = await globalPartitionEndpointManager.tryPartitionLevelFailover(
        createRequestContext({ endpoint: undefined }),
        diagnosticNode,
      );
      assert.equal(result, false);
    });

    it("should return false if lastKnownPPAFEnabled is false", async () => {
      const mockGEM = createMockGlobalEndpointManager();
      mockGEM.lastKnownPPAFEnabled = false;
      const managerNoPreferred = new GlobalPartitionEndpointManager(
        {
          connectionPolicy: {
            enablePartitionLevelFailover: false,
            preferredLocations: [],
          },
        },
        mockGEM,
      );
      const result = await managerNoPreferred.tryPartitionLevelFailover(
        createRequestContext(),
        diagnosticNode,
      );
      assert.equal(result, false);
    });

    it("should succeed and cycle through endpoints", async () => {
      let requestContext = createRequestContext();
      const firstFailover = await globalPartitionEndpointManager.tryPartitionLevelFailover(
        requestContext,
        diagnosticNode,
      );
      assert.equal(firstFailover, true);
      const previousEndpoint = requestContext.endpoint;
      requestContext = await globalPartitionEndpointManager.tryAddPartitionLevelLocationOverride(
        requestContext,
        diagnosticNode,
      );
      assert.notEqual(previousEndpoint, requestContext.endpoint);
    });

    it("should clean up after all endpoints have failed", async () => {
      let requestContext = createRequestContext();
      // Fail all locations manually
      await globalPartitionEndpointManager.tryPartitionLevelFailover(
        requestContext,
        diagnosticNode,
      ); // Moves to region2
      requestContext.endpoint = mockReadEndpoints[1];
      await globalPartitionEndpointManager.tryPartitionLevelFailover(
        requestContext,
        diagnosticNode,
      ); // Moves to region3
      requestContext.endpoint = mockReadEndpoints[2];
      const result = await globalPartitionEndpointManager.tryPartitionLevelFailover(
        requestContext,
        diagnosticNode,
      ); // No more locations
      assert.equal(result, false);

      // Should no longer override since failover info is deleted
      const previousEndpoint = requestContext.endpoint;
      requestContext = await globalPartitionEndpointManager.tryAddPartitionLevelLocationOverride(
        requestContext,
        diagnosticNode,
      );
      assert.equal(previousEndpoint, requestContext.endpoint);
    });

    it("handles multiple partitionKeyRangeIds independently", async () => {
      let ctx1 = createRequestContext({ partitionKeyRangeId: "range1" });
      let ctx2 = createRequestContext({ partitionKeyRangeId: "range2" });

      await globalPartitionEndpointManager.tryPartitionLevelFailover(ctx1, diagnosticNode);
      await globalPartitionEndpointManager.tryPartitionLevelFailover(ctx2, diagnosticNode);
      const previousCTX1Endpoint = ctx1.endpoint;
      const previousCTX2Endpoint = ctx2.endpoint;
      ctx1 = await globalPartitionEndpointManager.tryAddPartitionLevelLocationOverride(
        ctx1,
        diagnosticNode,
      );
      ctx2 = await globalPartitionEndpointManager.tryAddPartitionLevelLocationOverride(
        ctx2,
        diagnosticNode,
      );
      assert.notEqual(previousCTX1Endpoint, ctx1.endpoint);
      assert.notEqual(previousCTX2Endpoint, ctx2.endpoint);
    });
  });

  describe("tryAddPartitionLevelLocationOverride", () => {
    let globalPartitionEndpointManager: GlobalPartitionEndpointManager;

    beforeEach(() => {
      const mockGEM = createMockGlobalEndpointManager();
      globalPartitionEndpointManager = createMockGlobalPartitionEndpointManager(mockGEM);
    });

    it("should not throw if request context is missing", async () => {
      await globalPartitionEndpointManager.tryAddPartitionLevelLocationOverride(
        undefined,
        diagnosticNode,
      );
      // No assertion needed – just ensure it doesn't throw
    });

    it("should not override endpoint for read requests", async () => {
      let requestContext = createRequestContext({ operationType: OperationType.Read });
      const originalEndpoint = requestContext.endpoint;

      requestContext = await globalPartitionEndpointManager.tryAddPartitionLevelLocationOverride(
        requestContext,
        diagnosticNode,
      );

      assert.equal(requestContext.endpoint, originalEndpoint);
    });

    it("should not override endpoint if partitionKeyRangeId is missing", async () => {
      let requestContext = createRequestContext({ partitionKeyRangeId: undefined });
      const originalEndpoint = requestContext.endpoint;

      requestContext = await globalPartitionEndpointManager.tryAddPartitionLevelLocationOverride(
        requestContext,
        diagnosticNode,
      );

      assert.equal(requestContext.endpoint, originalEndpoint);
    });

    it("should not override endpoint if no override present", async () => {
      let requestContext = createRequestContext();
      const originalEndpoint = requestContext.endpoint;

      requestContext = await globalPartitionEndpointManager.tryAddPartitionLevelLocationOverride(
        requestContext,
        diagnosticNode,
      );

      assert.equal(requestContext.endpoint, originalEndpoint);
    });
  });

  describe("Circuit Breaker: incrementFailureCounterAndCheckFailover", () => {
    let globalPartitionEndpointManager: GlobalPartitionEndpointManager;
    beforeEach(() => {
      const mockGEM = createMockGlobalEndpointManager();
      mockGEM.canUseMultipleWriteLocations = () => true; // Enable multiple write locations to have multimaster account
      globalPartitionEndpointManager = createMockGlobalPartitionEndpointManager(mockGEM);
    });

    it("should return false if enablePartitionLevelCircuitBreaker is false", async () => {
      const mockGEM = createMockGlobalEndpointManager();
      const manager = new GlobalPartitionEndpointManager(
        {
          connectionPolicy: {
            enablePartitionLevelFailover: false,
            enablePartitionLevelCircuitBreaker: false,
          },
        },
        mockGEM,
      );
      const result = await (manager as any).incrementFailureCounterAndCheckFailover(
        createRequestContext(),
        false,
        false,
      );
      assert.equal(result, false);
    });

    it("should track read failures and return false until threshold is exceeded", async () => {
      const requestContext = createRequestContext({ operationType: OperationType.Read });

      for (let i = 1; i <= 10; i++) {
        const result = await (
          globalPartitionEndpointManager as any
        ).incrementFailureCounterAndCheckFailover(requestContext, false, true);
        assert.equal(result, false);
      }

      const finalResult = await (
        globalPartitionEndpointManager as any
      ).incrementFailureCounterAndCheckFailover(requestContext, false, true);
      // Exceeds read threshold (10)
      assert.equal(finalResult, true);
    });

    it("should track write failures and return false until threshold is exceeded", async () => {
      const requestContext = createRequestContext({ operationType: OperationType.Replace });

      for (let i = 1; i <= 5; i++) {
        const result = await (
          globalPartitionEndpointManager as any
        ).incrementFailureCounterAndCheckFailover(requestContext, false, true);
        assert.equal(result, false);
      }

      const finalResult = await (
        globalPartitionEndpointManager as any
      ).incrementFailureCounterAndCheckFailover(requestContext, false, true);
      assert.equal(finalResult, true); // Exceeds write threshold (5)
    });

    it("should reset failure counters if time window expires", async () => {
      const requestContext = createRequestContext({ operationType: OperationType.Replace });

      // Force one failure
      await (globalPartitionEndpointManager as any).incrementFailureCounterAndCheckFailover(
        requestContext,
        false,
        true,
      );

      // Artificially delay by more than reset window
      const failoverMap = (globalPartitionEndpointManager as any)
        .partitionKeyRangeToLocationForReadAndWrite;

      const info = failoverMap.get("0");
      const delayMs = 1000 * 61;
      // Simulate old failure timestamps
      (info as any).lastRequestFailureTime = new Date(Date.now() - delayMs);

      // This should reset counter
      const result = await (
        globalPartitionEndpointManager as any
      ).incrementFailureCounterAndCheckFailover(requestContext, false, true);
      assert.equal(result, false); // Count was reset

      assert.equal((info as any).consecutiveWriteRequestFailureCount, 1);
    });

    it("should store and failover independently for different partitionKeyRangeIds", async () => {
      const ctx1 = createRequestContext({
        partitionKeyRangeId: "range1",
        operationType: OperationType.Read,
      });
      const ctx2 = createRequestContext({
        partitionKeyRangeId: "range2",
        operationType: OperationType.Read,
      });

      for (let i = 0; i < 10; i++) {
        await (globalPartitionEndpointManager as any).incrementFailureCounterAndCheckFailover(
          ctx1,
          false,
          true,
        );
      }

      const result1 = await (
        globalPartitionEndpointManager as any
      ).incrementFailureCounterAndCheckFailover(ctx1, false, true);
      const result2 = await (
        globalPartitionEndpointManager as any
      ).incrementFailureCounterAndCheckFailover(ctx2, false, true);

      assert.equal(result1, true);
      assert.equal(result2, false);
    });
  });

  describe("Circuit Breaker Failback", () => {
    let originalInterval: number;
    beforeAll(() => {
      originalInterval = Constants.StalePartitionUnavailabilityRefreshIntervalInMs;
      (Constants as any).StalePartitionUnavailabilityRefreshIntervalInMs = 20;
    });
    let globalPartitionEndpointManager: GlobalPartitionEndpointManager;
    beforeEach(() => {
      const mockGEM = createMockGlobalEndpointManager();
      globalPartitionEndpointManager = createMockGlobalPartitionEndpointManager(mockGEM);
    });

    afterEach(() => {
      clearInterval(
        (globalPartitionEndpointManager as any).circuitBreakerFailbackBackgroundRefresher,
      );
    });

    describe("initiateCircuitBreakerFailbackLoop", () => {
      it("should start a background loop and call failback logic periodically", async () => {
        const spy = vi.spyOn(
          globalPartitionEndpointManager as any,
          "openConnectionToUnhealthyEndpointsWithFailback",
        );

        globalPartitionEndpointManager["initiateCircuitBreakerFailbackLoop"]();
        // Wait for the interval + a little buffer for the async operation to complete
        await new Promise((resolve) =>
          setTimeout(resolve, Constants.StalePartitionUnavailabilityRefreshIntervalInMs + 50),
        );

        expect(spy).toHaveBeenCalled();
      });

      it("should log error if openConnectionToUnhealthyEndpointsWithFailback fails", async () => {
        const testError = new Error("Test failure");
        const consoleErrorSpy = vi.spyOn(console, "error").mockImplementation(() => {}); // Mock console.error
        vi.spyOn(
          globalPartitionEndpointManager as any,
          "openConnectionToUnhealthyEndpointsWithFailback",
        ).mockRejectedValueOnce(testError);

        globalPartitionEndpointManager["initiateCircuitBreakerFailbackLoop"]();

        // Wait for the interval to pass and the async operation to complete
        await new Promise((resolve) =>
          setTimeout(resolve, Constants.StalePartitionUnavailabilityRefreshIntervalInMs + 50),
        );

        // Assert that console.error was called with the expected error
        expect(consoleErrorSpy).toHaveBeenCalledWith(
          "Failed to open connection to unhealthy endpoints: ",
          testError,
        );
        consoleErrorSpy.mockRestore(); // Restore original console.error
      });
    });

    describe("openConnectionToUnhealthyEndpointsWithFailback", () => {
      it("openConnectionToUnhealthyEndpointsWithFailback - no expired entries, no action", async () => {
        const info = new PartitionKeyRangeFailoverInfo(mockReadEndpoints[1]);
        const recentTime = Date.now();
        (info as any).firstRequestFailureTime = recentTime;

        (globalPartitionEndpointManager as any).partitionKeyRangeToLocationForReadAndWrite.set(
          "0",
          info,
        );

        await (
          globalPartitionEndpointManager as any
        ).openConnectionToUnhealthyEndpointsWithFailback();
        assert.isTrue(
          (globalPartitionEndpointManager as any).partitionKeyRangeToLocationForReadAndWrite.has(
            "0",
          ),
        );
      });

      it("openConnectionToUnhealthyEndpointsWithFailback - expired entries cleaned up after success", async () => {
        const info = new PartitionKeyRangeFailoverInfo(mockReadEndpoints[1]);
        (info as any).firstRequestFailureTime =
          Date.now() - Constants.AllowedPartitionUnavailabilityDurationInMs - 1000;

        (globalPartitionEndpointManager as any).partitionKeyRangeToLocationForReadAndWrite.set(
          "0",
          info,
        );

        await (
          globalPartitionEndpointManager as any
        ).openConnectionToUnhealthyEndpointsWithFailback();
        assert.isFalse(
          (globalPartitionEndpointManager as any).partitionKeyRangeToLocationForReadAndWrite.has(
            "0",
          ),
        );
      });
    });
  });
});<|MERGE_RESOLUTION|>--- conflicted
+++ resolved
@@ -1,18 +1,11 @@
 // Copyright (c) Microsoft Corporation.
 // Licensed under the MIT License.
 
-<<<<<<< HEAD
-import { describe, it, assert, beforeEach, afterEach, vi, expect } from "vitest";
+import { describe, it, assert, beforeEach, afterEach, vi, expect, beforeAll } from "vitest";
 import { GlobalPartitionEndpointManager } from "$internal/globalPartitionEndpointManager.js";
-import type { GlobalEndpointManager } from "@azure/cosmos";
-import { OperationType, ResourceType, Constants, HTTPMethod, RequestContext } from "@azure/cosmos";
-=======
-import { describe, it, assert, beforeEach, afterEach, vi, expect, beforeAll } from "vitest";
-import { GlobalPartitionEndpointManager } from "../../../src/globalPartitionEndpointManager.js";
-import type { GlobalEndpointManager } from "../../../src/globalEndpointManager.js";
-import { OperationType, ResourceType } from "../../../src/common/index.js";
-import { Constants, HTTPMethod, RequestContext } from "../../../src/index.js";
->>>>>>> e59b5521
+import type { GlobalEndpointManager } from "$internal/globalEndpointManager.js";
+import { OperationType, ResourceType } from "$internal/common/index.js";
+import { Constants, HTTPMethod, RequestContext } from "@azure/cosmos";
 
 const mockReadEndpoints = [
   "https://region1.documents.azure.com:443/",
