// Copyright (c) Microsoft Corporation.
// Licensed under the MIT License.

import type {
  Container,
  ContainerDefinition,
  ContainerRequest,
  ItemDefinition,
  OperationInput,
  PatchOperation,
  RequestOptions,
<<<<<<< HEAD
} from "../../../../src/index.js";
import { CosmosClient } from "../../../../src/index.js";
import type { ItemDefinition } from "../../../../src/index.js";
=======
} from "../../../../src";
import { CosmosClient, StatusCodes } from "../../../../src";
>>>>>>> 5edac6b1
import {
  bulkDeleteItems,
  bulkInsertItems,
  bulkQueryItemsWithPartitionKey,
  bulkReadItems,
  bulkReplaceItems,
  createOrUpsertItem,
  getTestDatabase,
  removeAllDatabases,
  replaceOrUpsertItem,
  addEntropy,
  getTestContainer,
  testForDiagnostics,
} from "../../common/TestHelpers.js";
import { endpoint } from "../../common/_testConfig.js";
import { masterKey } from "../../common/_fakeTestSecrets.js";
import type { PartitionKey, PartitionKeyDefinition } from "../../../../src/documents/index.js";
import {
  PartitionKeyDefinitionVersion,
  PartitionKeyKind,
} from "../../../../src/documents/index.js";
import { PriorityLevel } from "../../../../src/documents/PriorityLevel.js";
import { getCurrentTimestampInMs } from "../../../../src/utils/time.js";
import { describe, it, assert, beforeEach, beforeAll } from "vitest";

/**
 * Tests Item api.
 * Nomenclature
 * V1 Container - containerDefinition.partitionKey.version is undefined or 1
 * V2 Container - containerDefinition.partitionKey.version is 2
 * Single Partition Container - Container with only one physical partition.
 * Multi Partition Container - Container with more than one physical partition.
 * Hierarchical Partition Container - Container with more than one level of hierarchy of Partition Keys i.e. ['key1', 'key2']
 * Nested Partition Key - Partition Key composed of value which is nested in the document. i.e ['/Address/Zip']
 */

interface TestItem {
  id?: string;
  name?: string;
  foo?: string;
  key?: string | number | boolean;
  key2?: string | number | boolean;
  _partitionKey?: string;
  replace?: string;
  nested1?: {
    nested2: {
      nested3: string | number | boolean;
    };
  };
  prop?: number;
}

type CRUDTestDataSet = {
  // Container to create.
  containerDef: ContainerRequest;
  // item to create
  itemDef: TestItem;
  // item to replace it with
  replaceItemDef: TestItem;
  // Partition key to use for operations on original item
  originalItemPartitionKey?: PartitionKey;
  // Partition key to use for operations on replaced item
  replacedItemPartitionKey?: PartitionKey;
  propertyToCheck?: string[];
};

function extractNestedPropertyFromObject(obj: any, paths: string[] = []): void {
  paths.reduce((ob: any, path: string) => {
    if (ob !== null && ob !== undefined && typeof ob === "object") {
      return ob[path];
    } else {
      throw new Error(`The property ${path} doesn't exisit in object`);
    }
  }, obj);
}

type MultiCRUDTestDataSet = {
  dbName: string;
  containerDef: ContainerDefinition;
  partitinKeyDef: PartitionKeyDefinition;
  containerRequestOps: RequestOptions;
  documents: TestItem[];
  singleDocFetchQuery: string;
  parameterGenerator: (doc: any) => { name: string; value: any }[];
};

/**
 * Helper function to run Create Upsert Read Update Replace Delete operation on Items.
 * @param dataset - CRUDTestDataSet
 * @param isUpsertTest - is upsert is to be tested instead of create.
 */
async function CRUDTestRunner(dataset: CRUDTestDataSet, isUpsertTest: boolean): Promise<void> {
  // create database
  const database = await getTestDatabase("sample 中文 database");
  // create container
  const { resource: containerdef } = await database.containers.create(dataset.containerDef);
  const container: Container = database.container(containerdef.id);

  // read items on empty container
  const { resources: items } = await container.items.readAll().fetchAll();
  assert(Array.isArray(items), "Value should be an array");

  // create an item
  const beforeCreateDocumentsCount = items.length;

  const itemDefinition = dataset.itemDef;
  try {
    await createOrUpsertItem(
      container,
      itemDefinition,
      { disableAutomaticIdGeneration: true },
      isUpsertTest,
    );
    assert.fail("id generation disabled must throw with invalid id");
  } catch (err: any) {
    assert(err !== undefined, "should throw an error because automatic id generation is disabled");
  }

  // create or upsert
  const { resource: document } = await createOrUpsertItem(
    container,
    itemDefinition,
    undefined,
    isUpsertTest,
  );
  assert.equal(
    extractNestedPropertyFromObject(document, dataset.propertyToCheck),
    extractNestedPropertyFromObject(itemDefinition, dataset.propertyToCheck),
  );
  assert(document.id !== undefined);
  // read documents after creation
  const { resources: documents2 } = await container.items.readAll().fetchAll();
  assert.equal(
    documents2.length,
    beforeCreateDocumentsCount + 1,
    "create should increase the number of documents",
  );
  // query documents
  const querySpec = {
    query: "SELECT * FROM root r WHERE r.id=@id",
    parameters: [
      {
        name: "@id",
        value: document.id,
      },
    ],
  };
  const { resources: results } = await container.items.query(querySpec).fetchAll();
  assert(results.length > 0, "number of results for the query should be > 0");
  const { resources: results2 } = await container.items.query(querySpec).fetchAll();
  assert(results2.length > 0, "number of results for the query should be > 0");

  // replace document
  const replaceDocument: TestItem = { ...dataset.replaceItemDef, id: document.id };
  const { resource: replacedDocument } = await replaceOrUpsertItem(
    container,
    replaceDocument,
    undefined,
    isUpsertTest,
    dataset.originalItemPartitionKey,
  );
  assert.equal(replacedDocument.name, replaceDocument.name, "document name property should change");
  assert.equal(replacedDocument.foo, replaceDocument.foo, "property should have changed");
  assert.equal(document.id, replacedDocument.id, "document id should stay the same");
  // read document
  const response2 = await container
    .item(replacedDocument.id, dataset.replacedItemPartitionKey)
    .read<TestItem>();
  const document2 = response2.resource;
  assert.equal(replacedDocument.id, document2.id);
  assert.equal(typeof response2.requestCharge, "number");
  // delete document
  await container.item(replacedDocument.id, dataset.replacedItemPartitionKey).delete();

  // read documents after deletion
  const response = await container.item(replacedDocument.id, undefined).read();
  assert.equal(response.statusCode, 404, "response should return error code 404");
  assert.equal(response.resource, undefined);

  // update document
}

describe("Item CRUD hierarchical partition", () => {
  beforeEach(async () => {
    await removeAllDatabases();
  });
  it("hierarchycal partitions", async () => {
    const dbName = "hierarchical partition db";
    const database = await getTestDatabase(dbName);
    const containerDef = {
      id: "sample container",
      partitionKey: {
        paths: ["/foo", "/key"],
        version: PartitionKeyDefinitionVersion.V2,
        kind: PartitionKeyKind.MultiHash,
      },
    };
    const itemDefinition: TestItem = {
      name: "sample document",
      foo: "bar",
      key: "value",
      replace: "new property",
    };

    const { resource: containerdef } = await database.containers.create(containerDef);
    const container: Container = database.container(containerdef.id);

    // read items
    const { resources: items } = await container.items.readAll().fetchAll();
    assert(Array.isArray(items), "Value should be an array");
    // create an item
    const beforeCreateDocumentsCount = items.length;

    const { resource: document } = await createOrUpsertItem(
      container,
      itemDefinition,
      undefined,
      false,
    );
    assert.equal(document.name, itemDefinition.name);
    assert(document.id !== undefined);
    // read documents after creation
    const { resources: documents2 } = await container.items.readAll().fetchAll();
    assert.equal(
      documents2.length,
      beforeCreateDocumentsCount + 1,
      "create should increase the number of documents",
    );
  });
});

describe(
  "Create, Upsert, Read, Update, Replace, Delete Operations on Item",
  { timeout: 10000 },
  () => {
    beforeEach(async () => {
      await removeAllDatabases();
    });

    async function multiplePartitionCRUDTest(dataset: MultiCRUDTestDataSet): Promise<void> {
      const database = await getTestDatabase(dataset.dbName);
      const { resource: containerdef } = await database.containers.create(
        { ...dataset.containerDef, partitionKey: dataset.partitinKeyDef },
        dataset.containerRequestOps,
      );
      const container = database.container(containerdef.id);
      let returnedDocuments = await bulkInsertItems(container, dataset.documents);

      assert.equal(returnedDocuments.length, dataset.documents.length);
      returnedDocuments.sort(function (doc1, doc2) {
        return doc1.id.localeCompare(doc2.id);
      });
      await bulkReadItems(container, returnedDocuments, dataset.partitinKeyDef);
      const { resources: successDocuments } = await container.items.readAll().fetchAll();
      assert(successDocuments !== undefined, "error reading documents");
      assert.equal(
        successDocuments.length,
        returnedDocuments.length,
        "Expected " + returnedDocuments.length + " documents to be successfully read",
      );
      successDocuments.sort(function (doc1, doc2) {
        return doc1.id.localeCompare(doc2.id);
      });
      assert.equal(
        JSON.stringify(successDocuments),
        JSON.stringify(returnedDocuments),
        "Unexpected documents are returned",
      );
      returnedDocuments.forEach(function (document) {
        document.prop ? ++document.prop : null;
      });
      const newReturnedDocuments = await bulkReplaceItems(
        container,
        returnedDocuments,
        dataset.partitinKeyDef,
      );
      returnedDocuments = newReturnedDocuments;
      await bulkQueryItemsWithPartitionKey(
        container,
        returnedDocuments,
        dataset.singleDocFetchQuery,
        dataset.parameterGenerator,
      );
      const querySpec = {
        query: "SELECT * FROM Root",
      };
      const { resources: results } = await container.items
        .query<ItemDefinition>(querySpec, { enableScanInQuery: true })
        .fetchAll();
      assert(results !== undefined, "error querying documents");
      results.sort(function (doc1, doc2) {
        return doc1.id.localeCompare(doc2.id);
      });
      assert.equal(
        results.length,
        returnedDocuments.length,
        "Expected " + returnedDocuments.length + " documents to be succesfully queried",
      );
      assert.equal(
        JSON.stringify(results),
        JSON.stringify(returnedDocuments),
        "Unexpected query results",
      );

      await bulkDeleteItems(container, returnedDocuments, dataset.partitinKeyDef);
    }

    const dataSetForDefaultSinglePhysicalPartition: CRUDTestDataSet = {
      containerDef: { id: "default container with single physical partition" },
      itemDef: {
        name: "sample document",
        foo: "bar",
        key: "value",
        replace: "new property",
      },
      replaceItemDef: {
        name: "replaced document",
        foo: "not bar",
        key: "value",
        replace: "new property",
      },
      originalItemPartitionKey: undefined,
      replacedItemPartitionKey: undefined,
      propertyToCheck: ["name"],
    };

    const dataSetForDefaultMultiplePhysicalPartition1: CRUDTestDataSet = {
      ...dataSetForDefaultSinglePhysicalPartition,
      itemDef: {
        _partitionKey: "aswww", // For second physical partition
        name: "sample document",
        foo: "bar",
        key: "value",
        replace: "new property",
      },
      replaceItemDef: {
        _partitionKey: "aswww", // For second physical partition
        name: "replaced document",
        foo: "not bar",
        key: "value",
        replace: "new property",
      },
      containerDef: {
        id: "default container with multiple physical partition",
        throughput: 12000,
      },
      originalItemPartitionKey: "aswww",
      replacedItemPartitionKey: "aswww",
    };

    const dataSetForDefaultMultiplePhysicalPartition2: CRUDTestDataSet = {
      ...dataSetForDefaultSinglePhysicalPartition,
      itemDef: {
        _partitionKey: "asdfadsf", // For second physical partition
        name: "sample document",
        foo: "bar",
        key: "value",
        replace: "new property",
      },
      replaceItemDef: {
        _partitionKey: "asdfadsf", // For second physical partition
        name: "replaced document",
        foo: "not bar",
        key: "value",
        replace: "new property",
      },
      containerDef: {
        id: "default container with multiple physical partition",
        throughput: 12000,
      },
      originalItemPartitionKey: "asdfadsf",
      replacedItemPartitionKey: "asdfadsf",
    };

    const dataSetForHierarchicalPartitionKey: CRUDTestDataSet = {
      containerDef: {
        id: "sample container",
        partitionKey: {
          paths: ["/key", "/key2"],
          version: PartitionKeyDefinitionVersion.V2,
          kind: PartitionKeyKind.MultiHash,
        },
      },
      itemDef: {
        name: "sample document",
        foo: "bar",
        key2: "value2",
        key: "value",
        replace: "new property",
      },
      replaceItemDef: {
        name: "replaced document",
        foo: "not bar",
        key2: "value2",
        key: "value",
        replace: "new property",
      },
      originalItemPartitionKey: ["value", "value2"],
      replacedItemPartitionKey: ["value", "value2"],
    };
    const multiCrudDataset1: MultiCRUDTestDataSet = {
      dbName: "db1",
      partitinKeyDef: {
        paths: ["/key"],
      },
      containerDef: {
        id: "col1",
      },
      documents: [
        { id: "document1" },
        { id: "document2", key: null, key2: null, prop: 1 },
        { id: "document3", key: false, key2: false, prop: 1 },
        { id: "document4", key: true, key2: true, prop: 1 },
        { id: "document5", key: 1, key2: 1, prop: 1 },
        { id: "document6", key: "A", key2: "A", prop: 1 },
        { id: "document7", key: "", key2: "", prop: 1 },
      ],
      containerRequestOps: {
        offerThroughput: 12000,
      },
      singleDocFetchQuery: "SELECT * FROM root r WHERE r.key=@key",
      parameterGenerator: (doc: any) => {
        return [
          {
            name: "@key",
            value: doc["key"],
          },
        ];
      },
    };
    const multiCrudDatasetWithHierarchicalPartition: MultiCRUDTestDataSet = {
      dbName: "db1",
      partitinKeyDef: {
        paths: ["/key", "/key2"],
        version: PartitionKeyDefinitionVersion.V2,
        kind: PartitionKeyKind.MultiHash,
      },
      containerDef: {
        id: "col1",
      },
      documents: [
        { id: "document1" },
        { id: "document2", key: null, key2: null, prop: 1 },
        { id: "document3", key: false, key2: false, prop: 1 },
        { id: "document4", key: true, key2: true, prop: 1 },
        { id: "document5", key: 1, key2: 1, prop: 1 },
        { id: "document6", key: "A", key2: "A", prop: 1 },
        { id: "document7", key: "", key2: "", prop: 1 },
      ],
      containerRequestOps: {
        offerThroughput: 12000,
      },
      singleDocFetchQuery: "SELECT * FROM root r WHERE r.key=@key and r.key2=@key2",
      parameterGenerator: (doc: any) => {
        return [
          {
            name: "@key",
            value: doc["key"],
          },
          {
            name: "@key2",
            value: doc["key2"],
          },
        ];
      },
    };

    describe("V1 Container", async () => {
      describe("Single Partition Container", async () => {
        it("Should do document CRUD operations successfully : container with default partition key", async () => {
          await CRUDTestRunner(dataSetForDefaultSinglePhysicalPartition, false);
        });

        it("Should do document CRUD operations successfully with upsert : container with default partition key", async () => {
          await CRUDTestRunner(dataSetForDefaultSinglePhysicalPartition, true);
        });

        it("Should do document CRUD operations successfully : container with default partition key, multiple physical partitions", async () => {
          await CRUDTestRunner(dataSetForDefaultMultiplePhysicalPartition1, false);
          await CRUDTestRunner(dataSetForDefaultMultiplePhysicalPartition2, false);
        });

        it("Should do document CRUD operations successfully with upsert: container with default partition key, multiple physical partitions", async () => {
          await CRUDTestRunner(dataSetForDefaultMultiplePhysicalPartition1, true);
          await CRUDTestRunner(dataSetForDefaultMultiplePhysicalPartition2, true);
        });
      });
    });

    describe("V2 Container", async () => {
      describe("Multi Partition Container", async () => {
        it("Should do document CRUD operations successfully : container with hierarchical partition key", async () => {
          await CRUDTestRunner(dataSetForHierarchicalPartitionKey, false);
        });
        it("Should do document CRUD operations successfully with upsert : container with hierarchical partition key", async () => {
          await CRUDTestRunner(dataSetForHierarchicalPartitionKey, true);
        });
      });
    });

    it("Document CRUD over multiple partition: Single partition key", async () => {
      await multiplePartitionCRUDTest(multiCrudDataset1);
    });

    it("Document CRUD over multiple partition : Hierarchical partitions", async () => {
      await multiplePartitionCRUDTest(multiCrudDatasetWithHierarchicalPartition);
    });

<<<<<<< HEAD
    it("Should auto generate an id for a collection partitioned on id", async () => {
      // https://github.com/Azure/azure-sdk-for-js/issues/9734
=======
  it("should not return payload in write operations response when contentResponseOnWriteEnable is false", async function () {
    const container = await getTestContainer("db1", undefined, { partitionKey: "/id" });
    const options = { contentResponseOnWriteEnabled: false };
    const createResponse = await container.items.create({ id: "1", key: "A" }, options);
    assert.equal(createResponse.resource, null);
    assert.equal(createResponse.statusCode, StatusCodes.Created);

    const upsertResponse = await container.items.upsert({ id: "1", key: "B" }, options);
    assert.equal(upsertResponse.resource, null);
    assert.equal(upsertResponse.statusCode, StatusCodes.Ok);

    const replaceResponse = await container.item("1", "1").replace({ id: "1", key: "C" }, options);
    assert.equal(replaceResponse.resource, null);
    assert.equal(replaceResponse.statusCode, StatusCodes.Ok);

    const batchOperations: OperationInput[] = [
      {
        operationType: "Create",
        resourceBody: { id: "2", key: "D" },
      },
    ];
    const batchResponse = await container.items.batch(batchOperations, "2", options);
    assert.equal(batchResponse.result[0].resourceBody, undefined);
    assert.equal(batchResponse.code, StatusCodes.Ok);

    const operations: PatchOperation[] = [
      {
        op: "replace",
        path: "/key",
        value: "b",
      },
    ];
    const patchResponse = await container.item("1", "1").patch(operations, options);
    assert.equal(patchResponse.resource, null);
    assert.equal(patchResponse.statusCode, StatusCodes.Ok);

    const deleteResponse = await container.item("2", "2").delete(options);
    assert.equal(deleteResponse.resource, null);
    assert.equal(deleteResponse.statusCode, StatusCodes.NoContent);
    await container.delete();
  });

  describe("Upsert when collection partitioned on id", async () => {
    // https://github.com/Azure/azure-sdk-for-js/issues/21383
    it("should create a new resource if /id is not passed", async function () {
>>>>>>> 5edac6b1
      const container = await getTestContainer("db1", undefined, { partitionKey: "/id" });
      const { resource } = await container.items.create({});
      assert.ok(resource.id);
    });

    describe("Upsert when collection partitioned on id", async () => {
      // https://github.com/Azure/azure-sdk-for-js/issues/21383
      it("should create a new resource if /id is not passed", async () => {
        const container = await getTestContainer("db1", undefined, { partitionKey: "/id" });
        const { resource: resource } = await container.items.upsert({ key1: 0, key2: 0 });
        assert.ok(resource.id);
      });

      it("should create a new resource if /id is passed and resource doesn't exist", async () => {
        const container = await getTestContainer("db1", undefined, { partitionKey: "/id" });
        const { resource: resource } = await container.items.upsert({
          id: "1ee929e0-40aa-4143-978c-8415914056d4",
          key1: 0,
          key2: 0,
        });
        assert.ok(resource.id);
      });
      it("should update a resource if /id is passed and exists in container", async () => {
        const container = await getTestContainer("db1", undefined, { partitionKey: "/id" });
        const { resource: resource1 } = await container.items.upsert({ key1: 0, key2: 1 });
        assert.ok(resource1.id);

        const { resource: resource2 } = await container.items.upsert({
          id: resource1.id,
          key1: 0,
          key2: 2,
        });
        assert.strictEqual(resource1.id, resource2.id);
      });
    });

    describe("Test diagnostics for item CRUD", async () => {
      const container = await getTestContainer("db1", undefined, {
        throughput: 20000,
        partitionKey: "/id",
      });
      // Test diagnostic for item create
      const itemId = "2";
      it("Test diagnostics for item.create", async () => {
        const startTimestamp = getCurrentTimestampInMs();
        await testForDiagnostics(
          async () => {
            return container.items.create({ id: itemId });
          },
          {
            requestStartTimeUTCInMsLowerLimit: startTimestamp,
            requestDurationInMsUpperLimit: getCurrentTimestampInMs(),
            retryCount: 0,
            // metadataCallCount: 5,
            locationEndpointsContacted: 1,
          },
        );
      });

      // Test diagnostic for item read
      it("Test diagnostics for item.read", async () => {
        const readTimestamp = getCurrentTimestampInMs();
        await testForDiagnostics(
          async () => {
            return container.item(itemId, itemId).read();
          },
          {
            requestStartTimeUTCInMsLowerLimit: readTimestamp,
            requestDurationInMsUpperLimit: getCurrentTimestampInMs(),
            retryCount: 0,
            // metadataCallCount: 2, // 2 calls for database account
            locationEndpointsContacted: 1,
          },
        );
      });

      // Test diagnostic for item update
      it("Test diagnostics for item.upsert", async () => {
        const upsertTimestamp = getCurrentTimestampInMs();
        await testForDiagnostics(
          async () => {
            return container.items.upsert({
              id: itemId,
              value: "3",
            });
          },
          {
            requestStartTimeUTCInMsLowerLimit: upsertTimestamp,
            requestDurationInMsUpperLimit: getCurrentTimestampInMs(),
            retryCount: 0,
            // metadataCallCount: 2, // 2 call for database account.
            locationEndpointsContacted: 1,
          },
        );
      });

      // Test diagnostic for item replace
      it("Test diagnostics for item.replace", async () => {
        const replaceTimestamp = getCurrentTimestampInMs();
        await testForDiagnostics(
          async () => {
            return container.item(itemId, itemId).replace({
              id: itemId,
              value: "4",
            });
          },
          {
            requestStartTimeUTCInMsLowerLimit: replaceTimestamp,
            requestDurationInMsUpperLimit: getCurrentTimestampInMs(),
            retryCount: 0,
            // metadataCallCount: 2, // 2 call for database account.
            locationEndpointsContacted: 1,
          },
        );
      });

      // Test diagnostic for item query fetchAll
      it("Test diagnostics for items.query fetchAll", async () => {
        const fetchAllTimestamp = getCurrentTimestampInMs();
        await testForDiagnostics(
          async () => {
            return container.items.query("select * from c ").fetchAll();
          },
          {
            requestStartTimeUTCInMsLowerLimit: fetchAllTimestamp,
            requestDurationInMsUpperLimit: getCurrentTimestampInMs(),
            retryCount: 0,
            // metadataCallCount: 11,
            locationEndpointsContacted: 1,
          },
          true,
        );
      });

      // Test diagnostic for item query fetchAll
      it("Test diagnostics for item.query fetchNext", async () => {
        const fetchNextTimestamp = getCurrentTimestampInMs();
        await testForDiagnostics(
          async () => {
            return container.items.query("select * from c ").fetchNext();
          },
          {
            requestStartTimeUTCInMsLowerLimit: fetchNextTimestamp,
            requestDurationInMsUpperLimit: getCurrentTimestampInMs(),
            retryCount: 0,
            // metadataCallCount: 5,
            locationEndpointsContacted: 1,
          },
          true,
        );
      });
    });
  },
);

// TODO: Non-deterministic test. We can't guarantee we see any response with a 429 status code since the retries happen within the response
describe("item read retries", async () => {
  it("retries on 429", async () => {
    const client = new CosmosClient({ key: masterKey, endpoint });
    const { resource: db } = await client.databases.create({
      id: `small db ${Math.random() * 1000}`,
    });
    const containerResponse = await client
      .database(db.id)
      .containers.create({ id: `small container ${Math.random() * 1000}`, throughput: 400 });
    const container = containerResponse.container;
    await container.items.create({ id: "readme" });
    const arr = new Array(400);
    const promises = [];
    for (let i = 0; i < arr.length; i++) {
      promises.push(container.item("readme").read());
    }
    const resp = await Promise.all(promises);
    assert.equal(resp[0].statusCode, 200);
  });
});

describe("patch operations", () => {
  describe("various mixed operations", () => {
    let container: Container;
    let addItemId: string;
    let conditionItemId: string;
    beforeAll(async () => {
      addItemId = addEntropy("addItemId");
      conditionItemId = addEntropy("conditionItemId");
      const client = new CosmosClient({ key: masterKey, endpoint });
      const db = await client.databases.createIfNotExists({ id: "patchDb" });
      const contResponse = await db.database.containers.createIfNotExists({
        id: "patchContainer",
        partitionKey: {
          paths: ["/key"],
          version: 2,
        },
        throughput: 25100,
      });
      container = contResponse.container;
      await container.items.upsert({
        id: addItemId,
        first: 1,
        last: "a",
        removable: "yes",
        existingObj: {
          key: "val",
        },
        num: 0,
      });
      await container.items.upsert({
        id: conditionItemId,
        first: 1,
        last: "a",
        removable: "no",
        existingObj: {
          key: "val",
        },
        num: 0,
      });
    });
    it("handles add, remove, replace, set, incr", async () => {
      const operations: PatchOperation[] = [
        {
          op: "add",
          path: "/laster",
          value: "c",
        },
        {
          op: "replace",
          path: "/last",
          value: "b",
        },
        {
          op: "remove",
          path: "/removable",
        },
        {
          op: "set",
          path: "/existingObj/newKey",
          value: "newVal",
        },
        {
          op: "incr",
          path: "/num",
          value: 5,
        },
      ];
      const { resource: addItem } = await container.item(addItemId).patch(operations);
      assert.strictEqual(addItem.num, 5);
      assert.strictEqual(addItem.existingObj.newKey, "newVal");
      assert.strictEqual(addItem.laster, "c");
      assert.strictEqual(addItem.last, "b");
      assert.strictEqual(addItem.removable, undefined);
    });
    it("conditionally patches", async () => {
      const operations: PatchOperation[] = [
        {
          op: "add",
          path: "/newImproved",
          value: "it works",
        },
      ];
      const condition = "from c where NOT IS_DEFINED(c.newImproved)";
      const { resource: conditionItem } = await container
        .item(conditionItemId)
        .patch({ condition, operations });
      assert.strictEqual(conditionItem.newImproved, "it works");
    });
  });
  describe("various mixed operations - hierarchical partitions", () => {
    let container: Container;
    let addItemId: string;
    let addItemWithOnePartitionKeyId: string;
    let addItemWithNoPartitionKeyId: string;
    let conditionItemId: string;
    beforeAll(async () => {
      addItemId = addEntropy("addItemId");
      addItemWithOnePartitionKeyId = addEntropy("addItemWithOnePartitionKeyId");
      addItemWithNoPartitionKeyId = addEntropy("addItemWithNoPartitionKeyId");
      conditionItemId = addEntropy("conditionItemId");
      const client = new CosmosClient({ key: masterKey, endpoint });
      const db = await client.databases.createIfNotExists({ id: "patchDb hp" });
      const contResponse = await db.database.containers.createIfNotExists({
        id: "patchContainer",
        partitionKey: {
          paths: ["/key1", "/key2"],
          version: 2,
          kind: PartitionKeyKind.MultiHash,
        },
        throughput: 25100,
      });
      container = contResponse.container;
      await container.items.upsert({
        // Second physical partition
        id: addItemId,
        first: 1,
        last: "a",
        key1: "asdf",
        key2: "dfs",
        removable: "yes",
        existingObj: {
          key: "val",
        },
        num: 0,
      });
      await container.items.upsert({
        // First physical partition
        id: addItemWithOnePartitionKeyId,
        first: 1,
        last: "a",
        key1: "sdfasdf",
        key2: undefined,
        removable: "no",
        existingObj: {
          key: "val",
        },
        num: 0,
      });
      await container.items.upsert({
        // First physical partition
        id: addItemWithNoPartitionKeyId,
        first: 1,
        last: "a",
        removable: "no",
        existingObj: {
          key: "val",
        },
        num: 0,
      });
      await container.items.upsert({
        // First physical partition
        id: conditionItemId,
        first: 1,
        last: "a",
        key1: "sdfasdf",
        key2: undefined,
        removable: "no",
        existingObj: {
          key: "val",
        },
        num: 0,
      });
    });
    it("handles add, remove, replace, set, incr - hierarchical partitions", async () => {
      const operations: PatchOperation[] = [
        {
          op: "add",
          path: "/laster",
          value: "c",
        },
        {
          op: "replace",
          path: "/last",
          value: "b",
        },
        {
          op: "remove",
          path: "/removable",
        },
        {
          op: "set",
          path: "/existingObj/newKey",
          value: "newVal",
        },
        {
          op: "incr",
          path: "/num",
          value: 5,
        },
      ];
      const { resource: addItem } = await container
        .item(addItemId, ["asdf", "dfs"])
        .patch(operations);
      assert.strictEqual(addItem.num, 5);
      assert.strictEqual(addItem.existingObj.newKey, "newVal");
      assert.strictEqual(addItem.laster, "c");
      assert.strictEqual(addItem.last, "b");
      assert.strictEqual(addItem.removable, undefined);

      const { resource: addItemWithOnePartitionKey } = await container
        .item(addItemWithOnePartitionKeyId, ["sdfasdf", undefined])
        .patch(operations);
      assert.strictEqual(addItemWithOnePartitionKey.num, 5);
      assert.strictEqual(addItemWithOnePartitionKey.existingObj.newKey, "newVal");
      assert.strictEqual(addItemWithOnePartitionKey.laster, "c");
      assert.strictEqual(addItemWithOnePartitionKey.last, "b");
      assert.strictEqual(addItemWithOnePartitionKey.removable, undefined);

      const { resource: addItemWithNoPartitionKey } = await container
        .item(addItemWithNoPartitionKeyId, [undefined, undefined])
        .patch(operations);
      assert.strictEqual(addItemWithNoPartitionKey.num, 5);
      assert.strictEqual(addItemWithNoPartitionKey.existingObj.newKey, "newVal");
      assert.strictEqual(addItemWithNoPartitionKey.laster, "c");
      assert.strictEqual(addItemWithNoPartitionKey.last, "b");
      assert.strictEqual(addItemWithNoPartitionKey.removable, undefined);
    });
    it("conditionally patches", async () => {
      const operations: PatchOperation[] = [
        {
          op: "add",
          path: "/newImproved",
          value: "it works",
        },
      ];
      const condition = "from c where NOT IS_DEFINED(c.newImproved)";
      const { resource: conditionItem } = await container
        .item(conditionItemId, ["sdfasdf", undefined])
        .patch({ condition, operations });
      assert.strictEqual(conditionItem.newImproved, "it works");
    });
  });
});

describe("Item CRUD with priority", { timeout: 10000 }, () => {
  beforeEach(async () => {
    await removeAllDatabases();
  });
  const documentCRUDTest = async function (isUpsertTest: boolean): Promise<void> {
    // create database
    const database = await getTestDatabase("sample 中文 database");
    // create container
    const { resource: containerdef } = await database.containers.create(
      { id: "sample container" },
      { priorityLevel: PriorityLevel.Low },
    );
    const container: Container = database.container(containerdef.id);

    // read items
    const { resources: items } = await container.items
      .readAll({ priorityLevel: PriorityLevel.Low })
      .fetchAll();
    assert(Array.isArray(items), "Value should be an array");

    // create an item
    const beforeCreateDocumentsCount = items.length;
    const itemDefinition: TestItem = {
      name: "sample document",
      foo: "bar",
      key: "value",
      replace: "new property",
    };

    const { resource: document } = await createOrUpsertItem(
      container,
      itemDefinition,
      { priorityLevel: PriorityLevel.Low },
      isUpsertTest,
    );
    assert.equal(document.name, itemDefinition.name);
    assert(document.id !== undefined);
    // read documents after creation
    const { resources: documents2 } = await container.items
      .readAll({ priorityLevel: PriorityLevel.Low })
      .fetchAll();
    assert.equal(
      documents2.length,
      beforeCreateDocumentsCount + 1,
      "create should increase the number of documents",
    );
    // query documents
    const querySpec = {
      query: "SELECT * FROM root r WHERE r.id=@id",
      parameters: [
        {
          name: "@id",
          value: document.id,
        },
      ],
    };
    const { resources: results } = await container.items
      .query(querySpec, { priorityLevel: PriorityLevel.Low })
      .fetchAll();
    assert(results.length > 0, "number of results for the query should be > 0");

    // replace document
    document.name = "replaced document";
    document.foo = "not bar";
    const { resource: replacedDocument } = await replaceOrUpsertItem(
      container,
      document,
      { priorityLevel: PriorityLevel.Low },
      isUpsertTest,
    );
    assert.equal(
      replacedDocument.name,
      "replaced document",
      "document name property should change",
    );
    assert.equal(replacedDocument.foo, "not bar", "property should have changed");
    assert.equal(document.id, replacedDocument.id, "document id should stay the same");
    // read document
    const response2 = await container
      .item(replacedDocument.id, undefined)
      .read<TestItem>({ priorityLevel: PriorityLevel.Low });
    const document2 = response2.resource;
    assert.equal(replacedDocument.id, document2.id);
    assert.equal(typeof response2.requestCharge, "number");
    // delete document
    await container
      .item(replacedDocument.id, undefined)
      .delete({ priorityLevel: PriorityLevel.Low });

    // read documents after deletion
    const response = await container
      .item(replacedDocument.id, undefined)
      .read({ priorityLevel: PriorityLevel.Low });
    assert.equal(response.statusCode, 404, "response should return error code 404");
    assert.equal(response.resource, undefined);
  };

  it("Should do document CRUD operations successfully", async () => {
    await documentCRUDTest(false);
  });

  it("Should do document CRUD operations successfully with upsert", async () => {
    await documentCRUDTest(true);
  });
});<|MERGE_RESOLUTION|>--- conflicted
+++ resolved
@@ -9,14 +9,8 @@
   OperationInput,
   PatchOperation,
   RequestOptions,
-<<<<<<< HEAD
 } from "../../../../src/index.js";
-import { CosmosClient } from "../../../../src/index.js";
-import type { ItemDefinition } from "../../../../src/index.js";
-=======
-} from "../../../../src";
-import { CosmosClient, StatusCodes } from "../../../../src";
->>>>>>> 5edac6b1
+import { CosmosClient, StatusCodes } from "../../../../src/index.js";
 import {
   bulkDeleteItems,
   bulkInsertItems,
@@ -525,10 +519,13 @@
       await multiplePartitionCRUDTest(multiCrudDatasetWithHierarchicalPartition);
     });
 
-<<<<<<< HEAD
-    it("Should auto generate an id for a collection partitioned on id", async () => {
-      // https://github.com/Azure/azure-sdk-for-js/issues/9734
-=======
+  it("Should auto generate an id for a collection partitioned on id", async function () {
+    // https://github.com/Azure/azure-sdk-for-js/issues/9734
+    const container = await getTestContainer("db1", undefined, { partitionKey: "/id" });
+    const { resource } = await container.items.create({});
+    assert.ok(resource.id);
+  });
+
   it("should not return payload in write operations response when contentResponseOnWriteEnable is false", async function () {
     const container = await getTestContainer("db1", undefined, { partitionKey: "/id" });
     const options = { contentResponseOnWriteEnabled: false };
@@ -574,7 +571,6 @@
   describe("Upsert when collection partitioned on id", async () => {
     // https://github.com/Azure/azure-sdk-for-js/issues/21383
     it("should create a new resource if /id is not passed", async function () {
->>>>>>> 5edac6b1
       const container = await getTestContainer("db1", undefined, { partitionKey: "/id" });
       const { resource } = await container.items.create({});
       assert.ok(resource.id);
