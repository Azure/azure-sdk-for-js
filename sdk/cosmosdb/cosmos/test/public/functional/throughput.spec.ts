--- conflicted
+++ resolved
@@ -1,25 +1,14 @@
 // Copyright (c) Microsoft Corporation.
 // Licensed under the MIT License.
 
-<<<<<<< HEAD
 import type { Container } from "@azure/cosmos";
-import {
-  OperationType,
-  ResourceType,
-  Constants,
-  CosmosClient,
-  BulkOperationType,
-} from "@azure/cosmos";
-=======
-import type { Container } from "../../../src/index.js";
-import { OperationType, ResourceType, Constants, StatusCodes } from "../../../src/common/index.js";
+import { OperationType, ResourceType, Constants, StatusCodes } from "$internal/common/index.js";
 import {
   ChangeFeedStartFrom,
   CosmosClient,
   PartitionKeyDefinitionVersion,
   PartitionKeyKind,
-} from "../../../src/index.js";
->>>>>>> e59b5521
+} from "@azure/cosmos";
 import { endpoint } from "../common/_testConfig.js";
 import { masterKey } from "../common/_fakeTestSecrets.js";
 import { PriorityLevel } from "$internal/documents/PriorityLevel.js";
