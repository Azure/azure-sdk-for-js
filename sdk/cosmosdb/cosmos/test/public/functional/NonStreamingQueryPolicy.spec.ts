// Copyright (c) Microsoft Corporation.
// Licensed under the MIT License.
import assert from "assert";
import {
  IndexingPolicy,
  VectorEmbeddingDataType,
  VectorEmbeddingDistanceFunction,
  VectorEmbeddingPolicy,
  VectorIndexType,
} from "../../../src/documents";
import { getTestDatabase } from "../common/TestHelpers";
import { Database } from "../../../src/client/Database/Database";
import { Container } from "../../../src/client";

// Skipping these tests as they are not supported by public emulator
describe("Vector search feature", async () => {
  describe("VectorEmbeddingPolicy", async () => {
    let database: Database;
    before(async function () {
      // removeAllDatabases();
      database = await getTestDatabase("vector embedding database");
    });

    it("validate VectorEmbeddingPolicy", async function () {
      const indexingPolicy: IndexingPolicy = {
        vectorIndexes: [
          { path: "/vector1", type: VectorIndexType.Flat },
          { path: "/vector2", type: VectorIndexType.QuantizedFlat },
        ],
      };
      const vectorEmbeddingPolicy: VectorEmbeddingPolicy = {
        vectorEmbeddings: [
          {
            path: "/vector1",
            dataType: VectorEmbeddingDataType.Float32,
            dimensions: 500,
            distanceFunction: VectorEmbeddingDistanceFunction.Euclidean,
          },
          {
            path: "/vector2",
            dataType: VectorEmbeddingDataType.Int8,
            dimensions: 200,
            distanceFunction: VectorEmbeddingDistanceFunction.DotProduct,
          },
          {
            path: "/vector3",
            dataType: VectorEmbeddingDataType.UInt8,
            dimensions: 400,
            distanceFunction: VectorEmbeddingDistanceFunction.Cosine,
          },
        ],
      };
      const containerName = "JSApp-vector embedding container";
      // create container
      const { resource: containerdef } = await database.containers.createIfNotExists({
        id: containerName,
        vectorEmbeddingPolicy: vectorEmbeddingPolicy,
        indexingPolicy: indexingPolicy,
      });

      assert(containerdef.indexingPolicy !== undefined);
      assert(containerdef.vectorEmbeddingPolicy !== undefined);
      assert(containerdef.vectorEmbeddingPolicy.vectorEmbeddings.length === 3);
      assert(containerdef.vectorEmbeddingPolicy.vectorEmbeddings[0].path === "/vector1");
      assert(containerdef.vectorEmbeddingPolicy.vectorEmbeddings[1].path === "/vector2");
      assert(containerdef.vectorEmbeddingPolicy.vectorEmbeddings[2].path === "/vector3");
    });

    it("should fail to create vector indexing policy", async function () {
      const vectorEmbeddingPolicy: VectorEmbeddingPolicy = {
        vectorEmbeddings: [
          {
            path: "/vector1",
            dataType: VectorEmbeddingDataType.Float32,
            dimensions: 500,
            distanceFunction: VectorEmbeddingDistanceFunction.Euclidean,
          },
        ],
      };

      // Pass a vector indexing policy without embedding policy
      let indexingPolicy: IndexingPolicy = {
        vectorIndexes: [{ path: "/vector1", type: VectorIndexType.Flat }],
      };
      const containerName = "JSApp- vector embedding container failed";
      // create container
      try {
        await database.containers.createIfNotExists({
          id: containerName,
          indexingPolicy: indexingPolicy,
        });
        assert.fail("Container creation should have failed for missing vectorEmbeddingPolicy.");
      } catch (e) {
        assert(e.code === 400);
        assert(
          e.body.message.includes(
            "Vector Indexing Policy's path::\\/vector1 not matching in Embedding's path",
          ),
        );
      }

      // Pass a vector indexing policy with non-matching path
      indexingPolicy = {
        vectorIndexes: [{ path: "/vector2", type: VectorIndexType.Flat }],
      };
      try {
        await database.containers.createIfNotExists({
          id: containerName,
          vectorEmbeddingPolicy: vectorEmbeddingPolicy,
          indexingPolicy: indexingPolicy,
        });
        assert.fail("Container creation should have failed for index mismatch.");
      } catch (e) {
        assert(e.code === 400);
        assert(e.body.message.includes("vector2 not matching in Embedding's path"));
      }
    });

    it("should fail to replace vector indexing policy", async function () {
      const vectorEmbeddingPolicy: VectorEmbeddingPolicy = {
        vectorEmbeddings: [
          {
            path: "/vector1",
            dataType: VectorEmbeddingDataType.Float32,
            dimensions: 500,
            distanceFunction: VectorEmbeddingDistanceFunction.Euclidean,
          },
        ],
      };
      const indexingPolicy: IndexingPolicy = {
        vectorIndexes: [{ path: "/vector1", type: VectorIndexType.Flat }],
      };
      const containerId = "replace vector indexing policy";
      await database.containers.createIfNotExists({
        id: containerId,
        indexingPolicy: indexingPolicy,
        vectorEmbeddingPolicy: vectorEmbeddingPolicy,
      });
      const newIndexingPolicy: IndexingPolicy = {
        vectorIndexes: [{ path: "/vector1", type: VectorIndexType.QuantizedFlat }],
      };
      try {
        await database.container(containerId).replace({
          id: containerId,
          indexingPolicy: newIndexingPolicy,
        });
        assert.fail("Container replace should have failed for indexing policy.");
      } catch (e) {
        assert(e.code === 400);
        assert(
          e.body.message.includes("Vector Indexing Policy cannot be changed in Collection Replace"),
        );
      }
    });

    it.skip("should fail to create vector embedding policy", async function () {
      // Using too many dimensions
      const vectorEmbeddingPolicy: VectorEmbeddingPolicy = {
        vectorEmbeddings: [
          {
            path: "/vector1",
            dataType: VectorEmbeddingDataType.Float32,
            dimensions: 2000,
            distanceFunction: VectorEmbeddingDistanceFunction.Euclidean,
          },
        ],
      };
      try {
        await database.containers.create({
          id: "vector container with too many dimensions",
          vectorEmbeddingPolicy: vectorEmbeddingPolicy,
        });
        assert.fail("Container creation should have failed but succeeded.");
      } catch (e) {
        assert(e.code === 400);
        assert(
          e.body.message.includes(
            "Vector Embedding Policy has Dimensions:2000 which is more than max:1536",
          ),
        );
      }

      // Using negative dimensions
      vectorEmbeddingPolicy.vectorEmbeddings[0].dimensions = -1;
      try {
        await database.containers.create({
          id: "vector container with negative dimensions",
          vectorEmbeddingPolicy: vectorEmbeddingPolicy,
        });
        assert.fail("Container creation should have failed but succeeded.");
      } catch (e) {
        assert(e.code === 400);
        assert(
          e.body.message.includes(
            "Vector Embedding Policy has invalid Dimensions:-1, it should be positive integer",
          ),
        );
      }
    });

    after(async function () {
      await database.delete();
    });
  });

  describe("Vector Search Query", async () => {
    let database: Database;
    let container: Container;

    before(async function () {
      database = await getTestDatabase("vector search database");
      const indexingPolicy: IndexingPolicy = {
        vectorIndexes: [{ path: "/vector1", type: VectorIndexType.Flat }],
      };
      const vectorEmbeddingPolicy: VectorEmbeddingPolicy = {
        vectorEmbeddings: [
          {
            path: "/vector1",
            dataType: VectorEmbeddingDataType.Float32,
            dimensions: 2,
            distanceFunction: VectorEmbeddingDistanceFunction.Euclidean,
          },
          {
            path: "/vector2",
            dataType: VectorEmbeddingDataType.Float32,
            dimensions: 2,
            distanceFunction: VectorEmbeddingDistanceFunction.DotProduct,
          },
        ],
      };
      const containerName1 = "vector embedding container 1";

      container = (
        await database.containers.createIfNotExists({
          id: containerName1,
          vectorEmbeddingPolicy: vectorEmbeddingPolicy,
          indexingPolicy: indexingPolicy,
          throughput: 1000,
        })
      ).container;
      // insert some items
      await container.items.create({
        id: "1",
        vector1: [0.056419, -0.021141],
        vector2: [0.056419, -0.021141],
      });
      await container.items.create({
        id: "2",
        vector1: [0.066419, -0.031141],
        vector2: [0.066419, -0.031141],
      });
      await container.items.create({
        id: "3",
        vector1: [0.076419, -0.041141],
        vector2: [0.076419, -0.041141],
      });
    });

    it("should execute vector search query", async function () {
      // create a queryiterator to run vector search query
      const query =
        "SELECT TOP 10 c.id AS Id, VectorDistance([0.056419, -0.021141], c.vector1, true, {distanceFunction:'euclidean'}) AS similarityScore from c ORDER BY VectorDistance([0.056419, -0.021141], c.vector1, true, {distanceFunction:'euclidean'})";
      await executeQueryAndVerifyOrder(container, query, 3, false);
    });

    it("should execute distinct vector search query", async function () {
      // create a queryiterator to run vector search query
      const query =
        "SELECT distinct TOP 10 c.id AS Id,  VectorDistance([0.056419, -0.021141], c.vector1, true, {distanceFunction:'euclidean'}) AS similarityScore from c ORDER BY VectorDistance([0.056419, -0.021141], c.vector1, true, {distanceFunction:'euclidean'})";
      await executeQueryAndVerifyOrder(container, query, 3, false);
    });

    it("should execute vector search query with limit in query", async function () {
      // create a queryiterator to run vector search query
      const query =
        "SELECT c.id AS Id,  VectorDistance([0.056419, -0.021141], c.vector2, true, {distanceFunction:'dotProduct'}) AS similarityScore  from c ORDER BY VectorDistance([0.056419, -0.021141], c.vector1, true, {distanceFunction:'dotProduct'}) OFFSET 0 LIMIT 2";
      await executeQueryAndVerifyOrder(container, query, 2, true);
    });

    it("should execute distinct vector search query with limit in query", async function () {
      // create a queryiterator to run vector search query
      const query =
        "SELECT distinct c.id AS Id, VectorDistance([0.056419, -0.021141], c.vector2, true, {distanceFunction:'dotProduct'}) AS similarityScore  from c ORDER BY VectorDistance([0.056419, -0.021141], c.vector1, true, {distanceFunction:'dotProduct'}) OFFSET 0 LIMIT 2";
      await executeQueryAndVerifyOrder(container, query, 2, true);
    });

    it("should execute vector search query with top in query", async function () {
      // create a queryiterator to run vector search query
      const query =
        "SELECT TOP 2 c.id AS Id,  VectorDistance([0.056419, -0.021141], c.vector2, true, {distanceFunction:'dotProduct'}) AS similarityScore from c ORDER BY VectorDistance([0.056419, -0.021141], c.vector1, true, {distanceFunction:'dotProduct'})";
      await executeQueryAndVerifyOrder(container, query, 2, true);
    });

    it("should execute distinct vector search query with top in query", async function () {
      // create a queryiterator to run vector search query
      const query =
        "SELECT distinct TOP 2 c.id AS Id, VectorDistance([0.056419, -0.021141], c.vector2, true, {distanceFunction:'dotProduct'}) AS similarityScore  from c ORDER BY VectorDistance([0.056419, -0.021141], c.vector1, true, {distanceFunction:'dotProduct'})";
      await executeQueryAndVerifyOrder(container, query, 2, true);
    });

    it("should execute vector search query with filter in query", async function () {
      // create a queryiterator to run vector search query
      const query =
        "SELECT c.id AS Id,  VectorDistance([0.056419, -0.021141], c.vector1, true, {distanceFunction:'euclidean'}) AS similarityScore  from c WHERE VectorDistance([0.056419, -0.021141], c.vector1, true, {distanceFunction:'euclidean'}) >= 0.0";
      const iterator = container.items.query(query);
      // execute order by query on it
      let id = 1;
      while (iterator.hasMoreResults()) {
        const { resources: result } = await iterator.fetchNext();
        if (result !== undefined) {
          assert.equal(result[0].Id, id.toString());
          id++;
        }
      }
    });
    it("should execute distinct vector search query with filter in query", async function () {
      // create a queryiterator to run vector search query
      const query =
        "SELECT distinct c.id AS Id,  VectorDistance([0.056419, -0.021141], c.vector1, true, {distanceFunction:'euclidean'}) AS similarityScore  from c WHERE VectorDistance([0.056419, -0.021141], c.vector1, true, {distanceFunction:'euclidean'}) >= 0.0";
      const iterator = container.items.query(query);
      // execute distinct order by query on it
      let id = 1;
      while (iterator.hasMoreResults()) {
        const { resources: result } = await iterator.fetchNext();
        if (result !== undefined) {
          assert.equal(result[0].Id, id.toString());
          id++;
        }
      }
    });
    after(async function () {
      await database.delete();
    });
  });

  describe.skip("Vector Search Query large dataset", async () => {
    let database: Database;
    let container: Container;

    before(async function () {
      database = await getTestDatabase("vector search database");
      const indexingPolicy: IndexingPolicy = {
        vectorIndexes: [{ path: "/vector1", type: VectorIndexType.Flat }],
      };
      const vectorEmbeddingPolicy: VectorEmbeddingPolicy = {
        vectorEmbeddings: [
          {
            path: "/vector1",
            dataType: VectorEmbeddingDataType.Float32,
            dimensions: 2,
            distanceFunction: VectorEmbeddingDistanceFunction.DotProduct,
          },
        ],
      };
      const containerName = "vector embedding container 2";

      container = (
        await database.containers.createIfNotExists({
          id: containerName,
          vectorEmbeddingPolicy: vectorEmbeddingPolicy,
          indexingPolicy: indexingPolicy,
          throughput: 10000,
        })
      ).container;
      // insert some items
      let vector1Value = 0.0001;
      const increment = 0.0001;
      for (let i = 0; i <= 2000; i++) {
        await container.items.create({
          id: i.toString(),
          vector1: [vector1Value, vector1Value],
        });
        vector1Value += increment;
      }
    });

    it("should execute vector search query, large data OFFSET 0 LIMIT 1000", async function () {
      // create a queryiterator to run vector search query
      const query =
        "SELECT c.id AS Id, VectorDistance([0.0001, 0.0001], c.vector1, true, {distanceFunction:'dotProduct'}) AS similarityScore  from c ORDER BY VectorDistance([0.0001, 0.0001], c.vector1, true, {distanceFunction:'dotProduct'}) OFFSET 0 LIMIT 1000";
      await executeQueryAndVerifyOrder(container, query, 1000, true);
    });

    it("should execute distinct vector search query, large data OFFSET 0 LIMIT", async function () {
      // create a queryiterator to run vector search query
      const query =
        "SELECT DISTINCT c.id AS Id, VectorDistance([0.056419, -0.021141], c.vector1, true, {distanceFunction:'dotProduct'}) AS similarityScore  from c ORDER BY VectorDistance([0.0001, 0.0001], c.vector1, true, {distanceFunction:'dotProduct'}) OFFSET 0 LIMIT 1000";
      await executeQueryAndVerifyOrder(container, query, 1000, true);
    });

    it("should execute vector search query with top in query, large data", async function () {
      // create a queryiterator to run vector search query
      const query =
        "SELECT TOP 1000 c.id AS Id, VectorDistance([0.056419, -0.021141], c.vector1, true, {distanceFunction:'dotProduct'}) AS similarityScore  from c ORDER BY VectorDistance([0.0001, 0.0001], c.vector1, true, {distanceFunction:'dotProduct'})";
      await executeQueryAndVerifyOrder(container, query, 1000, true);
    });

    it("should execute distinct vector search query with top in query, large data", async function () {
      // create a queryiterator to run vector search query
      const query =
        "SELECT DISTINCT TOP 1000 c.id AS Id, VectorDistance([0.056419, -0.021141], c.vector1, true, {distanceFunction:'dotProduct'}) AS similarityScore  from c ORDER BY VectorDistance([0.0001, 0.0001], c.vector1, true, {distanceFunction:'dotProduct'})";
      await executeQueryAndVerifyOrder(container, query, 1000, true);
    });

    it.skip("should execute vector search query, large data with offset 1000 and limit 500", async function () {
      // create a queryiterator to run vector search query
      const query =
        "SELECT c.id AS Id,  VectorDistance([0.056419, -0.021141], c.vector1, true, {distanceFunction:'dotProduct'}) AS similarityScore  from c ORDER BY VectorDistance([0.0001, 0.0001], c.vector1, true, {distanceFunction:'dotProduct'}) OFFSET 1000 LIMIT 500";
      const iterator = container.items.query(query);
      // execute order by query on it
      // offset is set to 1000, so id should start from 1000
      let id = 1000;
      while (iterator.hasMoreResults()) {
        const { resources: result } = await iterator.fetchNext();
        if (result !== undefined) {
          for (const item of result) {
            assert.equal(item.Id, id.toString());
            id--;
          }
        }
      }
      // id should be 500 after fetching 500 items
      assert.equal(id, 500);
    });

    it.skip("should execute distinct vector search query, large data with offset 1000 and limit 500", async function () {
      // create a queryiterator to run vector search query
      const query =
        "SELECT DISTINCT c.id AS Id,  VectorDistance([0.056419, -0.021141], c.vector1, true, {distanceFunction:'dotproduct'}) AS similarityScore  from c ORDER BY VectorDistance([0.0001, 0.0001], c.vector1, true, {distanceFunction:'dotProduct'}) OFFSET 1000 LIMIT 500";
      const iterator = container.items.query(query);
      // execute order by query on it
      // offset is set to 1000, so id should start from 1000
      let id = 1000;
      while (iterator.hasMoreResults()) {
        const { resources: result } = await iterator.fetchNext();
        if (result !== undefined) {
          for (const item of result) {
            assert.equal(item.Id, id.toString());
            id--;
          }
        }
      }
      // id should be 500 after fetching 500 items
      assert.equal(id, 500);
    });

    after(async function () {
      await database.delete();
    });
  });
});

async function executeQueryAndVerifyOrder(
  container: Container,
  query: string,
  size: number,
  isDescending: boolean,
): Promise<void> {
  const iterator = container.items.query(query);
  let prevScore = isDescending ? Number.MAX_VALUE : -Number.MIN_VALUE;
  let count = 0;
  // execute order by query on it
  while (iterator.hasMoreResults()) {
    const { resources: result } = await iterator.fetchNext();
    if (result !== undefined) {
      // check for order of similarityScore for items
      for (const item of result) {
        const currentScore = item.similarityScore;
        if (isDescending) {
          assert(prevScore > currentScore, "Elements are not in descending order");
        } else {
          assert(prevScore < currentScore, "Elements are not in ascending order");
        }
        prevScore = currentScore;
        count++;
      }
    }
  }
  assert.equal(count, size);
}

describe("Full text search feature", async () => {
  let database: Database;

  before(async function () {
    database = await getTestDatabase("full text search database");
  });

  after(async function () {
    await database.delete();
  });

  const indexingPolicy: IndexingPolicy = {
    includedPaths: [{ path: "/*" }],
    excludedPaths: [{ path: '/"_etag"/?' }],
    fullTextIndexes: [{ path: "/text1" }, { path: "/text2" }],
  };

  const fullTextPolicy = {
    defaultLanguage: "en-US",
    fullTextPaths: [
      { path: "/text1", language: "1033" },
      { path: "/text2", language: "en-US" },
    ],
  };

  it("validate full text search policy", async function () {
    const containerName = "full text search container policy";
    const { resource: containerdef } = await database.containers.createIfNotExists({
      id: containerName,
      fullTextPolicy: fullTextPolicy,
      indexingPolicy: indexingPolicy,
      throughput: 1000,
    });

    assert(containerdef.indexingPolicy !== undefined);
    assert(containerdef.fullTextPolicy !== undefined);
    assert(containerdef.fullTextPolicy.defaultLanguage === "en-US");
    assert(containerdef.fullTextPolicy.fullTextPaths.length === 2);
    assert(containerdef.fullTextPolicy.fullTextPaths[0].path === "/text1");
    assert(containerdef.fullTextPolicy.fullTextPaths[1].path === "/text2");
  });

  it("should execute a full text query", async function () {
    const containerName = "full text search container 1";
    const query = "SELECT TOP 10 * FROM c ORDER BY RANK FullTextScore(c.text1, ['swim', 'run'])";

    const { container } = await database.containers.createIfNotExists({
      id: containerName,
      throughput: 22000,
    });

    await container.items.create({ id: "1", text1: "I like to swim", text2: "I like to swim" });
    await container.items.create({ id: "2", text1: "I like to run", text2: "I like to run" });

    const queryOptions = { forceQueryPlan: true };
    const queryIterator = container.items.query(query, queryOptions);
    let result = [];
    while (queryIterator.hasMoreResults()) {
      result.push(...(await queryIterator.fetchNext()).resources);
    }
      assert(result.length === 2);
  });

  it("should execute a full text query with RRF score", async function () {
    const containerName = "full text search container 2";
    const vectorEmbeddingPolicy: VectorEmbeddingPolicy = {
      vectorEmbeddings: [
        {
          path: "/image",
          dataType: VectorEmbeddingDataType.Float32,
          dimensions: 3,
          distanceFunction: VectorEmbeddingDistanceFunction.Euclidean,
        },
      ],
    };

    const query =
      "SELECT TOP 10 c FROM c WHERE FullTextContains(c.text, 'swim') AND FullTextContains(c.text2, 'swim') ORDER BY RANK RRF (FullTextScore(c.text, ['swim', 'run']),FullTextScore(c.text2, ['swim', 'run']))";

    const { container } = await database.containers.createIfNotExists({
      id: containerName,
      throughput: 15000,
      vectorEmbeddingPolicy: vectorEmbeddingPolicy,
    });

    const items = [
      { id: "1", text: "I like to swim", image: [1, 2, 3], text2: "I do not like to swim" },
      { id: "2", text: "I like to run", image: [2, 2, 3], text2: "I do not like to run" },
      {
        id: "3",
        text: "I like to run and swim",
        image: [2, 2, 3],
        text2: "I do not like to run and swim",
      },
    ];

    for (const item of items) {
      await container.items.create(item);
    }

    const queryOptions = { forceQueryPlan: true };
    const queryIterator = container.items.query(query, queryOptions);
    const result = [];

    while (queryIterator.hasMoreResults()) {
      result.push(...(await queryIterator.fetchNext()).resources);
    }

    assert(result.length === 2);
  });

  it("should execute a full text query with fetchAll", async function () {
<<<<<<< HEAD
    const containerName = "full text search container 3";
    const query = "SELECT TOP 10 * FROM c ORDER BY RANK FullTextScore(c.text, ['swim', 'run'])";
=======
    database = await getTestDatabaseName("FTS-DB-test");
    const containerName = "full text search container";

    const query = `SELECT TOP 10 * FROM c ORDER BY RANK FullTextScore(c.title, ['swim', 'run'])`;
>>>>>>> f7d80ca1

    const { container } = await database.containers.createIfNotExists({
      id: containerName,
      throughput: 22000,
    });

    await container.items.create({ id: "1", text: "I like to swim" });
    await container.items.create({ id: "2", text: "I like to run" });

    const queryOptions = { forceQueryPlan: true };
    const queryIterator = container.items.query(query, queryOptions);
    const result = await queryIterator.fetchAll();
<<<<<<< HEAD

    assert(result.resources.length === 2);
=======
    console.log("fetchAll result", result);
>>>>>>> f7d80ca1
  });
});<|MERGE_RESOLUTION|>--- conflicted
+++ resolved
@@ -591,15 +591,8 @@
   });
 
   it("should execute a full text query with fetchAll", async function () {
-<<<<<<< HEAD
     const containerName = "full text search container 3";
     const query = "SELECT TOP 10 * FROM c ORDER BY RANK FullTextScore(c.text, ['swim', 'run'])";
-=======
-    database = await getTestDatabaseName("FTS-DB-test");
-    const containerName = "full text search container";
-
-    const query = `SELECT TOP 10 * FROM c ORDER BY RANK FullTextScore(c.title, ['swim', 'run'])`;
->>>>>>> f7d80ca1
 
     const { container } = await database.containers.createIfNotExists({
       id: containerName,
@@ -612,11 +605,7 @@
     const queryOptions = { forceQueryPlan: true };
     const queryIterator = container.items.query(query, queryOptions);
     const result = await queryIterator.fetchAll();
-<<<<<<< HEAD
-
     assert(result.resources.length === 2);
-=======
-    console.log("fetchAll result", result);
->>>>>>> f7d80ca1
+
   });
 });