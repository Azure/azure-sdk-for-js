--- conflicted
+++ resolved
@@ -605,12 +605,7 @@
     const queryOptions = { forceQueryPlan: true };
     const queryIterator = container.items.query(query, queryOptions);
     const result = await queryIterator.fetchAll();
-<<<<<<< HEAD
-
     assert(result.resources.length === 2);
-=======
-    assert(result.resources.length === 2);
-
->>>>>>> 2a7f44dd
+
   });
 });