// Copyright (c) Microsoft Corporation.
// Licensed under the MIT License.

<<<<<<< HEAD
// import { randomUUID } from "@azure/core-util";
// import { EncryptionAlgorithm } from "../../../src";
// import type { Suite } from "mocha";
// import type {
//   Database,
//   Container,
//   ContainerDefinition,
//   OperationInput,
//   PatchOperation,
//   BulkHelper,
//   BulkOperationResult,
// } from "../../../src";
// import {
//   CosmosClient,
//   EncryptionKeyWrapMetadata,
//   ClientEncryptionPolicy,
//   KeyEncryptionAlgorithm,
//   ClientEncryptionIncludedPath,
//   EncryptionType,
//   EncryptionKeyResolverName,
//   StatusCodes,
//   BulkOperationType,
//   ChangeFeedStartFrom,
//   EncryptionQueryBuilder,
//   PatchOperationType,
//   PartitionKeyDefinitionVersion,
//   ChangeFeedMode,
//   ChangeFeedPolicy,
//   ChangeFeedRetentionTimeSpan,
//   PartitionKeyKind,
//   PermissionMode,
//   BulkOperations,
// } from "../../../src";
// import { masterKey } from "../common/_fakeTestSecrets";
// import { endpoint } from "../common/_testConfig";
// import {
//   compareMetadata,
//   MockKeyVaultEncryptionKeyResolver,
//   testCreateClientEncryptionKey,
//   testCreateItem,
//   TestDoc,
//   verifyExpectedDocResponse,
//   verifyItemByRead,
//   testRewrapClientEncryptionKey,
//   testUpsertItem,
//   validateQueryResults,
//   testPatchItem,
//   testReplaceItem,
//   testDeleteItem,
//   verifyDiagnostics,
// } from "../common/encryptionTestHelpers";
// import { removeAllDatabases } from "../common/TestHelpers";
// import { assert } from "chai";
// import {
//   CosmosEncryptedNumber,
//   CosmosEncryptedNumberType,
// } from "../../../src/encryption/CosmosEncryptedNumber";

// let encryptionClient: CosmosClient;
// let metadata1: EncryptionKeyWrapMetadata;
// let metadata2: EncryptionKeyWrapMetadata;
// let database: Database;
// let encryptionContainer: Container;
// let encryptionContainerForChangeFeed: Container;
// let testKeyEncryptionKeyResolver: MockKeyVaultEncryptionKeyResolver;
// let containerDefinition: ContainerDefinition;
// let clientEncryptionPolicy: ClientEncryptionPolicy;

// const testKeyVault = "TESTKEYSTORE_VAULT" as EncryptionKeyResolverName;

// describe("ClientSideEncryption", function (this: Suite) {
//   before(async () => {
//     await removeAllDatabases();
//     testKeyEncryptionKeyResolver = new MockKeyVaultEncryptionKeyResolver();
//     metadata1 = {
//       type: testKeyVault,
//       name: "key1",
//       value: "cmkpath1",
//       algorithm: KeyEncryptionAlgorithm.RSA_OAEP,
//     };
//     metadata2 = {
//       type: testKeyVault,
//       name: "key2",
//       value: "cmkpath2",
//       algorithm: KeyEncryptionAlgorithm.RSA_OAEP,
//     };
//     encryptionClient = new CosmosClient({
//       endpoint: endpoint,
//       key: masterKey,
//       clientEncryptionOptions: {
//         keyEncryptionKeyResolver: testKeyEncryptionKeyResolver,
//         encryptionKeyTimeToLiveInSeconds: 0,
//       },
//     });
//     database = (await encryptionClient.databases.createIfNotExists({ id: randomUUID() })).database;
//     const revokedKekMetadata: EncryptionKeyWrapMetadata = {
//       type: testKeyVault,
//       name: "revokedKek",
//       value: "revokedcmkpath",
//       algorithm: KeyEncryptionAlgorithm.RSA_OAEP,
//     };
//     await testCreateClientEncryptionKey(database, "key1", metadata1);
//     await testCreateClientEncryptionKey(database, "key2", metadata2);
//     await testCreateClientEncryptionKey(database, "keyWithRevokedKek", revokedKekMetadata);
//     const key1Paths = [
//       "/PK",
//       "/sensitive_NestedObjectFormatL1",
//       "/sensitive_IntFormat",
//       "/sensitive_DateFormat",
//       "/sensitive_FloatFormat",
//       "/sensitive_ArrayMultiTypes",
//     ].map((path) => ({
//       path: path,
//       clientEncryptionKeyId: "key1",
//       encryptionType: EncryptionType.DETERMINISTIC,
//       encryptionAlgorithm: EncryptionAlgorithm.AEAD_AES_256_CBC_HMAC_SHA256,
//     }));
//     const key2Paths = [
//       "/id",
//       "/sensitive_DecimalFormat",
//       "/sensitive_BoolFormat",
//       "/sensitive_IntMultiDimArray",
//       "/sensitive_ObjectArrayType",
//     ].map((path) => ({
//       path: path,
//       clientEncryptionKeyId: "key2",
//       encryptionType: EncryptionType.DETERMINISTIC,
//       encryptionAlgorithm: EncryptionAlgorithm.AEAD_AES_256_CBC_HMAC_SHA256,
//     }));
//     const paths = key1Paths.concat(key2Paths);
//     paths.push({
//       path: "/sensitive_ArrayFormat",
//       clientEncryptionKeyId: "keyWithRevokedKek",
//       encryptionType: EncryptionType.DETERMINISTIC,
//       encryptionAlgorithm: EncryptionAlgorithm.AEAD_AES_256_CBC_HMAC_SHA256,
//     });
//     clientEncryptionPolicy = {
//       includedPaths: paths,
//       policyFormatVersion: 2,
//     };
//     containerDefinition = {
//       id: randomUUID(),
//       partitionKey: {
//         paths: ["/PK"],
//       },
//       clientEncryptionPolicy: clientEncryptionPolicy,
//     };

//     const containerDefinitionForChangeFeed = {
//       id: randomUUID(),
//       partitionKey: {
//         paths: ["/PK"],
//       },
//       clientEncryptionPolicy: clientEncryptionPolicy,
//     };
//     encryptionContainer = (await database.containers.createIfNotExists(containerDefinition))
//       .container;
//     encryptionContainerForChangeFeed = (
//       await database.containers.createIfNotExists(containerDefinitionForChangeFeed)
//     ).container;
//     // initialize Encryption will warm up the cache beforehand
//     // not calling it for encryptionContainer as cache will be initialized with first encryption operation
//     await encryptionContainerForChangeFeed.initializeEncryption();
//   });

//   beforeEach(async () => {
//     const iterator = encryptionContainer.items.readAll();
//     const { resources: items } = await iterator.fetchAll();
//     if (items.length > 0) {
//       for (const item of items) {
//         await encryptionContainer.item(item.id, item.PK).delete();
//       }
//     }
//   });

//   it("create client encryption included paths and policy", async () => {
//     // check policy format version
//     let path: ClientEncryptionIncludedPath = {
//       path: "/id",
//       clientEncryptionKeyId: "key1",
//       encryptionType: EncryptionType.DETERMINISTIC,
//       encryptionAlgorithm: EncryptionAlgorithm.AEAD_AES_256_CBC_HMAC_SHA256,
//     };
//     let policy: ClientEncryptionPolicy = {
//       includedPaths: [path],
//     };
//     try {
//       await database.containers.createIfNotExists({
//         id: randomUUID(),
//         clientEncryptionPolicy: policy,
//       });
//     } catch (err) {
//       assert.ok(
//         err.message.includes(
//           "Encryption of partition key or id is only supported with policy format version 2",
//         ),
//       );
//     }
//     // check deterministic encryption for id
//     path = {
//       path: "/id",
//       clientEncryptionKeyId: "key1",
//       encryptionType: EncryptionType.RANDOMIZED,
//       encryptionAlgorithm: EncryptionAlgorithm.AEAD_AES_256_CBC_HMAC_SHA256,
//     };

//     policy = {
//       includedPaths: [path],
//       policyFormatVersion: 2,
//     };
//     try {
//       await database.containers.createIfNotExists({
//         id: randomUUID(),
//         clientEncryptionPolicy: policy,
//       });
//     } catch (err) {
//       assert.ok(
//         err.message.includes(
//           "The '/id' property must be encrypted using Deterministic encryption.",
//         ),
//       );
//     }
//     // check deterministic encryption for partition key
//     path = {
//       path: "/address",
//       clientEncryptionKeyId: "key1",
//       encryptionType: EncryptionType.RANDOMIZED,
//       encryptionAlgorithm: EncryptionAlgorithm.AEAD_AES_256_CBC_HMAC_SHA256,
//     };
//     policy = {
//       includedPaths: [path],
//       policyFormatVersion: 2,
//     };
//     let containerDef = {
//       id: randomUUID(),
//       partitionKey: {
//         paths: ["/PK", "/address/zip"],
//       },
//       clientEncryptionPolicy: policy,
//     };
//     try {
//       await database.containers.createIfNotExists(containerDef);
//     } catch (err) {
//       assert.ok(
//         err.message.includes(
//           "Path: /address which is part of the partition key has to be encrypted with Deterministic type Encryption.",
//         ),
//       );
//     }

//     // check invalid path
//     path = {
//       path: "/id",
//       clientEncryptionKeyId: "key1",
//       encryptionType: EncryptionType.DETERMINISTIC,
//       encryptionAlgorithm: EncryptionAlgorithm.AEAD_AES_256_CBC_HMAC_SHA256,
//     };
//     policy = {
//       includedPaths: [path],
//       policyFormatVersion: 2,
//     };
//     containerDef = {
//       id: randomUUID(),
//       partitionKey: {
//         paths: ["/PK"],
//       },
//       clientEncryptionPolicy: policy,
//     };
//     try {
//       await database.containers.createIfNotExists(containerDef);
//     } catch (err) {
//       assert.ok(
//         err.message.includes("Path in ClientEncryptionIncludedPath needs to start with '/'"),
//       );
//     }
//     // check for nested path
//     path = {
//       path: "/address/zip",
//       clientEncryptionKeyId: "key1",
//       encryptionType: EncryptionType.DETERMINISTIC,
//       encryptionAlgorithm: EncryptionAlgorithm.AEAD_AES_256_CBC_HMAC_SHA256,
//     };
//     policy = {
//       includedPaths: [path],
//     };
//     containerDef = {
//       id: randomUUID(),
//       partitionKey: {
//         paths: ["/PK", "/address/zip"],
//       },
//       clientEncryptionPolicy: policy,
//     };
//     try {
//       await database.containers.createIfNotExists(containerDef);
//     } catch (err) {
//       assert.ok(
//         err.message.includes("Only top-level paths are currently supported for encryption"),
//       );
//     }
//     // check empty key
//     path = {
//       path: "/id",
//       clientEncryptionKeyId: "",
//       encryptionType: EncryptionType.DETERMINISTIC,
//       encryptionAlgorithm: EncryptionAlgorithm.AEAD_AES_256_CBC_HMAC_SHA256,
//     };
//     policy = {
//       includedPaths: [path],
//       policyFormatVersion: 2,
//     };
//     containerDef = {
//       id: randomUUID(),
//       partitionKey: {
//         paths: ["/PK"],
//       },
//       clientEncryptionPolicy: policy,
//     };
//     try {
//       await database.containers.createIfNotExists(containerDef);
//     } catch (err) {
//       assert.ok(
//         err.message.includes(
//           "ClientEncryptionKeyId needs to be defined as string type in ClientEncryptionIncludedPath",
//         ),
//       );
//     }
//   });

//   it("create and delete database with encryption enabled client without cek", async () => {
//     const testdatabase = (await encryptionClient.databases.create({ id: "NoCEKDatabase" }))
//       .database;
//     const containerProperties = {
//       id: "NoCEPContainer",
//       partitionKey: {
//         paths: ["/PK"],
//       },
//       throughput: 400,
//     };
//     const testcontainer = (await testdatabase.containers.create(containerProperties)).container;
//     await testcontainer.initializeEncryption();
//     const testDoc = TestDoc.create();
//     const createResponse = await testcontainer.items.create(testDoc);
//     assert.equal(StatusCodes.Created, createResponse.statusCode);
//     verifyExpectedDocResponse(testDoc, createResponse.resource);
//     await testdatabase.delete();
//   });
//   // skipping since timeout at pipeline is set to 100 seconds
//   it.skip("validate encryption time to live", async () => {
//     const testKeyResolver = new MockKeyVaultEncryptionKeyResolver();
//     // client with ttl of 1 min
//     const newClient = new CosmosClient({
//       endpoint: endpoint,
//       key: masterKey,
//       clientEncryptionOptions: {
//         keyEncryptionKeyResolver: testKeyResolver,
//         encryptionKeyTimeToLiveInSeconds: 60,
//       },
//     });
//     const newDatabase = newClient.database(database.id);
//     const newContainer = newDatabase.container(encryptionContainer.id);
//     for (let i = 0; i < 2; i++) {
//       await testCreateItem(newContainer);
//     }
//     // expecting just one unwrap, since the key should be cached for 1 min
//     assert.ok(testKeyResolver.unwrapKeyCallsCount["cmkpath1"] === 1);
//     // wait for some to ensure that cache is cleared
//     await new Promise((resolve) => setTimeout(resolve, 120000));

//     for (let i = 0; i < 2; i++) {
//       await testCreateItem(newContainer);
//     }
//     // again the unwrap key should be called once, since the cache has cleared
//     assert.equal(testKeyResolver.unwrapKeyCallsCount["cmkpath1"], 2);
//     newClient.dispose();
//   });

//   it("encryption bulk operation", async () => {
//     const docToCreate = TestDoc.create();

//     const { resource: docToReplace } = await testCreateItem(encryptionContainer);
//     docToReplace.nonsensitive = randomUUID();
//     docToReplace.sensitive_StringFormat = randomUUID();

//     const { resource: docToUpsert } = await testCreateItem(encryptionContainer);
//     docToUpsert.nonsensitive = randomUUID();
//     docToUpsert.sensitive_StringFormat = randomUUID();

//     // doc not created before
//     const docToUpsert2 = TestDoc.create();

//     const { resource: docToDelete } = await testCreateItem(encryptionContainer);

//     const clientWithBulk = new CosmosClient({
//       endpoint: endpoint,
//       key: masterKey,
//       clientEncryptionOptions: {
//         keyEncryptionKeyResolver: new MockKeyVaultEncryptionKeyResolver(),
//       },
//     });

//     const databaseWithBulk = clientWithBulk.database(database.id);
//     const encryptionContainerWithBulk = databaseWithBulk.container(encryptionContainer.id);

//     const operations = [
//       {
//         operationType: BulkOperationType.Create,
//         resourceBody: JSON.parse(JSON.stringify(docToCreate)),
//       },
//       {
//         operationType: BulkOperationType.Upsert,
//         partitionKey: docToUpsert2.PK,
//         resourceBody: JSON.parse(JSON.stringify(docToUpsert2)),
//       },
//       {
//         operationType: BulkOperationType.Replace,
//         partitionKey: docToReplace.PK,
//         id: docToReplace.id,
//         resourceBody: JSON.parse(JSON.stringify(docToReplace)),
//       },
//       {
//         operationType: BulkOperationType.Upsert,
//         partitionKey: docToUpsert.PK,
//         resourceBody: JSON.parse(JSON.stringify(docToUpsert)),
//       },
//       {
//         operationType: BulkOperationType.Delete,
//         id: docToDelete.id,
//         partitionKey: docToDelete.PK,
//       },
//     ];

//     const response = await encryptionContainerWithBulk.items.bulk(operations);
//     // num of encrypted operations - 4*12 for encrypting body + 4 pk + 2 id
//     verifyDiagnostics(response.diagnostics, true, true, 54, 48);
//     assert.equal(StatusCodes.Created, response[0].statusCode);
//     verifyExpectedDocResponse(docToCreate, response[0].resourceBody);
//     assert.equal(StatusCodes.Created, response[1].statusCode);
//     verifyExpectedDocResponse(docToUpsert2, response[1].resourceBody);
//     assert.equal(StatusCodes.Ok, response[2].statusCode);
//     verifyExpectedDocResponse(new TestDoc(docToReplace), response[2].resourceBody);
//     assert.equal(StatusCodes.Ok, response[3].statusCode);
//     verifyExpectedDocResponse(new TestDoc(docToUpsert), response[3].resourceBody);
//     assert.equal(StatusCodes.NoContent, response[4].statusCode);
//     assert.isNotObject(response[4].resourceBody);
//     clientWithBulk.dispose();
//   });

//   it("encryption streamer bulk operation", async () => {
//     const docToCreate = TestDoc.create();

//     const { resource: docToReplace } = await testCreateItem(encryptionContainer);
//     docToReplace.nonsensitive = randomUUID();
//     docToReplace.sensitive_StringFormat = randomUUID();

//     const { resource: docToUpsert } = await testCreateItem(encryptionContainer);
//     docToUpsert.nonsensitive = randomUUID();
//     docToUpsert.sensitive_StringFormat = randomUUID();

//     const { resource: docToPatch } = await testCreateItem(encryptionContainer);
//     const stringToReplace = randomUUID();

//     // doc not created before
//     const docToUpsert2 = TestDoc.create();

//     const { resource: docToDelete } = await testCreateItem(encryptionContainer);

//     const clientWithBulk = new CosmosClient({
//       endpoint: endpoint,
//       key: masterKey,
//       encryptionPolicy: {
//         enableEncryption: true,
//         keyEncryptionKeyResolver: new MockKeyVaultEncryptionKeyResolver(),
//         encryptionKeyResolverName: testKeyVault,
//       },
//     });

//     const databaseWithBulk = clientWithBulk.database(database.id);
//     const encryptionContainerWithBulk = databaseWithBulk.container(encryptionContainer.id);

//     const operations = [
//       BulkOperations.getCreateItemOperation(
//         docToCreate.PK,
//         JSON.parse(JSON.stringify(docToCreate)),
//       ),
//       BulkOperations.getUpsertItemOperation(
//         docToUpsert2.PK,
//         JSON.parse(JSON.stringify(docToUpsert2)),
//       ),
//       BulkOperations.getReplaceItemOperation(
//         docToReplace.id,
//         docToReplace.PK,
//         JSON.parse(JSON.stringify(docToReplace)),
//       ),
//       BulkOperations.getUpsertItemOperation(
//         docToUpsert.PK,
//         JSON.parse(JSON.stringify(docToUpsert)),
//       ),
//       BulkOperations.getDeleteItemOperation(docToDelete.id, docToDelete.PK),
//       BulkOperations.getPatchItemOperation(docToPatch.id, docToPatch.PK, {
//         operations: [
//           {
//             op: PatchOperationType.replace,
//             path: "/sensitive_StringFormat",
//             value: stringToReplace,
//           },
//         ],
//       }),
//     ];
//     let bulkHelper: BulkHelper;
//     let response: BulkOperationResult[];
//     try {
//       bulkHelper = encryptionContainerWithBulk.items.getBulkHelper();
//       response = await Promise.all(bulkHelper.execute(operations));
//     } finally {
//       bulkHelper.dispose();
//     }
//     bulkHelper.dispose();
//     operations.forEach((originalOp, index) => {
//       assert.deepEqual(
//         response[index].operationInput,
//         originalOp,
//         `Expected operationInput at index ${index} to match the original operation`,
//       );
//     });
//     assert.equal(StatusCodes.Created, response[0].statusCode);
//     verifyExpectedDocResponse(docToCreate, response[0].resourceBody);
//     verifyDiagnostics(response[0].diagnostics, true, true, 12, 12);
//     assert.equal(StatusCodes.Created, response[1].statusCode);
//     verifyExpectedDocResponse(docToUpsert2, response[1].resourceBody);
//     verifyDiagnostics(response[1].diagnostics, true, true, 12, 12);
//     assert.equal(StatusCodes.Ok, response[2].statusCode);
//     verifyExpectedDocResponse(new TestDoc(docToReplace), response[2].resourceBody);
//     verifyDiagnostics(response[2].diagnostics, true, true, 12, 12);
//     assert.equal(StatusCodes.Ok, response[3].statusCode);
//     verifyExpectedDocResponse(new TestDoc(docToUpsert), response[3].resourceBody);
//     verifyDiagnostics(response[3].diagnostics, true, true, 12, 12);
//     assert.equal(StatusCodes.NoContent, response[4].statusCode);
//     assert.isNotObject(response[4].resourceBody);
//     assert.equal(StatusCodes.Ok, response[5].statusCode);
//     assert.equal(stringToReplace, response[5].resourceBody.sensitive_StringFormat);
//     verifyDiagnostics(response[5].diagnostics, false, true, undefined, 12);
//     clientWithBulk.dispose();
//   });

//   it("encryption create client encryption key", async () => {
//     let cekId = "anotherCek";
//     let cmkpath5: EncryptionKeyWrapMetadata = {
//       type: testKeyVault,
//       name: cekId,
//       value: "cmkpath5",
//       algorithm: KeyEncryptionAlgorithm.RSA_OAEP,
//     };
//     const clientEncryptionKeyProperties = (
//       await testCreateClientEncryptionKey(database, cekId, cmkpath5)
//     ).clientEncryptionKeyProperties;

//     assert.ok(compareMetadata(cmkpath5, clientEncryptionKeyProperties.encryptionKeyWrapMetadata));

//     // creating another key with same id should fail
//     cmkpath5 = {
//       type: testKeyVault,
//       name: cekId,
//       value: "testmetadata2",
//       algorithm: KeyEncryptionAlgorithm.RSA_OAEP,
//     };
//     try {
//       await testCreateClientEncryptionKey(database, cekId, cmkpath5);
//       assert.fail("creating another key with same encryption key id should fail");
//     } catch (error) {
//       assert.equal(StatusCodes.Conflict, error.code);
//     }

//     cekId = "testAkvKid";
//     const encryptionCosmosClient = new CosmosClient({
//       endpoint: endpoint,
//       key: masterKey,
//       clientEncryptionOptions: {
//         keyEncryptionKeyResolver: new MockKeyVaultEncryptionKeyResolver(),
//         encryptionKeyTimeToLiveInSeconds: 0,
//       },
//     });
//     let metadata: EncryptionKeyWrapMetadata = {
//       type: EncryptionKeyResolverName.AzureKeyVault,
//       name: "key1",
//       value: "https://testkeyvault.vault.azure.net/keys/testkey/12345678",
//       algorithm: KeyEncryptionAlgorithm.RSA_OAEP,
//     };
//     const database1 = (
//       await encryptionCosmosClient.databases.createIfNotExists({ id: randomUUID() })
//     ).database;
//     let clientEncryptionKeyResponse = await database1.createClientEncryptionKey(
//       cekId,
//       EncryptionAlgorithm.AEAD_AES_256_CBC_HMAC_SHA256,
//       metadata,
//     );
//     assert.equal(StatusCodes.Created, clientEncryptionKeyResponse.statusCode);
//     metadata = {
//       type: EncryptionKeyResolverName.AzureKeyVault,
//       name: "key1",
//       value: "https://testkeyvault.vault.azure.net/keys/testkey/9101112",
//       algorithm: KeyEncryptionAlgorithm.RSA_OAEP,
//     };
//     clientEncryptionKeyResponse = await database1.rewrapClientEncryptionKey(cekId, metadata);
//     assert.equal(StatusCodes.Ok, clientEncryptionKeyResponse.statusCode);
//     encryptionCosmosClient.dispose();
//   });

//   it("rewrap client encryption key", async () => {
//     const cekId = "rewrapkeytest";
//     const metadata: EncryptionKeyWrapMetadata = {
//       type: testKeyVault,
//       name: cekId,
//       value: "cmkpath5",
//       algorithm: KeyEncryptionAlgorithm.RSA_OAEP,
//     };
//     let clientEncryptionKeyProperties = (
//       await testCreateClientEncryptionKey(database, cekId, metadata)
//     ).clientEncryptionKeyProperties;
//     assert.ok(
//       compareMetadata(
//         {
//           type: testKeyVault,
//           name: cekId,
//           value: metadata.value,
//           algorithm: KeyEncryptionAlgorithm.RSA_OAEP,
//         },
//         clientEncryptionKeyProperties.encryptionKeyWrapMetadata,
//       ),
//     );
//     const updatedMetadata: EncryptionKeyWrapMetadata = {
//       type: testKeyVault,
//       name: cekId,
//       value: "metadata" + "updatedmetadata",
//       algorithm: KeyEncryptionAlgorithm.RSA_OAEP,
//     };
//     clientEncryptionKeyProperties = (
//       await testRewrapClientEncryptionKey(database, cekId, updatedMetadata)
//     ).clientEncryptionKeyProperties;
//     // check if cek is wrapped with updated metadata
//     assert.ok(
//       compareMetadata(
//         {
//           type: testKeyVault,
//           name: cekId,
//           value: updatedMetadata.value,
//           algorithm: KeyEncryptionAlgorithm.RSA_OAEP,
//         },
//         clientEncryptionKeyProperties.encryptionKeyWrapMetadata,
//       ),
//     );
//   });

//   it("create encrypted item with null property", async () => {
//     const testkeyEncryptionKeyResolver = new MockKeyVaultEncryptionKeyResolver();
//     const client = new CosmosClient({
//       endpoint: endpoint,
//       key: masterKey,
//       clientEncryptionOptions: {
//         keyEncryptionKeyResolver: testkeyEncryptionKeyResolver,
//         encryptionKeyTimeToLiveInSeconds: 0,
//       },
//     });
//     const testdatabase = client.database(database.id);
//     const testcontainer = testdatabase.container(encryptionContainer.id);
//     const testDoc = TestDoc.create();
//     testDoc.sensitive_ArrayFormat = null;
//     testDoc.sensitive_StringFormat = null;
//     testDoc.sensitive_NestedObjectFormatL1.sensitive_NestedObjectFormatL2.sensitive_StringFormatL2 =
//       null;

//     const createResponse = await testcontainer.items.create(testDoc);
//     assert.equal(StatusCodes.Created, createResponse.statusCode);
//     verifyExpectedDocResponse(testDoc, createResponse.resource);

//     // query on document with null property

//     const queryBuilder = new EncryptionQueryBuilder(
//       "SELECT * FROM c where c.sensitive_StringFormat = @sensitive_StringFormat AND c.sensitive_ArrayFormat = @sensitive_ArrayFormat" +
//         " AND c.sensitive_IntFormat = @sensitive_IntFormat" +
//         " AND c.sensitive_NestedObjectFormatL1.sensitive_NestedObjectFormatL2.sensitive_StringFormatL2 = @sensitive_StringFormatL2" +
//         " AND c.sensitive_NestedObjectFormatL1.sensitive_NestedObjectFormatL2.sensitive_DecimalFormatL2 = @sensitive_DecimalFormatL2",
//     );
//     // null parameters should also work with other add methods
//     queryBuilder.addParameter(
//       "@sensitive_StringFormat",
//       testDoc.sensitive_StringFormat,
//       "/sensitive_StringFormat",
//     );
//     queryBuilder.addParameter("@sensitive_ArrayFormat", null, "/sensitive_ArrayFormat");
//     const intParam: CosmosEncryptedNumber = {
//       value: testDoc.sensitive_IntFormat,
//       numberType: CosmosEncryptedNumberType.Integer,
//     };
//     queryBuilder.addParameter("@sensitive_IntFormat", intParam, "/sensitive_IntFormat");
//     queryBuilder.addParameter(
//       "@sensitive_StringFormatL2",
//       testDoc.sensitive_NestedObjectFormatL1.sensitive_NestedObjectFormatL2
//         .sensitive_StringFormatL2,
//       "/sensitive_NestedObjectFormatL1",
//     );
//     const decimalParam: CosmosEncryptedNumber = {
//       value:
//         testDoc.sensitive_NestedObjectFormatL1.sensitive_NestedObjectFormatL2
//           .sensitive_DecimalFormatL2,
//       numberType: CosmosEncryptedNumberType.Float,
//     };

//     queryBuilder.addParameter(
//       "@sensitive_DecimalFormatL2",
//       decimalParam,
//       "/sensitive_NestedObjectFormatL1",
//     );

//     const expectedDocList: TestDoc[] = [];
//     expectedDocList.push(new TestDoc(testDoc));
//     await validateQueryResults(testcontainer, queryBuilder, expectedDocList);
//     client.dispose();
//   });

//   it("encryption create item and query", async () => {
//     const testDoc = (await testCreateItem(encryptionContainer)).resource;
//     await verifyItemByRead(encryptionContainer, testDoc);

//     const expectedDoc = new TestDoc(testDoc);
//     const expectedDocList: TestDoc[] = [];
//     expectedDocList.push(expectedDoc);
//     let queryBuilder = new EncryptionQueryBuilder("SELECT * FROM c");
//     await validateQueryResults(encryptionContainer, queryBuilder, expectedDocList);
//     queryBuilder = new EncryptionQueryBuilder(
//       "select * from c where c.id = @theId and c.PK = @thePK",
//     );

//     queryBuilder.addParameter("@theId", expectedDoc.id, "/id");
//     queryBuilder.addParameter("@thePK", expectedDoc.PK, "/PK");

//     await validateQueryResults(encryptionContainer, queryBuilder, expectedDocList);

//     // query on non encrypted property
//     queryBuilder = new EncryptionQueryBuilder(
//       `SELECT * FROM c WHERE c.nonsensitive = @nonsensitive`,
//     );
//     queryBuilder.addUnencryptedParameter(
//       "@nonsensitive",
//       expectedDoc.nonsensitive,
//       "/nonsensitive",
//     );
//     await validateQueryResults(encryptionContainer, queryBuilder, expectedDocList);

//     // response should be null without using addIntegerParameter method
//     queryBuilder = new EncryptionQueryBuilder(
//       `SELECT * FROM c WHERE c.sensitive_IntFormat = '${expectedDoc.sensitive_IntFormat}'`,
//     );
//     await validateQueryResults(encryptionContainer, queryBuilder, null);
//   });

//   it("query on encrypted properties", async () => {
//     const containerProperties = {
//       id: randomUUID(),
//       partitionKey: {
//         paths: ["/PK"],
//       },
//       clientEncryptionPolicy: clientEncryptionPolicy,
//     };
//     const encryptionQueryContainer = (await database.containers.create(containerProperties))
//       .container;
//     encryptionQueryContainer.initializeEncryption();
//     const testDoc1 = new TestDoc((await testCreateItem(encryptionQueryContainer)).resource);
//     const testDoc2 = new TestDoc((await testCreateItem(encryptionQueryContainer)).resource);
//     const testDoc3 = new TestDoc((await testCreateItem(encryptionQueryContainer)).resource);
//     const arrayOfStringValues = [testDoc1.sensitive_StringFormat, "randomValue", null];
//     let queryBuilder: EncryptionQueryBuilder;
//     // string/object
//     queryBuilder = new EncryptionQueryBuilder(
//       "SELECT * FROM c where array_contains(@sensitive_StringFormat, c.sensitive_StringFormat) AND c.sensitive_NestedObjectFormatL1 = @sensitive_NestedObjectFormatL1",
//     );
//     queryBuilder.addParameter(
//       "@sensitive_StringFormat",
//       arrayOfStringValues,
//       "/sensitive_StringFormat",
//     );
//     queryBuilder.addParameter(
//       "@sensitive_NestedObjectFormatL1",
//       testDoc1.sensitive_NestedObjectFormatL1,
//       "/sensitive_NestedObjectFormatL1",
//     );
//     await validateQueryResults(encryptionQueryContainer, queryBuilder, [testDoc1]);
//     // bool/float
//     queryBuilder = new EncryptionQueryBuilder(
//       "SELECT * FROM c where c.sensitive_BoolFormat = @sensitive_BoolFormat and c.sensitive_FloatFormat = @sensitive_FloatFormat",
//     );
//     queryBuilder.addParameter(
//       "@sensitive_BoolFormat",
//       testDoc1.sensitive_BoolFormat,
//       "/sensitive_BoolFormat",
//     );
//     queryBuilder.addParameter(
//       "@sensitive_FloatFormat",
//       { value: testDoc1.sensitive_FloatFormat, numberType: CosmosEncryptedNumberType.Float },
//       "/sensitive_FloatFormat",
//     );
//     await validateQueryResults(
//       encryptionQueryContainer,
//       queryBuilder,
//       [testDoc1, testDoc2, testDoc3],
//       true,
//       36,
//     );

//     // with encrypted int and non encrypted properties
//     const testDoc4 = new TestDoc((await testCreateItem(encryptionQueryContainer)).resource);
//     queryBuilder = new EncryptionQueryBuilder(
//       "SELECT * FROM c where c.nonsensitive = @nonsensitive and c.sensitive_IntFormat = @sensitive_IntFormat",
//     );
//     queryBuilder.addParameter("@nonsensitive", testDoc4.nonsensitive, "/nonsensitive");
//     queryBuilder.addParameter(
//       "@sensitive_IntFormat",
//       { value: testDoc4.sensitive_IntFormat, numberType: CosmosEncryptedNumberType.Integer },
//       "/sensitive_IntFormat",
//     );
//     await validateQueryResults(encryptionQueryContainer, queryBuilder, [testDoc4]);

//     // without adding param
//     queryBuilder = new EncryptionQueryBuilder("SELECT c.sensitive_DateFormat FROM c");
//     const expectedRes = [
//       { sensitive_DateFormat: testDoc1.sensitive_DateFormat },
//       { sensitive_DateFormat: testDoc2.sensitive_DateFormat },
//       { sensitive_DateFormat: testDoc3.sensitive_DateFormat },
//       { sensitive_DateFormat: testDoc4.sensitive_DateFormat },
//     ];
//     await validateQueryResults(encryptionQueryContainer, queryBuilder, expectedRes, true, 4);
//   });

//   it("encryption batch CRUD", async () => {
//     const partitionKey = "thePK";
//     const doc1ToCreate = TestDoc.create(partitionKey);

//     const doc1ToReplace = new TestDoc(
//       (await testCreateItem(encryptionContainer, partitionKey)).resource,
//     );
//     doc1ToReplace.nonsensitive = randomUUID();
//     doc1ToReplace.sensitive_StringFormat = randomUUID();

//     const doc2ToReplace = new TestDoc(
//       (await testCreateItem(encryptionContainer, partitionKey)).resource,
//     );
//     doc2ToReplace.nonsensitive = randomUUID();
//     doc2ToReplace.sensitive_StringFormat = randomUUID();

//     const doc1ToUpsert = new TestDoc(
//       (await testCreateItem(encryptionContainer, partitionKey)).resource,
//     );
//     doc1ToUpsert.nonsensitive = randomUUID();
//     doc1ToUpsert.sensitive_StringFormat = randomUUID();

//     const docToDelete = new TestDoc(
//       (await testCreateItem(encryptionContainer, partitionKey)).resource,
//     );

//     const docToPatch = new TestDoc(
//       (await testCreateItem(encryptionContainer, partitionKey)).resource,
//     );
//     docToPatch.sensitive_StringFormat = randomUUID();
//     docToPatch.sensitive_DecimalFormat = 11.11;
//     const patchOperations = {
//       operations: [
//         {
//           op: PatchOperationType.replace,
//           path: "/sensitive_StringFormat",
//           value: docToPatch.sensitive_StringFormat,
//         },
//         {
//           op: PatchOperationType.replace,
//           path: "/sensitive_DecimalFormat",
//           value: docToPatch.sensitive_DecimalFormat,
//         },
//       ],
//     };
//     const operations: OperationInput[] = [
//       {
//         operationType: "Create",
//         resourceBody: JSON.parse(JSON.stringify(doc1ToCreate)),
//       },
//       {
//         operationType: "Upsert",
//         resourceBody: JSON.parse(JSON.stringify(doc1ToUpsert)),
//       },
//       {
//         operationType: "Replace",
//         id: doc1ToReplace.id,
//         resourceBody: JSON.parse(JSON.stringify(doc1ToReplace)),
//       },
//       {
//         operationType: "Patch",
//         id: docToPatch.id,
//         resourceBody: patchOperations,
//       },
//       {
//         operationType: "Delete",
//         id: docToDelete.id,
//       },
//     ];

//     const response = await encryptionContainer.items.batch(operations, partitionKey);
//     verifyDiagnostics(response.diagnostics, true, true, 42, 48);
//     assert.equal(StatusCodes.Ok, response.code);

//     const doc1 = response.result[0];

//     verifyExpectedDocResponse(doc1ToCreate, doc1.resourceBody);

//     const doc2 = response.result[1];
//     verifyExpectedDocResponse(doc1ToUpsert, doc2.resourceBody);

//     const doc3 = response.result[2];
//     verifyExpectedDocResponse(doc1ToReplace, doc3.resourceBody);

//     const doc4 = response.result[3];
//     verifyExpectedDocResponse(docToPatch, doc4.resourceBody);

//     await verifyItemByRead(encryptionContainer, doc1ToCreate);
//     await verifyItemByRead(encryptionContainer, doc1ToReplace);
//     await verifyItemByRead(encryptionContainer, doc1ToUpsert);
//     await verifyItemByRead(encryptionContainer, docToPatch);

//     const readResponse = await encryptionContainer.item(docToDelete.id, docToDelete.PK).read();
//     assert.equal(StatusCodes.NotFound, readResponse.statusCode);
//   });

//   it("encryption batch conflict response", async () => {
//     const partitionKey = "thePK";
//     const doc1ToCreateAgain = new TestDoc(
//       (await testCreateItem(encryptionContainer, partitionKey)).resource,
//     );
//     doc1ToCreateAgain.nonsensitive = randomUUID();
//     doc1ToCreateAgain.sensitive_StringFormat = randomUUID();

//     const response = await encryptionContainer.items.batch(
//       [
//         {
//           operationType: "Create",
//           resourceBody: JSON.parse(JSON.stringify(doc1ToCreateAgain)),
//         },
//       ],
//       partitionKey,
//     );
//     assert.equal(StatusCodes.Conflict, response.result[0].statusCode);
//     assert.equal(1, response.result.length);
//   });

//   it("encryption patch items", async () => {
//     const docPostPatching = new TestDoc((await testCreateItem(encryptionContainer)).resource);
//     docPostPatching.nonsensitive = randomUUID();
//     docPostPatching.nonsensitiveInt++;
//     docPostPatching.sensitive_StringFormat = randomUUID();
//     docPostPatching.sensitive_DateFormat = new Date();
//     docPostPatching.sensitive_DecimalFormat = 11.11;
//     docPostPatching.sensitive_IntArray[1] = 1;
//     docPostPatching.sensitive_IntMultiDimArray[1][0] = 7;
//     docPostPatching.sensitive_IntFormat = 2020;
//     docPostPatching.sensitive_BoolFormat = false;
//     docPostPatching.sensitive_FloatFormat = 2020.2;

//     let patchOperations: PatchOperation[] = [
//       {
//         op: PatchOperationType.incr,
//         path: "/nonsensitiveInt",
//         value: 1,
//       },
//       {
//         op: PatchOperationType.replace,
//         path: "/nonsensitive",
//         value: docPostPatching.nonsensitive,
//       },
//       {
//         op: PatchOperationType.replace,
//         path: "/sensitive_StringFormat",
//         value: docPostPatching.sensitive_StringFormat,
//       },
//       {
//         op: PatchOperationType.replace,
//         path: "/sensitive_DateFormat",
//         value: docPostPatching.sensitive_DateFormat,
//       },
//       {
//         op: PatchOperationType.replace,
//         path: "/sensitive_DecimalFormat",
//         value: docPostPatching.sensitive_DecimalFormat,
//       },
//       {
//         op: PatchOperationType.set,
//         path: "/sensitive_IntArray/1",
//         value: docPostPatching.sensitive_IntArray[1],
//       },
//       {
//         op: PatchOperationType.set,
//         path: "/sensitive_IntMultiDimArray/1/0",
//         value: docPostPatching.sensitive_IntMultiDimArray[1][0],
//       },
//       {
//         op: PatchOperationType.replace,
//         path: "/sensitive_IntFormat",
//         value: docPostPatching.sensitive_IntFormat,
//       },
//       {
//         op: PatchOperationType.replace,
//         path: "/sensitive_BoolFormat",
//         value: docPostPatching.sensitive_BoolFormat,
//       },
//       {
//         op: PatchOperationType.replace,
//         path: "/sensitive_FloatFormat",
//         value: docPostPatching.sensitive_FloatFormat,
//       },
//     ];
//     let patchResponse = await testPatchItem(
//       encryptionContainer,
//       patchOperations,
//       docPostPatching,
//       StatusCodes.Ok,
//     );
//     verifyDiagnostics(patchResponse.diagnostics, true, true, 8, 12);
//     docPostPatching.sensitive_ArrayFormat = [
//       {
//         sensitive_ArrayIntFormat: 100,
//         sensitive_ArrayDecimalFormat: 100.2,
//       },
//       {
//         sensitive_ArrayIntFormat: 2222,
//         sensitive_ArrayDecimalFormat: 2222.22,
//       },
//     ];
//     docPostPatching.sensitive_ArrayMultiTypes[0][1] = {
//       sensitive_NestedObjectFormatL0: {
//         sensitive_IntFormatL0: 123,
//         sensitive_DecimalFormatL0: 123.1,
//       },
//       sensitive_StringArrayMultiType: ["sensitivedata"],
//       sensitive_ArrayMultiTypeDecimalFormat: 123.2,
//       sensitive_IntArrayMultiType: [1, 2],
//     };
//     docPostPatching.sensitive_NestedObjectFormatL1 = {
//       sensitive_IntArrayL1: [999, 100],
//       sensitive_IntFormatL1: 1999,
//       sensitive_DecimalFormatL1: 1.1,
//       sensitive_ArrayFormatL1: [
//         {
//           sensitive_ArrayIntFormat: 0,
//           sensitive_ArrayDecimalFormat: 0.1,
//         },
//         {
//           sensitive_ArrayIntFormat: 0,
//           sensitive_ArrayDecimalFormat: 0.5,
//         },
//         {
//           sensitive_ArrayIntFormat: 1,
//           sensitive_ArrayDecimalFormat: 2.1,
//         },
//         {
//           sensitive_ArrayIntFormat: 2,
//           sensitive_ArrayDecimalFormat: 3.1,
//         },
//       ],
//     };
//     // patch operation on nested path properties
//     patchOperations = [
//       {
//         op: PatchOperationType.replace,
//         path: "/sensitive_ArrayFormat/0",
//         value: docPostPatching.sensitive_ArrayFormat[0],
//       },
//       {
//         op: PatchOperationType.add,
//         path: "/sensitive_ArrayFormat/1",
//         value: docPostPatching.sensitive_ArrayFormat[1],
//       },
//       {
//         op: PatchOperationType.replace,
//         path: "/sensitive_ArrayMultiTypes/0/1",
//         value: docPostPatching.sensitive_ArrayMultiTypes[0][1],
//       },
//       {
//         op: PatchOperationType.remove,
//         path: "/sensitive_NestedObjectFormatL1/sensitive_NestedObjectFormatL2",
//       },
//       {
//         op: PatchOperationType.set,
//         path: "/sensitive_NestedObjectFormatL1/sensitive_ArrayFormatL1/0",
//         value: docPostPatching.sensitive_NestedObjectFormatL1.sensitive_ArrayFormatL1[0],
//       },
//       {
//         op: PatchOperationType.set,
//         path: "/sensitive_NestedObjectFormatL1/sensitive_ArrayFormatL1/1",
//         value: docPostPatching.sensitive_NestedObjectFormatL1.sensitive_ArrayFormatL1[1],
//       },
//       {
//         op: PatchOperationType.replace,
//         path: "/sensitive_NestedObjectFormatL1/sensitive_DecimalFormatL1",
//         value: docPostPatching.sensitive_NestedObjectFormatL1.sensitive_DecimalFormatL1,
//       },
//     ];
//     patchResponse = await testPatchItem(
//       encryptionContainer,
//       patchOperations,
//       docPostPatching,
//       StatusCodes.Ok,
//     );
//     verifyDiagnostics(patchResponse.diagnostics, true, true, 8, 12);
//     patchOperations = [
//       {
//         op: PatchOperationType.incr,
//         path: "/sensitive_IntFormat",
//         value: 1,
//       },
//     ];
//     try {
//       await encryptionContainer.item(docPostPatching.id, docPostPatching.PK).patch(patchOperations);
//     } catch (err) {
//       assert.ok(
//         err.message.includes(
//           "Increment patch operation is not allowed for encrypted path '/sensitive_IntFormat'",
//         ),
//       );
//     }
//   });

//   it("Encryption RUD item", async () => {
//     // upsert should create a new item
//     const testDoc = new TestDoc(
//       (await testUpsertItem(encryptionContainer, TestDoc.create(), StatusCodes.Created)).resource,
//     );
//     await verifyItemByRead(encryptionContainer, testDoc);
//     testDoc.nonsensitive = randomUUID();
//     testDoc.sensitive_StringFormat = randomUUID();

//     // upsert should update the item
//     const updatedDoc = new TestDoc(
//       (await testUpsertItem(encryptionContainer, testDoc, StatusCodes.Ok)).resource,
//     );
//     await verifyItemByRead(encryptionContainer, updatedDoc);

//     updatedDoc.nonsensitive = randomUUID();
//     updatedDoc.sensitive_StringFormat = randomUUID();

//     const replacedDoc = new TestDoc(
//       (await testReplaceItem(encryptionContainer, updatedDoc)).resource,
//     );
//     await verifyItemByRead(encryptionContainer, replacedDoc);
//     await testDeleteItem(encryptionContainer, replacedDoc);
//   });

//   it("validate Partition Key and ID encryption support", async () => {
//     // encrypt string type PK
//     let paths = ["/PK", "/id"].map((path) => ({
//       path: path,
//       clientEncryptionKeyId: "key1",
//       encryptionType: EncryptionType.DETERMINISTIC,
//       encryptionAlgorithm: EncryptionAlgorithm.AEAD_AES_256_CBC_HMAC_SHA256,
//     }));
//     let policy: ClientEncryptionPolicy = {
//       includedPaths: paths,
//       policyFormatVersion: 2,
//     };
//     let containerProperties = {
//       id: "StringPKEncContainer",
//       partitionKey: {
//         paths: ["/id"],
//       },
//       clientEncryptionPolicy: policy,
//     };
//     let testcontainer = (await database.containers.create(containerProperties)).container;
//     await testcontainer.initializeEncryption();
//     const testDoc = TestDoc.create();
//     let createResponse = await testcontainer.items.create(testDoc);
//     assert.equal(StatusCodes.Created, createResponse.statusCode);
//     verifyExpectedDocResponse(testDoc, createResponse.resource);
//     // readback
//     let readResponse = await testcontainer.item(testDoc.id, testDoc.id).read();
//     assert.equal(StatusCodes.Ok, readResponse.statusCode);
//     verifyExpectedDocResponse(testDoc, readResponse.resource);

//     // encrypt float type PK
//     paths = ["/sensitive_FloatFormat", "/id"].map((path) => ({
//       path: path,
//       clientEncryptionKeyId: "key1",
//       encryptionType: EncryptionType.DETERMINISTIC,
//       encryptionAlgorithm: EncryptionAlgorithm.AEAD_AES_256_CBC_HMAC_SHA256,
//     }));
//     policy = {
//       includedPaths: paths,
//       policyFormatVersion: 2,
//     };
//     containerProperties = {
//       id: "FloatPKEncContainer",
//       partitionKey: {
//         paths: ["/sensitive_FloatFormat"],
//       },
//       clientEncryptionPolicy: policy,
//     };
//     testcontainer = (await database.containers.create(containerProperties)).container;
//     await testcontainer.initializeEncryption();

//     createResponse = await testcontainer.items.create(testDoc);
//     assert.equal(StatusCodes.Created, createResponse.statusCode);
//     verifyExpectedDocResponse(testDoc, createResponse.resource);

//     // readback
//     readResponse = await testcontainer.item(testDoc.id, testDoc.sensitive_FloatFormat).read();
//     assert.equal(StatusCodes.Ok, readResponse.statusCode);
//     verifyExpectedDocResponse(testDoc, readResponse.resource);

//     // encrypt boolean type PK
//     paths = ["/sensitive_BoolFormat", "/id"].map((path) => ({
//       path: path,
//       clientEncryptionKeyId: "key1",
//       encryptionType: EncryptionType.DETERMINISTIC,
//       encryptionAlgorithm: EncryptionAlgorithm.AEAD_AES_256_CBC_HMAC_SHA256,
//     }));
//     policy = {
//       includedPaths: paths,
//       policyFormatVersion: 2,
//     };
//     containerProperties = {
//       id: "BoolPKEncContainer",
//       partitionKey: {
//         paths: ["/sensitive_BoolFormat"],
//       },
//       clientEncryptionPolicy: policy,
//     };
//     testcontainer = (await database.containers.create(containerProperties)).container;
//     await testcontainer.initializeEncryption();

//     createResponse = await testcontainer.items.create(testDoc);
//     assert.equal(StatusCodes.Created, createResponse.statusCode);
//     verifyExpectedDocResponse(testDoc, createResponse.resource);
//     // readback
//     readResponse = await testcontainer.item(testDoc.id, testDoc.sensitive_BoolFormat).read();
//     assert.equal(StatusCodes.Ok, readResponse.statusCode);
//     verifyExpectedDocResponse(testDoc, readResponse.resource);
//   });

//   it("create and delete database with encryption enabled client without cek", async () => {
//     const testdatabase = (await encryptionClient.databases.create({ id: "NoCEKDatabase" }))
//       .database;
//     const containerProperties = {
//       id: "NoCEPContainer",
//       partitionKey: {
//         paths: ["/PK"],
//       },
//     };
//     const testcontainer = (await testdatabase.containers.create(containerProperties)).container;
//     await testcontainer.initializeEncryption();
//     const testDoc = TestDoc.create();
//     const createResponse = await testcontainer.items.create(testDoc);
//     assert.equal(StatusCodes.Created, createResponse.statusCode);
//     verifyExpectedDocResponse(testDoc, createResponse.resource);
//     await testdatabase.delete();
//   });

//   // tests non-encrypted create operation with encrypted client
//   it("encryption create item with no client encryption policy", async () => {
//     await testCreateItem(encryptionContainer);
//     const containerProperties = {
//       id: randomUUID(),
//       partitionKey: {
//         paths: ["/PK"],
//       },
//     };
//     const encryptionContainerWithNoPolicy = (await database.containers.create(containerProperties))
//       .container;
//     await encryptionContainerWithNoPolicy.initializeEncryption();

//     const testDoc = TestDoc.create();
//     const createResponse = await encryptionContainerWithNoPolicy.items.create(testDoc);
//     assert.equal(StatusCodes.Created, createResponse.statusCode);
//     verifyExpectedDocResponse(testDoc, createResponse.resource);

//     const queryBuilder = new EncryptionQueryBuilder(
//       `SELECT * FROM c where c.sensitive_StringFormat = @sensitive_StringFormat AND c.sensitive_IntFormat = @sensitive_IntFormat`,
//     );
//     queryBuilder.addParameter(
//       "@sensitive_StringFormat",
//       testDoc.sensitive_StringFormat,
//       "/sensitive_StringFormat",
//     );
//     queryBuilder.addParameter(
//       "@sensitive_IntFormat",
//       {
//         value: testDoc.sensitive_IntFormat,
//         numberType: CosmosEncryptedNumberType.Integer,
//       },
//       "/sensitive_IntFormat",
//     );
//     const expectedDocList = [testDoc];
//     await validateQueryResults(
//       encryptionContainerWithNoPolicy,
//       queryBuilder,
//       expectedDocList,
//       false,
//     );
//     await encryptionContainerWithNoPolicy.delete();
//   });

//   it("encryption change feed", async () => {
//     const partitionKey = randomUUID();
//     const changeFeedOptionsForEntireContainer = {
//       changeFeedStartFrom: ChangeFeedStartFrom.Beginning(),
//       maxItemCount: 1,
//     };
//     const changeFeedOptionsForPartitionKey = {
//       changeFeedStartFrom: ChangeFeedStartFrom.Beginning(partitionKey),
//     };

//     const iteratorForPartitionKey = encryptionContainer.items.getChangeFeedIterator(
//       changeFeedOptionsForPartitionKey,
//     );
//     const iteratorForEntireContainer = encryptionContainer.items.getChangeFeedIterator(
//       changeFeedOptionsForEntireContainer,
//     );
//     const testDoc1 = new TestDoc(
//       (await testCreateItem(encryptionContainer, partitionKey)).resource,
//     );
//     const testDoc2 = new TestDoc((await testCreateItem(encryptionContainer)).resource);

//     let response = await iteratorForEntireContainer.readNext();

//     verifyExpectedDocResponse(testDoc1, response.result[0]);
//     assert.equal(StatusCodes.Ok, response.statusCode);
//     response = await iteratorForEntireContainer.readNext();
//     verifyExpectedDocResponse(testDoc2, response.result[0]);

//     response = await iteratorForPartitionKey.readNext();
//     assert.equal(StatusCodes.Ok, response.statusCode);
//     assert.ok(response.result.length === 1);
//     verifyExpectedDocResponse(testDoc1, response.result[0]);
//   });

//   it("encryption change feed with allVersionsAndDeletes", async () => {
//     const newClient = new CosmosClient({
//       endpoint: endpoint,
//       key: masterKey,
//       clientEncryptionOptions: {
//         keyEncryptionKeyResolver: new MockKeyVaultEncryptionKeyResolver(),
//       },
//     });
//     const newDatabase = newClient.database(database.id);
//     const newTimeStamp = ChangeFeedRetentionTimeSpan.fromMinutes(5);
//     const changeFeedPolicy = new ChangeFeedPolicy(newTimeStamp);
//     const containerDefinitionChangeFeed = {
//       id: randomUUID(),
//       partitionKey: {
//         paths: ["/PK"],
//         version: PartitionKeyDefinitionVersion.V1,
//       },
//       clientEncryptionPolicy: clientEncryptionPolicy,
//       changeFeedPolicy: changeFeedPolicy,
//     };

//     const encryptionContainerChangeFeed = (
//       await newDatabase.containers.createIfNotExists(containerDefinitionChangeFeed)
//     ).container;

//     const partitionKey = randomUUID();
//     // test encryption change feed with allVersionsAndDeletes for entire container
//     const changeFeedOptionsForEntireContainer = {
//       changeFeedStartFrom: ChangeFeedStartFrom.Now(),
//       maxItemCount: 1,
//       changeFeedMode: ChangeFeedMode.AllVersionsAndDeletes,
//     };

//     const iteratorForEntireContainer = encryptionContainerChangeFeed.items.getChangeFeedIterator(
//       changeFeedOptionsForEntireContainer,
//     );
//     await iteratorForEntireContainer.readNext();
//     const testDoc1 = new TestDoc(
//       (await testCreateItem(encryptionContainerChangeFeed, partitionKey)).resource,
//     );
//     const response = await iteratorForEntireContainer.readNext();
//     assert.equal(StatusCodes.Ok, response.statusCode);
//     if ("current" in response.result[0]) {
//       verifyExpectedDocResponse(testDoc1, response.result[0].current);
//     } else {
//       assert.fail("current not found in response");
//     }
//     verifyDiagnostics(response.diagnostics, false, true, 12, 12);
//     // test encryption change feed with allVersionsAndDeletes for partition key
//     const changeFeedOptionsForPartitionKey = {
//       changeFeedStartFrom: ChangeFeedStartFrom.Now(partitionKey),
//       changeFeedMode: ChangeFeedMode.AllVersionsAndDeletes,
//     };

//     const iteratorForPartitionKey = encryptionContainerChangeFeed.items.getChangeFeedIterator(
//       changeFeedOptionsForPartitionKey,
//     );
//     await iteratorForPartitionKey.readNext();
//     const testDoc2 = new TestDoc(
//       (await testCreateItem(encryptionContainerChangeFeed, partitionKey)).resource,
//     );
//     await testCreateItem(encryptionContainerChangeFeed);

//     await testDeleteItem(encryptionContainerChangeFeed, testDoc1);
//     const responseForPartitionKey = await iteratorForPartitionKey.readNext();
//     assert.equal(StatusCodes.Ok, responseForPartitionKey.statusCode);
//     assert.ok(responseForPartitionKey.count === 2);

//     if ("current" in responseForPartitionKey.result[0]) {
//       verifyExpectedDocResponse(testDoc2, responseForPartitionKey.result[0].current);
//     }
//     if ("previous" in responseForPartitionKey.result[1]) {
//       verifyExpectedDocResponse(testDoc1, responseForPartitionKey.result[1].previous);
//     }
//     newClient.dispose();
//   });

//   it("encryption validate policy refresh post container delete with patch", async () => {
//     // create a container with 1st client
//     let paths = [
//       "/sensitive_IntArray",
//       "/sensitive_NestedObjectFormatL1",
//       "/sensitive_DoubleFormat",
//     ].map((path) => ({
//       path: path,
//       clientEncryptionKeyId: "key1",
//       encryptionType: EncryptionType.DETERMINISTIC,
//       encryptionAlgorithm: EncryptionAlgorithm.AEAD_AES_256_CBC_HMAC_SHA256,
//     }));
//     let encryptionPolicy = {
//       includedPaths: paths,
//       policyFormatVersion: 2,
//     };
//     let containerProperties: ContainerDefinition = {
//       id: randomUUID(),
//       partitionKey: { paths: ["/sensitive_DoubleFormat"] },
//       clientEncryptionPolicy: encryptionPolicy,
//     };
//     const encryptionContainerToDelete = (await database.containers.create(containerProperties))
//       .container;
//     await encryptionContainerToDelete.initializeEncryption();
//     // create a document with 2nd client on same database and container
//     const otherClient = new CosmosClient({
//       endpoint: endpoint,
//       key: masterKey,
//       clientEncryptionOptions: {
//         keyEncryptionKeyResolver: new MockKeyVaultEncryptionKeyResolver(),
//       },
//     });
//     const otherDatabase = otherClient.database(database.id);
//     const otherEncryptionContainer = otherDatabase.container(encryptionContainerToDelete.id);
//     const testDoc = TestDoc.create();
//     const createResponse = await otherEncryptionContainer.items.create(testDoc);
//     assert.equal(StatusCodes.Created, createResponse.statusCode);
//     verifyExpectedDocResponse(testDoc, createResponse.resource);
//     // Client 1 Deletes the Container referenced in Client 2 and Recreate with different policy
//     await database.container(encryptionContainerToDelete.id).delete();
//     paths = [
//       {
//         path: "/sensitive_StringFormat",
//         clientEncryptionKeyId: "key1",
//         encryptionType: EncryptionType.DETERMINISTIC,
//         encryptionAlgorithm: EncryptionAlgorithm.AEAD_AES_256_CBC_HMAC_SHA256,
//       },
//       {
//         path: "/sensitive_BoolFormat",
//         clientEncryptionKeyId: "key2",
//         encryptionType: EncryptionType.DETERMINISTIC,
//         encryptionAlgorithm: EncryptionAlgorithm.AEAD_AES_256_CBC_HMAC_SHA256,
//       },
//       {
//         path: "/PK",
//         clientEncryptionKeyId: "key2",
//         encryptionType: EncryptionType.DETERMINISTIC,
//         encryptionAlgorithm: EncryptionAlgorithm.AEAD_AES_256_CBC_HMAC_SHA256,
//       },
//     ];
//     encryptionPolicy = {
//       includedPaths: paths,
//       policyFormatVersion: 2,
//     };
//     containerProperties = {
//       id: encryptionContainerToDelete.id,
//       partitionKey: { paths: ["/PK"] },
//       clientEncryptionPolicy: encryptionPolicy,
//     };
//     await database.containers.create(containerProperties);
//     try {
//       await testCreateItem(encryptionContainerToDelete);
//       assert.fail("create operation should fail");
//     } catch (err) {
//       verifyDiagnostics(err.diagnostics, true, false, 3, 0);
//       assert.ok(
//         err.message.includes(
//           "Operation has failed due to a possible mismatch in Client Encryption Policy configured on the container.",
//         ),
//       );
//     }

//     const docPostPatching = (await testCreateItem(encryptionContainerToDelete)).resource;
//     docPostPatching.nonsensitive = randomUUID();
//     docPostPatching.nonSensitiveInt++;
//     docPostPatching.sensitive_StringFormat = randomUUID();
//     docPostPatching.sensitive_DateFormat = new Date();
//     docPostPatching.sensitive_IntArray[1] = 19877;
//     docPostPatching.sensitive_IntMultiDimArray[1][0] = 2020;
//     docPostPatching.sensitive_IntFormat = 2020;
//     docPostPatching.sensitive_NestedObjectFormatL1 = {
//       sensitive_IntArrayL1: [999, 100],
//       sensitive_IntFormatL1: 1999,
//       sensitive_DecimalFormatL1: 1991.1,
//       sensitive_ArrayFormatL1: [
//         {
//           sensitive_ArrayIntFormat: 0,
//           sensitive_ArrayDecimalFormat: 0.1,
//         },
//         {
//           sensitive_ArrayIntFormat: 1,
//           sensitive_ArrayDecimalFormat: 2.1,
//         },
//         {
//           sensitive_ArrayIntFormat: 2,
//           sensitive_ArrayDecimalFormat: 3.1,
//         },
//       ],
//     };
//     const patchOperations = [
//       {
//         op: PatchOperationType.incr,
//         path: "/nonSensitiveInt",
//         value: 1,
//       },
//       {
//         op: PatchOperationType.replace,
//         path: "/nonsensitive",
//         value: docPostPatching.nonsensitive,
//       },
//       {
//         op: PatchOperationType.replace,
//         path: "/sensitive_StringFormat",
//         value: docPostPatching.sensitive_StringFormat,
//       },
//       {
//         op: PatchOperationType.replace,
//         path: "/sensitive_DateFormat",
//         value: docPostPatching.sensitive_DateFormat,
//       },
//       {
//         op: PatchOperationType.set,
//         path: "/sensitive_IntArray/1",
//         value: docPostPatching.sensitive_IntArray[1],
//       },
//       {
//         op: PatchOperationType.set,
//         path: "/sensitive_IntMultiDimArray/1/0",
//         value: docPostPatching.sensitive_IntMultiDimArray[1][0],
//       },
//       {
//         op: PatchOperationType.replace,
//         path: "/sensitive_IntFormat",
//         value: docPostPatching.sensitive_IntFormat,
//       },
//       {
//         op: PatchOperationType.remove,
//         path: "/sensitive_NestedObjectFormatL1/sensitive_NestedObjectFormatL2",
//         value: docPostPatching.sensitive_NestedObjectFormatL1.sensitive_NestedObjectFormatL2,
//       },
//       {
//         op: PatchOperationType.set,
//         path: "/sensitive_NestedObjectFormatL1/sensitive_ArrayFormatL1/0",
//         value: docPostPatching.sensitive_NestedObjectFormatL1.sensitive_ArrayFormatL1[0],
//       },
//     ];
//     try {
//       await testPatchItem(
//         otherEncryptionContainer,
//         patchOperations,
//         docPostPatching,
//         StatusCodes.Ok,
//       );
//       assert.fail("patch operation should fail");
//     } catch (err) {
//       verifyDiagnostics(err.diagnostics, true, false, 3, 0);
//       assert.ok(
//         err.message.includes(
//           "Operation has failed due to a possible mismatch in Client Encryption Policy configured on the container.",
//         ),
//       );
//     }
//     await testPatchItem(otherEncryptionContainer, patchOperations, docPostPatching, StatusCodes.Ok);
//     otherClient.dispose();
//   });

//   it("encryption validate policy refresh post container delete with query", async () => {
//     // create a container with 1st client
//     let paths = [
//       "/sensitive_IntArray",
//       "/sensitive_NestedObjectFormatL1",
//       "/sensitive_DoubleFormat",
//     ].map((path) => ({
//       path: path,
//       clientEncryptionKeyId: "key1",
//       encryptionType: EncryptionType.DETERMINISTIC,
//       encryptionAlgorithm: EncryptionAlgorithm.AEAD_AES_256_CBC_HMAC_SHA256,
//     }));
//     let encryptionPolicy = {
//       includedPaths: paths,
//       policyFormatVersion: 2,
//     };
//     let containerProperties: ContainerDefinition = {
//       id: randomUUID(),
//       partitionKey: { paths: ["/sensitive_DoubleFormat"] },
//       clientEncryptionPolicy: encryptionPolicy,
//     };
//     const encryptionContainerToDelete = (await database.containers.create(containerProperties))
//       .container;
//     await encryptionContainerToDelete.initializeEncryption();
//     // create a document with 2nd client on same database and container
//     const otherClient = new CosmosClient({
//       endpoint: endpoint,
//       key: masterKey,
//       clientEncryptionOptions: {
//         keyEncryptionKeyResolver: new MockKeyVaultEncryptionKeyResolver(),
//       },
//     });
//     const otherDatabase = otherClient.database(database.id);
//     const otherEncryptionContainer = otherDatabase.container(encryptionContainerToDelete.id);
//     const testDoc = TestDoc.create();
//     let createResponse = await otherEncryptionContainer.items.create(testDoc);
//     assert.equal(StatusCodes.Created, createResponse.statusCode);
//     verifyExpectedDocResponse(testDoc, createResponse.resource);
//     // Client 1 Deletes the Container referenced in Client 2 and Recreate with different policy
//     await database.container(encryptionContainerToDelete.id).delete();
//     paths = [
//       {
//         path: "/sensitive_StringFormat",
//         clientEncryptionKeyId: "key1",
//         encryptionType: EncryptionType.DETERMINISTIC,
//         encryptionAlgorithm: EncryptionAlgorithm.AEAD_AES_256_CBC_HMAC_SHA256,
//       },
//       {
//         path: "/sensitive_BoolFormat",
//         clientEncryptionKeyId: "key2",
//         encryptionType: EncryptionType.DETERMINISTIC,
//         encryptionAlgorithm: EncryptionAlgorithm.AEAD_AES_256_CBC_HMAC_SHA256,
//       },
//       {
//         path: "/PK",
//         clientEncryptionKeyId: "key2",
//         encryptionType: EncryptionType.DETERMINISTIC,
//         encryptionAlgorithm: EncryptionAlgorithm.AEAD_AES_256_CBC_HMAC_SHA256,
//       },
//     ];
//     encryptionPolicy = {
//       includedPaths: paths,
//       policyFormatVersion: 2,
//     };
//     containerProperties = {
//       id: encryptionContainerToDelete.id,
//       partitionKey: { paths: ["/PK"] },
//       clientEncryptionPolicy: encryptionPolicy,
//     };
//     await database.containers.create(containerProperties);
//     try {
//       await testCreateItem(encryptionContainerToDelete);
//       assert.fail("create operation should fail");
//     } catch (err) {
//       verifyDiagnostics(err.diagnostics, true, false, 3, 0);
//       assert.ok(
//         err.message.includes(
//           "Operation has failed due to a possible mismatch in Client Encryption Policy configured on the container.",
//         ),
//       );
//     }
//     createResponse = await encryptionContainerToDelete.items.create(testDoc);
//     assert.equal(StatusCodes.Created, createResponse.statusCode);
//     verifyExpectedDocResponse(testDoc, createResponse.resource);

//     // check w.r.t to query if we are able to fail and update the policy
//     try {
//       await validateQueryResults(
//         otherEncryptionContainer,
//         new EncryptionQueryBuilder("SELECT * FROM c"),
//         [testDoc],
//         true,
//         3,
//       );
//       assert.fail("query operation should fail");
//     } catch (err) {
//       assert.ok(
//         err.message.includes(
//           "Operation has failed due to a possible mismatch in Client Encryption Policy configured on the container.",
//         ),
//       );
//     }
//     // previous failure would have updated the policy in the cache.
//     await validateQueryResults(
//       otherEncryptionContainer,
//       new EncryptionQueryBuilder("SELECT * FROM c"),
//       [testDoc],
//       true,
//       3,
//     );
//     otherClient.dispose();
//   });

//   it("encryption validate policy refresh post container delete with batch", async () => {
//     // create a container with 1st client
//     let paths = [
//       "/sensitive_IntArray",
//       "/sensitive_NestedObjectFormatL1",
//       "/sensitive_DoubleFormat",
//     ].map((path) => ({
//       path: path,
//       clientEncryptionKeyId: "key1",
//       encryptionType: EncryptionType.DETERMINISTIC,
//       encryptionAlgorithm: EncryptionAlgorithm.AEAD_AES_256_CBC_HMAC_SHA256,
//     }));
//     let encryptionPolicy = {
//       includedPaths: paths,
//       policyFormatVersion: 2,
//     };
//     let containerProperties: ContainerDefinition = {
//       id: randomUUID(),
//       partitionKey: { paths: ["/sensitive_DoubleFormat"] },
//       clientEncryptionPolicy: encryptionPolicy,
//     };
//     const encryptionContainerToDelete = (await database.containers.create(containerProperties))
//       .container;
//     await encryptionContainerToDelete.initializeEncryption();
//     // create a document with 2nd client on same database and container
//     const otherClient = new CosmosClient({
//       endpoint: endpoint,
//       key: masterKey,
//       clientEncryptionOptions: {
//         keyEncryptionKeyResolver: new MockKeyVaultEncryptionKeyResolver(),
//       },
//     });
//     const otherDatabase = otherClient.database(database.id);
//     const otherEncryptionContainer = otherDatabase.container(encryptionContainerToDelete.id);
//     let testDoc = TestDoc.create();
//     const createResponse = await otherEncryptionContainer.items.create(testDoc);
//     assert.equal(StatusCodes.Created, createResponse.statusCode);
//     verifyExpectedDocResponse(testDoc, createResponse.resource);
//     // Client 1 Deletes the Container referenced in Client 2 and Recreate with different policy
//     await database.container(encryptionContainerToDelete.id).delete();
//     paths = [
//       {
//         path: "/sensitive_StringFormat",
//         clientEncryptionKeyId: "key1",
//         encryptionType: EncryptionType.DETERMINISTIC,
//         encryptionAlgorithm: EncryptionAlgorithm.AEAD_AES_256_CBC_HMAC_SHA256,
//       },
//       {
//         path: "/sensitive_BoolFormat",
//         clientEncryptionKeyId: "key2",
//         encryptionType: EncryptionType.DETERMINISTIC,
//         encryptionAlgorithm: EncryptionAlgorithm.AEAD_AES_256_CBC_HMAC_SHA256,
//       },
//       {
//         path: "/PK",
//         clientEncryptionKeyId: "key2",
//         encryptionType: EncryptionType.DETERMINISTIC,
//         encryptionAlgorithm: EncryptionAlgorithm.AEAD_AES_256_CBC_HMAC_SHA256,
//       },
//     ];
//     encryptionPolicy = {
//       includedPaths: paths,
//       policyFormatVersion: 2,
//     };
//     containerProperties = {
//       id: encryptionContainerToDelete.id,
//       partitionKey: { paths: ["/PK"] },
//       clientEncryptionPolicy: encryptionPolicy,
//     };
//     await database.containers.create(containerProperties);
//     try {
//       await testCreateItem(encryptionContainerToDelete);
//       assert.fail("create operation should fail");
//     } catch (err) {
//       verifyDiagnostics(err.diagnostics, true, false, 3, 0);
//       assert.ok(
//         err.message.includes(
//           "Operation has failed due to a possible mismatch in Client Encryption Policy configured on the container.",
//         ),
//       );
//     }
//     testDoc = new TestDoc((await testCreateItem(encryptionContainerToDelete)).resource);
//     const partitionKey = "thePK";

//     const doc1ToCreate = TestDoc.create(partitionKey);
//     const doc2ToCreate = TestDoc.create(partitionKey);
//     // check w.r.t to Batch if we are able to fail and update the policy.
//     const operations: OperationInput[] = [
//       {
//         operationType: "Create",
//         resourceBody: JSON.parse(JSON.stringify(doc1ToCreate)),
//       },
//       {
//         operationType: "Create",
//         resourceBody: JSON.parse(JSON.stringify(doc2ToCreate)),
//       },
//       {
//         operationType: "Read",
//         id: doc1ToCreate.id,
//       },
//       {
//         operationType: "Delete",
//         id: doc2ToCreate.id,
//       },
//     ];
//     let batchResponse = null;
//     try {
//       batchResponse = await otherEncryptionContainer.items.batch(operations, partitionKey);
//       assert.fail("batch operation should fail");
//     } catch (err) {
//       assert.ok(
//         err.message.includes(
//           "Operation has failed due to a possible mismatch in Client Encryption Policy configured on the container.",
//         ),
//       );
//     }
//     batchResponse = await otherEncryptionContainer.items.batch(operations, partitionKey);
//     assert.equal(StatusCodes.Ok, batchResponse.code);
//     const doc1 = batchResponse.result[0].resourceBody;
//     verifyExpectedDocResponse(doc1ToCreate, doc1);
//     const doc2 = batchResponse.result[1].resourceBody;
//     verifyExpectedDocResponse(doc2ToCreate, doc2);
//     otherClient.dispose();
//   });

//   it("encryption validate policy refresh post container delete with bulk", async () => {
//     // create a container with 1st client
//     let paths = [
//       "/sensitive_IntArray",
//       "/sensitive_NestedObjectFormatL1",
//       "/sensitive_DoubleFormat",
//     ].map((path) => ({
//       path: path,
//       clientEncryptionKeyId: "key1",
//       encryptionType: EncryptionType.DETERMINISTIC,
//       encryptionAlgorithm: EncryptionAlgorithm.AEAD_AES_256_CBC_HMAC_SHA256,
//     }));
//     let encryptionPolicy = {
//       includedPaths: paths,
//       policyFormatVersion: 2,
//     };
//     let containerProperties: ContainerDefinition = {
//       id: randomUUID(),
//       partitionKey: { paths: ["/sensitive_DoubleFormat"] },
//       clientEncryptionPolicy: encryptionPolicy,
//     };
//     const encryptionContainerToDelete = (await database.containers.create(containerProperties))
//       .container;
//     await encryptionContainerToDelete.initializeEncryption();
//     // create a document with 2nd client on same database and container
//     const otherClient = new CosmosClient({
//       endpoint: endpoint,
//       key: masterKey,
//       clientEncryptionOptions: {
//         keyEncryptionKeyResolver: new MockKeyVaultEncryptionKeyResolver(),
//       },
//     });
//     const otherDatabase = otherClient.database(database.id);
//     const otherEncryptionContainer = otherDatabase.container(encryptionContainerToDelete.id);
//     const testDoc = TestDoc.create();
//     const createResponse = await otherEncryptionContainer.items.create(testDoc);
//     assert.equal(StatusCodes.Created, createResponse.statusCode);
//     verifyExpectedDocResponse(testDoc, createResponse.resource);
//     // Client 1 Deletes the Container referenced in Client 2 and Recreate with different policy
//     await database.container(encryptionContainerToDelete.id).delete();
//     paths = [
//       {
//         path: "/sensitive_StringFormat",
//         clientEncryptionKeyId: "key1",
//         encryptionType: EncryptionType.DETERMINISTIC,
//         encryptionAlgorithm: EncryptionAlgorithm.AEAD_AES_256_CBC_HMAC_SHA256,
//       },
//       {
//         path: "/sensitive_BoolFormat",
//         clientEncryptionKeyId: "key2",
//         encryptionType: EncryptionType.DETERMINISTIC,
//         encryptionAlgorithm: EncryptionAlgorithm.AEAD_AES_256_CBC_HMAC_SHA256,
//       },
//       {
//         path: "/PK",
//         clientEncryptionKeyId: "key2",
//         encryptionType: EncryptionType.DETERMINISTIC,
//         encryptionAlgorithm: EncryptionAlgorithm.AEAD_AES_256_CBC_HMAC_SHA256,
//       },
//     ];
//     encryptionPolicy = {
//       includedPaths: paths,
//       policyFormatVersion: 2,
//     };
//     containerProperties = {
//       id: encryptionContainerToDelete.id,
//       partitionKey: { paths: ["/PK"] },
//       clientEncryptionPolicy: encryptionPolicy,
//     };
//     await database.containers.create(containerProperties);
//     try {
//       await testCreateItem(encryptionContainerToDelete);
//       assert.fail("create operation should fail");
//     } catch (err) {
//       verifyDiagnostics(err.diagnostics, true, false, 3);
//       assert.ok(
//         err.message.includes(
//           "Operation has failed due to a possible mismatch in Client Encryption Policy configured on the container.",
//         ),
//       );
//     }
//     const docToReplace = (await testCreateItem(encryptionContainerToDelete)).resource;
//     docToReplace.sensitive_StringFormat = "docToBeReplaced";
//     const docToUpsert = (await testCreateItem(encryptionContainerToDelete)).resource;
//     docToUpsert.sensitive_StringFormat = "docToBeUpserted";
//     const operations = [
//       {
//         operationType: BulkOperationType.Upsert,
//         partitionKey: docToUpsert.PK,
//         resourceBody: JSON.parse(JSON.stringify(docToUpsert)),
//       },
//       {
//         operationType: BulkOperationType.Replace,
//         id: docToReplace.id,
//         partitionKey: docToReplace.PK,
//         resourceBody: JSON.parse(JSON.stringify(docToReplace)),
//       },
//       {
//         operationType: BulkOperationType.Create,
//         resourceBody: JSON.parse(JSON.stringify(TestDoc.create())),
//       },
//     ];
//     try {
//       await otherEncryptionContainer.items.bulk(operations);
//       assert.fail("bulk operation should fail");
//     } catch (error) {
//       verifyDiagnostics(error.diagnostics, true, false, 11, undefined);
//       assert.ok(
//         error.message.includes(
//           "Operation has failed due to a possible mismatch in Client Encryption Policy configured on the container.",
//         ),
//       );
//     }
//     // retry bulk operation with 2nd client
//     const res = await otherEncryptionContainer.items.bulk(operations);
//     assert.equal(StatusCodes.Ok, res[0].statusCode);
//     assert.equal(StatusCodes.Ok, res[1].statusCode);
//     assert.equal(StatusCodes.Created, res[2].statusCode);
//     await verifyItemByRead(encryptionContainerToDelete, docToReplace);
//     await testCreateItem(encryptionContainerToDelete);
//     await verifyItemByRead(encryptionContainerToDelete, docToUpsert);
//     // validate if the right policy was used, by reading them all back
//     await otherEncryptionContainer.items.readAll().fetchAll();
//     otherClient.dispose();
//   });

//   it("encryption validate policy refresh post container delete with bulk streamer", async () => {
//     // create a container with 1st client
//     let paths = [
//       "/sensitive_IntArray",
//       "/sensitive_NestedObjectFormatL1",
//       "/sensitive_DoubleFormat",
//     ].map(
//       (path) =>
//         new ClientEncryptionIncludedPath(
//           path,
//           "key1",
//           EncryptionType.DETERMINISTIC,
//           EncryptionAlgorithm.AEAD_AES_256_CBC_HMAC_SHA256,
//         ),
//     );
//     let encryptionPolicy = new ClientEncryptionPolicy(paths, 2);
//     let containerProperties: ContainerDefinition = {
//       id: randomUUID(),
//       partitionKey: { paths: ["/sensitive_DoubleFormat"] },
//       clientEncryptionPolicy: encryptionPolicy,
//     };
//     const encryptionContainerToDelete = (await database.containers.create(containerProperties))
//       .container;
//     await encryptionContainerToDelete.initializeEncryption();
//     // create a document with 2nd client on same database and container
//     const otherClient = new CosmosClient({
//       endpoint: endpoint,
//       key: masterKey,
//       encryptionPolicy: {
//         enableEncryption: true,
//         keyEncryptionKeyResolver: new MockKeyVaultEncryptionKeyResolver(),
//         encryptionKeyResolverName: testKeyVault,
//       },
//     });
//     const otherDatabase = otherClient.database(database.id);
//     const otherEncryptionContainer = otherDatabase.container(encryptionContainerToDelete.id);
//     const testDoc = TestDoc.create();
//     const createResponse = await otherEncryptionContainer.items.create(testDoc);
//     assert.equal(StatusCodes.Created, createResponse.statusCode);
//     verifyExpectedDocResponse(testDoc, createResponse.resource);
//     // Client 1 Deletes the Container referenced in Client 2 and Recreate with different policy
//     await database.container(encryptionContainerToDelete.id).delete();
//     paths = [
//       new ClientEncryptionIncludedPath(
//         "/sensitive_StringFormat",
//         "key1",
//         EncryptionType.DETERMINISTIC,
//         EncryptionAlgorithm.AEAD_AES_256_CBC_HMAC_SHA256,
//       ),
//       new ClientEncryptionIncludedPath(
//         "/sensitive_BoolFormat",
//         "key2",
//         EncryptionType.DETERMINISTIC,
//         EncryptionAlgorithm.AEAD_AES_256_CBC_HMAC_SHA256,
//       ),
//       new ClientEncryptionIncludedPath(
//         "/PK",
//         "key2",
//         EncryptionType.DETERMINISTIC,
//         EncryptionAlgorithm.AEAD_AES_256_CBC_HMAC_SHA256,
//       ),
//     ];
//     encryptionPolicy = new ClientEncryptionPolicy(paths, 2);
//     containerProperties = {
//       id: encryptionContainerToDelete.id,
//       partitionKey: { paths: ["/PK"] },
//       clientEncryptionPolicy: encryptionPolicy,
//     };
//     await database.containers.create(containerProperties);
//     try {
//       await testCreateItem(encryptionContainerToDelete);
//       assert.fail("create operation should fail");
//     } catch (err) {
//       verifyDiagnostics(err.diagnostics, true, false, 3, 3);
//       assert.ok(
//         err.message.includes(
//           "Operation has failed due to a possible mismatch in Client Encryption Policy configured on the container.",
//         ),
//       );
//     }
//     const docToReplace = (await testCreateItem(encryptionContainerToDelete)).resource;
//     docToReplace.sensitive_StringFormat = "docToBeReplaced";
//     const docToUpsert = (await testCreateItem(encryptionContainerToDelete)).resource;
//     docToUpsert.sensitive_StringFormat = "docToBeUpserted";
//     const docToCreate = TestDoc.create();
//     docToCreate.PK = "newPK";
//     const operations = [
//       BulkOperations.getUpsertItemOperation(docToUpsert.PK, docToUpsert),
//       BulkOperations.getReplaceItemOperation(docToReplace.id, docToReplace.PK, docToReplace),
//       BulkOperations.getCreateItemOperation(
//         docToCreate.PK,
//         JSON.parse(JSON.stringify(docToCreate)),
//       ),
//     ];
//     let bulkHelper: BulkHelper;
//     try {
//       bulkHelper = otherEncryptionContainer.items.getBulkHelper();
//       await Promise.all(bulkHelper.execute(operations));
//       assert.fail("bulk operation should fail");
//     } catch (error) {
//       assert.ok(
//         error.message.includes(
//           "Operation has failed due to a possible mismatch in Client Encryption Policy configured on the container.",
//         ),
//       );
//     } finally {
//       bulkHelper.dispose();
//     }
//     // retry bulk operation with 2nd client
//     let res: BulkOperationResult[];
//     try {
//       bulkHelper = otherEncryptionContainer.items.getBulkHelper();
//       res = await Promise.all(bulkHelper.execute(operations));
//     } finally {
//       bulkHelper.dispose();
//     }
//     assert.equal(StatusCodes.Ok, res[0].statusCode);
//     assert.equal(StatusCodes.Ok, res[1].statusCode);
//     assert.equal(StatusCodes.Created, res[2].statusCode);
//     await verifyItemByRead(encryptionContainerToDelete, docToReplace);
//     await testCreateItem(encryptionContainerToDelete);
//     await verifyItemByRead(encryptionContainerToDelete, docToUpsert);
//     // validate if the right policy was used, by reading them all back
//     await otherEncryptionContainer.items.readAll().fetchAll();
//     otherClient.dispose();
//   });

//   it("encryption validate policy refresh post database delete", async () => {
//     const mainCLient = new CosmosClient({
//       endpoint: endpoint,
//       key: masterKey,
//       clientEncryptionOptions: {
//         keyEncryptionKeyResolver: new MockKeyVaultEncryptionKeyResolver(),
//         encryptionKeyTimeToLiveInSeconds: 1800,
//       },
//     });
//     let keyWrapMetadata: EncryptionKeyWrapMetadata = {
//       type: testKeyVault,
//       name: "myCek",
//       value: "cmkpath3",
//       algorithm: KeyEncryptionAlgorithm.RSA_OAEP,
//     };
//     let mainDatabase = (await mainCLient.databases.createIfNotExists({ id: "databaseToBeDeleted" }))
//       .database;
//     await mainDatabase.createClientEncryptionKey(
//       keyWrapMetadata.name,
//       EncryptionAlgorithm.AEAD_AES_256_CBC_HMAC_SHA256,
//       keyWrapMetadata,
//     );

//     const originalPaths = [
//       "/sensitive_StringFormat",
//       "/sensitive_ArrayFormat",
//       "/sensitive_NestedObjectFormatL1",
//     ].map((path) => ({
//       path: path,
//       clientEncryptionKeyId: "myCek",
//       encryptionType: EncryptionType.DETERMINISTIC,
//       encryptionAlgorithm: EncryptionAlgorithm.AEAD_AES_256_CBC_HMAC_SHA256,
//     }));
//     const encryptionPolicy = {
//       includedPaths: originalPaths,
//     };
//     let containerDef: ContainerDefinition = {
//       id: "containerToBeDeleted",
//       partitionKey: {
//         paths: ["/PK"],
//       },
//       clientEncryptionPolicy: encryptionPolicy,
//     };
//     const encryptionContainerToDelete = (
//       await mainDatabase.containers.createIfNotExists(containerDef)
//     ).container;
//     await encryptionContainerToDelete.initializeEncryption();
//     await testCreateItem(encryptionContainerToDelete);

//     const otherClient = new CosmosClient({
//       endpoint: endpoint,
//       key: masterKey,
//       clientEncryptionOptions: {
//         keyEncryptionKeyResolver: new MockKeyVaultEncryptionKeyResolver(),
//         encryptionKeyTimeToLiveInSeconds: 0,
//       },
//     });
//     const otherDatabase = otherClient.database(mainDatabase.id);
//     const otherEncryptionContainer = otherDatabase.container(encryptionContainerToDelete.id);
//     await testCreateItem(otherEncryptionContainer);

//     // Client 1 Deletes the Database and  Container referenced in Client 2 and Recreate with different policy
//     // delete database and recreate with same key name
//     await mainDatabase.delete();
//     mainDatabase = (await mainCLient.databases.createIfNotExists({ id: "databaseToBeDeleted" }))
//       .database;
//     keyWrapMetadata = {
//       type: testKeyVault,
//       name: "myCek",
//       value: "cmkpath4",
//       algorithm: KeyEncryptionAlgorithm.RSA_OAEP,
//     };
//     await mainDatabase.createClientEncryptionKey(
//       keyWrapMetadata.name,
//       EncryptionAlgorithm.AEAD_AES_256_CBC_HMAC_SHA256,
//       keyWrapMetadata,
//     );
//     const newModifiedPaths = [
//       "/sensitive_IntArray",
//       "/sensitive_DateFormat",
//       "/sensitive_BoolFormat",
//     ].map((path) => ({
//       path: path,
//       clientEncryptionKeyId: "myCek",
//       encryptionType: EncryptionType.DETERMINISTIC,
//       encryptionAlgorithm: EncryptionAlgorithm.AEAD_AES_256_CBC_HMAC_SHA256,
//     }));
//     clientEncryptionPolicy = {
//       includedPaths: newModifiedPaths,
//     };
//     containerDef = {
//       id: encryptionContainerToDelete.id,
//       partitionKey: {
//         paths: ["/PK"],
//       },
//       clientEncryptionPolicy: clientEncryptionPolicy,
//     };
//     await mainDatabase.containers.createIfNotExists(containerDef);

//     try {
//       await testCreateItem(encryptionContainerToDelete);
//       assert.fail("create operation should fail");
//     } catch (error) {
//       error.message.includes(
//         "Operation has failed due to a possible mismatch in Client Encryption Policy configured on the container.",
//       );
//     }
//     // retrying should succeed
//     let testDoc = new TestDoc((await testCreateItem(encryptionContainerToDelete)).resource);

//     // try from other container. should fail due to policy mismatch
//     try {
//       await verifyItemByRead(otherEncryptionContainer, testDoc);
//       assert.fail("read operation should fail");
//     } catch (error) {
//       error.message.includes(
//         "Operation has failed due to a possible mismatch in Client Encryption Policy configured on the container.",
//       );
//     }
//     // retrying should succeed
//     await verifyItemByRead(otherEncryptionContainer, testDoc);

//     // create new container in other client.
//     // The test basically validates if the new key created is referenced, Since the other client would have had the old key cached.
//     // and here we would not hit the incorrect container rid issue.
//     const newModifiedPath2 = {
//       path: "/PK",
//       clientEncryptionKeyId: "myCek",
//       encryptionType: EncryptionType.DETERMINISTIC,
//       encryptionAlgorithm: EncryptionAlgorithm.AEAD_AES_256_CBC_HMAC_SHA256,
//     };
//     const otherEncryptionContainer2 = (
//       await otherDatabase.containers.createIfNotExists({
//         id: "otherContainer2",
//         partitionKey: "/PK",
//         clientEncryptionPolicy: {
//           includedPaths: [newModifiedPath2],
//           policyFormatVersion: 2,
//         },
//       })
//     ).container;

//     // create an item
//     const newDoc = new TestDoc((await testCreateItem(otherEncryptionContainer2)).resource);
//     const otherClient2 = new CosmosClient({
//       endpoint: endpoint,
//       key: masterKey,
//       clientEncryptionOptions: {
//         keyEncryptionKeyResolver: new MockKeyVaultEncryptionKeyResolver(),
//         encryptionKeyTimeToLiveInSeconds: 120,
//       },
//     });
//     const otherDatabase2 = otherClient2.database(mainDatabase.id);
//     const otherEncryptionContainer3 = otherDatabase2.container(otherEncryptionContainer2.id);
//     await verifyItemByRead(otherEncryptionContainer3, newDoc);

//     // validate from other client that we indeed are using the key with metadata2
//     const otherEncryptionContainerFromClient2 = otherDatabase2.container(
//       encryptionContainerToDelete.id,
//     );
//     await verifyItemByRead(otherEncryptionContainerFromClient2, testDoc);

//     // previous referenced container
//     await testCreateItem(otherEncryptionContainer);

//     await testCreateItem(otherEncryptionContainer);
//     await verifyItemByRead(otherEncryptionContainer, testDoc);

//     testDoc = new TestDoc((await testCreateItem(otherEncryptionContainer)).resource);

//     // to be sure if it was indeed encrypted with the new key.
//     await verifyItemByRead(encryptionContainerToDelete, testDoc);

//     // validate if the right policy was used, by reading them all back
//     await encryptionContainerToDelete.items.readAll().fetchAll();
//     await otherEncryptionContainer.items.readAll().fetchAll();

//     await mainCLient.database(mainDatabase.id).delete();

//     mainCLient.dispose();
//     otherClient.dispose();
//     otherClient2.dispose();
//   });

//   it("encryption decrypt group by query result test", async () => {
//     const partitionKey = randomUUID();
//     const testDoc1 = new TestDoc((await testCreateItem(encryptionContainer)).resource);

//     const query = new EncryptionQueryBuilder(
//       `SELECT COUNT(c.id), c.PK FROM c WHERE c.PK = @PK GROUP BY c.PK`,
//     );

//     query.addParameter("@PK", partitionKey, "/PK");
//     let iterator = await encryptionContainer.items.getEncryptionQueryIterator(query);
//     while (iterator.hasMoreResults()) {
//       const response = await iterator.fetchNext();
//       assert.isNotNull(response.diagnostics);
//     }

//     const withEncryptedParameter = new EncryptionQueryBuilder(
//       "SELECT COUNT(c.id), c.sensitive_IntFormat FROM c WHERE c.sensitive_IntFormat = @Sensitive_IntFormat GROUP BY c.sensitive_IntFormat",
//     );

//     withEncryptedParameter.addParameter(
//       "@Sensitive_IntFormat",
//       { value: testDoc1.sensitive_IntFormat, numberType: CosmosEncryptedNumberType.Integer },
//       "/sensitive_IntFormat",
//     );

//     iterator = await encryptionContainer.items.getEncryptionQueryIterator(withEncryptedParameter);
//     while (iterator.hasMoreResults()) {
//       const response = await iterator.fetchNext();
//       assert.isNotNull(response.diagnostics);
//     }
//   });

//   it("should fail creating cep with duplicate path", async () => {
//     // duplicate paths in policy
//     const pathdup1 = {
//       path: "/sensitive_StringFormat",
//       clientEncryptionKeyId: "key2",
//       encryptionType: EncryptionType.DETERMINISTIC,
//       encryptionAlgorithm: EncryptionAlgorithm.AEAD_AES_256_CBC_HMAC_SHA256,
//     };
//     const pathdup2 = {
//       path: "/sensitive_StringFormat",
//       clientEncryptionKeyId: "key2",
//       encryptionType: EncryptionType.DETERMINISTIC,
//       encryptionAlgorithm: EncryptionAlgorithm.AEAD_AES_256_CBC_HMAC_SHA256,
//     };
//     const pathsWithDups = [pathdup1, pathdup2];
//     const contDef = {
//       id: "containerWithDups",
//       partitionKey: {
//         paths: ["/PK"],
//       },
//       clientEncryptionPolicy: {
//         includedPaths: pathsWithDups,
//       },
//     };
//     try {
//       await database.containers.create(contDef);
//       assert.fail("ClientEncryptionPolicy creation should have failed");
//     } catch (err) {
//       assert.ok(
//         err.message.includes(
//           err.message,
//           "Duplicate path found: /sensitive_StringFormat in client encryption policy.",
//         ),
//       );
//     }
//   });

//   it("encryption decrypt query result multiple docs", async () => {
//     const testDoc1 = new TestDoc((await testCreateItem(encryptionContainer)).resource);
//     const testDoc2 = new TestDoc((await testCreateItem(encryptionContainer)).resource);

//     let query = `SELECT * FROM c WHERE c.nonsensitive IN ('${testDoc1.nonsensitive}', '${testDoc2.nonsensitive}')`;

//     let iterator = encryptionContainer.items.query(query);
//     let response = await iterator.fetchAll();
//     assert.ok(response.resources.length === 2);
//     for (const doc of response.resources) {
//       assert.ok(doc.id === testDoc1.id || doc.id === testDoc2.id);
//     }
//     query += " ORDER BY c._ts";
//     iterator = encryptionContainer.items.query(query);
//     response = await iterator.fetchAll();
//     assert.ok(response.resources.length === 2);
//   });

//   it("query with COUNT on encrypted item", async () => {
//     await testCreateItem(encryptionContainer);
//     const query = { query: "SELECT VALUE COUNT(1) FROM c" };
//     const iterator = encryptionContainer.items.query(query);
//     const response = await iterator.fetchAll();
//     assert.equal(response.resources[0], 1);
//   });

//   it("encryption hierarchical partition key test", async () => {
//     const key1Paths = ["/sensitive_LongFormat", "/sensitive_NestedObjectFormatL1"].map((path) => ({
//       path: path,
//       clientEncryptionKeyId: "key1",
//       encryptionType: EncryptionType.DETERMINISTIC,
//       encryptionAlgorithm: EncryptionAlgorithm.AEAD_AES_256_CBC_HMAC_SHA256,
//     }));
//     const containerDef = {
//       id: "hierarchical_partition_container",
//       partitionKey: {
//         paths: [
//           "/sensitive_StringFormat",
//           "/sensitive_NestedObjectFormatL1/sensitive_NestedObjectFormatL2/sensitive_StringFormatL2",
//         ],
//         version: 2,
//         kind: PartitionKeyKind.MultiHash,
//       },
//       clientEncryptionPolicy: {
//         includedPaths: key1Paths,
//         policyFormatVersion: 2,
//       },
//       throughput: 400,
//     };
//     const container = (await database.containers.create(containerDef)).container;
//     await container.initializeEncryption();
//     const testDoc = TestDoc.create();
//     const createResponse = await container.items.create(testDoc);
//     assert.equal(StatusCodes.Created, createResponse.statusCode);
//     const testDocPartitionKey = [
//       testDoc.sensitive_StringFormat,
//       testDoc.sensitive_NestedObjectFormatL1.sensitive_NestedObjectFormatL2
//         .sensitive_StringFormatL2,
//     ];
//     verifyExpectedDocResponse(testDoc, createResponse.resource);
//     const readResponse = await container.item(testDoc.id, testDocPartitionKey).read();
//     assert.equal(StatusCodes.Ok, readResponse.statusCode);
//     verifyExpectedDocResponse(testDoc, readResponse.resource);
//     let query = new EncryptionQueryBuilder("SELECT * FROM c");
//     let iterator = await container.items.getEncryptionQueryIterator(query);
//     let queryResponse = await iterator.fetchAll();
//     assert.equal(queryResponse.resources.length, 1);
//     verifyExpectedDocResponse(testDoc, queryResponse.resources[0]);
//     query = new EncryptionQueryBuilder(
//       "SELECT * FROM c WHERE c.sensitive_StringFormat= @sensitive_StringFormat",
//     );
//     query.addParameter(
//       "@sensitive_StringFormat",
//       testDoc.sensitive_StringFormat,
//       "/sensitive_StringFormat",
//     );
//     iterator = await container.items.getEncryptionQueryIterator(query);
//     queryResponse = await iterator.fetchAll();
//     assert.equal(queryResponse.resources.length, 1);
//     verifyExpectedDocResponse(testDoc, queryResponse.resources[0]);

//     query = new EncryptionQueryBuilder(
//       "SELECT * FROM c WHERE c.sensitive_LongFormat= @sensitive_LongFormat",
//     );
//     query.addParameter(
//       "@sensitive_LongFormat",
//       { value: testDoc.sensitive_LongFormat, numberType: CosmosEncryptedNumberType.Integer },
//       "/sensitive_LongFormat",
//     );
//     iterator = await container.items.getEncryptionQueryIterator(query);
//     queryResponse = await iterator.fetchAll();
//     assert.equal(queryResponse.resources.length, 1);
//     verifyExpectedDocResponse(testDoc, queryResponse.resources[0]);

//     query = new EncryptionQueryBuilder(
//       "SELECT * FROM c WHERE c.sensitive_NestedObjectFormatL1= @sensitive_NestedObjectFormatL1",
//     );
//     query.addParameter(
//       "@sensitive_NestedObjectFormatL1",
//       testDoc.sensitive_NestedObjectFormatL1,
//       "/sensitive_NestedObjectFormatL1",
//     );
//     iterator = await container.items.getEncryptionQueryIterator(query);
//     queryResponse = await iterator.fetchAll();
//     assert.equal(queryResponse.resources.length, 1);
//     verifyExpectedDocResponse(testDoc, queryResponse.resources[0]);
//   });

//   it("encryption resource token auth restricted", async () => {
//     const { resource: restrictedUserDef } = await database.users.create({ id: randomUUID() });
//     const restrictedUser = database.user(restrictedUserDef.id);
//     const { resource: restrictedUserPermission } = await restrictedUser.permissions.create({
//       id: randomUUID(),
//       permissionMode: PermissionMode.All,
//       resource: encryptionContainer.url,
//     });
//     assert((restrictedUserPermission as any)._token !== undefined, "permission token is invalid");
//     const resourceTokens: any = {};
//     resourceTokens[database.id] = (restrictedUserPermission as any)._token;
//     const restrictedClient = new CosmosClient({
//       endpoint: endpoint,
//       resourceTokens: resourceTokens,
//       clientEncryptionOptions: {
//         keyEncryptionKeyResolver: new MockKeyVaultEncryptionKeyResolver(),
//       },
//     });

//     const datbaseForRestrictedUser = restrictedClient.database(database.id);

//     try {
//       const cekId = "testingCekId";
//       const metadata: EncryptionKeyWrapMetadata = {
//         type: testKeyVault,
//         name: cekId,
//         value: "cmkpath5",
//         algorithm: KeyEncryptionAlgorithm.RSA_OAEP,
//       };
//       await datbaseForRestrictedUser.createClientEncryptionKey(
//         cekId,
//         EncryptionAlgorithm.AEAD_AES_256_CBC_HMAC_SHA256,
//         metadata,
//       );
//       assert.fail("CreateClientEncryptionKey should have failed due to restrictions");
//     } catch (err) {
//       assert.equal(StatusCodes.Forbidden, err.code);
//     }

//     try {
//       const cekId = "testingCekId";
//       const metadata: EncryptionKeyWrapMetadata = {
//         type: testKeyVault,
//         name: cekId,
//         value: "cmkpath5" + "updated",
//         algorithm: KeyEncryptionAlgorithm.RSA_OAEP,
//       };
//       await datbaseForRestrictedUser.rewrapClientEncryptionKey(cekId, metadata);
//       assert.fail("RewrapClientEncryptionKey should have failed due to restrictions");
//     } catch (err) {
//       assert.equal(StatusCodes.Forbidden, err.code);
//     }
//     restrictedClient.dispose();
//   });

//   it("key encryption key revoke test", async () => {
//     const keyEncryptionKeyResolver = new MockKeyVaultEncryptionKeyResolver();
//     const encryptionTestClient = new CosmosClient({
//       endpoint: endpoint,
//       key: masterKey,
//       clientEncryptionOptions: {
//         keyEncryptionKeyResolver: keyEncryptionKeyResolver,
//         encryptionKeyTimeToLiveInSeconds: 0,
//       },
//     });
//     const testdatabase = encryptionTestClient.database(database.id);

//     // Once a Dek gets cached and the Kek is revoked, calls to unwrap/wrap keys would fail since KEK is revoked.
//     // The Dek should be rewrapped if the KEK is revoked.
//     // When an access to KeyVault fails, the Dek is fetched from the backend (force refresh to update the stale DEK) and cache is updated.
//     const pathWithRevokedKek = {
//       path: "/sensitive_NestedObjectFormatL1",
//       clientEncryptionKeyId: "keyWithRevokedKek",
//       encryptionType: EncryptionType.DETERMINISTIC,
//       encryptionAlgorithm: EncryptionAlgorithm.AEAD_AES_256_CBC_HMAC_SHA256,
//     };
//     const paths = [pathWithRevokedKek];
//     const clientEncryptionPolicyWithRevokedKek = {
//       includedPaths: paths,
//     };
//     const containerProperties = {
//       id: randomUUID(),
//       partitionKey: {
//         paths: ["/PK"],
//       },
//       clientEncryptionPolicy: clientEncryptionPolicyWithRevokedKek,
//     };
//     const testcontainer = (await testdatabase.containers.create(containerProperties)).container;
//     const testDoc1 = new TestDoc((await testCreateItem(testcontainer)).resource);
//     keyEncryptionKeyResolver.revokeAccessSet = true;
//     // Try creating it and it should fail as it has been revoked.
//     try {
//       await testCreateItem(testcontainer);
//       assert.fail("Create Item should have failed.");
//     } catch (err) {
//       assert.ok(
//         err.message.includes(
//           "needs to be rewrapped with a valid Key Encryption Key using rewrapClientEncryptionKey",
//         ),
//       );
//     }
//     // testing query read fail due to revoked access.
//     const query = new EncryptionQueryBuilder("SELECT * FROM c");
//     try {
//       await validateQueryResults(testcontainer, query, [testDoc1]);
//       assert.fail("Query should have failed.");
//     } catch (error) {
//       assert.ok(
//         error.message.includes(
//           "needs to be rewrapped with a valid Key Encryption Key using rewrapClientEncryptionKey",
//         ),
//       );
//     }
//     // Revoke access is set to false, so the next call should succeed after rewrap.
//     keyEncryptionKeyResolver.revokeAccessSet = false;
//     await testdatabase.rewrapClientEncryptionKey("keyWithRevokedKek", metadata2);
//     await testCreateItem(testcontainer);
//     testKeyEncryptionKeyResolver.revokeAccessSet = false;
//     encryptionTestClient.dispose();
//   });

//   it("encryption diagnostics test", async () => {
//     const createResponse = await testCreateItem(encryptionContainer);
//     verifyDiagnostics(createResponse.diagnostics, true, true, 12, 12);

//     const testDoc = new TestDoc(createResponse.resource);

//     const readResponse = await encryptionContainer.item(testDoc.id, testDoc.PK).read();
//     verifyDiagnostics(readResponse.diagnostics, false, true, undefined, 12);

//     const testDoc1 = TestDoc.create();
//     testDoc1.nonsensitive = randomUUID();
//     testDoc1.sensitive_StringFormat = randomUUID();
//     const upsertResponse = await testUpsertItem(encryptionContainer, testDoc1, StatusCodes.Created);
//     const upsertedDoc = new TestDoc(upsertResponse.resource);
//     verifyDiagnostics(upsertResponse.diagnostics, true, true, 12, 12);

//     upsertedDoc.nonsensitive = randomUUID();
//     upsertedDoc.sensitive_StringFormat = randomUUID();

//     const replaceResponse = await testReplaceItem(encryptionContainer, upsertedDoc);
//     verifyDiagnostics(replaceResponse.diagnostics, true, true, 14, 12);
//   });

//   it("encryption delete all items in a partition key", async () => {
//     const testDoc1 = new TestDoc((await testCreateItem(encryptionContainer, "pk1")).resource);
//     const testDoc2 = new TestDoc((await testCreateItem(encryptionContainer, "pk2")).resource);
//     const testDoc3 = new TestDoc((await testCreateItem(encryptionContainer, "pk1")).resource);
//     const testDoc4 = new TestDoc((await testCreateItem(encryptionContainer, "pk2")).resource);

//     await encryptionContainer.deleteAllItemsForPartitionKey("pk1");

//     const res1 = await encryptionContainer.item(testDoc1.id, "pk1").read();
//     assert(res1.statusCode === StatusCodes.NotFound);

//     const res2 = await encryptionContainer.item(testDoc2.id, "pk2").read();
//     assert(res2.statusCode === StatusCodes.Ok);

//     const res3 = await encryptionContainer.item(testDoc3.id, "pk1").read();
//     assert(res3.statusCode === StatusCodes.NotFound);

//     const res4 = await encryptionContainer.item(testDoc4.id, "pk2").read();
//     assert(res4.statusCode === StatusCodes.Ok);
//   });

//   it("validate caching of protected dek", async () => {
//     // no caching
//     const testKeyResolver1 = new MockKeyVaultEncryptionKeyResolver();
//     let newClient = new CosmosClient({
//       endpoint: endpoint,
//       key: masterKey,
//       clientEncryptionOptions: {
//         keyEncryptionKeyResolver: testKeyResolver1,
//         encryptionKeyTimeToLiveInSeconds: 0,
//       },
//     });
//     let newDatabase = newClient.database(database.id);
//     let newContainer = newDatabase.container(encryptionContainer.id);
//     for (let i = 0; i < 2; i++) {
//       await testCreateItem(newContainer);
//     }
//     let unwrapCount = testKeyResolver1.unwrapKeyCallsCount["cmkpath1"];
//     assert.ok(unwrapCount > 1);
//     const testKeyResolver2 = new MockKeyVaultEncryptionKeyResolver();
//     // default cache ttl is 2 hrs
//     newClient.dispose();
//     newClient = new CosmosClient({
//       endpoint: endpoint,
//       key: masterKey,
//       clientEncryptionOptions: {
//         keyEncryptionKeyResolver: testKeyResolver2,
//       },
//     });
//     newDatabase = newClient.database(database.id);
//     newContainer = newDatabase.container(encryptionContainer.id);
//     for (let i = 0; i < 2; i++) {
//       await testCreateItem(newContainer);
//     }
//     unwrapCount = testKeyResolver2.unwrapKeyCallsCount["cmkpath1"];
//     // expecting just one unwrap
//     assert.ok(unwrapCount === 1);
//     newClient.dispose();
//   });
//   after(async () => {
//     await removeAllDatabases();
//     encryptionClient.dispose();
//   });
// });
=======
import { randomUUID } from "@azure/core-util";
import { EncryptionAlgorithm } from "../../../src/index.js";
import type {
  Database,
  Container,
  ContainerDefinition,
  OperationInput,
  PatchOperation,
  EncryptionKeyWrapMetadata,
  ClientEncryptionPolicy,
  ClientEncryptionIncludedPath,
} from "../../../src/index.js";
import {
  CosmosClient,
  KeyEncryptionAlgorithm,
  EncryptionType,
  EncryptionKeyResolverName,
  StatusCodes,
  BulkOperationType,
  ChangeFeedStartFrom,
  EncryptionQueryBuilder,
  PatchOperationType,
  PartitionKeyDefinitionVersion,
  ChangeFeedMode,
  ChangeFeedPolicy,
  ChangeFeedRetentionTimeSpan,
  PartitionKeyKind,
  PermissionMode,
} from "../../../src/index.js";
import { masterKey } from "../common/_fakeTestSecrets.js";
import { endpoint } from "../common/_testConfig.js";
import {
  compareMetadata,
  MockKeyVaultEncryptionKeyResolver,
  testCreateClientEncryptionKey,
  testCreateItem,
  TestDoc,
  verifyExpectedDocResponse,
  verifyItemByRead,
  testRewrapClientEncryptionKey,
  testUpsertItem,
  validateQueryResults,
  testPatchItem,
  testReplaceItem,
  testDeleteItem,
  verifyDiagnostics,
} from "../common/encryptionTestHelpers.js";
import { removeAllDatabases } from "../common/TestHelpers.js";
import type { CosmosEncryptedNumber } from "../../../src/encryption/CosmosEncryptedNumber.js";
import { CosmosEncryptedNumberType } from "../../../src/encryption/CosmosEncryptedNumber.js";
import { describe, it, assert, beforeEach, beforeAll, afterAll } from "vitest";

let encryptionClient: CosmosClient;
let metadata1: EncryptionKeyWrapMetadata;
let metadata2: EncryptionKeyWrapMetadata;
let database: Database;
let encryptionContainer: Container;
let encryptionContainerForChangeFeed: Container;
let testKeyEncryptionKeyResolver: MockKeyVaultEncryptionKeyResolver;
let containerDefinition: ContainerDefinition;
let clientEncryptionPolicy: ClientEncryptionPolicy;

const testKeyVault = "TESTKEYSTORE_VAULT" as EncryptionKeyResolverName;

describe("ClientSideEncryption", () => {
  beforeAll(async () => {
    await removeAllDatabases();
    testKeyEncryptionKeyResolver = new MockKeyVaultEncryptionKeyResolver();
    metadata1 = {
      type: testKeyVault,
      name: "key1",
      value: "cmkpath1",
      algorithm: KeyEncryptionAlgorithm.RSA_OAEP,
    };
    metadata2 = {
      type: testKeyVault,
      name: "key2",
      value: "cmkpath2",
      algorithm: KeyEncryptionAlgorithm.RSA_OAEP,
    };
    encryptionClient = new CosmosClient({
      endpoint: endpoint,
      key: masterKey,
      clientEncryptionOptions: {
        keyEncryptionKeyResolver: testKeyEncryptionKeyResolver,
        encryptionKeyTimeToLiveInSeconds: 0,
      },
    });
    database = (await encryptionClient.databases.createIfNotExists({ id: randomUUID() })).database;
    const revokedKekMetadata: EncryptionKeyWrapMetadata = {
      type: testKeyVault,
      name: "revokedKek",
      value: "revokedcmkpath",
      algorithm: KeyEncryptionAlgorithm.RSA_OAEP,
    };
    await testCreateClientEncryptionKey(database, "key1", metadata1);
    await testCreateClientEncryptionKey(database, "key2", metadata2);
    await testCreateClientEncryptionKey(database, "keyWithRevokedKek", revokedKekMetadata);
    const key1Paths = [
      "/PK",
      "/sensitive_NestedObjectFormatL1",
      "/sensitive_IntFormat",
      "/sensitive_DateFormat",
      "/sensitive_FloatFormat",
      "/sensitive_ArrayMultiTypes",
    ].map((path) => ({
      path: path,
      clientEncryptionKeyId: "key1",
      encryptionType: EncryptionType.DETERMINISTIC,
      encryptionAlgorithm: EncryptionAlgorithm.AEAD_AES_256_CBC_HMAC_SHA256,
    }));
    const key2Paths = [
      "/id",
      "/sensitive_DecimalFormat",
      "/sensitive_BoolFormat",
      "/sensitive_IntMultiDimArray",
      "/sensitive_ObjectArrayType",
    ].map((path) => ({
      path: path,
      clientEncryptionKeyId: "key2",
      encryptionType: EncryptionType.DETERMINISTIC,
      encryptionAlgorithm: EncryptionAlgorithm.AEAD_AES_256_CBC_HMAC_SHA256,
    }));
    const paths = key1Paths.concat(key2Paths);
    paths.push({
      path: "/sensitive_ArrayFormat",
      clientEncryptionKeyId: "keyWithRevokedKek",
      encryptionType: EncryptionType.DETERMINISTIC,
      encryptionAlgorithm: EncryptionAlgorithm.AEAD_AES_256_CBC_HMAC_SHA256,
    });
    clientEncryptionPolicy = {
      includedPaths: paths,
      policyFormatVersion: 2,
    };
    containerDefinition = {
      id: randomUUID(),
      partitionKey: {
        paths: ["/PK"],
      },
      clientEncryptionPolicy: clientEncryptionPolicy,
    };

    const containerDefinitionForChangeFeed = {
      id: randomUUID(),
      partitionKey: {
        paths: ["/PK"],
      },
      clientEncryptionPolicy: clientEncryptionPolicy,
    };
    encryptionContainer = (await database.containers.createIfNotExists(containerDefinition))
      .container;
    encryptionContainerForChangeFeed = (
      await database.containers.createIfNotExists(containerDefinitionForChangeFeed)
    ).container;
    // initialize Encryption will warm up the cache beforehand
    // not calling it for encryptionContainer as cache will be initialized with first encryption operation
    await encryptionContainerForChangeFeed.initializeEncryption();
  });

  beforeEach(async () => {
    const iterator = encryptionContainer.items.readAll();
    const { resources: items } = await iterator.fetchAll();
    if (items.length > 0) {
      for (const item of items) {
        await encryptionContainer.item(item.id, item.PK).delete();
      }
    }
  });

  it("create client encryption included paths and policy", async () => {
    // check policy format version
    let path: ClientEncryptionIncludedPath = {
      path: "/id",
      clientEncryptionKeyId: "key1",
      encryptionType: EncryptionType.DETERMINISTIC,
      encryptionAlgorithm: EncryptionAlgorithm.AEAD_AES_256_CBC_HMAC_SHA256,
    };
    let policy: ClientEncryptionPolicy = {
      includedPaths: [path],
    };
    try {
      await database.containers.createIfNotExists({
        id: randomUUID(),
        clientEncryptionPolicy: policy,
      });
    } catch (err) {
      assert.ok(
        err.message.includes(
          "Encryption of partition key or id is only supported with policy format version 2",
        ),
      );
    }
    // check deterministic encryption for id
    path = {
      path: "/id",
      clientEncryptionKeyId: "key1",
      encryptionType: EncryptionType.RANDOMIZED,
      encryptionAlgorithm: EncryptionAlgorithm.AEAD_AES_256_CBC_HMAC_SHA256,
    };

    policy = {
      includedPaths: [path],
      policyFormatVersion: 2,
    };
    try {
      await database.containers.createIfNotExists({
        id: randomUUID(),
        clientEncryptionPolicy: policy,
      });
    } catch (err) {
      assert.ok(
        err.message.includes(
          "The '/id' property must be encrypted using Deterministic encryption.",
        ),
      );
    }
    // check deterministic encryption for partition key
    path = {
      path: "/address",
      clientEncryptionKeyId: "key1",
      encryptionType: EncryptionType.RANDOMIZED,
      encryptionAlgorithm: EncryptionAlgorithm.AEAD_AES_256_CBC_HMAC_SHA256,
    };
    policy = {
      includedPaths: [path],
      policyFormatVersion: 2,
    };
    let containerDef = {
      id: randomUUID(),
      partitionKey: {
        paths: ["/PK", "/address/zip"],
      },
      clientEncryptionPolicy: policy,
    };
    try {
      await database.containers.createIfNotExists(containerDef);
    } catch (err) {
      assert.ok(
        err.message.includes(
          "Path: /address which is part of the partition key has to be encrypted with Deterministic type Encryption.",
        ),
      );
    }

    // check invalid path
    path = {
      path: "/id",
      clientEncryptionKeyId: "key1",
      encryptionType: EncryptionType.DETERMINISTIC,
      encryptionAlgorithm: EncryptionAlgorithm.AEAD_AES_256_CBC_HMAC_SHA256,
    };
    policy = {
      includedPaths: [path],
      policyFormatVersion: 2,
    };
    containerDef = {
      id: randomUUID(),
      partitionKey: {
        paths: ["/PK"],
      },
      clientEncryptionPolicy: policy,
    };
    try {
      await database.containers.createIfNotExists(containerDef);
    } catch (err) {
      assert.ok(
        err.message.includes("Path in ClientEncryptionIncludedPath needs to start with '/'"),
      );
    }
    // check for nested path
    path = {
      path: "/address/zip",
      clientEncryptionKeyId: "key1",
      encryptionType: EncryptionType.DETERMINISTIC,
      encryptionAlgorithm: EncryptionAlgorithm.AEAD_AES_256_CBC_HMAC_SHA256,
    };
    policy = {
      includedPaths: [path],
    };
    containerDef = {
      id: randomUUID(),
      partitionKey: {
        paths: ["/PK", "/address/zip"],
      },
      clientEncryptionPolicy: policy,
    };
    try {
      await database.containers.createIfNotExists(containerDef);
    } catch (err) {
      assert.ok(
        err.message.includes("Only top-level paths are currently supported for encryption"),
      );
    }
    // check empty key
    path = {
      path: "/id",
      clientEncryptionKeyId: "",
      encryptionType: EncryptionType.DETERMINISTIC,
      encryptionAlgorithm: EncryptionAlgorithm.AEAD_AES_256_CBC_HMAC_SHA256,
    };
    policy = {
      includedPaths: [path],
      policyFormatVersion: 2,
    };
    containerDef = {
      id: randomUUID(),
      partitionKey: {
        paths: ["/PK"],
      },
      clientEncryptionPolicy: policy,
    };
    try {
      await database.containers.createIfNotExists(containerDef);
    } catch (err) {
      assert.ok(
        err.message.includes(
          "ClientEncryptionKeyId needs to be defined as string type in ClientEncryptionIncludedPath",
        ),
      );
    }
  });

  it("create and delete database with encryption enabled client without cek", async () => {
    const testdatabase = (await encryptionClient.databases.create({ id: "NoCEKDatabase" }))
      .database;
    const containerProperties = {
      id: "NoCEPContainer",
      partitionKey: {
        paths: ["/PK"],
      },
      throughput: 400,
    };
    const testcontainer = (await testdatabase.containers.create(containerProperties)).container;
    await testcontainer.initializeEncryption();
    const testDoc = TestDoc.create();
    const createResponse = await testcontainer.items.create(testDoc);
    assert.equal(StatusCodes.Created, createResponse.statusCode);
    verifyExpectedDocResponse(testDoc, createResponse.resource);
    await testdatabase.delete();
  });
  // skipping since timeout at pipeline is set to 100 seconds
  it.skip("validate encryption time to live", async () => {
    const testKeyResolver = new MockKeyVaultEncryptionKeyResolver();
    // client with ttl of 1 min
    const newClient = new CosmosClient({
      endpoint: endpoint,
      key: masterKey,
      clientEncryptionOptions: {
        keyEncryptionKeyResolver: testKeyResolver,
        encryptionKeyTimeToLiveInSeconds: 60,
      },
    });
    const newDatabase = newClient.database(database.id);
    const newContainer = newDatabase.container(encryptionContainer.id);
    for (let i = 0; i < 2; i++) {
      await testCreateItem(newContainer);
    }
    // expecting just one unwrap, since the key should be cached for 1 min
    assert.ok(testKeyResolver.unwrapKeyCallsCount["cmkpath1"] === 1);
    // wait for some to ensure that cache is cleared
    await new Promise((resolve) => setTimeout(resolve, 120000));

    for (let i = 0; i < 2; i++) {
      await testCreateItem(newContainer);
    }
    // again the unwrap key should be called once, since the cache has cleared
    assert.equal(testKeyResolver.unwrapKeyCallsCount["cmkpath1"], 2);
    newClient.dispose();
  });

  it("encryption bulk operation", async () => {
    const docToCreate = TestDoc.create();

    const { resource: docToReplace } = await testCreateItem(encryptionContainer);
    docToReplace.nonsensitive = randomUUID();
    docToReplace.sensitive_StringFormat = randomUUID();

    const { resource: docToUpsert } = await testCreateItem(encryptionContainer);
    docToUpsert.nonsensitive = randomUUID();
    docToUpsert.sensitive_StringFormat = randomUUID();

    // doc not created before
    const docToUpsert2 = TestDoc.create();

    const { resource: docToDelete } = await testCreateItem(encryptionContainer);

    const clientWithBulk = new CosmosClient({
      endpoint: endpoint,
      key: masterKey,
      clientEncryptionOptions: {
        keyEncryptionKeyResolver: new MockKeyVaultEncryptionKeyResolver(),
      },
    });

    const databaseWithBulk = clientWithBulk.database(database.id);
    const encryptionContainerWithBulk = databaseWithBulk.container(encryptionContainer.id);

    const operations = [
      {
        operationType: BulkOperationType.Create,
        resourceBody: JSON.parse(JSON.stringify(docToCreate)),
      },
      {
        operationType: BulkOperationType.Upsert,
        partitionKey: docToUpsert2.PK,
        resourceBody: JSON.parse(JSON.stringify(docToUpsert2)),
      },
      {
        operationType: BulkOperationType.Replace,
        partitionKey: docToReplace.PK,
        id: docToReplace.id,
        resourceBody: JSON.parse(JSON.stringify(docToReplace)),
      },
      {
        operationType: BulkOperationType.Upsert,
        partitionKey: docToUpsert.PK,
        resourceBody: JSON.parse(JSON.stringify(docToUpsert)),
      },
      {
        operationType: BulkOperationType.Delete,
        id: docToDelete.id,
        partitionKey: docToDelete.PK,
      },
    ];

    const response = await encryptionContainerWithBulk.items.bulk(operations);
    // num of encrypted operations - 4*12 for encrypting body + 4 pk + 2 id
    verifyDiagnostics(response.diagnostics, true, true, 54, 48);
    assert.equal(StatusCodes.Created, response[0].statusCode);
    verifyExpectedDocResponse(docToCreate, response[0].resourceBody);
    assert.equal(StatusCodes.Created, response[1].statusCode);
    verifyExpectedDocResponse(docToUpsert2, response[1].resourceBody);
    assert.equal(StatusCodes.Ok, response[2].statusCode);
    verifyExpectedDocResponse(new TestDoc(docToReplace), response[2].resourceBody);
    assert.equal(StatusCodes.Ok, response[3].statusCode);
    verifyExpectedDocResponse(new TestDoc(docToUpsert), response[3].resourceBody);
    assert.equal(StatusCodes.NoContent, response[4].statusCode);
    assert.isNotObject(response[4].resourceBody);
    clientWithBulk.dispose();
  });

  it("encryption create client encryption key", async () => {
    let cekId = "anotherCek";
    let cmkpath5: EncryptionKeyWrapMetadata = {
      type: testKeyVault,
      name: cekId,
      value: "cmkpath5",
      algorithm: KeyEncryptionAlgorithm.RSA_OAEP,
    };
    const clientEncryptionKeyProperties = (
      await testCreateClientEncryptionKey(database, cekId, cmkpath5)
    ).clientEncryptionKeyProperties;

    assert.ok(compareMetadata(cmkpath5, clientEncryptionKeyProperties.encryptionKeyWrapMetadata));

    // creating another key with same id should fail
    cmkpath5 = {
      type: testKeyVault,
      name: cekId,
      value: "testmetadata2",
      algorithm: KeyEncryptionAlgorithm.RSA_OAEP,
    };
    try {
      await testCreateClientEncryptionKey(database, cekId, cmkpath5);
      assert.fail("creating another key with same encryption key id should fail");
    } catch (error) {
      assert.equal(StatusCodes.Conflict, error.code);
    }

    cekId = "testAkvKid";
    const encryptionCosmosClient = new CosmosClient({
      endpoint: endpoint,
      key: masterKey,
      clientEncryptionOptions: {
        keyEncryptionKeyResolver: new MockKeyVaultEncryptionKeyResolver(),
        encryptionKeyTimeToLiveInSeconds: 0,
      },
    });
    let metadata: EncryptionKeyWrapMetadata = {
      type: EncryptionKeyResolverName.AzureKeyVault,
      name: "key1",
      value: "https://testkeyvault.vault.azure.net/keys/testkey/12345678",
      algorithm: KeyEncryptionAlgorithm.RSA_OAEP,
    };
    const database1 = (
      await encryptionCosmosClient.databases.createIfNotExists({ id: randomUUID() })
    ).database;
    let clientEncryptionKeyResponse = await database1.createClientEncryptionKey(
      cekId,
      EncryptionAlgorithm.AEAD_AES_256_CBC_HMAC_SHA256,
      metadata,
    );
    assert.equal(StatusCodes.Created, clientEncryptionKeyResponse.statusCode);
    metadata = {
      type: EncryptionKeyResolverName.AzureKeyVault,
      name: "key1",
      value: "https://testkeyvault.vault.azure.net/keys/testkey/9101112",
      algorithm: KeyEncryptionAlgorithm.RSA_OAEP,
    };
    clientEncryptionKeyResponse = await database1.rewrapClientEncryptionKey(cekId, metadata);
    assert.equal(StatusCodes.Ok, clientEncryptionKeyResponse.statusCode);
    encryptionCosmosClient.dispose();
  });

  it("rewrap client encryption key", async () => {
    const cekId = "rewrapkeytest";
    const metadata: EncryptionKeyWrapMetadata = {
      type: testKeyVault,
      name: cekId,
      value: "cmkpath5",
      algorithm: KeyEncryptionAlgorithm.RSA_OAEP,
    };
    let clientEncryptionKeyProperties = (
      await testCreateClientEncryptionKey(database, cekId, metadata)
    ).clientEncryptionKeyProperties;
    assert.ok(
      compareMetadata(
        {
          type: testKeyVault,
          name: cekId,
          value: metadata.value,
          algorithm: KeyEncryptionAlgorithm.RSA_OAEP,
        },
        clientEncryptionKeyProperties.encryptionKeyWrapMetadata,
      ),
    );
    const updatedMetadata: EncryptionKeyWrapMetadata = {
      type: testKeyVault,
      name: cekId,
      value: "metadata" + "updatedmetadata",
      algorithm: KeyEncryptionAlgorithm.RSA_OAEP,
    };
    clientEncryptionKeyProperties = (
      await testRewrapClientEncryptionKey(database, cekId, updatedMetadata)
    ).clientEncryptionKeyProperties;
    // check if cek is wrapped with updated metadata
    assert.ok(
      compareMetadata(
        {
          type: testKeyVault,
          name: cekId,
          value: updatedMetadata.value,
          algorithm: KeyEncryptionAlgorithm.RSA_OAEP,
        },
        clientEncryptionKeyProperties.encryptionKeyWrapMetadata,
      ),
    );
  });

  it("create encrypted item with null property", async () => {
    const testkeyEncryptionKeyResolver = new MockKeyVaultEncryptionKeyResolver();
    const client = new CosmosClient({
      endpoint: endpoint,
      key: masterKey,
      clientEncryptionOptions: {
        keyEncryptionKeyResolver: testkeyEncryptionKeyResolver,
        encryptionKeyTimeToLiveInSeconds: 0,
      },
    });
    const testdatabase = client.database(database.id);
    const testcontainer = testdatabase.container(encryptionContainer.id);
    const testDoc = TestDoc.create();
    testDoc.sensitive_ArrayFormat = null;
    testDoc.sensitive_StringFormat = null;
    testDoc.sensitive_NestedObjectFormatL1.sensitive_NestedObjectFormatL2.sensitive_StringFormatL2 =
      null;

    const createResponse = await testcontainer.items.create(testDoc);
    assert.equal(StatusCodes.Created, createResponse.statusCode);
    verifyExpectedDocResponse(testDoc, createResponse.resource);

    // query on document with null property

    const queryBuilder = new EncryptionQueryBuilder(
      "SELECT * FROM c where c.sensitive_StringFormat = @sensitive_StringFormat AND c.sensitive_ArrayFormat = @sensitive_ArrayFormat" +
        " AND c.sensitive_IntFormat = @sensitive_IntFormat" +
        " AND c.sensitive_NestedObjectFormatL1.sensitive_NestedObjectFormatL2.sensitive_StringFormatL2 = @sensitive_StringFormatL2" +
        " AND c.sensitive_NestedObjectFormatL1.sensitive_NestedObjectFormatL2.sensitive_DecimalFormatL2 = @sensitive_DecimalFormatL2",
    );
    // null parameters should also work with other add methods
    queryBuilder.addParameter(
      "@sensitive_StringFormat",
      testDoc.sensitive_StringFormat,
      "/sensitive_StringFormat",
    );
    queryBuilder.addParameter("@sensitive_ArrayFormat", null, "/sensitive_ArrayFormat");
    const intParam: CosmosEncryptedNumber = {
      value: testDoc.sensitive_IntFormat,
      numberType: CosmosEncryptedNumberType.Integer,
    };
    queryBuilder.addParameter("@sensitive_IntFormat", intParam, "/sensitive_IntFormat");
    queryBuilder.addParameter(
      "@sensitive_StringFormatL2",
      testDoc.sensitive_NestedObjectFormatL1.sensitive_NestedObjectFormatL2
        .sensitive_StringFormatL2,
      "/sensitive_NestedObjectFormatL1",
    );
    const decimalParam: CosmosEncryptedNumber = {
      value:
        testDoc.sensitive_NestedObjectFormatL1.sensitive_NestedObjectFormatL2
          .sensitive_DecimalFormatL2,
      numberType: CosmosEncryptedNumberType.Float,
    };

    queryBuilder.addParameter(
      "@sensitive_DecimalFormatL2",
      decimalParam,
      "/sensitive_NestedObjectFormatL1",
    );

    const expectedDocList: TestDoc[] = [];
    expectedDocList.push(new TestDoc(testDoc));
    await validateQueryResults(testcontainer, queryBuilder, expectedDocList);
    client.dispose();
  });

  it("encryption create item and query", async () => {
    const testDoc = (await testCreateItem(encryptionContainer)).resource;
    await verifyItemByRead(encryptionContainer, testDoc);

    const expectedDoc = new TestDoc(testDoc);
    const expectedDocList: TestDoc[] = [];
    expectedDocList.push(expectedDoc);
    let queryBuilder = new EncryptionQueryBuilder("SELECT * FROM c");
    await validateQueryResults(encryptionContainer, queryBuilder, expectedDocList);
    queryBuilder = new EncryptionQueryBuilder(
      "select * from c where c.id = @theId and c.PK = @thePK",
    );

    queryBuilder.addParameter("@theId", expectedDoc.id, "/id");
    queryBuilder.addParameter("@thePK", expectedDoc.PK, "/PK");

    await validateQueryResults(encryptionContainer, queryBuilder, expectedDocList);

    // query on non encrypted property
    queryBuilder = new EncryptionQueryBuilder(
      `SELECT * FROM c WHERE c.nonsensitive = @nonsensitive`,
    );
    queryBuilder.addUnencryptedParameter(
      "@nonsensitive",
      expectedDoc.nonsensitive,
      "/nonsensitive",
    );
    await validateQueryResults(encryptionContainer, queryBuilder, expectedDocList);

    // response should be null without using addIntegerParameter method
    queryBuilder = new EncryptionQueryBuilder(
      `SELECT * FROM c WHERE c.sensitive_IntFormat = '${expectedDoc.sensitive_IntFormat}'`,
    );
    await validateQueryResults(encryptionContainer, queryBuilder, null);
  });

  it("query on encrypted properties", async () => {
    const containerProperties = {
      id: randomUUID(),
      partitionKey: {
        paths: ["/PK"],
      },
      clientEncryptionPolicy: clientEncryptionPolicy,
    };
    const encryptionQueryContainer = (await database.containers.create(containerProperties))
      .container;
    encryptionQueryContainer.initializeEncryption();
    const testDoc1 = new TestDoc((await testCreateItem(encryptionQueryContainer)).resource);
    const testDoc2 = new TestDoc((await testCreateItem(encryptionQueryContainer)).resource);
    const testDoc3 = new TestDoc((await testCreateItem(encryptionQueryContainer)).resource);
    const arrayOfStringValues = [testDoc1.sensitive_StringFormat, "randomValue", null];
    let queryBuilder: EncryptionQueryBuilder;
    // string/object
    queryBuilder = new EncryptionQueryBuilder(
      "SELECT * FROM c where array_contains(@sensitive_StringFormat, c.sensitive_StringFormat) AND c.sensitive_NestedObjectFormatL1 = @sensitive_NestedObjectFormatL1",
    );
    queryBuilder.addParameter(
      "@sensitive_StringFormat",
      arrayOfStringValues,
      "/sensitive_StringFormat",
    );
    queryBuilder.addParameter(
      "@sensitive_NestedObjectFormatL1",
      testDoc1.sensitive_NestedObjectFormatL1,
      "/sensitive_NestedObjectFormatL1",
    );
    await validateQueryResults(encryptionQueryContainer, queryBuilder, [testDoc1]);
    // bool/float
    queryBuilder = new EncryptionQueryBuilder(
      "SELECT * FROM c where c.sensitive_BoolFormat = @sensitive_BoolFormat and c.sensitive_FloatFormat = @sensitive_FloatFormat",
    );
    queryBuilder.addParameter(
      "@sensitive_BoolFormat",
      testDoc1.sensitive_BoolFormat,
      "/sensitive_BoolFormat",
    );
    queryBuilder.addParameter(
      "@sensitive_FloatFormat",
      { value: testDoc1.sensitive_FloatFormat, numberType: CosmosEncryptedNumberType.Float },
      "/sensitive_FloatFormat",
    );
    await validateQueryResults(
      encryptionQueryContainer,
      queryBuilder,
      [testDoc1, testDoc2, testDoc3],
      true,
      36,
    );

    // with encrypted int and non encrypted properties
    const testDoc4 = new TestDoc((await testCreateItem(encryptionQueryContainer)).resource);
    queryBuilder = new EncryptionQueryBuilder(
      "SELECT * FROM c where c.nonsensitive = @nonsensitive and c.sensitive_IntFormat = @sensitive_IntFormat",
    );
    queryBuilder.addParameter("@nonsensitive", testDoc4.nonsensitive, "/nonsensitive");
    queryBuilder.addParameter(
      "@sensitive_IntFormat",
      { value: testDoc4.sensitive_IntFormat, numberType: CosmosEncryptedNumberType.Integer },
      "/sensitive_IntFormat",
    );
    await validateQueryResults(encryptionQueryContainer, queryBuilder, [testDoc4]);

    // without adding param
    queryBuilder = new EncryptionQueryBuilder("SELECT c.sensitive_DateFormat FROM c");
    const expectedRes = [
      { sensitive_DateFormat: testDoc1.sensitive_DateFormat },
      { sensitive_DateFormat: testDoc2.sensitive_DateFormat },
      { sensitive_DateFormat: testDoc3.sensitive_DateFormat },
      { sensitive_DateFormat: testDoc4.sensitive_DateFormat },
    ];
    await validateQueryResults(encryptionQueryContainer, queryBuilder, expectedRes, true, 4);
  });

  it("encryption batch CRUD", async () => {
    const partitionKey = "thePK";
    const doc1ToCreate = TestDoc.create(partitionKey);

    const doc1ToReplace = new TestDoc(
      (await testCreateItem(encryptionContainer, partitionKey)).resource,
    );
    doc1ToReplace.nonsensitive = randomUUID();
    doc1ToReplace.sensitive_StringFormat = randomUUID();

    const doc2ToReplace = new TestDoc(
      (await testCreateItem(encryptionContainer, partitionKey)).resource,
    );
    doc2ToReplace.nonsensitive = randomUUID();
    doc2ToReplace.sensitive_StringFormat = randomUUID();

    const doc1ToUpsert = new TestDoc(
      (await testCreateItem(encryptionContainer, partitionKey)).resource,
    );
    doc1ToUpsert.nonsensitive = randomUUID();
    doc1ToUpsert.sensitive_StringFormat = randomUUID();

    const docToDelete = new TestDoc(
      (await testCreateItem(encryptionContainer, partitionKey)).resource,
    );

    const docToPatch = new TestDoc(
      (await testCreateItem(encryptionContainer, partitionKey)).resource,
    );
    docToPatch.sensitive_StringFormat = randomUUID();
    docToPatch.sensitive_DecimalFormat = 11.11;
    const patchOperations = {
      operations: [
        {
          op: PatchOperationType.replace,
          path: "/sensitive_StringFormat",
          value: docToPatch.sensitive_StringFormat,
        },
        {
          op: PatchOperationType.replace,
          path: "/sensitive_DecimalFormat",
          value: docToPatch.sensitive_DecimalFormat,
        },
      ],
    };
    const operations: OperationInput[] = [
      {
        operationType: "Create",
        resourceBody: JSON.parse(JSON.stringify(doc1ToCreate)),
      },
      {
        operationType: "Upsert",
        resourceBody: JSON.parse(JSON.stringify(doc1ToUpsert)),
      },
      {
        operationType: "Replace",
        id: doc1ToReplace.id,
        resourceBody: JSON.parse(JSON.stringify(doc1ToReplace)),
      },
      {
        operationType: "Patch",
        id: docToPatch.id,
        resourceBody: patchOperations,
      },
      {
        operationType: "Delete",
        id: docToDelete.id,
      },
    ];

    const response = await encryptionContainer.items.batch(operations, partitionKey);
    verifyDiagnostics(response.diagnostics, true, true, 42, 48);
    assert.equal(StatusCodes.Ok, response.code);

    const doc1 = response.result[0];

    verifyExpectedDocResponse(doc1ToCreate, doc1.resourceBody);

    const doc2 = response.result[1];
    verifyExpectedDocResponse(doc1ToUpsert, doc2.resourceBody);

    const doc3 = response.result[2];
    verifyExpectedDocResponse(doc1ToReplace, doc3.resourceBody);

    const doc4 = response.result[3];
    verifyExpectedDocResponse(docToPatch, doc4.resourceBody);

    await verifyItemByRead(encryptionContainer, doc1ToCreate);
    await verifyItemByRead(encryptionContainer, doc1ToReplace);
    await verifyItemByRead(encryptionContainer, doc1ToUpsert);
    await verifyItemByRead(encryptionContainer, docToPatch);

    const readResponse = await encryptionContainer.item(docToDelete.id, docToDelete.PK).read();
    assert.equal(StatusCodes.NotFound, readResponse.statusCode);
  });

  it("encryption batch conflict response", async () => {
    const partitionKey = "thePK";
    const doc1ToCreateAgain = new TestDoc(
      (await testCreateItem(encryptionContainer, partitionKey)).resource,
    );
    doc1ToCreateAgain.nonsensitive = randomUUID();
    doc1ToCreateAgain.sensitive_StringFormat = randomUUID();

    const response = await encryptionContainer.items.batch(
      [
        {
          operationType: "Create",
          resourceBody: JSON.parse(JSON.stringify(doc1ToCreateAgain)),
        },
      ],
      partitionKey,
    );
    assert.equal(StatusCodes.Conflict, response.result[0].statusCode);
    assert.equal(1, response.result.length);
  });

  it("encryption patch items", async () => {
    const docPostPatching = new TestDoc((await testCreateItem(encryptionContainer)).resource);
    docPostPatching.nonsensitive = randomUUID();
    docPostPatching.nonsensitiveInt++;
    docPostPatching.sensitive_StringFormat = randomUUID();
    docPostPatching.sensitive_DateFormat = new Date();
    docPostPatching.sensitive_DecimalFormat = 11.11;
    docPostPatching.sensitive_IntArray[1] = 1;
    docPostPatching.sensitive_IntMultiDimArray[1][0] = 7;
    docPostPatching.sensitive_IntFormat = 2020;
    docPostPatching.sensitive_BoolFormat = false;
    docPostPatching.sensitive_FloatFormat = 2020.2;

    let patchOperations: PatchOperation[] = [
      {
        op: PatchOperationType.incr,
        path: "/nonsensitiveInt",
        value: 1,
      },
      {
        op: PatchOperationType.replace,
        path: "/nonsensitive",
        value: docPostPatching.nonsensitive,
      },
      {
        op: PatchOperationType.replace,
        path: "/sensitive_StringFormat",
        value: docPostPatching.sensitive_StringFormat,
      },
      {
        op: PatchOperationType.replace,
        path: "/sensitive_DateFormat",
        value: docPostPatching.sensitive_DateFormat,
      },
      {
        op: PatchOperationType.replace,
        path: "/sensitive_DecimalFormat",
        value: docPostPatching.sensitive_DecimalFormat,
      },
      {
        op: PatchOperationType.set,
        path: "/sensitive_IntArray/1",
        value: docPostPatching.sensitive_IntArray[1],
      },
      {
        op: PatchOperationType.set,
        path: "/sensitive_IntMultiDimArray/1/0",
        value: docPostPatching.sensitive_IntMultiDimArray[1][0],
      },
      {
        op: PatchOperationType.replace,
        path: "/sensitive_IntFormat",
        value: docPostPatching.sensitive_IntFormat,
      },
      {
        op: PatchOperationType.replace,
        path: "/sensitive_BoolFormat",
        value: docPostPatching.sensitive_BoolFormat,
      },
      {
        op: PatchOperationType.replace,
        path: "/sensitive_FloatFormat",
        value: docPostPatching.sensitive_FloatFormat,
      },
    ];
    let patchResponse = await testPatchItem(
      encryptionContainer,
      patchOperations,
      docPostPatching,
      StatusCodes.Ok,
    );
    verifyDiagnostics(patchResponse.diagnostics, true, true, 8, 12);
    docPostPatching.sensitive_ArrayFormat = [
      {
        sensitive_ArrayIntFormat: 100,
        sensitive_ArrayDecimalFormat: 100.2,
      },
      {
        sensitive_ArrayIntFormat: 2222,
        sensitive_ArrayDecimalFormat: 2222.22,
      },
    ];
    docPostPatching.sensitive_ArrayMultiTypes[0][1] = {
      sensitive_NestedObjectFormatL0: {
        sensitive_IntFormatL0: 123,
        sensitive_DecimalFormatL0: 123.1,
      },
      sensitive_StringArrayMultiType: ["sensitivedata"],
      sensitive_ArrayMultiTypeDecimalFormat: 123.2,
      sensitive_IntArrayMultiType: [1, 2],
    };
    docPostPatching.sensitive_NestedObjectFormatL1 = {
      sensitive_IntArrayL1: [999, 100],
      sensitive_IntFormatL1: 1999,
      sensitive_DecimalFormatL1: 1.1,
      sensitive_ArrayFormatL1: [
        {
          sensitive_ArrayIntFormat: 0,
          sensitive_ArrayDecimalFormat: 0.1,
        },
        {
          sensitive_ArrayIntFormat: 0,
          sensitive_ArrayDecimalFormat: 0.5,
        },
        {
          sensitive_ArrayIntFormat: 1,
          sensitive_ArrayDecimalFormat: 2.1,
        },
        {
          sensitive_ArrayIntFormat: 2,
          sensitive_ArrayDecimalFormat: 3.1,
        },
      ],
    };
    // patch operation on nested path properties
    patchOperations = [
      {
        op: PatchOperationType.replace,
        path: "/sensitive_ArrayFormat/0",
        value: docPostPatching.sensitive_ArrayFormat[0],
      },
      {
        op: PatchOperationType.add,
        path: "/sensitive_ArrayFormat/1",
        value: docPostPatching.sensitive_ArrayFormat[1],
      },
      {
        op: PatchOperationType.replace,
        path: "/sensitive_ArrayMultiTypes/0/1",
        value: docPostPatching.sensitive_ArrayMultiTypes[0][1],
      },
      {
        op: PatchOperationType.remove,
        path: "/sensitive_NestedObjectFormatL1/sensitive_NestedObjectFormatL2",
      },
      {
        op: PatchOperationType.set,
        path: "/sensitive_NestedObjectFormatL1/sensitive_ArrayFormatL1/0",
        value: docPostPatching.sensitive_NestedObjectFormatL1.sensitive_ArrayFormatL1[0],
      },
      {
        op: PatchOperationType.set,
        path: "/sensitive_NestedObjectFormatL1/sensitive_ArrayFormatL1/1",
        value: docPostPatching.sensitive_NestedObjectFormatL1.sensitive_ArrayFormatL1[1],
      },
      {
        op: PatchOperationType.replace,
        path: "/sensitive_NestedObjectFormatL1/sensitive_DecimalFormatL1",
        value: docPostPatching.sensitive_NestedObjectFormatL1.sensitive_DecimalFormatL1,
      },
    ];
    patchResponse = await testPatchItem(
      encryptionContainer,
      patchOperations,
      docPostPatching,
      StatusCodes.Ok,
    );
    verifyDiagnostics(patchResponse.diagnostics, true, true, 8, 12);
    patchOperations = [
      {
        op: PatchOperationType.incr,
        path: "/sensitive_IntFormat",
        value: 1,
      },
    ];
    try {
      await encryptionContainer.item(docPostPatching.id, docPostPatching.PK).patch(patchOperations);
    } catch (err) {
      assert.ok(
        err.message.includes(
          "Increment patch operation is not allowed for encrypted path '/sensitive_IntFormat'",
        ),
      );
    }
  });

  it("Encryption RUD item", async () => {
    // upsert should create a new item
    const testDoc = new TestDoc(
      (await testUpsertItem(encryptionContainer, TestDoc.create(), StatusCodes.Created)).resource,
    );
    await verifyItemByRead(encryptionContainer, testDoc);
    testDoc.nonsensitive = randomUUID();
    testDoc.sensitive_StringFormat = randomUUID();

    // upsert should update the item
    const updatedDoc = new TestDoc(
      (await testUpsertItem(encryptionContainer, testDoc, StatusCodes.Ok)).resource,
    );
    await verifyItemByRead(encryptionContainer, updatedDoc);

    updatedDoc.nonsensitive = randomUUID();
    updatedDoc.sensitive_StringFormat = randomUUID();

    const replacedDoc = new TestDoc(
      (await testReplaceItem(encryptionContainer, updatedDoc)).resource,
    );
    await verifyItemByRead(encryptionContainer, replacedDoc);
    await testDeleteItem(encryptionContainer, replacedDoc);
  });

  it("validate Partition Key and ID encryption support", async () => {
    // encrypt string type PK
    let paths = ["/PK", "/id"].map((path) => ({
      path: path,
      clientEncryptionKeyId: "key1",
      encryptionType: EncryptionType.DETERMINISTIC,
      encryptionAlgorithm: EncryptionAlgorithm.AEAD_AES_256_CBC_HMAC_SHA256,
    }));
    let policy: ClientEncryptionPolicy = {
      includedPaths: paths,
      policyFormatVersion: 2,
    };
    let containerProperties = {
      id: "StringPKEncContainer",
      partitionKey: {
        paths: ["/id"],
      },
      clientEncryptionPolicy: policy,
    };
    let testcontainer = (await database.containers.create(containerProperties)).container;
    await testcontainer.initializeEncryption();
    const testDoc = TestDoc.create();
    let createResponse = await testcontainer.items.create(testDoc);
    assert.equal(StatusCodes.Created, createResponse.statusCode);
    verifyExpectedDocResponse(testDoc, createResponse.resource);
    // readback
    let readResponse = await testcontainer.item(testDoc.id, testDoc.id).read();
    assert.equal(StatusCodes.Ok, readResponse.statusCode);
    verifyExpectedDocResponse(testDoc, readResponse.resource);

    // encrypt float type PK
    paths = ["/sensitive_FloatFormat", "/id"].map((path) => ({
      path: path,
      clientEncryptionKeyId: "key1",
      encryptionType: EncryptionType.DETERMINISTIC,
      encryptionAlgorithm: EncryptionAlgorithm.AEAD_AES_256_CBC_HMAC_SHA256,
    }));
    policy = {
      includedPaths: paths,
      policyFormatVersion: 2,
    };
    containerProperties = {
      id: "FloatPKEncContainer",
      partitionKey: {
        paths: ["/sensitive_FloatFormat"],
      },
      clientEncryptionPolicy: policy,
    };
    testcontainer = (await database.containers.create(containerProperties)).container;
    await testcontainer.initializeEncryption();

    createResponse = await testcontainer.items.create(testDoc);
    assert.equal(StatusCodes.Created, createResponse.statusCode);
    verifyExpectedDocResponse(testDoc, createResponse.resource);

    // readback
    readResponse = await testcontainer.item(testDoc.id, testDoc.sensitive_FloatFormat).read();
    assert.equal(StatusCodes.Ok, readResponse.statusCode);
    verifyExpectedDocResponse(testDoc, readResponse.resource);

    // encrypt boolean type PK
    paths = ["/sensitive_BoolFormat", "/id"].map((path) => ({
      path: path,
      clientEncryptionKeyId: "key1",
      encryptionType: EncryptionType.DETERMINISTIC,
      encryptionAlgorithm: EncryptionAlgorithm.AEAD_AES_256_CBC_HMAC_SHA256,
    }));
    policy = {
      includedPaths: paths,
      policyFormatVersion: 2,
    };
    containerProperties = {
      id: "BoolPKEncContainer",
      partitionKey: {
        paths: ["/sensitive_BoolFormat"],
      },
      clientEncryptionPolicy: policy,
    };
    testcontainer = (await database.containers.create(containerProperties)).container;
    await testcontainer.initializeEncryption();

    createResponse = await testcontainer.items.create(testDoc);
    assert.equal(StatusCodes.Created, createResponse.statusCode);
    verifyExpectedDocResponse(testDoc, createResponse.resource);
    // readback
    readResponse = await testcontainer.item(testDoc.id, testDoc.sensitive_BoolFormat).read();
    assert.equal(StatusCodes.Ok, readResponse.statusCode);
    verifyExpectedDocResponse(testDoc, readResponse.resource);
  });

  it("create and delete database with encryption enabled client without cek", async () => {
    const testdatabase = (await encryptionClient.databases.create({ id: "NoCEKDatabase" }))
      .database;
    const containerProperties = {
      id: "NoCEPContainer",
      partitionKey: {
        paths: ["/PK"],
      },
    };
    const testcontainer = (await testdatabase.containers.create(containerProperties)).container;
    await testcontainer.initializeEncryption();
    const testDoc = TestDoc.create();
    const createResponse = await testcontainer.items.create(testDoc);
    assert.equal(StatusCodes.Created, createResponse.statusCode);
    verifyExpectedDocResponse(testDoc, createResponse.resource);
    await testdatabase.delete();
  });

  // tests non-encrypted create operation with encrypted client
  it("encryption create item with no client encryption policy", async () => {
    await testCreateItem(encryptionContainer);
    const containerProperties = {
      id: randomUUID(),
      partitionKey: {
        paths: ["/PK"],
      },
    };
    const encryptionContainerWithNoPolicy = (await database.containers.create(containerProperties))
      .container;
    await encryptionContainerWithNoPolicy.initializeEncryption();

    const testDoc = TestDoc.create();
    const createResponse = await encryptionContainerWithNoPolicy.items.create(testDoc);
    assert.equal(StatusCodes.Created, createResponse.statusCode);
    verifyExpectedDocResponse(testDoc, createResponse.resource);

    const queryBuilder = new EncryptionQueryBuilder(
      `SELECT * FROM c where c.sensitive_StringFormat = @sensitive_StringFormat AND c.sensitive_IntFormat = @sensitive_IntFormat`,
    );
    queryBuilder.addParameter(
      "@sensitive_StringFormat",
      testDoc.sensitive_StringFormat,
      "/sensitive_StringFormat",
    );
    queryBuilder.addParameter(
      "@sensitive_IntFormat",
      {
        value: testDoc.sensitive_IntFormat,
        numberType: CosmosEncryptedNumberType.Integer,
      },
      "/sensitive_IntFormat",
    );
    const expectedDocList = [testDoc];
    await validateQueryResults(
      encryptionContainerWithNoPolicy,
      queryBuilder,
      expectedDocList,
      false,
    );
    await encryptionContainerWithNoPolicy.delete();
  });

  it("encryption change feed", async () => {
    const partitionKey = randomUUID();
    const changeFeedOptionsForEntireContainer = {
      changeFeedStartFrom: ChangeFeedStartFrom.Beginning(),
      maxItemCount: 1,
    };
    const changeFeedOptionsForPartitionKey = {
      changeFeedStartFrom: ChangeFeedStartFrom.Beginning(partitionKey),
    };

    const iteratorForPartitionKey = encryptionContainer.items.getChangeFeedIterator(
      changeFeedOptionsForPartitionKey,
    );
    const iteratorForEntireContainer = encryptionContainer.items.getChangeFeedIterator(
      changeFeedOptionsForEntireContainer,
    );
    const testDoc1 = new TestDoc(
      (await testCreateItem(encryptionContainer, partitionKey)).resource,
    );
    const testDoc2 = new TestDoc((await testCreateItem(encryptionContainer)).resource);

    let response = await iteratorForEntireContainer.readNext();

    verifyExpectedDocResponse(testDoc1, response.result[0]);
    assert.equal(StatusCodes.Ok, response.statusCode);
    response = await iteratorForEntireContainer.readNext();
    verifyExpectedDocResponse(testDoc2, response.result[0]);

    response = await iteratorForPartitionKey.readNext();
    assert.equal(StatusCodes.Ok, response.statusCode);
    assert.ok(response.result.length === 1);
    verifyExpectedDocResponse(testDoc1, response.result[0]);
  });

  it("encryption change feed with allVersionsAndDeletes", async () => {
    const newClient = new CosmosClient({
      endpoint: endpoint,
      key: masterKey,
      clientEncryptionOptions: {
        keyEncryptionKeyResolver: new MockKeyVaultEncryptionKeyResolver(),
      },
    });
    const newDatabase = newClient.database(database.id);
    const newTimeStamp = ChangeFeedRetentionTimeSpan.fromMinutes(5);
    const changeFeedPolicy = new ChangeFeedPolicy(newTimeStamp);
    const containerDefinitionChangeFeed = {
      id: randomUUID(),
      partitionKey: {
        paths: ["/PK"],
        version: PartitionKeyDefinitionVersion.V1,
      },
      clientEncryptionPolicy: clientEncryptionPolicy,
      changeFeedPolicy: changeFeedPolicy,
    };

    const encryptionContainerChangeFeed = (
      await newDatabase.containers.createIfNotExists(containerDefinitionChangeFeed)
    ).container;

    const partitionKey = randomUUID();
    // test encryption change feed with allVersionsAndDeletes for entire container
    const changeFeedOptionsForEntireContainer = {
      changeFeedStartFrom: ChangeFeedStartFrom.Now(),
      maxItemCount: 1,
      changeFeedMode: ChangeFeedMode.AllVersionsAndDeletes,
    };

    const iteratorForEntireContainer = encryptionContainerChangeFeed.items.getChangeFeedIterator(
      changeFeedOptionsForEntireContainer,
    );
    await iteratorForEntireContainer.readNext();
    const testDoc1 = new TestDoc(
      (await testCreateItem(encryptionContainerChangeFeed, partitionKey)).resource,
    );
    const response = await iteratorForEntireContainer.readNext();
    assert.equal(StatusCodes.Ok, response.statusCode);
    if ("current" in response.result[0]) {
      verifyExpectedDocResponse(testDoc1, response.result[0].current);
    } else {
      assert.fail("current not found in response");
    }
    verifyDiagnostics(response.diagnostics, false, true, 12, 12);
    // test encryption change feed with allVersionsAndDeletes for partition key
    const changeFeedOptionsForPartitionKey = {
      changeFeedStartFrom: ChangeFeedStartFrom.Now(partitionKey),
      changeFeedMode: ChangeFeedMode.AllVersionsAndDeletes,
    };

    const iteratorForPartitionKey = encryptionContainerChangeFeed.items.getChangeFeedIterator(
      changeFeedOptionsForPartitionKey,
    );
    await iteratorForPartitionKey.readNext();
    const testDoc2 = new TestDoc(
      (await testCreateItem(encryptionContainerChangeFeed, partitionKey)).resource,
    );
    await testCreateItem(encryptionContainerChangeFeed);

    await testDeleteItem(encryptionContainerChangeFeed, testDoc1);
    const responseForPartitionKey = await iteratorForPartitionKey.readNext();
    assert.equal(StatusCodes.Ok, responseForPartitionKey.statusCode);
    assert.ok(responseForPartitionKey.count === 2);

    if ("current" in responseForPartitionKey.result[0]) {
      verifyExpectedDocResponse(testDoc2, responseForPartitionKey.result[0].current);
    }
    if ("previous" in responseForPartitionKey.result[1]) {
      verifyExpectedDocResponse(testDoc1, responseForPartitionKey.result[1].previous);
    }
    newClient.dispose();
  });

  it("encryption validate policy refresh post container delete with patch", async () => {
    // create a container with 1st client
    let paths = [
      "/sensitive_IntArray",
      "/sensitive_NestedObjectFormatL1",
      "/sensitive_DoubleFormat",
    ].map((path) => ({
      path: path,
      clientEncryptionKeyId: "key1",
      encryptionType: EncryptionType.DETERMINISTIC,
      encryptionAlgorithm: EncryptionAlgorithm.AEAD_AES_256_CBC_HMAC_SHA256,
    }));
    let encryptionPolicy = {
      includedPaths: paths,
      policyFormatVersion: 2,
    };
    let containerProperties: ContainerDefinition = {
      id: randomUUID(),
      partitionKey: { paths: ["/sensitive_DoubleFormat"] },
      clientEncryptionPolicy: encryptionPolicy,
    };
    const encryptionContainerToDelete = (await database.containers.create(containerProperties))
      .container;
    await encryptionContainerToDelete.initializeEncryption();
    // create a document with 2nd client on same database and container
    const otherClient = new CosmosClient({
      endpoint: endpoint,
      key: masterKey,
      clientEncryptionOptions: {
        keyEncryptionKeyResolver: new MockKeyVaultEncryptionKeyResolver(),
      },
    });
    const otherDatabase = otherClient.database(database.id);
    const otherEncryptionContainer = otherDatabase.container(encryptionContainerToDelete.id);
    const testDoc = TestDoc.create();
    const createResponse = await otherEncryptionContainer.items.create(testDoc);
    assert.equal(StatusCodes.Created, createResponse.statusCode);
    verifyExpectedDocResponse(testDoc, createResponse.resource);
    // Client 1 Deletes the Container referenced in Client 2 and Recreate with different policy
    await database.container(encryptionContainerToDelete.id).delete();
    paths = [
      {
        path: "/sensitive_StringFormat",
        clientEncryptionKeyId: "key1",
        encryptionType: EncryptionType.DETERMINISTIC,
        encryptionAlgorithm: EncryptionAlgorithm.AEAD_AES_256_CBC_HMAC_SHA256,
      },
      {
        path: "/sensitive_BoolFormat",
        clientEncryptionKeyId: "key2",
        encryptionType: EncryptionType.DETERMINISTIC,
        encryptionAlgorithm: EncryptionAlgorithm.AEAD_AES_256_CBC_HMAC_SHA256,
      },
      {
        path: "/PK",
        clientEncryptionKeyId: "key2",
        encryptionType: EncryptionType.DETERMINISTIC,
        encryptionAlgorithm: EncryptionAlgorithm.AEAD_AES_256_CBC_HMAC_SHA256,
      },
    ];
    encryptionPolicy = {
      includedPaths: paths,
      policyFormatVersion: 2,
    };
    containerProperties = {
      id: encryptionContainerToDelete.id,
      partitionKey: { paths: ["/PK"] },
      clientEncryptionPolicy: encryptionPolicy,
    };
    await database.containers.create(containerProperties);
    try {
      await testCreateItem(encryptionContainerToDelete);
      assert.fail("create operation should fail");
    } catch (err) {
      verifyDiagnostics(err.diagnostics, true, false, 3, 0);
      assert.ok(
        err.message.includes(
          "Operation has failed due to a possible mismatch in Client Encryption Policy configured on the container.",
        ),
      );
    }

    const docPostPatching = (await testCreateItem(encryptionContainerToDelete)).resource;
    docPostPatching.nonsensitive = randomUUID();
    docPostPatching.nonSensitiveInt++;
    docPostPatching.sensitive_StringFormat = randomUUID();
    docPostPatching.sensitive_DateFormat = new Date();
    docPostPatching.sensitive_IntArray[1] = 19877;
    docPostPatching.sensitive_IntMultiDimArray[1][0] = 2020;
    docPostPatching.sensitive_IntFormat = 2020;
    docPostPatching.sensitive_NestedObjectFormatL1 = {
      sensitive_IntArrayL1: [999, 100],
      sensitive_IntFormatL1: 1999,
      sensitive_DecimalFormatL1: 1991.1,
      sensitive_ArrayFormatL1: [
        {
          sensitive_ArrayIntFormat: 0,
          sensitive_ArrayDecimalFormat: 0.1,
        },
        {
          sensitive_ArrayIntFormat: 1,
          sensitive_ArrayDecimalFormat: 2.1,
        },
        {
          sensitive_ArrayIntFormat: 2,
          sensitive_ArrayDecimalFormat: 3.1,
        },
      ],
    };
    const patchOperations = [
      {
        op: PatchOperationType.incr,
        path: "/nonSensitiveInt",
        value: 1,
      },
      {
        op: PatchOperationType.replace,
        path: "/nonsensitive",
        value: docPostPatching.nonsensitive,
      },
      {
        op: PatchOperationType.replace,
        path: "/sensitive_StringFormat",
        value: docPostPatching.sensitive_StringFormat,
      },
      {
        op: PatchOperationType.replace,
        path: "/sensitive_DateFormat",
        value: docPostPatching.sensitive_DateFormat,
      },
      {
        op: PatchOperationType.set,
        path: "/sensitive_IntArray/1",
        value: docPostPatching.sensitive_IntArray[1],
      },
      {
        op: PatchOperationType.set,
        path: "/sensitive_IntMultiDimArray/1/0",
        value: docPostPatching.sensitive_IntMultiDimArray[1][0],
      },
      {
        op: PatchOperationType.replace,
        path: "/sensitive_IntFormat",
        value: docPostPatching.sensitive_IntFormat,
      },
      {
        op: PatchOperationType.remove,
        path: "/sensitive_NestedObjectFormatL1/sensitive_NestedObjectFormatL2",
        value: docPostPatching.sensitive_NestedObjectFormatL1.sensitive_NestedObjectFormatL2,
      },
      {
        op: PatchOperationType.set,
        path: "/sensitive_NestedObjectFormatL1/sensitive_ArrayFormatL1/0",
        value: docPostPatching.sensitive_NestedObjectFormatL1.sensitive_ArrayFormatL1[0],
      },
    ];
    try {
      await testPatchItem(
        otherEncryptionContainer,
        patchOperations,
        docPostPatching,
        StatusCodes.Ok,
      );
      assert.fail("patch operation should fail");
    } catch (err) {
      verifyDiagnostics(err.diagnostics, true, false, 3, 0);
      assert.ok(
        err.message.includes(
          "Operation has failed due to a possible mismatch in Client Encryption Policy configured on the container.",
        ),
      );
    }
    await testPatchItem(otherEncryptionContainer, patchOperations, docPostPatching, StatusCodes.Ok);
    otherClient.dispose();
  });

  it("encryption validate policy refresh post container delete with query", async () => {
    // create a container with 1st client
    let paths = [
      "/sensitive_IntArray",
      "/sensitive_NestedObjectFormatL1",
      "/sensitive_DoubleFormat",
    ].map((path) => ({
      path: path,
      clientEncryptionKeyId: "key1",
      encryptionType: EncryptionType.DETERMINISTIC,
      encryptionAlgorithm: EncryptionAlgorithm.AEAD_AES_256_CBC_HMAC_SHA256,
    }));
    let encryptionPolicy = {
      includedPaths: paths,
      policyFormatVersion: 2,
    };
    let containerProperties: ContainerDefinition = {
      id: randomUUID(),
      partitionKey: { paths: ["/sensitive_DoubleFormat"] },
      clientEncryptionPolicy: encryptionPolicy,
    };
    const encryptionContainerToDelete = (await database.containers.create(containerProperties))
      .container;
    await encryptionContainerToDelete.initializeEncryption();
    // create a document with 2nd client on same database and container
    const otherClient = new CosmosClient({
      endpoint: endpoint,
      key: masterKey,
      clientEncryptionOptions: {
        keyEncryptionKeyResolver: new MockKeyVaultEncryptionKeyResolver(),
      },
    });
    const otherDatabase = otherClient.database(database.id);
    const otherEncryptionContainer = otherDatabase.container(encryptionContainerToDelete.id);
    const testDoc = TestDoc.create();
    let createResponse = await otherEncryptionContainer.items.create(testDoc);
    assert.equal(StatusCodes.Created, createResponse.statusCode);
    verifyExpectedDocResponse(testDoc, createResponse.resource);
    // Client 1 Deletes the Container referenced in Client 2 and Recreate with different policy
    await database.container(encryptionContainerToDelete.id).delete();
    paths = [
      {
        path: "/sensitive_StringFormat",
        clientEncryptionKeyId: "key1",
        encryptionType: EncryptionType.DETERMINISTIC,
        encryptionAlgorithm: EncryptionAlgorithm.AEAD_AES_256_CBC_HMAC_SHA256,
      },
      {
        path: "/sensitive_BoolFormat",
        clientEncryptionKeyId: "key2",
        encryptionType: EncryptionType.DETERMINISTIC,
        encryptionAlgorithm: EncryptionAlgorithm.AEAD_AES_256_CBC_HMAC_SHA256,
      },
      {
        path: "/PK",
        clientEncryptionKeyId: "key2",
        encryptionType: EncryptionType.DETERMINISTIC,
        encryptionAlgorithm: EncryptionAlgorithm.AEAD_AES_256_CBC_HMAC_SHA256,
      },
    ];
    encryptionPolicy = {
      includedPaths: paths,
      policyFormatVersion: 2,
    };
    containerProperties = {
      id: encryptionContainerToDelete.id,
      partitionKey: { paths: ["/PK"] },
      clientEncryptionPolicy: encryptionPolicy,
    };
    await database.containers.create(containerProperties);
    try {
      await testCreateItem(encryptionContainerToDelete);
      assert.fail("create operation should fail");
    } catch (err) {
      verifyDiagnostics(err.diagnostics, true, false, 3, 0);
      assert.ok(
        err.message.includes(
          "Operation has failed due to a possible mismatch in Client Encryption Policy configured on the container.",
        ),
      );
    }
    createResponse = await encryptionContainerToDelete.items.create(testDoc);
    assert.equal(StatusCodes.Created, createResponse.statusCode);
    verifyExpectedDocResponse(testDoc, createResponse.resource);

    // check w.r.t to query if we are able to fail and update the policy
    try {
      await validateQueryResults(
        otherEncryptionContainer,
        new EncryptionQueryBuilder("SELECT * FROM c"),
        [testDoc],
        true,
        3,
      );
      assert.fail("query operation should fail");
    } catch (err) {
      assert.ok(
        err.message.includes(
          "Operation has failed due to a possible mismatch in Client Encryption Policy configured on the container.",
        ),
      );
    }
    // previous failure would have updated the policy in the cache.
    await validateQueryResults(
      otherEncryptionContainer,
      new EncryptionQueryBuilder("SELECT * FROM c"),
      [testDoc],
      true,
      3,
    );
    otherClient.dispose();
  });

  it("encryption validate policy refresh post container delete with batch", async () => {
    // create a container with 1st client
    let paths = [
      "/sensitive_IntArray",
      "/sensitive_NestedObjectFormatL1",
      "/sensitive_DoubleFormat",
    ].map((path) => ({
      path: path,
      clientEncryptionKeyId: "key1",
      encryptionType: EncryptionType.DETERMINISTIC,
      encryptionAlgorithm: EncryptionAlgorithm.AEAD_AES_256_CBC_HMAC_SHA256,
    }));
    let encryptionPolicy = {
      includedPaths: paths,
      policyFormatVersion: 2,
    };
    let containerProperties: ContainerDefinition = {
      id: randomUUID(),
      partitionKey: { paths: ["/sensitive_DoubleFormat"] },
      clientEncryptionPolicy: encryptionPolicy,
    };
    const encryptionContainerToDelete = (await database.containers.create(containerProperties))
      .container;
    await encryptionContainerToDelete.initializeEncryption();
    // create a document with 2nd client on same database and container
    const otherClient = new CosmosClient({
      endpoint: endpoint,
      key: masterKey,
      clientEncryptionOptions: {
        keyEncryptionKeyResolver: new MockKeyVaultEncryptionKeyResolver(),
      },
    });
    const otherDatabase = otherClient.database(database.id);
    const otherEncryptionContainer = otherDatabase.container(encryptionContainerToDelete.id);
    let testDoc = TestDoc.create();
    const createResponse = await otherEncryptionContainer.items.create(testDoc);
    assert.equal(StatusCodes.Created, createResponse.statusCode);
    verifyExpectedDocResponse(testDoc, createResponse.resource);
    // Client 1 Deletes the Container referenced in Client 2 and Recreate with different policy
    await database.container(encryptionContainerToDelete.id).delete();
    paths = [
      {
        path: "/sensitive_StringFormat",
        clientEncryptionKeyId: "key1",
        encryptionType: EncryptionType.DETERMINISTIC,
        encryptionAlgorithm: EncryptionAlgorithm.AEAD_AES_256_CBC_HMAC_SHA256,
      },
      {
        path: "/sensitive_BoolFormat",
        clientEncryptionKeyId: "key2",
        encryptionType: EncryptionType.DETERMINISTIC,
        encryptionAlgorithm: EncryptionAlgorithm.AEAD_AES_256_CBC_HMAC_SHA256,
      },
      {
        path: "/PK",
        clientEncryptionKeyId: "key2",
        encryptionType: EncryptionType.DETERMINISTIC,
        encryptionAlgorithm: EncryptionAlgorithm.AEAD_AES_256_CBC_HMAC_SHA256,
      },
    ];
    encryptionPolicy = {
      includedPaths: paths,
      policyFormatVersion: 2,
    };
    containerProperties = {
      id: encryptionContainerToDelete.id,
      partitionKey: { paths: ["/PK"] },
      clientEncryptionPolicy: encryptionPolicy,
    };
    await database.containers.create(containerProperties);
    try {
      await testCreateItem(encryptionContainerToDelete);
      assert.fail("create operation should fail");
    } catch (err) {
      verifyDiagnostics(err.diagnostics, true, false, 3, 0);
      assert.ok(
        err.message.includes(
          "Operation has failed due to a possible mismatch in Client Encryption Policy configured on the container.",
        ),
      );
    }
    testDoc = new TestDoc((await testCreateItem(encryptionContainerToDelete)).resource);
    const partitionKey = "thePK";

    const doc1ToCreate = TestDoc.create(partitionKey);
    const doc2ToCreate = TestDoc.create(partitionKey);
    // check w.r.t to Batch if we are able to fail and update the policy.
    const operations: OperationInput[] = [
      {
        operationType: "Create",
        resourceBody: JSON.parse(JSON.stringify(doc1ToCreate)),
      },
      {
        operationType: "Create",
        resourceBody: JSON.parse(JSON.stringify(doc2ToCreate)),
      },
      {
        operationType: "Read",
        id: doc1ToCreate.id,
      },
      {
        operationType: "Delete",
        id: doc2ToCreate.id,
      },
    ];
    let batchResponse = null;
    try {
      batchResponse = await otherEncryptionContainer.items.batch(operations, partitionKey);
      assert.fail("batch operation should fail");
    } catch (err) {
      assert.ok(
        err.message.includes(
          "Operation has failed due to a possible mismatch in Client Encryption Policy configured on the container.",
        ),
      );
    }
    batchResponse = await otherEncryptionContainer.items.batch(operations, partitionKey);
    assert.equal(StatusCodes.Ok, batchResponse.code);
    const doc1 = batchResponse.result[0].resourceBody;
    verifyExpectedDocResponse(doc1ToCreate, doc1);
    const doc2 = batchResponse.result[1].resourceBody;
    verifyExpectedDocResponse(doc2ToCreate, doc2);
    otherClient.dispose();
  });

  it("encryption validate policy refresh post container delete with bulk", async () => {
    // create a container with 1st client
    let paths = [
      "/sensitive_IntArray",
      "/sensitive_NestedObjectFormatL1",
      "/sensitive_DoubleFormat",
    ].map((path) => ({
      path: path,
      clientEncryptionKeyId: "key1",
      encryptionType: EncryptionType.DETERMINISTIC,
      encryptionAlgorithm: EncryptionAlgorithm.AEAD_AES_256_CBC_HMAC_SHA256,
    }));
    let encryptionPolicy = {
      includedPaths: paths,
      policyFormatVersion: 2,
    };
    let containerProperties: ContainerDefinition = {
      id: randomUUID(),
      partitionKey: { paths: ["/sensitive_DoubleFormat"] },
      clientEncryptionPolicy: encryptionPolicy,
    };
    const encryptionContainerToDelete = (await database.containers.create(containerProperties))
      .container;
    await encryptionContainerToDelete.initializeEncryption();
    // create a document with 2nd client on same database and container
    const otherClient = new CosmosClient({
      endpoint: endpoint,
      key: masterKey,
      clientEncryptionOptions: {
        keyEncryptionKeyResolver: new MockKeyVaultEncryptionKeyResolver(),
      },
    });
    const otherDatabase = otherClient.database(database.id);
    const otherEncryptionContainer = otherDatabase.container(encryptionContainerToDelete.id);
    const testDoc = TestDoc.create();
    const createResponse = await otherEncryptionContainer.items.create(testDoc);
    assert.equal(StatusCodes.Created, createResponse.statusCode);
    verifyExpectedDocResponse(testDoc, createResponse.resource);
    // Client 1 Deletes the Container referenced in Client 2 and Recreate with different policy
    await database.container(encryptionContainerToDelete.id).delete();
    paths = [
      {
        path: "/sensitive_StringFormat",
        clientEncryptionKeyId: "key1",
        encryptionType: EncryptionType.DETERMINISTIC,
        encryptionAlgorithm: EncryptionAlgorithm.AEAD_AES_256_CBC_HMAC_SHA256,
      },
      {
        path: "/sensitive_BoolFormat",
        clientEncryptionKeyId: "key2",
        encryptionType: EncryptionType.DETERMINISTIC,
        encryptionAlgorithm: EncryptionAlgorithm.AEAD_AES_256_CBC_HMAC_SHA256,
      },
      {
        path: "/PK",
        clientEncryptionKeyId: "key2",
        encryptionType: EncryptionType.DETERMINISTIC,
        encryptionAlgorithm: EncryptionAlgorithm.AEAD_AES_256_CBC_HMAC_SHA256,
      },
    ];
    encryptionPolicy = {
      includedPaths: paths,
      policyFormatVersion: 2,
    };
    containerProperties = {
      id: encryptionContainerToDelete.id,
      partitionKey: { paths: ["/PK"] },
      clientEncryptionPolicy: encryptionPolicy,
    };
    await database.containers.create(containerProperties);
    try {
      await testCreateItem(encryptionContainerToDelete);
      assert.fail("create operation should fail");
    } catch (err) {
      verifyDiagnostics(err.diagnostics, true, false, 3);
      assert.ok(
        err.message.includes(
          "Operation has failed due to a possible mismatch in Client Encryption Policy configured on the container.",
        ),
      );
    }
    const docToReplace = (await testCreateItem(encryptionContainerToDelete)).resource;
    docToReplace.sensitive_StringFormat = "docToBeReplaced";
    const docToUpsert = (await testCreateItem(encryptionContainerToDelete)).resource;
    docToUpsert.sensitive_StringFormat = "docToBeUpserted";
    const operations = [
      {
        operationType: BulkOperationType.Upsert,
        partitionKey: docToUpsert.PK,
        resourceBody: JSON.parse(JSON.stringify(docToUpsert)),
      },
      {
        operationType: BulkOperationType.Replace,
        id: docToReplace.id,
        partitionKey: docToReplace.PK,
        resourceBody: JSON.parse(JSON.stringify(docToReplace)),
      },
      {
        operationType: BulkOperationType.Create,
        resourceBody: JSON.parse(JSON.stringify(TestDoc.create())),
      },
    ];
    try {
      await otherEncryptionContainer.items.bulk(operations);
      assert.fail("bulk operation should fail");
    } catch (error) {
      verifyDiagnostics(error.diagnostics, true, false, 11, undefined);
      assert.ok(
        error.message.includes(
          "Operation has failed due to a possible mismatch in Client Encryption Policy configured on the container.",
        ),
      );
    }
    // retry bulk operation with 2nd client
    const res = await otherEncryptionContainer.items.bulk(operations);
    assert.equal(StatusCodes.Ok, res[0].statusCode);
    assert.equal(StatusCodes.Ok, res[1].statusCode);
    assert.equal(StatusCodes.Created, res[2].statusCode);
    await verifyItemByRead(encryptionContainerToDelete, docToReplace);
    await testCreateItem(encryptionContainerToDelete);
    await verifyItemByRead(encryptionContainerToDelete, docToUpsert);
    // validate if the right policy was used, by reading them all back
    await otherEncryptionContainer.items.readAll().fetchAll();
    otherClient.dispose();
  });

  it("encryption validate policy refresh post database delete", async () => {
    const mainCLient = new CosmosClient({
      endpoint: endpoint,
      key: masterKey,
      clientEncryptionOptions: {
        keyEncryptionKeyResolver: new MockKeyVaultEncryptionKeyResolver(),
        encryptionKeyTimeToLiveInSeconds: 1800,
      },
    });
    let keyWrapMetadata: EncryptionKeyWrapMetadata = {
      type: testKeyVault,
      name: "myCek",
      value: "cmkpath3",
      algorithm: KeyEncryptionAlgorithm.RSA_OAEP,
    };
    let mainDatabase = (await mainCLient.databases.createIfNotExists({ id: "databaseToBeDeleted" }))
      .database;
    await mainDatabase.createClientEncryptionKey(
      keyWrapMetadata.name,
      EncryptionAlgorithm.AEAD_AES_256_CBC_HMAC_SHA256,
      keyWrapMetadata,
    );

    const originalPaths = [
      "/sensitive_StringFormat",
      "/sensitive_ArrayFormat",
      "/sensitive_NestedObjectFormatL1",
    ].map((path) => ({
      path: path,
      clientEncryptionKeyId: "myCek",
      encryptionType: EncryptionType.DETERMINISTIC,
      encryptionAlgorithm: EncryptionAlgorithm.AEAD_AES_256_CBC_HMAC_SHA256,
    }));
    const encryptionPolicy = {
      includedPaths: originalPaths,
    };
    let containerDef: ContainerDefinition = {
      id: "containerToBeDeleted",
      partitionKey: {
        paths: ["/PK"],
      },
      clientEncryptionPolicy: encryptionPolicy,
    };
    const encryptionContainerToDelete = (
      await mainDatabase.containers.createIfNotExists(containerDef)
    ).container;
    await encryptionContainerToDelete.initializeEncryption();
    await testCreateItem(encryptionContainerToDelete);

    const otherClient = new CosmosClient({
      endpoint: endpoint,
      key: masterKey,
      clientEncryptionOptions: {
        keyEncryptionKeyResolver: new MockKeyVaultEncryptionKeyResolver(),
        encryptionKeyTimeToLiveInSeconds: 0,
      },
    });
    const otherDatabase = otherClient.database(mainDatabase.id);
    const otherEncryptionContainer = otherDatabase.container(encryptionContainerToDelete.id);
    await testCreateItem(otherEncryptionContainer);

    // Client 1 Deletes the Database and  Container referenced in Client 2 and Recreate with different policy
    // delete database and recreate with same key name
    await mainDatabase.delete();
    mainDatabase = (await mainCLient.databases.createIfNotExists({ id: "databaseToBeDeleted" }))
      .database;
    keyWrapMetadata = {
      type: testKeyVault,
      name: "myCek",
      value: "cmkpath4",
      algorithm: KeyEncryptionAlgorithm.RSA_OAEP,
    };
    await mainDatabase.createClientEncryptionKey(
      keyWrapMetadata.name,
      EncryptionAlgorithm.AEAD_AES_256_CBC_HMAC_SHA256,
      keyWrapMetadata,
    );
    const newModifiedPaths = [
      "/sensitive_IntArray",
      "/sensitive_DateFormat",
      "/sensitive_BoolFormat",
    ].map((path) => ({
      path: path,
      clientEncryptionKeyId: "myCek",
      encryptionType: EncryptionType.DETERMINISTIC,
      encryptionAlgorithm: EncryptionAlgorithm.AEAD_AES_256_CBC_HMAC_SHA256,
    }));
    clientEncryptionPolicy = {
      includedPaths: newModifiedPaths,
    };
    containerDef = {
      id: encryptionContainerToDelete.id,
      partitionKey: {
        paths: ["/PK"],
      },
      clientEncryptionPolicy: clientEncryptionPolicy,
    };
    await mainDatabase.containers.createIfNotExists(containerDef);

    try {
      await testCreateItem(encryptionContainerToDelete);
      assert.fail("create operation should fail");
    } catch (error) {
      error.message.includes(
        "Operation has failed due to a possible mismatch in Client Encryption Policy configured on the container.",
      );
    }
    // retrying should succeed
    let testDoc = new TestDoc((await testCreateItem(encryptionContainerToDelete)).resource);

    // try from other container. should fail due to policy mismatch
    try {
      await verifyItemByRead(otherEncryptionContainer, testDoc);
      assert.fail("read operation should fail");
    } catch (error) {
      error.message.includes(
        "Operation has failed due to a possible mismatch in Client Encryption Policy configured on the container.",
      );
    }
    // retrying should succeed
    await verifyItemByRead(otherEncryptionContainer, testDoc);

    // create new container in other client.
    // The test basically validates if the new key created is referenced, Since the other client would have had the old key cached.
    // and here we would not hit the incorrect container rid issue.
    const newModifiedPath2 = {
      path: "/PK",
      clientEncryptionKeyId: "myCek",
      encryptionType: EncryptionType.DETERMINISTIC,
      encryptionAlgorithm: EncryptionAlgorithm.AEAD_AES_256_CBC_HMAC_SHA256,
    };
    const otherEncryptionContainer2 = (
      await otherDatabase.containers.createIfNotExists({
        id: "otherContainer2",
        partitionKey: "/PK",
        clientEncryptionPolicy: {
          includedPaths: [newModifiedPath2],
          policyFormatVersion: 2,
        },
      })
    ).container;

    // create an item
    const newDoc = new TestDoc((await testCreateItem(otherEncryptionContainer2)).resource);
    const otherClient2 = new CosmosClient({
      endpoint: endpoint,
      key: masterKey,
      clientEncryptionOptions: {
        keyEncryptionKeyResolver: new MockKeyVaultEncryptionKeyResolver(),
        encryptionKeyTimeToLiveInSeconds: 120,
      },
    });
    const otherDatabase2 = otherClient2.database(mainDatabase.id);
    const otherEncryptionContainer3 = otherDatabase2.container(otherEncryptionContainer2.id);
    await verifyItemByRead(otherEncryptionContainer3, newDoc);

    // validate from other client that we indeed are using the key with metadata2
    const otherEncryptionContainerFromClient2 = otherDatabase2.container(
      encryptionContainerToDelete.id,
    );
    await verifyItemByRead(otherEncryptionContainerFromClient2, testDoc);

    // previous referenced container
    await testCreateItem(otherEncryptionContainer);

    await testCreateItem(otherEncryptionContainer);
    await verifyItemByRead(otherEncryptionContainer, testDoc);

    testDoc = new TestDoc((await testCreateItem(otherEncryptionContainer)).resource);

    // to be sure if it was indeed encrypted with the new key.
    await verifyItemByRead(encryptionContainerToDelete, testDoc);

    // validate if the right policy was used, by reading them all back
    await encryptionContainerToDelete.items.readAll().fetchAll();
    await otherEncryptionContainer.items.readAll().fetchAll();

    await mainCLient.database(mainDatabase.id).delete();

    mainCLient.dispose();
    otherClient.dispose();
    otherClient2.dispose();
  });

  it("encryption decrypt group by query result test", async () => {
    const partitionKey = randomUUID();
    const testDoc1 = new TestDoc((await testCreateItem(encryptionContainer)).resource);

    const query = new EncryptionQueryBuilder(
      `SELECT COUNT(c.id), c.PK FROM c WHERE c.PK = @PK GROUP BY c.PK`,
    );

    query.addParameter("@PK", partitionKey, "/PK");
    let iterator = await encryptionContainer.items.getEncryptionQueryIterator(query);
    while (iterator.hasMoreResults()) {
      const response = await iterator.fetchNext();
      assert.isNotNull(response.diagnostics);
    }

    const withEncryptedParameter = new EncryptionQueryBuilder(
      "SELECT COUNT(c.id), c.sensitive_IntFormat FROM c WHERE c.sensitive_IntFormat = @Sensitive_IntFormat GROUP BY c.sensitive_IntFormat",
    );

    withEncryptedParameter.addParameter(
      "@Sensitive_IntFormat",
      { value: testDoc1.sensitive_IntFormat, numberType: CosmosEncryptedNumberType.Integer },
      "/sensitive_IntFormat",
    );

    iterator = await encryptionContainer.items.getEncryptionQueryIterator(withEncryptedParameter);
    while (iterator.hasMoreResults()) {
      const response = await iterator.fetchNext();
      assert.isNotNull(response.diagnostics);
    }
  });

  it("should fail creating cep with duplicate path", async () => {
    // duplicate paths in policy
    const pathdup1 = {
      path: "/sensitive_StringFormat",
      clientEncryptionKeyId: "key2",
      encryptionType: EncryptionType.DETERMINISTIC,
      encryptionAlgorithm: EncryptionAlgorithm.AEAD_AES_256_CBC_HMAC_SHA256,
    };
    const pathdup2 = {
      path: "/sensitive_StringFormat",
      clientEncryptionKeyId: "key2",
      encryptionType: EncryptionType.DETERMINISTIC,
      encryptionAlgorithm: EncryptionAlgorithm.AEAD_AES_256_CBC_HMAC_SHA256,
    };
    const pathsWithDups = [pathdup1, pathdup2];
    const contDef = {
      id: "containerWithDups",
      partitionKey: {
        paths: ["/PK"],
      },
      clientEncryptionPolicy: {
        includedPaths: pathsWithDups,
      },
    };
    try {
      await database.containers.create(contDef);
      assert.fail("ClientEncryptionPolicy creation should have failed");
    } catch (err) {
      assert.ok(
        err.message.includes(
          err.message,
          "Duplicate path found: /sensitive_StringFormat in client encryption policy.",
        ),
      );
    }
  });

  it("encryption decrypt query result multiple docs", async () => {
    const testDoc1 = new TestDoc((await testCreateItem(encryptionContainer)).resource);
    const testDoc2 = new TestDoc((await testCreateItem(encryptionContainer)).resource);

    let query = `SELECT * FROM c WHERE c.nonsensitive IN ('${testDoc1.nonsensitive}', '${testDoc2.nonsensitive}')`;

    let iterator = encryptionContainer.items.query(query);
    let response = await iterator.fetchAll();
    assert.ok(response.resources.length === 2);
    for (const doc of response.resources) {
      assert.ok(doc.id === testDoc1.id || doc.id === testDoc2.id);
    }
    query += " ORDER BY c._ts";
    iterator = encryptionContainer.items.query(query);
    response = await iterator.fetchAll();
    assert.ok(response.resources.length === 2);
  });

  it("query with COUNT on encrypted item", async () => {
    await testCreateItem(encryptionContainer);
    const query = { query: "SELECT VALUE COUNT(1) FROM c" };
    const iterator = encryptionContainer.items.query(query);
    const response = await iterator.fetchAll();
    assert.equal(response.resources[0], 1);
  });

  it("encryption hierarchical partition key test", async () => {
    const key1Paths = ["/sensitive_LongFormat", "/sensitive_NestedObjectFormatL1"].map((path) => ({
      path: path,
      clientEncryptionKeyId: "key1",
      encryptionType: EncryptionType.DETERMINISTIC,
      encryptionAlgorithm: EncryptionAlgorithm.AEAD_AES_256_CBC_HMAC_SHA256,
    }));
    const containerDef = {
      id: "hierarchical_partition_container",
      partitionKey: {
        paths: [
          "/sensitive_StringFormat",
          "/sensitive_NestedObjectFormatL1/sensitive_NestedObjectFormatL2/sensitive_StringFormatL2",
        ],
        version: 2,
        kind: PartitionKeyKind.MultiHash,
      },
      clientEncryptionPolicy: {
        includedPaths: key1Paths,
        policyFormatVersion: 2,
      },
      throughput: 400,
    };
    const container = (await database.containers.create(containerDef)).container;
    await container.initializeEncryption();
    const testDoc = TestDoc.create();
    const createResponse = await container.items.create(testDoc);
    assert.equal(StatusCodes.Created, createResponse.statusCode);
    const testDocPartitionKey = [
      testDoc.sensitive_StringFormat,
      testDoc.sensitive_NestedObjectFormatL1.sensitive_NestedObjectFormatL2
        .sensitive_StringFormatL2,
    ];
    verifyExpectedDocResponse(testDoc, createResponse.resource);
    const readResponse = await container.item(testDoc.id, testDocPartitionKey).read();
    assert.equal(StatusCodes.Ok, readResponse.statusCode);
    verifyExpectedDocResponse(testDoc, readResponse.resource);
    let query = new EncryptionQueryBuilder("SELECT * FROM c");
    let iterator = await container.items.getEncryptionQueryIterator(query);
    let queryResponse = await iterator.fetchAll();
    assert.equal(queryResponse.resources.length, 1);
    verifyExpectedDocResponse(testDoc, queryResponse.resources[0]);
    query = new EncryptionQueryBuilder(
      "SELECT * FROM c WHERE c.sensitive_StringFormat= @sensitive_StringFormat",
    );
    query.addParameter(
      "@sensitive_StringFormat",
      testDoc.sensitive_StringFormat,
      "/sensitive_StringFormat",
    );
    iterator = await container.items.getEncryptionQueryIterator(query);
    queryResponse = await iterator.fetchAll();
    assert.equal(queryResponse.resources.length, 1);
    verifyExpectedDocResponse(testDoc, queryResponse.resources[0]);

    query = new EncryptionQueryBuilder(
      "SELECT * FROM c WHERE c.sensitive_LongFormat= @sensitive_LongFormat",
    );
    query.addParameter(
      "@sensitive_LongFormat",
      { value: testDoc.sensitive_LongFormat, numberType: CosmosEncryptedNumberType.Integer },
      "/sensitive_LongFormat",
    );
    iterator = await container.items.getEncryptionQueryIterator(query);
    queryResponse = await iterator.fetchAll();
    assert.equal(queryResponse.resources.length, 1);
    verifyExpectedDocResponse(testDoc, queryResponse.resources[0]);

    query = new EncryptionQueryBuilder(
      "SELECT * FROM c WHERE c.sensitive_NestedObjectFormatL1= @sensitive_NestedObjectFormatL1",
    );
    query.addParameter(
      "@sensitive_NestedObjectFormatL1",
      testDoc.sensitive_NestedObjectFormatL1,
      "/sensitive_NestedObjectFormatL1",
    );
    iterator = await container.items.getEncryptionQueryIterator(query);
    queryResponse = await iterator.fetchAll();
    assert.equal(queryResponse.resources.length, 1);
    verifyExpectedDocResponse(testDoc, queryResponse.resources[0]);
  });

  it("encryption resource token auth restricted", async () => {
    const { resource: restrictedUserDef } = await database.users.create({ id: randomUUID() });
    const restrictedUser = database.user(restrictedUserDef.id);
    const { resource: restrictedUserPermission } = await restrictedUser.permissions.create({
      id: randomUUID(),
      permissionMode: PermissionMode.All,
      resource: encryptionContainer.url,
    });
    assert((restrictedUserPermission as any)._token !== undefined, "permission token is invalid");
    const resourceTokens: any = {};
    resourceTokens[database.id] = (restrictedUserPermission as any)._token;
    const restrictedClient = new CosmosClient({
      endpoint: endpoint,
      resourceTokens: resourceTokens,
      clientEncryptionOptions: {
        keyEncryptionKeyResolver: new MockKeyVaultEncryptionKeyResolver(),
      },
    });

    const datbaseForRestrictedUser = restrictedClient.database(database.id);

    try {
      const cekId = "testingCekId";
      const metadata: EncryptionKeyWrapMetadata = {
        type: testKeyVault,
        name: cekId,
        value: "cmkpath5",
        algorithm: KeyEncryptionAlgorithm.RSA_OAEP,
      };
      await datbaseForRestrictedUser.createClientEncryptionKey(
        cekId,
        EncryptionAlgorithm.AEAD_AES_256_CBC_HMAC_SHA256,
        metadata,
      );
      assert.fail("CreateClientEncryptionKey should have failed due to restrictions");
    } catch (err) {
      assert.equal(StatusCodes.Forbidden, err.code);
    }

    try {
      const cekId = "testingCekId";
      const metadata: EncryptionKeyWrapMetadata = {
        type: testKeyVault,
        name: cekId,
        value: "cmkpath5" + "updated",
        algorithm: KeyEncryptionAlgorithm.RSA_OAEP,
      };
      await datbaseForRestrictedUser.rewrapClientEncryptionKey(cekId, metadata);
      assert.fail("RewrapClientEncryptionKey should have failed due to restrictions");
    } catch (err) {
      assert.equal(StatusCodes.Forbidden, err.code);
    }
    restrictedClient.dispose();
  });

  it("key encryption key revoke test", async () => {
    const keyEncryptionKeyResolver = new MockKeyVaultEncryptionKeyResolver();
    const encryptionTestClient = new CosmosClient({
      endpoint: endpoint,
      key: masterKey,
      clientEncryptionOptions: {
        keyEncryptionKeyResolver: keyEncryptionKeyResolver,
        encryptionKeyTimeToLiveInSeconds: 0,
      },
    });
    const testdatabase = encryptionTestClient.database(database.id);

    // Once a Dek gets cached and the Kek is revoked, calls to unwrap/wrap keys would fail since KEK is revoked.
    // The Dek should be rewrapped if the KEK is revoked.
    // When an access to KeyVault fails, the Dek is fetched from the backend (force refresh to update the stale DEK) and cache is updated.
    const pathWithRevokedKek = {
      path: "/sensitive_NestedObjectFormatL1",
      clientEncryptionKeyId: "keyWithRevokedKek",
      encryptionType: EncryptionType.DETERMINISTIC,
      encryptionAlgorithm: EncryptionAlgorithm.AEAD_AES_256_CBC_HMAC_SHA256,
    };
    const paths = [pathWithRevokedKek];
    const clientEncryptionPolicyWithRevokedKek = {
      includedPaths: paths,
    };
    const containerProperties = {
      id: randomUUID(),
      partitionKey: {
        paths: ["/PK"],
      },
      clientEncryptionPolicy: clientEncryptionPolicyWithRevokedKek,
    };
    const testcontainer = (await testdatabase.containers.create(containerProperties)).container;
    const testDoc1 = new TestDoc((await testCreateItem(testcontainer)).resource);
    keyEncryptionKeyResolver.revokeAccessSet = true;
    // Try creating it and it should fail as it has been revoked.
    try {
      await testCreateItem(testcontainer);
      assert.fail("Create Item should have failed.");
    } catch (err) {
      assert.ok(
        err.message.includes(
          "needs to be rewrapped with a valid Key Encryption Key using rewrapClientEncryptionKey",
        ),
      );
    }
    // testing query read fail due to revoked access.
    const query = new EncryptionQueryBuilder("SELECT * FROM c");
    try {
      await validateQueryResults(testcontainer, query, [testDoc1]);
      assert.fail("Query should have failed.");
    } catch (error) {
      assert.ok(
        error.message.includes(
          "needs to be rewrapped with a valid Key Encryption Key using rewrapClientEncryptionKey",
        ),
      );
    }
    // Revoke access is set to false, so the next call should succeed after rewrap.
    keyEncryptionKeyResolver.revokeAccessSet = false;
    await testdatabase.rewrapClientEncryptionKey("keyWithRevokedKek", metadata2);
    await testCreateItem(testcontainer);
    testKeyEncryptionKeyResolver.revokeAccessSet = false;
    encryptionTestClient.dispose();
  });

  it("encryption diagnostics test", async () => {
    const createResponse = await testCreateItem(encryptionContainer);
    verifyDiagnostics(createResponse.diagnostics, true, true, 12, 12);

    const testDoc = new TestDoc(createResponse.resource);

    const readResponse = await encryptionContainer.item(testDoc.id, testDoc.PK).read();
    verifyDiagnostics(readResponse.diagnostics, false, true, undefined, 12);

    const testDoc1 = TestDoc.create();
    testDoc1.nonsensitive = randomUUID();
    testDoc1.sensitive_StringFormat = randomUUID();
    const upsertResponse = await testUpsertItem(encryptionContainer, testDoc1, StatusCodes.Created);
    const upsertedDoc = new TestDoc(upsertResponse.resource);
    verifyDiagnostics(upsertResponse.diagnostics, true, true, 12, 12);

    upsertedDoc.nonsensitive = randomUUID();
    upsertedDoc.sensitive_StringFormat = randomUUID();

    const replaceResponse = await testReplaceItem(encryptionContainer, upsertedDoc);
    verifyDiagnostics(replaceResponse.diagnostics, true, true, 14, 12);
  });

  it("encryption delete all items in a partition key", async () => {
    const testDoc1 = new TestDoc((await testCreateItem(encryptionContainer, "pk1")).resource);
    const testDoc2 = new TestDoc((await testCreateItem(encryptionContainer, "pk2")).resource);
    const testDoc3 = new TestDoc((await testCreateItem(encryptionContainer, "pk1")).resource);
    const testDoc4 = new TestDoc((await testCreateItem(encryptionContainer, "pk2")).resource);

    await encryptionContainer.deleteAllItemsForPartitionKey("pk1");

    const res1 = await encryptionContainer.item(testDoc1.id, "pk1").read();
    assert(res1.statusCode === StatusCodes.NotFound);

    const res2 = await encryptionContainer.item(testDoc2.id, "pk2").read();
    assert(res2.statusCode === StatusCodes.Ok);

    const res3 = await encryptionContainer.item(testDoc3.id, "pk1").read();
    assert(res3.statusCode === StatusCodes.NotFound);

    const res4 = await encryptionContainer.item(testDoc4.id, "pk2").read();
    assert(res4.statusCode === StatusCodes.Ok);
  });

  it("validate caching of protected dek", async () => {
    // no caching
    const testKeyResolver1 = new MockKeyVaultEncryptionKeyResolver();
    let newClient = new CosmosClient({
      endpoint: endpoint,
      key: masterKey,
      clientEncryptionOptions: {
        keyEncryptionKeyResolver: testKeyResolver1,
        encryptionKeyTimeToLiveInSeconds: 0,
      },
    });
    let newDatabase = newClient.database(database.id);
    let newContainer = newDatabase.container(encryptionContainer.id);
    for (let i = 0; i < 2; i++) {
      await testCreateItem(newContainer);
    }
    let unwrapCount = testKeyResolver1.unwrapKeyCallsCount["cmkpath1"];
    assert.ok(unwrapCount > 1);
    const testKeyResolver2 = new MockKeyVaultEncryptionKeyResolver();
    // default cache ttl is 2 hrs
    newClient.dispose();
    newClient = new CosmosClient({
      endpoint: endpoint,
      key: masterKey,
      clientEncryptionOptions: {
        keyEncryptionKeyResolver: testKeyResolver2,
      },
    });
    newDatabase = newClient.database(database.id);
    newContainer = newDatabase.container(encryptionContainer.id);
    for (let i = 0; i < 2; i++) {
      await testCreateItem(newContainer);
    }
    unwrapCount = testKeyResolver2.unwrapKeyCallsCount["cmkpath1"];
    // expecting just one unwrap
    assert.ok(unwrapCount === 1);
    newClient.dispose();
  });

  afterAll(async () => {
    await removeAllDatabases();
    encryptionClient.dispose();
  });
});
>>>>>>> a4ed4354
<|MERGE_RESOLUTION|>--- conflicted
+++ resolved
@@ -1,2662 +1,9 @@
 // Copyright (c) Microsoft Corporation.
 // Licensed under the MIT License.
 
-<<<<<<< HEAD
-// import { randomUUID } from "@azure/core-util";
-// import { EncryptionAlgorithm } from "../../../src";
-// import type { Suite } from "mocha";
-// import type {
-//   Database,
-//   Container,
-//   ContainerDefinition,
-//   OperationInput,
-//   PatchOperation,
-//   BulkHelper,
-//   BulkOperationResult,
-// } from "../../../src";
-// import {
-//   CosmosClient,
-//   EncryptionKeyWrapMetadata,
-//   ClientEncryptionPolicy,
-//   KeyEncryptionAlgorithm,
-//   ClientEncryptionIncludedPath,
-//   EncryptionType,
-//   EncryptionKeyResolverName,
-//   StatusCodes,
-//   BulkOperationType,
-//   ChangeFeedStartFrom,
-//   EncryptionQueryBuilder,
-//   PatchOperationType,
-//   PartitionKeyDefinitionVersion,
-//   ChangeFeedMode,
-//   ChangeFeedPolicy,
-//   ChangeFeedRetentionTimeSpan,
-//   PartitionKeyKind,
-//   PermissionMode,
-//   BulkOperations,
-// } from "../../../src";
-// import { masterKey } from "../common/_fakeTestSecrets";
-// import { endpoint } from "../common/_testConfig";
-// import {
-//   compareMetadata,
-//   MockKeyVaultEncryptionKeyResolver,
-//   testCreateClientEncryptionKey,
-//   testCreateItem,
-//   TestDoc,
-//   verifyExpectedDocResponse,
-//   verifyItemByRead,
-//   testRewrapClientEncryptionKey,
-//   testUpsertItem,
-//   validateQueryResults,
-//   testPatchItem,
-//   testReplaceItem,
-//   testDeleteItem,
-//   verifyDiagnostics,
-// } from "../common/encryptionTestHelpers";
-// import { removeAllDatabases } from "../common/TestHelpers";
-// import { assert } from "chai";
-// import {
-//   CosmosEncryptedNumber,
-//   CosmosEncryptedNumberType,
-// } from "../../../src/encryption/CosmosEncryptedNumber";
-
-// let encryptionClient: CosmosClient;
-// let metadata1: EncryptionKeyWrapMetadata;
-// let metadata2: EncryptionKeyWrapMetadata;
-// let database: Database;
-// let encryptionContainer: Container;
-// let encryptionContainerForChangeFeed: Container;
-// let testKeyEncryptionKeyResolver: MockKeyVaultEncryptionKeyResolver;
-// let containerDefinition: ContainerDefinition;
-// let clientEncryptionPolicy: ClientEncryptionPolicy;
-
-// const testKeyVault = "TESTKEYSTORE_VAULT" as EncryptionKeyResolverName;
-
-// describe("ClientSideEncryption", function (this: Suite) {
-//   before(async () => {
-//     await removeAllDatabases();
-//     testKeyEncryptionKeyResolver = new MockKeyVaultEncryptionKeyResolver();
-//     metadata1 = {
-//       type: testKeyVault,
-//       name: "key1",
-//       value: "cmkpath1",
-//       algorithm: KeyEncryptionAlgorithm.RSA_OAEP,
-//     };
-//     metadata2 = {
-//       type: testKeyVault,
-//       name: "key2",
-//       value: "cmkpath2",
-//       algorithm: KeyEncryptionAlgorithm.RSA_OAEP,
-//     };
-//     encryptionClient = new CosmosClient({
-//       endpoint: endpoint,
-//       key: masterKey,
-//       clientEncryptionOptions: {
-//         keyEncryptionKeyResolver: testKeyEncryptionKeyResolver,
-//         encryptionKeyTimeToLiveInSeconds: 0,
-//       },
-//     });
-//     database = (await encryptionClient.databases.createIfNotExists({ id: randomUUID() })).database;
-//     const revokedKekMetadata: EncryptionKeyWrapMetadata = {
-//       type: testKeyVault,
-//       name: "revokedKek",
-//       value: "revokedcmkpath",
-//       algorithm: KeyEncryptionAlgorithm.RSA_OAEP,
-//     };
-//     await testCreateClientEncryptionKey(database, "key1", metadata1);
-//     await testCreateClientEncryptionKey(database, "key2", metadata2);
-//     await testCreateClientEncryptionKey(database, "keyWithRevokedKek", revokedKekMetadata);
-//     const key1Paths = [
-//       "/PK",
-//       "/sensitive_NestedObjectFormatL1",
-//       "/sensitive_IntFormat",
-//       "/sensitive_DateFormat",
-//       "/sensitive_FloatFormat",
-//       "/sensitive_ArrayMultiTypes",
-//     ].map((path) => ({
-//       path: path,
-//       clientEncryptionKeyId: "key1",
-//       encryptionType: EncryptionType.DETERMINISTIC,
-//       encryptionAlgorithm: EncryptionAlgorithm.AEAD_AES_256_CBC_HMAC_SHA256,
-//     }));
-//     const key2Paths = [
-//       "/id",
-//       "/sensitive_DecimalFormat",
-//       "/sensitive_BoolFormat",
-//       "/sensitive_IntMultiDimArray",
-//       "/sensitive_ObjectArrayType",
-//     ].map((path) => ({
-//       path: path,
-//       clientEncryptionKeyId: "key2",
-//       encryptionType: EncryptionType.DETERMINISTIC,
-//       encryptionAlgorithm: EncryptionAlgorithm.AEAD_AES_256_CBC_HMAC_SHA256,
-//     }));
-//     const paths = key1Paths.concat(key2Paths);
-//     paths.push({
-//       path: "/sensitive_ArrayFormat",
-//       clientEncryptionKeyId: "keyWithRevokedKek",
-//       encryptionType: EncryptionType.DETERMINISTIC,
-//       encryptionAlgorithm: EncryptionAlgorithm.AEAD_AES_256_CBC_HMAC_SHA256,
-//     });
-//     clientEncryptionPolicy = {
-//       includedPaths: paths,
-//       policyFormatVersion: 2,
-//     };
-//     containerDefinition = {
-//       id: randomUUID(),
-//       partitionKey: {
-//         paths: ["/PK"],
-//       },
-//       clientEncryptionPolicy: clientEncryptionPolicy,
-//     };
-
-//     const containerDefinitionForChangeFeed = {
-//       id: randomUUID(),
-//       partitionKey: {
-//         paths: ["/PK"],
-//       },
-//       clientEncryptionPolicy: clientEncryptionPolicy,
-//     };
-//     encryptionContainer = (await database.containers.createIfNotExists(containerDefinition))
-//       .container;
-//     encryptionContainerForChangeFeed = (
-//       await database.containers.createIfNotExists(containerDefinitionForChangeFeed)
-//     ).container;
-//     // initialize Encryption will warm up the cache beforehand
-//     // not calling it for encryptionContainer as cache will be initialized with first encryption operation
-//     await encryptionContainerForChangeFeed.initializeEncryption();
-//   });
-
-//   beforeEach(async () => {
-//     const iterator = encryptionContainer.items.readAll();
-//     const { resources: items } = await iterator.fetchAll();
-//     if (items.length > 0) {
-//       for (const item of items) {
-//         await encryptionContainer.item(item.id, item.PK).delete();
-//       }
-//     }
-//   });
-
-//   it("create client encryption included paths and policy", async () => {
-//     // check policy format version
-//     let path: ClientEncryptionIncludedPath = {
-//       path: "/id",
-//       clientEncryptionKeyId: "key1",
-//       encryptionType: EncryptionType.DETERMINISTIC,
-//       encryptionAlgorithm: EncryptionAlgorithm.AEAD_AES_256_CBC_HMAC_SHA256,
-//     };
-//     let policy: ClientEncryptionPolicy = {
-//       includedPaths: [path],
-//     };
-//     try {
-//       await database.containers.createIfNotExists({
-//         id: randomUUID(),
-//         clientEncryptionPolicy: policy,
-//       });
-//     } catch (err) {
-//       assert.ok(
-//         err.message.includes(
-//           "Encryption of partition key or id is only supported with policy format version 2",
-//         ),
-//       );
-//     }
-//     // check deterministic encryption for id
-//     path = {
-//       path: "/id",
-//       clientEncryptionKeyId: "key1",
-//       encryptionType: EncryptionType.RANDOMIZED,
-//       encryptionAlgorithm: EncryptionAlgorithm.AEAD_AES_256_CBC_HMAC_SHA256,
-//     };
-
-//     policy = {
-//       includedPaths: [path],
-//       policyFormatVersion: 2,
-//     };
-//     try {
-//       await database.containers.createIfNotExists({
-//         id: randomUUID(),
-//         clientEncryptionPolicy: policy,
-//       });
-//     } catch (err) {
-//       assert.ok(
-//         err.message.includes(
-//           "The '/id' property must be encrypted using Deterministic encryption.",
-//         ),
-//       );
-//     }
-//     // check deterministic encryption for partition key
-//     path = {
-//       path: "/address",
-//       clientEncryptionKeyId: "key1",
-//       encryptionType: EncryptionType.RANDOMIZED,
-//       encryptionAlgorithm: EncryptionAlgorithm.AEAD_AES_256_CBC_HMAC_SHA256,
-//     };
-//     policy = {
-//       includedPaths: [path],
-//       policyFormatVersion: 2,
-//     };
-//     let containerDef = {
-//       id: randomUUID(),
-//       partitionKey: {
-//         paths: ["/PK", "/address/zip"],
-//       },
-//       clientEncryptionPolicy: policy,
-//     };
-//     try {
-//       await database.containers.createIfNotExists(containerDef);
-//     } catch (err) {
-//       assert.ok(
-//         err.message.includes(
-//           "Path: /address which is part of the partition key has to be encrypted with Deterministic type Encryption.",
-//         ),
-//       );
-//     }
-
-//     // check invalid path
-//     path = {
-//       path: "/id",
-//       clientEncryptionKeyId: "key1",
-//       encryptionType: EncryptionType.DETERMINISTIC,
-//       encryptionAlgorithm: EncryptionAlgorithm.AEAD_AES_256_CBC_HMAC_SHA256,
-//     };
-//     policy = {
-//       includedPaths: [path],
-//       policyFormatVersion: 2,
-//     };
-//     containerDef = {
-//       id: randomUUID(),
-//       partitionKey: {
-//         paths: ["/PK"],
-//       },
-//       clientEncryptionPolicy: policy,
-//     };
-//     try {
-//       await database.containers.createIfNotExists(containerDef);
-//     } catch (err) {
-//       assert.ok(
-//         err.message.includes("Path in ClientEncryptionIncludedPath needs to start with '/'"),
-//       );
-//     }
-//     // check for nested path
-//     path = {
-//       path: "/address/zip",
-//       clientEncryptionKeyId: "key1",
-//       encryptionType: EncryptionType.DETERMINISTIC,
-//       encryptionAlgorithm: EncryptionAlgorithm.AEAD_AES_256_CBC_HMAC_SHA256,
-//     };
-//     policy = {
-//       includedPaths: [path],
-//     };
-//     containerDef = {
-//       id: randomUUID(),
-//       partitionKey: {
-//         paths: ["/PK", "/address/zip"],
-//       },
-//       clientEncryptionPolicy: policy,
-//     };
-//     try {
-//       await database.containers.createIfNotExists(containerDef);
-//     } catch (err) {
-//       assert.ok(
-//         err.message.includes("Only top-level paths are currently supported for encryption"),
-//       );
-//     }
-//     // check empty key
-//     path = {
-//       path: "/id",
-//       clientEncryptionKeyId: "",
-//       encryptionType: EncryptionType.DETERMINISTIC,
-//       encryptionAlgorithm: EncryptionAlgorithm.AEAD_AES_256_CBC_HMAC_SHA256,
-//     };
-//     policy = {
-//       includedPaths: [path],
-//       policyFormatVersion: 2,
-//     };
-//     containerDef = {
-//       id: randomUUID(),
-//       partitionKey: {
-//         paths: ["/PK"],
-//       },
-//       clientEncryptionPolicy: policy,
-//     };
-//     try {
-//       await database.containers.createIfNotExists(containerDef);
-//     } catch (err) {
-//       assert.ok(
-//         err.message.includes(
-//           "ClientEncryptionKeyId needs to be defined as string type in ClientEncryptionIncludedPath",
-//         ),
-//       );
-//     }
-//   });
-
-//   it("create and delete database with encryption enabled client without cek", async () => {
-//     const testdatabase = (await encryptionClient.databases.create({ id: "NoCEKDatabase" }))
-//       .database;
-//     const containerProperties = {
-//       id: "NoCEPContainer",
-//       partitionKey: {
-//         paths: ["/PK"],
-//       },
-//       throughput: 400,
-//     };
-//     const testcontainer = (await testdatabase.containers.create(containerProperties)).container;
-//     await testcontainer.initializeEncryption();
-//     const testDoc = TestDoc.create();
-//     const createResponse = await testcontainer.items.create(testDoc);
-//     assert.equal(StatusCodes.Created, createResponse.statusCode);
-//     verifyExpectedDocResponse(testDoc, createResponse.resource);
-//     await testdatabase.delete();
-//   });
-//   // skipping since timeout at pipeline is set to 100 seconds
-//   it.skip("validate encryption time to live", async () => {
-//     const testKeyResolver = new MockKeyVaultEncryptionKeyResolver();
-//     // client with ttl of 1 min
-//     const newClient = new CosmosClient({
-//       endpoint: endpoint,
-//       key: masterKey,
-//       clientEncryptionOptions: {
-//         keyEncryptionKeyResolver: testKeyResolver,
-//         encryptionKeyTimeToLiveInSeconds: 60,
-//       },
-//     });
-//     const newDatabase = newClient.database(database.id);
-//     const newContainer = newDatabase.container(encryptionContainer.id);
-//     for (let i = 0; i < 2; i++) {
-//       await testCreateItem(newContainer);
-//     }
-//     // expecting just one unwrap, since the key should be cached for 1 min
-//     assert.ok(testKeyResolver.unwrapKeyCallsCount["cmkpath1"] === 1);
-//     // wait for some to ensure that cache is cleared
-//     await new Promise((resolve) => setTimeout(resolve, 120000));
-
-//     for (let i = 0; i < 2; i++) {
-//       await testCreateItem(newContainer);
-//     }
-//     // again the unwrap key should be called once, since the cache has cleared
-//     assert.equal(testKeyResolver.unwrapKeyCallsCount["cmkpath1"], 2);
-//     newClient.dispose();
-//   });
-
-//   it("encryption bulk operation", async () => {
-//     const docToCreate = TestDoc.create();
-
-//     const { resource: docToReplace } = await testCreateItem(encryptionContainer);
-//     docToReplace.nonsensitive = randomUUID();
-//     docToReplace.sensitive_StringFormat = randomUUID();
-
-//     const { resource: docToUpsert } = await testCreateItem(encryptionContainer);
-//     docToUpsert.nonsensitive = randomUUID();
-//     docToUpsert.sensitive_StringFormat = randomUUID();
-
-//     // doc not created before
-//     const docToUpsert2 = TestDoc.create();
-
-//     const { resource: docToDelete } = await testCreateItem(encryptionContainer);
-
-//     const clientWithBulk = new CosmosClient({
-//       endpoint: endpoint,
-//       key: masterKey,
-//       clientEncryptionOptions: {
-//         keyEncryptionKeyResolver: new MockKeyVaultEncryptionKeyResolver(),
-//       },
-//     });
-
-//     const databaseWithBulk = clientWithBulk.database(database.id);
-//     const encryptionContainerWithBulk = databaseWithBulk.container(encryptionContainer.id);
-
-//     const operations = [
-//       {
-//         operationType: BulkOperationType.Create,
-//         resourceBody: JSON.parse(JSON.stringify(docToCreate)),
-//       },
-//       {
-//         operationType: BulkOperationType.Upsert,
-//         partitionKey: docToUpsert2.PK,
-//         resourceBody: JSON.parse(JSON.stringify(docToUpsert2)),
-//       },
-//       {
-//         operationType: BulkOperationType.Replace,
-//         partitionKey: docToReplace.PK,
-//         id: docToReplace.id,
-//         resourceBody: JSON.parse(JSON.stringify(docToReplace)),
-//       },
-//       {
-//         operationType: BulkOperationType.Upsert,
-//         partitionKey: docToUpsert.PK,
-//         resourceBody: JSON.parse(JSON.stringify(docToUpsert)),
-//       },
-//       {
-//         operationType: BulkOperationType.Delete,
-//         id: docToDelete.id,
-//         partitionKey: docToDelete.PK,
-//       },
-//     ];
-
-//     const response = await encryptionContainerWithBulk.items.bulk(operations);
-//     // num of encrypted operations - 4*12 for encrypting body + 4 pk + 2 id
-//     verifyDiagnostics(response.diagnostics, true, true, 54, 48);
-//     assert.equal(StatusCodes.Created, response[0].statusCode);
-//     verifyExpectedDocResponse(docToCreate, response[0].resourceBody);
-//     assert.equal(StatusCodes.Created, response[1].statusCode);
-//     verifyExpectedDocResponse(docToUpsert2, response[1].resourceBody);
-//     assert.equal(StatusCodes.Ok, response[2].statusCode);
-//     verifyExpectedDocResponse(new TestDoc(docToReplace), response[2].resourceBody);
-//     assert.equal(StatusCodes.Ok, response[3].statusCode);
-//     verifyExpectedDocResponse(new TestDoc(docToUpsert), response[3].resourceBody);
-//     assert.equal(StatusCodes.NoContent, response[4].statusCode);
-//     assert.isNotObject(response[4].resourceBody);
-//     clientWithBulk.dispose();
-//   });
-
-//   it("encryption streamer bulk operation", async () => {
-//     const docToCreate = TestDoc.create();
-
-//     const { resource: docToReplace } = await testCreateItem(encryptionContainer);
-//     docToReplace.nonsensitive = randomUUID();
-//     docToReplace.sensitive_StringFormat = randomUUID();
-
-//     const { resource: docToUpsert } = await testCreateItem(encryptionContainer);
-//     docToUpsert.nonsensitive = randomUUID();
-//     docToUpsert.sensitive_StringFormat = randomUUID();
-
-//     const { resource: docToPatch } = await testCreateItem(encryptionContainer);
-//     const stringToReplace = randomUUID();
-
-//     // doc not created before
-//     const docToUpsert2 = TestDoc.create();
-
-//     const { resource: docToDelete } = await testCreateItem(encryptionContainer);
-
-//     const clientWithBulk = new CosmosClient({
-//       endpoint: endpoint,
-//       key: masterKey,
-//       encryptionPolicy: {
-//         enableEncryption: true,
-//         keyEncryptionKeyResolver: new MockKeyVaultEncryptionKeyResolver(),
-//         encryptionKeyResolverName: testKeyVault,
-//       },
-//     });
-
-//     const databaseWithBulk = clientWithBulk.database(database.id);
-//     const encryptionContainerWithBulk = databaseWithBulk.container(encryptionContainer.id);
-
-//     const operations = [
-//       BulkOperations.getCreateItemOperation(
-//         docToCreate.PK,
-//         JSON.parse(JSON.stringify(docToCreate)),
-//       ),
-//       BulkOperations.getUpsertItemOperation(
-//         docToUpsert2.PK,
-//         JSON.parse(JSON.stringify(docToUpsert2)),
-//       ),
-//       BulkOperations.getReplaceItemOperation(
-//         docToReplace.id,
-//         docToReplace.PK,
-//         JSON.parse(JSON.stringify(docToReplace)),
-//       ),
-//       BulkOperations.getUpsertItemOperation(
-//         docToUpsert.PK,
-//         JSON.parse(JSON.stringify(docToUpsert)),
-//       ),
-//       BulkOperations.getDeleteItemOperation(docToDelete.id, docToDelete.PK),
-//       BulkOperations.getPatchItemOperation(docToPatch.id, docToPatch.PK, {
-//         operations: [
-//           {
-//             op: PatchOperationType.replace,
-//             path: "/sensitive_StringFormat",
-//             value: stringToReplace,
-//           },
-//         ],
-//       }),
-//     ];
-//     let bulkHelper: BulkHelper;
-//     let response: BulkOperationResult[];
-//     try {
-//       bulkHelper = encryptionContainerWithBulk.items.getBulkHelper();
-//       response = await Promise.all(bulkHelper.execute(operations));
-//     } finally {
-//       bulkHelper.dispose();
-//     }
-//     bulkHelper.dispose();
-//     operations.forEach((originalOp, index) => {
-//       assert.deepEqual(
-//         response[index].operationInput,
-//         originalOp,
-//         `Expected operationInput at index ${index} to match the original operation`,
-//       );
-//     });
-//     assert.equal(StatusCodes.Created, response[0].statusCode);
-//     verifyExpectedDocResponse(docToCreate, response[0].resourceBody);
-//     verifyDiagnostics(response[0].diagnostics, true, true, 12, 12);
-//     assert.equal(StatusCodes.Created, response[1].statusCode);
-//     verifyExpectedDocResponse(docToUpsert2, response[1].resourceBody);
-//     verifyDiagnostics(response[1].diagnostics, true, true, 12, 12);
-//     assert.equal(StatusCodes.Ok, response[2].statusCode);
-//     verifyExpectedDocResponse(new TestDoc(docToReplace), response[2].resourceBody);
-//     verifyDiagnostics(response[2].diagnostics, true, true, 12, 12);
-//     assert.equal(StatusCodes.Ok, response[3].statusCode);
-//     verifyExpectedDocResponse(new TestDoc(docToUpsert), response[3].resourceBody);
-//     verifyDiagnostics(response[3].diagnostics, true, true, 12, 12);
-//     assert.equal(StatusCodes.NoContent, response[4].statusCode);
-//     assert.isNotObject(response[4].resourceBody);
-//     assert.equal(StatusCodes.Ok, response[5].statusCode);
-//     assert.equal(stringToReplace, response[5].resourceBody.sensitive_StringFormat);
-//     verifyDiagnostics(response[5].diagnostics, false, true, undefined, 12);
-//     clientWithBulk.dispose();
-//   });
-
-//   it("encryption create client encryption key", async () => {
-//     let cekId = "anotherCek";
-//     let cmkpath5: EncryptionKeyWrapMetadata = {
-//       type: testKeyVault,
-//       name: cekId,
-//       value: "cmkpath5",
-//       algorithm: KeyEncryptionAlgorithm.RSA_OAEP,
-//     };
-//     const clientEncryptionKeyProperties = (
-//       await testCreateClientEncryptionKey(database, cekId, cmkpath5)
-//     ).clientEncryptionKeyProperties;
-
-//     assert.ok(compareMetadata(cmkpath5, clientEncryptionKeyProperties.encryptionKeyWrapMetadata));
-
-//     // creating another key with same id should fail
-//     cmkpath5 = {
-//       type: testKeyVault,
-//       name: cekId,
-//       value: "testmetadata2",
-//       algorithm: KeyEncryptionAlgorithm.RSA_OAEP,
-//     };
-//     try {
-//       await testCreateClientEncryptionKey(database, cekId, cmkpath5);
-//       assert.fail("creating another key with same encryption key id should fail");
-//     } catch (error) {
-//       assert.equal(StatusCodes.Conflict, error.code);
-//     }
-
-//     cekId = "testAkvKid";
-//     const encryptionCosmosClient = new CosmosClient({
-//       endpoint: endpoint,
-//       key: masterKey,
-//       clientEncryptionOptions: {
-//         keyEncryptionKeyResolver: new MockKeyVaultEncryptionKeyResolver(),
-//         encryptionKeyTimeToLiveInSeconds: 0,
-//       },
-//     });
-//     let metadata: EncryptionKeyWrapMetadata = {
-//       type: EncryptionKeyResolverName.AzureKeyVault,
-//       name: "key1",
-//       value: "https://testkeyvault.vault.azure.net/keys/testkey/12345678",
-//       algorithm: KeyEncryptionAlgorithm.RSA_OAEP,
-//     };
-//     const database1 = (
-//       await encryptionCosmosClient.databases.createIfNotExists({ id: randomUUID() })
-//     ).database;
-//     let clientEncryptionKeyResponse = await database1.createClientEncryptionKey(
-//       cekId,
-//       EncryptionAlgorithm.AEAD_AES_256_CBC_HMAC_SHA256,
-//       metadata,
-//     );
-//     assert.equal(StatusCodes.Created, clientEncryptionKeyResponse.statusCode);
-//     metadata = {
-//       type: EncryptionKeyResolverName.AzureKeyVault,
-//       name: "key1",
-//       value: "https://testkeyvault.vault.azure.net/keys/testkey/9101112",
-//       algorithm: KeyEncryptionAlgorithm.RSA_OAEP,
-//     };
-//     clientEncryptionKeyResponse = await database1.rewrapClientEncryptionKey(cekId, metadata);
-//     assert.equal(StatusCodes.Ok, clientEncryptionKeyResponse.statusCode);
-//     encryptionCosmosClient.dispose();
-//   });
-
-//   it("rewrap client encryption key", async () => {
-//     const cekId = "rewrapkeytest";
-//     const metadata: EncryptionKeyWrapMetadata = {
-//       type: testKeyVault,
-//       name: cekId,
-//       value: "cmkpath5",
-//       algorithm: KeyEncryptionAlgorithm.RSA_OAEP,
-//     };
-//     let clientEncryptionKeyProperties = (
-//       await testCreateClientEncryptionKey(database, cekId, metadata)
-//     ).clientEncryptionKeyProperties;
-//     assert.ok(
-//       compareMetadata(
-//         {
-//           type: testKeyVault,
-//           name: cekId,
-//           value: metadata.value,
-//           algorithm: KeyEncryptionAlgorithm.RSA_OAEP,
-//         },
-//         clientEncryptionKeyProperties.encryptionKeyWrapMetadata,
-//       ),
-//     );
-//     const updatedMetadata: EncryptionKeyWrapMetadata = {
-//       type: testKeyVault,
-//       name: cekId,
-//       value: "metadata" + "updatedmetadata",
-//       algorithm: KeyEncryptionAlgorithm.RSA_OAEP,
-//     };
-//     clientEncryptionKeyProperties = (
-//       await testRewrapClientEncryptionKey(database, cekId, updatedMetadata)
-//     ).clientEncryptionKeyProperties;
-//     // check if cek is wrapped with updated metadata
-//     assert.ok(
-//       compareMetadata(
-//         {
-//           type: testKeyVault,
-//           name: cekId,
-//           value: updatedMetadata.value,
-//           algorithm: KeyEncryptionAlgorithm.RSA_OAEP,
-//         },
-//         clientEncryptionKeyProperties.encryptionKeyWrapMetadata,
-//       ),
-//     );
-//   });
-
-//   it("create encrypted item with null property", async () => {
-//     const testkeyEncryptionKeyResolver = new MockKeyVaultEncryptionKeyResolver();
-//     const client = new CosmosClient({
-//       endpoint: endpoint,
-//       key: masterKey,
-//       clientEncryptionOptions: {
-//         keyEncryptionKeyResolver: testkeyEncryptionKeyResolver,
-//         encryptionKeyTimeToLiveInSeconds: 0,
-//       },
-//     });
-//     const testdatabase = client.database(database.id);
-//     const testcontainer = testdatabase.container(encryptionContainer.id);
-//     const testDoc = TestDoc.create();
-//     testDoc.sensitive_ArrayFormat = null;
-//     testDoc.sensitive_StringFormat = null;
-//     testDoc.sensitive_NestedObjectFormatL1.sensitive_NestedObjectFormatL2.sensitive_StringFormatL2 =
-//       null;
-
-//     const createResponse = await testcontainer.items.create(testDoc);
-//     assert.equal(StatusCodes.Created, createResponse.statusCode);
-//     verifyExpectedDocResponse(testDoc, createResponse.resource);
-
-//     // query on document with null property
-
-//     const queryBuilder = new EncryptionQueryBuilder(
-//       "SELECT * FROM c where c.sensitive_StringFormat = @sensitive_StringFormat AND c.sensitive_ArrayFormat = @sensitive_ArrayFormat" +
-//         " AND c.sensitive_IntFormat = @sensitive_IntFormat" +
-//         " AND c.sensitive_NestedObjectFormatL1.sensitive_NestedObjectFormatL2.sensitive_StringFormatL2 = @sensitive_StringFormatL2" +
-//         " AND c.sensitive_NestedObjectFormatL1.sensitive_NestedObjectFormatL2.sensitive_DecimalFormatL2 = @sensitive_DecimalFormatL2",
-//     );
-//     // null parameters should also work with other add methods
-//     queryBuilder.addParameter(
-//       "@sensitive_StringFormat",
-//       testDoc.sensitive_StringFormat,
-//       "/sensitive_StringFormat",
-//     );
-//     queryBuilder.addParameter("@sensitive_ArrayFormat", null, "/sensitive_ArrayFormat");
-//     const intParam: CosmosEncryptedNumber = {
-//       value: testDoc.sensitive_IntFormat,
-//       numberType: CosmosEncryptedNumberType.Integer,
-//     };
-//     queryBuilder.addParameter("@sensitive_IntFormat", intParam, "/sensitive_IntFormat");
-//     queryBuilder.addParameter(
-//       "@sensitive_StringFormatL2",
-//       testDoc.sensitive_NestedObjectFormatL1.sensitive_NestedObjectFormatL2
-//         .sensitive_StringFormatL2,
-//       "/sensitive_NestedObjectFormatL1",
-//     );
-//     const decimalParam: CosmosEncryptedNumber = {
-//       value:
-//         testDoc.sensitive_NestedObjectFormatL1.sensitive_NestedObjectFormatL2
-//           .sensitive_DecimalFormatL2,
-//       numberType: CosmosEncryptedNumberType.Float,
-//     };
-
-//     queryBuilder.addParameter(
-//       "@sensitive_DecimalFormatL2",
-//       decimalParam,
-//       "/sensitive_NestedObjectFormatL1",
-//     );
-
-//     const expectedDocList: TestDoc[] = [];
-//     expectedDocList.push(new TestDoc(testDoc));
-//     await validateQueryResults(testcontainer, queryBuilder, expectedDocList);
-//     client.dispose();
-//   });
-
-//   it("encryption create item and query", async () => {
-//     const testDoc = (await testCreateItem(encryptionContainer)).resource;
-//     await verifyItemByRead(encryptionContainer, testDoc);
-
-//     const expectedDoc = new TestDoc(testDoc);
-//     const expectedDocList: TestDoc[] = [];
-//     expectedDocList.push(expectedDoc);
-//     let queryBuilder = new EncryptionQueryBuilder("SELECT * FROM c");
-//     await validateQueryResults(encryptionContainer, queryBuilder, expectedDocList);
-//     queryBuilder = new EncryptionQueryBuilder(
-//       "select * from c where c.id = @theId and c.PK = @thePK",
-//     );
-
-//     queryBuilder.addParameter("@theId", expectedDoc.id, "/id");
-//     queryBuilder.addParameter("@thePK", expectedDoc.PK, "/PK");
-
-//     await validateQueryResults(encryptionContainer, queryBuilder, expectedDocList);
-
-//     // query on non encrypted property
-//     queryBuilder = new EncryptionQueryBuilder(
-//       `SELECT * FROM c WHERE c.nonsensitive = @nonsensitive`,
-//     );
-//     queryBuilder.addUnencryptedParameter(
-//       "@nonsensitive",
-//       expectedDoc.nonsensitive,
-//       "/nonsensitive",
-//     );
-//     await validateQueryResults(encryptionContainer, queryBuilder, expectedDocList);
-
-//     // response should be null without using addIntegerParameter method
-//     queryBuilder = new EncryptionQueryBuilder(
-//       `SELECT * FROM c WHERE c.sensitive_IntFormat = '${expectedDoc.sensitive_IntFormat}'`,
-//     );
-//     await validateQueryResults(encryptionContainer, queryBuilder, null);
-//   });
-
-//   it("query on encrypted properties", async () => {
-//     const containerProperties = {
-//       id: randomUUID(),
-//       partitionKey: {
-//         paths: ["/PK"],
-//       },
-//       clientEncryptionPolicy: clientEncryptionPolicy,
-//     };
-//     const encryptionQueryContainer = (await database.containers.create(containerProperties))
-//       .container;
-//     encryptionQueryContainer.initializeEncryption();
-//     const testDoc1 = new TestDoc((await testCreateItem(encryptionQueryContainer)).resource);
-//     const testDoc2 = new TestDoc((await testCreateItem(encryptionQueryContainer)).resource);
-//     const testDoc3 = new TestDoc((await testCreateItem(encryptionQueryContainer)).resource);
-//     const arrayOfStringValues = [testDoc1.sensitive_StringFormat, "randomValue", null];
-//     let queryBuilder: EncryptionQueryBuilder;
-//     // string/object
-//     queryBuilder = new EncryptionQueryBuilder(
-//       "SELECT * FROM c where array_contains(@sensitive_StringFormat, c.sensitive_StringFormat) AND c.sensitive_NestedObjectFormatL1 = @sensitive_NestedObjectFormatL1",
-//     );
-//     queryBuilder.addParameter(
-//       "@sensitive_StringFormat",
-//       arrayOfStringValues,
-//       "/sensitive_StringFormat",
-//     );
-//     queryBuilder.addParameter(
-//       "@sensitive_NestedObjectFormatL1",
-//       testDoc1.sensitive_NestedObjectFormatL1,
-//       "/sensitive_NestedObjectFormatL1",
-//     );
-//     await validateQueryResults(encryptionQueryContainer, queryBuilder, [testDoc1]);
-//     // bool/float
-//     queryBuilder = new EncryptionQueryBuilder(
-//       "SELECT * FROM c where c.sensitive_BoolFormat = @sensitive_BoolFormat and c.sensitive_FloatFormat = @sensitive_FloatFormat",
-//     );
-//     queryBuilder.addParameter(
-//       "@sensitive_BoolFormat",
-//       testDoc1.sensitive_BoolFormat,
-//       "/sensitive_BoolFormat",
-//     );
-//     queryBuilder.addParameter(
-//       "@sensitive_FloatFormat",
-//       { value: testDoc1.sensitive_FloatFormat, numberType: CosmosEncryptedNumberType.Float },
-//       "/sensitive_FloatFormat",
-//     );
-//     await validateQueryResults(
-//       encryptionQueryContainer,
-//       queryBuilder,
-//       [testDoc1, testDoc2, testDoc3],
-//       true,
-//       36,
-//     );
-
-//     // with encrypted int and non encrypted properties
-//     const testDoc4 = new TestDoc((await testCreateItem(encryptionQueryContainer)).resource);
-//     queryBuilder = new EncryptionQueryBuilder(
-//       "SELECT * FROM c where c.nonsensitive = @nonsensitive and c.sensitive_IntFormat = @sensitive_IntFormat",
-//     );
-//     queryBuilder.addParameter("@nonsensitive", testDoc4.nonsensitive, "/nonsensitive");
-//     queryBuilder.addParameter(
-//       "@sensitive_IntFormat",
-//       { value: testDoc4.sensitive_IntFormat, numberType: CosmosEncryptedNumberType.Integer },
-//       "/sensitive_IntFormat",
-//     );
-//     await validateQueryResults(encryptionQueryContainer, queryBuilder, [testDoc4]);
-
-//     // without adding param
-//     queryBuilder = new EncryptionQueryBuilder("SELECT c.sensitive_DateFormat FROM c");
-//     const expectedRes = [
-//       { sensitive_DateFormat: testDoc1.sensitive_DateFormat },
-//       { sensitive_DateFormat: testDoc2.sensitive_DateFormat },
-//       { sensitive_DateFormat: testDoc3.sensitive_DateFormat },
-//       { sensitive_DateFormat: testDoc4.sensitive_DateFormat },
-//     ];
-//     await validateQueryResults(encryptionQueryContainer, queryBuilder, expectedRes, true, 4);
-//   });
-
-//   it("encryption batch CRUD", async () => {
-//     const partitionKey = "thePK";
-//     const doc1ToCreate = TestDoc.create(partitionKey);
-
-//     const doc1ToReplace = new TestDoc(
-//       (await testCreateItem(encryptionContainer, partitionKey)).resource,
-//     );
-//     doc1ToReplace.nonsensitive = randomUUID();
-//     doc1ToReplace.sensitive_StringFormat = randomUUID();
-
-//     const doc2ToReplace = new TestDoc(
-//       (await testCreateItem(encryptionContainer, partitionKey)).resource,
-//     );
-//     doc2ToReplace.nonsensitive = randomUUID();
-//     doc2ToReplace.sensitive_StringFormat = randomUUID();
-
-//     const doc1ToUpsert = new TestDoc(
-//       (await testCreateItem(encryptionContainer, partitionKey)).resource,
-//     );
-//     doc1ToUpsert.nonsensitive = randomUUID();
-//     doc1ToUpsert.sensitive_StringFormat = randomUUID();
-
-//     const docToDelete = new TestDoc(
-//       (await testCreateItem(encryptionContainer, partitionKey)).resource,
-//     );
-
-//     const docToPatch = new TestDoc(
-//       (await testCreateItem(encryptionContainer, partitionKey)).resource,
-//     );
-//     docToPatch.sensitive_StringFormat = randomUUID();
-//     docToPatch.sensitive_DecimalFormat = 11.11;
-//     const patchOperations = {
-//       operations: [
-//         {
-//           op: PatchOperationType.replace,
-//           path: "/sensitive_StringFormat",
-//           value: docToPatch.sensitive_StringFormat,
-//         },
-//         {
-//           op: PatchOperationType.replace,
-//           path: "/sensitive_DecimalFormat",
-//           value: docToPatch.sensitive_DecimalFormat,
-//         },
-//       ],
-//     };
-//     const operations: OperationInput[] = [
-//       {
-//         operationType: "Create",
-//         resourceBody: JSON.parse(JSON.stringify(doc1ToCreate)),
-//       },
-//       {
-//         operationType: "Upsert",
-//         resourceBody: JSON.parse(JSON.stringify(doc1ToUpsert)),
-//       },
-//       {
-//         operationType: "Replace",
-//         id: doc1ToReplace.id,
-//         resourceBody: JSON.parse(JSON.stringify(doc1ToReplace)),
-//       },
-//       {
-//         operationType: "Patch",
-//         id: docToPatch.id,
-//         resourceBody: patchOperations,
-//       },
-//       {
-//         operationType: "Delete",
-//         id: docToDelete.id,
-//       },
-//     ];
-
-//     const response = await encryptionContainer.items.batch(operations, partitionKey);
-//     verifyDiagnostics(response.diagnostics, true, true, 42, 48);
-//     assert.equal(StatusCodes.Ok, response.code);
-
-//     const doc1 = response.result[0];
-
-//     verifyExpectedDocResponse(doc1ToCreate, doc1.resourceBody);
-
-//     const doc2 = response.result[1];
-//     verifyExpectedDocResponse(doc1ToUpsert, doc2.resourceBody);
-
-//     const doc3 = response.result[2];
-//     verifyExpectedDocResponse(doc1ToReplace, doc3.resourceBody);
-
-//     const doc4 = response.result[3];
-//     verifyExpectedDocResponse(docToPatch, doc4.resourceBody);
-
-//     await verifyItemByRead(encryptionContainer, doc1ToCreate);
-//     await verifyItemByRead(encryptionContainer, doc1ToReplace);
-//     await verifyItemByRead(encryptionContainer, doc1ToUpsert);
-//     await verifyItemByRead(encryptionContainer, docToPatch);
-
-//     const readResponse = await encryptionContainer.item(docToDelete.id, docToDelete.PK).read();
-//     assert.equal(StatusCodes.NotFound, readResponse.statusCode);
-//   });
-
-//   it("encryption batch conflict response", async () => {
-//     const partitionKey = "thePK";
-//     const doc1ToCreateAgain = new TestDoc(
-//       (await testCreateItem(encryptionContainer, partitionKey)).resource,
-//     );
-//     doc1ToCreateAgain.nonsensitive = randomUUID();
-//     doc1ToCreateAgain.sensitive_StringFormat = randomUUID();
-
-//     const response = await encryptionContainer.items.batch(
-//       [
-//         {
-//           operationType: "Create",
-//           resourceBody: JSON.parse(JSON.stringify(doc1ToCreateAgain)),
-//         },
-//       ],
-//       partitionKey,
-//     );
-//     assert.equal(StatusCodes.Conflict, response.result[0].statusCode);
-//     assert.equal(1, response.result.length);
-//   });
-
-//   it("encryption patch items", async () => {
-//     const docPostPatching = new TestDoc((await testCreateItem(encryptionContainer)).resource);
-//     docPostPatching.nonsensitive = randomUUID();
-//     docPostPatching.nonsensitiveInt++;
-//     docPostPatching.sensitive_StringFormat = randomUUID();
-//     docPostPatching.sensitive_DateFormat = new Date();
-//     docPostPatching.sensitive_DecimalFormat = 11.11;
-//     docPostPatching.sensitive_IntArray[1] = 1;
-//     docPostPatching.sensitive_IntMultiDimArray[1][0] = 7;
-//     docPostPatching.sensitive_IntFormat = 2020;
-//     docPostPatching.sensitive_BoolFormat = false;
-//     docPostPatching.sensitive_FloatFormat = 2020.2;
-
-//     let patchOperations: PatchOperation[] = [
-//       {
-//         op: PatchOperationType.incr,
-//         path: "/nonsensitiveInt",
-//         value: 1,
-//       },
-//       {
-//         op: PatchOperationType.replace,
-//         path: "/nonsensitive",
-//         value: docPostPatching.nonsensitive,
-//       },
-//       {
-//         op: PatchOperationType.replace,
-//         path: "/sensitive_StringFormat",
-//         value: docPostPatching.sensitive_StringFormat,
-//       },
-//       {
-//         op: PatchOperationType.replace,
-//         path: "/sensitive_DateFormat",
-//         value: docPostPatching.sensitive_DateFormat,
-//       },
-//       {
-//         op: PatchOperationType.replace,
-//         path: "/sensitive_DecimalFormat",
-//         value: docPostPatching.sensitive_DecimalFormat,
-//       },
-//       {
-//         op: PatchOperationType.set,
-//         path: "/sensitive_IntArray/1",
-//         value: docPostPatching.sensitive_IntArray[1],
-//       },
-//       {
-//         op: PatchOperationType.set,
-//         path: "/sensitive_IntMultiDimArray/1/0",
-//         value: docPostPatching.sensitive_IntMultiDimArray[1][0],
-//       },
-//       {
-//         op: PatchOperationType.replace,
-//         path: "/sensitive_IntFormat",
-//         value: docPostPatching.sensitive_IntFormat,
-//       },
-//       {
-//         op: PatchOperationType.replace,
-//         path: "/sensitive_BoolFormat",
-//         value: docPostPatching.sensitive_BoolFormat,
-//       },
-//       {
-//         op: PatchOperationType.replace,
-//         path: "/sensitive_FloatFormat",
-//         value: docPostPatching.sensitive_FloatFormat,
-//       },
-//     ];
-//     let patchResponse = await testPatchItem(
-//       encryptionContainer,
-//       patchOperations,
-//       docPostPatching,
-//       StatusCodes.Ok,
-//     );
-//     verifyDiagnostics(patchResponse.diagnostics, true, true, 8, 12);
-//     docPostPatching.sensitive_ArrayFormat = [
-//       {
-//         sensitive_ArrayIntFormat: 100,
-//         sensitive_ArrayDecimalFormat: 100.2,
-//       },
-//       {
-//         sensitive_ArrayIntFormat: 2222,
-//         sensitive_ArrayDecimalFormat: 2222.22,
-//       },
-//     ];
-//     docPostPatching.sensitive_ArrayMultiTypes[0][1] = {
-//       sensitive_NestedObjectFormatL0: {
-//         sensitive_IntFormatL0: 123,
-//         sensitive_DecimalFormatL0: 123.1,
-//       },
-//       sensitive_StringArrayMultiType: ["sensitivedata"],
-//       sensitive_ArrayMultiTypeDecimalFormat: 123.2,
-//       sensitive_IntArrayMultiType: [1, 2],
-//     };
-//     docPostPatching.sensitive_NestedObjectFormatL1 = {
-//       sensitive_IntArrayL1: [999, 100],
-//       sensitive_IntFormatL1: 1999,
-//       sensitive_DecimalFormatL1: 1.1,
-//       sensitive_ArrayFormatL1: [
-//         {
-//           sensitive_ArrayIntFormat: 0,
-//           sensitive_ArrayDecimalFormat: 0.1,
-//         },
-//         {
-//           sensitive_ArrayIntFormat: 0,
-//           sensitive_ArrayDecimalFormat: 0.5,
-//         },
-//         {
-//           sensitive_ArrayIntFormat: 1,
-//           sensitive_ArrayDecimalFormat: 2.1,
-//         },
-//         {
-//           sensitive_ArrayIntFormat: 2,
-//           sensitive_ArrayDecimalFormat: 3.1,
-//         },
-//       ],
-//     };
-//     // patch operation on nested path properties
-//     patchOperations = [
-//       {
-//         op: PatchOperationType.replace,
-//         path: "/sensitive_ArrayFormat/0",
-//         value: docPostPatching.sensitive_ArrayFormat[0],
-//       },
-//       {
-//         op: PatchOperationType.add,
-//         path: "/sensitive_ArrayFormat/1",
-//         value: docPostPatching.sensitive_ArrayFormat[1],
-//       },
-//       {
-//         op: PatchOperationType.replace,
-//         path: "/sensitive_ArrayMultiTypes/0/1",
-//         value: docPostPatching.sensitive_ArrayMultiTypes[0][1],
-//       },
-//       {
-//         op: PatchOperationType.remove,
-//         path: "/sensitive_NestedObjectFormatL1/sensitive_NestedObjectFormatL2",
-//       },
-//       {
-//         op: PatchOperationType.set,
-//         path: "/sensitive_NestedObjectFormatL1/sensitive_ArrayFormatL1/0",
-//         value: docPostPatching.sensitive_NestedObjectFormatL1.sensitive_ArrayFormatL1[0],
-//       },
-//       {
-//         op: PatchOperationType.set,
-//         path: "/sensitive_NestedObjectFormatL1/sensitive_ArrayFormatL1/1",
-//         value: docPostPatching.sensitive_NestedObjectFormatL1.sensitive_ArrayFormatL1[1],
-//       },
-//       {
-//         op: PatchOperationType.replace,
-//         path: "/sensitive_NestedObjectFormatL1/sensitive_DecimalFormatL1",
-//         value: docPostPatching.sensitive_NestedObjectFormatL1.sensitive_DecimalFormatL1,
-//       },
-//     ];
-//     patchResponse = await testPatchItem(
-//       encryptionContainer,
-//       patchOperations,
-//       docPostPatching,
-//       StatusCodes.Ok,
-//     );
-//     verifyDiagnostics(patchResponse.diagnostics, true, true, 8, 12);
-//     patchOperations = [
-//       {
-//         op: PatchOperationType.incr,
-//         path: "/sensitive_IntFormat",
-//         value: 1,
-//       },
-//     ];
-//     try {
-//       await encryptionContainer.item(docPostPatching.id, docPostPatching.PK).patch(patchOperations);
-//     } catch (err) {
-//       assert.ok(
-//         err.message.includes(
-//           "Increment patch operation is not allowed for encrypted path '/sensitive_IntFormat'",
-//         ),
-//       );
-//     }
-//   });
-
-//   it("Encryption RUD item", async () => {
-//     // upsert should create a new item
-//     const testDoc = new TestDoc(
-//       (await testUpsertItem(encryptionContainer, TestDoc.create(), StatusCodes.Created)).resource,
-//     );
-//     await verifyItemByRead(encryptionContainer, testDoc);
-//     testDoc.nonsensitive = randomUUID();
-//     testDoc.sensitive_StringFormat = randomUUID();
-
-//     // upsert should update the item
-//     const updatedDoc = new TestDoc(
-//       (await testUpsertItem(encryptionContainer, testDoc, StatusCodes.Ok)).resource,
-//     );
-//     await verifyItemByRead(encryptionContainer, updatedDoc);
-
-//     updatedDoc.nonsensitive = randomUUID();
-//     updatedDoc.sensitive_StringFormat = randomUUID();
-
-//     const replacedDoc = new TestDoc(
-//       (await testReplaceItem(encryptionContainer, updatedDoc)).resource,
-//     );
-//     await verifyItemByRead(encryptionContainer, replacedDoc);
-//     await testDeleteItem(encryptionContainer, replacedDoc);
-//   });
-
-//   it("validate Partition Key and ID encryption support", async () => {
-//     // encrypt string type PK
-//     let paths = ["/PK", "/id"].map((path) => ({
-//       path: path,
-//       clientEncryptionKeyId: "key1",
-//       encryptionType: EncryptionType.DETERMINISTIC,
-//       encryptionAlgorithm: EncryptionAlgorithm.AEAD_AES_256_CBC_HMAC_SHA256,
-//     }));
-//     let policy: ClientEncryptionPolicy = {
-//       includedPaths: paths,
-//       policyFormatVersion: 2,
-//     };
-//     let containerProperties = {
-//       id: "StringPKEncContainer",
-//       partitionKey: {
-//         paths: ["/id"],
-//       },
-//       clientEncryptionPolicy: policy,
-//     };
-//     let testcontainer = (await database.containers.create(containerProperties)).container;
-//     await testcontainer.initializeEncryption();
-//     const testDoc = TestDoc.create();
-//     let createResponse = await testcontainer.items.create(testDoc);
-//     assert.equal(StatusCodes.Created, createResponse.statusCode);
-//     verifyExpectedDocResponse(testDoc, createResponse.resource);
-//     // readback
-//     let readResponse = await testcontainer.item(testDoc.id, testDoc.id).read();
-//     assert.equal(StatusCodes.Ok, readResponse.statusCode);
-//     verifyExpectedDocResponse(testDoc, readResponse.resource);
-
-//     // encrypt float type PK
-//     paths = ["/sensitive_FloatFormat", "/id"].map((path) => ({
-//       path: path,
-//       clientEncryptionKeyId: "key1",
-//       encryptionType: EncryptionType.DETERMINISTIC,
-//       encryptionAlgorithm: EncryptionAlgorithm.AEAD_AES_256_CBC_HMAC_SHA256,
-//     }));
-//     policy = {
-//       includedPaths: paths,
-//       policyFormatVersion: 2,
-//     };
-//     containerProperties = {
-//       id: "FloatPKEncContainer",
-//       partitionKey: {
-//         paths: ["/sensitive_FloatFormat"],
-//       },
-//       clientEncryptionPolicy: policy,
-//     };
-//     testcontainer = (await database.containers.create(containerProperties)).container;
-//     await testcontainer.initializeEncryption();
-
-//     createResponse = await testcontainer.items.create(testDoc);
-//     assert.equal(StatusCodes.Created, createResponse.statusCode);
-//     verifyExpectedDocResponse(testDoc, createResponse.resource);
-
-//     // readback
-//     readResponse = await testcontainer.item(testDoc.id, testDoc.sensitive_FloatFormat).read();
-//     assert.equal(StatusCodes.Ok, readResponse.statusCode);
-//     verifyExpectedDocResponse(testDoc, readResponse.resource);
-
-//     // encrypt boolean type PK
-//     paths = ["/sensitive_BoolFormat", "/id"].map((path) => ({
-//       path: path,
-//       clientEncryptionKeyId: "key1",
-//       encryptionType: EncryptionType.DETERMINISTIC,
-//       encryptionAlgorithm: EncryptionAlgorithm.AEAD_AES_256_CBC_HMAC_SHA256,
-//     }));
-//     policy = {
-//       includedPaths: paths,
-//       policyFormatVersion: 2,
-//     };
-//     containerProperties = {
-//       id: "BoolPKEncContainer",
-//       partitionKey: {
-//         paths: ["/sensitive_BoolFormat"],
-//       },
-//       clientEncryptionPolicy: policy,
-//     };
-//     testcontainer = (await database.containers.create(containerProperties)).container;
-//     await testcontainer.initializeEncryption();
-
-//     createResponse = await testcontainer.items.create(testDoc);
-//     assert.equal(StatusCodes.Created, createResponse.statusCode);
-//     verifyExpectedDocResponse(testDoc, createResponse.resource);
-//     // readback
-//     readResponse = await testcontainer.item(testDoc.id, testDoc.sensitive_BoolFormat).read();
-//     assert.equal(StatusCodes.Ok, readResponse.statusCode);
-//     verifyExpectedDocResponse(testDoc, readResponse.resource);
-//   });
-
-//   it("create and delete database with encryption enabled client without cek", async () => {
-//     const testdatabase = (await encryptionClient.databases.create({ id: "NoCEKDatabase" }))
-//       .database;
-//     const containerProperties = {
-//       id: "NoCEPContainer",
-//       partitionKey: {
-//         paths: ["/PK"],
-//       },
-//     };
-//     const testcontainer = (await testdatabase.containers.create(containerProperties)).container;
-//     await testcontainer.initializeEncryption();
-//     const testDoc = TestDoc.create();
-//     const createResponse = await testcontainer.items.create(testDoc);
-//     assert.equal(StatusCodes.Created, createResponse.statusCode);
-//     verifyExpectedDocResponse(testDoc, createResponse.resource);
-//     await testdatabase.delete();
-//   });
-
-//   // tests non-encrypted create operation with encrypted client
-//   it("encryption create item with no client encryption policy", async () => {
-//     await testCreateItem(encryptionContainer);
-//     const containerProperties = {
-//       id: randomUUID(),
-//       partitionKey: {
-//         paths: ["/PK"],
-//       },
-//     };
-//     const encryptionContainerWithNoPolicy = (await database.containers.create(containerProperties))
-//       .container;
-//     await encryptionContainerWithNoPolicy.initializeEncryption();
-
-//     const testDoc = TestDoc.create();
-//     const createResponse = await encryptionContainerWithNoPolicy.items.create(testDoc);
-//     assert.equal(StatusCodes.Created, createResponse.statusCode);
-//     verifyExpectedDocResponse(testDoc, createResponse.resource);
-
-//     const queryBuilder = new EncryptionQueryBuilder(
-//       `SELECT * FROM c where c.sensitive_StringFormat = @sensitive_StringFormat AND c.sensitive_IntFormat = @sensitive_IntFormat`,
-//     );
-//     queryBuilder.addParameter(
-//       "@sensitive_StringFormat",
-//       testDoc.sensitive_StringFormat,
-//       "/sensitive_StringFormat",
-//     );
-//     queryBuilder.addParameter(
-//       "@sensitive_IntFormat",
-//       {
-//         value: testDoc.sensitive_IntFormat,
-//         numberType: CosmosEncryptedNumberType.Integer,
-//       },
-//       "/sensitive_IntFormat",
-//     );
-//     const expectedDocList = [testDoc];
-//     await validateQueryResults(
-//       encryptionContainerWithNoPolicy,
-//       queryBuilder,
-//       expectedDocList,
-//       false,
-//     );
-//     await encryptionContainerWithNoPolicy.delete();
-//   });
-
-//   it("encryption change feed", async () => {
-//     const partitionKey = randomUUID();
-//     const changeFeedOptionsForEntireContainer = {
-//       changeFeedStartFrom: ChangeFeedStartFrom.Beginning(),
-//       maxItemCount: 1,
-//     };
-//     const changeFeedOptionsForPartitionKey = {
-//       changeFeedStartFrom: ChangeFeedStartFrom.Beginning(partitionKey),
-//     };
-
-//     const iteratorForPartitionKey = encryptionContainer.items.getChangeFeedIterator(
-//       changeFeedOptionsForPartitionKey,
-//     );
-//     const iteratorForEntireContainer = encryptionContainer.items.getChangeFeedIterator(
-//       changeFeedOptionsForEntireContainer,
-//     );
-//     const testDoc1 = new TestDoc(
-//       (await testCreateItem(encryptionContainer, partitionKey)).resource,
-//     );
-//     const testDoc2 = new TestDoc((await testCreateItem(encryptionContainer)).resource);
-
-//     let response = await iteratorForEntireContainer.readNext();
-
-//     verifyExpectedDocResponse(testDoc1, response.result[0]);
-//     assert.equal(StatusCodes.Ok, response.statusCode);
-//     response = await iteratorForEntireContainer.readNext();
-//     verifyExpectedDocResponse(testDoc2, response.result[0]);
-
-//     response = await iteratorForPartitionKey.readNext();
-//     assert.equal(StatusCodes.Ok, response.statusCode);
-//     assert.ok(response.result.length === 1);
-//     verifyExpectedDocResponse(testDoc1, response.result[0]);
-//   });
-
-//   it("encryption change feed with allVersionsAndDeletes", async () => {
-//     const newClient = new CosmosClient({
-//       endpoint: endpoint,
-//       key: masterKey,
-//       clientEncryptionOptions: {
-//         keyEncryptionKeyResolver: new MockKeyVaultEncryptionKeyResolver(),
-//       },
-//     });
-//     const newDatabase = newClient.database(database.id);
-//     const newTimeStamp = ChangeFeedRetentionTimeSpan.fromMinutes(5);
-//     const changeFeedPolicy = new ChangeFeedPolicy(newTimeStamp);
-//     const containerDefinitionChangeFeed = {
-//       id: randomUUID(),
-//       partitionKey: {
-//         paths: ["/PK"],
-//         version: PartitionKeyDefinitionVersion.V1,
-//       },
-//       clientEncryptionPolicy: clientEncryptionPolicy,
-//       changeFeedPolicy: changeFeedPolicy,
-//     };
-
-//     const encryptionContainerChangeFeed = (
-//       await newDatabase.containers.createIfNotExists(containerDefinitionChangeFeed)
-//     ).container;
-
-//     const partitionKey = randomUUID();
-//     // test encryption change feed with allVersionsAndDeletes for entire container
-//     const changeFeedOptionsForEntireContainer = {
-//       changeFeedStartFrom: ChangeFeedStartFrom.Now(),
-//       maxItemCount: 1,
-//       changeFeedMode: ChangeFeedMode.AllVersionsAndDeletes,
-//     };
-
-//     const iteratorForEntireContainer = encryptionContainerChangeFeed.items.getChangeFeedIterator(
-//       changeFeedOptionsForEntireContainer,
-//     );
-//     await iteratorForEntireContainer.readNext();
-//     const testDoc1 = new TestDoc(
-//       (await testCreateItem(encryptionContainerChangeFeed, partitionKey)).resource,
-//     );
-//     const response = await iteratorForEntireContainer.readNext();
-//     assert.equal(StatusCodes.Ok, response.statusCode);
-//     if ("current" in response.result[0]) {
-//       verifyExpectedDocResponse(testDoc1, response.result[0].current);
-//     } else {
-//       assert.fail("current not found in response");
-//     }
-//     verifyDiagnostics(response.diagnostics, false, true, 12, 12);
-//     // test encryption change feed with allVersionsAndDeletes for partition key
-//     const changeFeedOptionsForPartitionKey = {
-//       changeFeedStartFrom: ChangeFeedStartFrom.Now(partitionKey),
-//       changeFeedMode: ChangeFeedMode.AllVersionsAndDeletes,
-//     };
-
-//     const iteratorForPartitionKey = encryptionContainerChangeFeed.items.getChangeFeedIterator(
-//       changeFeedOptionsForPartitionKey,
-//     );
-//     await iteratorForPartitionKey.readNext();
-//     const testDoc2 = new TestDoc(
-//       (await testCreateItem(encryptionContainerChangeFeed, partitionKey)).resource,
-//     );
-//     await testCreateItem(encryptionContainerChangeFeed);
-
-//     await testDeleteItem(encryptionContainerChangeFeed, testDoc1);
-//     const responseForPartitionKey = await iteratorForPartitionKey.readNext();
-//     assert.equal(StatusCodes.Ok, responseForPartitionKey.statusCode);
-//     assert.ok(responseForPartitionKey.count === 2);
-
-//     if ("current" in responseForPartitionKey.result[0]) {
-//       verifyExpectedDocResponse(testDoc2, responseForPartitionKey.result[0].current);
-//     }
-//     if ("previous" in responseForPartitionKey.result[1]) {
-//       verifyExpectedDocResponse(testDoc1, responseForPartitionKey.result[1].previous);
-//     }
-//     newClient.dispose();
-//   });
-
-//   it("encryption validate policy refresh post container delete with patch", async () => {
-//     // create a container with 1st client
-//     let paths = [
-//       "/sensitive_IntArray",
-//       "/sensitive_NestedObjectFormatL1",
-//       "/sensitive_DoubleFormat",
-//     ].map((path) => ({
-//       path: path,
-//       clientEncryptionKeyId: "key1",
-//       encryptionType: EncryptionType.DETERMINISTIC,
-//       encryptionAlgorithm: EncryptionAlgorithm.AEAD_AES_256_CBC_HMAC_SHA256,
-//     }));
-//     let encryptionPolicy = {
-//       includedPaths: paths,
-//       policyFormatVersion: 2,
-//     };
-//     let containerProperties: ContainerDefinition = {
-//       id: randomUUID(),
-//       partitionKey: { paths: ["/sensitive_DoubleFormat"] },
-//       clientEncryptionPolicy: encryptionPolicy,
-//     };
-//     const encryptionContainerToDelete = (await database.containers.create(containerProperties))
-//       .container;
-//     await encryptionContainerToDelete.initializeEncryption();
-//     // create a document with 2nd client on same database and container
-//     const otherClient = new CosmosClient({
-//       endpoint: endpoint,
-//       key: masterKey,
-//       clientEncryptionOptions: {
-//         keyEncryptionKeyResolver: new MockKeyVaultEncryptionKeyResolver(),
-//       },
-//     });
-//     const otherDatabase = otherClient.database(database.id);
-//     const otherEncryptionContainer = otherDatabase.container(encryptionContainerToDelete.id);
-//     const testDoc = TestDoc.create();
-//     const createResponse = await otherEncryptionContainer.items.create(testDoc);
-//     assert.equal(StatusCodes.Created, createResponse.statusCode);
-//     verifyExpectedDocResponse(testDoc, createResponse.resource);
-//     // Client 1 Deletes the Container referenced in Client 2 and Recreate with different policy
-//     await database.container(encryptionContainerToDelete.id).delete();
-//     paths = [
-//       {
-//         path: "/sensitive_StringFormat",
-//         clientEncryptionKeyId: "key1",
-//         encryptionType: EncryptionType.DETERMINISTIC,
-//         encryptionAlgorithm: EncryptionAlgorithm.AEAD_AES_256_CBC_HMAC_SHA256,
-//       },
-//       {
-//         path: "/sensitive_BoolFormat",
-//         clientEncryptionKeyId: "key2",
-//         encryptionType: EncryptionType.DETERMINISTIC,
-//         encryptionAlgorithm: EncryptionAlgorithm.AEAD_AES_256_CBC_HMAC_SHA256,
-//       },
-//       {
-//         path: "/PK",
-//         clientEncryptionKeyId: "key2",
-//         encryptionType: EncryptionType.DETERMINISTIC,
-//         encryptionAlgorithm: EncryptionAlgorithm.AEAD_AES_256_CBC_HMAC_SHA256,
-//       },
-//     ];
-//     encryptionPolicy = {
-//       includedPaths: paths,
-//       policyFormatVersion: 2,
-//     };
-//     containerProperties = {
-//       id: encryptionContainerToDelete.id,
-//       partitionKey: { paths: ["/PK"] },
-//       clientEncryptionPolicy: encryptionPolicy,
-//     };
-//     await database.containers.create(containerProperties);
-//     try {
-//       await testCreateItem(encryptionContainerToDelete);
-//       assert.fail("create operation should fail");
-//     } catch (err) {
-//       verifyDiagnostics(err.diagnostics, true, false, 3, 0);
-//       assert.ok(
-//         err.message.includes(
-//           "Operation has failed due to a possible mismatch in Client Encryption Policy configured on the container.",
-//         ),
-//       );
-//     }
-
-//     const docPostPatching = (await testCreateItem(encryptionContainerToDelete)).resource;
-//     docPostPatching.nonsensitive = randomUUID();
-//     docPostPatching.nonSensitiveInt++;
-//     docPostPatching.sensitive_StringFormat = randomUUID();
-//     docPostPatching.sensitive_DateFormat = new Date();
-//     docPostPatching.sensitive_IntArray[1] = 19877;
-//     docPostPatching.sensitive_IntMultiDimArray[1][0] = 2020;
-//     docPostPatching.sensitive_IntFormat = 2020;
-//     docPostPatching.sensitive_NestedObjectFormatL1 = {
-//       sensitive_IntArrayL1: [999, 100],
-//       sensitive_IntFormatL1: 1999,
-//       sensitive_DecimalFormatL1: 1991.1,
-//       sensitive_ArrayFormatL1: [
-//         {
-//           sensitive_ArrayIntFormat: 0,
-//           sensitive_ArrayDecimalFormat: 0.1,
-//         },
-//         {
-//           sensitive_ArrayIntFormat: 1,
-//           sensitive_ArrayDecimalFormat: 2.1,
-//         },
-//         {
-//           sensitive_ArrayIntFormat: 2,
-//           sensitive_ArrayDecimalFormat: 3.1,
-//         },
-//       ],
-//     };
-//     const patchOperations = [
-//       {
-//         op: PatchOperationType.incr,
-//         path: "/nonSensitiveInt",
-//         value: 1,
-//       },
-//       {
-//         op: PatchOperationType.replace,
-//         path: "/nonsensitive",
-//         value: docPostPatching.nonsensitive,
-//       },
-//       {
-//         op: PatchOperationType.replace,
-//         path: "/sensitive_StringFormat",
-//         value: docPostPatching.sensitive_StringFormat,
-//       },
-//       {
-//         op: PatchOperationType.replace,
-//         path: "/sensitive_DateFormat",
-//         value: docPostPatching.sensitive_DateFormat,
-//       },
-//       {
-//         op: PatchOperationType.set,
-//         path: "/sensitive_IntArray/1",
-//         value: docPostPatching.sensitive_IntArray[1],
-//       },
-//       {
-//         op: PatchOperationType.set,
-//         path: "/sensitive_IntMultiDimArray/1/0",
-//         value: docPostPatching.sensitive_IntMultiDimArray[1][0],
-//       },
-//       {
-//         op: PatchOperationType.replace,
-//         path: "/sensitive_IntFormat",
-//         value: docPostPatching.sensitive_IntFormat,
-//       },
-//       {
-//         op: PatchOperationType.remove,
-//         path: "/sensitive_NestedObjectFormatL1/sensitive_NestedObjectFormatL2",
-//         value: docPostPatching.sensitive_NestedObjectFormatL1.sensitive_NestedObjectFormatL2,
-//       },
-//       {
-//         op: PatchOperationType.set,
-//         path: "/sensitive_NestedObjectFormatL1/sensitive_ArrayFormatL1/0",
-//         value: docPostPatching.sensitive_NestedObjectFormatL1.sensitive_ArrayFormatL1[0],
-//       },
-//     ];
-//     try {
-//       await testPatchItem(
-//         otherEncryptionContainer,
-//         patchOperations,
-//         docPostPatching,
-//         StatusCodes.Ok,
-//       );
-//       assert.fail("patch operation should fail");
-//     } catch (err) {
-//       verifyDiagnostics(err.diagnostics, true, false, 3, 0);
-//       assert.ok(
-//         err.message.includes(
-//           "Operation has failed due to a possible mismatch in Client Encryption Policy configured on the container.",
-//         ),
-//       );
-//     }
-//     await testPatchItem(otherEncryptionContainer, patchOperations, docPostPatching, StatusCodes.Ok);
-//     otherClient.dispose();
-//   });
-
-//   it("encryption validate policy refresh post container delete with query", async () => {
-//     // create a container with 1st client
-//     let paths = [
-//       "/sensitive_IntArray",
-//       "/sensitive_NestedObjectFormatL1",
-//       "/sensitive_DoubleFormat",
-//     ].map((path) => ({
-//       path: path,
-//       clientEncryptionKeyId: "key1",
-//       encryptionType: EncryptionType.DETERMINISTIC,
-//       encryptionAlgorithm: EncryptionAlgorithm.AEAD_AES_256_CBC_HMAC_SHA256,
-//     }));
-//     let encryptionPolicy = {
-//       includedPaths: paths,
-//       policyFormatVersion: 2,
-//     };
-//     let containerProperties: ContainerDefinition = {
-//       id: randomUUID(),
-//       partitionKey: { paths: ["/sensitive_DoubleFormat"] },
-//       clientEncryptionPolicy: encryptionPolicy,
-//     };
-//     const encryptionContainerToDelete = (await database.containers.create(containerProperties))
-//       .container;
-//     await encryptionContainerToDelete.initializeEncryption();
-//     // create a document with 2nd client on same database and container
-//     const otherClient = new CosmosClient({
-//       endpoint: endpoint,
-//       key: masterKey,
-//       clientEncryptionOptions: {
-//         keyEncryptionKeyResolver: new MockKeyVaultEncryptionKeyResolver(),
-//       },
-//     });
-//     const otherDatabase = otherClient.database(database.id);
-//     const otherEncryptionContainer = otherDatabase.container(encryptionContainerToDelete.id);
-//     const testDoc = TestDoc.create();
-//     let createResponse = await otherEncryptionContainer.items.create(testDoc);
-//     assert.equal(StatusCodes.Created, createResponse.statusCode);
-//     verifyExpectedDocResponse(testDoc, createResponse.resource);
-//     // Client 1 Deletes the Container referenced in Client 2 and Recreate with different policy
-//     await database.container(encryptionContainerToDelete.id).delete();
-//     paths = [
-//       {
-//         path: "/sensitive_StringFormat",
-//         clientEncryptionKeyId: "key1",
-//         encryptionType: EncryptionType.DETERMINISTIC,
-//         encryptionAlgorithm: EncryptionAlgorithm.AEAD_AES_256_CBC_HMAC_SHA256,
-//       },
-//       {
-//         path: "/sensitive_BoolFormat",
-//         clientEncryptionKeyId: "key2",
-//         encryptionType: EncryptionType.DETERMINISTIC,
-//         encryptionAlgorithm: EncryptionAlgorithm.AEAD_AES_256_CBC_HMAC_SHA256,
-//       },
-//       {
-//         path: "/PK",
-//         clientEncryptionKeyId: "key2",
-//         encryptionType: EncryptionType.DETERMINISTIC,
-//         encryptionAlgorithm: EncryptionAlgorithm.AEAD_AES_256_CBC_HMAC_SHA256,
-//       },
-//     ];
-//     encryptionPolicy = {
-//       includedPaths: paths,
-//       policyFormatVersion: 2,
-//     };
-//     containerProperties = {
-//       id: encryptionContainerToDelete.id,
-//       partitionKey: { paths: ["/PK"] },
-//       clientEncryptionPolicy: encryptionPolicy,
-//     };
-//     await database.containers.create(containerProperties);
-//     try {
-//       await testCreateItem(encryptionContainerToDelete);
-//       assert.fail("create operation should fail");
-//     } catch (err) {
-//       verifyDiagnostics(err.diagnostics, true, false, 3, 0);
-//       assert.ok(
-//         err.message.includes(
-//           "Operation has failed due to a possible mismatch in Client Encryption Policy configured on the container.",
-//         ),
-//       );
-//     }
-//     createResponse = await encryptionContainerToDelete.items.create(testDoc);
-//     assert.equal(StatusCodes.Created, createResponse.statusCode);
-//     verifyExpectedDocResponse(testDoc, createResponse.resource);
-
-//     // check w.r.t to query if we are able to fail and update the policy
-//     try {
-//       await validateQueryResults(
-//         otherEncryptionContainer,
-//         new EncryptionQueryBuilder("SELECT * FROM c"),
-//         [testDoc],
-//         true,
-//         3,
-//       );
-//       assert.fail("query operation should fail");
-//     } catch (err) {
-//       assert.ok(
-//         err.message.includes(
-//           "Operation has failed due to a possible mismatch in Client Encryption Policy configured on the container.",
-//         ),
-//       );
-//     }
-//     // previous failure would have updated the policy in the cache.
-//     await validateQueryResults(
-//       otherEncryptionContainer,
-//       new EncryptionQueryBuilder("SELECT * FROM c"),
-//       [testDoc],
-//       true,
-//       3,
-//     );
-//     otherClient.dispose();
-//   });
-
-//   it("encryption validate policy refresh post container delete with batch", async () => {
-//     // create a container with 1st client
-//     let paths = [
-//       "/sensitive_IntArray",
-//       "/sensitive_NestedObjectFormatL1",
-//       "/sensitive_DoubleFormat",
-//     ].map((path) => ({
-//       path: path,
-//       clientEncryptionKeyId: "key1",
-//       encryptionType: EncryptionType.DETERMINISTIC,
-//       encryptionAlgorithm: EncryptionAlgorithm.AEAD_AES_256_CBC_HMAC_SHA256,
-//     }));
-//     let encryptionPolicy = {
-//       includedPaths: paths,
-//       policyFormatVersion: 2,
-//     };
-//     let containerProperties: ContainerDefinition = {
-//       id: randomUUID(),
-//       partitionKey: { paths: ["/sensitive_DoubleFormat"] },
-//       clientEncryptionPolicy: encryptionPolicy,
-//     };
-//     const encryptionContainerToDelete = (await database.containers.create(containerProperties))
-//       .container;
-//     await encryptionContainerToDelete.initializeEncryption();
-//     // create a document with 2nd client on same database and container
-//     const otherClient = new CosmosClient({
-//       endpoint: endpoint,
-//       key: masterKey,
-//       clientEncryptionOptions: {
-//         keyEncryptionKeyResolver: new MockKeyVaultEncryptionKeyResolver(),
-//       },
-//     });
-//     const otherDatabase = otherClient.database(database.id);
-//     const otherEncryptionContainer = otherDatabase.container(encryptionContainerToDelete.id);
-//     let testDoc = TestDoc.create();
-//     const createResponse = await otherEncryptionContainer.items.create(testDoc);
-//     assert.equal(StatusCodes.Created, createResponse.statusCode);
-//     verifyExpectedDocResponse(testDoc, createResponse.resource);
-//     // Client 1 Deletes the Container referenced in Client 2 and Recreate with different policy
-//     await database.container(encryptionContainerToDelete.id).delete();
-//     paths = [
-//       {
-//         path: "/sensitive_StringFormat",
-//         clientEncryptionKeyId: "key1",
-//         encryptionType: EncryptionType.DETERMINISTIC,
-//         encryptionAlgorithm: EncryptionAlgorithm.AEAD_AES_256_CBC_HMAC_SHA256,
-//       },
-//       {
-//         path: "/sensitive_BoolFormat",
-//         clientEncryptionKeyId: "key2",
-//         encryptionType: EncryptionType.DETERMINISTIC,
-//         encryptionAlgorithm: EncryptionAlgorithm.AEAD_AES_256_CBC_HMAC_SHA256,
-//       },
-//       {
-//         path: "/PK",
-//         clientEncryptionKeyId: "key2",
-//         encryptionType: EncryptionType.DETERMINISTIC,
-//         encryptionAlgorithm: EncryptionAlgorithm.AEAD_AES_256_CBC_HMAC_SHA256,
-//       },
-//     ];
-//     encryptionPolicy = {
-//       includedPaths: paths,
-//       policyFormatVersion: 2,
-//     };
-//     containerProperties = {
-//       id: encryptionContainerToDelete.id,
-//       partitionKey: { paths: ["/PK"] },
-//       clientEncryptionPolicy: encryptionPolicy,
-//     };
-//     await database.containers.create(containerProperties);
-//     try {
-//       await testCreateItem(encryptionContainerToDelete);
-//       assert.fail("create operation should fail");
-//     } catch (err) {
-//       verifyDiagnostics(err.diagnostics, true, false, 3, 0);
-//       assert.ok(
-//         err.message.includes(
-//           "Operation has failed due to a possible mismatch in Client Encryption Policy configured on the container.",
-//         ),
-//       );
-//     }
-//     testDoc = new TestDoc((await testCreateItem(encryptionContainerToDelete)).resource);
-//     const partitionKey = "thePK";
-
-//     const doc1ToCreate = TestDoc.create(partitionKey);
-//     const doc2ToCreate = TestDoc.create(partitionKey);
-//     // check w.r.t to Batch if we are able to fail and update the policy.
-//     const operations: OperationInput[] = [
-//       {
-//         operationType: "Create",
-//         resourceBody: JSON.parse(JSON.stringify(doc1ToCreate)),
-//       },
-//       {
-//         operationType: "Create",
-//         resourceBody: JSON.parse(JSON.stringify(doc2ToCreate)),
-//       },
-//       {
-//         operationType: "Read",
-//         id: doc1ToCreate.id,
-//       },
-//       {
-//         operationType: "Delete",
-//         id: doc2ToCreate.id,
-//       },
-//     ];
-//     let batchResponse = null;
-//     try {
-//       batchResponse = await otherEncryptionContainer.items.batch(operations, partitionKey);
-//       assert.fail("batch operation should fail");
-//     } catch (err) {
-//       assert.ok(
-//         err.message.includes(
-//           "Operation has failed due to a possible mismatch in Client Encryption Policy configured on the container.",
-//         ),
-//       );
-//     }
-//     batchResponse = await otherEncryptionContainer.items.batch(operations, partitionKey);
-//     assert.equal(StatusCodes.Ok, batchResponse.code);
-//     const doc1 = batchResponse.result[0].resourceBody;
-//     verifyExpectedDocResponse(doc1ToCreate, doc1);
-//     const doc2 = batchResponse.result[1].resourceBody;
-//     verifyExpectedDocResponse(doc2ToCreate, doc2);
-//     otherClient.dispose();
-//   });
-
-//   it("encryption validate policy refresh post container delete with bulk", async () => {
-//     // create a container with 1st client
-//     let paths = [
-//       "/sensitive_IntArray",
-//       "/sensitive_NestedObjectFormatL1",
-//       "/sensitive_DoubleFormat",
-//     ].map((path) => ({
-//       path: path,
-//       clientEncryptionKeyId: "key1",
-//       encryptionType: EncryptionType.DETERMINISTIC,
-//       encryptionAlgorithm: EncryptionAlgorithm.AEAD_AES_256_CBC_HMAC_SHA256,
-//     }));
-//     let encryptionPolicy = {
-//       includedPaths: paths,
-//       policyFormatVersion: 2,
-//     };
-//     let containerProperties: ContainerDefinition = {
-//       id: randomUUID(),
-//       partitionKey: { paths: ["/sensitive_DoubleFormat"] },
-//       clientEncryptionPolicy: encryptionPolicy,
-//     };
-//     const encryptionContainerToDelete = (await database.containers.create(containerProperties))
-//       .container;
-//     await encryptionContainerToDelete.initializeEncryption();
-//     // create a document with 2nd client on same database and container
-//     const otherClient = new CosmosClient({
-//       endpoint: endpoint,
-//       key: masterKey,
-//       clientEncryptionOptions: {
-//         keyEncryptionKeyResolver: new MockKeyVaultEncryptionKeyResolver(),
-//       },
-//     });
-//     const otherDatabase = otherClient.database(database.id);
-//     const otherEncryptionContainer = otherDatabase.container(encryptionContainerToDelete.id);
-//     const testDoc = TestDoc.create();
-//     const createResponse = await otherEncryptionContainer.items.create(testDoc);
-//     assert.equal(StatusCodes.Created, createResponse.statusCode);
-//     verifyExpectedDocResponse(testDoc, createResponse.resource);
-//     // Client 1 Deletes the Container referenced in Client 2 and Recreate with different policy
-//     await database.container(encryptionContainerToDelete.id).delete();
-//     paths = [
-//       {
-//         path: "/sensitive_StringFormat",
-//         clientEncryptionKeyId: "key1",
-//         encryptionType: EncryptionType.DETERMINISTIC,
-//         encryptionAlgorithm: EncryptionAlgorithm.AEAD_AES_256_CBC_HMAC_SHA256,
-//       },
-//       {
-//         path: "/sensitive_BoolFormat",
-//         clientEncryptionKeyId: "key2",
-//         encryptionType: EncryptionType.DETERMINISTIC,
-//         encryptionAlgorithm: EncryptionAlgorithm.AEAD_AES_256_CBC_HMAC_SHA256,
-//       },
-//       {
-//         path: "/PK",
-//         clientEncryptionKeyId: "key2",
-//         encryptionType: EncryptionType.DETERMINISTIC,
-//         encryptionAlgorithm: EncryptionAlgorithm.AEAD_AES_256_CBC_HMAC_SHA256,
-//       },
-//     ];
-//     encryptionPolicy = {
-//       includedPaths: paths,
-//       policyFormatVersion: 2,
-//     };
-//     containerProperties = {
-//       id: encryptionContainerToDelete.id,
-//       partitionKey: { paths: ["/PK"] },
-//       clientEncryptionPolicy: encryptionPolicy,
-//     };
-//     await database.containers.create(containerProperties);
-//     try {
-//       await testCreateItem(encryptionContainerToDelete);
-//       assert.fail("create operation should fail");
-//     } catch (err) {
-//       verifyDiagnostics(err.diagnostics, true, false, 3);
-//       assert.ok(
-//         err.message.includes(
-//           "Operation has failed due to a possible mismatch in Client Encryption Policy configured on the container.",
-//         ),
-//       );
-//     }
-//     const docToReplace = (await testCreateItem(encryptionContainerToDelete)).resource;
-//     docToReplace.sensitive_StringFormat = "docToBeReplaced";
-//     const docToUpsert = (await testCreateItem(encryptionContainerToDelete)).resource;
-//     docToUpsert.sensitive_StringFormat = "docToBeUpserted";
-//     const operations = [
-//       {
-//         operationType: BulkOperationType.Upsert,
-//         partitionKey: docToUpsert.PK,
-//         resourceBody: JSON.parse(JSON.stringify(docToUpsert)),
-//       },
-//       {
-//         operationType: BulkOperationType.Replace,
-//         id: docToReplace.id,
-//         partitionKey: docToReplace.PK,
-//         resourceBody: JSON.parse(JSON.stringify(docToReplace)),
-//       },
-//       {
-//         operationType: BulkOperationType.Create,
-//         resourceBody: JSON.parse(JSON.stringify(TestDoc.create())),
-//       },
-//     ];
-//     try {
-//       await otherEncryptionContainer.items.bulk(operations);
-//       assert.fail("bulk operation should fail");
-//     } catch (error) {
-//       verifyDiagnostics(error.diagnostics, true, false, 11, undefined);
-//       assert.ok(
-//         error.message.includes(
-//           "Operation has failed due to a possible mismatch in Client Encryption Policy configured on the container.",
-//         ),
-//       );
-//     }
-//     // retry bulk operation with 2nd client
-//     const res = await otherEncryptionContainer.items.bulk(operations);
-//     assert.equal(StatusCodes.Ok, res[0].statusCode);
-//     assert.equal(StatusCodes.Ok, res[1].statusCode);
-//     assert.equal(StatusCodes.Created, res[2].statusCode);
-//     await verifyItemByRead(encryptionContainerToDelete, docToReplace);
-//     await testCreateItem(encryptionContainerToDelete);
-//     await verifyItemByRead(encryptionContainerToDelete, docToUpsert);
-//     // validate if the right policy was used, by reading them all back
-//     await otherEncryptionContainer.items.readAll().fetchAll();
-//     otherClient.dispose();
-//   });
-
-//   it("encryption validate policy refresh post container delete with bulk streamer", async () => {
-//     // create a container with 1st client
-//     let paths = [
-//       "/sensitive_IntArray",
-//       "/sensitive_NestedObjectFormatL1",
-//       "/sensitive_DoubleFormat",
-//     ].map(
-//       (path) =>
-//         new ClientEncryptionIncludedPath(
-//           path,
-//           "key1",
-//           EncryptionType.DETERMINISTIC,
-//           EncryptionAlgorithm.AEAD_AES_256_CBC_HMAC_SHA256,
-//         ),
-//     );
-//     let encryptionPolicy = new ClientEncryptionPolicy(paths, 2);
-//     let containerProperties: ContainerDefinition = {
-//       id: randomUUID(),
-//       partitionKey: { paths: ["/sensitive_DoubleFormat"] },
-//       clientEncryptionPolicy: encryptionPolicy,
-//     };
-//     const encryptionContainerToDelete = (await database.containers.create(containerProperties))
-//       .container;
-//     await encryptionContainerToDelete.initializeEncryption();
-//     // create a document with 2nd client on same database and container
-//     const otherClient = new CosmosClient({
-//       endpoint: endpoint,
-//       key: masterKey,
-//       encryptionPolicy: {
-//         enableEncryption: true,
-//         keyEncryptionKeyResolver: new MockKeyVaultEncryptionKeyResolver(),
-//         encryptionKeyResolverName: testKeyVault,
-//       },
-//     });
-//     const otherDatabase = otherClient.database(database.id);
-//     const otherEncryptionContainer = otherDatabase.container(encryptionContainerToDelete.id);
-//     const testDoc = TestDoc.create();
-//     const createResponse = await otherEncryptionContainer.items.create(testDoc);
-//     assert.equal(StatusCodes.Created, createResponse.statusCode);
-//     verifyExpectedDocResponse(testDoc, createResponse.resource);
-//     // Client 1 Deletes the Container referenced in Client 2 and Recreate with different policy
-//     await database.container(encryptionContainerToDelete.id).delete();
-//     paths = [
-//       new ClientEncryptionIncludedPath(
-//         "/sensitive_StringFormat",
-//         "key1",
-//         EncryptionType.DETERMINISTIC,
-//         EncryptionAlgorithm.AEAD_AES_256_CBC_HMAC_SHA256,
-//       ),
-//       new ClientEncryptionIncludedPath(
-//         "/sensitive_BoolFormat",
-//         "key2",
-//         EncryptionType.DETERMINISTIC,
-//         EncryptionAlgorithm.AEAD_AES_256_CBC_HMAC_SHA256,
-//       ),
-//       new ClientEncryptionIncludedPath(
-//         "/PK",
-//         "key2",
-//         EncryptionType.DETERMINISTIC,
-//         EncryptionAlgorithm.AEAD_AES_256_CBC_HMAC_SHA256,
-//       ),
-//     ];
-//     encryptionPolicy = new ClientEncryptionPolicy(paths, 2);
-//     containerProperties = {
-//       id: encryptionContainerToDelete.id,
-//       partitionKey: { paths: ["/PK"] },
-//       clientEncryptionPolicy: encryptionPolicy,
-//     };
-//     await database.containers.create(containerProperties);
-//     try {
-//       await testCreateItem(encryptionContainerToDelete);
-//       assert.fail("create operation should fail");
-//     } catch (err) {
-//       verifyDiagnostics(err.diagnostics, true, false, 3, 3);
-//       assert.ok(
-//         err.message.includes(
-//           "Operation has failed due to a possible mismatch in Client Encryption Policy configured on the container.",
-//         ),
-//       );
-//     }
-//     const docToReplace = (await testCreateItem(encryptionContainerToDelete)).resource;
-//     docToReplace.sensitive_StringFormat = "docToBeReplaced";
-//     const docToUpsert = (await testCreateItem(encryptionContainerToDelete)).resource;
-//     docToUpsert.sensitive_StringFormat = "docToBeUpserted";
-//     const docToCreate = TestDoc.create();
-//     docToCreate.PK = "newPK";
-//     const operations = [
-//       BulkOperations.getUpsertItemOperation(docToUpsert.PK, docToUpsert),
-//       BulkOperations.getReplaceItemOperation(docToReplace.id, docToReplace.PK, docToReplace),
-//       BulkOperations.getCreateItemOperation(
-//         docToCreate.PK,
-//         JSON.parse(JSON.stringify(docToCreate)),
-//       ),
-//     ];
-//     let bulkHelper: BulkHelper;
-//     try {
-//       bulkHelper = otherEncryptionContainer.items.getBulkHelper();
-//       await Promise.all(bulkHelper.execute(operations));
-//       assert.fail("bulk operation should fail");
-//     } catch (error) {
-//       assert.ok(
-//         error.message.includes(
-//           "Operation has failed due to a possible mismatch in Client Encryption Policy configured on the container.",
-//         ),
-//       );
-//     } finally {
-//       bulkHelper.dispose();
-//     }
-//     // retry bulk operation with 2nd client
-//     let res: BulkOperationResult[];
-//     try {
-//       bulkHelper = otherEncryptionContainer.items.getBulkHelper();
-//       res = await Promise.all(bulkHelper.execute(operations));
-//     } finally {
-//       bulkHelper.dispose();
-//     }
-//     assert.equal(StatusCodes.Ok, res[0].statusCode);
-//     assert.equal(StatusCodes.Ok, res[1].statusCode);
-//     assert.equal(StatusCodes.Created, res[2].statusCode);
-//     await verifyItemByRead(encryptionContainerToDelete, docToReplace);
-//     await testCreateItem(encryptionContainerToDelete);
-//     await verifyItemByRead(encryptionContainerToDelete, docToUpsert);
-//     // validate if the right policy was used, by reading them all back
-//     await otherEncryptionContainer.items.readAll().fetchAll();
-//     otherClient.dispose();
-//   });
-
-//   it("encryption validate policy refresh post database delete", async () => {
-//     const mainCLient = new CosmosClient({
-//       endpoint: endpoint,
-//       key: masterKey,
-//       clientEncryptionOptions: {
-//         keyEncryptionKeyResolver: new MockKeyVaultEncryptionKeyResolver(),
-//         encryptionKeyTimeToLiveInSeconds: 1800,
-//       },
-//     });
-//     let keyWrapMetadata: EncryptionKeyWrapMetadata = {
-//       type: testKeyVault,
-//       name: "myCek",
-//       value: "cmkpath3",
-//       algorithm: KeyEncryptionAlgorithm.RSA_OAEP,
-//     };
-//     let mainDatabase = (await mainCLient.databases.createIfNotExists({ id: "databaseToBeDeleted" }))
-//       .database;
-//     await mainDatabase.createClientEncryptionKey(
-//       keyWrapMetadata.name,
-//       EncryptionAlgorithm.AEAD_AES_256_CBC_HMAC_SHA256,
-//       keyWrapMetadata,
-//     );
-
-//     const originalPaths = [
-//       "/sensitive_StringFormat",
-//       "/sensitive_ArrayFormat",
-//       "/sensitive_NestedObjectFormatL1",
-//     ].map((path) => ({
-//       path: path,
-//       clientEncryptionKeyId: "myCek",
-//       encryptionType: EncryptionType.DETERMINISTIC,
-//       encryptionAlgorithm: EncryptionAlgorithm.AEAD_AES_256_CBC_HMAC_SHA256,
-//     }));
-//     const encryptionPolicy = {
-//       includedPaths: originalPaths,
-//     };
-//     let containerDef: ContainerDefinition = {
-//       id: "containerToBeDeleted",
-//       partitionKey: {
-//         paths: ["/PK"],
-//       },
-//       clientEncryptionPolicy: encryptionPolicy,
-//     };
-//     const encryptionContainerToDelete = (
-//       await mainDatabase.containers.createIfNotExists(containerDef)
-//     ).container;
-//     await encryptionContainerToDelete.initializeEncryption();
-//     await testCreateItem(encryptionContainerToDelete);
-
-//     const otherClient = new CosmosClient({
-//       endpoint: endpoint,
-//       key: masterKey,
-//       clientEncryptionOptions: {
-//         keyEncryptionKeyResolver: new MockKeyVaultEncryptionKeyResolver(),
-//         encryptionKeyTimeToLiveInSeconds: 0,
-//       },
-//     });
-//     const otherDatabase = otherClient.database(mainDatabase.id);
-//     const otherEncryptionContainer = otherDatabase.container(encryptionContainerToDelete.id);
-//     await testCreateItem(otherEncryptionContainer);
-
-//     // Client 1 Deletes the Database and  Container referenced in Client 2 and Recreate with different policy
-//     // delete database and recreate with same key name
-//     await mainDatabase.delete();
-//     mainDatabase = (await mainCLient.databases.createIfNotExists({ id: "databaseToBeDeleted" }))
-//       .database;
-//     keyWrapMetadata = {
-//       type: testKeyVault,
-//       name: "myCek",
-//       value: "cmkpath4",
-//       algorithm: KeyEncryptionAlgorithm.RSA_OAEP,
-//     };
-//     await mainDatabase.createClientEncryptionKey(
-//       keyWrapMetadata.name,
-//       EncryptionAlgorithm.AEAD_AES_256_CBC_HMAC_SHA256,
-//       keyWrapMetadata,
-//     );
-//     const newModifiedPaths = [
-//       "/sensitive_IntArray",
-//       "/sensitive_DateFormat",
-//       "/sensitive_BoolFormat",
-//     ].map((path) => ({
-//       path: path,
-//       clientEncryptionKeyId: "myCek",
-//       encryptionType: EncryptionType.DETERMINISTIC,
-//       encryptionAlgorithm: EncryptionAlgorithm.AEAD_AES_256_CBC_HMAC_SHA256,
-//     }));
-//     clientEncryptionPolicy = {
-//       includedPaths: newModifiedPaths,
-//     };
-//     containerDef = {
-//       id: encryptionContainerToDelete.id,
-//       partitionKey: {
-//         paths: ["/PK"],
-//       },
-//       clientEncryptionPolicy: clientEncryptionPolicy,
-//     };
-//     await mainDatabase.containers.createIfNotExists(containerDef);
-
-//     try {
-//       await testCreateItem(encryptionContainerToDelete);
-//       assert.fail("create operation should fail");
-//     } catch (error) {
-//       error.message.includes(
-//         "Operation has failed due to a possible mismatch in Client Encryption Policy configured on the container.",
-//       );
-//     }
-//     // retrying should succeed
-//     let testDoc = new TestDoc((await testCreateItem(encryptionContainerToDelete)).resource);
-
-//     // try from other container. should fail due to policy mismatch
-//     try {
-//       await verifyItemByRead(otherEncryptionContainer, testDoc);
-//       assert.fail("read operation should fail");
-//     } catch (error) {
-//       error.message.includes(
-//         "Operation has failed due to a possible mismatch in Client Encryption Policy configured on the container.",
-//       );
-//     }
-//     // retrying should succeed
-//     await verifyItemByRead(otherEncryptionContainer, testDoc);
-
-//     // create new container in other client.
-//     // The test basically validates if the new key created is referenced, Since the other client would have had the old key cached.
-//     // and here we would not hit the incorrect container rid issue.
-//     const newModifiedPath2 = {
-//       path: "/PK",
-//       clientEncryptionKeyId: "myCek",
-//       encryptionType: EncryptionType.DETERMINISTIC,
-//       encryptionAlgorithm: EncryptionAlgorithm.AEAD_AES_256_CBC_HMAC_SHA256,
-//     };
-//     const otherEncryptionContainer2 = (
-//       await otherDatabase.containers.createIfNotExists({
-//         id: "otherContainer2",
-//         partitionKey: "/PK",
-//         clientEncryptionPolicy: {
-//           includedPaths: [newModifiedPath2],
-//           policyFormatVersion: 2,
-//         },
-//       })
-//     ).container;
-
-//     // create an item
-//     const newDoc = new TestDoc((await testCreateItem(otherEncryptionContainer2)).resource);
-//     const otherClient2 = new CosmosClient({
-//       endpoint: endpoint,
-//       key: masterKey,
-//       clientEncryptionOptions: {
-//         keyEncryptionKeyResolver: new MockKeyVaultEncryptionKeyResolver(),
-//         encryptionKeyTimeToLiveInSeconds: 120,
-//       },
-//     });
-//     const otherDatabase2 = otherClient2.database(mainDatabase.id);
-//     const otherEncryptionContainer3 = otherDatabase2.container(otherEncryptionContainer2.id);
-//     await verifyItemByRead(otherEncryptionContainer3, newDoc);
-
-//     // validate from other client that we indeed are using the key with metadata2
-//     const otherEncryptionContainerFromClient2 = otherDatabase2.container(
-//       encryptionContainerToDelete.id,
-//     );
-//     await verifyItemByRead(otherEncryptionContainerFromClient2, testDoc);
-
-//     // previous referenced container
-//     await testCreateItem(otherEncryptionContainer);
-
-//     await testCreateItem(otherEncryptionContainer);
-//     await verifyItemByRead(otherEncryptionContainer, testDoc);
-
-//     testDoc = new TestDoc((await testCreateItem(otherEncryptionContainer)).resource);
-
-//     // to be sure if it was indeed encrypted with the new key.
-//     await verifyItemByRead(encryptionContainerToDelete, testDoc);
-
-//     // validate if the right policy was used, by reading them all back
-//     await encryptionContainerToDelete.items.readAll().fetchAll();
-//     await otherEncryptionContainer.items.readAll().fetchAll();
-
-//     await mainCLient.database(mainDatabase.id).delete();
-
-//     mainCLient.dispose();
-//     otherClient.dispose();
-//     otherClient2.dispose();
-//   });
-
-//   it("encryption decrypt group by query result test", async () => {
-//     const partitionKey = randomUUID();
-//     const testDoc1 = new TestDoc((await testCreateItem(encryptionContainer)).resource);
-
-//     const query = new EncryptionQueryBuilder(
-//       `SELECT COUNT(c.id), c.PK FROM c WHERE c.PK = @PK GROUP BY c.PK`,
-//     );
-
-//     query.addParameter("@PK", partitionKey, "/PK");
-//     let iterator = await encryptionContainer.items.getEncryptionQueryIterator(query);
-//     while (iterator.hasMoreResults()) {
-//       const response = await iterator.fetchNext();
-//       assert.isNotNull(response.diagnostics);
-//     }
-
-//     const withEncryptedParameter = new EncryptionQueryBuilder(
-//       "SELECT COUNT(c.id), c.sensitive_IntFormat FROM c WHERE c.sensitive_IntFormat = @Sensitive_IntFormat GROUP BY c.sensitive_IntFormat",
-//     );
-
-//     withEncryptedParameter.addParameter(
-//       "@Sensitive_IntFormat",
-//       { value: testDoc1.sensitive_IntFormat, numberType: CosmosEncryptedNumberType.Integer },
-//       "/sensitive_IntFormat",
-//     );
-
-//     iterator = await encryptionContainer.items.getEncryptionQueryIterator(withEncryptedParameter);
-//     while (iterator.hasMoreResults()) {
-//       const response = await iterator.fetchNext();
-//       assert.isNotNull(response.diagnostics);
-//     }
-//   });
-
-//   it("should fail creating cep with duplicate path", async () => {
-//     // duplicate paths in policy
-//     const pathdup1 = {
-//       path: "/sensitive_StringFormat",
-//       clientEncryptionKeyId: "key2",
-//       encryptionType: EncryptionType.DETERMINISTIC,
-//       encryptionAlgorithm: EncryptionAlgorithm.AEAD_AES_256_CBC_HMAC_SHA256,
-//     };
-//     const pathdup2 = {
-//       path: "/sensitive_StringFormat",
-//       clientEncryptionKeyId: "key2",
-//       encryptionType: EncryptionType.DETERMINISTIC,
-//       encryptionAlgorithm: EncryptionAlgorithm.AEAD_AES_256_CBC_HMAC_SHA256,
-//     };
-//     const pathsWithDups = [pathdup1, pathdup2];
-//     const contDef = {
-//       id: "containerWithDups",
-//       partitionKey: {
-//         paths: ["/PK"],
-//       },
-//       clientEncryptionPolicy: {
-//         includedPaths: pathsWithDups,
-//       },
-//     };
-//     try {
-//       await database.containers.create(contDef);
-//       assert.fail("ClientEncryptionPolicy creation should have failed");
-//     } catch (err) {
-//       assert.ok(
-//         err.message.includes(
-//           err.message,
-//           "Duplicate path found: /sensitive_StringFormat in client encryption policy.",
-//         ),
-//       );
-//     }
-//   });
-
-//   it("encryption decrypt query result multiple docs", async () => {
-//     const testDoc1 = new TestDoc((await testCreateItem(encryptionContainer)).resource);
-//     const testDoc2 = new TestDoc((await testCreateItem(encryptionContainer)).resource);
-
-//     let query = `SELECT * FROM c WHERE c.nonsensitive IN ('${testDoc1.nonsensitive}', '${testDoc2.nonsensitive}')`;
-
-//     let iterator = encryptionContainer.items.query(query);
-//     let response = await iterator.fetchAll();
-//     assert.ok(response.resources.length === 2);
-//     for (const doc of response.resources) {
-//       assert.ok(doc.id === testDoc1.id || doc.id === testDoc2.id);
-//     }
-//     query += " ORDER BY c._ts";
-//     iterator = encryptionContainer.items.query(query);
-//     response = await iterator.fetchAll();
-//     assert.ok(response.resources.length === 2);
-//   });
-
-//   it("query with COUNT on encrypted item", async () => {
-//     await testCreateItem(encryptionContainer);
-//     const query = { query: "SELECT VALUE COUNT(1) FROM c" };
-//     const iterator = encryptionContainer.items.query(query);
-//     const response = await iterator.fetchAll();
-//     assert.equal(response.resources[0], 1);
-//   });
-
-//   it("encryption hierarchical partition key test", async () => {
-//     const key1Paths = ["/sensitive_LongFormat", "/sensitive_NestedObjectFormatL1"].map((path) => ({
-//       path: path,
-//       clientEncryptionKeyId: "key1",
-//       encryptionType: EncryptionType.DETERMINISTIC,
-//       encryptionAlgorithm: EncryptionAlgorithm.AEAD_AES_256_CBC_HMAC_SHA256,
-//     }));
-//     const containerDef = {
-//       id: "hierarchical_partition_container",
-//       partitionKey: {
-//         paths: [
-//           "/sensitive_StringFormat",
-//           "/sensitive_NestedObjectFormatL1/sensitive_NestedObjectFormatL2/sensitive_StringFormatL2",
-//         ],
-//         version: 2,
-//         kind: PartitionKeyKind.MultiHash,
-//       },
-//       clientEncryptionPolicy: {
-//         includedPaths: key1Paths,
-//         policyFormatVersion: 2,
-//       },
-//       throughput: 400,
-//     };
-//     const container = (await database.containers.create(containerDef)).container;
-//     await container.initializeEncryption();
-//     const testDoc = TestDoc.create();
-//     const createResponse = await container.items.create(testDoc);
-//     assert.equal(StatusCodes.Created, createResponse.statusCode);
-//     const testDocPartitionKey = [
-//       testDoc.sensitive_StringFormat,
-//       testDoc.sensitive_NestedObjectFormatL1.sensitive_NestedObjectFormatL2
-//         .sensitive_StringFormatL2,
-//     ];
-//     verifyExpectedDocResponse(testDoc, createResponse.resource);
-//     const readResponse = await container.item(testDoc.id, testDocPartitionKey).read();
-//     assert.equal(StatusCodes.Ok, readResponse.statusCode);
-//     verifyExpectedDocResponse(testDoc, readResponse.resource);
-//     let query = new EncryptionQueryBuilder("SELECT * FROM c");
-//     let iterator = await container.items.getEncryptionQueryIterator(query);
-//     let queryResponse = await iterator.fetchAll();
-//     assert.equal(queryResponse.resources.length, 1);
-//     verifyExpectedDocResponse(testDoc, queryResponse.resources[0]);
-//     query = new EncryptionQueryBuilder(
-//       "SELECT * FROM c WHERE c.sensitive_StringFormat= @sensitive_StringFormat",
-//     );
-//     query.addParameter(
-//       "@sensitive_StringFormat",
-//       testDoc.sensitive_StringFormat,
-//       "/sensitive_StringFormat",
-//     );
-//     iterator = await container.items.getEncryptionQueryIterator(query);
-//     queryResponse = await iterator.fetchAll();
-//     assert.equal(queryResponse.resources.length, 1);
-//     verifyExpectedDocResponse(testDoc, queryResponse.resources[0]);
-
-//     query = new EncryptionQueryBuilder(
-//       "SELECT * FROM c WHERE c.sensitive_LongFormat= @sensitive_LongFormat",
-//     );
-//     query.addParameter(
-//       "@sensitive_LongFormat",
-//       { value: testDoc.sensitive_LongFormat, numberType: CosmosEncryptedNumberType.Integer },
-//       "/sensitive_LongFormat",
-//     );
-//     iterator = await container.items.getEncryptionQueryIterator(query);
-//     queryResponse = await iterator.fetchAll();
-//     assert.equal(queryResponse.resources.length, 1);
-//     verifyExpectedDocResponse(testDoc, queryResponse.resources[0]);
-
-//     query = new EncryptionQueryBuilder(
-//       "SELECT * FROM c WHERE c.sensitive_NestedObjectFormatL1= @sensitive_NestedObjectFormatL1",
-//     );
-//     query.addParameter(
-//       "@sensitive_NestedObjectFormatL1",
-//       testDoc.sensitive_NestedObjectFormatL1,
-//       "/sensitive_NestedObjectFormatL1",
-//     );
-//     iterator = await container.items.getEncryptionQueryIterator(query);
-//     queryResponse = await iterator.fetchAll();
-//     assert.equal(queryResponse.resources.length, 1);
-//     verifyExpectedDocResponse(testDoc, queryResponse.resources[0]);
-//   });
-
-//   it("encryption resource token auth restricted", async () => {
-//     const { resource: restrictedUserDef } = await database.users.create({ id: randomUUID() });
-//     const restrictedUser = database.user(restrictedUserDef.id);
-//     const { resource: restrictedUserPermission } = await restrictedUser.permissions.create({
-//       id: randomUUID(),
-//       permissionMode: PermissionMode.All,
-//       resource: encryptionContainer.url,
-//     });
-//     assert((restrictedUserPermission as any)._token !== undefined, "permission token is invalid");
-//     const resourceTokens: any = {};
-//     resourceTokens[database.id] = (restrictedUserPermission as any)._token;
-//     const restrictedClient = new CosmosClient({
-//       endpoint: endpoint,
-//       resourceTokens: resourceTokens,
-//       clientEncryptionOptions: {
-//         keyEncryptionKeyResolver: new MockKeyVaultEncryptionKeyResolver(),
-//       },
-//     });
-
-//     const datbaseForRestrictedUser = restrictedClient.database(database.id);
-
-//     try {
-//       const cekId = "testingCekId";
-//       const metadata: EncryptionKeyWrapMetadata = {
-//         type: testKeyVault,
-//         name: cekId,
-//         value: "cmkpath5",
-//         algorithm: KeyEncryptionAlgorithm.RSA_OAEP,
-//       };
-//       await datbaseForRestrictedUser.createClientEncryptionKey(
-//         cekId,
-//         EncryptionAlgorithm.AEAD_AES_256_CBC_HMAC_SHA256,
-//         metadata,
-//       );
-//       assert.fail("CreateClientEncryptionKey should have failed due to restrictions");
-//     } catch (err) {
-//       assert.equal(StatusCodes.Forbidden, err.code);
-//     }
-
-//     try {
-//       const cekId = "testingCekId";
-//       const metadata: EncryptionKeyWrapMetadata = {
-//         type: testKeyVault,
-//         name: cekId,
-//         value: "cmkpath5" + "updated",
-//         algorithm: KeyEncryptionAlgorithm.RSA_OAEP,
-//       };
-//       await datbaseForRestrictedUser.rewrapClientEncryptionKey(cekId, metadata);
-//       assert.fail("RewrapClientEncryptionKey should have failed due to restrictions");
-//     } catch (err) {
-//       assert.equal(StatusCodes.Forbidden, err.code);
-//     }
-//     restrictedClient.dispose();
-//   });
-
-//   it("key encryption key revoke test", async () => {
-//     const keyEncryptionKeyResolver = new MockKeyVaultEncryptionKeyResolver();
-//     const encryptionTestClient = new CosmosClient({
-//       endpoint: endpoint,
-//       key: masterKey,
-//       clientEncryptionOptions: {
-//         keyEncryptionKeyResolver: keyEncryptionKeyResolver,
-//         encryptionKeyTimeToLiveInSeconds: 0,
-//       },
-//     });
-//     const testdatabase = encryptionTestClient.database(database.id);
-
-//     // Once a Dek gets cached and the Kek is revoked, calls to unwrap/wrap keys would fail since KEK is revoked.
-//     // The Dek should be rewrapped if the KEK is revoked.
-//     // When an access to KeyVault fails, the Dek is fetched from the backend (force refresh to update the stale DEK) and cache is updated.
-//     const pathWithRevokedKek = {
-//       path: "/sensitive_NestedObjectFormatL1",
-//       clientEncryptionKeyId: "keyWithRevokedKek",
-//       encryptionType: EncryptionType.DETERMINISTIC,
-//       encryptionAlgorithm: EncryptionAlgorithm.AEAD_AES_256_CBC_HMAC_SHA256,
-//     };
-//     const paths = [pathWithRevokedKek];
-//     const clientEncryptionPolicyWithRevokedKek = {
-//       includedPaths: paths,
-//     };
-//     const containerProperties = {
-//       id: randomUUID(),
-//       partitionKey: {
-//         paths: ["/PK"],
-//       },
-//       clientEncryptionPolicy: clientEncryptionPolicyWithRevokedKek,
-//     };
-//     const testcontainer = (await testdatabase.containers.create(containerProperties)).container;
-//     const testDoc1 = new TestDoc((await testCreateItem(testcontainer)).resource);
-//     keyEncryptionKeyResolver.revokeAccessSet = true;
-//     // Try creating it and it should fail as it has been revoked.
-//     try {
-//       await testCreateItem(testcontainer);
-//       assert.fail("Create Item should have failed.");
-//     } catch (err) {
-//       assert.ok(
-//         err.message.includes(
-//           "needs to be rewrapped with a valid Key Encryption Key using rewrapClientEncryptionKey",
-//         ),
-//       );
-//     }
-//     // testing query read fail due to revoked access.
-//     const query = new EncryptionQueryBuilder("SELECT * FROM c");
-//     try {
-//       await validateQueryResults(testcontainer, query, [testDoc1]);
-//       assert.fail("Query should have failed.");
-//     } catch (error) {
-//       assert.ok(
-//         error.message.includes(
-//           "needs to be rewrapped with a valid Key Encryption Key using rewrapClientEncryptionKey",
-//         ),
-//       );
-//     }
-//     // Revoke access is set to false, so the next call should succeed after rewrap.
-//     keyEncryptionKeyResolver.revokeAccessSet = false;
-//     await testdatabase.rewrapClientEncryptionKey("keyWithRevokedKek", metadata2);
-//     await testCreateItem(testcontainer);
-//     testKeyEncryptionKeyResolver.revokeAccessSet = false;
-//     encryptionTestClient.dispose();
-//   });
-
-//   it("encryption diagnostics test", async () => {
-//     const createResponse = await testCreateItem(encryptionContainer);
-//     verifyDiagnostics(createResponse.diagnostics, true, true, 12, 12);
-
-//     const testDoc = new TestDoc(createResponse.resource);
-
-//     const readResponse = await encryptionContainer.item(testDoc.id, testDoc.PK).read();
-//     verifyDiagnostics(readResponse.diagnostics, false, true, undefined, 12);
-
-//     const testDoc1 = TestDoc.create();
-//     testDoc1.nonsensitive = randomUUID();
-//     testDoc1.sensitive_StringFormat = randomUUID();
-//     const upsertResponse = await testUpsertItem(encryptionContainer, testDoc1, StatusCodes.Created);
-//     const upsertedDoc = new TestDoc(upsertResponse.resource);
-//     verifyDiagnostics(upsertResponse.diagnostics, true, true, 12, 12);
-
-//     upsertedDoc.nonsensitive = randomUUID();
-//     upsertedDoc.sensitive_StringFormat = randomUUID();
-
-//     const replaceResponse = await testReplaceItem(encryptionContainer, upsertedDoc);
-//     verifyDiagnostics(replaceResponse.diagnostics, true, true, 14, 12);
-//   });
-
-//   it("encryption delete all items in a partition key", async () => {
-//     const testDoc1 = new TestDoc((await testCreateItem(encryptionContainer, "pk1")).resource);
-//     const testDoc2 = new TestDoc((await testCreateItem(encryptionContainer, "pk2")).resource);
-//     const testDoc3 = new TestDoc((await testCreateItem(encryptionContainer, "pk1")).resource);
-//     const testDoc4 = new TestDoc((await testCreateItem(encryptionContainer, "pk2")).resource);
-
-//     await encryptionContainer.deleteAllItemsForPartitionKey("pk1");
-
-//     const res1 = await encryptionContainer.item(testDoc1.id, "pk1").read();
-//     assert(res1.statusCode === StatusCodes.NotFound);
-
-//     const res2 = await encryptionContainer.item(testDoc2.id, "pk2").read();
-//     assert(res2.statusCode === StatusCodes.Ok);
-
-//     const res3 = await encryptionContainer.item(testDoc3.id, "pk1").read();
-//     assert(res3.statusCode === StatusCodes.NotFound);
-
-//     const res4 = await encryptionContainer.item(testDoc4.id, "pk2").read();
-//     assert(res4.statusCode === StatusCodes.Ok);
-//   });
-
-//   it("validate caching of protected dek", async () => {
-//     // no caching
-//     const testKeyResolver1 = new MockKeyVaultEncryptionKeyResolver();
-//     let newClient = new CosmosClient({
-//       endpoint: endpoint,
-//       key: masterKey,
-//       clientEncryptionOptions: {
-//         keyEncryptionKeyResolver: testKeyResolver1,
-//         encryptionKeyTimeToLiveInSeconds: 0,
-//       },
-//     });
-//     let newDatabase = newClient.database(database.id);
-//     let newContainer = newDatabase.container(encryptionContainer.id);
-//     for (let i = 0; i < 2; i++) {
-//       await testCreateItem(newContainer);
-//     }
-//     let unwrapCount = testKeyResolver1.unwrapKeyCallsCount["cmkpath1"];
-//     assert.ok(unwrapCount > 1);
-//     const testKeyResolver2 = new MockKeyVaultEncryptionKeyResolver();
-//     // default cache ttl is 2 hrs
-//     newClient.dispose();
-//     newClient = new CosmosClient({
-//       endpoint: endpoint,
-//       key: masterKey,
-//       clientEncryptionOptions: {
-//         keyEncryptionKeyResolver: testKeyResolver2,
-//       },
-//     });
-//     newDatabase = newClient.database(database.id);
-//     newContainer = newDatabase.container(encryptionContainer.id);
-//     for (let i = 0; i < 2; i++) {
-//       await testCreateItem(newContainer);
-//     }
-//     unwrapCount = testKeyResolver2.unwrapKeyCallsCount["cmkpath1"];
-//     // expecting just one unwrap
-//     assert.ok(unwrapCount === 1);
-//     newClient.dispose();
-//   });
-//   after(async () => {
-//     await removeAllDatabases();
-//     encryptionClient.dispose();
-//   });
-// });
-=======
 import { randomUUID } from "@azure/core-util";
 import { EncryptionAlgorithm } from "../../../src/index.js";
 import type {
-  Database,
-  Container,
   ContainerDefinition,
   OperationInput,
   PatchOperation,
@@ -2704,17 +51,17 @@
 import { CosmosEncryptedNumberType } from "../../../src/encryption/CosmosEncryptedNumber.js";
 import { describe, it, assert, beforeEach, beforeAll, afterAll } from "vitest";
 
-let encryptionClient: CosmosClient;
-let metadata1: EncryptionKeyWrapMetadata;
-let metadata2: EncryptionKeyWrapMetadata;
-let database: Database;
-let encryptionContainer: Container;
-let encryptionContainerForChangeFeed: Container;
-let testKeyEncryptionKeyResolver: MockKeyVaultEncryptionKeyResolver;
-let containerDefinition: ContainerDefinition;
-let clientEncryptionPolicy: ClientEncryptionPolicy;
-
-const testKeyVault = "TESTKEYSTORE_VAULT" as EncryptionKeyResolverName;
+// let encryptionClient: CosmosClient;
+// let metadata1: EncryptionKeyWrapMetadata;
+// let metadata2: EncryptionKeyWrapMetadata;
+// let database: Database;
+// let encryptionContainer: Container;
+// let encryptionContainerForChangeFeed: Container;
+// let testKeyEncryptionKeyResolver: MockKeyVaultEncryptionKeyResolver;
+// let containerDefinition: ContainerDefinition;
+// let clientEncryptionPolicy: ClientEncryptionPolicy;
+
+// const testKeyVault = "TESTKEYSTORE_VAULT" as EncryptionKeyResolverName;
 
 describe("ClientSideEncryption", () => {
   beforeAll(async () => {
@@ -3227,9 +574,9 @@
 
     const queryBuilder = new EncryptionQueryBuilder(
       "SELECT * FROM c where c.sensitive_StringFormat = @sensitive_StringFormat AND c.sensitive_ArrayFormat = @sensitive_ArrayFormat" +
-        " AND c.sensitive_IntFormat = @sensitive_IntFormat" +
-        " AND c.sensitive_NestedObjectFormatL1.sensitive_NestedObjectFormatL2.sensitive_StringFormatL2 = @sensitive_StringFormatL2" +
-        " AND c.sensitive_NestedObjectFormatL1.sensitive_NestedObjectFormatL2.sensitive_DecimalFormatL2 = @sensitive_DecimalFormatL2",
+      " AND c.sensitive_IntFormat = @sensitive_IntFormat" +
+      " AND c.sensitive_NestedObjectFormatL1.sensitive_NestedObjectFormatL2.sensitive_StringFormatL2 = @sensitive_StringFormatL2" +
+      " AND c.sensitive_NestedObjectFormatL1.sensitive_NestedObjectFormatL2.sensitive_DecimalFormatL2 = @sensitive_DecimalFormatL2",
     );
     // null parameters should also work with other add methods
     queryBuilder.addParameter(
@@ -5071,5 +2418,4 @@
     await removeAllDatabases();
     encryptionClient.dispose();
   });
-});
->>>>>>> a4ed4354
+});