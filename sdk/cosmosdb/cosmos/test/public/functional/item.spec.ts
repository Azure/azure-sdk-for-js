// Copyright (c) Microsoft Corporation.
// Licensed under the MIT license.
import assert from "assert";
import { Suite } from "mocha";
<<<<<<< HEAD
import { Container, CosmosClient, PatchOperation } from "../../../src";
=======
import { Container, CosmosClient } from "../../../src";
>>>>>>> ccb49d4a
import { ItemDefinition } from "../../../src";
import {
  bulkDeleteItems,
  bulkInsertItems,
  bulkQueryItemsWithPartitionKey,
  bulkReadItems,
  bulkReplaceItems,
  createOrUpsertItem,
  getTestDatabase,
  removeAllDatabases,
  replaceOrUpsertItem,
  addEntropy,
  getTestContainer
} from "../common/TestHelpers";
import { BulkOperationType, OperationInput } from "../../../src";
import { endpoint, masterKey } from "../common/_testConfig";

interface TestItem {
  id?: string;
  name?: string;
  foo?: string;
  key?: string;
  replace?: string;
}

describe("Item CRUD", function(this: Suite) {
  this.timeout(process.env.MOCHA_TIMEOUT || 10000);
  beforeEach(async function() {
    await removeAllDatabases();
  });
  const documentCRUDTest = async function(isUpsertTest: boolean): Promise<void> {
    // create database
    const database = await getTestDatabase("sample 中文 database");
    // create container
    const { resource: containerdef } = await database.containers.create({ id: "sample container" });
    const container: Container = database.container(containerdef.id);

    // read items
    const { resources: items } = await container.items.readAll().fetchAll();
    assert(Array.isArray(items), "Value should be an array");

    // create an item
    const beforeCreateDocumentsCount = items.length;
    const itemDefinition: TestItem = {
      name: "sample document",
      foo: "bar",
      key: "value",
      replace: "new property"
    };
    try {
      await createOrUpsertItem(
        container,
        itemDefinition,
        { disableAutomaticIdGeneration: true },
        isUpsertTest
      );
      assert.fail("id generation disabled must throw with invalid id");
    } catch (err) {
      assert(
        err !== undefined,
        "should throw an error because automatic id generation is disabled"
      );
    }
    const { resource: document } = await createOrUpsertItem(
      container,
      itemDefinition,
      undefined,
      isUpsertTest
    );
    assert.equal(document.name, itemDefinition.name);
    assert(document.id !== undefined);
    // read documents after creation
    const { resources: documents2 } = await container.items.readAll().fetchAll();
    assert.equal(
      documents2.length,
      beforeCreateDocumentsCount + 1,
      "create should increase the number of documents"
    );
    // query documents
    const querySpec = {
      query: "SELECT * FROM root r WHERE r.id=@id",
      parameters: [
        {
          name: "@id",
          value: document.id
        }
      ]
    };
    const { resources: results } = await container.items.query(querySpec).fetchAll();
    assert(results.length > 0, "number of results for the query should be > 0");
    const { resources: results2 } = await container.items.query(querySpec).fetchAll();
    assert(results2.length > 0, "number of results for the query should be > 0");

    // replace document
    document.name = "replaced document";
    document.foo = "not bar";
    const { resource: replacedDocument } = await replaceOrUpsertItem(
      container,
      document,
      undefined,
      isUpsertTest
    );
    assert.equal(
      replacedDocument.name,
      "replaced document",
      "document name property should change"
    );
    assert.equal(replacedDocument.foo, "not bar", "property should have changed");
    assert.equal(document.id, replacedDocument.id, "document id should stay the same");
    // read document
    const response2 = await container.item(replacedDocument.id, undefined).read<TestItem>();
    const document2 = response2.resource;
    assert.equal(replacedDocument.id, document2.id);
    assert.equal(typeof response2.requestCharge, "number");
    // delete document
    await container.item(replacedDocument.id, undefined).delete();

    // read documents after deletion
    const response = await container.item(replacedDocument.id, undefined).read();
    assert.equal(response.statusCode, 404, "response should return error code 404");
    assert.equal(response.resource, undefined);
  };

  it("Should do document CRUD operations successfully", async function() {
    await documentCRUDTest(false);
  });

  it("Should do document CRUD operations successfully with upsert", async function() {
    await documentCRUDTest(true);
  });

  it("Should do document CRUD operations over multiple partitions", async function() {
    // create database
    const database = await getTestDatabase("db1");
    const partitionKey = "key";

    // create container
    const containerDefinition = {
      id: "coll1",
      partitionKey: { paths: ["/" + partitionKey] }
    };

    const { resource: containerdef } = await database.containers.create(containerDefinition, {
      offerThroughput: 12000
    });
    const container = database.container(containerdef.id);

    const documents = [
      { id: "document1" },
      { id: "document2", key: null, prop: 1 },
      { id: "document3", key: false, prop: 1 },
      { id: "document4", key: true, prop: 1 },
      { id: "document5", key: 1, prop: 1 },
      { id: "document6", key: "A", prop: 1 },
      { id: "document7", key: "", prop: 1 }
    ];

    let returnedDocuments = await bulkInsertItems(container, documents);

    assert.equal(returnedDocuments.length, documents.length);
    returnedDocuments.sort(function(doc1, doc2) {
      return doc1.id.localeCompare(doc2.id);
    });
    await bulkReadItems(container, returnedDocuments, partitionKey);
    const { resources: successDocuments } = await container.items.readAll().fetchAll();
    assert(successDocuments !== undefined, "error reading documents");
    assert.equal(
      successDocuments.length,
      returnedDocuments.length,
      "Expected " + returnedDocuments.length + " documents to be succesfully read"
    );
    successDocuments.sort(function(doc1, doc2) {
      return doc1.id.localeCompare(doc2.id);
    });
    assert.equal(
      JSON.stringify(successDocuments),
      JSON.stringify(returnedDocuments),
      "Unexpected documents are returned"
    );

    returnedDocuments.forEach(function(document) {
      document.prop ? ++document.prop : null; // eslint-disable-line no-unused-expressions
    });
    const newReturnedDocuments = await bulkReplaceItems(container, returnedDocuments, partitionKey);
    returnedDocuments = newReturnedDocuments;
    await bulkQueryItemsWithPartitionKey(container, returnedDocuments, partitionKey);
    const querySpec = {
      query: "SELECT * FROM Root"
    };
    const { resources: results } = await container.items
      .query<ItemDefinition>(querySpec, { enableScanInQuery: true })
      .fetchAll();
    assert(results !== undefined, "error querying documents");
    results.sort(function(doc1, doc2) {
      return doc1.id.localeCompare(doc2.id);
    });
    assert.equal(
      results.length,
      returnedDocuments.length,
      "Expected " + returnedDocuments.length + " documents to be succesfully queried"
    );
    assert.equal(
      JSON.stringify(results),
      JSON.stringify(returnedDocuments),
      "Unexpected query results"
    );

    await bulkDeleteItems(container, returnedDocuments, partitionKey);
  });

  it("Should auto generate an id for a collection partitioned on id", async function() {
    // https://github.com/Azure/azure-sdk-for-js/issues/9734
    const container = await getTestContainer("db1", undefined, { partitionKey: "/id" });
    const { resource } = await container.items.create({});
    assert.ok(resource.id);
  });
});

describe("bulk item operations", function() {
  describe("with v1 container", function() {
    let container: Container;
    let readItemId: string;
    let replaceItemId: string;
    let deleteItemId: string;
    before(async function() {
      container = await getTestContainer("bulk container", undefined, {
        partitionKey: {
          paths: ["/key"],
          version: undefined
        },
        throughput: 25100
      });
      readItemId = addEntropy("item1");
      await container.items.create({
        id: readItemId,
        key: "A",
        class: "2010"
      });
      deleteItemId = addEntropy("item2");
      await container.items.create({
        id: deleteItemId,
        key: "A",
        class: "2010"
      });
      replaceItemId = addEntropy("item3");
      await container.items.create({
        id: replaceItemId,
        key: 5,
        class: "2010"
      });
    });
    after(async () => {
      await container.database.delete();
    });
    it("handles create, upsert, replace, delete", async function() {
      const operations = [
        {
          operationType: BulkOperationType.Create,
          resourceBody: { id: addEntropy("doc1"), name: "sample", key: "A" }
        },
        {
          operationType: BulkOperationType.Upsert,
          partitionKey: "A",
          resourceBody: { id: addEntropy("doc2"), name: "other", key: "A" }
        },
        {
          operationType: BulkOperationType.Read,
          id: readItemId,
          partitionKey: "A"
        },
        {
          operationType: BulkOperationType.Delete,
          id: deleteItemId,
          partitionKey: "A"
        },
        {
          operationType: BulkOperationType.Replace,
          partitionKey: 5,
          id: replaceItemId,
          resourceBody: { id: replaceItemId, name: "nice", key: 5 }
        }
      ];
      const response = await container.items.bulk(operations);
      // Create
      assert.equal(response[0].resourceBody.name, "sample");
      assert.equal(response[0].statusCode, 201);
      // Upsert
      assert.equal(response[1].resourceBody.name, "other");
      assert.equal(response[1].statusCode, 201);
      // Read
      assert.equal(response[2].resourceBody.class, "2010");
      assert.equal(response[2].statusCode, 200);
      // Delete
      assert.equal(response[3].statusCode, 204);
      // Replace
      assert.equal(response[4].resourceBody.name, "nice");
      assert.equal(response[4].statusCode, 200);
    });
  });
  describe("with v2 container", function() {
    let v2Container: Container;
    let readItemId: string;
    let replaceItemId: string;
    let deleteItemId: string;
    before(async function() {
      v2Container = await getTestContainer("bulk container v2", undefined, {
        partitionKey: {
          paths: ["/key"],
          version: 2
        },
        throughput: 25100
      });
      readItemId = addEntropy("item1");
      await v2Container.items.create({
        id: readItemId,
        key: true,
        class: "2010"
      });
      deleteItemId = addEntropy("item2");
      await v2Container.items.create({
        id: deleteItemId,
        key: {},
        class: "2011"
      });
      replaceItemId = addEntropy("item3");
      await v2Container.items.create({
        id: replaceItemId,
        key: 5,
        class: "2012"
      });
    });
    after(async () => {
      await v2Container.database.delete();
    });
    it("handles create, upsert, replace, delete", async function() {
      const operations = [
        {
          operationType: BulkOperationType.Create,
          partitionKey: "A",
          resourceBody: { id: addEntropy("doc1"), name: "sample", key: "A" }
        },
        {
          operationType: BulkOperationType.Upsert,
          partitionKey: "U",
          resourceBody: { name: "other", key: "U" }
        },
        {
          operationType: BulkOperationType.Read,
          id: readItemId,
          partitionKey: true
        },
        {
          operationType: BulkOperationType.Delete,
          id: deleteItemId,
          partitionKey: {}
        },
        {
          operationType: BulkOperationType.Replace,
          partitionKey: 5,
          id: replaceItemId,
          resourceBody: { id: replaceItemId, name: "nice", key: 5 }
        }
      ];
      const response = await v2Container.items.bulk(operations);
      // Create
      assert.equal(response[0].resourceBody.name, "sample");
      assert.equal(response[0].statusCode, 201);
      // Upsert
      assert.equal(response[1].resourceBody.name, "other");
      assert.equal(response[1].statusCode, 201);
      // Read
      assert.equal(response[2].resourceBody.class, "2010");
      assert.equal(response[2].statusCode, 200);
      // Delete
      assert.equal(response[3].statusCode, 204);
      // Replace
      assert.equal(response[4].resourceBody.name, "nice");
      assert.equal(response[4].statusCode, 200);
    });
    it("respects order", async function() {
      readItemId = addEntropy("item1");
      await v2Container.items.create({
        id: readItemId,
        key: "A",
        class: "2010"
      });
      const operations = [
        {
          operationType: BulkOperationType.Delete,
          id: readItemId,
          partitionKey: "A"
        },
        {
          operationType: BulkOperationType.Read,
          id: readItemId,
          partitionKey: "A"
        }
      ];
      const response = await v2Container.items.bulk(operations);
      assert.equal(response[0].statusCode, 204);
      // Delete occurs first, so the read returns a 404
      assert.equal(response[1].statusCode, 404);
    });
    it("424 errors for operations after an error", async function() {
      const operations = [
        {
          operationType: BulkOperationType.Create,
          resourceBody: {
            ttl: -10,
            key: "A"
          }
        },
        {
          operationType: BulkOperationType.Create,
          resourceBody: {
            key: "A",
            licenseType: "B",
            id: "o239uroihndsf"
          }
        }
      ];
      const response = await v2Container.items.bulk(operations);
      assert.equal(response[1].statusCode, 424);
    });
    it("Continues after errors with continueOnError true", async function() {
      const operations = [
        {
          operationType: BulkOperationType.Create,
          resourceBody: {
            ttl: -10,
            key: "A"
          }
        },
        {
          operationType: BulkOperationType.Create,
          resourceBody: {
            key: "A",
            licenseType: "B",
            id: "o239uroihndsf"
          }
        }
      ];
      const response = await v2Container.items.bulk(operations, { continueOnError: true });
      assert.equal(response[1].statusCode, 201);
    });
    it("autogenerates IDs for Create operations", async function() {
      const operations = [
        {
          operationType: BulkOperationType.Create,
          resourceBody: {
            key: "A",
            licenseType: "C"
          }
        }
      ];
      const response = await v2Container.items.bulk(operations);
      assert.equal(response[0].statusCode, 201);
    });
    it("handles operations with null, undefined, and 0 partition keys", async function() {
      const item1Id = addEntropy("item1");
      const item2Id = addEntropy("item2");
      const item3Id = addEntropy("item2");
      await v2Container.items.create({
        id: item1Id,
        key: null,
        class: "2010"
      });
      await v2Container.items.create({
        id: item2Id,
        key: 0
      });
      await v2Container.items.create({
        id: item3Id,
        key: undefined
      });
      const operations: OperationInput[] = [
        {
          operationType: BulkOperationType.Read,
          id: item1Id,
          partitionKey: null
        },
        {
          operationType: BulkOperationType.Read,
          id: item2Id,
          partitionKey: 0
        },
        {
          operationType: BulkOperationType.Read,
          id: item3Id,
          partitionKey: undefined
        }
      ];
      const response = await v2Container.items.bulk(operations);
      assert.equal(response[0].statusCode, 200);
      assert.equal(response[1].statusCode, 200);
      assert.equal(response[2].statusCode, 200);
    });
  });
  describe("v2 single partition container", async function() {
    let container: Container;
    let deleteItemId: string;
    before(async function() {
      container = await getTestContainer("bulk container");
      deleteItemId = addEntropy("item2");
      await container.items.create({
        id: deleteItemId,
        key: "A",
        class: "2010"
      });
    });
    it("deletes an item with default partition", async function() {
      const operation: OperationInput = {
        operationType: BulkOperationType.Delete,
        id: deleteItemId
      };

      const deleteResponse = await container.items.bulk([operation]);
      assert.equal(deleteResponse[0].statusCode, 204);
    });
  });
<<<<<<< HEAD
});
describe("patch operations", function() {
  describe("various mixed operations", function() {
    let container: Container;
    let addItemId: string;
    let conditionItemId: string;
    before(async function() {
      addItemId = addEntropy("addItemId");
      conditionItemId = addEntropy("conditionItemId");
      const client = new CosmosClient({ key: masterKey, endpoint: endpoint });
      container = await getTestContainer("patch", client);
      await container.items.upsert({
        id: addItemId,
        first: 1,
        last: "a",
        removable: "yes",
        existingObj: {
          key: "val"
        },
        num: 0
      });
      await container.items.upsert({
        id: conditionItemId,
        first: 1,
        last: "a",
        removable: "no",
        existingObj: {
          key: "val"
        },
        num: 0
      });
    });
    after(async () => {
      await container.database.delete();
    });
    it("handles add, remove, replace, set, incr", async function() {
      const operations: PatchOperation[] = [
        {
          op: "add",
          path: "/laster",
          value: "c"
        },
        {
          op: "replace",
          path: "/last",
          value: "b"
        },
        {
          op: "remove",
          path: "/removable"
        },
        {
          op: "set",
          path: "/existingObj/newKey",
          value: "newVal"
        },
        {
          op: "incr",
          path: "/num",
          value: 5
        }
      ];
      const { resource: addItem } = await container.item(addItemId).patch(operations);
      assert.equal(addItem.num, 5);
      assert.equal(addItem.existingObj.newKey, "newVal");
      assert.equal(addItem.laster, "c");
      assert.equal(addItem.last, "b");
      assert.equal(addItem.removable, undefined);
    });
    it("conditionally patches", async function() {
      const operations: PatchOperation[] = [
        {
          op: "add",
          path: "/newImproved",
          value: "it works"
        }
      ];
      const condition = "from c where NOT IS_DEFINED(c.newImproved)";
      const { resource: conditionItem } = await container
        .item(conditionItemId)
        .patch({ condition, operations });
      assert.equal(conditionItem.newImproved, "it works");
=======
  describe("v2 multi partition container", async function() {
    let container: Container;
    let createItemId: string;
    let upsertItemId: string;
    before(async function() {
      container = await getTestContainer("bulk container", undefined, {
        partitionKey: {
          paths: ["/nested/key"],
          version: 2
        },
        throughput: 25100
      });
      createItemId = addEntropy("createItem");
      upsertItemId = addEntropy("upsertItem");
    });
    it("creates an item with nested object partition key", async function() {
      const operations: OperationInput[] = [
        {
          operationType: BulkOperationType.Create,
          resourceBody: {
            id: createItemId,
            nested: {
              key: "A"
            }
          }
        },
        {
          operationType: BulkOperationType.Upsert,
          resourceBody: {
            id: upsertItemId,
            nested: {
              key: false
            }
          }
        }
      ];

      const createResponse = await container.items.bulk(operations);
      assert.equal(createResponse[0].statusCode, 201);
    });
  });

  // TODO: Non-deterministic test. We can't guarantee we see any response with a 429 status code since the retries happen within the response
  describe("item read retries", async function() {
    it("retries on 429", async function() {
      const client = new CosmosClient({ key: masterKey, endpoint });
      const { resource: db } = await client.databases.create({
        id: `small db ${Math.random() * 1000}`
      });
      const containerResponse = await client
        .database(db.id)
        .containers.create({ id: `small container ${Math.random() * 1000}`, throughput: 400 });
      const container = containerResponse.container;
      await container.items.create({ id: "readme" });
      const arr = new Array(400);
      const promises = [];
      for (let i = 0; i < arr.length; i++) {
        promises.push(container.item("readme").read());
      }
      const resp = await Promise.all(promises);
      assert.equal(resp[0].statusCode, 200);
>>>>>>> ccb49d4a
    });
  });
});<|MERGE_RESOLUTION|>--- conflicted
+++ resolved
@@ -2,11 +2,7 @@
 // Licensed under the MIT license.
 import assert from "assert";
 import { Suite } from "mocha";
-<<<<<<< HEAD
-import { Container, CosmosClient, PatchOperation } from "../../../src";
-=======
-import { Container, CosmosClient } from "../../../src";
->>>>>>> ccb49d4a
+import { Container, CosmosClient, PatchOperation, PatchOperationType } from "../../../src";
 import { ItemDefinition } from "../../../src";
 import {
   bulkDeleteItems,
@@ -32,12 +28,12 @@
   replace?: string;
 }
 
-describe("Item CRUD", function(this: Suite) {
+describe("Item CRUD", function (this: Suite) {
   this.timeout(process.env.MOCHA_TIMEOUT || 10000);
-  beforeEach(async function() {
+  beforeEach(async function () {
     await removeAllDatabases();
   });
-  const documentCRUDTest = async function(isUpsertTest: boolean): Promise<void> {
+  const documentCRUDTest = async function (isUpsertTest: boolean): Promise<void> {
     // create database
     const database = await getTestDatabase("sample 中文 database");
     // create container
@@ -130,15 +126,15 @@
     assert.equal(response.resource, undefined);
   };
 
-  it("Should do document CRUD operations successfully", async function() {
+  it("Should do document CRUD operations successfully", async function () {
     await documentCRUDTest(false);
   });
 
-  it("Should do document CRUD operations successfully with upsert", async function() {
+  it("Should do document CRUD operations successfully with upsert", async function () {
     await documentCRUDTest(true);
   });
 
-  it("Should do document CRUD operations over multiple partitions", async function() {
+  it("Should do document CRUD operations over multiple partitions", async function () {
     // create database
     const database = await getTestDatabase("db1");
     const partitionKey = "key";
@@ -167,7 +163,7 @@
     let returnedDocuments = await bulkInsertItems(container, documents);
 
     assert.equal(returnedDocuments.length, documents.length);
-    returnedDocuments.sort(function(doc1, doc2) {
+    returnedDocuments.sort(function (doc1, doc2) {
       return doc1.id.localeCompare(doc2.id);
     });
     await bulkReadItems(container, returnedDocuments, partitionKey);
@@ -178,7 +174,7 @@
       returnedDocuments.length,
       "Expected " + returnedDocuments.length + " documents to be succesfully read"
     );
-    successDocuments.sort(function(doc1, doc2) {
+    successDocuments.sort(function (doc1, doc2) {
       return doc1.id.localeCompare(doc2.id);
     });
     assert.equal(
@@ -187,7 +183,7 @@
       "Unexpected documents are returned"
     );
 
-    returnedDocuments.forEach(function(document) {
+    returnedDocuments.forEach(function (document) {
       document.prop ? ++document.prop : null; // eslint-disable-line no-unused-expressions
     });
     const newReturnedDocuments = await bulkReplaceItems(container, returnedDocuments, partitionKey);
@@ -200,7 +196,7 @@
       .query<ItemDefinition>(querySpec, { enableScanInQuery: true })
       .fetchAll();
     assert(results !== undefined, "error querying documents");
-    results.sort(function(doc1, doc2) {
+    results.sort(function (doc1, doc2) {
       return doc1.id.localeCompare(doc2.id);
     });
     assert.equal(
@@ -217,7 +213,7 @@
     await bulkDeleteItems(container, returnedDocuments, partitionKey);
   });
 
-  it("Should auto generate an id for a collection partitioned on id", async function() {
+  it("Should auto generate an id for a collection partitioned on id", async function () {
     // https://github.com/Azure/azure-sdk-for-js/issues/9734
     const container = await getTestContainer("db1", undefined, { partitionKey: "/id" });
     const { resource } = await container.items.create({});
@@ -225,13 +221,13 @@
   });
 });
 
-describe("bulk item operations", function() {
-  describe("with v1 container", function() {
+describe("bulk item operations", function () {
+  describe("with v1 container", function () {
     let container: Container;
     let readItemId: string;
     let replaceItemId: string;
     let deleteItemId: string;
-    before(async function() {
+    before(async function () {
       container = await getTestContainer("bulk container", undefined, {
         partitionKey: {
           paths: ["/key"],
@@ -261,7 +257,7 @@
     after(async () => {
       await container.database.delete();
     });
-    it("handles create, upsert, replace, delete", async function() {
+    it("handles create, upsert, replace, delete", async function () {
       const operations = [
         {
           operationType: BulkOperationType.Create,
@@ -306,12 +302,13 @@
       assert.equal(response[4].statusCode, 200);
     });
   });
-  describe("with v2 container", function() {
+  describe("with v2 container", function () {
     let v2Container: Container;
     let readItemId: string;
     let replaceItemId: string;
+    let patchItemId: string;
     let deleteItemId: string;
-    before(async function() {
+    before(async function () {
       v2Container = await getTestContainer("bulk container v2", undefined, {
         partitionKey: {
           paths: ["/key"],
@@ -341,7 +338,7 @@
     after(async () => {
       await v2Container.database.delete();
     });
-    it("handles create, upsert, replace, delete", async function() {
+    it.only("handles create, upsert, patch, replace, delete", async function () {
       const operations = [
         {
           operationType: BulkOperationType.Create,
@@ -368,6 +365,14 @@
           partitionKey: 5,
           id: replaceItemId,
           resourceBody: { id: replaceItemId, name: "nice", key: 5 }
+        },
+        {
+          operationType: BulkOperationType.Patch,
+          partitionKey: 5,
+          id: patchItemId,
+          resourceBody: [{
+            op: PatchOperationType.add, path: "/great", value: "goodValue"
+          }]
         }
       ];
       const response = await v2Container.items.bulk(operations);
@@ -386,7 +391,7 @@
       assert.equal(response[4].resourceBody.name, "nice");
       assert.equal(response[4].statusCode, 200);
     });
-    it("respects order", async function() {
+    it("respects order", async function () {
       readItemId = addEntropy("item1");
       await v2Container.items.create({
         id: readItemId,
@@ -410,7 +415,7 @@
       // Delete occurs first, so the read returns a 404
       assert.equal(response[1].statusCode, 404);
     });
-    it("424 errors for operations after an error", async function() {
+    it("424 errors for operations after an error", async function () {
       const operations = [
         {
           operationType: BulkOperationType.Create,
@@ -431,7 +436,7 @@
       const response = await v2Container.items.bulk(operations);
       assert.equal(response[1].statusCode, 424);
     });
-    it("Continues after errors with continueOnError true", async function() {
+    it("Continues after errors with continueOnError true", async function () {
       const operations = [
         {
           operationType: BulkOperationType.Create,
@@ -452,7 +457,7 @@
       const response = await v2Container.items.bulk(operations, { continueOnError: true });
       assert.equal(response[1].statusCode, 201);
     });
-    it("autogenerates IDs for Create operations", async function() {
+    it("autogenerates IDs for Create operations", async function () {
       const operations = [
         {
           operationType: BulkOperationType.Create,
@@ -465,7 +470,7 @@
       const response = await v2Container.items.bulk(operations);
       assert.equal(response[0].statusCode, 201);
     });
-    it("handles operations with null, undefined, and 0 partition keys", async function() {
+    it("handles operations with null, undefined, and 0 partition keys", async function () {
       const item1Id = addEntropy("item1");
       const item2Id = addEntropy("item2");
       const item3Id = addEntropy("item2");
@@ -505,10 +510,10 @@
       assert.equal(response[2].statusCode, 200);
     });
   });
-  describe("v2 single partition container", async function() {
+  describe("v2 single partition container", async function () {
     let container: Container;
     let deleteItemId: string;
-    before(async function() {
+    before(async function () {
       container = await getTestContainer("bulk container");
       deleteItemId = addEntropy("item2");
       await container.items.create({
@@ -517,7 +522,7 @@
         class: "2010"
       });
     });
-    it("deletes an item with default partition", async function() {
+    it("deletes an item with default partition", async function () {
       const operation: OperationInput = {
         operationType: BulkOperationType.Delete,
         id: deleteItemId
@@ -527,95 +532,11 @@
       assert.equal(deleteResponse[0].statusCode, 204);
     });
   });
-<<<<<<< HEAD
-});
-describe("patch operations", function() {
-  describe("various mixed operations", function() {
-    let container: Container;
-    let addItemId: string;
-    let conditionItemId: string;
-    before(async function() {
-      addItemId = addEntropy("addItemId");
-      conditionItemId = addEntropy("conditionItemId");
-      const client = new CosmosClient({ key: masterKey, endpoint: endpoint });
-      container = await getTestContainer("patch", client);
-      await container.items.upsert({
-        id: addItemId,
-        first: 1,
-        last: "a",
-        removable: "yes",
-        existingObj: {
-          key: "val"
-        },
-        num: 0
-      });
-      await container.items.upsert({
-        id: conditionItemId,
-        first: 1,
-        last: "a",
-        removable: "no",
-        existingObj: {
-          key: "val"
-        },
-        num: 0
-      });
-    });
-    after(async () => {
-      await container.database.delete();
-    });
-    it("handles add, remove, replace, set, incr", async function() {
-      const operations: PatchOperation[] = [
-        {
-          op: "add",
-          path: "/laster",
-          value: "c"
-        },
-        {
-          op: "replace",
-          path: "/last",
-          value: "b"
-        },
-        {
-          op: "remove",
-          path: "/removable"
-        },
-        {
-          op: "set",
-          path: "/existingObj/newKey",
-          value: "newVal"
-        },
-        {
-          op: "incr",
-          path: "/num",
-          value: 5
-        }
-      ];
-      const { resource: addItem } = await container.item(addItemId).patch(operations);
-      assert.equal(addItem.num, 5);
-      assert.equal(addItem.existingObj.newKey, "newVal");
-      assert.equal(addItem.laster, "c");
-      assert.equal(addItem.last, "b");
-      assert.equal(addItem.removable, undefined);
-    });
-    it("conditionally patches", async function() {
-      const operations: PatchOperation[] = [
-        {
-          op: "add",
-          path: "/newImproved",
-          value: "it works"
-        }
-      ];
-      const condition = "from c where NOT IS_DEFINED(c.newImproved)";
-      const { resource: conditionItem } = await container
-        .item(conditionItemId)
-        .patch({ condition, operations });
-      assert.equal(conditionItem.newImproved, "it works");
-=======
-  describe("v2 multi partition container", async function() {
+  describe("v2 multi partition container", async function () {
     let container: Container;
     let createItemId: string;
     let upsertItemId: string;
-    before(async function() {
+    before(async function () {
       container = await getTestContainer("bulk container", undefined, {
         partitionKey: {
           paths: ["/nested/key"],
@@ -626,7 +547,7 @@
       createItemId = addEntropy("createItem");
       upsertItemId = addEntropy("upsertItem");
     });
-    it("creates an item with nested object partition key", async function() {
+    it("creates an item with nested object partition key", async function () {
       const operations: OperationInput[] = [
         {
           operationType: BulkOperationType.Create,
@@ -654,8 +575,8 @@
   });
 
   // TODO: Non-deterministic test. We can't guarantee we see any response with a 429 status code since the retries happen within the response
-  describe("item read retries", async function() {
-    it("retries on 429", async function() {
+  describe("item read retries", async function () {
+    it("retries on 429", async function () {
       const client = new CosmosClient({ key: masterKey, endpoint });
       const { resource: db } = await client.databases.create({
         id: `small db ${Math.random() * 1000}`
@@ -672,7 +593,90 @@
       }
       const resp = await Promise.all(promises);
       assert.equal(resp[0].statusCode, 200);
->>>>>>> ccb49d4a
+    });
+  });
+});
+describe("patch operations", function () {
+  describe("various mixed operations", function () {
+    let container: Container;
+    let addItemId: string;
+    let conditionItemId: string;
+    before(async function () {
+      addItemId = addEntropy("addItemId");
+      conditionItemId = addEntropy("conditionItemId");
+      const client = new CosmosClient({ key: masterKey, endpoint: endpoint });
+      container = await getTestContainer("patch", client);
+      await container.items.upsert({
+        id: addItemId,
+        first: 1,
+        last: "a",
+        removable: "yes",
+        existingObj: {
+          key: "val"
+        },
+        num: 0
+      });
+      await container.items.upsert({
+        id: conditionItemId,
+        first: 1,
+        last: "a",
+        removable: "no",
+        existingObj: {
+          key: "val"
+        },
+        num: 0
+      });
+    });
+    after(async () => {
+      await container.database.delete();
+    });
+    it("handles add, remove, replace, set, incr", async function () {
+      const operations: PatchOperation[] = [
+        {
+          op: "add",
+          path: "/laster",
+          value: "c"
+        },
+        {
+          op: "replace",
+          path: "/last",
+          value: "b"
+        },
+        {
+          op: "remove",
+          path: "/removable"
+        },
+        {
+          op: "set",
+          path: "/existingObj/newKey",
+          value: "newVal"
+        },
+        {
+          op: "incr",
+          path: "/num",
+          value: 5
+        }
+      ];
+      const { resource: addItem } = await container.item(addItemId).patch(operations);
+      assert.equal(addItem.num, 5);
+      assert.equal(addItem.existingObj.newKey, "newVal");
+      assert.equal(addItem.laster, "c");
+      assert.equal(addItem.last, "b");
+      assert.equal(addItem.removable, undefined);
+    });
+    it("conditionally patches", async function () {
+      const operations: PatchOperation[] = [
+        {
+          op: "add",
+          path: "/newImproved",
+          value: "it works"
+        }
+      ];
+      const condition = "from c where NOT IS_DEFINED(c.newImproved)";
+      const { resource: conditionItem } = await container
+        .item(conditionItemId)
+        .patch({ condition, operations });
+      assert.equal(conditionItem.newImproved, "it works");
     });
   });
 });