// Copyright (c) Microsoft Corporation.
// Licensed under the MIT License.

import type { Container, FeedOptions } from "../../../src/index.js";
import { CosmosClient, OperationType, ResourceType } from "../../../src/index.js";
import { endpoint } from "../../public/common/_testConfig.js";
import { masterKey } from "../../public/common/_fakeTestSecrets.js";
import {
  getTestContainer,
  isValidV4UUID,
  removeAllDatabases,
} from "../../public/common/TestHelpers.js";
import { describe, it, assert, beforeAll, afterAll } from "vitest";

describe("Correlated Activity Id", { timeout: 30000 }, () => {
  let container: Container;
  let capturedCorrelatedActivityIds: any[];
  const client = new CosmosClient({
    endpoint,
    key: masterKey,
    plugins: [
      {
        on: "request",
        plugin: async (context, _diagNode, next) => {
          if (
            context.operationType === OperationType.Query &&
            context.resourceType === ResourceType.item
          ) {
            capturedCorrelatedActivityIds.push(
              context.headers["x-ms-cosmos-correlated-activityid"],
            );
          }
          const response = await next(context);
          return response;
        },
      },
    ],
  });

<<<<<<< HEAD
  before(async () => {
    await removeAllDatabases();
=======
  beforeAll(async () => {
>>>>>>> a4ed4354
    container = await getTestContainer("Test", client, {
      partitionKey: "/name",
      throughput: 10000,
    });
    await Promise.all([
      container.items.create({ id: "1", name: "foo" }),
      container.items.create({ id: "2", name: "bar" }),
      container.items.create({ id: "3", name: "foo" }),
      container.items.create({ id: "4", name: "bar" }),
    ]);
  });

  it("fetchNext and fetchAll should have different correlated id with same iterator", async () => {
    const queryIterator = container.items.readAll();
    capturedCorrelatedActivityIds = [];
    const fetchNextResult = await queryIterator.fetchNext();
    assert.ok(capturedCorrelatedActivityIds.length);
    assert.ok(capturedCorrelatedActivityIds.every(isValidV4UUID));
    const correlatedIdFetchNext = capturedCorrelatedActivityIds[0];
    assert.equal(fetchNextResult.correlatedActivityId, correlatedIdFetchNext);
    capturedCorrelatedActivityIds = [];
    const fetchAllResult = await queryIterator.fetchAll();
    assert.ok(capturedCorrelatedActivityIds.length);
    assert.ok(capturedCorrelatedActivityIds.every(isValidV4UUID));
    const correlatedIdFetchAll = capturedCorrelatedActivityIds[0];
    assert.equal(fetchAllResult.correlatedActivityId, correlatedIdFetchAll);
    assert.ok(correlatedIdFetchAll !== correlatedIdFetchNext);
  });

  it("fetchNext should have same correlated Ids in hasMoreResult loop", async () => {
    const querySpec = {
      query: "SELECT * from c",
    };
    const options: FeedOptions = { maxItemCount: 2 };
    const queryIterator = container.items.query(querySpec, options);
    capturedCorrelatedActivityIds = [];
    while (queryIterator.hasMoreResults()) {
      await queryIterator.fetchNext();
    }
    assert.ok(capturedCorrelatedActivityIds.length);
    assert.ok(capturedCorrelatedActivityIds.every(isValidV4UUID));
    assert.ok(
      capturedCorrelatedActivityIds.every(
        (element) => element === capturedCorrelatedActivityIds[0],
      ),
    );
  });

  it("fetchNext should pass correlation Id to request header with force query plan enabled", async () => {
    const querySpec = {
      query: "SELECT * from c",
    };
    const options: FeedOptions = { forceQueryPlan: true };
    const queryIterator = container.items.query(querySpec, options);
    capturedCorrelatedActivityIds = [];
    await queryIterator.fetchNext();
    assert.ok(capturedCorrelatedActivityIds.length);
    assert.ok(capturedCorrelatedActivityIds.every(isValidV4UUID));
    assert.ok(
      capturedCorrelatedActivityIds.every(
        (element) => element === capturedCorrelatedActivityIds[0],
      ),
    );
  });

  it("fetchAll should pass correlation Id to request header with force query plan enabled", async () => {
    const querySpec = {
      query: "SELECT * from c",
    };
    const options: FeedOptions = { forceQueryPlan: true };
    const queryIterator = container.items.query(querySpec, options);
    capturedCorrelatedActivityIds = [];
    await queryIterator.fetchAll();
    assert.ok(capturedCorrelatedActivityIds.length);
    assert.ok(capturedCorrelatedActivityIds.every(isValidV4UUID));
    assert.ok(
      capturedCorrelatedActivityIds.every(
        (element) => element === capturedCorrelatedActivityIds[0],
      ),
    );
  });

  it("ORDER BY query should pass correlation Id to request header", async () => {
    const querySpec = {
      query: "SELECT c.name FROM c ORDER BY c.name ASC",
    };
    const queryIterator = container.items.query(querySpec);
    capturedCorrelatedActivityIds = [];
    await queryIterator.fetchAll();
    assert.ok(capturedCorrelatedActivityIds.length);
    assert.ok(capturedCorrelatedActivityIds.every(isValidV4UUID));
    assert.ok(
      capturedCorrelatedActivityIds.every(
        (element) => element === capturedCorrelatedActivityIds[0],
      ),
    );
  });

  it("GROUP BY query should pass correlation Id to request header", async () => {
    const querySpec = {
      query: "SELECT c.name FROM c GROUP BY c.name",
    };
    const queryIterator = container.items.query(querySpec);
    capturedCorrelatedActivityIds = [];
    await queryIterator.fetchAll();
    assert.ok(capturedCorrelatedActivityIds.length);
    assert.ok(capturedCorrelatedActivityIds.every(isValidV4UUID));
    assert.ok(
      capturedCorrelatedActivityIds.every(
        (element) => element === capturedCorrelatedActivityIds[0],
      ),
    );
  });

  it("getAsyncIterator should pass correlation ID to request header", async () => {
    const queryIterator = container.items.readAll();
    capturedCorrelatedActivityIds = [];
    for await (const response of queryIterator.getAsyncIterator()) {
      assert.equal(response.correlatedActivityId, capturedCorrelatedActivityIds[0]);
    }
    assert.ok(capturedCorrelatedActivityIds.length);
    assert.ok(capturedCorrelatedActivityIds.every(isValidV4UUID));
    assert.ok(
      capturedCorrelatedActivityIds.every(
        (element) => element === capturedCorrelatedActivityIds[0],
      ),
    );
  });

  it("fetchAll and getAsyncIterator should have different correlated id with same iterator", async () => {
    const queryIterator = container.items.readAll();
    capturedCorrelatedActivityIds = [];
    await queryIterator.fetchAll();
    assert.ok(capturedCorrelatedActivityIds.length);
    assert.ok(capturedCorrelatedActivityIds.every(isValidV4UUID));
    const correlatedIdFetchAll = capturedCorrelatedActivityIds[0];
    capturedCorrelatedActivityIds = [];

    for await (const _ of queryIterator.getAsyncIterator()) {
      // The loop is intentionally empty
    }
    assert.ok(capturedCorrelatedActivityIds.length);
    assert.ok(capturedCorrelatedActivityIds.every(isValidV4UUID));
    const correlatedIdAsyncIterator = capturedCorrelatedActivityIds[0];
    assert.ok(correlatedIdFetchAll !== correlatedIdAsyncIterator);
  });

  it("fetchNext and getAsyncIterator should have different correlated id with same iterator", async () => {
    const queryIterator = container.items.readAll();
    capturedCorrelatedActivityIds = [];
    await queryIterator.fetchNext();
    assert.ok(capturedCorrelatedActivityIds.length);
    assert.ok(capturedCorrelatedActivityIds.every(isValidV4UUID));
    const correlatedIdFetchNext = capturedCorrelatedActivityIds[0];
    capturedCorrelatedActivityIds = [];

    for await (const _ of queryIterator.getAsyncIterator()) {
      // The loop is intentionally empty
    }
    assert.ok(capturedCorrelatedActivityIds.length);
    assert.ok(capturedCorrelatedActivityIds.every(isValidV4UUID));
    const correlatedIdAsyncIterator = capturedCorrelatedActivityIds[0];
    assert.ok(correlatedIdFetchNext !== correlatedIdAsyncIterator);
  });

  it("error response should have correlated activity id header", async () => {
    // wrong query format to trigger error
    const query = "SELECT * frm c";
    const queryIterator = container.items.query(query);
    capturedCorrelatedActivityIds = [];
    // fetchNext
    try {
      await queryIterator.fetchNext();
    } catch (err) {
      assert.ok(capturedCorrelatedActivityIds.length);
      assert.equal(
        err.headers["x-ms-cosmos-correlated-activityid"],
        capturedCorrelatedActivityIds[0],
      );
    }
    queryIterator.reset();
    capturedCorrelatedActivityIds = [];
    // fetchAll
    try {
      await queryIterator.fetchAll();
    } catch (err) {
      assert.ok(capturedCorrelatedActivityIds.length);
      assert.equal(
        err.headers["x-ms-cosmos-correlated-activityid"],
        capturedCorrelatedActivityIds[0],
      );
    }
    queryIterator.reset();
    capturedCorrelatedActivityIds = [];
    // getAsyncIterator
    try {
      for await (const _ of queryIterator.getAsyncIterator()) {
        // The loop is intentionally empty
      }
    } catch (err) {
      assert.ok(capturedCorrelatedActivityIds.length);
      assert.ok(capturedCorrelatedActivityIds.every(isValidV4UUID));
      assert.equal(
        err.headers["x-ms-cosmos-correlated-activityid"],
        capturedCorrelatedActivityIds[0],
      );
    }
  });
<<<<<<< HEAD
  after(async function () {
    if (container) {
      await container.database.delete();
    }
=======

  afterAll(async () => {
    await removeAllDatabases();
>>>>>>> a4ed4354
  });
});<|MERGE_RESOLUTION|>--- conflicted
+++ resolved
@@ -37,12 +37,7 @@
     ],
   });
 
-<<<<<<< HEAD
-  before(async () => {
-    await removeAllDatabases();
-=======
   beforeAll(async () => {
->>>>>>> a4ed4354
     container = await getTestContainer("Test", client, {
       partitionKey: "/name",
       throughput: 10000,
@@ -251,15 +246,8 @@
       );
     }
   });
-<<<<<<< HEAD
-  after(async function () {
-    if (container) {
-      await container.database.delete();
-    }
-=======
 
   afterAll(async () => {
     await removeAllDatabases();
->>>>>>> a4ed4354
   });
 });