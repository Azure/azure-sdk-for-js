// Copyright (c) Microsoft Corporation.
// Licensed under the MIT License.

import sinon from "sinon";
import { CosmosDbDiagnosticLevel } from "../../../../src/diagnostics/CosmosDbDiagnosticLevel";
import type { QueryInfo } from "../../../../src/request/ErrorResponse";
import { createTestClientContext } from "./parallelQueryExecutionContextBase.spec";
import type { QueryIterator } from "../../../../src/queryIterator";
import type { PartitionKeyRange } from "../../../../src/client/Container/PartitionKeyRange";
import type { Resource } from "../../../../src/client/Resource";
import { OrderByQueryExecutionContext } from "../../../../src/queryExecutionContext/orderByQueryExecutionContext";
import type { FeedOptions } from "../../../../src/request/FeedOptions";
import assert from "assert";
import { createDummyDiagnosticNode } from "../../../public/common/TestHelpers";

describe("OrderByQueryExecutionContext", function () {
  const collectionLink = "/dbs/testDb/colls/testCollection"; // Sample collection link
  const query = "SELECT * FROM c order by c.id"; // Example query string or SqlQuerySpec object
  const queryInfo: QueryInfo = {
    orderBy: ["Ascending"],
    orderByExpressions: [
      {
        expression: "c.id", // Replace `propertyName` with the field you are ordering by
        type: "PropertyRef", // Type of the expression
      },
    ],
    groupByAliasToAggregateType: {}, // No group by in this example
    distinctType: "None", // Indicates no DISTINCT in the query
    hasSelectValue: false, // Assuming no SELECT VALUE
    hasNonStreamingOrderBy: false, // Set to true if using non-streaming ORDER BY
  };

  const partitionedQueryExecutionInfo = {
    queryRanges: [
      {
        min: "00",
        max: "AA",
        isMinInclusive: true, // Whether the minimum value is inclusive
        isMaxInclusive: false,
      },
      {
        min: "AA",
        max: "BB",
        isMinInclusive: true, // Whether the minimum value is inclusive
        isMaxInclusive: false,
      },
      {
        min: "BB",
        max: "FF",
        isMinInclusive: true, // Whether the minimum value is inclusive
        isMaxInclusive: false,
      },
    ],
    queryInfo: queryInfo,
    partitionedQueryExecutionInfoVersion: 1,
  };
  const correlatedActivityId = "sample-activity-id"; // Example correlated activity ID
  // Mock dependencies for ClientContext
  const cosmosClientOptions = {
    endpoint: "https://your-cosmos-db.documents.azure.com:443/",
    key: "your-cosmos-db-key",
    userAgentSuffix: "MockClient",
  };

  const diagnosticLevel = CosmosDbDiagnosticLevel.info;
  const createMockPartitionKeyRange = (id: string, minInclusive: string, maxExclusive: string) => ({
    id, // Range ID
    _rid: "range-rid", // Resource ID of the partition key range
    minInclusive, // Minimum value of the partition key range
    maxExclusive, // Maximum value of the partition key range
    _etag: "sample-etag", // ETag for concurrency control
    _self: `/dbs/sample-db/colls/sample-collection/pkranges/${id}`, // Self-link
    throughputFraction: 1.0, // Throughput assigned to this partition
    status: "Online", // Status of the partition
  });

  const createMockDocument = (id: string, name: string, value: string) => ({
    orderByItems: [
      {
        item: id, // Value of the property used in ORDER BY (e.g., timestamp or other sortable field)
      },
    ],
    payload: {
      id: id, // Unique identifier for the document
      name: name, // Property used in ORDER BY
      otherProperty: 42, // Other properties in the document
      value: value, // Value of the document
    },
    rid: "2d3g45", // Resource ID of the document
    ts: 1692968400, // Timestamp of the document
    _etag: '"0x8D9F8B2B2C1A9F0"', // ETag for concurrency control
  });

  // it("should buffer empty result when maxdegree of parallism 2", async function () {
  //   const options: FeedOptions = { maxItemCount: 10, maxDegreeOfParallelism: 2 };

  //   const clientContext = createTestClientContext(cosmosClientOptions, diagnosticLevel); // Mock ClientContext instance
  //   const mockPartitionKeyRange1 = createMockPartitionKeyRange("0", "", "AA");
  //   const mockPartitionKeyRange2 = createMockPartitionKeyRange("1", "AA", "BB");
  //   const mockPartitionKeyRange3 = createMockPartitionKeyRange("2", "BB", "FF");

  //   const fetchAllInternalStub = sinon.stub().resolves({
  //     resources: [mockPartitionKeyRange1, mockPartitionKeyRange2, mockPartitionKeyRange3],
  //     headers: { "x-ms-request-charge": "1.23" },
  //     code: 200,
  //   });

  //   sinon.stub(clientContext, "queryPartitionKeyRanges").returns({
  //     fetchAllInternal: fetchAllInternalStub, // Add fetchAllInternal to mimic expected structure
  //   } as unknown as QueryIterator<PartitionKeyRange>);

  //   // Define a mock document (resource) returned from queryFeed
  //   const mockDocument1 = createMockDocument(
  //     "1",
  //     "Sample Document 1",
  //     "This is the first sample document",
  //   );
  //   const mockDocument2 = createMockDocument(
  //     "2",
  //     "Sample Document 2",
  //     "This is the second sample document",
  //   );
  //   // Define a stub for queryFeed in clientContext
  //   sinon.stub(clientContext, "queryFeed").resolves({
  //     result: [mockDocument1, mockDocument2] as unknown as Resource, // Add result to mimic expected structure
  //     headers: {
  //       "x-ms-request-charge": "3.5", // Example RU charge
  //       "x-ms-continuation": "token-for-next-page", // Continuation token for pagination
  //     },
  //     code: 200, // Optional status code
  //   });
  //   const context = new OrderByQueryExecutionContext(
  //     clientContext,
  //     collectionLink,
  //     query,
  //     {},
  //     partitionedQueryExecutionInfo,
  //     correlatedActivityId,
  //   );
  //   context["options"] = options;

  //   await context.bufferMore();

  //   assert.equal(context["buffer"].length, 0);
  // });

  // it("should buffer result when buffermore called twice", async function () {
  //   const options: FeedOptions = { maxItemCount: 10, maxDegreeOfParallelism: 2 };

  //   const clientContext = createTestClientContext(cosmosClientOptions, diagnosticLevel); // Mock ClientContext instance
  //   const mockPartitionKeyRange1 = createMockPartitionKeyRange("0", "", "AA");
  //   const mockPartitionKeyRange2 = createMockPartitionKeyRange("1", "AA", "BB");
  //   const mockPartitionKeyRange3 = createMockPartitionKeyRange("2", "BB", "FF");

  //   const fetchAllInternalStub = sinon.stub().resolves({
  //     resources: [mockPartitionKeyRange1, mockPartitionKeyRange2, mockPartitionKeyRange3],
  //     headers: { "x-ms-request-charge": "1.23" },
  //     code: 200,
  //   });

  //   sinon.stub(clientContext, "queryPartitionKeyRanges").returns({
  //     fetchAllInternal: fetchAllInternalStub, // Add fetchAllInternal to mimic expected structure
  //   } as unknown as QueryIterator<PartitionKeyRange>);

  //   // Define a mock document (resource) returned from queryFeed
  //   const mockDocument1 = createMockDocument(
  //     "1",
  //     "Sample Document 1",
  //     "This is the first sample document",
  //   );
  //   const mockDocument2 = createMockDocument(
  //     "2",
  //     "Sample Document 2",
  //     "This is the second sample document",
  //   );
  //   // Define a stub for queryFeed in clientContext
  //   sinon.stub(clientContext, "queryFeed").resolves({
  //     result: [mockDocument1, mockDocument2] as unknown as Resource, // Add result to mimic expected structure
  //     headers: {
  //       "x-ms-request-charge": "3.5", // Example RU charge
  //       "x-ms-continuation": "token-for-next-page", // Continuation token for pagination
  //     },
  //     code: 200, // Optional status code
  //   });
  //   const context = new OrderByQueryExecutionContext(
  //     clientContext,
  //     collectionLink,
  //     query,
  //     {},
  //     partitionedQueryExecutionInfo,
  //     correlatedActivityId,
  //   );
  //   context["options"] = options;

  //   await context.bufferMore();
  //   await context.bufferMore();

  //   assert.equal(context["buffer"].length, 4);
  // });

  // TODO: figure out how to simulate hasmore results as false
  it("should return result when fetchMore called", async function () {
    const options: FeedOptions = { maxItemCount: 10, maxDegreeOfParallelism: 2 };

    const clientContext = createTestClientContext(cosmosClientOptions, diagnosticLevel); // Mock ClientContext instance
    const mockPartitionKeyRange1 = createMockPartitionKeyRange("0", "", "AA");
    const mockPartitionKeyRange2 = createMockPartitionKeyRange("1", "AA", "BB");
    const mockPartitionKeyRange3 = createMockPartitionKeyRange("2", "BB", "FF");

    const fetchAllInternalStub = sinon.stub().resolves({
      resources: [mockPartitionKeyRange1, mockPartitionKeyRange2, mockPartitionKeyRange3],
      headers: { "x-ms-request-charge": "1.23" },
      code: 200,
    });

    sinon.stub(clientContext, "queryPartitionKeyRanges").returns({
      fetchAllInternal: fetchAllInternalStub, // Add fetchAllInternal to mimic expected structure
    } as unknown as QueryIterator<PartitionKeyRange>);

    // Define a mock document (resource) returned from queryFeed
    const mockDocument1 = createMockDocument(
      "1",
      "Sample Document 1",
      "This is the first sample document",
    );
    const mockDocument2 = createMockDocument(
      "2",
      "Sample Document 2",
      "This is the second sample document",
    );
    const mockDocument3 = createMockDocument(
      "3",
      "Sample Document 3",
      "This is the third sample document",
    );

    const mockDocumentList = [mockDocument1, mockDocument2, mockDocument3];
    let i = 0;
    // Define a stub for queryFeed in clientContext
    sinon.stub(clientContext, "queryFeed").callsFake(async () => {
      return {
        result: [mockDocumentList[i++]] as unknown as Resource, // Add result to mimic expected structure
        headers: {
          "x-ms-request-charge": "3.5", // Example RU charge
        },
        code: 200, // Optional status code
      };
    });

    const context = new OrderByQueryExecutionContext(
      clientContext,
      collectionLink,
      query,
      {},
      partitionedQueryExecutionInfo,
      correlatedActivityId,
    );

    context["options"] = options;
    const result = [];
    let count = 0;
    while (context.hasMoreResults()) {
      const response = await context.fetchMore(createDummyDiagnosticNode());
      if (response && response.result) {
        result.push(...response.result);
      }
      count++;
    }
    assert.equal(result.length, 3);
    // check ordering of the result 1,2,3
    assert.equal(result[0].payload.id, "1");
    assert.equal(result[1].payload.id, "2");
    assert.equal(result[2].payload.id, "3");
  });

  it("fetchMore should handle different distribution of data across document producers", async function () {
    const options: FeedOptions = { maxItemCount: 10, maxDegreeOfParallelism: 2 };

    const clientContext = createTestClientContext(cosmosClientOptions, diagnosticLevel); // Mock ClientContext instance
    const mockPartitionKeyRange1 = createMockPartitionKeyRange("0", "", "AA");
    const mockPartitionKeyRange2 = createMockPartitionKeyRange("1", "AA", "BB");
    const mockPartitionKeyRange3 = createMockPartitionKeyRange("2", "BB", "FF");

    const fetchAllInternalStub = sinon.stub().resolves({
      resources: [mockPartitionKeyRange1, mockPartitionKeyRange2, mockPartitionKeyRange3],
      headers: { "x-ms-request-charge": "1.23" },
      code: 200,
    });

    sinon.stub(clientContext, "queryPartitionKeyRanges").returns({
      fetchAllInternal: fetchAllInternalStub, // Add fetchAllInternal to mimic expected structure
    } as unknown as QueryIterator<PartitionKeyRange>);

    // Define a mock document (resource) returned from queryFeed
    const mockDocument1 = createMockDocument(
      "1",
      "Sample Document 1",
      "This is the first sample document",
    );
    const mockDocument2 = createMockDocument(
      "2",
      "Sample Document 2",
      "This is the second sample document",
    );
    const mockDocument3 = createMockDocument(
      "3",
      "Sample Document 3",
      "This is the third sample document",
    );
    const mockDocument4 = createMockDocument(
      "4",
      "Sample Document 4",
      "This is the fourth sample document",
    );

    let i = -1;
    // Define a stub for queryFeed in clientContext
    // Define a stub for queryFeed in clientContext
    sinon.stub(clientContext, "queryFeed").callsFake(async () => {
      i++;
      if (i === 0) {
        return {
          result: [mockDocument1] as unknown as Resource, // Add result to mimic expected structure
          headers: {
            "x-ms-request-charge": "3.5", // Example RU charge
            "x-ms-continuation": "token-for-next", // Continuation token for pagination
          },
          code: 200, // Optional status code
        };
      } else if (i === 1) {
        return {
          result: [mockDocument2, mockDocument3] as unknown as Resource, // Add result to mimic expected structure
          headers: {
            "x-ms-request-charge": "3.5", // Example RU charge
            "x-ms-continuation": "token-for-next", // Continuation token for pagination
          },
          code: 200, // Optional status code
        };
      } else if (i === 2) {
        return {
          result: [mockDocument1, mockDocument2, mockDocument3] as unknown as Resource, // Add result to mimic expected structure
          headers: {
            "x-ms-request-charge": "3.5", // Example RU charge
            "x-ms-continuation": "token-for-next", // Continuation token for pagination
          },
          code: 200, // Optional status code
        };
      } else {
        return {
          result: [mockDocument4] as unknown as Resource, // Add result to mimic expected structure
          headers: {
            "x-ms-request-charge": "3.5", // Example RU charge
          },
          code: 200, // Optional status code
        };
      }
    });

    const context = new OrderByQueryExecutionContext(
      clientContext,
      collectionLink,
      query,
      {},
      partitionedQueryExecutionInfo,
      correlatedActivityId,
    );

    context["options"] = options;

    const responses = [];
    for (let j = 0; j < 5; j++) {
<<<<<<< HEAD
      const response = await context.fetchMore();
=======
      const response = await context.fetchMore(createDummyDiagnosticNode());
>>>>>>> 9d187fd7
      responses.push(response);
    }

    assert.equal(responses[0].result.length, 0);
    assert.equal(responses[1].result.length, 1);
    assert.equal(responses[2].result.length, 4);
    assert.equal(responses[3].result.length, 1);
    assert.equal(responses[4].result.length, 3);

    await context.fetchMore();
    assert.equal(context.hasMoreResults(), false);
  });

  // TODO: add tests for one of document producer becoming empty
});<|MERGE_RESOLUTION|>--- conflicted
+++ resolved
@@ -369,11 +369,7 @@
 
     const responses = [];
     for (let j = 0; j < 5; j++) {
-<<<<<<< HEAD
-      const response = await context.fetchMore();
-=======
       const response = await context.fetchMore(createDummyDiagnosticNode());
->>>>>>> 9d187fd7
       responses.push(response);
     }
 
