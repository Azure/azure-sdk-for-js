--- conflicted
+++ resolved
@@ -2,22 +2,15 @@
 // Licensed under the MIT License.
 
 import type {
+  ClientContext,
   FeedOptions,
   PartitionKeyRange,
   QueryInfo,
   QueryIterator,
   Resource,
-<<<<<<< HEAD
-  ClientContext,
-} from "@azure/cosmos";
+} from "../../../../src/index.js";
 import { CosmosDbDiagnosticLevel } from "@azure/cosmos";
-import { TestParallelQueryExecutionContext } from "../common/TestParallelQueryExecutionContext.js";
-=======
-} from "../../../../src/index.js";
-import { CosmosDbDiagnosticLevel } from "../../../../src/index.js";
-import type { ClientContext } from "../../../../src/index.js";
 import { TestParallelQueryExecutionContext } from "../common/testParallelQueryExecutionContext.js";
->>>>>>> e59b5521
 import {
   createDummyDiagnosticNode,
   createTestClientContext,
