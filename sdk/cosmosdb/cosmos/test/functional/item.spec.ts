// Copyright (c) Microsoft Corporation.
// Licensed under the MIT license.
import assert from "assert";
import { Container } from "../../src";
import { ItemDefinition } from "../../src/client";
import {
  bulkDeleteItems,
  bulkInsertItems,
  bulkQueryItemsWithPartitionKey,
  bulkReadItems,
  bulkReplaceItems,
  createOrUpsertItem,
  getTestDatabase,
  removeAllDatabases,
  replaceOrUpsertItem,
<<<<<<< HEAD
  addEntropy,
=======
>>>>>>> 7fd6dd26
  getTestContainer
} from "../common/TestHelpers";
import { Operation } from "../../src/utils/batch";

/**
 * @ignore
 * @hidden
 */
interface TestItem {
  id?: string;
  name?: string;
  foo?: string;
  key?: string;
  replace?: string;
}

describe("Item CRUD", function() {
  this.timeout(process.env.MOCHA_TIMEOUT || 10000);
  beforeEach(async function() {
    await removeAllDatabases();
  });
  const documentCRUDTest = async function(isUpsertTest: boolean) {
    // create database
    const database = await getTestDatabase("sample 中文 database");
    // create container
    const { resource: containerdef } = await database.containers.create({ id: "sample container" });
    const container: Container = database.container(containerdef.id);

    // read items
    const { resources: items } = await container.items.readAll().fetchAll();
    assert(Array.isArray(items), "Value should be an array");

    // create an item
    const beforeCreateDocumentsCount = items.length;
    const itemDefinition: TestItem = {
      name: "sample document",
      foo: "bar",
      key: "value",
      replace: "new property"
    };
    try {
      await createOrUpsertItem(
        container,
        itemDefinition,
        { disableAutomaticIdGeneration: true },
        isUpsertTest
      );
      assert.fail("id generation disabled must throw with invalid id");
    } catch (err) {
      assert(
        err !== undefined,
        "should throw an error because automatic id generation is disabled"
      );
    }
    const { resource: document } = await createOrUpsertItem(
      container,
      itemDefinition,
      undefined,
      isUpsertTest
    );
    assert.equal(document.name, itemDefinition.name);
    assert(document.id !== undefined);
    // read documents after creation
    const { resources: documents2 } = await container.items.readAll().fetchAll();
    assert.equal(
      documents2.length,
      beforeCreateDocumentsCount + 1,
      "create should increase the number of documents"
    );
    // query documents
    const querySpec = {
      query: "SELECT * FROM root r WHERE r.id=@id",
      parameters: [
        {
          name: "@id",
          value: document.id
        }
      ]
    };
    const { resources: results } = await container.items.query(querySpec).fetchAll();
    assert(results.length > 0, "number of results for the query should be > 0");
    const { resources: results2 } = await container.items.query(querySpec).fetchAll();
    assert(results2.length > 0, "number of results for the query should be > 0");

    // replace document
    document.name = "replaced document";
    document.foo = "not bar";
    const { resource: replacedDocument } = await replaceOrUpsertItem(
      container,
      document,
      undefined,
      isUpsertTest
    );
    assert.equal(
      replacedDocument.name,
      "replaced document",
      "document name property should change"
    );
    assert.equal(replacedDocument.foo, "not bar", "property should have changed");
    assert.equal(document.id, replacedDocument.id, "document id should stay the same");
    // read document
    const response2 = await container.item(replacedDocument.id, undefined).read<TestItem>();
    const document2 = response2.resource;
    assert.equal(replacedDocument.id, document2.id);
    assert.equal(typeof response2.requestCharge, "number");
    // delete document
    await container.item(replacedDocument.id, undefined).delete();

    // read documents after deletion
    const response = await container.item(replacedDocument.id, undefined).read();
    assert.equal(response.statusCode, 404, "response should return error code 404");
    assert.equal(response.resource, undefined);
  };

  it("Should do document CRUD operations successfully", async function() {
    await documentCRUDTest(false);
  });

  it("Should do document CRUD operations successfully with upsert", async function() {
    await documentCRUDTest(true);
  });

  it("Should do document CRUD operations over multiple partitions", async function() {
    // create database
    const database = await getTestDatabase("db1");
    const partitionKey = "key";

    // create container
    const containerDefinition = {
      id: "coll1",
      partitionKey: { paths: ["/" + partitionKey] }
    };

    const { resource: containerdef } = await database.containers.create(containerDefinition, {
      offerThroughput: 12000
    });
    const container = database.container(containerdef.id);

    const documents = [
      { id: "document1" },
      { id: "document2", key: null, prop: 1 },
      { id: "document3", key: false, prop: 1 },
      { id: "document4", key: true, prop: 1 },
      { id: "document5", key: 1, prop: 1 },
      { id: "document6", key: "A", prop: 1 },
      { id: "document7", key: "", prop: 1 }
    ];

    let returnedDocuments = await bulkInsertItems(container, documents);

    assert.equal(returnedDocuments.length, documents.length);
    returnedDocuments.sort(function(doc1, doc2) {
      return doc1.id.localeCompare(doc2.id);
    });
    await bulkReadItems(container, returnedDocuments, partitionKey);
    const { resources: successDocuments } = await container.items.readAll().fetchAll();
    assert(successDocuments !== undefined, "error reading documents");
    assert.equal(
      successDocuments.length,
      returnedDocuments.length,
      "Expected " + returnedDocuments.length + " documents to be succesfully read"
    );
    successDocuments.sort(function(doc1, doc2) {
      return doc1.id.localeCompare(doc2.id);
    });
    assert.equal(
      JSON.stringify(successDocuments),
      JSON.stringify(returnedDocuments),
      "Unexpected documents are returned"
    );

    returnedDocuments.forEach(function(document) {
      document.prop ? ++document.prop : null;
    });
    const newReturnedDocuments = await bulkReplaceItems(container, returnedDocuments, partitionKey);
    returnedDocuments = newReturnedDocuments;
    await bulkQueryItemsWithPartitionKey(container, returnedDocuments, partitionKey);
    const querySpec = {
      query: "SELECT * FROM Root"
    };
    const { resources: results } = await container.items
      .query<ItemDefinition>(querySpec, { enableScanInQuery: true })
      .fetchAll();
    assert(results !== undefined, "error querying documents");
    results.sort(function(doc1, doc2) {
      return doc1.id.localeCompare(doc2.id);
    });
    assert.equal(
      results.length,
      returnedDocuments.length,
      "Expected " + returnedDocuments.length + " documents to be succesfully queried"
    );
    assert.equal(
      JSON.stringify(results),
      JSON.stringify(returnedDocuments),
      "Unexpected query results"
    );

    await bulkDeleteItems(container, returnedDocuments, partitionKey);
  });
<<<<<<< HEAD
});

describe("bulk item operations", function() {
  describe("with v1 container", function() {
    let container: Container;
    let readItemId: string;
    let replaceItemId: string;
    let deleteItemId: string;
    before(async function() {
      container = await getTestContainer("bulk container", undefined, {
        partitionKey: {
          paths: ["/key"],
          version: undefined
        },
        throughput: 25100
      });
      readItemId = addEntropy("item1");
      await container.items.create({
        id: readItemId,
        key: "A",
        class: "2010"
      });
      deleteItemId = addEntropy("item2");
      await container.items.create({
        id: deleteItemId,
        key: "A",
        class: "2010"
      });
      replaceItemId = addEntropy("item3");
      await container.items.create({
        id: replaceItemId,
        key: 5,
        class: "2010"
      });
    });
    it("handles create, upsert, replace, delete", async function() {
      const operations: Operation[] = [
        {
          operationType: "Create",
          resourceBody: { id: addEntropy("doc1"), name: "sample", key: "A" }
        },
        {
          operationType: "Upsert",
          partitionKey: `["A"]`,
          resourceBody: { id: addEntropy("doc2"), name: "other", key: "A" }
        },
        {
          operationType: "Read",
          id: readItemId,
          partitionKey: `["A"]`
        },
        {
          operationType: "Delete",
          id: deleteItemId,
          partitionKey: `["A"]`
        },
        {
          operationType: "Replace",
          partitionKey: "[5]",
          id: replaceItemId,
          resourceBody: { id: replaceItemId, name: "nice", key: 5 }
        }
      ];
      const response = await container.items.bulk(operations);
      // Create
      assert.equal(response[0].resourceBody.name, "sample");
      assert.equal(response[0].statusCode, 201);
      // Upsert
      assert.equal(response[1].resourceBody.name, "other");
      assert.equal(response[1].statusCode, 201);
      // Read
      assert.equal(response[2].resourceBody.class, "2010");
      assert.equal(response[2].statusCode, 200);
      // Delete
      assert.equal(response[3].statusCode, 204);
      // Replace
      assert.equal(response[4].resourceBody.name, "nice");
      assert.equal(response[4].statusCode, 200);
    });
  });
  describe("with v2 container", function() {
    let v2Container: Container;
    let readItemId: string;
    let replaceItemId: string;
    let deleteItemId: string;
    before(async function() {
      v2Container = await getTestContainer("bulk container v2", undefined, {
        partitionKey: {
          paths: ["/key"],
          version: 2
        },
        throughput: 25100
      });
      readItemId = addEntropy("item1");
      await v2Container.items.create({
        id: readItemId,
        key: true,
        class: "2010"
      });
      deleteItemId = addEntropy("item2");
      await v2Container.items.create({
        id: deleteItemId,
        key: {},
        class: "2011"
      });
      replaceItemId = addEntropy("item3");
      await v2Container.items.create({
        id: replaceItemId,
        key: 5,
        class: "2012"
      });
    });
    it("handles create, upsert, replace, delete", async function() {
      const operations: Operation[] = [
        {
          operationType: "Create",
          partitionKey: `["A"]`,
          resourceBody: { id: addEntropy("doc1"), name: "sample", key: "A" }
        },
        {
          operationType: "Upsert",
          partitionKey: `["U"]`,
          resourceBody: { id: addEntropy("doc2"), name: "other", key: "U" }
        },
        {
          operationType: "Read",
          id: readItemId,
          partitionKey: `[true]`
        },
        {
          operationType: "Delete",
          id: deleteItemId,
          partitionKey: `[{}]`
        },
        {
          operationType: "Replace",
          partitionKey: "[5]",
          id: replaceItemId,
          resourceBody: { id: replaceItemId, name: "nice", key: 5 }
        }
      ];
      const response = await v2Container.items.bulk(operations);
      // Create
      assert.equal(response[0].resourceBody.name, "sample");
      assert.equal(response[0].statusCode, 201);
      // Upsert
      assert.equal(response[1].resourceBody.name, "other");
      assert.equal(response[1].statusCode, 201);
      // Read
      assert.equal(response[2].resourceBody.class, "2010");
      assert.equal(response[2].statusCode, 200);
      // Delete
      assert.equal(response[3].statusCode, 204);
      // Replace
      assert.equal(response[4].resourceBody.name, "nice");
      assert.equal(response[4].statusCode, 200);
    });
    it("respects order", async function() {
      readItemId = addEntropy("item1");
      await v2Container.items.create({
        id: readItemId,
        key: "A",
        class: "2010"
      });
      const operations: Operation[] = [
        {
          operationType: "Delete",
          id: readItemId,
          partitionKey: `["A"]`
        },
        {
          operationType: "Read",
          id: readItemId,
          partitionKey: `["A"]`
        }
      ];
      const response = await v2Container.items.bulk(operations);
      assert.equal(response[0].statusCode, 204);
      // Delete occurs first, so the read returns a 404
      assert.equal(response[1].statusCode, 404);
    });
=======

  it("Should auto generate an id for a collection partitioned on id", async function() {
    // https://github.com/Azure/azure-sdk-for-js/issues/9734
    const container = await getTestContainer("db1", undefined, { partitionKey: "/id" });
    const { resource } = await container.items.create({});
    assert.ok(resource.id);
>>>>>>> 7fd6dd26
  });
});<|MERGE_RESOLUTION|>--- conflicted
+++ resolved
@@ -13,10 +13,7 @@
   getTestDatabase,
   removeAllDatabases,
   replaceOrUpsertItem,
-<<<<<<< HEAD
   addEntropy,
-=======
->>>>>>> 7fd6dd26
   getTestContainer
 } from "../common/TestHelpers";
 import { Operation } from "../../src/utils/batch";
@@ -217,7 +214,13 @@
 
     await bulkDeleteItems(container, returnedDocuments, partitionKey);
   });
-<<<<<<< HEAD
+
+  it("Should auto generate an id for a collection partitioned on id", async function() {
+    // https://github.com/Azure/azure-sdk-for-js/issues/9734
+    const container = await getTestContainer("db1", undefined, { partitionKey: "/id" });
+    const { resource } = await container.items.create({});
+    assert.ok(resource.id);
+  });
 });
 
 describe("bulk item operations", function() {
@@ -399,13 +402,5 @@
       // Delete occurs first, so the read returns a 404
       assert.equal(response[1].statusCode, 404);
     });
-=======
-
-  it("Should auto generate an id for a collection partitioned on id", async function() {
-    // https://github.com/Azure/azure-sdk-for-js/issues/9734
-    const container = await getTestContainer("db1", undefined, { partitionKey: "/id" });
-    const { resource } = await container.items.create({});
-    assert.ok(resource.id);
->>>>>>> 7fd6dd26
   });
 });