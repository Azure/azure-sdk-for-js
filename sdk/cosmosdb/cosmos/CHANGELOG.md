--- conflicted
+++ resolved
@@ -1,20 +1,11 @@
 # Release History
 
-<<<<<<< HEAD
 ## 3.10.0 (2021-01-21)
 
 - FEATURE: Adds AAD authentication via @azure/identity.
 
-## 3.9.5 (2021-01-18)
-
-=======
-## 3.10.0 (2021-01-11)
-
-- FEATURE: Adds AAD authentication via @azure/identity.
-
 ## 3.9.5 (2021-01-15)
 
->>>>>>> 0fa79883
 - BUGFIX: Throws correct Invalid Continuation Token error when making request with malformed token
 - BUGFIX: Defaults partitionKeyValue to `'[{}]'` when missing in Read/Delete bulk operations
 - BUGFIX: Sums group by operations for cross-partition queries correctly with null values.
