--- conflicted
+++ resolved
@@ -4,18 +4,9 @@
 
 ### Features Added
 
-<<<<<<< HEAD
-- Added support for three optional properties to support `quantizedFlat` and `diskANN` vector indexing policies. The properties are: `quantizationByteSize`, `vectorIndexShardKey` and `indexingSearchListSize`.
-
-### Breaking Changes
-
-### Bugs Fixed
-
-### Other Changes
-=======
 - Full Text Support: This feature adds support for full text search policy and indexing policy. It also enables performing full text search queries. [docs](https://learn.microsoft.com/azure/cosmos-db/gen-ai/full-text-search)
 - Hybrid Search Support: This feature adds support for performing hybrid search queries. [docs](https://learn.microsoft.com/azure/cosmos-db/gen-ai/hybrid-search)
->>>>>>> d1a67f02
+- Added support for three optional properties to support `quantizedFlat` and `diskANN` vector indexing policies. The properties are: `quantizationByteSize`, `vectorIndexShardKey` and `indexingSearchListSize`.
 
 ## 4.1.1 (2024-08-30)
 
