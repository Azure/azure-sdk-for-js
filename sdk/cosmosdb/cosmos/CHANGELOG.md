--- conflicted
+++ resolved
@@ -1,14 +1,9 @@
 # Release History
 
-<<<<<<< HEAD
 ## 3.9.5 (2021-01-12)
 
 - BUGFIX: Throws correct Invalid Continuation Token error when making request with malformed token
-=======
-## 3.9.5
-
 - BUGFIX: Defaults partitionKeyValue to `'[{}]'` when missing in Read/Delete bulk operations
->>>>>>> d3a1e78a
 
 ## 3.9.4 (2021-01-04)
 
