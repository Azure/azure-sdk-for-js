# Release History

<<<<<<< HEAD
## 3.10.0 (2021-01-11)

- FEATURE: Adds AAD authentication via @azure/identity.

## 3.9.5 (2021-01-12)
=======
## 3.9.5 (2021-01-18)
>>>>>>> b5092d14

- BUGFIX: Throws correct Invalid Continuation Token error when making request with malformed token
- BUGFIX: Defaults partitionKeyValue to `'[{}]'` when missing in Read/Delete bulk operations
- BUGFIX: Sums group by operations for cross-partition queries correctly with null values.

## 3.9.3 (2020-10-19)

- BUGFIX: Fixes bulk operations with top level partitionKey values that are undefined or null.

## 3.9.2 (2020-09-16)

- BUGFIX: Fixes slow `userAgent` lookup on azure functions.

## 3.9.1 (2020-08-28)

- BUGFIX: Fixes `OperationInput` type to be more accurate based on `OperationType`.
- FEATURE: Bulk requests with `Create` operations will now autogenerate IDs if they are not present.
- FEATURE: The `BulkOperationType` enum now exists and can be used when making bulk requests.

## 3.9.0 (2020-08-13)

- FEATURE: Adds support for autoscale parameters on container and database create methods

Note that `maxThroughput` cannot be passed with `throughput`.

```js
// correct
const containerDefinition = {
  id: "sample container",
  indexingPolicy: { indexingMode: IndexingMode.consistent },
  maxThroughput: 500,
  autoUpgradePolicy: {
    throughputPolicy: {
      incrementPercent: 15
    }
  }
};
database.container.create(containerDefinition)

// incorrect
const containerDefinition = {
  id: "sample container",
  indexingPolicy: { indexingMode: IndexingMode.consistent },
  throughput: 500, // do not specify throughput with maxThroughput
  maxThroughput: 500
  autoUpgradePolicy: {
    throughputPolicy: {
      incrementPercent: 15
    }
  }
};
database.container.create(containerDefinition)
```

## 3.8.2 (2020-08-12)

- BUGFIX: Fix checkURL function for Node 8

## 3.8.1 (2020-08-12)

- BUGFIX: Adds separate URL module for browser/node.

## 3.8.0 (2020-08-10)

- FEATURE: Throws when initializing ClientContext with an invalid endpoint
- FEATURE: Changes JSONArray type internal from Array to ArrayLike to avoid requiring type coercion for immutable data
- FEATURE: Adds bulk request to container.items. Allows aggregate bulk request for up to 100 operations on items with the types: Create, Upsert, Read, Replace, Delete

```js
// up to 100 operations
const operations: OperationInput[] = [
  {
    operationType: "Create",
    resourceBody: { id: "doc1", name: "sample", key: "A" }
  },
  {
    operationType: "Upsert",
    resourceBody: { id: "doc2", name: "other", key: "A" }
  },
  {
    operationType: "Read",
    id: "readItemId",
    partitionKey: "key"
  }
];

await database.container.items.bulk(operations);
```

## 3.7.4 (2020-06-30)

- BUGFIX: Properly escape ASCII "DEL" character in partition key header

## 3.7.3 (2020-06-29)

- BUGFIX: Cannot create item with automatic id generation and a container partitioned on ID (#9734)

## 3.7.2 (2020-06-16)

- BUGFIX: Internal abort signal incorrectly triggered when user passes a custom abort signal. See #9510 for details.

## 3.7.1 (2020-06-12)

- BUGFIX: Typo in globalCrypto.js causing errors in IE browser
- BUGFIX: Resource tokens not matching for item delete operations (#9110)

## 3.7.0 (2020-06-08)

- BUGFIX: Support crypto functions in Internet Explorer browser
- BUGFIX: Incorrect key casing in object returned by `setAuthorizationHeader`
- FEATURE: Adds `readOffer` methods to container and database
- FEATURE: Allows string value `partitionKey` parameter when creating containers

The following result in the same behavior:

```js
const containerDefinition = {
  id: "sample container",
  indexingPolicy: { indexingMode: IndexingMode.consistent },
  throughput: 400,
  partitionKey: { paths: ["/key"] }
};
database.container.create(containerDefinition);

// OR as a string

const containerDefinition = {
  id: "sample container",
  indexingPolicy: { indexingMode: IndexingMode.consistent },
  throughput: 400,
  partitionKey: "/key" } // must have leading slash "/"
};
database.container.create(containerDefinition);
```

## 3.6.3 (2020-04-08)

- FEATURE: Add `partitionKey` to `FeedOptions` for scoping a query to a single partition key value

@azure/cosmos V2 has two different but equivalent ways to specify the partition key for a query:

```js
// V2 These are effectively the same
container.items.query("SELECT * from c", { partitionKey: "foo" }).toArray();
container.items.query('SELECT * from c WHERE c.yourPartitionKey = "foo"').toArray();
```

In an effort to simplify, the V3 SDK removed `partitionKey` from `FeedOptions` so there was only one way to specify the partition key:

```js
// V3
container.items.query('SELECT * from c WHERE c.yourPartitionKey = "foo"').fetchAll();
```

Based on customer feedback, we identified scenarios where it still makes sense to support passing the partition key via `FeedOptions` and have decided to restore the behavior.

## 3.6.2 (2020-02-20)

- BUG FIX: Support signing in web workers where this === self

## 3.6.1 (2020-02-11)

- BUG FIX: Normalize location names when selecting endpoint. Allows passing of normalized endpoint names

## 3.6.0 (2020-02-10)

- FEATURE: Add support for spatial indexing, bounding boxes, and geospatial configuration
- BUG FIX: Fix bug when passing forceQueryPlan to QueryIterator for non-item resources (#7333)

## 3.5.4 (2020-01-28)

- BUG FIX: Return parsed number instead of string for request charge

## 3.5.3 (2020-01-06)

- BUG FIX: maxDegreeOfParallelism was defaulting to 1 and should default to the number of partitions of the collection
- BUG FIX: maxItemCount was defaulting to 10 and should default to undefined
- Set default TLS version to 1.2 (#6761)
- Use tslib 1.10.0 (#6710)
- Add partition key to code sample (#6612)

## 3.5.2 (2019-12-03)

- Fix handling of special characters in item ids when signing tokens in the browser (#6379)

## 3.5.1 (2019-11-25)

- Fix bug when paginating GROUP BY queries or using in conjunction with TOP/OFFSET/LIMIT (#6003)
- Improve error message for mixed type ORDER BY (#6306)

## 3.5.0 (2019-11-21)

- FEATURE: Endpoint discovery and multi-region failover improvements. See https://github.com/Azure/azure-sdk-for-js/pull/6283 for more information on this change. (#6283)
- Makes changeFeed and query options optional. Fix #6232 Fix #6277 (#6273)

## 3.4.2 (2019-11-07)

- Fixes bug where the query may throw a 410 error during a split operation. Instead, throw 503 (#6074)

## 3.4.1 (2019-11-05)

- Fix region drop failover scenario and add test (#5892)

## 3.4.0 (2019-10-28)

- FEATURE: GROUP BY query support (#5749)
- Update proxy-agent. Remove types folder (#5854)
- Typo: Fix "an" vs "a" (#5812)
- Update to Mocha 6.2.2 (#5824)
- Remove unused Range type (#5686)
- Remove universal-user-agent (#5869)

## 3.3.4 (2019-10-14)

- Query bug fix. Empty result last call not reporting proper RUs (#5517)
- Sign headers using internal package (#5523)
- Use internal digest function instead of crypto-hash package (#5493)
- Remove internal binary-search-bounds package (#5417)
- Fix atob bug impacting browser users (#5375)

## 3.3.2 (2019-10-03)

- Export TokenProvider and RequestInfo types (#5262)
- Remove atob package in favor of local version (#5334)
- Fix incorrect lib version in UserAgent (#5295)
- Allow zero for Item TTL (#5257)

## 3.3.0 (2019-09-24)

- FEATURE: Add userAgentSuffix to CosmosClient constructor options (#5068)
- Guard process.env to fix webpack issues (#5223)
- Fixes bug where initial QueryIterator promise was not being created (#5215)
- Fix aggregates bug when query was returning no results (#5184)
- sideEffects field set to false (#5022)

## 3.2.0 (2019-08-26)

- FEATURE: Endpoint resolution now blocks until initialized (#409)
- FEATURE: Add bufferItems support & other cross-partition perf improvements (#397)
- Fix missing AbortSignal type for users not targeting the DOM (#416)
- Add sample for bulk update with continuation token (#402)
- Export default partition key path (#405)

## 3.1.1 (2019-08-07)

- Fix bug where offset limit iterator was being called for each item under the offset count (#398)
- Add retry on EPIPE error (#400)

## 3.1.0 (2019-07-26)

- FEATURE: Set default ResponseContinuationTokenLimitInKB to 1kb. Prevents header limit errors (#384)
- Remove unused disableSSLVerification options (#388)

## 3.0.4 (2019-07-22)

- Allow initialHeaders to explicitly set partition key header (#383)
- Use package.json#files to prevent extraneous files from being pubished (#382)
- Fix for routing map sort error on older version of node+v8 (#378)
- Fixes bug when user supplies partial retry options. Close #377 (#379)
- README updates (#374)

## 3.0.3 (2019-07-17)

- Fix webpack usage. Prevent resolving modules called with `require` (#373)
- Various internal API cleanups and sample fixes

## 3.0.2 (2019-07-09)

Fixes a long outstanding bug where RUs were always being reported as 0 for aggregate queries (#366)

## 3.0.1 (2019-07-02)

Fixes broken session tokens in the browser. Cosmos uses file system friendly base64 to represent resources internally but does not work with the builtin browser atob function (#363)

## 3.0.0 (2019-06-28)

🎉 v3 release! 🎉 Many new features, bug fixes, and a few breaking changes. Primary goals of this release:

- Implement major new features:
  - DISTINCT queries
  - LIMIT/OFFSET queries
  - User cancelable requests
- Update to the latest Cosmos REST API version where [all containers have unlimited scale](https://docs.microsoft.com/azure/cosmos-db/migrate-containers-partitioned-to-nonpartitioned)
- Make it easier to use Cosmos from the browser
- Better align with the new [Azure JS SDK guidlines](https://azure.github.io/azure-sdk/typescript_introduction.html)

### Migration Guide for Breaking Changes

#### Improved Client Constructor Options (#246)

Constructor options have been simplified:

- `masterKey` was renamed `key` and moved to the top-level
- Properties previously under `options.auth` have moved to the top-level

```js
// v2
const client = new CosmosClient({
  endpoint: "https://your-database.cosmos.azure.com",
  auth: {
    masterKey: "your-primary-key"
  }
});

// v3
const client = new CosmosClient({
  endpoint: "https://your-database.cosmos.azure.com",
  key: "your-primary-key"
});
```

#### Simplified QueryIterator API (#238 #316)

In v2 there were many different ways to iterate or retrieve results from a query. We have attempted to simplify the v3 API and remove similar or duplciate APIs:

- Remove iterator.next() and iterator.current(). Use fetchNext() to get pages of results.
- Remove iterator.forEach(). Use async iterators instead.
- iterator.executeNext() renamed to iterator.fetchNext()
- iterator.toArray() renamed to iterator.fetchAll()
- Pages are now proper `Response` objects intead of plain JS objects

```js
const container = client.database(dbId).container(containerId)

// v2
container.items.query('SELECT * from c').toArray()
container.items.query('SELECT * from c').executeNext()
container.items.query('SELECT * from c').forEach(({ body: item }) => { console.log(item.id) })

// v3
container.items.query('SELECT * from c').fetchAll()
container.items.query('SELECT * from c').fetchNext()
for await(const { result: item } in client.databases.readAll().getAsyncIterator()) {
    console.log(item.id)
}
```

#### Simplified Partition Keys for Queries

v2 has two different but equivalent ways to specify the partition key for a query:

```js
// v2. These are effectively the same
container.items.query("SELECT * from c", { partitionKey: "foo" }).toArray();
container.items.query('SELECT * from c WHERE c.yourPartitionKey = "foo"').toArray();
```

v3 removed `partitionKey` from `FeedOptions` so there is now only one way to specify the partition key:

```js
// v3
container.items.query('SELECT * from c WHERE c.yourPartitionKey = "foo"').fetchAll();
```

#### Fixed Containers are now Paritioned (#308)

[The Cosmos service now supports partition keys on all containers, including those that were previously created as fixed containers](https://docs.microsoft.com/azure/cosmos-db/migrate-containers-partitioned-to-nonpartitioned). The v3 SDK updates to the latest API version that implements this change, but it is not breaking. If you do not supply a partition key for operations, we will default to a system key that works with all your existing containers and documents.

#### `upsert` removed for Stored Procedures (#356)

Previously `upsert` was allowed for non-partitioned collections, but with the API version update, all collections are partitioned so we removed it entirely.

#### Item reads will not throw on 404 (#343, Community Request)

```js
const container = client.database(dbId).container(containerId);

// v2
try {
  container.items.read(id, undefined);
} catch (e) {
  if (e.code === 404) {
    console.log("item not found");
  }
}

// v3
const { result: item } = container.items.read(id, undefined);
if (item === undefined) {
  console.log("item not found");
}
```

#### Default Multi Region Write (#335)

The SDK will now write to multiple regions by default if your database configuration supports it. This was previously opt-in behavior.

#### Proper Error Objects (#334, Community Request)

Failed requests now throw proper `Error` or subclasses of `Error`. Previously they threw plain JS objects.

### New Features

#### User Cancellable Requests (#263, Community Request)

The move to `fetch` internally allows us to use the browser `AbortController` API to support user cancellable operations. In the case of operations where multiple requests are potentially in progress (like cross partition queries), all requests for the operation will be canceled. Modern browser users will already have `AbortController`. Node.js users will need to use a [polyfill library](https://www.npmjs.com/package/node-abort-controller)

```js
const controller = new AbortController();
const { result: item } = await items.query("SELECT * from c", { abortSignal: controller.signal });
controller.abort();
```

#### Set throughput as part of db/container create operation (#220)

```js
const { database } = client.databases.create({ id: "my-database", throughput: 10000 });
database.containers.create({ id: "my-container", throughput: 10000 });
```

#### @azure/cosmos-sign (#213)

Header token generation was split out into a new library, @azure/cosmos-sign. Anyone calling the Cosmos REST API directly can use this to sign headers using the same code we call inside @azure/cosmos.

#### UUID for generated IDs (#355)

v2 had custom code to generate item IDs. We have switched to the well known and maintained community library `uuid`.

#### Connection Strings (#350, Community Request)

It is now possible to pass a connection string copied from the Azure portal:

```js
const client = new CosmosClient(
  "AccountEndpoint=https://test-account.documents.azure.com:443/;AccountKey=<KEY HERE>;"
);
```

#### Add DISTINCT and LIMIT/OFFSET queries (#306)

```js
const { results } = await items.query("SELECT DISTINCT VALUE r.name FROM ROOT").fetchAll();
const { results } = await items.query("SELECT * FROM root r OFFSET 1 LIMIT 2").fetchAll();
```

### Improved Browser Experience

While it was possible to use the v2 SDK in the browser it was not an ideal experience. You needed to polyfill several node.js built-in libraries and use a bundler like Webpack or Parcel. The v3 SDK makes the out of the box experience much better for browser users.

- Replace request internals with `fetch` (#245)
- Remove usage of Buffer (#330)
- Remove node builtin usage in favor of universal packages/APIs (#328)
- Switch to node-abort-controller (#294)

### Bug Fixes

- Fix offer read and bring back offer tests (#224)
- Fix EnableEndpointDiscovery (#207)
- Fix missing RUs on paginated results (#360)
- Expand SQL query parameter type (#346)
- Add ttl to ItemDefinition (#341)
- Fix CP query metrics (#311)
- Add activityId to FeedResponse (#293)
- Switch \_ts type from string to number (#252)(#295)
- Fix Request Charge Aggregation (#289)
- Allow blank string partition keys (#277)
- Add string to conflict query type (#237)
- Add uniqueKeyPolicy to container (#234)

### Engineering Systems

Not always the most visible changes, but they help our team ship better code, faster.

- Use rollup for production builds (#104)
- Update to Typescript 3.5 (#327)
- Convert to TS project references. Extract test folder (#270)
- Enable noUnusedLocals and noUnusedParameters (#275)
- Azure Pipelines YAML for CI builds (#298)

## 2.0.1

- Fix type issue (See #141)

## 2.0.0

- Multi-region Write support
- Shared resource response properties added to responses
- Changed query to allow for customer types for all Resource types
- Modified items.query to allow for cross partition query
- Misc fixes/doc updates

## 2.0.0-3

- New object model
- Updated documentation and samples
- Improved types
- Added `createdIfNotExists` for database and container
- Added prettier
- Added public CI (Travis and VSTS)

## 2.0.0-0

- Added Promise support
- Added token handler option for auth
- typings now emitted from source (moved source to TypeScript)
- Added CosmosClient (DocumentClient now considered deprecated)

## 1.14.4

- npm documentation fixed.

## 1.14.3

- Added support for default retries on connection issues.
- Added support to read collection change feed.
- Fixed session consistency bug that intermittently caused "read session not available".
- Added support for query metrics.
- Modified http Agent's maximum number of connections.

## 1.14.2

- Updated documentation to use Azure Cosmos DB.
- Added Support for proxyUrl setting in ConnectionPolicy.

## 1.14.1

- Minor fix for case sensitive file systems.

## 1.14.0

- Adds support for Session Consistency.
- This SDK version requires the latest version of Azure Cosmos DB Emulator available for download from https://aka.ms/cosmosdb-emulator.

## 1.13.0

- Splitproofed cross partition queries.
- Adds supports for resource link with leading and trailing slashes (and corresponding tests).

## 1.12.2

- npm documentation fixed.

## 1.12.1

- Fixed bug in executeStoredProcedure where documents involved had special unicode characters (LS, PS).
- Fixed bug in handling documents with unicode characters in partition key.
- Fixed support for creating collection with name media (github #114).
- Fixed support for permission authorization token (github #178).

## 1.12.0

- Added support for Request Unit per Minute (RU/m) feature.
- Added support for a new consistency level called ConsistentPrefix.
- Added support for UriFactory.
- Fixed the unicode support bug (github #171)

## 1.11.0

- Added the support for aggregation queries (COUNT, MIN, MAX, SUM, and AVG).
- Added the option for controlling degree of parallelism for cross partition queries.
- Added the option for disabling SSL verification when running against Emulator.
- Lowered minimum throughput on partitioned collections from 10,100 RU/s to 2500 RU/s.
- Fixed the continuation token bug for single partition collection (github #107).
- Fixed the executeStoredProcedure bug in handling 0 as single param (github #155).

## 1.10.2

- Fixed user-agent header to include the SDK version.
- Minor code cleanup.

## 1.10.1

- Disabling SSL verification when using the SDK to target the emulator(hostname=localhost).
- Added support for enabling script logging during stored procedure execution.

## 1.10.0

- Added support for cross partition parallel queries.
- Added support for TOP/ORDER BY queries for partitioned collections.

## 1.9.0

- Added retry policy support for throttled requests. (Throttled requests receive a request rate too large exception, error code 429.)
  By default, DocumentClient retries nine times for each request when error code 429 is encountered, honoring the retryAfter time in the response header.
  A fixed retry interval time can now be set as part of the RetryOptions property on the ConnectionPolicy object if you want to ignore the retryAfter time returned by server between the retries.
  DocumentClient now waits for a maximum of 30 seconds for each request that is being throttled (irrespective of retry count) and returns the response with error code 429.
  This time can also be overriden in the RetryOptions property on ConnectionPolicy object.

- DocumentClient now returns x-ms-throttle-retry-count and x-ms-throttle-retry-wait-time-ms as the response headers in every request to denote the throttle retry count and the cummulative time the request waited between the retries.

- The RetryOptions class was added, exposing the RetryOptions property on the ConnectionPolicy class that can be used to override some of the default retry options.

## 1.8.0

- Added the support for geo-replicated database accounts.

## 1.7.0

- Added the support for TimeToLive(TTL) feature for documents.

## 1.6.0

- Added support for Partitioned Collections.
- Added support for new offer types.

## 1.5.6

- Fixed RangePartitionResolver.resolveForRead bug where it was not returning links due to a bad concat of results.
- Move compareFunction from Range class to RangePartitionResolver class.

## 1.5.5

- Fixed hashParitionResolver resolveForRead(): When no partition key supplied was throwing exception, instead of returning a list of all registered links.

## 1.5.4

- Dedicated HTTPS Agent: Avoid modifying the global. Use a dedicated agent for all of the lib’s requests.

## 1.5.3

- Properly handle dashes in the mediaIds.

## 1.5.2

- Fix memory leak.

## 1.5.1

- Renamed "Hash" directory to "hash".

## 1.5.0

- Added client-side sharding support.
- Added hash partition resolver implementation.
- Added range partitoin resolver implementation.

## 1.4.0

- Implement Upsert. New upsertXXX methods on documentClient.

## 1.3.0

- Skipped to bring version numbers in alignment with other SDKs.

## 1.2.2

- Split Q promises wrapper to new repository.
- Update to package file for npm registry.

## 1.2.1

- Implements ID Based Routing.
- Fixes Issue [#49](https://github.com/Azure/azure-documentdb-node/issues/49) - current property conflicts with method current().

## 1.2.0

- Added support for GeoSpatial index.
- Validates id property for all resources. Ids for resources cannot contain ?, /, #, \\, characters or end with a space.
- Adds new header "index transformation progress" to ResourceResponse.

## 1.1.0

- Implements V2 indexing policy.

## 1.0.3

- Issue [#40](https://github.com/Azure/azure-documentdb-node/issues/40) - Implemented eslint and grunt configurations in the core and promise SDK.

## 1.0.2

- Issue [#45](https://github.com/Azure/azure-documentdb-node/issues/45) - Promises wrapper does not include header with error.

## 1.0.1

- Implemented ability to query for conflicts by adding readConflicts, readConflictAsync, queryConflicts.
- Updated API documentation.
- Issue [#41](https://github.com/Azure/azure-documentdb-node/issues/41) - client.createDocumentAsync error.

Microsoft will provide notification at least **12 months** in advance of retiring an SDK in order to smooth the transition to a newer/supported version.

New features, functionality, and optimizations are only added to the current SDK. So it's recommended that you always upgrade to the latest SDK version as early as possible.

Any request to Cosmos DB using a retired SDK will be rejected by the service.

> [!WARNING]
> All versions **1.x** of the Cosmos JavaScript SDK for SQL API will be retired on **August 30, 2020**.
>
> <br/>

| Version                  | Release Date       | Retirement Date |
| ------------------------ | ------------------ | --------------- |
| [3.4.2](#3.4.2)          | November 7, 2019   | ---             |
| [3.4.1](#3.4.1)          | November 5, 2019   | ---             |
| [3.4.0](#3.4.0)          | October 28, 2019   | ---             |
| [3.3.6](#3.3.6)          | October 14, 2019   | ---             |
| [3.3.5](#3.3.5)          | October 14, 2019   | ---             |
| [3.3.4](#3.3.4)          | October 14, 2019   | ---             |
| [3.3.3](#3.3.3)          | October 3, 2019    | ---             |
| [3.3.2](#3.3.2)          | October 3, 2019    | ---             |
| [3.3.1](#3.3.1)          | October 1, 2019    | ---             |
| [3.3.0](#3.3.0)          | September 24, 2019 | ---             |
| [3.2.0](#3.2.0)          | August 26, 2019    | ---             |
| [3.1.1](#3.1.1)          | August 7, 2019     | ---             |
| [3.1.0](#3.1.0)          | July 26, 2019      | ---             |
| [3.0.4](#3.0.4)          | July 22, 2019      | ---             |
| [3.0.3](#3.0.3)          | July 17, 2019      | ---             |
| [3.0.2](#3.0.2)          | July 9, 2019       | ---             |
| [3.0.0](#3.0.0)          | June 28, 2019      | ---             |
| [2.1.5](#2.1.5)          | March 20, 2019     | ---             |
| [2.1.4](#2.1.4)          | March 15, 2019     | ---             |
| [2.1.3](#2.1.3)          | March 8, 2019      | ---             |
| [2.1.2](#2.1.2)          | January 28, 2019   | ---             |
| [2.1.1](#2.1.1)          | December 5, 2018   | ---             |
| [2.1.0](#2.1.0)          | December 4, 2018   | ---             |
| [2.0.5](#2.0.5)          | November 7, 2018   | ---             |
| [2.0.4](#2.0.4)          | October 30, 2018   | ---             |
| [2.0.3](#2.0.3)          | October 30, 2018   | ---             |
| [2.0.2](#2.0.2)          | October 10, 2018   | ---             |
| [2.0.1](#2.0.1)          | September 25, 2018 | ---             |
| [2.0.0](#2.0.0)          | September 24, 2018 | ---             |
| [2.0.0-3 (RC)](#2.0.0-3) | August 2, 2018     | ---             |
| [1.14.4](#1.14.4)        | May 03, 2018       | August 30, 2020 |
| [1.14.3](#1.14.3)        | May 03, 2018       | August 30, 2020 |
| [1.14.2](#1.14.2)        | December 21, 2017  | August 30, 2020 |
| [1.14.1](#1.14.1)        | November 10, 2017  | August 30, 2020 |
| [1.14.0](#1.14.0)        | November 9, 2017   | August 30, 2020 |
| [1.13.0](#1.13.0)        | October 11, 2017   | August 30, 2020 |
| [1.12.2](#1.12.2)        | August 10, 2017    | August 30, 2020 |
| [1.12.1](#1.12.1)        | August 10, 2017    | August 30, 2020 |
| [1.12.0](#1.12.0)        | May 10, 2017       | August 30, 2020 |
| [1.11.0](#1.11.0)        | March 16, 2017     | August 30, 2020 |
| [1.10.2](#1.10.2)        | January 27, 2017   | August 30, 2020 |
| [1.10.1](#1.10.1)        | December 22, 2016  | August 30, 2020 |
| [1.10.0](#1.10.0)        | October 03, 2016   | August 30, 2020 |
| [1.9.0](#1.9.0)          | July 07, 2016      | August 30, 2020 |
| [1.8.0](#1.8.0)          | June 14, 2016      | August 30, 2020 |
| [1.7.0](#1.7.0)          | April 26, 2016     | August 30, 2020 |
| [1.6.0](#1.6.0)          | March 29, 2016     | August 30, 2020 |
| [1.5.6](#1.5.6)          | March 08, 2016     | August 30, 2020 |
| [1.5.5](#1.5.5)          | February 02, 2016  | August 30, 2020 |
| [1.5.4](#1.5.4)          | February 01, 2016  | August 30, 2020 |
| [1.5.2](#1.5.2)          | January 26, 2016   | August 30, 2020 |
| [1.5.2](#1.5.2)          | January 22, 2016   | August 30, 2020 |
| [1.5.1](#1.5.1)          | January 4, 2016    | August 30, 2020 |
| [1.5.0](#1.5.0)          | December 31, 2015  | August 30, 2020 |
| [1.4.0](#1.4.0)          | October 06, 2015   | August 30, 2020 |
| [1.3.0](#1.3.0)          | October 06, 2015   | August 30, 2020 |
| [1.2.2](#1.2.2)          | September 10, 2015 | August 30, 2020 |
| [1.2.1](#1.2.1)          | August 15, 2015    | August 30, 2020 |
| [1.2.0](#1.2.0)          | August 05, 2015    | August 30, 2020 |
| [1.1.0](#1.1.0)          | July 09, 2015      | August 30, 2020 |
| [1.0.3](#1.0.3)          | June 04, 2015      | August 30, 2020 |
| [1.0.2](#1.0.2)          | May 23, 2015       | August 30, 2020 |
| [1.0.1](#1.0.1)          | May 15, 2015       | August 30, 2020 |
| [1.0.0](#1.0.0)          | April 08, 2015     | August 30, 2020 |<|MERGE_RESOLUTION|>--- conflicted
+++ resolved
@@ -1,14 +1,10 @@
 # Release History
 
-<<<<<<< HEAD
-## 3.10.0 (2021-01-11)
+## 3.10.0 (2021-01-21)
 
 - FEATURE: Adds AAD authentication via @azure/identity.
 
-## 3.9.5 (2021-01-12)
-=======
 ## 3.9.5 (2021-01-18)
->>>>>>> b5092d14
 
 - BUGFIX: Throws correct Invalid Continuation Token error when making request with malformed token
 - BUGFIX: Defaults partitionKeyValue to `'[{}]'` when missing in Read/Delete bulk operations
