# Release History

## 3.10.0 (2021-01-11)

<<<<<<< HEAD
- BUGFIX: Defaults partitionKeyValue to `'[{}]'` when missing in Read/Delete bulk operations
- FEATURE: Adds AAD authentication via @azure/identity.
=======
- FEATURE: Adds AAD authentication via @azure/identity.

## 3.9.5 (2021-01-12)

- BUGFIX: Throws correct Invalid Continuation Token error when making request with malformed token
- BUGFIX: Defaults partitionKeyValue to `'[{}]'` when missing in Read/Delete bulk operations
>>>>>>> 9d4050f9
- BUGFIX: Sums group by operations for cross-partition queries correctly with null values.

## 3.9.3 (2020-10-19)

- BUGFIX: Fixes bulk operations with top level partitionKey values that are undefined or null.

## 3.9.2 (2020-09-16)

- BUGFIX: Fixes slow `userAgent` lookup on azure functions.

## 3.9.1 (2020-08-28)

- BUGFIX: Fixes `OperationInput` type to be more accurate based on `OperationType`.
- FEATURE: Bulk requests with `Create` operations will now autogenerate IDs if they are not present.
- FEATURE: The `BulkOperationType` enum now exists and can be used when making bulk requests.

## 3.9.0 (2020-08-13)

- FEATURE: Adds support for autoscale parameters on container and database create methods

Note that `maxThroughput` cannot be passed with `throughput`.

```js
// correct
const containerDefinition = {
  id: "sample container",
  indexingPolicy: { indexingMode: IndexingMode.consistent },
  maxThroughput: 500,
  autoUpgradePolicy: {
    throughputPolicy: {
      incrementPercent: 15
    }
  }
};
database.container.create(containerDefinition)

// incorrect
const containerDefinition = {
  id: "sample container",
  indexingPolicy: { indexingMode: IndexingMode.consistent },
  throughput: 500, // do not specify throughput with maxThroughput
  maxThroughput: 500
  autoUpgradePolicy: {
    throughputPolicy: {
      incrementPercent: 15
    }
  }
};
database.container.create(containerDefinition)
```

## 3.8.2 (2020-08-12)

- BUGFIX: Fix checkURL function for Node 8

## 3.8.1 (2020-08-12)

- BUGFIX: Adds separate URL module for browser/node.

## 3.8.0 (2020-08-10)

- FEATURE: Throws when initializing ClientContext with an invalid endpoint
- FEATURE: Changes JSONArray type internal from Array to ArrayLike to avoid requiring type coercion for immutable data
- FEATURE: Adds bulk request to container.items. Allows aggregate bulk request for up to 100 operations on items with the types: Create, Upsert, Read, Replace, Delete

```js
// up to 100 operations
const operations: OperationInput[] = [
  {
    operationType: "Create",
    resourceBody: { id: "doc1", name: "sample", key: "A" }
  },
  {
    operationType: "Upsert",
    resourceBody: { id: "doc2", name: "other", key: "A" }
  },
  {
    operationType: "Read",
    id: "readItemId",
    partitionKey: "key"
  }
];

await database.container.items.bulk(operations);
```

## 3.7.4 (2020-06-30)

- BUGFIX: Properly escape ASCII "DEL" character in partition key header

## 3.7.3 (2020-06-29)

- BUGFIX: Cannot create item with automatic id generation and a container partitioned on ID (#9734)

## 3.7.2 (2020-06-16)

- BUGFIX: Internal abort signal incorrectly triggered when user passes a custom abort signal. See #9510 for details.

## 3.7.1 (2020-06-12)

- BUGFIX: Typo in globalCrypto.js causing errors in IE browser
- BUGFIX: Resource tokens not matching for item delete operations (#9110)

## 3.7.0 (2020-06-08)

- BUGFIX: Support crypto functions in Internet Explorer browser
- BUGFIX: Incorrect key casing in object returned by `setAuthorizationHeader`
- FEATURE: Adds `readOffer` methods to container and database
- FEATURE: Allows string value `partitionKey` parameter when creating containers

The following result in the same behavior:

```js
const containerDefinition = {
  id: "sample container",
  indexingPolicy: { indexingMode: IndexingMode.consistent },
  throughput: 400,
  partitionKey: { paths: ["/key"] }
};
database.container.create(containerDefinition);

// OR as a string

const containerDefinition = {
  id: "sample container",
  indexingPolicy: { indexingMode: IndexingMode.consistent },
  throughput: 400,
  partitionKey: "/key" } // must have leading slash "/"
};
database.container.create(containerDefinition);
```

## 3.6.3 (2020-04-08)

- FEATURE: Add `partitionKey` to `FeedOptions` for scoping a query to a single partition key value

@azure/cosmos V2 has two different but equivalent ways to specify the partition key for a query:

```js
// V2 These are effectively the same
container.items.query("SELECT * from c", { partitionKey: "foo" }).toArray();
container.items.query('SELECT * from c WHERE c.yourPartitionKey = "foo"').toArray();
```

In an effort to simplify, the V3 SDK removed `partitionKey` from `FeedOptions` so there was only one way to specify the partition key:

```js
// V3
container.items.query('SELECT * from c WHERE c.yourPartitionKey = "foo"').fetchAll();
```

Based on customer feedback, we identified scenarios where it still makes sense to support passing the partition key via `FeedOptions` and have decided to restore the behavior.

## 3.6.2 (2020-02-20)

- BUG FIX: Support signing in web workers where this === self

## 3.6.1 (2020-02-11)

- BUG FIX: Normalize location names when selecting endpoint. Allows passing of normalized endpoint names

## 3.6.0 (2020-02-10)

- FEATURE: Add support for spatial indexing, bounding boxes, and geospatial configuration
- BUG FIX: Fix bug when passing forceQueryPlan to QueryIterator for non-item resources (#7333)

## 3.5.4 (2020-01-28)

- BUG FIX: Return parsed number instead of string for request charge

## 3.5.3 (2020-01-06)

- BUG FIX: maxDegreeOfParallelism was defaulting to 1 and should default to the number of partitions of the collection
- BUG FIX: maxItemCount was defaulting to 10 and should default to undefined
- Set default TLS version to 1.2 (#6761)
- Use tslib 1.10.0 (#6710)
- Add partition key to code sample (#6612)

## 3.5.2 (2019-12-03)

- Fix handling of special characters in item ids when signing tokens in the browser (#6379)

## 3.5.1 (2019-11-25)

- Fix bug when paginating GROUP BY queries or using in conjunction with TOP/OFFSET/LIMIT (#6003)
- Improve error message for mixed type ORDER BY (#6306)

## 3.5.0 (2019-11-21)

- FEATURE: Endpoint discovery and multi-region failover improvements. See https://github.com/Azure/azure-sdk-for-js/pull/6283 for more information on this change. (#6283)
- Makes changeFeed and query options optional. Fix #6232 Fix #6277 (#6273)

## 3.4.2 (2019-11-07)

- Fixes bug where the query may throw a 410 error during a split operation. Instead, throw 503 (#6074)

## 3.4.1 (2019-11-05)

- Fix region drop failover scenario and add test (#5892)

## 3.4.0 (2019-10-28)

- FEATURE: GROUP BY query support (#5749)
- Update proxy-agent. Remove types folder (#5854)
- Typo: Fix "an" vs "a" (#5812)
- Update to Mocha 6.2.2 (#5824)
- Remove unused Range type (#5686)
- Remove universal-user-agent (#5869)

## 3.3.4 (2019-10-14)

- Query bug fix. Empty result last call not reporting proper RUs (#5517)
- Sign headers using internal package (#5523)
- Use internal digest function instead of crypto-hash package (#5493)
- Remove internal binary-search-bounds package (#5417)
- Fix atob bug impacting browser users (#5375)

## 3.3.2 (2019-10-03)

- Export TokenProvider and RequestInfo types (#5262)
- Remove atob package in favor of local version (#5334)
- Fix incorrect lib version in UserAgent (#5295)
- Allow zero for Item TTL (#5257)

## 3.3.0 (2019-09-24)

- FEATURE: Add userAgentSuffix to CosmosClient constructor options (#5068)
- Guard process.env to fix webpack issues (#5223)
- Fixes bug where initial QueryIterator promise was not being created (#5215)
- Fix aggregates bug when query was returning no results (#5184)
- sideEffects field set to false (#5022)

## 3.2.0 (2019-08-26)

- FEATURE: Endpoint resolution now blocks until initialized (#409)
- FEATURE: Add bufferItems support & other cross-partition perf improvements (#397)
- Fix missing AbortSignal type for users not targeting the DOM (#416)
- Add sample for bulk update with continuation token (#402)
- Export default partition key path (#405)

## 3.1.1 (2019-08-07)

- Fix bug where offset limit iterator was being called for each item under the offset count (#398)
- Add retry on EPIPE error (#400)

## 3.1.0 (2019-07-26)

- FEATURE: Set default ResponseContinuationTokenLimitInKB to 1kb. Prevents header limit errors (#384)
- Remove unused disableSSLVerification options (#388)

## 3.0.4 (2019-07-22)

- Allow initialHeaders to explicitly set partition key header (#383)
- Use package.json#files to prevent extraneous files from being pubished (#382)
- Fix for routing map sort error on older version of node+v8 (#378)
- Fixes bug when user supplies partial retry options. Close #377 (#379)
- README updates (#374)

## 3.0.3 (2019-07-17)

- Fix webpack usage. Prevent resolving modules called with `require` (#373)
- Various internal API cleanups and sample fixes

## 3.0.2 (2019-07-09)

Fixes a long outstanding bug where RUs were always being reported as 0 for aggregate queries (#366)

## 3.0.1 (2019-07-02)

Fixes broken session tokens in the browser. Cosmos uses file system friendly base64 to represent resources internally but does not work with the builtin browser atob function (#363)

## 3.0.0 (2019-06-28)

🎉 v3 release! 🎉 Many new features, bug fixes, and a few breaking changes. Primary goals of this release:

- Implement major new features:
  - DISTINCT queries
  - LIMIT/OFFSET queries
  - User cancelable requests
- Update to the latest Cosmos REST API version where [all containers have unlimited scale](https://docs.microsoft.com/azure/cosmos-db/migrate-containers-partitioned-to-nonpartitioned)
- Make it easier to use Cosmos from the browser
- Better align with the new [Azure JS SDK guidlines](https://azure.github.io/azure-sdk/typescript_introduction.html)

### Migration Guide for Breaking Changes

#### Improved Client Constructor Options (#246)

Constructor options have been simplified:

- `masterKey` was renamed `key` and moved to the top-level
- Properties previously under `options.auth` have moved to the top-level

```js
// v2
const client = new CosmosClient({
  endpoint: "https://your-database.cosmos.azure.com",
  auth: {
    masterKey: "your-primary-key"
  }
});

// v3
const client = new CosmosClient({
  endpoint: "https://your-database.cosmos.azure.com",
  key: "your-primary-key"
});
```

#### Simplified QueryIterator API (#238 #316)

In v2 there were many different ways to iterate or retrieve results from a query. We have attempted to simplify the v3 API and remove similar or duplciate APIs:

- Remove iterator.next() and iterator.current(). Use fetchNext() to get pages of results.
- Remove iterator.forEach(). Use async iterators instead.
- iterator.executeNext() renamed to iterator.fetchNext()
- iterator.toArray() renamed to iterator.fetchAll()
- Pages are now proper `Response` objects intead of plain JS objects

```js
const container = client.database(dbId).container(containerId)

// v2
container.items.query('SELECT * from c').toArray()
container.items.query('SELECT * from c').executeNext()
container.items.query('SELECT * from c').forEach(({ body: item }) => { console.log(item.id) })

// v3
container.items.query('SELECT * from c').fetchAll()
container.items.query('SELECT * from c').fetchNext()
for await(const { result: item } in client.databases.readAll().getAsyncIterator()) {
    console.log(item.id)
}
```

#### Simplified Partition Keys for Queries

v2 has two different but equivalent ways to specify the partition key for a query:

```js
// v2. These are effectively the same
container.items.query("SELECT * from c", { partitionKey: "foo" }).toArray();
container.items.query('SELECT * from c WHERE c.yourPartitionKey = "foo"').toArray();
```

v3 removed `partitionKey` from `FeedOptions` so there is now only one way to specify the partition key:

```js
// v3
container.items.query('SELECT * from c WHERE c.yourPartitionKey = "foo"').fetchAll();
```

#### Fixed Containers are now Paritioned (#308)

[The Cosmos service now supports partition keys on all containers, including those that were previously created as fixed containers](https://docs.microsoft.com/azure/cosmos-db/migrate-containers-partitioned-to-nonpartitioned). The v3 SDK updates to the latest API version that implements this change, but it is not breaking. If you do not supply a partition key for operations, we will default to a system key that works with all your existing containers and documents.

#### `upsert` removed for Stored Procedures (#356)

Previously `upsert` was allowed for non-partitioned collections, but with the API version update, all collections are partitioned so we removed it entirely.

#### Item reads will not throw on 404 (#343, Community Request)

```js
const container = client.database(dbId).container(containerId);

// v2
try {
  container.items.read(id, undefined);
} catch (e) {
  if (e.code === 404) {
    console.log("item not found");
  }
}

// v3
const { result: item } = container.items.read(id, undefined);
if (item === undefined) {
  console.log("item not found");
}
```

#### Default Multi Region Write (#335)

The SDK will now write to multiple regions by default if your database configuration supports it. This was previously opt-in behavior.

#### Proper Error Objects (#334, Community Request)

Failed requests now throw proper `Error` or subclasses of `Error`. Previously they threw plain JS objects.

### New Features

#### User Cancellable Requests (#263, Community Request)

The move to `fetch` internally allows us to use the browser `AbortController` API to support user cancellable operations. In the case of operations where multiple requests are potentially in progress (like cross partition queries), all requests for the operation will be canceled. Modern browser users will already have `AbortController`. Node.js users will need to use a [polyfill library](https://www.npmjs.com/package/node-abort-controller)

```js
const controller = new AbortController();
const { result: item } = await items.query("SELECT * from c", { abortSignal: controller.signal });
controller.abort();
```

#### Set throughput as part of db/container create operation (#220)

```js
const { database } = client.databases.create({ id: "my-database", throughput: 10000 });
database.containers.create({ id: "my-container", throughput: 10000 });
```

#### @azure/cosmos-sign (#213)

Header token generation was split out into a new library, @azure/cosmos-sign. Anyone calling the Cosmos REST API directly can use this to sign headers using the same code we call inside @azure/cosmos.

#### UUID for generated IDs (#355)

v2 had custom code to generate item IDs. We have switched to the well known and maintained community library `uuid`.

#### Connection Strings (#350, Community Request)

It is now possible to pass a connection string copied from the Azure portal:

```js
const client = new CosmosClient(
  "AccountEndpoint=https://test-account.documents.azure.com:443/;AccountKey=<KEY HERE>;"
);
```

#### Add DISTINCT and LIMIT/OFFSET queries (#306)

```js
const { results } = await items.query("SELECT DISTINCT VALUE r.name FROM ROOT").fetchAll();
const { results } = await items.query("SELECT * FROM root r OFFSET 1 LIMIT 2").fetchAll();
```

### Improved Browser Experience

While it was possible to use the v2 SDK in the browser it was not an ideal experience. You needed to polyfill several node.js built-in libraries and use a bundler like Webpack or Parcel. The v3 SDK makes the out of the box experience much better for browser users.

- Replace request internals with `fetch` (#245)
- Remove usage of Buffer (#330)
- Remove node builtin usage in favor of universal packages/APIs (#328)
- Switch to node-abort-controller (#294)

### Bug Fixes

- Fix offer read and bring back offer tests (#224)
- Fix EnableEndpointDiscovery (#207)
- Fix missing RUs on paginated results (#360)
- Expand SQL query parameter type (#346)
- Add ttl to ItemDefinition (#341)
- Fix CP query metrics (#311)
- Add activityId to FeedResponse (#293)
- Switch \_ts type from string to number (#252)(#295)
- Fix Request Charge Aggregation (#289)
- Allow blank string partition keys (#277)
- Add string to conflict query type (#237)
- Add uniqueKeyPolicy to container (#234)

### Engineering Systems

Not always the most visible changes, but they help our team ship better code, faster.

- Use rollup for production builds (#104)
- Update to Typescript 3.5 (#327)
- Convert to TS project references. Extract test folder (#270)
- Enable noUnusedLocals and noUnusedParameters (#275)
- Azure Pipelines YAML for CI builds (#298)

## 2.0.1

- Fix type issue (See #141)

## 2.0.0

- Multi-region Write support
- Shared resource response properties added to responses
- Changed query to allow for customer types for all Resource types
- Modified items.query to allow for cross partition query
- Misc fixes/doc updates

## 2.0.0-3

- New object model
- Updated documentation and samples
- Improved types
- Added `createdIfNotExists` for database and container
- Added prettier
- Added public CI (Travis and VSTS)

## 2.0.0-0

- Added Promise support
- Added token handler option for auth
- typings now emitted from source (moved source to TypeScript)
- Added CosmosClient (DocumentClient now considered deprecated)

## 1.14.4

- npm documentation fixed.

## 1.14.3

- Added support for default retries on connection issues.
- Added support to read collection change feed.
- Fixed session consistency bug that intermittently caused "read session not available".
- Added support for query metrics.
- Modified http Agent's maximum number of connections.

## 1.14.2

- Updated documentation to use Azure Cosmos DB.
- Added Support for proxyUrl setting in ConnectionPolicy.

## 1.14.1

- Minor fix for case sensitive file systems.

## 1.14.0

- Adds support for Session Consistency.
- This SDK version requires the latest version of Azure Cosmos DB Emulator available for download from https://aka.ms/cosmosdb-emulator.

## 1.13.0

- Splitproofed cross partition queries.
- Adds supports for resource link with leading and trailing slashes (and corresponding tests).

## 1.12.2

- npm documentation fixed.

## 1.12.1

- Fixed bug in executeStoredProcedure where documents involved had special unicode characters (LS, PS).
- Fixed bug in handling documents with unicode characters in partition key.
- Fixed support for creating collection with name media (github #114).
- Fixed support for permission authorization token (github #178).

## 1.12.0

- Added support for Request Unit per Minute (RU/m) feature.
- Added support for a new consistency level called ConsistentPrefix.
- Added support for UriFactory.
- Fixed the unicode support bug (github #171)

## 1.11.0

- Added the support for aggregation queries (COUNT, MIN, MAX, SUM, and AVG).
- Added the option for controlling degree of parallelism for cross partition queries.
- Added the option for disabling SSL verification when running against Emulator.
- Lowered minimum throughput on partitioned collections from 10,100 RU/s to 2500 RU/s.
- Fixed the continuation token bug for single partition collection (github #107).
- Fixed the executeStoredProcedure bug in handling 0 as single param (github #155).

## 1.10.2

- Fixed user-agent header to include the SDK version.
- Minor code cleanup.

## 1.10.1

- Disabling SSL verification when using the SDK to target the emulator(hostname=localhost).
- Added support for enabling script logging during stored procedure execution.

## 1.10.0

- Added support for cross partition parallel queries.
- Added support for TOP/ORDER BY queries for partitioned collections.

## 1.9.0

- Added retry policy support for throttled requests. (Throttled requests receive a request rate too large exception, error code 429.)
  By default, DocumentClient retries nine times for each request when error code 429 is encountered, honoring the retryAfter time in the response header.
  A fixed retry interval time can now be set as part of the RetryOptions property on the ConnectionPolicy object if you want to ignore the retryAfter time returned by server between the retries.
  DocumentClient now waits for a maximum of 30 seconds for each request that is being throttled (irrespective of retry count) and returns the response with error code 429.
  This time can also be overriden in the RetryOptions property on ConnectionPolicy object.

- DocumentClient now returns x-ms-throttle-retry-count and x-ms-throttle-retry-wait-time-ms as the response headers in every request to denote the throttle retry count and the cummulative time the request waited between the retries.

- The RetryOptions class was added, exposing the RetryOptions property on the ConnectionPolicy class that can be used to override some of the default retry options.

## 1.8.0

- Added the support for geo-replicated database accounts.

## 1.7.0

- Added the support for TimeToLive(TTL) feature for documents.

## 1.6.0

- Added support for Partitioned Collections.
- Added support for new offer types.

## 1.5.6

- Fixed RangePartitionResolver.resolveForRead bug where it was not returning links due to a bad concat of results.
- Move compareFunction from Range class to RangePartitionResolver class.

## 1.5.5

- Fixed hashParitionResolver resolveForRead(): When no partition key supplied was throwing exception, instead of returning a list of all registered links.

## 1.5.4

- Dedicated HTTPS Agent: Avoid modifying the global. Use a dedicated agent for all of the lib’s requests.

## 1.5.3

- Properly handle dashes in the mediaIds.

## 1.5.2

- Fix memory leak.

## 1.5.1

- Renamed "Hash" directory to "hash".

## 1.5.0

- Added client-side sharding support.
- Added hash partition resolver implementation.
- Added range partitoin resolver implementation.

## 1.4.0

- Implement Upsert. New upsertXXX methods on documentClient.

## 1.3.0

- Skipped to bring version numbers in alignment with other SDKs.

## 1.2.2

- Split Q promises wrapper to new repository.
- Update to package file for npm registry.

## 1.2.1

- Implements ID Based Routing.
- Fixes Issue [#49](https://github.com/Azure/azure-documentdb-node/issues/49) - current property conflicts with method current().

## 1.2.0

- Added support for GeoSpatial index.
- Validates id property for all resources. Ids for resources cannot contain ?, /, #, \\, characters or end with a space.
- Adds new header "index transformation progress" to ResourceResponse.

## 1.1.0

- Implements V2 indexing policy.

## 1.0.3

- Issue [#40](https://github.com/Azure/azure-documentdb-node/issues/40) - Implemented eslint and grunt configurations in the core and promise SDK.

## 1.0.2

- Issue [#45](https://github.com/Azure/azure-documentdb-node/issues/45) - Promises wrapper does not include header with error.

## 1.0.1

- Implemented ability to query for conflicts by adding readConflicts, readConflictAsync, queryConflicts.
- Updated API documentation.
- Issue [#41](https://github.com/Azure/azure-documentdb-node/issues/41) - client.createDocumentAsync error.

Microsoft will provide notification at least **12 months** in advance of retiring an SDK in order to smooth the transition to a newer/supported version.

New features, functionality, and optimizations are only added to the current SDK. So it's recommended that you always upgrade to the latest SDK version as early as possible.

Any request to Cosmos DB using a retired SDK will be rejected by the service.

> [!WARNING]
> All versions **1.x** of the Cosmos JavaScript SDK for SQL API will be retired on **August 30, 2020**.
>
> <br/>

| Version                  | Release Date       | Retirement Date |
| ------------------------ | ------------------ | --------------- |
| [3.4.2](#3.4.2)          | November 7, 2019   | ---             |
| [3.4.1](#3.4.1)          | November 5, 2019   | ---             |
| [3.4.0](#3.4.0)          | October 28, 2019   | ---             |
| [3.3.6](#3.3.6)          | October 14, 2019   | ---             |
| [3.3.5](#3.3.5)          | October 14, 2019   | ---             |
| [3.3.4](#3.3.4)          | October 14, 2019   | ---             |
| [3.3.3](#3.3.3)          | October 3, 2019    | ---             |
| [3.3.2](#3.3.2)          | October 3, 2019    | ---             |
| [3.3.1](#3.3.1)          | October 1, 2019    | ---             |
| [3.3.0](#3.3.0)          | September 24, 2019 | ---             |
| [3.2.0](#3.2.0)          | August 26, 2019    | ---             |
| [3.1.1](#3.1.1)          | August 7, 2019     | ---             |
| [3.1.0](#3.1.0)          | July 26, 2019      | ---             |
| [3.0.4](#3.0.4)          | July 22, 2019      | ---             |
| [3.0.3](#3.0.3)          | July 17, 2019      | ---             |
| [3.0.2](#3.0.2)          | July 9, 2019       | ---             |
| [3.0.0](#3.0.0)          | June 28, 2019      | ---             |
| [2.1.5](#2.1.5)          | March 20, 2019     | ---             |
| [2.1.4](#2.1.4)          | March 15, 2019     | ---             |
| [2.1.3](#2.1.3)          | March 8, 2019      | ---             |
| [2.1.2](#2.1.2)          | January 28, 2019   | ---             |
| [2.1.1](#2.1.1)          | December 5, 2018   | ---             |
| [2.1.0](#2.1.0)          | December 4, 2018   | ---             |
| [2.0.5](#2.0.5)          | November 7, 2018   | ---             |
| [2.0.4](#2.0.4)          | October 30, 2018   | ---             |
| [2.0.3](#2.0.3)          | October 30, 2018   | ---             |
| [2.0.2](#2.0.2)          | October 10, 2018   | ---             |
| [2.0.1](#2.0.1)          | September 25, 2018 | ---             |
| [2.0.0](#2.0.0)          | September 24, 2018 | ---             |
| [2.0.0-3 (RC)](#2.0.0-3) | August 2, 2018     | ---             |
| [1.14.4](#1.14.4)        | May 03, 2018       | August 30, 2020 |
| [1.14.3](#1.14.3)        | May 03, 2018       | August 30, 2020 |
| [1.14.2](#1.14.2)        | December 21, 2017  | August 30, 2020 |
| [1.14.1](#1.14.1)        | November 10, 2017  | August 30, 2020 |
| [1.14.0](#1.14.0)        | November 9, 2017   | August 30, 2020 |
| [1.13.0](#1.13.0)        | October 11, 2017   | August 30, 2020 |
| [1.12.2](#1.12.2)        | August 10, 2017    | August 30, 2020 |
| [1.12.1](#1.12.1)        | August 10, 2017    | August 30, 2020 |
| [1.12.0](#1.12.0)        | May 10, 2017       | August 30, 2020 |
| [1.11.0](#1.11.0)        | March 16, 2017     | August 30, 2020 |
| [1.10.2](#1.10.2)        | January 27, 2017   | August 30, 2020 |
| [1.10.1](#1.10.1)        | December 22, 2016  | August 30, 2020 |
| [1.10.0](#1.10.0)        | October 03, 2016   | August 30, 2020 |
| [1.9.0](#1.9.0)          | July 07, 2016      | August 30, 2020 |
| [1.8.0](#1.8.0)          | June 14, 2016      | August 30, 2020 |
| [1.7.0](#1.7.0)          | April 26, 2016     | August 30, 2020 |
| [1.6.0](#1.6.0)          | March 29, 2016     | August 30, 2020 |
| [1.5.6](#1.5.6)          | March 08, 2016     | August 30, 2020 |
| [1.5.5](#1.5.5)          | February 02, 2016  | August 30, 2020 |
| [1.5.4](#1.5.4)          | February 01, 2016  | August 30, 2020 |
| [1.5.2](#1.5.2)          | January 26, 2016   | August 30, 2020 |
| [1.5.2](#1.5.2)          | January 22, 2016   | August 30, 2020 |
| [1.5.1](#1.5.1)          | January 4, 2016    | August 30, 2020 |
| [1.5.0](#1.5.0)          | December 31, 2015  | August 30, 2020 |
| [1.4.0](#1.4.0)          | October 06, 2015   | August 30, 2020 |
| [1.3.0](#1.3.0)          | October 06, 2015   | August 30, 2020 |
| [1.2.2](#1.2.2)          | September 10, 2015 | August 30, 2020 |
| [1.2.1](#1.2.1)          | August 15, 2015    | August 30, 2020 |
| [1.2.0](#1.2.0)          | August 05, 2015    | August 30, 2020 |
| [1.1.0](#1.1.0)          | July 09, 2015      | August 30, 2020 |
| [1.0.3](#1.0.3)          | June 04, 2015      | August 30, 2020 |
| [1.0.2](#1.0.2)          | May 23, 2015       | August 30, 2020 |
| [1.0.1](#1.0.1)          | May 15, 2015       | August 30, 2020 |
| [1.0.0](#1.0.0)          | April 08, 2015     | August 30, 2020 |<|MERGE_RESOLUTION|>--- conflicted
+++ resolved
@@ -2,17 +2,12 @@
 
 ## 3.10.0 (2021-01-11)
 
-<<<<<<< HEAD
-- BUGFIX: Defaults partitionKeyValue to `'[{}]'` when missing in Read/Delete bulk operations
-- FEATURE: Adds AAD authentication via @azure/identity.
-=======
 - FEATURE: Adds AAD authentication via @azure/identity.
 
 ## 3.9.5 (2021-01-12)
 
 - BUGFIX: Throws correct Invalid Continuation Token error when making request with malformed token
 - BUGFIX: Defaults partitionKeyValue to `'[{}]'` when missing in Read/Delete bulk operations
->>>>>>> 9d4050f9
 - BUGFIX: Sums group by operations for cross-partition queries correctly with null values.
 
 ## 3.9.3 (2020-10-19)
