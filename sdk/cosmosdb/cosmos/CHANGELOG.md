# Release History

## 4.2.1 (Unreleased)

<<<<<<< HEAD
### Bugs Fixed

- Fixed issue for incorrect `ParallelizeCrossPartitionQuery` header value. It was set to true if `maxDegreeOfParallelism` was set to 0 or 1 in `FeedOptions` while executing a query. [#31232](https://github.com/Azure/azure-sdk-for-js/issues/31232)
=======
### Features Added

### Breaking Changes

### Bugs Fixed

### Other Changes
>>>>>>> 72704f65

## 4.2.0 (2024-11-19)

### Features Added

- Full Text Support: This feature adds support for full text search policy and indexing policy. It also enables performing full text search queries. [docs](https://learn.microsoft.com/azure/cosmos-db/gen-ai/full-text-search)
- Hybrid Search Support: This feature adds support for performing hybrid search queries. [docs](https://learn.microsoft.com/azure/cosmos-db/gen-ai/hybrid-search)
- Added support for three optional properties to support `quantizedFlat` and `diskANN` vector indexing policies. The properties are: `quantizationByteSize`, `vectorIndexShardKey` and `indexingSearchListSize`.

## 4.1.1 (2024-08-30)

### Bugs Fixed

- Fixed a issue caused by accessing `process` without checking its existence in the global scope, it was leading to crashes in non-Node environments.
- The default value of `continueOnError` of BulkRequestOptions is now set to true. Pass `{ continueOnError: false }` in `bulkOptions` to stop executing operations when one fails.

## 4.1.0 (2024-08-07)

### Features Added

- Vector Search: This feature introduces vector indexes, vector embedding policy and vector queries to enable vector similarity search in JS SDK. [docs](https://learn.microsoft.com/azure/cosmos-db/nosql/vector-search)
- All versions and deletes mode in change feed: The All versions and deletes mode is added in change feed mode which captures every version and every change (create, update, and delete) made to items. [docs](https://learn.microsoft.com/azure/cosmos-db/nosql/change-feed-modes?tabs=all-versions-and-deletes#all-versions-and-deletes-change-feed-mode-preview)
- Bypassing integrated cache: The option to bypass integrated cache is now available in `RequestOptions`. [docs](https://learn.microsoft.com/azure/cosmos-db/integrated-cache#bypass-the-integrated-cache-preview)
- Computed Properties: Support for adding Computed Properties in items is added. [docs](https://learn.microsoft.com/azure/cosmos-db/nosql/query/computed-properties?tabs=dotnet#creating-computed-properties)
- Composite Indexing: The JS SDK now supports including composite indexes in the indexing policy, improving query performance on multiple fields. [docs](https://learn.microsoft.com/azure/cosmos-db/index-overview#composite-indexes)
- Correlated Activity Id: Correlated Activity Id is added in header of every query request on Items. This helps in troubleshooting by linking all requests for a query that involves multiple server interactions and partitions. Correlated Activity Id can be accessed through query response headers or `response.correlatedActivityId`.
- Split proof Bulk API: Earlier, whenever Bulk API encountered a partition split during processing, it would return an error message. Now, JS SDK ensures that the Bulk API is resistant to partition split. [#18682](https://github.com/Azure/azure-sdk-for-js/issues/18682)
- Improved samples: The samples have been updated in this release, now organized into two folders: `v3` for features up to the v3 release, and `v4` for features up to the v4 release.
- Added support for MakeList and MakeSet query aggregators

#### Vector Search

- The following sample shows how to create a container with vector embedding and indexing policies.

```js
// define vector indexing policy
const vectorEmbeddingPolicy = {
  vectorEmbeddings: [
    {
      path: "/vector1",
      dataType: VectorEmbeddingDataType.UInt8,
      dimensions: 1000,
      distanceFunction: VectorEmbeddingDistanceFunction.Euclidean,
    },
    {
      path: "/vector2",
      dataType: VectorEmbeddingDataType.Int8,
      dimensions: 200,
      distanceFunction: VectorEmbeddingDistanceFunction.DotProduct,
    },
    {
      path: "/vector3",
      dataType: VectorEmbeddingDataType.UInt8,
      dimensions: 400,
      distanceFunction: VectorEmbeddingDistanceFunction.Cosine,
    },
  ],
};

// add vector indexes in Indexing Policy
const indexingPolicy = {
  automatic: true,
  indexingMode: "consistent",
  vectorIndexes: [
    { path: "/vector1", type: VectorIndexType.Flat },
    { path: "/vector2", type: VectorIndexType.QuantizedFlat },
    { path: "/vector3", type: VectorIndexType.DiskANN },
  ],
};

// define and create container with vector Embedding Policy
const containerDefinition = {
  id: containerId,
  partitionKey: { paths: ["/id"] },
  indexingPolicy: indexingPolicy,
  vectorEmbeddingPolicy: vectorEmbeddingPolicy,
};
await database.containers.createIfNotExists(containerDefinition);
```

- Vector Search queries without TOP or LIMIT+OFFSET are blocked by default, with an option to disable this check using `allowUnboundedNonStreamingQueries` in query FeedOptions. Also added an internal buffer size check to prevent excessive memory consumption, throwing errors if the buffer size exceeds the default. The max buffer size can be increased using the `vectorSearchBufferSize` option from query FeedOptions.

#### Change Feed - All versions and deletes mode

- The AllVersionsAndDeletes mode is only supported with `ChangeFeedStartFrom.Now` and `ChangeFeedStartFrom.Continuation`.
- To read from the change feed in all versions and deletes mode, include `changeFeedMode` in changeFeedIteratorOptions:

```js
    const changeFeedIteratorOptions: ChangeFeedIteratorOptions = {
      maxItemCount: 5,
      changeFeedStartFrom: ChangeFeedStartFrom.Now(),
      changeFeedMode: ChangeFeedMode.AllVersionsAndDeletes,
    };
    const iterator = container.items.getChangeFeedIterator(changeFeedIteratorOptions);
```

#### Bypassing Integrated Cache

- Here is a sample showing how to enable `bypassIntegratedCache` in RequestOptions.

```js
  const options: RequestOptions = {bypassIntegratedCache: true};
  const response = await container.item("1").read(options);
```

#### Computed Properties

- The following snippet configures computed properties for a container:

```js
    const computedProperties: ComputedProperty[] = [{
      name: "lowerLastName",
      query:
        "SELECT VALUE LOWER(IS_DEFINED(c.lastName) ? c.lastName : c.parents[0].familyName) FROM c",
    },];
    const { resource: containerdef } = await database.containers.createIfNotExists({
      id: containerName,
      computedProperties: computedProperties,
      indexingPolicy: indexingPolicy,
    });
    const container: Container = database.container(containerdef.id);
```

#### Composite Indexing

- Here's a sample of adding composite indexes for a container:

```js
    const containerDefinition: ContainerDefinition = {
      id: "containerWithCompositeIndexingPolicy",
      indexingPolicy: {
        automatic: true,
        indexingMode: IndexingMode.consistent,
        includedPaths: [
          {
            path: "/*",
          },
        ],
        excludedPaths: [],
        compositeIndexes: [
          [
            { path: "/key", order: "ascending" },
            { path: "/field", order: "ascending" },
          ],
        ],
      },
    };
    await database.containers.create(containerDefinition);
```

- Added support for passing a custom `HttpClient` when constructing a `CosmosClient`.

### Breaking Changes

#### Dropped Support for TypeScript 4.1

- We have opted to discontinue support for TypeScript version 4.1. Consequently, the minimum supported TypeScript version has been elevated to 4.2. Kindly ensure that your environment is promptly updated to align with these changes.

### Bugs Fixed

- Fix Bulk operations(Read, Delete, and Patch) failing due to wrong format of partition key in non-partitioned container.

## 4.0.0 (2023-09-12)

🎉 v4 release! 🎉 Many new features, bug fixes, and a few breaking changes.

- Summary of new added features
  - Diagnostics: A diagnostic object has been added to responses of api operations ie. point lookups, bulk & batch operations, query and error responses, which contains information related to metadata lookups, retries, request and reponse latencies and payload siezes.
  - Hierarchical Partitioning: Containers with hierarchical partitions are now supported. [docs](https://learn.microsoft.com/azure/cosmos-db/hierarchical-partition-keys)
  - Index metrics: can be enabled to show both utilized indexed paths and recommended indexed paths. [docs](https://learn.microsoft.com/azure/cosmos-db/nosql/index-metrics?tabs=javascript)
  - New Changefeed iterator: which can consume changes for a specific partition key, a feed range or an entire container. [docs](https://learn.microsoft.com/azure/cosmos-db/nosql/change-feed-pull-model?tabs=JavaScript)
  - Priority based throttling is now supported. [docs](https://devblogs.microsoft.com/cosmosdb/introducing-priority-based-execution-in-azure-cosmos-db-preview/)

### New Features

#### Diagnostics

- Since `diagnostics` is added to all Response objects. You could programatically access `CosmosDiagnostic` as follows.

```js
  // For point look up operations
  const { container, diagnostics: containerCreateDiagnostic } =
    await database.containers.createIfNotExists({
      id: containerId,
      partitionKey: {
        paths: ["/key1"],
      },
  });

  // For Batch operations
   const operations: OperationInput[] = [
    {
      operationType: BulkOperationType.Create,
      resourceBody: { id: 'A', key: "A", school: "high" },
    },
  ];
  const response = await container.items.batch(operations, "A");
  const diagnostics = response.diagnostics

  // For Bulk operations
   const operations: OperationInput[] = [
    {
      operationType: BulkOperationType.Create,
      resourceBody: { id: 'A', key: "A", school: "high" },
    },
  ];
  const response = await container.items.bulk(operations);;
  const diagnostics = response.diagnostics

  // For query operations
  const queryIterator = container.items.query("select * from c");
  const { resources, diagnostics } = await queryIterator.fetchAll();

  // While error handling
  try {
    // Some operation that might fail
  } catch (err) {
    const diagnostics = err.diagnostics
  }
```

#### Hierarchical Partitioning

- Here is a sampele for creating container with Hierarchical Partitions

  ```js
  const containerDefinition = {
    id: "Test Database",
    partitionKey: {
      paths: ["/name", "/address/zip"],
      version: PartitionKeyDefinitionVersion.V2,
      kind: PartitionKeyKind.MultiHash,
    },
  };
  const { container } = await database.containers.createIfNotExists(containerDefinition);
  console.log(container.id);
  ```

- Definition of PartitionKey has been changed to support Hierarchical partitioning. Here is how to use the new definition.

  - The operations for which PartitionKey can be derived from Request body, providing PartitionKey is optional as always i.e
    ```js
    const item = {
      id: 1,
      name: "foo",
      address: {
        zip: 100,
      },
      active: true,
    };
    await container.items.create(item);
    ```
  - Here is sample for operations which require hierarchical partition to be passed.

    ```js
    await container.item("1", ["foo", 100]).read();
    ```

    OR

    ```js
    const partitionKey: PartitionKey = new PartitionKeyBuilder()
      .addValue("foo")
      .addValue(100)
      .build();
    await container.item("1", partitionKey).read();
    ```

  - If you are not using Hierarchical Partitioning feature, Definition of Partition Key is practically backward compatible.
    ```js
    await container.item("1", "1").read();
    ```

#### New Change feed Iterator

The v4 SDK now supports [Change feed pull model](https://learn.microsoft.com/azure/cosmos-db/nosql/change-feed-pull-model?tabs=JavaScript).

**_Note: There are no breaking changes, the old change feed iterator is still supported._**

Major Differences:

- The new iterator allows fetching change feed for a partition key, a feed range, or an entire container, compared to the older iterator, which was limited to fetching change feed for a partition key only.

- The new implementation is effectively an infinite list of items that encompasses all future writes and updates. The `hasMoreResults` property now always returns `true`, unlike the older implementation, which returned `false` when a `NotModified` status code was received from the backend.

Here is an example of creating and using the new change feed iterator:

```js
const changeFeedOptions = {
  changeFeedStartFrom: ChangeFeedStartFrom.Beginning("partition key or feed range"),
  maxItemCount: 10,
};
const iterator = container.items.getChangeFeedIterator(changeFeedOptions);
while (iterator.hasMoreResults) {
  const res = await iterator.readNext();
  // process res
}
```

#### Index Metrics [#20194](https://github.com/Azure/azure-sdk-for-js/issues/20194)

Azure Cosmos DB provides indexing metrics for optimizing query performance, especially when you're unsure about adjusting the indexing policy.
You can enable indexing metrics for a query by setting the PopulateIndexMetrics property to true(default=false).

```js
const { resources: resultsIndexMetrics, indexMetrics } = await container.items
  .query(querySpec, { populateIndexMetrics: true })
  .fetchAll();
```

We only recommend enabling the index metrics for troubleshooting query performance.

#### Enhanced Retry Utility for Improved SDK Reliability [#23475](https://github.com/Azure/azure-sdk-for-js/issues/23475)

Improved the retry utility to align with other language SDKs. Now, it automatically retries requests on the next available region when encountering HTTP 503 errors (Service Unavailable)
and handles HTTP timeouts more effectively, enhancing the SDK's reliability.

#### Priority based throttling [docs](https://devblogs.microsoft.com/cosmosdb/introducing-priority-based-execution-in-azure-cosmos-db-preview/) [#26393](https://github.com/Azure/azure-sdk-for-js/pull/26393/files)

Priority-based execution is a capability which allows users to specify priority for the request sent to Azure Cosmos DB. Based on the priority specified by the user, if there are more requests than the configured RU/s in a second, then Azure Cosmos DB will throttle low priority requests to allow high priority requests to execute.
You can enable priority based throttling by setting priorityLevel property.

```js
const response =
  (await container.item(document.id).read) < TestItem > { priorityLevel: PriorityLevel.Low };
```

### Bugs Fixed

- Updated response codes for the getDatabase() method. [#25932](https://github.com/Azure/azure-sdk-for-js/issues/25932)
- Fix Upsert operation failing when partition key of container is `/id` and `/id` is missing in the document. [#21383](https://github.com/Azure/azure-sdk-for-js/issues/21383)

### Breaking Changes

- The definition of PartitionKey is changed, PartitionKeyDefinition is now a independent type. [#23416](https://github.com/Azure/azure-sdk-for-js/issues/23416)

## 3.17.3 (2023-02-13)

### Features Added

- Changes in bulk api to honour size restictions (i.e 2Mb) while creating individual batches.[#23923](https://github.com/Azure/azure-sdk-for-js/issues/23923)
- Enriched Timeout error response. We had defined Timeout error as custom error in our sdk but we were not sending up any message along with it, now we are throwing the specific Error. [#23025](https://github.com/Azure/azure-sdk-for-js/issues/23025)
- Added functionality to delete entire data for a partition id. [#22091](https://github.com/Azure/azure-sdk-for-js/issues/22091)
- SDK now defines all possible error types, namely Export RestError, AbortError, TimeoutError, and ErrorResponse. [22789](https://github.com/Azure/azure-sdk-for-js/issues/22789)

### Bugs Fixed

- Removed excessive log warnings during bulk operations on a container with no partitionkey set.
- Fix issue with GlobalEndpointManager never making endpoints available after they fall-back [#22726](https://github.com/Azure/azure-sdk-for-js/issues/22726)
- Fix issue that caused parallel queries to break when returning a result of 0 or false. [#24493](https://github.com/Azure/azure-sdk-for-js/issues/24493)

### Other Changes

- Error handling guidelines are added in README.md

## 3.17.2 (2022-11-15)

### Bugs Fixed

- Fix issue with patch api not working with aadCredentials [#20689](https://github.com/Azure/azure-sdk-for-js/issues/20689)
- Improve the contract of Item.batch operation from type any to OperationResponse [#23652](https://github.com/Azure/azure-sdk-for-js/issues/20689)
- Add section for the current limitations with the SDK [#21650](https://github.com/Azure/azure-sdk-for-js/issues/21650)
- Fix issue aad refresh token automatically getting refreshed [#22620](https://github.com/Azure/azure-sdk-for-js/issues/22620)

## 3.17.1 (2022-09-12)

### Bugs Fixed

- Fix issue with unwanted runtime dependency on `@azure/identity` [#22968](https://github.com/Azure/azure-sdk-for-js/issues/22968)

## 3.17.0 (2022-08-19)

### Features Added

#### GA: Azure Cosmos DB Integrated Cache

- Support DedicatedGatewayRequestOptions and MaxIntegratedCacheStaleness [#21240](https://github.com/Azure/azure-sdk-for-js/pull/21240)
- Upgrade cosmos with azure core tracing [#22284](https://github.com/Azure/azure-sdk-for-js/pull/22284)
- Removed old logging and implement Azure core logging coverage [#18723](https://github.com/Azure/azure-sdk-for-js/pull/18723?)

### Bugs Fixed

- ParallelQueryExecutionContextBase breaks use of abortSignal [#18544](https://github.com/Azure/azure-sdk-for-js/pull/18544)
- Fixes id encoding issues when using special characters fo RoutingGateway

## 3.16.3 (2022-07-13)

### Bugs Fixed

- Fixes issues with "id" encoding when using special characters that should be allowed in the "id" property of a document. [#22548](https://github.com/Azure/azure-sdk-for-js/pull/22548)

## 3.16.2 (2022-06-24)

### Bugs Fixed

- Adds support to run queries with group by over a column with null values. [#22345](https://github.com/Azure/azure-sdk-for-js/pull/22345)

## 3.16.1 (2022-05-31)

### Bugs Fixed

- Fix [#22003](https://github.com/Azure/azure-sdk-for-js/issues/22003) missing interface error. [#22015](https://github.com/Azure/azure-sdk-for-js/pull/22015)

## 3.16.0 (2022-05-23)

### Features Added

- Allow users like cosmos-explorer to specify hierarchical partition keys. https://github.com/Azure/azure-sdk-for-js/pull/21934
- Support Dedicated Gateway RequestOptions and Max Integrated Cache Staleness. https://github.com/Azure/azure-sdk-for-js/pull/21240

## 3.15.1 (2022-01-24)

### Bugs Fixed

- Fixed the paths mapped by the `browser` entry in `package.json` to be correct for the package's new output structure. This solves errors with bundling the package for browsers.

## 3.15.0 (2021-11-22)

### Features Added

- _GA_ Adds `container.item(itemId).patch()`. `patch()` is an alternative to `replace()` for item updates. https://github.com/Azure/azure-sdk-for-js/pull/16264/files#diff-7caca690c469e2025576523c0377ac71815f001024fde7c48b20cd24adaa6977R561
- _GA_ support for Bulk operation PATCH.
- _GA_ support for Batch operation PATCH.
- Added the `SasTokenProperties` type and a `createAuthorizationSasToken` function to enable scoped access to Cosmos resources with SAS tokens. For an example that demonstrates creating a SAS token and using it to authenticate a `CosmosClient`, see [the `SasTokenAuth` sample](https://github.com/Azure/azure-sdk-for-js/blob/main/sdk/cosmosdb/cosmos/samples/v3/typescript/src/SasTokenAuth.ts).

### Other Changes

- Made several changes to the sample programs to improve code quality and compatibility with Node 12, and upgraded the sample programs' dependencies.

## 3.14.1 (2021-09-02)

### Bugs Fixed

- Fix @azure/core-rest-pipeline version for AAD auth.

## 3.14.0 (2021-09-01)

### Features Added

- _PREVIEW_ Adds `container.item(itemId).patch()`. `patch()` is an alternative to `replace()` for item updates. https://github.com/Azure/azure-sdk-for-js/pull/16264/files#diff-7caca690c469e2025576523c0377ac71815f001024fde7c48b20cd24adaa6977R561
- _PREVIEW_ Adds support for Bulk operation PATCH.
- _PREVIEW_ Adds support for Batch operation PATCH.

### Bugs Fixed

- Fixes bug where Batch was passing the wrong header for batch requests with partition keys
- Fixes 401s when using AAD auth. AAD credentials should now work and no longer cause 429s from @azure/identity at high throughput.

## 3.13.1 (2021-08-23)

### Bugs Fixed

- Fixed bugs in session token clearing logic. Session Not found (404, substatus 1002) was not being handled correctly by the session retry policy and would mistakenly retry the request with the same session token.

## 3.13.0 (2021-08-10)

### Features Added

- Adds TransactionalBatch to items `container.items.batch(operations)`

### Bugs Fixed

- Fixed bulk requests which had operations without partitionKey specified.

## 3.12.3 (2021-07-23)

### Bugs Fixed

- Fix bulk operations on containers with multiple partitions with nested partition keys

## 3.12.2 (2021-07-21)

### Features Added

- Adopted target ES2017 to reduce bundle size.

## 3.12.1 (2021-07-16)

### Bugs Fixed

- Returned default retryPolicy option `fixedRetryIntervalInMilliseconds` to its original default 0.

## 3.12.0 (2021-07-06)

### Features Added

- With the dropping of support for Node.js versions that are no longer in LTS, the dependency on `@types/node` has been updated to version 12. Read our [support policy](https://github.com/Azure/azure-sdk-for-js/blob/main/SUPPORT.md) for more details.
- Added background refresher for endpoints, and new `ConnectionPolicy` options. Refreshing defaults to true, and the default refresh rate is every 5 minutes.

```js
const client = new CosmosClient({
  endpoint,
  key: masterKey,
  connectionPolicy: {
    ...defaultConnectionPolicy,
    endpointRefreshRateInMs: 700,
    enableBackgroundEndpointRefreshing: true,
  },
});
```

- Added `client.dispose()` for closing the endpoint refresher verbosely. Necessary when destroying the CosmosClient inside existing processes like an express web server, or when you want to destroy the client and create a new one in the same process.

```js
const client = new CosmosClient();
client.dispose(); // cancels background endpoint refreshing
```

## 3.11.5 (2021-06-10)

### Features Added

### Breaking Changes

### Key Bugs Fixed

### Fixed

- BUGFIX: Adds another failover condition.

## 3.11.4 (2021-06-10)

- BUGFIX: Correctly failover to new regions when regional DNS has gone offline.

## 3.11.3 (2021-05-21)

- BUGFIX: Sanitize user endpoint URLs for AAD DataPlane RBAC token generation.

## 3.11.2 (2021-05-11)

- BUGFIX: Cache https client between requests.

## 3.11.1 (2021-05-06)

- BUGFIX: Import URL from Browser/Node shim rather than built-in module.

## 3.11.0 (2021-04-21)

- FEATURE: Internal client update. No user facing changes, but major version bump to be safe.

## 3.10.6 (2021-04-14)

- BUGFIX: Adds partitionKey parameter to `container.conflicts.delete`

## 3.10.5 (2021-03-25)

- BUGFIX: Pins node-abort-controller version as we depend on a type in v1.2.0.

## 3.10.4 (2021-03-23)

- FEATURE: Adds Bulk continueOnError option.

## 3.10.3 (2021-03-12)

- BUGFIX: Removes direct dependency on @azure/identity while retaining compatibility.

## 3.10.2 (2021-03-11)

- BUGFIX: Fixes @azure/identity dependency in dev deps.

## 3.10.1 (2021-03-10)

- BUGFIX: Autogenerates IDs for Upsert operations in bulk.

## 3.10.0 (2021-01-21)

- FEATURE: Adds AAD authentication via @azure/identity.

## 3.9.5 (2021-01-18)

- BUGFIX: Throws correct Invalid Continuation Token error when making request with malformed token
- BUGFIX: Defaults partitionKeyValue to `'[{}]'` when missing in Read/Delete bulk operations
- BUGFIX: Sums group by operations for cross-partition queries correctly with null values.

## 3.9.3 (2020-10-19)

- BUGFIX: Fixes bulk operations with top level partitionKey values that are undefined or null.

## 3.9.2 (2020-09-16)

- BUGFIX: Fixes slow `userAgent` lookup on azure functions.

## 3.9.1 (2020-08-28)

- BUGFIX: Fixes `OperationInput` type to be more accurate based on `OperationType`.
- FEATURE: Bulk requests with `Create` operations will now autogenerate IDs if they are not present.
- FEATURE: The `BulkOperationType` enum now exists and can be used when making bulk requests.

## 3.9.0 (2020-08-13)

- FEATURE: Adds support for autoscale parameters on container and database create methods

Note that `maxThroughput` cannot be passed with `throughput`.

```js
// correct
const containerDefinition = {
  id: "sample container",
  indexingPolicy: { indexingMode: IndexingMode.consistent },
  maxThroughput: 500,
  autoUpgradePolicy: {
    throughputPolicy: {
      incrementPercent: 15
    }
  }
};
database.container.create(containerDefinition)

// incorrect
const containerDefinition = {
  id: "sample container",
  indexingPolicy: { indexingMode: IndexingMode.consistent },
  throughput: 500, // do not specify throughput with maxThroughput
  maxThroughput: 500
  autoUpgradePolicy: {
    throughputPolicy: {
      incrementPercent: 15
    }
  }
};
database.container.create(containerDefinition)
```

## 3.8.2 (2020-08-12)

- BUGFIX: Fix checkURL function for Node 8

## 3.8.1 (2020-08-12)

- BUGFIX: Adds separate URL module for browser/node.

## 3.8.0 (2020-08-10)

- FEATURE: Throws when initializing ClientContext with an invalid endpoint
- FEATURE: Changes JSONArray type internal from Array to ArrayLike to avoid requiring type coercion for immutable data
- FEATURE: Adds bulk request to container.items. Allows aggregate bulk request for up to 100 operations on items with the types: Create, Upsert, Read, Replace, Delete

```js
// up to 100 operations
const operations: OperationInput[] = [
  {
    operationType: "Create",
    resourceBody: { id: "doc1", name: "sample", key: "A" },
  },
  {
    operationType: "Upsert",
    resourceBody: { id: "doc2", name: "other", key: "A" },
  },
  {
    operationType: "Read",
    id: "readItemId",
    partitionKey: "key",
  },
];

await database.container.items.bulk(operations);
```

## 3.7.4 (2020-06-30)

- BUGFIX: Properly escape ASCII "DEL" character in partition key header

## 3.7.3 (2020-06-29)

- BUGFIX: Cannot create item with automatic id generation and a container partitioned on ID (#9734)

## 3.7.2 (2020-06-16)

- BUGFIX: Internal abort signal incorrectly triggered when user passes a custom abort signal. See #9510 for details.

## 3.7.1 (2020-06-12)

- BUGFIX: Typo in globalCrypto.js causing errors in IE browser
- BUGFIX: Resource tokens not matching for item delete operations (#9110)

## 3.7.0 (2020-06-08)

- BUGFIX: Support crypto functions in Internet Explorer browser
- BUGFIX: Incorrect key casing in object returned by `setAuthorizationHeader`
- FEATURE: Adds `readOffer` methods to container and database
- FEATURE: Allows string value `partitionKey` parameter when creating containers

The following result in the same behavior:

```js
const containerDefinition = {
  id: "sample container",
  indexingPolicy: { indexingMode: IndexingMode.consistent },
  throughput: 400,
  partitionKey: { paths: ["/key"] }
};
database.container.create(containerDefinition);

// OR as a string

const containerDefinition = {
  id: "sample container",
  indexingPolicy: { indexingMode: IndexingMode.consistent },
  throughput: 400,
  partitionKey: "/key" } // must have leading slash "/"
};
database.container.create(containerDefinition);
```

## 3.6.3 (2020-04-08)

- FEATURE: Add `partitionKey` to `FeedOptions` for scoping a query to a single partition key value

@azure/cosmos V2 has two different but equivalent ways to specify the partition key for a query:

```js
// V2 These are effectively the same
container.items.query("SELECT * from c", { partitionKey: "foo" }).toArray();
container.items.query('SELECT * from c WHERE c.yourPartitionKey = "foo"').toArray();
```

In an effort to simplify, the V3 SDK removed `partitionKey` from `FeedOptions` so there was only one way to specify the partition key:

```js
// V3
container.items.query('SELECT * from c WHERE c.yourPartitionKey = "foo"').fetchAll();
```

Based on customer feedback, we identified scenarios where it still makes sense to support passing the partition key via `FeedOptions` and have decided to restore the behavior.

## 3.6.2 (2020-02-20)

- BUG FIX: Support signing in web workers where this === self

## 3.6.1 (2020-02-11)

- BUG FIX: Normalize location names when selecting endpoint. Allows passing of normalized endpoint names

## 3.6.0 (2020-02-10)

- FEATURE: Add support for spatial indexing, bounding boxes, and geospatial configuration
- BUG FIX: Fix bug when passing forceQueryPlan to QueryIterator for non-item resources (#7333)

## 3.5.4 (2020-01-28)

- BUG FIX: Return parsed number instead of string for request charge

## 3.5.3 (2020-01-06)

- BUG FIX: maxDegreeOfParallelism was defaulting to 1 and should default to the number of partitions of the collection
- BUG FIX: maxItemCount was defaulting to 10 and should default to undefined
- Set default TLS version to 1.2 (#6761)
- Use tslib 1.10.0 (#6710)
- Add partition key to code sample (#6612)

## 3.5.2 (2019-12-03)

- Fix handling of special characters in item ids when signing tokens in the browser (#6379)

## 3.5.1 (2019-11-25)

- Fix bug when paginating GROUP BY queries or using in conjunction with TOP/OFFSET/LIMIT (#6003)
- Improve error message for mixed type ORDER BY (#6306)

## 3.5.0 (2019-11-21)

- FEATURE: Endpoint discovery and multi-region failover improvements. See https://github.com/Azure/azure-sdk-for-js/pull/6283 for more information on this change. (#6283)
- Makes changeFeed and query options optional. Fix #6232 Fix #6277 (#6273)

## 3.4.2 (2019-11-07)

- Fixes bug where the query may throw a 410 error during a split operation. Instead, throw 503 (#6074)

## 3.4.1 (2019-11-05)

- Fix region drop failover scenario and add test (#5892)

## 3.4.0 (2019-10-28)

- FEATURE: GROUP BY query support (#5749)
- Update proxy-agent. Remove types folder (#5854)
- Typo: Fix "an" vs "a" (#5812)
- Update to Mocha 6.2.2 (#5824)
- Remove unused Range type (#5686)
- Remove universal-user-agent (#5869)

## 3.3.4 (2019-10-14)

- Query bug fix. Empty result last call not reporting proper RUs (#5517)
- Sign headers using internal package (#5523)
- Use internal digest function instead of crypto-hash package (#5493)
- Remove internal binary-search-bounds package (#5417)
- Fix atob bug impacting browser users (#5375)

## 3.3.2 (2019-10-03)

- Export TokenProvider and RequestInfo types (#5262)
- Remove atob package in favor of local version (#5334)
- Fix incorrect lib version in UserAgent (#5295)
- Allow zero for Item TTL (#5257)

## 3.3.0 (2019-09-24)

- FEATURE: Add userAgentSuffix to CosmosClient constructor options (#5068)
- Guard process.env to fix webpack issues (#5223)
- Fixes bug where initial QueryIterator promise was not being created (#5215)
- Fix aggregates bug when query was returning no results (#5184)
- sideEffects field set to false (#5022)

## 3.2.0 (2019-08-26)

- FEATURE: Endpoint resolution now blocks until initialized (#409)
- FEATURE: Add bufferItems support & other cross-partition perf improvements (#397)
- Fix missing AbortSignal type for users not targeting the DOM (#416)
- Add sample for bulk update with continuation token (#402)
- Export default partition key path (#405)

## 3.1.1 (2019-08-07)

- Fix bug where offset limit iterator was being called for each item under the offset count (#398)
- Add retry on EPIPE error (#400)

## 3.1.0 (2019-07-26)

- FEATURE: Set default ResponseContinuationTokenLimitInKB to 1kb. Prevents header limit errors (#384)
- Remove unused disableSSLVerification options (#388)

## 3.0.4 (2019-07-22)

- Allow initialHeaders to explicitly set partition key header (#383)
- Use package.json#files to prevent extraneous files from being pubished (#382)
- Fix for routing map sort error on older version of node+v8 (#378)
- Fixes bug when user supplies partial retry options. Close #377 (#379)
- README updates (#374)

## 3.0.3 (2019-07-17)

- Fix webpack usage. Prevent resolving modules called with `require` (#373)
- Various internal API cleanups and sample fixes

## 3.0.2 (2019-07-09)

Fixes a long outstanding bug where RUs were always being reported as 0 for aggregate queries (#366)

## 3.0.1 (2019-07-02)

Fixes broken session tokens in the browser. Cosmos uses file system friendly base64 to represent resources internally but does not work with the builtin browser atob function (#363)

## 3.0.0 (2019-06-28)

🎉 v3 release! 🎉 Many new features, bug fixes, and a few breaking changes. Primary goals of this release:

- Implement major new features:
  - DISTINCT queries
  - LIMIT/OFFSET queries
  - User cancelable requests
- Update to the latest Cosmos REST API version where [all containers have unlimited scale](https://docs.microsoft.com/azure/cosmos-db/migrate-containers-partitioned-to-nonpartitioned)
- Make it easier to use Cosmos from the browser
- Better align with the new [Azure JS SDK guidlines](https://azure.github.io/azure-sdk/typescript_introduction.html)

### Migration Guide for Breaking Changes

#### Improved Client Constructor Options (#246)

Constructor options have been simplified:

- `masterKey` was renamed `key` and moved to the top-level
- Properties previously under `options.auth` have moved to the top-level

```js
// v2
const client = new CosmosClient({
  endpoint: "https://your-database.cosmos.azure.com",
  auth: {
    masterKey: "your-primary-key",
  },
});

// v3
const client = new CosmosClient({
  endpoint: "https://your-database.cosmos.azure.com",
  key: "your-primary-key",
});
```

#### Simplified QueryIterator API (#238 #316)

In v2 there were many different ways to iterate or retrieve results from a query. We have attempted to simplify the v3 API and remove similar or duplciate APIs:

- Remove iterator.next() and iterator.current(). Use fetchNext() to get pages of results.
- Remove iterator.forEach(). Use async iterators instead.
- iterator.executeNext() renamed to iterator.fetchNext()
- iterator.toArray() renamed to iterator.fetchAll()
- Pages are now proper `Response` objects intead of plain JS objects

```js
const container = client.database(dbId).container(containerId)

// v2
container.items.query('SELECT * from c').toArray()
container.items.query('SELECT * from c').executeNext()
container.items.query('SELECT * from c').forEach(({ body: item }) => { console.log(item.id) })

// v3
container.items.query('SELECT * from c').fetchAll()
container.items.query('SELECT * from c').fetchNext()
for await(const { result: item } in client.databases.readAll().getAsyncIterator()) {
    console.log(item.id)
}
```

#### Simplified Partition Keys for Queries

v2 has two different but equivalent ways to specify the partition key for a query:

```js
// v2. These are effectively the same
container.items.query("SELECT * from c", { partitionKey: "foo" }).toArray();
container.items.query('SELECT * from c WHERE c.yourPartitionKey = "foo"').toArray();
```

v3 removed `partitionKey` from `FeedOptions` so there is now only one way to specify the partition key:

```js
// v3
container.items.query('SELECT * from c WHERE c.yourPartitionKey = "foo"').fetchAll();
```

#### Fixed Containers are now Paritioned (#308)

[The Cosmos service now supports partition keys on all containers, including those that were previously created as fixed containers](https://docs.microsoft.com/azure/cosmos-db/migrate-containers-partitioned-to-nonpartitioned). The v3 SDK updates to the latest API version that implements this change, but it is not breaking. If you do not supply a partition key for operations, we will default to a system key that works with all your existing containers and documents.

#### `upsert` removed for Stored Procedures (#356)

Previously `upsert` was allowed for non-partitioned collections, but with the API version update, all collections are partitioned so we removed it entirely.

#### Item reads will not throw on 404 (#343, Community Request)

```js
const container = client.database(dbId).container(containerId);

// v2
try {
  container.items.read(id, undefined);
} catch (e) {
  if (e.code === 404) {
    console.log("item not found");
  }
}

// v3
const { result: item } = container.items.read(id, undefined);
if (item === undefined) {
  console.log("item not found");
}
```

#### Default Multi Region Write (#335)

The SDK will now write to multiple regions by default if your database configuration supports it. This was previously opt-in behavior.

#### Proper Error Objects (#334, Community Request)

Failed requests now throw proper `Error` or subclasses of `Error`. Previously they threw plain JS objects.

### New Features

#### User Cancellable Requests (#263, Community Request)

The move to `fetch` internally allows us to use the browser `AbortController` API to support user cancellable operations. In the case of operations where multiple requests are potentially in progress (like cross partition queries), all requests for the operation will be canceled. Modern browser users will already have `AbortController`. Node.js users will need to use a [polyfill library](https://www.npmjs.com/package/node-abort-controller)

```js
const controller = new AbortController();
const { result: item } = await items.query("SELECT * from c", { abortSignal: controller.signal });
controller.abort();
```

#### Set throughput as part of db/container create operation (#220)

```js
const { database } = client.databases.create({ id: "my-database", throughput: 10000 });
database.containers.create({ id: "my-container", throughput: 10000 });
```

#### @azure/cosmos-sign (#213)

Header token generation was split out into a new library, @azure/cosmos-sign. Anyone calling the Cosmos REST API directly can use this to sign headers using the same code we call inside @azure/cosmos.

#### UUID for generated IDs (#355)

v2 had custom code to generate item IDs. We have switched to the well known and maintained community library `uuid`.

#### Connection Strings (#350, Community Request)

It is now possible to pass a connection string copied from the Azure portal:

```js
const client = new CosmosClient(
  "AccountEndpoint=https://test-account.documents.azure.com:443/;AccountKey=<KEY HERE>;",
);
```

#### Add DISTINCT and LIMIT/OFFSET queries (#306)

```js
const { results } = await items.query("SELECT DISTINCT VALUE r.name FROM ROOT").fetchAll();
const { results } = await items.query("SELECT * FROM root r OFFSET 1 LIMIT 2").fetchAll();
```

### Improved Browser Experience

While it was possible to use the v2 SDK in the browser it was not an ideal experience. You needed to polyfill several node.js built-in libraries and use a bundler like Webpack or Parcel. The v3 SDK makes the out of the box experience much better for browser users.

- Replace request internals with `fetch` (#245)
- Remove usage of Buffer (#330)
- Remove node builtin usage in favor of universal packages/APIs (#328)
- Switch to node-abort-controller (#294)

### Bug Fixes

- Fix offer read and bring back offer tests (#224)
- Fix EnableEndpointDiscovery (#207)
- Fix missing RUs on paginated results (#360)
- Expand SQL query parameter type (#346)
- Add ttl to ItemDefinition (#341)
- Fix CP query metrics (#311)
- Add activityId to FeedResponse (#293)
- Switch \_ts type from string to number (#252)(#295)
- Fix Request Charge Aggregation (#289)
- Allow blank string partition keys (#277)
- Add string to conflict query type (#237)
- Add uniqueKeyPolicy to container (#234)

### Engineering Systems

Not always the most visible changes, but they help our team ship better code, faster.

- Use rollup for production builds (#104)
- Update to Typescript 3.5 (#327)
- Convert to TS project references. Extract test folder (#270)
- Enable noUnusedLocals and noUnusedParameters (#275)
- Azure Pipelines YAML for CI builds (#298)

## 2.0.1 (2018-09-25)

- Fix type issue (See #141)

## 2.0.0 (2018-09-24)

- Multi-region Write support
- Shared resource response properties added to responses
- Changed query to allow for customer types for all Resource types
- Modified items.query to allow for cross partition query
- Misc fixes/doc updates

## 2.0.0-3 (2018-08-02)

- New object model
- Updated documentation and samples
- Improved types
- Added `createdIfNotExists` for database and container
- Added prettier
- Added public CI (Travis and VSTS)

## 2.0.0-0 (2018-08-01)

- Added Promise support
- Added token handler option for auth
- typings now emitted from source (moved source to TypeScript)
- Added CosmosClient (DocumentClient now considered deprecated)

## 1.14.4 (2018-05-03)

- npm documentation fixed.

## 1.14.3 (2018-05-03)

- Added support for default retries on connection issues.
- Added support to read collection change feed.
- Fixed session consistency bug that intermittently caused "read session not available".
- Added support for query metrics.
- Modified http Agent's maximum number of connections.

## 1.14.2 (2017-12-21)

- Updated documentation to use Azure Cosmos DB.
- Added Support for proxyUrl setting in ConnectionPolicy.

## 1.14.1 (2017-11-10)

- Minor fix for case sensitive file systems.

## 1.14.0 (2017-11-09)

- Adds support for Session Consistency.
- This SDK version requires the latest version of Azure Cosmos DB Emulator available for download from https://aka.ms/cosmosdb-emulator.

## 1.13.0 (2017-10-11)

- Splitproofed cross partition queries.
- Adds supports for resource link with leading and trailing slashes (and corresponding tests).

## 1.12.2 (2017-08-10)

- npm documentation fixed.

## 1.12.1 (2017-08-10)

- Fixed bug in executeStoredProcedure where documents involved had special unicode characters (LS, PS).
- Fixed bug in handling documents with unicode characters in partition key.
- Fixed support for creating collection with name media (github #114).
- Fixed support for permission authorization token (github #178).

## 1.12.0 (2017-05-10)

- Added support for Request Unit per Minute (RU/m) feature.
- Added support for a new consistency level called ConsistentPrefix.
- Added support for UriFactory.
- Fixed the unicode support bug (github #171)

## 1.11.0 (2017-03-16)

- Added the support for aggregation queries (COUNT, MIN, MAX, SUM, and AVG).
- Added the option for controlling degree of parallelism for cross partition queries.
- Added the option for disabling SSL verification when running against Emulator.
- Lowered minimum throughput on partitioned collections from 10,100 RU/s to 2500 RU/s.
- Fixed the continuation token bug for single partition collection (github #107).
- Fixed the executeStoredProcedure bug in handling 0 as single param (github #155).

## 1.10.2 (2017-01-27)

- Fixed user-agent header to include the SDK version.
- Minor code cleanup.

## 1.10.1 (2016-12-22)

- Disabling SSL verification when using the SDK to target the emulator(hostname=localhost).
- Added support for enabling script logging during stored procedure execution.

## 1.10.0 (2016-10-03)

- Added support for cross partition parallel queries.
- Added support for TOP/ORDER BY queries for partitioned collections.

## 1.9.0 (2016-07-07)

- Added retry policy support for throttled requests. (Throttled requests receive a request rate too large exception, error code 429.)
  By default, DocumentClient retries nine times for each request when error code 429 is encountered, honoring the retryAfter time in the response header.
  A fixed retry interval time can now be set as part of the RetryOptions property on the ConnectionPolicy object if you want to ignore the retryAfter time returned by server between the retries.
  DocumentClient now waits for a maximum of 30 seconds for each request that is being throttled (irrespective of retry count) and returns the response with error code 429.
  This time can also be overriden in the RetryOptions property on ConnectionPolicy object.

- DocumentClient now returns x-ms-throttle-retry-count and x-ms-throttle-retry-wait-time-ms as the response headers in every request to denote the throttle retry count and the cummulative time the request waited between the retries.

- The RetryOptions class was added, exposing the RetryOptions property on the ConnectionPolicy class that can be used to override some of the default retry options.

## 1.8.0 (2016-06-14)

- Added the support for geo-replicated database accounts.

## 1.7.0 (2016-04-26)

- Added the support for TimeToLive(TTL) feature for documents.

## 1.6.0 (2016-03-29)

- Added support for Partitioned Collections.
- Added support for new offer types.

## 1.5.6 (2016-03-08)

- Fixed RangePartitionResolver.resolveForRead bug where it was not returning links due to a bad concat of results.
- Move compareFunction from Range class to RangePartitionResolver class.

## 1.5.5 (2016-02-02)

- Fixed hashParitionResolver resolveForRead(): When no partition key supplied was throwing exception, instead of returning a list of all registered links.

## 1.5.4 (2016-02-01)

- Dedicated HTTPS Agent: Avoid modifying the global. Use a dedicated agent for all of the lib’s requests.

## 1.5.3 (2016-01-26)

- Properly handle dashes in the mediaIds.

## 1.5.2 (2016-01-22)

- Fix memory leak.

## 1.5.1 (2016-01-04)

- Renamed "Hash" directory to "hash".

## 1.5.0 (2015-12-31)

- Added client-side sharding support.
- Added hash partition resolver implementation.
- Added range partitoin resolver implementation.

## 1.4.0 (2015-10-06)

- Implement Upsert. New upsertXXX methods on documentClient.

## 1.3.0 (2015-10-06)

- Skipped to bring version numbers in alignment with other SDKs.

## 1.2.2 (2015-09-10)

- Split Q promises wrapper to new repository.
- Update to package file for npm registry.

## 1.2.1 (2015-08-15)

- Implements ID Based Routing.
- Fixes Issue [#49](https://github.com/Azure/azure-documentdb-node/issues/49) - current property conflicts with method current().

## 1.2.0 (2015-08-05)

- Added support for GeoSpatial index.
- Validates id property for all resources. Ids for resources cannot contain ?, /, #, \\, characters or end with a space.
- Adds new header "index transformation progress" to ResourceResponse.

## 1.1.0 (2015-07-09)

- Implements V2 indexing policy.

## 1.0.3 (2015-06-04)

- Issue [#40](https://github.com/Azure/azure-documentdb-node/issues/40) - Implemented eslint and grunt configurations in the core and promise SDK.

## 1.0.2 (2015-05-23)

- Issue [#45](https://github.com/Azure/azure-documentdb-node/issues/45) - Promises wrapper does not include header with error.

## 1.0.1 (2015-05-15)

- Implemented ability to query for conflicts by adding readConflicts, readConflictAsync, queryConflicts.
- Updated API documentation.
- Issue [#41](https://github.com/Azure/azure-documentdb-node/issues/41) - client.createDocumentAsync error.

Microsoft will provide notification at least **12 months** in advance of retiring an SDK in order to smooth the transition to a newer/supported version.

New features, functionality, and optimizations are only added to the current SDK. So it's recommended that you always upgrade to the latest SDK version as early as possible.

Any request to Cosmos DB using a retired SDK will be rejected by the service.

> [!WARNING]
> All versions **1.x** of the Cosmos JavaScript SDK for SQL API will be retired on **August 30, 2020**.
>
> <br/>

| Version                  | Release Date       | Retirement Date |
| ------------------------ | ------------------ | --------------- |
| [3.4.2](#3.4.2)          | November 7, 2019   | ---             |
| [3.4.1](#3.4.1)          | November 5, 2019   | ---             |
| [3.4.0](#3.4.0)          | October 28, 2019   | ---             |
| [3.3.6](#3.3.6)          | October 14, 2019   | ---             |
| [3.3.5](#3.3.5)          | October 14, 2019   | ---             |
| [3.3.4](#3.3.4)          | October 14, 2019   | ---             |
| [3.3.3](#3.3.3)          | October 3, 2019    | ---             |
| [3.3.2](#3.3.2)          | October 3, 2019    | ---             |
| [3.3.1](#3.3.1)          | October 1, 2019    | ---             |
| [3.3.0](#3.3.0)          | September 24, 2019 | ---             |
| [3.2.0](#3.2.0)          | August 26, 2019    | ---             |
| [3.1.1](#3.1.1)          | August 7, 2019     | ---             |
| [3.1.0](#3.1.0)          | July 26, 2019      | ---             |
| [3.0.4](#3.0.4)          | July 22, 2019      | ---             |
| [3.0.3](#3.0.3)          | July 17, 2019      | ---             |
| [3.0.2](#3.0.2)          | July 9, 2019       | ---             |
| [3.0.0](#3.0.0)          | June 28, 2019      | ---             |
| [2.1.5](#2.1.5)          | March 20, 2019     | ---             |
| [2.1.4](#2.1.4)          | March 15, 2019     | ---             |
| [2.1.3](#2.1.3)          | March 8, 2019      | ---             |
| [2.1.2](#2.1.2)          | January 28, 2019   | ---             |
| [2.1.1](#2.1.1)          | December 5, 2018   | ---             |
| [2.1.0](#2.1.0)          | December 4, 2018   | ---             |
| [2.0.5](#2.0.5)          | November 7, 2018   | ---             |
| [2.0.4](#2.0.4)          | October 30, 2018   | ---             |
| [2.0.3](#2.0.3)          | October 30, 2018   | ---             |
| [2.0.2](#2.0.2)          | October 10, 2018   | ---             |
| [2.0.1](#2.0.1)          | September 25, 2018 | ---             |
| [2.0.0](#2.0.0)          | September 24, 2018 | ---             |
| [2.0.0-3 (RC)](#2.0.0-3) | August 2, 2018     | ---             |
| [1.14.4](#1.14.4)        | May 03, 2018       | August 30, 2020 |
| [1.14.3](#1.14.3)        | May 03, 2018       | August 30, 2020 |
| [1.14.2](#1.14.2)        | December 21, 2017  | August 30, 2020 |
| [1.14.1](#1.14.1)        | November 10, 2017  | August 30, 2020 |
| [1.14.0](#1.14.0)        | November 9, 2017   | August 30, 2020 |
| [1.13.0](#1.13.0)        | October 11, 2017   | August 30, 2020 |
| [1.12.2](#1.12.2)        | August 10, 2017    | August 30, 2020 |
| [1.12.1](#1.12.1)        | August 10, 2017    | August 30, 2020 |
| [1.12.0](#1.12.0)        | May 10, 2017       | August 30, 2020 |
| [1.11.0](#1.11.0)        | March 16, 2017     | August 30, 2020 |
| [1.10.2](#1.10.2)        | January 27, 2017   | August 30, 2020 |
| [1.10.1](#1.10.1)        | December 22, 2016  | August 30, 2020 |
| [1.10.0](#1.10.0)        | October 03, 2016   | August 30, 2020 |
| [1.9.0](#1.9.0)          | July 07, 2016      | August 30, 2020 |
| [1.8.0](#1.8.0)          | June 14, 2016      | August 30, 2020 |
| [1.7.0](#1.7.0)          | April 26, 2016     | August 30, 2020 |
| [1.6.0](#1.6.0)          | March 29, 2016     | August 30, 2020 |
| [1.5.6](#1.5.6)          | March 08, 2016     | August 30, 2020 |
| [1.5.5](#1.5.5)          | February 02, 2016  | August 30, 2020 |
| [1.5.4](#1.5.4)          | February 01, 2016  | August 30, 2020 |
| [1.5.3](#1.5.2)          | January 26, 2016   | August 30, 2020 |
| [1.5.2](#1.5.2)          | January 22, 2016   | August 30, 2020 |
| [1.5.1](#1.5.1)          | January 4, 2016    | August 30, 2020 |
| [1.5.0](#1.5.0)          | December 31, 2015  | August 30, 2020 |
| [1.4.0](#1.4.0)          | October 06, 2015   | August 30, 2020 |
| [1.3.0](#1.3.0)          | October 06, 2015   | August 30, 2020 |
| [1.2.2](#1.2.2)          | September 10, 2015 | August 30, 2020 |
| [1.2.1](#1.2.1)          | August 15, 2015    | August 30, 2020 |
| [1.2.0](#1.2.0)          | August 05, 2015    | August 30, 2020 |
| [1.1.0](#1.1.0)          | July 09, 2015      | August 30, 2020 |
| [1.0.3](#1.0.3)          | June 04, 2015      | August 30, 2020 |
| [1.0.2](#1.0.2)          | May 23, 2015       | August 30, 2020 |
| [1.0.1](#1.0.1)          | May 15, 2015       | August 30, 2020 |
| [1.0.0](#1.0.0)          | April 08, 2015     | August 30, 2020 |<|MERGE_RESOLUTION|>--- conflicted
+++ resolved
@@ -2,19 +2,15 @@
 
 ## 4.2.1 (Unreleased)
 
-<<<<<<< HEAD
+### Features Added
+
+### Breaking Changes
+
 ### Bugs Fixed
 
 - Fixed issue for incorrect `ParallelizeCrossPartitionQuery` header value. It was set to true if `maxDegreeOfParallelism` was set to 0 or 1 in `FeedOptions` while executing a query. [#31232](https://github.com/Azure/azure-sdk-for-js/issues/31232)
-=======
-### Features Added
-
-### Breaking Changes
-
-### Bugs Fixed
 
 ### Other Changes
->>>>>>> 72704f65
 
 ## 4.2.0 (2024-11-19)
 
