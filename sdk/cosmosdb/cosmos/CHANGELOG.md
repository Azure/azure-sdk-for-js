# Release History
<<<<<<< HEAD
- Fix add timeout message in timeout error
=======

## 3.17.3 (Unreleased)

### Features Added

### Breaking Changes

### Bugs Fixed

### Other Changes

>>>>>>> 36176a8e
## 3.17.2 (2022-11-15)

### Bugs Fixed

- Fix issue with patch api not working with aadCredentials [#20689](https://github.com/Azure/azure-sdk-for-js/issues/20689)
- Improve the contract of Item.batch operation from type any to OperationResponse [#23652](https://github.com/Azure/azure-sdk-for-js/issues/20689)
- Add section for the current limitations with the SDK [#21650](https://github.com/Azure/azure-sdk-for-js/issues/21650)
- Fix issue aad refresh token automatically getting refreshed [#22620](https://github.com/Azure/azure-sdk-for-js/issues/22620)

## 3.17.1 (2022-09-12)

### Bugs Fixed

- Fix issue with unwanted runtime dependency on `@azure/identity` [#22968](https://github.com/Azure/azure-sdk-for-js/issues/22968)

## 3.17.0 (2022-08-19)

### Features Added

#### GA: Azure Cosmos DB Integrated Cache

- Support DedicatedGatewayRequestOptions and MaxIntegratedCacheStaleness [#21240](https://github.com/Azure/azure-sdk-for-js/pull/21240)
- Upgrade cosmos with azure core tracing [#22284](https://github.com/Azure/azure-sdk-for-js/pull/22284)
- Removed old logging and implement Azure core logging coverage [#18723](https://github.com/Azure/azure-sdk-for-js/pull/18723?)

### Bugs Fixed

- ParallelQueryExecutionContextBase breaks use of abortSignal [#18544](https://github.com/Azure/azure-sdk-for-js/pull/18544)
- Fixes id encoding issues when using special characters fo RoutingGateway

## 3.16.3 (2022-07-13)

### Bugs Fixed

- Fixes issues with "id" encoding when using special characters that should be allowed in the "id" property of a document. [#22548](https://github.com/Azure/azure-sdk-for-js/pull/22548)

## 3.16.2 (2022-06-24)

### Bugs Fixed

- Adds support to run queries with group by over a column with null values. [#22345](https://github.com/Azure/azure-sdk-for-js/pull/22345)

## 3.16.1 (2022-05-31)

### Bugs Fixed

- Fix [#22003](https://github.com/Azure/azure-sdk-for-js/issues/22003) missing interface error. [#22015](https://github.com/Azure/azure-sdk-for-js/pull/22015)

## 3.16.0 (2022-05-23)

### Features Added

- Allow users like cosmos-explorer to specify hierarchical partition keys. https://github.com/Azure/azure-sdk-for-js/pull/21934
- Support Dedicated Gateway RequestOptions and Max Integrated Cache Staleness. https://github.com/Azure/azure-sdk-for-js/pull/21240

## 3.15.1 (2022-01-24)

### Bugs Fixed

- Fixed the paths mapped by the `browser` entry in `package.json` to be correct for the package's new output structure. This solves errors with bundling the package for browsers.

## 3.15.0 (2021-11-22)

### Features Added

- _GA_ Adds `container.item(itemId).patch()`. `patch()` is an alternative to `replace()` for item updates. https://github.com/Azure/azure-sdk-for-js/pull/16264/files#diff-7caca690c469e2025576523c0377ac71815f001024fde7c48b20cd24adaa6977R561
- _GA_ support for Bulk operation PATCH.
- _GA_ support for Batch operation PATCH.
- Added the `SasTokenProperties` type and a `createAuthorizationSasToken` function to enable scoped access to Cosmos resources with SAS tokens. For an example that demonstrates creating a SAS token and using it to authenticate a `CosmosClient`, see [the `SasTokenAuth` sample](https://github.com/Azure/azure-sdk-for-js/blob/main/sdk/cosmosdb/cosmos/samples/v3/typescript/src/SasTokenAuth.ts).

### Other Changes

- Made several changes to the sample programs to improve code quality and compatibility with Node 12, and upgraded the sample programs' dependencies.

## 3.14.1 (2021-09-02)

### Bugs Fixed

- Fix @azure/core-rest-pipeline version for AAD auth.

## 3.14.0 (2021-09-01)

### Features Added

- _PREVIEW_ Adds `container.item(itemId).patch()`. `patch()` is an alternative to `replace()` for item updates. https://github.com/Azure/azure-sdk-for-js/pull/16264/files#diff-7caca690c469e2025576523c0377ac71815f001024fde7c48b20cd24adaa6977R561
- _PREVIEW_ Adds support for Bulk operation PATCH.
- _PREVIEW_ Adds support for Batch operation PATCH.

### Bugs Fixed

- Fixes bug where Batch was passing the wrong header for batch requests with partition keys
- Fixes 401s when using AAD auth. AAD credentials should now work and no longer cause 429s from @azure/identity at high throughput.

## 3.13.1 (2021-08-23)

### Bugs Fixed

- Fixed bugs in session token clearing logic. Session Not found (404, substatus 1002) was not being handled correctly by the session retry policy and would mistakenly retry the request with the same session token.

## 3.13.0 (2021-08-10)

### Features Added

- Adds TransactionalBatch to items `container.items.batch(operations)`

### Bugs Fixed

- Fixed bulk requests which had operations without partitionKey specified.

## 3.12.3 (2021-07-23)

### Bugs Fixed

- Fix bulk operations on containers with multiple partitions with nested partition keys

## 3.12.2 (2021-07-21)

### Features Added

- Adopted target ES2017 to reduce bundle size.

## 3.12.1 (2021-07-16)

### Bugs Fixed

- Returned default retryPolicy option `fixedRetryIntervalInMilliseconds` to its original default 0.

## 3.12.0 (2021-07-06)

### Features Added

- With the dropping of support for Node.js versions that are no longer in LTS, the dependency on `@types/node` has been updated to version 12. Read our [support policy](https://github.com/Azure/azure-sdk-for-js/blob/main/SUPPORT.md) for more details.
- Added background refresher for endpoints, and new `ConnectionPolicy` options. Refreshing defaults to true, and the default refresh rate is every 5 minutes.

```js
const client = new CosmosClient({
  endpoint,
  key: masterKey,
  connectionPolicy: {
    ...defaultConnectionPolicy,
    endpointRefreshRateInMs: 700,
    enableBackgroundEndpointRefreshing: true,
  },
});
```

- Added `client.dispose()` for closing the endpoint refresher verbosely. Necessary when destroying the CosmosClient inside existing processes like an express web server, or when you want to destroy the client and create a new one in the same process.

```js
const client = new CosmosClient();
client.dispose(); // cancels background endpoint refreshing
```

## 3.11.5 (2021-06-10)

### Features Added

### Breaking Changes

### Key Bugs Fixed

### Fixed

- BUGFIX: Adds another failover condition.

## 3.11.4 (2021-06-10)

- BUGFIX: Correctly failover to new regions when regional DNS has gone offline.

## 3.11.3 (2021-05-21)

- BUGFIX: Sanitize user endpoint URLs for AAD DataPlane RBAC token generation.

## 3.11.2 (2021-05-11)

- BUGFIX: Cache https client between requests.

## 3.11.1 (2021-05-06)

- BUGFIX: Import URL from Browser/Node shim rather than built-in module.

## 3.11.0 (2021-04-21)

- FEATURE: Internal client update. No user facing changes, but major version bump to be safe.

## 3.10.6 (2021-04-14)

- BUGFIX: Adds partitionKey parameter to `container.conflicts.delete`

## 3.10.5 (2021-03-25)

- BUGFIX: Pins node-abort-controller version as we depend on a type in v1.2.0.

## 3.10.4 (2021-03-23)

- FEATURE: Adds Bulk continueOnError option.

## 3.10.3 (2021-03-12)

- BUGFIX: Removes direct dependency on @azure/identity while retaining compatibility.

## 3.10.2 (2021-03-11)

- BUGFIX: Fixes @azure/identity dependency in dev deps.

## 3.10.1 (2021-03-10)

- BUGFIX: Autogenerates IDs for Upsert operations in bulk.

## 3.10.0 (2021-01-21)

- FEATURE: Adds AAD authentication via @azure/identity.

## 3.9.5 (2021-01-18)

- BUGFIX: Throws correct Invalid Continuation Token error when making request with malformed token
- BUGFIX: Defaults partitionKeyValue to `'[{}]'` when missing in Read/Delete bulk operations
- BUGFIX: Sums group by operations for cross-partition queries correctly with null values.

## 3.9.3 (2020-10-19)

- BUGFIX: Fixes bulk operations with top level partitionKey values that are undefined or null.

## 3.9.2 (2020-09-16)

- BUGFIX: Fixes slow `userAgent` lookup on azure functions.

## 3.9.1 (2020-08-28)

- BUGFIX: Fixes `OperationInput` type to be more accurate based on `OperationType`.
- FEATURE: Bulk requests with `Create` operations will now autogenerate IDs if they are not present.
- FEATURE: The `BulkOperationType` enum now exists and can be used when making bulk requests.

## 3.9.0 (2020-08-13)

- FEATURE: Adds support for autoscale parameters on container and database create methods

Note that `maxThroughput` cannot be passed with `throughput`.

```js
// correct
const containerDefinition = {
  id: "sample container",
  indexingPolicy: { indexingMode: IndexingMode.consistent },
  maxThroughput: 500,
  autoUpgradePolicy: {
    throughputPolicy: {
      incrementPercent: 15
    }
  }
};
database.container.create(containerDefinition)

// incorrect
const containerDefinition = {
  id: "sample container",
  indexingPolicy: { indexingMode: IndexingMode.consistent },
  throughput: 500, // do not specify throughput with maxThroughput
  maxThroughput: 500
  autoUpgradePolicy: {
    throughputPolicy: {
      incrementPercent: 15
    }
  }
};
database.container.create(containerDefinition)
```

## 3.8.2 (2020-08-12)

- BUGFIX: Fix checkURL function for Node 8

## 3.8.1 (2020-08-12)

- BUGFIX: Adds separate URL module for browser/node.

## 3.8.0 (2020-08-10)

- FEATURE: Throws when initializing ClientContext with an invalid endpoint
- FEATURE: Changes JSONArray type internal from Array to ArrayLike to avoid requiring type coercion for immutable data
- FEATURE: Adds bulk request to container.items. Allows aggregate bulk request for up to 100 operations on items with the types: Create, Upsert, Read, Replace, Delete

```js
// up to 100 operations
const operations: OperationInput[] = [
  {
    operationType: "Create",
    resourceBody: { id: "doc1", name: "sample", key: "A" },
  },
  {
    operationType: "Upsert",
    resourceBody: { id: "doc2", name: "other", key: "A" },
  },
  {
    operationType: "Read",
    id: "readItemId",
    partitionKey: "key",
  },
];

await database.container.items.bulk(operations);
```

## 3.7.4 (2020-06-30)

- BUGFIX: Properly escape ASCII "DEL" character in partition key header

## 3.7.3 (2020-06-29)

- BUGFIX: Cannot create item with automatic id generation and a container partitioned on ID (#9734)

## 3.7.2 (2020-06-16)

- BUGFIX: Internal abort signal incorrectly triggered when user passes a custom abort signal. See #9510 for details.

## 3.7.1 (2020-06-12)

- BUGFIX: Typo in globalCrypto.js causing errors in IE browser
- BUGFIX: Resource tokens not matching for item delete operations (#9110)

## 3.7.0 (2020-06-08)

- BUGFIX: Support crypto functions in Internet Explorer browser
- BUGFIX: Incorrect key casing in object returned by `setAuthorizationHeader`
- FEATURE: Adds `readOffer` methods to container and database
- FEATURE: Allows string value `partitionKey` parameter when creating containers

The following result in the same behavior:

```js
const containerDefinition = {
  id: "sample container",
  indexingPolicy: { indexingMode: IndexingMode.consistent },
  throughput: 400,
  partitionKey: { paths: ["/key"] }
};
database.container.create(containerDefinition);

// OR as a string

const containerDefinition = {
  id: "sample container",
  indexingPolicy: { indexingMode: IndexingMode.consistent },
  throughput: 400,
  partitionKey: "/key" } // must have leading slash "/"
};
database.container.create(containerDefinition);
```

## 3.6.3 (2020-04-08)

- FEATURE: Add `partitionKey` to `FeedOptions` for scoping a query to a single partition key value

@azure/cosmos V2 has two different but equivalent ways to specify the partition key for a query:

```js
// V2 These are effectively the same
container.items.query("SELECT * from c", { partitionKey: "foo" }).toArray();
container.items.query('SELECT * from c WHERE c.yourPartitionKey = "foo"').toArray();
```

In an effort to simplify, the V3 SDK removed `partitionKey` from `FeedOptions` so there was only one way to specify the partition key:

```js
// V3
container.items.query('SELECT * from c WHERE c.yourPartitionKey = "foo"').fetchAll();
```

Based on customer feedback, we identified scenarios where it still makes sense to support passing the partition key via `FeedOptions` and have decided to restore the behavior.

## 3.6.2 (2020-02-20)

- BUG FIX: Support signing in web workers where this === self

## 3.6.1 (2020-02-11)

- BUG FIX: Normalize location names when selecting endpoint. Allows passing of normalized endpoint names

## 3.6.0 (2020-02-10)

- FEATURE: Add support for spatial indexing, bounding boxes, and geospatial configuration
- BUG FIX: Fix bug when passing forceQueryPlan to QueryIterator for non-item resources (#7333)

## 3.5.4 (2020-01-28)

- BUG FIX: Return parsed number instead of string for request charge

## 3.5.3 (2020-01-06)

- BUG FIX: maxDegreeOfParallelism was defaulting to 1 and should default to the number of partitions of the collection
- BUG FIX: maxItemCount was defaulting to 10 and should default to undefined
- Set default TLS version to 1.2 (#6761)
- Use tslib 1.10.0 (#6710)
- Add partition key to code sample (#6612)

## 3.5.2 (2019-12-03)

- Fix handling of special characters in item ids when signing tokens in the browser (#6379)

## 3.5.1 (2019-11-25)

- Fix bug when paginating GROUP BY queries or using in conjunction with TOP/OFFSET/LIMIT (#6003)
- Improve error message for mixed type ORDER BY (#6306)

## 3.5.0 (2019-11-21)

- FEATURE: Endpoint discovery and multi-region failover improvements. See https://github.com/Azure/azure-sdk-for-js/pull/6283 for more information on this change. (#6283)
- Makes changeFeed and query options optional. Fix #6232 Fix #6277 (#6273)

## 3.4.2 (2019-11-07)

- Fixes bug where the query may throw a 410 error during a split operation. Instead, throw 503 (#6074)

## 3.4.1 (2019-11-05)

- Fix region drop failover scenario and add test (#5892)

## 3.4.0 (2019-10-28)

- FEATURE: GROUP BY query support (#5749)
- Update proxy-agent. Remove types folder (#5854)
- Typo: Fix "an" vs "a" (#5812)
- Update to Mocha 6.2.2 (#5824)
- Remove unused Range type (#5686)
- Remove universal-user-agent (#5869)

## 3.3.4 (2019-10-14)

- Query bug fix. Empty result last call not reporting proper RUs (#5517)
- Sign headers using internal package (#5523)
- Use internal digest function instead of crypto-hash package (#5493)
- Remove internal binary-search-bounds package (#5417)
- Fix atob bug impacting browser users (#5375)

## 3.3.2 (2019-10-03)

- Export TokenProvider and RequestInfo types (#5262)
- Remove atob package in favor of local version (#5334)
- Fix incorrect lib version in UserAgent (#5295)
- Allow zero for Item TTL (#5257)

## 3.3.0 (2019-09-24)

- FEATURE: Add userAgentSuffix to CosmosClient constructor options (#5068)
- Guard process.env to fix webpack issues (#5223)
- Fixes bug where initial QueryIterator promise was not being created (#5215)
- Fix aggregates bug when query was returning no results (#5184)
- sideEffects field set to false (#5022)

## 3.2.0 (2019-08-26)

- FEATURE: Endpoint resolution now blocks until initialized (#409)
- FEATURE: Add bufferItems support & other cross-partition perf improvements (#397)
- Fix missing AbortSignal type for users not targeting the DOM (#416)
- Add sample for bulk update with continuation token (#402)
- Export default partition key path (#405)

## 3.1.1 (2019-08-07)

- Fix bug where offset limit iterator was being called for each item under the offset count (#398)
- Add retry on EPIPE error (#400)

## 3.1.0 (2019-07-26)

- FEATURE: Set default ResponseContinuationTokenLimitInKB to 1kb. Prevents header limit errors (#384)
- Remove unused disableSSLVerification options (#388)

## 3.0.4 (2019-07-22)

- Allow initialHeaders to explicitly set partition key header (#383)
- Use package.json#files to prevent extraneous files from being pubished (#382)
- Fix for routing map sort error on older version of node+v8 (#378)
- Fixes bug when user supplies partial retry options. Close #377 (#379)
- README updates (#374)

## 3.0.3 (2019-07-17)

- Fix webpack usage. Prevent resolving modules called with `require` (#373)
- Various internal API cleanups and sample fixes

## 3.0.2 (2019-07-09)

Fixes a long outstanding bug where RUs were always being reported as 0 for aggregate queries (#366)

## 3.0.1 (2019-07-02)

Fixes broken session tokens in the browser. Cosmos uses file system friendly base64 to represent resources internally but does not work with the builtin browser atob function (#363)

## 3.0.0 (2019-06-28)

🎉 v3 release! 🎉 Many new features, bug fixes, and a few breaking changes. Primary goals of this release:

- Implement major new features:
  - DISTINCT queries
  - LIMIT/OFFSET queries
  - User cancelable requests
- Update to the latest Cosmos REST API version where [all containers have unlimited scale](https://docs.microsoft.com/azure/cosmos-db/migrate-containers-partitioned-to-nonpartitioned)
- Make it easier to use Cosmos from the browser
- Better align with the new [Azure JS SDK guidlines](https://azure.github.io/azure-sdk/typescript_introduction.html)

### Migration Guide for Breaking Changes

#### Improved Client Constructor Options (#246)

Constructor options have been simplified:

- `masterKey` was renamed `key` and moved to the top-level
- Properties previously under `options.auth` have moved to the top-level

```js
// v2
const client = new CosmosClient({
  endpoint: "https://your-database.cosmos.azure.com",
  auth: {
    masterKey: "your-primary-key",
  },
});

// v3
const client = new CosmosClient({
  endpoint: "https://your-database.cosmos.azure.com",
  key: "your-primary-key",
});
```

#### Simplified QueryIterator API (#238 #316)

In v2 there were many different ways to iterate or retrieve results from a query. We have attempted to simplify the v3 API and remove similar or duplciate APIs:

- Remove iterator.next() and iterator.current(). Use fetchNext() to get pages of results.
- Remove iterator.forEach(). Use async iterators instead.
- iterator.executeNext() renamed to iterator.fetchNext()
- iterator.toArray() renamed to iterator.fetchAll()
- Pages are now proper `Response` objects intead of plain JS objects

```js
const container = client.database(dbId).container(containerId)

// v2
container.items.query('SELECT * from c').toArray()
container.items.query('SELECT * from c').executeNext()
container.items.query('SELECT * from c').forEach(({ body: item }) => { console.log(item.id) })

// v3
container.items.query('SELECT * from c').fetchAll()
container.items.query('SELECT * from c').fetchNext()
for await(const { result: item } in client.databases.readAll().getAsyncIterator()) {
    console.log(item.id)
}
```

#### Simplified Partition Keys for Queries

v2 has two different but equivalent ways to specify the partition key for a query:

```js
// v2. These are effectively the same
container.items.query("SELECT * from c", { partitionKey: "foo" }).toArray();
container.items.query('SELECT * from c WHERE c.yourPartitionKey = "foo"').toArray();
```

v3 removed `partitionKey` from `FeedOptions` so there is now only one way to specify the partition key:

```js
// v3
container.items.query('SELECT * from c WHERE c.yourPartitionKey = "foo"').fetchAll();
```

#### Fixed Containers are now Paritioned (#308)

[The Cosmos service now supports partition keys on all containers, including those that were previously created as fixed containers](https://docs.microsoft.com/azure/cosmos-db/migrate-containers-partitioned-to-nonpartitioned). The v3 SDK updates to the latest API version that implements this change, but it is not breaking. If you do not supply a partition key for operations, we will default to a system key that works with all your existing containers and documents.

#### `upsert` removed for Stored Procedures (#356)

Previously `upsert` was allowed for non-partitioned collections, but with the API version update, all collections are partitioned so we removed it entirely.

#### Item reads will not throw on 404 (#343, Community Request)

```js
const container = client.database(dbId).container(containerId);

// v2
try {
  container.items.read(id, undefined);
} catch (e) {
  if (e.code === 404) {
    console.log("item not found");
  }
}

// v3
const { result: item } = container.items.read(id, undefined);
if (item === undefined) {
  console.log("item not found");
}
```

#### Default Multi Region Write (#335)

The SDK will now write to multiple regions by default if your database configuration supports it. This was previously opt-in behavior.

#### Proper Error Objects (#334, Community Request)

Failed requests now throw proper `Error` or subclasses of `Error`. Previously they threw plain JS objects.

### New Features

#### User Cancellable Requests (#263, Community Request)

The move to `fetch` internally allows us to use the browser `AbortController` API to support user cancellable operations. In the case of operations where multiple requests are potentially in progress (like cross partition queries), all requests for the operation will be canceled. Modern browser users will already have `AbortController`. Node.js users will need to use a [polyfill library](https://www.npmjs.com/package/node-abort-controller)

```js
const controller = new AbortController();
const { result: item } = await items.query("SELECT * from c", { abortSignal: controller.signal });
controller.abort();
```

#### Set throughput as part of db/container create operation (#220)

```js
const { database } = client.databases.create({ id: "my-database", throughput: 10000 });
database.containers.create({ id: "my-container", throughput: 10000 });
```

#### @azure/cosmos-sign (#213)

Header token generation was split out into a new library, @azure/cosmos-sign. Anyone calling the Cosmos REST API directly can use this to sign headers using the same code we call inside @azure/cosmos.

#### UUID for generated IDs (#355)

v2 had custom code to generate item IDs. We have switched to the well known and maintained community library `uuid`.

#### Connection Strings (#350, Community Request)

It is now possible to pass a connection string copied from the Azure portal:

```js
const client = new CosmosClient(
  "AccountEndpoint=https://test-account.documents.azure.com:443/;AccountKey=<KEY HERE>;"
);
```

#### Add DISTINCT and LIMIT/OFFSET queries (#306)

```js
const { results } = await items.query("SELECT DISTINCT VALUE r.name FROM ROOT").fetchAll();
const { results } = await items.query("SELECT * FROM root r OFFSET 1 LIMIT 2").fetchAll();
```

### Improved Browser Experience

While it was possible to use the v2 SDK in the browser it was not an ideal experience. You needed to polyfill several node.js built-in libraries and use a bundler like Webpack or Parcel. The v3 SDK makes the out of the box experience much better for browser users.

- Replace request internals with `fetch` (#245)
- Remove usage of Buffer (#330)
- Remove node builtin usage in favor of universal packages/APIs (#328)
- Switch to node-abort-controller (#294)

### Bug Fixes

- Fix offer read and bring back offer tests (#224)
- Fix EnableEndpointDiscovery (#207)
- Fix missing RUs on paginated results (#360)
- Expand SQL query parameter type (#346)
- Add ttl to ItemDefinition (#341)
- Fix CP query metrics (#311)
- Add activityId to FeedResponse (#293)
- Switch \_ts type from string to number (#252)(#295)
- Fix Request Charge Aggregation (#289)
- Allow blank string partition keys (#277)
- Add string to conflict query type (#237)
- Add uniqueKeyPolicy to container (#234)

### Engineering Systems

Not always the most visible changes, but they help our team ship better code, faster.

- Use rollup for production builds (#104)
- Update to Typescript 3.5 (#327)
- Convert to TS project references. Extract test folder (#270)
- Enable noUnusedLocals and noUnusedParameters (#275)
- Azure Pipelines YAML for CI builds (#298)

## 2.0.1 (2018-09-25)

- Fix type issue (See #141)

## 2.0.0 (2018-09-24)

- Multi-region Write support
- Shared resource response properties added to responses
- Changed query to allow for customer types for all Resource types
- Modified items.query to allow for cross partition query
- Misc fixes/doc updates

## 2.0.0-3 (2018-08-02)

- New object model
- Updated documentation and samples
- Improved types
- Added `createdIfNotExists` for database and container
- Added prettier
- Added public CI (Travis and VSTS)

## 2.0.0-0 (2018-08-01)

- Added Promise support
- Added token handler option for auth
- typings now emitted from source (moved source to TypeScript)
- Added CosmosClient (DocumentClient now considered deprecated)

## 1.14.4 (2018-05-03)

- npm documentation fixed.

## 1.14.3 (2018-05-03)

- Added support for default retries on connection issues.
- Added support to read collection change feed.
- Fixed session consistency bug that intermittently caused "read session not available".
- Added support for query metrics.
- Modified http Agent's maximum number of connections.

## 1.14.2 (2017-12-21)

- Updated documentation to use Azure Cosmos DB.
- Added Support for proxyUrl setting in ConnectionPolicy.

## 1.14.1 (2017-11-10)

- Minor fix for case sensitive file systems.

## 1.14.0 (2017-11-09)

- Adds support for Session Consistency.
- This SDK version requires the latest version of Azure Cosmos DB Emulator available for download from https://aka.ms/cosmosdb-emulator.

## 1.13.0 (2017-10-11)

- Splitproofed cross partition queries.
- Adds supports for resource link with leading and trailing slashes (and corresponding tests).

## 1.12.2 (2017-08-10)

- npm documentation fixed.

## 1.12.1 (2017-08-10)

- Fixed bug in executeStoredProcedure where documents involved had special unicode characters (LS, PS).
- Fixed bug in handling documents with unicode characters in partition key.
- Fixed support for creating collection with name media (github #114).
- Fixed support for permission authorization token (github #178).

## 1.12.0 (2017-05-10)

- Added support for Request Unit per Minute (RU/m) feature.
- Added support for a new consistency level called ConsistentPrefix.
- Added support for UriFactory.
- Fixed the unicode support bug (github #171)

## 1.11.0 (2017-03-16)

- Added the support for aggregation queries (COUNT, MIN, MAX, SUM, and AVG).
- Added the option for controlling degree of parallelism for cross partition queries.
- Added the option for disabling SSL verification when running against Emulator.
- Lowered minimum throughput on partitioned collections from 10,100 RU/s to 2500 RU/s.
- Fixed the continuation token bug for single partition collection (github #107).
- Fixed the executeStoredProcedure bug in handling 0 as single param (github #155).

## 1.10.2 (2017-01-27)

- Fixed user-agent header to include the SDK version.
- Minor code cleanup.

## 1.10.1 (2016-12-22)

- Disabling SSL verification when using the SDK to target the emulator(hostname=localhost).
- Added support for enabling script logging during stored procedure execution.

## 1.10.0 (2016-10-03)

- Added support for cross partition parallel queries.
- Added support for TOP/ORDER BY queries for partitioned collections.

## 1.9.0 (2016-07-07)

- Added retry policy support for throttled requests. (Throttled requests receive a request rate too large exception, error code 429.)
  By default, DocumentClient retries nine times for each request when error code 429 is encountered, honoring the retryAfter time in the response header.
  A fixed retry interval time can now be set as part of the RetryOptions property on the ConnectionPolicy object if you want to ignore the retryAfter time returned by server between the retries.
  DocumentClient now waits for a maximum of 30 seconds for each request that is being throttled (irrespective of retry count) and returns the response with error code 429.
  This time can also be overriden in the RetryOptions property on ConnectionPolicy object.

- DocumentClient now returns x-ms-throttle-retry-count and x-ms-throttle-retry-wait-time-ms as the response headers in every request to denote the throttle retry count and the cummulative time the request waited between the retries.

- The RetryOptions class was added, exposing the RetryOptions property on the ConnectionPolicy class that can be used to override some of the default retry options.

## 1.8.0 (2016-06-14)

- Added the support for geo-replicated database accounts.

## 1.7.0 (2016-04-26)

- Added the support for TimeToLive(TTL) feature for documents.

## 1.6.0 (2016-03-29)

- Added support for Partitioned Collections.
- Added support for new offer types.

## 1.5.6 (2016-03-08)

- Fixed RangePartitionResolver.resolveForRead bug where it was not returning links due to a bad concat of results.
- Move compareFunction from Range class to RangePartitionResolver class.

## 1.5.5 (2016-02-02)

- Fixed hashParitionResolver resolveForRead(): When no partition key supplied was throwing exception, instead of returning a list of all registered links.

## 1.5.4 (2016-02-01)

- Dedicated HTTPS Agent: Avoid modifying the global. Use a dedicated agent for all of the lib’s requests.

## 1.5.3 (2016-01-26)

- Properly handle dashes in the mediaIds.

## 1.5.2 (2016-01-22)

- Fix memory leak.

## 1.5.1 (2016-01-04)

- Renamed "Hash" directory to "hash".

## 1.5.0 (2015-12-31)

- Added client-side sharding support.
- Added hash partition resolver implementation.
- Added range partitoin resolver implementation.

## 1.4.0 (2015-10-06)

- Implement Upsert. New upsertXXX methods on documentClient.

## 1.3.0 (2015-10-06)

- Skipped to bring version numbers in alignment with other SDKs.

## 1.2.2 (2015-09-10)

- Split Q promises wrapper to new repository.
- Update to package file for npm registry.

## 1.2.1 (2015-08-15)

- Implements ID Based Routing.
- Fixes Issue [#49](https://github.com/Azure/azure-documentdb-node/issues/49) - current property conflicts with method current().

## 1.2.0 (2015-08-05)

- Added support for GeoSpatial index.
- Validates id property for all resources. Ids for resources cannot contain ?, /, #, \\, characters or end with a space.
- Adds new header "index transformation progress" to ResourceResponse.

## 1.1.0 (2015-07-09)

- Implements V2 indexing policy.

## 1.0.3 (2015-06-04)

- Issue [#40](https://github.com/Azure/azure-documentdb-node/issues/40) - Implemented eslint and grunt configurations in the core and promise SDK.

## 1.0.2 (2015-05-23)

- Issue [#45](https://github.com/Azure/azure-documentdb-node/issues/45) - Promises wrapper does not include header with error.

## 1.0.1 (2015-05-15)

- Implemented ability to query for conflicts by adding readConflicts, readConflictAsync, queryConflicts.
- Updated API documentation.
- Issue [#41](https://github.com/Azure/azure-documentdb-node/issues/41) - client.createDocumentAsync error.

Microsoft will provide notification at least **12 months** in advance of retiring an SDK in order to smooth the transition to a newer/supported version.

New features, functionality, and optimizations are only added to the current SDK. So it's recommended that you always upgrade to the latest SDK version as early as possible.

Any request to Cosmos DB using a retired SDK will be rejected by the service.

> [!WARNING]
> All versions **1.x** of the Cosmos JavaScript SDK for SQL API will be retired on **August 30, 2020**.
>
> <br/>

| Version                  | Release Date       | Retirement Date |
| ------------------------ | ------------------ | --------------- |
| [3.4.2](#3.4.2)          | November 7, 2019   | ---             |
| [3.4.1](#3.4.1)          | November 5, 2019   | ---             |
| [3.4.0](#3.4.0)          | October 28, 2019   | ---             |
| [3.3.6](#3.3.6)          | October 14, 2019   | ---             |
| [3.3.5](#3.3.5)          | October 14, 2019   | ---             |
| [3.3.4](#3.3.4)          | October 14, 2019   | ---             |
| [3.3.3](#3.3.3)          | October 3, 2019    | ---             |
| [3.3.2](#3.3.2)          | October 3, 2019    | ---             |
| [3.3.1](#3.3.1)          | October 1, 2019    | ---             |
| [3.3.0](#3.3.0)          | September 24, 2019 | ---             |
| [3.2.0](#3.2.0)          | August 26, 2019    | ---             |
| [3.1.1](#3.1.1)          | August 7, 2019     | ---             |
| [3.1.0](#3.1.0)          | July 26, 2019      | ---             |
| [3.0.4](#3.0.4)          | July 22, 2019      | ---             |
| [3.0.3](#3.0.3)          | July 17, 2019      | ---             |
| [3.0.2](#3.0.2)          | July 9, 2019       | ---             |
| [3.0.0](#3.0.0)          | June 28, 2019      | ---             |
| [2.1.5](#2.1.5)          | March 20, 2019     | ---             |
| [2.1.4](#2.1.4)          | March 15, 2019     | ---             |
| [2.1.3](#2.1.3)          | March 8, 2019      | ---             |
| [2.1.2](#2.1.2)          | January 28, 2019   | ---             |
| [2.1.1](#2.1.1)          | December 5, 2018   | ---             |
| [2.1.0](#2.1.0)          | December 4, 2018   | ---             |
| [2.0.5](#2.0.5)          | November 7, 2018   | ---             |
| [2.0.4](#2.0.4)          | October 30, 2018   | ---             |
| [2.0.3](#2.0.3)          | October 30, 2018   | ---             |
| [2.0.2](#2.0.2)          | October 10, 2018   | ---             |
| [2.0.1](#2.0.1)          | September 25, 2018 | ---             |
| [2.0.0](#2.0.0)          | September 24, 2018 | ---             |
| [2.0.0-3 (RC)](#2.0.0-3) | August 2, 2018     | ---             |
| [1.14.4](#1.14.4)        | May 03, 2018       | August 30, 2020 |
| [1.14.3](#1.14.3)        | May 03, 2018       | August 30, 2020 |
| [1.14.2](#1.14.2)        | December 21, 2017  | August 30, 2020 |
| [1.14.1](#1.14.1)        | November 10, 2017  | August 30, 2020 |
| [1.14.0](#1.14.0)        | November 9, 2017   | August 30, 2020 |
| [1.13.0](#1.13.0)        | October 11, 2017   | August 30, 2020 |
| [1.12.2](#1.12.2)        | August 10, 2017    | August 30, 2020 |
| [1.12.1](#1.12.1)        | August 10, 2017    | August 30, 2020 |
| [1.12.0](#1.12.0)        | May 10, 2017       | August 30, 2020 |
| [1.11.0](#1.11.0)        | March 16, 2017     | August 30, 2020 |
| [1.10.2](#1.10.2)        | January 27, 2017   | August 30, 2020 |
| [1.10.1](#1.10.1)        | December 22, 2016  | August 30, 2020 |
| [1.10.0](#1.10.0)        | October 03, 2016   | August 30, 2020 |
| [1.9.0](#1.9.0)          | July 07, 2016      | August 30, 2020 |
| [1.8.0](#1.8.0)          | June 14, 2016      | August 30, 2020 |
| [1.7.0](#1.7.0)          | April 26, 2016     | August 30, 2020 |
| [1.6.0](#1.6.0)          | March 29, 2016     | August 30, 2020 |
| [1.5.6](#1.5.6)          | March 08, 2016     | August 30, 2020 |
| [1.5.5](#1.5.5)          | February 02, 2016  | August 30, 2020 |
| [1.5.4](#1.5.4)          | February 01, 2016  | August 30, 2020 |
| [1.5.3](#1.5.2)          | January 26, 2016   | August 30, 2020 |
| [1.5.2](#1.5.2)          | January 22, 2016   | August 30, 2020 |
| [1.5.1](#1.5.1)          | January 4, 2016    | August 30, 2020 |
| [1.5.0](#1.5.0)          | December 31, 2015  | August 30, 2020 |
| [1.4.0](#1.4.0)          | October 06, 2015   | August 30, 2020 |
| [1.3.0](#1.3.0)          | October 06, 2015   | August 30, 2020 |
| [1.2.2](#1.2.2)          | September 10, 2015 | August 30, 2020 |
| [1.2.1](#1.2.1)          | August 15, 2015    | August 30, 2020 |
| [1.2.0](#1.2.0)          | August 05, 2015    | August 30, 2020 |
| [1.1.0](#1.1.0)          | July 09, 2015      | August 30, 2020 |
| [1.0.3](#1.0.3)          | June 04, 2015      | August 30, 2020 |
| [1.0.2](#1.0.2)          | May 23, 2015       | August 30, 2020 |
| [1.0.1](#1.0.1)          | May 15, 2015       | August 30, 2020 |
| [1.0.0](#1.0.0)          | April 08, 2015     | August 30, 2020 |<|MERGE_RESOLUTION|>--- conflicted
+++ resolved
@@ -1,9 +1,7 @@
 # Release History
-<<<<<<< HEAD
+
+## 3.17.3 (Unreleased)
 - Fix add timeout message in timeout error
-=======
-
-## 3.17.3 (Unreleased)
 
 ### Features Added
 
@@ -13,7 +11,6 @@
 
 ### Other Changes
 
->>>>>>> 36176a8e
 ## 3.17.2 (2022-11-15)
 
 ### Bugs Fixed
