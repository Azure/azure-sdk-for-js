--- conflicted
+++ resolved
@@ -1,14 +1,13 @@
 # Release History
 
-<<<<<<< HEAD
 ## 3.10.0 (2021-01-11)
-=======
+
+- FEATURE: Adds AAD authentication via @azure/identity.
+
 ## 3.9.5 (2021-01-12)
->>>>>>> 2ae1fb8e
 
 - BUGFIX: Throws correct Invalid Continuation Token error when making request with malformed token
 - BUGFIX: Defaults partitionKeyValue to `'[{}]'` when missing in Read/Delete bulk operations
-- FEATURE: Adds AAD authentication via @azure/identity.
 - BUGFIX: Sums group by operations for cross-partition queries correctly with null values.
 
 ## 3.9.3 (2020-10-19)
