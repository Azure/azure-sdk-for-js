--- conflicted
+++ resolved
@@ -2,13 +2,6 @@
 
 ## 4.1.0 (Unreleased)
 
-<<<<<<< HEAD
-### Features Added  
-- Added Correlated Activity Id feature in JS SDK for better troubleshooting of queries. The correlated activity id is added in the request header for all types of queries on Items.
-- Added support for Vector embedding and Vector Indexes.
-- Added support for MakeList and MakeSet query aggregators
-
-=======
 ### Features Added
 
 - Vector Search: This feature introduces vector indexes, vector embedding policy and vector queries to enable vector similarity search in JS SDK. [docs](https://learn.microsoft.com/azure/cosmos-db/nosql/vector-search)
@@ -19,6 +12,8 @@
 - Correlated Activity Id: Correlated Activity Id is added in header of every query request on Items. This helps in troubleshooting by linking all requests for a query that involves multiple server interactions and partitions. Correlated Activity Id can be accessed through query response headers or `response.correlatedActivityId`.
 - Split/Merge proof for Bulk API: Earlier, whenever Bulk API encountered a partition merge or split during processing, it would return an error message. Now, JS SDK ensures that the Bulk API is resistant to partition splitting and merging. [#18682](https://github.com/Azure/azure-sdk-for-js/issues/18682)
 - Improved samples: The samples have been updated in this release, now organized into two folders: `v3` for features up to the v3 release, and `v4` for features up to the v4 release.
+- Added support for MakeList and MakeSet query aggregators
+
 
 #### Vector Search
 
@@ -137,7 +132,6 @@
     };
     await database.containers.create(containerDefinition);
 ```
->>>>>>> fe18ae3c
 
 ### Breaking Changes
 
