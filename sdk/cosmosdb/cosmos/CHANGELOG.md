--- conflicted
+++ resolved
@@ -1,13 +1,8 @@
 # Release History
 
-<<<<<<< HEAD
 ## 3.9.2 (Unreleased)
 
-
-## 3.9.1 (2020-08-26)
-=======
 ## 3.9.1 (2020-08-28)
->>>>>>> 07588a82
 
 - BUGFIX: Fixes `OperationInput` type to be more accurate based on `OperationType`.
 - FEATURE: Bulk requests with `Create` operations will now autogenerate IDs if they are not present.
@@ -130,7 +125,6 @@
 ```
 
 ## 3.6.3 (2020-04-08)
->>>>>>> master
 
 - FEATURE: Add `partitionKey` to `FeedOptions` for scoping a query to a single partition key value
 
