# Release History

<<<<<<< HEAD
## 3.10.0 (2020-12-27)

- FEATURE: Adds AAD authentication via @azure/identity.
=======
## 3.9.4 (2021-01-04)

- BUGFIX: Sums group by operations for cross-partition queries correctly with null values
>>>>>>> b76efbb4

## 3.9.3 (2020-10-19)

- BUGFIX: Fixes bulk operations with top level partitionKey values that are undefined or null.

## 3.9.2 (2020-09-16)

- BUGFIX: Fixes slow `userAgent` lookup on azure functions.

## 3.9.1 (2020-08-28)

- BUGFIX: Fixes `OperationInput` type to be more accurate based on `OperationType`.
- FEATURE: Bulk requests with `Create` operations will now autogenerate IDs if they are not present.
- FEATURE: The `BulkOperationType` enum now exists and can be used when making bulk requests.

## 3.9.0 (2020-08-13)

- FEATURE: Adds support for autoscale parameters on container and database create methods

Note that `maxThroughput` cannot be passed with `throughput`.

```js
// correct
const containerDefinition = {
  id: "sample container",
  indexingPolicy: { indexingMode: IndexingMode.consistent },
  maxThroughput: 500,
  autoUpgradePolicy: {
    throughputPolicy: {
      incrementPercent: 15
    }
  }
};
database.container.create(containerDefinition)

// incorrect
const containerDefinition = {
  id: "sample container",
  indexingPolicy: { indexingMode: IndexingMode.consistent },
  throughput: 500, // do not specify throughput with maxThroughput
  maxThroughput: 500
  autoUpgradePolicy: {
    throughputPolicy: {
      incrementPercent: 15
    }
  }
};
database.container.create(containerDefinition)
```

## 3.8.2 (2020-08-12)

- BUGFIX: Fix checkURL function for Node 8

## 3.8.1 (2020-08-12)

- BUGFIX: Adds separate URL module for browser/node.

## 3.8.0 (2020-08-10)

- FEATURE: Throws when initializing ClientContext with an invalid endpoint
- FEATURE: Changes JSONArray type internal from Array to ArrayLike to avoid requiring type coercion for immutable data
- FEATURE: Adds bulk request to container.items. Allows aggregate bulk request for up to 100 operations on items with the types: Create, Upsert, Read, Replace, Delete

```js
// up to 100 operations
const operations: OperationInput[] = [
  {
    operationType: "Create",
    resourceBody: { id: "doc1", name: "sample", key: "A" }
  },
  {
    operationType: "Upsert",
    resourceBody: { id: "doc2", name: "other", key: "A" }
  },
  {
    operationType: "Read",
    id: "readItemId",
    partitionKey: "key"
  }
];

await database.container.items.bulk(operations);
```

## 3.7.4 (2020-06-30)

- BUGFIX: Properly escape ASCII "DEL" character in partition key header

## 3.7.3 (2020-06-29)

- BUGFIX: Cannot create item with automatic id generation and a container partitioned on ID (#9734)

## 3.7.2 (2020-06-16)

- BUGFIX: Internal abort signal incorrectly triggered when user passes a custom abort signal. See #9510 for details.

## 3.7.1 (2020-06-12)

- BUGFIX: Typo in globalCrypto.js causing errors in IE browser
- BUGFIX: Resource tokens not matching for item delete operations (#9110)

## 3.7.0 (2020-06-08)

- BUGFIX: Support crypto functions in Internet Explorer browser
- BUGFIX: Incorrect key casing in object returned by `setAuthorizationHeader`
- FEATURE: Adds `readOffer` methods to container and database
- FEATURE: Allows string value `partitionKey` parameter when creating containers

The following result in the same behavior:

```js
const containerDefinition = {
  id: "sample container",
  indexingPolicy: { indexingMode: IndexingMode.consistent },
  throughput: 400,
  partitionKey: { paths: ["/key"] }
};
database.container.create(containerDefinition);

// OR as a string

const containerDefinition = {
  id: "sample container",
  indexingPolicy: { indexingMode: IndexingMode.consistent },
  throughput: 400,
  partitionKey: "/key" } // must have leading slash "/"
};
database.container.create(containerDefinition);
```

## 3.6.3 (2020-04-08)

- FEATURE: Add `partitionKey` to `FeedOptions` for scoping a query to a single partition key value

@azure/cosmos V2 has two different but equivalent ways to specify the partition key for a query:

```js
// V2 These are effectively the same
container.items.query("SELECT * from c", { partitionKey: "foo" }).toArray();
container.items.query('SELECT * from c WHERE c.yourPartitionKey = "foo"').toArray();
```

In an effort to simplify, the V3 SDK removed `partitionKey` from `FeedOptions` so there was only one way to specify the partition key:

```js
// V3
container.items.query('SELECT * from c WHERE c.yourPartitionKey = "foo"').fetchAll();
```

Based on customer feedback, we identified scenarios where it still makes sense to support passing the partition key via `FeedOptions` and have decided to restore the behavior.

## 3.6.2 (2020-02-20)

- BUG FIX: Support signing in web workers where this === self

## 3.6.1 (2020-02-11)

- BUG FIX: Normalize location names when selecting endpoint. Allows passing of normalized endpoint names

## 3.6.0 (2020-02-10)

- FEATURE: Add support for spatial indexing, bounding boxes, and geospatial configuration
- BUG FIX: Fix bug when passing forceQueryPlan to QueryIterator for non-item resources (#7333)

## 3.5.4 (2020-01-28)

- BUG FIX: Return parsed number instead of string for request charge

## 3.5.3 (2020-01-06)

- BUG FIX: maxDegreeOfParallelism was defaulting to 1 and should default to the number of partitions of the collection
- BUG FIX: maxItemCount was defaulting to 10 and should default to undefined
- Set default TLS version to 1.2 (#6761)
- Use tslib 1.10.0 (#6710)
- Add partition key to code sample (#6612)

## 3.5.2 (2019-12-03)

- Fix handling of special characters in item ids when signing tokens in the browser (#6379)

## 3.5.1 (2019-11-25)

- Fix bug when paginating GROUP BY queries or using in conjunction with TOP/OFFSET/LIMIT (#6003)
- Improve error message for mixed type ORDER BY (#6306)

## 3.5.0 (2019-11-21)

- FEATURE: Endpoint discovery and multi-region failover improvements. See https://github.com/Azure/azure-sdk-for-js/pull/6283 for more information on this change. (#6283)
- Makes changeFeed and query options optional. Fix #6232 Fix #6277 (#6273)

## 3.4.2 (2019-11-07)

- Fixes bug where the query may throw a 410 error during a split operation. Instead, throw 503 (#6074)

## 3.4.1 (2019-11-05)

- Fix region drop failover scenario and add test (#5892)

## 3.4.0 (2019-10-28)

- FEATURE: GROUP BY query support (#5749)
- Update proxy-agent. Remove types folder (#5854)
- Typo: Fix "an" vs "a" (#5812)
- Update to Mocha 6.2.2 (#5824)
- Remove unused Range type (#5686)
- Remove universal-user-agent (#5869)

## 3.3.4 (2019-10-14)

- Query bug fix. Empty result last call not reporting proper RUs (#5517)
- Sign headers using internal package (#5523)
- Use internal digest function instead of crypto-hash package (#5493)
- Remove internal binary-search-bounds package (#5417)
- Fix atob bug impacting browser users (#5375)

## 3.3.2 (2019-10-03)

- Export TokenProvider and RequestInfo types (#5262)
- Remove atob package in favor of local version (#5334)
- Fix incorrect lib version in UserAgent (#5295)
- Allow zero for Item TTL (#5257)

## 3.3.0 (2019-09-24)

- FEATURE: Add userAgentSuffix to CosmosClient constructor options (#5068)
- Guard process.env to fix webpack issues (#5223)
- Fixes bug where initial QueryIterator promise was not being created (#5215)
- Fix aggregates bug when query was returning no results (#5184)
- sideEffects field set to false (#5022)

## 3.2.0 (2019-08-26)

- FEATURE: Endpoint resolution now blocks until initialized (#409)
- FEATURE: Add bufferItems support & other cross-partition perf improvements (#397)
- Fix missing AbortSignal type for users not targeting the DOM (#416)
- Add sample for bulk update with continuation token (#402)
- Export default partition key path (#405)

## 3.1.1 (2019-08-07)

- Fix bug where offset limit iterator was being called for each item under the offset count (#398)
- Add retry on EPIPE error (#400)

## 3.1.0 (2019-07-26)

- FEATURE: Set default ResponseContinuationTokenLimitInKB to 1kb. Prevents header limit errors (#384)
- Remove unused disableSSLVerification options (#388)

## 3.0.4 (2019-07-22)

- Allow initialHeaders to explicitly set partition key header (#383)
- Use package.json#files to prevent extraneous files from being pubished (#382)
- Fix for routing map sort error on older version of node+v8 (#378)
- Fixes bug when user supplies partial retry options. Close #377 (#379)
- README updates (#374)

## 3.0.3 (2019-07-17)

- Fix webpack usage. Prevent resolving modules called with `require` (#373)
- Various internal API cleanups and sample fixes

## 3.0.2 (2019-07-09)

Fixes a long outstanding bug where RUs were always being reported as 0 for aggregate queries (#366)

## 3.0.1 (2019-07-02)

Fixes broken session tokens in the browser. Cosmos uses file system friendly base64 to represent resources internally but does not work with the builtin browser atob function (#363)

## 3.0.0 (2019-06-28)

🎉 v3 release! 🎉 Many new features, bug fixes, and a few breaking changes. Primary goals of this release:

- Implement major new features:
  - DISTINCT queries
  - LIMIT/OFFSET queries
  - User cancelable requests
- Update to the latest Cosmos REST API version where [all containers have unlimited scale](https://docs.microsoft.com/azure/cosmos-db/migrate-containers-partitioned-to-nonpartitioned)
- Make it easier to use Cosmos from the browser
- Better align with the new [Azure JS SDK guidlines](https://azure.github.io/azure-sdk/typescript_introduction.html)

### Migration Guide for Breaking Changes

#### Improved Client Constructor Options (#246)

Constructor options have been simplified:

- `masterKey` was renamed `key` and moved to the top-level
- Properties previously under `options.auth` have moved to the top-level

```js
// v2
const client = new CosmosClient({
  endpoint: "https://your-database.cosmos.azure.com",
  auth: {
    masterKey: "your-primary-key"
  }
});

// v3
const client = new CosmosClient({
  endpoint: "https://your-database.cosmos.azure.com",
  key: "your-primary-key"
});
```

#### Simplified QueryIterator API (#238 #316)

In v2 there were many different ways to iterate or retrieve results from a query. We have attempted to simplify the v3 API and remove similar or duplciate APIs:

- Remove iterator.next() and iterator.current(). Use fetchNext() to get pages of results.
- Remove iterator.forEach(). Use async iterators instead.
- iterator.executeNext() renamed to iterator.fetchNext()
- iterator.toArray() renamed to iterator.fetchAll()
- Pages are now proper `Response` objects intead of plain JS objects

```js
const container = client.database(dbId).container(containerId)

// v2
container.items.query('SELECT * from c').toArray()
container.items.query('SELECT * from c').executeNext()
container.items.query('SELECT * from c').forEach(({ body: item }) => { console.log(item.id) })

// v3
container.items.query('SELECT * from c').fetchAll()
container.items.query('SELECT * from c').fetchNext()
for await(const { result: item } in client.databases.readAll().getAsyncIterator()) {
    console.log(item.id)
}
```

#### Simplified Partition Keys for Queries

v2 has two different but equivalent ways to specify the partition key for a query:

```js
// v2. These are effectively the same
container.items.query("SELECT * from c", { partitionKey: "foo" }).toArray();
container.items.query('SELECT * from c WHERE c.yourPartitionKey = "foo"').toArray();
```

v3 removed `partitionKey` from `FeedOptions` so there is now only one way to specify the partition key:

```js
// v3
container.items.query('SELECT * from c WHERE c.yourPartitionKey = "foo"').fetchAll();
```

#### Fixed Containers are now Paritioned (#308)

[The Cosmos service now supports partition keys on all containers, including those that were previously created as fixed containers](https://docs.microsoft.com/azure/cosmos-db/migrate-containers-partitioned-to-nonpartitioned). The v3 SDK updates to the latest API version that implements this change, but it is not breaking. If you do not supply a partition key for operations, we will default to a system key that works with all your existing containers and documents.

#### `upsert` removed for Stored Procedures (#356)

Previously `upsert` was allowed for non-partitioned collections, but with the API version update, all collections are partitioned so we removed it entirely.

#### Item reads will not throw on 404 (#343, Community Request)

```js
const container = client.database(dbId).container(containerId);

// v2
try {
  container.items.read(id, undefined);
} catch (e) {
  if (e.code === 404) {
    console.log("item not found");
  }
}

// v3
const { result: item } = container.items.read(id, undefined);
if (item === undefined) {
  console.log("item not found");
}
```

#### Default Multi Region Write (#335)

The SDK will now write to multiple regions by default if your database configuration supports it. This was previously opt-in behavior.

#### Proper Error Objects (#334, Community Request)

Failed requests now throw proper `Error` or subclasses of `Error`. Previously they threw plain JS objects.

### New Features

#### User Cancellable Requests (#263, Community Request)

The move to `fetch` internally allows us to use the browser `AbortController` API to support user cancellable operations. In the case of operations where multiple requests are potentially in progress (like cross partition queries), all requests for the operation will be canceled. Modern browser users will already have `AbortController`. Node.js users will need to use a [polyfill library](https://www.npmjs.com/package/node-abort-controller)

```js
const controller = new AbortController();
const { result: item } = await items.query("SELECT * from c", { abortSignal: controller.signal });
controller.abort();
```

#### Set throughput as part of db/container create operation (#220)

```js
const { database } = client.databases.create({ id: "my-database", throughput: 10000 });
database.containers.create({ id: "my-container", throughput: 10000 });
```

#### @azure/cosmos-sign (#213)

Header token generation was split out into a new library, @azure/cosmos-sign. Anyone calling the Cosmos REST API directly can use this to sign headers using the same code we call inside @azure/cosmos.

#### UUID for generated IDs (#355)

v2 had custom code to generate item IDs. We have switched to the well known and maintained community library `uuid`.

#### Connection Strings (#350, Community Request)

It is now possible to pass a connection string copied from the Azure portal:

```js
const client = new CosmosClient(
  "AccountEndpoint=https://test-account.documents.azure.com:443/;AccountKey=<KEY HERE>;"
);
```

#### Add DISTINCT and LIMIT/OFFSET queries (#306)

```js
const { results } = await items.query("SELECT DISTINCT VALUE r.name FROM ROOT").fetchAll();
const { results } = await items.query("SELECT * FROM root r OFFSET 1 LIMIT 2").fetchAll();
```

### Improved Browser Experience

While it was possible to use the v2 SDK in the browser it was not an ideal experience. You needed to polyfill several node.js built-in libraries and use a bundler like Webpack or Parcel. The v3 SDK makes the out of the box experience much better for browser users.

- Replace request internals with `fetch` (#245)
- Remove usage of Buffer (#330)
- Remove node builtin usage in favor of universal packages/APIs (#328)
- Switch to node-abort-controller (#294)

### Bug Fixes

- Fix offer read and bring back offer tests (#224)
- Fix EnableEndpointDiscovery (#207)
- Fix missing RUs on paginated results (#360)
- Expand SQL query parameter type (#346)
- Add ttl to ItemDefinition (#341)
- Fix CP query metrics (#311)
- Add activityId to FeedResponse (#293)
- Switch \_ts type from string to number (#252)(#295)
- Fix Request Charge Aggregation (#289)
- Allow blank string partition keys (#277)
- Add string to conflict query type (#237)
- Add uniqueKeyPolicy to container (#234)

### Engineering Systems

Not always the most visible changes, but they help our team ship better code, faster.

- Use rollup for production builds (#104)
- Update to Typescript 3.5 (#327)
- Convert to TS project references. Extract test folder (#270)
- Enable noUnusedLocals and noUnusedParameters (#275)
- Azure Pipelines YAML for CI builds (#298)

## 2.0.1

- Fix type issue (See #141)

## 2.0.0

- Multi-region Write support
- Shared resource response properties added to responses
- Changed query to allow for customer types for all Resource types
- Modified items.query to allow for cross partition query
- Misc fixes/doc updates

## 2.0.0-3

- New object model
- Updated documentation and samples
- Improved types
- Added `createdIfNotExists` for database and container
- Added prettier
- Added public CI (Travis and VSTS)

## 2.0.0-0

- Added Promise support
- Added token handler option for auth
- typings now emitted from source (moved source to TypeScript)
- Added CosmosClient (DocumentClient now considered deprecated)

## 1.14.4

- npm documentation fixed.

## 1.14.3

- Added support for default retries on connection issues.
- Added support to read collection change feed.
- Fixed session consistency bug that intermittently caused "read session not available".
- Added support for query metrics.
- Modified http Agent's maximum number of connections.

## 1.14.2

- Updated documentation to use Azure Cosmos DB.
- Added Support for proxyUrl setting in ConnectionPolicy.

## 1.14.1

- Minor fix for case sensitive file systems.

## 1.14.0

- Adds support for Session Consistency.
- This SDK version requires the latest version of Azure Cosmos DB Emulator available for download from https://aka.ms/cosmosdb-emulator.

## 1.13.0

- Splitproofed cross partition queries.
- Adds supports for resource link with leading and trailing slashes (and corresponding tests).

## 1.12.2

- npm documentation fixed.

## 1.12.1

- Fixed bug in executeStoredProcedure where documents involved had special unicode characters (LS, PS).
- Fixed bug in handling documents with unicode characters in partition key.
- Fixed support for creating collection with name media (github #114).
- Fixed support for permission authorization token (github #178).

## 1.12.0

- Added support for Request Unit per Minute (RU/m) feature.
- Added support for a new consistency level called ConsistentPrefix.
- Added support for UriFactory.
- Fixed the unicode support bug (github #171)

## 1.11.0

- Added the support for aggregation queries (COUNT, MIN, MAX, SUM, and AVG).
- Added the option for controlling degree of parallelism for cross partition queries.
- Added the option for disabling SSL verification when running against Emulator.
- Lowered minimum throughput on partitioned collections from 10,100 RU/s to 2500 RU/s.
- Fixed the continuation token bug for single partition collection (github #107).
- Fixed the executeStoredProcedure bug in handling 0 as single param (github #155).

## 1.10.2

- Fixed user-agent header to include the SDK version.
- Minor code cleanup.

## 1.10.1

- Disabling SSL verification when using the SDK to target the emulator(hostname=localhost).
- Added support for enabling script logging during stored procedure execution.

## 1.10.0

- Added support for cross partition parallel queries.
- Added support for TOP/ORDER BY queries for partitioned collections.

## 1.9.0

- Added retry policy support for throttled requests. (Throttled requests receive a request rate too large exception, error code 429.)
  By default, DocumentClient retries nine times for each request when error code 429 is encountered, honoring the retryAfter time in the response header.
  A fixed retry interval time can now be set as part of the RetryOptions property on the ConnectionPolicy object if you want to ignore the retryAfter time returned by server between the retries.
  DocumentClient now waits for a maximum of 30 seconds for each request that is being throttled (irrespective of retry count) and returns the response with error code 429.
  This time can also be overriden in the RetryOptions property on ConnectionPolicy object.

- DocumentClient now returns x-ms-throttle-retry-count and x-ms-throttle-retry-wait-time-ms as the response headers in every request to denote the throttle retry count and the cummulative time the request waited between the retries.

- The RetryOptions class was added, exposing the RetryOptions property on the ConnectionPolicy class that can be used to override some of the default retry options.

## 1.8.0

- Added the support for geo-replicated database accounts.

## 1.7.0

- Added the support for TimeToLive(TTL) feature for documents.

## 1.6.0

- Added support for Partitioned Collections.
- Added support for new offer types.

## 1.5.6

- Fixed RangePartitionResolver.resolveForRead bug where it was not returning links due to a bad concat of results.
- Move compareFunction from Range class to RangePartitionResolver class.

## 1.5.5

- Fixed hashParitionResolver resolveForRead(): When no partition key supplied was throwing exception, instead of returning a list of all registered links.

## 1.5.4

- Dedicated HTTPS Agent: Avoid modifying the global. Use a dedicated agent for all of the lib’s requests.

## 1.5.3

- Properly handle dashes in the mediaIds.

## 1.5.2

- Fix memory leak.

## 1.5.1

- Renamed "Hash" directory to "hash".

## 1.5.0

- Added client-side sharding support.
- Added hash partition resolver implementation.
- Added range partitoin resolver implementation.

## 1.4.0

- Implement Upsert. New upsertXXX methods on documentClient.

## 1.3.0

- Skipped to bring version numbers in alignment with other SDKs.

## 1.2.2

- Split Q promises wrapper to new repository.
- Update to package file for npm registry.

## 1.2.1

- Implements ID Based Routing.
- Fixes Issue [#49](https://github.com/Azure/azure-documentdb-node/issues/49) - current property conflicts with method current().

## 1.2.0

- Added support for GeoSpatial index.
- Validates id property for all resources. Ids for resources cannot contain ?, /, #, \\, characters or end with a space.
- Adds new header "index transformation progress" to ResourceResponse.

## 1.1.0

- Implements V2 indexing policy.

## 1.0.3

- Issue [#40](https://github.com/Azure/azure-documentdb-node/issues/40) - Implemented eslint and grunt configurations in the core and promise SDK.

## 1.0.2

- Issue [#45](https://github.com/Azure/azure-documentdb-node/issues/45) - Promises wrapper does not include header with error.

## 1.0.1

- Implemented ability to query for conflicts by adding readConflicts, readConflictAsync, queryConflicts.
- Updated API documentation.
- Issue [#41](https://github.com/Azure/azure-documentdb-node/issues/41) - client.createDocumentAsync error.

Microsoft will provide notification at least **12 months** in advance of retiring an SDK in order to smooth the transition to a newer/supported version.

New features, functionality, and optimizations are only added to the current SDK. So it's recommended that you always upgrade to the latest SDK version as early as possible.

Any request to Cosmos DB using a retired SDK will be rejected by the service.

> [!WARNING]
> All versions **1.x** of the Cosmos JavaScript SDK for SQL API will be retired on **August 30, 2020**.
>
> <br/>

| Version                  | Release Date       | Retirement Date |
| ------------------------ | ------------------ | --------------- |
| [3.4.2](#3.4.2)          | November 7, 2019   | ---             |
| [3.4.1](#3.4.1)          | November 5, 2019   | ---             |
| [3.4.0](#3.4.0)          | October 28, 2019   | ---             |
| [3.3.6](#3.3.6)          | October 14, 2019   | ---             |
| [3.3.5](#3.3.5)          | October 14, 2019   | ---             |
| [3.3.4](#3.3.4)          | October 14, 2019   | ---             |
| [3.3.3](#3.3.3)          | October 3, 2019    | ---             |
| [3.3.2](#3.3.2)          | October 3, 2019    | ---             |
| [3.3.1](#3.3.1)          | October 1, 2019    | ---             |
| [3.3.0](#3.3.0)          | September 24, 2019 | ---             |
| [3.2.0](#3.2.0)          | August 26, 2019    | ---             |
| [3.1.1](#3.1.1)          | August 7, 2019     | ---             |
| [3.1.0](#3.1.0)          | July 26, 2019      | ---             |
| [3.0.4](#3.0.4)          | July 22, 2019      | ---             |
| [3.0.3](#3.0.3)          | July 17, 2019      | ---             |
| [3.0.2](#3.0.2)          | July 9, 2019       | ---             |
| [3.0.0](#3.0.0)          | June 28, 2019      | ---             |
| [2.1.5](#2.1.5)          | March 20, 2019     | ---             |
| [2.1.4](#2.1.4)          | March 15, 2019     | ---             |
| [2.1.3](#2.1.3)          | March 8, 2019      | ---             |
| [2.1.2](#2.1.2)          | January 28, 2019   | ---             |
| [2.1.1](#2.1.1)          | December 5, 2018   | ---             |
| [2.1.0](#2.1.0)          | December 4, 2018   | ---             |
| [2.0.5](#2.0.5)          | November 7, 2018   | ---             |
| [2.0.4](#2.0.4)          | October 30, 2018   | ---             |
| [2.0.3](#2.0.3)          | October 30, 2018   | ---             |
| [2.0.2](#2.0.2)          | October 10, 2018   | ---             |
| [2.0.1](#2.0.1)          | September 25, 2018 | ---             |
| [2.0.0](#2.0.0)          | September 24, 2018 | ---             |
| [2.0.0-3 (RC)](#2.0.0-3) | August 2, 2018     | ---             |
| [1.14.4](#1.14.4)        | May 03, 2018       | August 30, 2020 |
| [1.14.3](#1.14.3)        | May 03, 2018       | August 30, 2020 |
| [1.14.2](#1.14.2)        | December 21, 2017  | August 30, 2020 |
| [1.14.1](#1.14.1)        | November 10, 2017  | August 30, 2020 |
| [1.14.0](#1.14.0)        | November 9, 2017   | August 30, 2020 |
| [1.13.0](#1.13.0)        | October 11, 2017   | August 30, 2020 |
| [1.12.2](#1.12.2)        | August 10, 2017    | August 30, 2020 |
| [1.12.1](#1.12.1)        | August 10, 2017    | August 30, 2020 |
| [1.12.0](#1.12.0)        | May 10, 2017       | August 30, 2020 |
| [1.11.0](#1.11.0)        | March 16, 2017     | August 30, 2020 |
| [1.10.2](#1.10.2)        | January 27, 2017   | August 30, 2020 |
| [1.10.1](#1.10.1)        | December 22, 2016  | August 30, 2020 |
| [1.10.0](#1.10.0)        | October 03, 2016   | August 30, 2020 |
| [1.9.0](#1.9.0)          | July 07, 2016      | August 30, 2020 |
| [1.8.0](#1.8.0)          | June 14, 2016      | August 30, 2020 |
| [1.7.0](#1.7.0)          | April 26, 2016     | August 30, 2020 |
| [1.6.0](#1.6.0)          | March 29, 2016     | August 30, 2020 |
| [1.5.6](#1.5.6)          | March 08, 2016     | August 30, 2020 |
| [1.5.5](#1.5.5)          | February 02, 2016  | August 30, 2020 |
| [1.5.4](#1.5.4)          | February 01, 2016  | August 30, 2020 |
| [1.5.2](#1.5.2)          | January 26, 2016   | August 30, 2020 |
| [1.5.2](#1.5.2)          | January 22, 2016   | August 30, 2020 |
| [1.5.1](#1.5.1)          | January 4, 2016    | August 30, 2020 |
| [1.5.0](#1.5.0)          | December 31, 2015  | August 30, 2020 |
| [1.4.0](#1.4.0)          | October 06, 2015   | August 30, 2020 |
| [1.3.0](#1.3.0)          | October 06, 2015   | August 30, 2020 |
| [1.2.2](#1.2.2)          | September 10, 2015 | August 30, 2020 |
| [1.2.1](#1.2.1)          | August 15, 2015    | August 30, 2020 |
| [1.2.0](#1.2.0)          | August 05, 2015    | August 30, 2020 |
| [1.1.0](#1.1.0)          | July 09, 2015      | August 30, 2020 |
| [1.0.3](#1.0.3)          | June 04, 2015      | August 30, 2020 |
| [1.0.2](#1.0.2)          | May 23, 2015       | August 30, 2020 |
| [1.0.1](#1.0.1)          | May 15, 2015       | August 30, 2020 |
| [1.0.0](#1.0.0)          | April 08, 2015     | August 30, 2020 |<|MERGE_RESOLUTION|>--- conflicted
+++ resolved
@@ -1,14 +1,9 @@
 # Release History
 
-<<<<<<< HEAD
-## 3.10.0 (2020-12-27)
+## 3.10.0 (2021-01-11)
 
 - FEATURE: Adds AAD authentication via @azure/identity.
-=======
-## 3.9.4 (2021-01-04)
-
-- BUGFIX: Sums group by operations for cross-partition queries correctly with null values
->>>>>>> b76efbb4
+- BUGFIX: Sums group by operations for cross-partition queries correctly with null value.
 
 ## 3.9.3 (2020-10-19)
 
