--- conflicted
+++ resolved
@@ -1,13 +1,10 @@
 # Release History
 
-<<<<<<< HEAD
-## 3.10.4 (Unreleased)
-
-=======
+## 3.10.5 (Unreleased)
+
 ## 3.10.4 (2021-03-12)
 
 - FEATURE: Adds Bulk continueOnError option
->>>>>>> 09ebdb66
 
 ## 3.10.3 (2021-03-12)
 
