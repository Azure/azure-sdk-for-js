<!-- dev-tool snippets ignore -->

# Release History
<<<<<<< HEAD
## 4.4.0 (unreleased)

### Features Added
### Bugs Fixed
=======
## 4.4.0 (2025-05-13)

### Features Added
#### New Bulk API
The new `executeBulkOperations` API in the SDK brings significant enhancements for bulk workloads. It removes the previous 100-operation limit, adds operation-level retries for improved resilience, and introduces dynamic congestion control to optimize performance based on real-time system feedback.

Example of using `executeBulkOperations`:
```js
const operations: OperationInput[] = [
    {
      operationType: BulkOperationType.Create,
      partitionKey: "pkValue1",
      resourceBody: { id: "doc1", name: "sample1", key: "key1" },
    },
    {
      operationType: BulkOperationType.Create,
      partitionKey: "pkValue2",
      resourceBody: { id: "doc2", name: "sample2", key: "key1" },
    },
    // ...more operations
  ];
  const response = await container.items.executeBulkOperations(
    operations,
  );
  // process the response
```

#### Weighted RRF
Adds WeightedRankFusion query feature and support of component weights for weighted rank fusion in Hybrid Search.

#### Optimized query plan that skips the order by rewrite
Adds support for the optimized query plan that skips the order by rewrite. 
This optimization is enabled by default. Use flag `disableHybridSearchQueryPlanOptimization:true` in FeedOptions to disable this feature.

### Bugs Fixed
#### [#34088](https://github.com/Azure/azure-sdk-for-js/pull/34088) Fix documentation for default values of `useMultipleWriteLocations` and `enableBackgroundEndpointRefreshing`.
#### [#33869](https://github.com/Azure/azure-sdk-for-js/pull/33869) Fix ChangeFeed Iterator merge

### Other Changes
#### [#34244](https://github.com/Azure/azure-sdk-for-js/pull/34244) Update murmurHash to use Uint8Array instead of Buffer.
#### [#33728](https://github.com/Azure/azure-sdk-for-js/pull/33728) Update Entra authentication samples
>>>>>>> 00827f21

## 4.3.0 (2025-03-18)

### Features Added
#### Client-side Encryption (Preview) [#28760](https://github.com/Azure/azure-sdk-for-js/issues/28760)
Add support for Client-Side Encryption. Read more here: [docs](https://learn.microsoft.com/azure/cosmos-db/how-to-always-encrypted)
 
Example of using Client-Side Encryption:
 ```js
  const credentials = new DefaultAzureCredential();
  const keyResolver = new AzureKeyVaultEncryptionKeyResolver(credentials);
  const cosmosClient = new CosmosClient({connectionString: "<ConnectionString>", clientEncryptionOptions: { keyEncryptionKeyResolver: keyResolver }});
  const database = cosmosClient.database("my-database");
  const metadata: EncryptionKeyWrapMetadata = {
      type: EncryptionKeyResolverName.AzureKeyVault, 
      name: "akvKey", 
      value: "https://<my-key-vault>.vault.azure.net/keys/<key>/<version>",
      algorithm: KeyEncryptionAlgorithm.RSA_OAEP
  };

  await database.createClientEncryptionKey(
      "my-key",
      EncryptionAlgorithm.AEAD_AES_256_CBC_HMAC_SHA256,
      metadata);

  const path1 : ClientEncryptionIncludedPath = {
    path: "/property1",
    clientEncryptionKeyId: "my-key",
    encryptionType: EncryptionType.DETERMINISTIC,
    encryptionAlgorithm: EncryptionAlgorithm.AEAD_AES_256_CBC_HMAC_SHA256,
  };
  const path2 : ClientEncryptionIncludedPath = {
    path: "/property2",
    clientEncryptionKeyId: "my-key",
    encryptionType: EncryptionType.DETERMINISTIC,
    encryptionAlgorithm: EncryptionAlgorithm.AEAD_AES_256_CBC_HMAC_SHA256,
  };
  const paths = [path1, path2];
  const clientEncryptionPolicy = {
      includedPaths: [path],
      policyFormatVersion: 2,
  };
  const containerDefinition = {
      id: "my-container",
      partitionKey: {
        paths: ["/id"],
      },
      clientEncryptionPolicy: clientEncryptionPolicy,
  };
  await database.containers.createIfNotExists(containerDefinition);
 ```

#### New Query Pipeline
Introduced `enableQueryControl` flag to enhance query pipeline, giving users more control over their query execution.

By default, value of `enableQueryControl` is set as `false` keeping query pipeline older behavior as default, as explained below:

Previously, the SDK guaranteed that each fetchNext call would return `maxItemCount` number of results, provided those many results existed in the backend. While this behavior ensured a predictable output, the SDK may query backend partitions multiple times in a single `fetchNext` iteration. This can sometimes lead to higher RU consumption with no user control, especially when results are scattered across partitions. Also queries could run for extended periods as the SDK worked to fulfil the `maxItemCount` guarantee.

When `enableQueryControl` is set to `true`, Each `fetchNext` call will now query up to `maxDegreeOfParallelism` physical partitions. If no results are found, the SDK will return empty pages instead of continuing to search all partitions. Returning fewer or empty results in each iteration consumes less RUs and hands control back to the users, allowing them to decide whether to continue fetching more data. This approach provides more granular control over RU consumption.

Eg. usage of this flag to enable new query pipeline:
```js
const options : FeedOptions = {
  enableQueryControl: true, // Flag to enable new query pipeline. Default value is false
  maxItemCount: 100,
  maxDegreeOfParallelism: 10,
  forceQueryPlan: true,
}
const queryIterator = container.items.query("query text", options);
const res = await queryIterator.fetchNext();
```

#### Partition merge support
 This feature adds support for Partition merge (preview) feature. Requests from SDK will not be blocked, when the feature is enabled on the CosmosDB account. 
 Read more about merge here: [docs](https://learn.microsoft.com/azure/cosmos-db/merge)

#### RU Bucketing (Preview)
Read more about RU Bucketing here: https://aka.ms/cosmsodb-bucketing

#### Partial hierarchical partition key support in Change Feed [#27059](https://github.com/Azure/azure-sdk-for-js/issues/27059)
This feature adds support for partial hierarchical partition key in Change Feed allowing the SDK to work seamlessly with partial Hierarchical partition keys, returning accurate change feed results regardless of which partition key components are provided in the iterator. 

Eg. Container has partition key ["/name", "/zip", "/state"], change feed will work if, only value of name and zip is provided eg: ["john", "11011"]

#### Index Metrics V2 support
This feature adds support for V2 version of index metrics that returns the response in JSON format.

Example output of older version

```js
Index Utilization Information
  Utilized Single Indexes
    Index Spec: /Item/?
    Index Impact Score: High
    ---
    Index Spec: /Price/?
    Index Impact Score: High
    ---
  Potential Single Indexes
  Utilized Composite Indexes
  Potential Composite Indexes
    Index Spec: /Item ASC, /Price ASC
    Index Impact Score: High
    ---
```

Example output of version V2

```js
{"UtilizedIndexes":{"SingleIndexes":[{"IndexSpec":"/Item/?"},{"IndexSpec":"/Price/?"}],"CompositeIndexes":[]},"PotentialIndexes":{"SingleIndexes":[],"CompositeIndexes":[{"IndexSpecs":["/Item ASC","/Price ASC"],"IndexImpactScore":"High"}]}}
```

#### Add `connectionString` in CosmosClientOptions
ConnectionString can now be configured in CosmosClientOptions along with other configurations for client initialization.
Eg. usage: 
```js
const options = {
  connectionString: "<ConnectionString>",
  consistencyLevel: ConsistencyLevel.Strong
}
```

### Bugs Fixed

- Fixed issue for incorrect `ParallelizeCrossPartitionQuery` header value. It was set to true if `maxDegreeOfParallelism` was set to 0 or 1 in `FeedOptions` while executing a query. [#31232](https://github.com/Azure/azure-sdk-for-js/issues/31232)
- Fixed the issue for incorrect results in Changefeed in case of internal TimeoutErrors [#32652](https://github.com/Azure/azure-sdk-for-js/issues/32652)
- Fix RequestOptions and SharedOptions [#27336](https://github.com/Azure/azure-sdk-for-js/issues/27336)
- Set default values in RetryOptions [#27312](https://github.com/Azure/azure-sdk-for-js/issues/27312)
### Other Changes
- Deprecate the older `changeFeed` iterator in favor of the newer `getChangeFeedIterator()` method. [#32650](https://github.com/Azure/azure-sdk-for-js/issues/32650)

## 4.2.0 (2024-11-19)

### Features Added

- Full Text Support: This feature adds support for full text search policy and indexing policy. It also enables performing full text search queries. [docs](https://learn.microsoft.com/azure/cosmos-db/gen-ai/full-text-search)
- Hybrid Search Support: This feature adds support for performing hybrid search queries. [docs](https://learn.microsoft.com/azure/cosmos-db/gen-ai/hybrid-search)
- Added support for three optional properties to support `quantizedFlat` and `diskANN` vector indexing policies. The properties are: `quantizationByteSize`, `vectorIndexShardKey` and `indexingSearchListSize`.

## 4.1.1 (2024-08-30)

### Bugs Fixed

- Fixed a issue caused by accessing `process` without checking its existence in the global scope, it was leading to crashes in non-Node environments.
- The default value of `continueOnError` of BulkRequestOptions is now set to true. Pass `{ continueOnError: false }` in `bulkOptions` to stop executing operations when one fails.

## 4.1.0 (2024-08-07)

### Features Added

- Vector Search: This feature introduces vector indexes, vector embedding policy and vector queries to enable vector similarity search in JS SDK. [docs](https://learn.microsoft.com/azure/cosmos-db/nosql/vector-search)
- All versions and deletes mode in change feed: The All versions and deletes mode is added in change feed mode which captures every version and every change (create, update, and delete) made to items. [docs](https://learn.microsoft.com/azure/cosmos-db/nosql/change-feed-modes?tabs=all-versions-and-deletes#all-versions-and-deletes-change-feed-mode-preview)
- Bypassing integrated cache: The option to bypass integrated cache is now available in `RequestOptions`. [docs](https://learn.microsoft.com/azure/cosmos-db/integrated-cache#bypass-the-integrated-cache-preview)
- Computed Properties: Support for adding Computed Properties in items is added. [docs](https://learn.microsoft.com/azure/cosmos-db/nosql/query/computed-properties?tabs=dotnet#creating-computed-properties)
- Composite Indexing: The JS SDK now supports including composite indexes in the indexing policy, improving query performance on multiple fields. [docs](https://learn.microsoft.com/azure/cosmos-db/index-overview#composite-indexes)
- Correlated Activity Id: Correlated Activity Id is added in header of every query request on Items. This helps in troubleshooting by linking all requests for a query that involves multiple server interactions and partitions. Correlated Activity Id can be accessed through query response headers or `response.correlatedActivityId`.
- Split proof Bulk API: Earlier, whenever Bulk API encountered a partition split during processing, it would return an error message. Now, JS SDK ensures that the Bulk API is resistant to partition split. [#18682](https://github.com/Azure/azure-sdk-for-js/issues/18682)
- Improved samples: The samples have been updated in this release, now organized into two folders: `v3` for features up to the v3 release, and `v4` for features up to the v4 release.
- Added support for MakeList and MakeSet query aggregators

#### Vector Search

- The following sample shows how to create a container with vector embedding and indexing policies.

```js
// define vector indexing policy
const vectorEmbeddingPolicy = {
  vectorEmbeddings: [
    {
      path: "/vector1",
      dataType: VectorEmbeddingDataType.UInt8,
      dimensions: 1000,
      distanceFunction: VectorEmbeddingDistanceFunction.Euclidean,
    },
    {
      path: "/vector2",
      dataType: VectorEmbeddingDataType.Int8,
      dimensions: 200,
      distanceFunction: VectorEmbeddingDistanceFunction.DotProduct,
    },
    {
      path: "/vector3",
      dataType: VectorEmbeddingDataType.UInt8,
      dimensions: 400,
      distanceFunction: VectorEmbeddingDistanceFunction.Cosine,
    },
  ],
};

// add vector indexes in Indexing Policy
const indexingPolicy = {
  automatic: true,
  indexingMode: "consistent",
  vectorIndexes: [
    { path: "/vector1", type: VectorIndexType.Flat },
    { path: "/vector2", type: VectorIndexType.QuantizedFlat },
    { path: "/vector3", type: VectorIndexType.DiskANN },
  ],
};

// define and create container with vector Embedding Policy
const containerDefinition = {
  id: containerId,
  partitionKey: { paths: ["/id"] },
  indexingPolicy: indexingPolicy,
  vectorEmbeddingPolicy: vectorEmbeddingPolicy,
};
await database.containers.createIfNotExists(containerDefinition);
```

- Vector Search queries without TOP or LIMIT+OFFSET are blocked by default, with an option to disable this check using `allowUnboundedNonStreamingQueries` in query FeedOptions. Also added an internal buffer size check to prevent excessive memory consumption, throwing errors if the buffer size exceeds the default. The max buffer size can be increased using the `vectorSearchBufferSize` option from query FeedOptions.

#### Change Feed - All versions and deletes mode

- The AllVersionsAndDeletes mode is only supported with `ChangeFeedStartFrom.Now` and `ChangeFeedStartFrom.Continuation`.
- To read from the change feed in all versions and deletes mode, include `changeFeedMode` in changeFeedIteratorOptions:

```js
    const changeFeedIteratorOptions: ChangeFeedIteratorOptions = {
      maxItemCount: 5,
      changeFeedStartFrom: ChangeFeedStartFrom.Now(),
      changeFeedMode: ChangeFeedMode.AllVersionsAndDeletes,
    };
    const iterator = container.items.getChangeFeedIterator(changeFeedIteratorOptions);
```

#### Bypassing Integrated Cache

- Here is a sample showing how to enable `bypassIntegratedCache` in RequestOptions.

```js
  const options: RequestOptions = {bypassIntegratedCache: true};
  const response = await container.item("1").read(options);
```

#### Computed Properties

- The following snippet configures computed properties for a container:

```js
    const computedProperties: ComputedProperty[] = [{
      name: "lowerLastName",
      query:
        "SELECT VALUE LOWER(IS_DEFINED(c.lastName) ? c.lastName : c.parents[0].familyName) FROM c",
    },];
    const { resource: containerdef } = await database.containers.createIfNotExists({
      id: containerName,
      computedProperties: computedProperties,
      indexingPolicy: indexingPolicy,
    });
    const container: Container = database.container(containerdef.id);
```

#### Composite Indexing

- Here's a sample of adding composite indexes for a container:

```js
    const containerDefinition: ContainerDefinition = {
      id: "containerWithCompositeIndexingPolicy",
      indexingPolicy: {
        automatic: true,
        indexingMode: IndexingMode.consistent,
        includedPaths: [
          {
            path: "/*",
          },
        ],
        excludedPaths: [],
        compositeIndexes: [
          [
            { path: "/key", order: "ascending" },
            { path: "/field", order: "ascending" },
          ],
        ],
      },
    };
    await database.containers.create(containerDefinition);
```

- Added support for passing a custom `HttpClient` when constructing a `CosmosClient`.

### Breaking Changes

#### Dropped Support for TypeScript 4.1

- We have opted to discontinue support for TypeScript version 4.1. Consequently, the minimum supported TypeScript version has been elevated to 4.2. Kindly ensure that your environment is promptly updated to align with these changes.

### Bugs Fixed

- Fix Bulk operations(Read, Delete, and Patch) failing due to wrong format of partition key in non-partitioned container.

## 4.0.0 (2023-09-12)

🎉 v4 release! 🎉 Many new features, bug fixes, and a few breaking changes.

- Summary of new added features
  - Diagnostics: A diagnostic object has been added to responses of api operations ie. point lookups, bulk & batch operations, query and error responses, which contains information related to metadata lookups, retries, request and reponse latencies and payload siezes.
  - Hierarchical Partitioning: Containers with hierarchical partitions are now supported. [docs](https://learn.microsoft.com/azure/cosmos-db/hierarchical-partition-keys)
  - Index metrics: can be enabled to show both utilized indexed paths and recommended indexed paths. [docs](https://learn.microsoft.com/azure/cosmos-db/nosql/index-metrics?tabs=javascript)
  - New Changefeed iterator: which can consume changes for a specific partition key, a feed range or an entire container. [docs](https://learn.microsoft.com/azure/cosmos-db/nosql/change-feed-pull-model?tabs=JavaScript)
  - Priority based throttling is now supported. [docs](https://devblogs.microsoft.com/cosmosdb/introducing-priority-based-execution-in-azure-cosmos-db-preview/)

### New Features

#### Diagnostics

- Since `diagnostics` is added to all Response objects. You could programatically access `CosmosDiagnostic` as follows.

```js
  // For point look up operations
  const { container, diagnostics: containerCreateDiagnostic } =
    await database.containers.createIfNotExists({
      id: containerId,
      partitionKey: {
        paths: ["/key1"],
      },
  });

  // For Batch operations
   const operations: OperationInput[] = [
    {
      operationType: BulkOperationType.Create,
      resourceBody: { id: 'A', key: "A", school: "high" },
    },
  ];
  const response = await container.items.batch(operations, "A");
  const diagnostics = response.diagnostics

  // For Bulk operations
   const operations: OperationInput[] = [
    {
      operationType: BulkOperationType.Create,
      resourceBody: { id: 'A', key: "A", school: "high" },
    },
  ];
  const response = await container.items.bulk(operations);;
  const diagnostics = response.diagnostics

  // For query operations
  const queryIterator = container.items.query("select * from c");
  const { resources, diagnostics } = await queryIterator.fetchAll();

  // While error handling
  try {
    // Some operation that might fail
  } catch (err) {
    const diagnostics = err.diagnostics
  }
```

#### Hierarchical Partitioning

- Here is a sampele for creating container with Hierarchical Partitions

  ```js
  const containerDefinition = {
    id: "Test Database",
    partitionKey: {
      paths: ["/name", "/address/zip"],
      version: PartitionKeyDefinitionVersion.V2,
      kind: PartitionKeyKind.MultiHash,
    },
  };
  const { container } = await database.containers.createIfNotExists(containerDefinition);
  console.log(container.id);
  ```

- Definition of PartitionKey has been changed to support Hierarchical partitioning. Here is how to use the new definition.

  - The operations for which PartitionKey can be derived from Request body, providing PartitionKey is optional as always i.e
    ```js
    const item = {
      id: 1,
      name: "foo",
      address: {
        zip: 100,
      },
      active: true,
    };
    await container.items.create(item);
    ```
  - Here is sample for operations which require hierarchical partition to be passed.

    ```js
    await container.item("1", ["foo", 100]).read();
    ```

    OR

    ```js
    const partitionKey: PartitionKey = new PartitionKeyBuilder()
      .addValue("foo")
      .addValue(100)
      .build();
    await container.item("1", partitionKey).read();
    ```

  - If you are not using Hierarchical Partitioning feature, Definition of Partition Key is practically backward compatible.
    ```js
    await container.item("1", "1").read();
    ```

#### New Change feed Iterator

The v4 SDK now supports [Change feed pull model](https://learn.microsoft.com/azure/cosmos-db/nosql/change-feed-pull-model?tabs=JavaScript).

**_Note: There are no breaking changes, the old change feed iterator is still supported._**

Major Differences:

- The new iterator allows fetching change feed for a partition key, a feed range, or an entire container, compared to the older iterator, which was limited to fetching change feed for a partition key only.

- The new implementation is effectively an infinite list of items that encompasses all future writes and updates. The `hasMoreResults` property now always returns `true`, unlike the older implementation, which returned `false` when a `NotModified` status code was received from the backend.

Here is an example of creating and using the new change feed iterator:

```js
const changeFeedOptions = {
  changeFeedStartFrom: ChangeFeedStartFrom.Beginning("partition key or feed range"),
  maxItemCount: 10,
};
const iterator = container.items.getChangeFeedIterator(changeFeedOptions);
while (iterator.hasMoreResults) {
  const res = await iterator.readNext();
  // process res
}
```

#### Index Metrics [#20194](https://github.com/Azure/azure-sdk-for-js/issues/20194)

Azure Cosmos DB provides indexing metrics for optimizing query performance, especially when you're unsure about adjusting the indexing policy.
You can enable indexing metrics for a query by setting the PopulateIndexMetrics property to true(default=false).

```js
const { resources: resultsIndexMetrics, indexMetrics } = await container.items
  .query(querySpec, { populateIndexMetrics: true })
  .fetchAll();
```

We only recommend enabling the index metrics for troubleshooting query performance.

#### Enhanced Retry Utility for Improved SDK Reliability [#23475](https://github.com/Azure/azure-sdk-for-js/issues/23475)

Improved the retry utility to align with other language SDKs. Now, it automatically retries requests on the next available region when encountering HTTP 503 errors (Service Unavailable)
and handles HTTP timeouts more effectively, enhancing the SDK's reliability.

#### Priority based throttling [docs](https://devblogs.microsoft.com/cosmosdb/introducing-priority-based-execution-in-azure-cosmos-db-preview/) [#26393](https://github.com/Azure/azure-sdk-for-js/pull/26393/files)

Priority-based execution is a capability which allows users to specify priority for the request sent to Azure Cosmos DB. Based on the priority specified by the user, if there are more requests than the configured RU/s in a second, then Azure Cosmos DB will throttle low priority requests to allow high priority requests to execute.
You can enable priority based throttling by setting priorityLevel property.

```js
const response =
  (await container.item(document.id).read) < TestItem > { priorityLevel: PriorityLevel.Low };
```

### Bugs Fixed

- Updated response codes for the getDatabase() method. [#25932](https://github.com/Azure/azure-sdk-for-js/issues/25932)
- Fix Upsert operation failing when partition key of container is `/id` and `/id` is missing in the document. [#21383](https://github.com/Azure/azure-sdk-for-js/issues/21383)

### Breaking Changes

- The definition of PartitionKey is changed, PartitionKeyDefinition is now a independent type. [#23416](https://github.com/Azure/azure-sdk-for-js/issues/23416)

## 3.17.3 (2023-02-13)

### Features Added

- Changes in bulk api to honour size restictions (i.e 2Mb) while creating individual batches.[#23923](https://github.com/Azure/azure-sdk-for-js/issues/23923)
- Enriched Timeout error response. We had defined Timeout error as custom error in our sdk but we were not sending up any message along with it, now we are throwing the specific Error. [#23025](https://github.com/Azure/azure-sdk-for-js/issues/23025)
- Added functionality to delete entire data for a partition id. [#22091](https://github.com/Azure/azure-sdk-for-js/issues/22091)
- SDK now defines all possible error types, namely Export RestError, AbortError, TimeoutError, and ErrorResponse. [22789](https://github.com/Azure/azure-sdk-for-js/issues/22789)

### Bugs Fixed

- Removed excessive log warnings during bulk operations on a container with no partitionkey set.
- Fix issue with GlobalEndpointManager never making endpoints available after they fall-back [#22726](https://github.com/Azure/azure-sdk-for-js/issues/22726)
- Fix issue that caused parallel queries to break when returning a result of 0 or false. [#24493](https://github.com/Azure/azure-sdk-for-js/issues/24493)

### Other Changes

- Error handling guidelines are added in README.md

## 3.17.2 (2022-11-15)

### Bugs Fixed

- Fix issue with patch api not working with aadCredentials [#20689](https://github.com/Azure/azure-sdk-for-js/issues/20689)
- Improve the contract of Item.batch operation from type any to OperationResponse [#23652](https://github.com/Azure/azure-sdk-for-js/issues/20689)
- Add section for the current limitations with the SDK [#21650](https://github.com/Azure/azure-sdk-for-js/issues/21650)
- Fix issue aad refresh token automatically getting refreshed [#22620](https://github.com/Azure/azure-sdk-for-js/issues/22620)

## 3.17.1 (2022-09-12)

### Bugs Fixed

- Fix issue with unwanted runtime dependency on `@azure/identity` [#22968](https://github.com/Azure/azure-sdk-for-js/issues/22968)

## 3.17.0 (2022-08-19)

### Features Added

#### GA: Azure Cosmos DB Integrated Cache

- Support DedicatedGatewayRequestOptions and MaxIntegratedCacheStaleness [#21240](https://github.com/Azure/azure-sdk-for-js/pull/21240)
- Upgrade cosmos with azure core tracing [#22284](https://github.com/Azure/azure-sdk-for-js/pull/22284)
- Removed old logging and implement Azure core logging coverage [#18723](https://github.com/Azure/azure-sdk-for-js/pull/18723?)

### Bugs Fixed

- ParallelQueryExecutionContextBase breaks use of abortSignal [#18544](https://github.com/Azure/azure-sdk-for-js/pull/18544)
- Fixes id encoding issues when using special characters fo RoutingGateway

## 3.16.3 (2022-07-13)

### Bugs Fixed

- Fixes issues with "id" encoding when using special characters that should be allowed in the "id" property of a document. [#22548](https://github.com/Azure/azure-sdk-for-js/pull/22548)

## 3.16.2 (2022-06-24)

### Bugs Fixed

- Adds support to run queries with group by over a column with null values. [#22345](https://github.com/Azure/azure-sdk-for-js/pull/22345)

## 3.16.1 (2022-05-31)

### Bugs Fixed

- Fix [#22003](https://github.com/Azure/azure-sdk-for-js/issues/22003) missing interface error. [#22015](https://github.com/Azure/azure-sdk-for-js/pull/22015)

## 3.16.0 (2022-05-23)

### Features Added

- Allow users like cosmos-explorer to specify hierarchical partition keys. https://github.com/Azure/azure-sdk-for-js/pull/21934
- Support Dedicated Gateway RequestOptions and Max Integrated Cache Staleness. https://github.com/Azure/azure-sdk-for-js/pull/21240

## 3.15.1 (2022-01-24)

### Bugs Fixed

- Fixed the paths mapped by the `browser` entry in `package.json` to be correct for the package's new output structure. This solves errors with bundling the package for browsers.

## 3.15.0 (2021-11-22)

### Features Added

- _GA_ Adds `container.item(itemId).patch()`. `patch()` is an alternative to `replace()` for item updates. https://github.com/Azure/azure-sdk-for-js/pull/16264/files#diff-7caca690c469e2025576523c0377ac71815f001024fde7c48b20cd24adaa6977R561
- _GA_ support for Bulk operation PATCH.
- _GA_ support for Batch operation PATCH.
- Added the `SasTokenProperties` type and a `createAuthorizationSasToken` function to enable scoped access to Cosmos resources with SAS tokens. For an example that demonstrates creating a SAS token and using it to authenticate a `CosmosClient`, see [the `SasTokenAuth` sample](https://github.com/Azure/azure-sdk-for-js/blob/main/sdk/cosmosdb/cosmos/samples/v3/typescript/src/SasTokenAuth.ts).

### Other Changes

- Made several changes to the sample programs to improve code quality and compatibility with Node 12, and upgraded the sample programs' dependencies.

## 3.14.1 (2021-09-02)

### Bugs Fixed

- Fix @azure/core-rest-pipeline version for AAD auth.

## 3.14.0 (2021-09-01)

### Features Added

- _PREVIEW_ Adds `container.item(itemId).patch()`. `patch()` is an alternative to `replace()` for item updates. https://github.com/Azure/azure-sdk-for-js/pull/16264/files#diff-7caca690c469e2025576523c0377ac71815f001024fde7c48b20cd24adaa6977R561
- _PREVIEW_ Adds support for Bulk operation PATCH.
- _PREVIEW_ Adds support for Batch operation PATCH.

### Bugs Fixed

- Fixes bug where Batch was passing the wrong header for batch requests with partition keys
- Fixes 401s when using AAD auth. AAD credentials should now work and no longer cause 429s from @azure/identity at high throughput.

## 3.13.1 (2021-08-23)

### Bugs Fixed

- Fixed bugs in session token clearing logic. Session Not found (404, substatus 1002) was not being handled correctly by the session retry policy and would mistakenly retry the request with the same session token.

## 3.13.0 (2021-08-10)

### Features Added

- Adds TransactionalBatch to items `container.items.batch(operations)`

### Bugs Fixed

- Fixed bulk requests which had operations without partitionKey specified.

## 3.12.3 (2021-07-23)

### Bugs Fixed

- Fix bulk operations on containers with multiple partitions with nested partition keys

## 3.12.2 (2021-07-21)

### Features Added

- Adopted target ES2017 to reduce bundle size.

## 3.12.1 (2021-07-16)

### Bugs Fixed

- Returned default retryPolicy option `fixedRetryIntervalInMilliseconds` to its original default 0.

## 3.12.0 (2021-07-06)

### Features Added

- With the dropping of support for Node.js versions that are no longer in LTS, the dependency on `@types/node` has been updated to version 12. Read our [support policy](https://github.com/Azure/azure-sdk-for-js/blob/main/SUPPORT.md) for more details.
- Added background refresher for endpoints, and new `ConnectionPolicy` options. Refreshing defaults to true, and the default refresh rate is every 5 minutes.

```js
const client = new CosmosClient({
  endpoint,
  key: masterKey,
  connectionPolicy: {
    ...defaultConnectionPolicy,
    endpointRefreshRateInMs: 700,
    enableBackgroundEndpointRefreshing: true,
  },
});
```

- Added `client.dispose()` for closing the endpoint refresher verbosely. Necessary when destroying the CosmosClient inside existing processes like an express web server, or when you want to destroy the client and create a new one in the same process.

```js
const client = new CosmosClient();
client.dispose(); // cancels background endpoint refreshing
```

## 3.11.5 (2021-06-10)

### Features Added

### Breaking Changes

### Key Bugs Fixed

### Fixed

- BUGFIX: Adds another failover condition.

## 3.11.4 (2021-06-10)

- BUGFIX: Correctly failover to new regions when regional DNS has gone offline.

## 3.11.3 (2021-05-21)

- BUGFIX: Sanitize user endpoint URLs for AAD DataPlane RBAC token generation.

## 3.11.2 (2021-05-11)

- BUGFIX: Cache https client between requests.

## 3.11.1 (2021-05-06)

- BUGFIX: Import URL from Browser/Node shim rather than built-in module.

## 3.11.0 (2021-04-21)

- FEATURE: Internal client update. No user facing changes, but major version bump to be safe.

## 3.10.6 (2021-04-14)

- BUGFIX: Adds partitionKey parameter to `container.conflicts.delete`

## 3.10.5 (2021-03-25)

- BUGFIX: Pins node-abort-controller version as we depend on a type in v1.2.0.

## 3.10.4 (2021-03-23)

- FEATURE: Adds Bulk continueOnError option.

## 3.10.3 (2021-03-12)

- BUGFIX: Removes direct dependency on @azure/identity while retaining compatibility.

## 3.10.2 (2021-03-11)

- BUGFIX: Fixes @azure/identity dependency in dev deps.

## 3.10.1 (2021-03-10)

- BUGFIX: Autogenerates IDs for Upsert operations in bulk.

## 3.10.0 (2021-01-21)

- FEATURE: Adds AAD authentication via @azure/identity.

## 3.9.5 (2021-01-18)

- BUGFIX: Throws correct Invalid Continuation Token error when making request with malformed token
- BUGFIX: Defaults partitionKeyValue to `'[{}]'` when missing in Read/Delete bulk operations
- BUGFIX: Sums group by operations for cross-partition queries correctly with null values.

## 3.9.3 (2020-10-19)

- BUGFIX: Fixes bulk operations with top level partitionKey values that are undefined or null.

## 3.9.2 (2020-09-16)

- BUGFIX: Fixes slow `userAgent` lookup on azure functions.

## 3.9.1 (2020-08-28)

- BUGFIX: Fixes `OperationInput` type to be more accurate based on `OperationType`.
- FEATURE: Bulk requests with `Create` operations will now autogenerate IDs if they are not present.
- FEATURE: The `BulkOperationType` enum now exists and can be used when making bulk requests.

## 3.9.0 (2020-08-13)

- FEATURE: Adds support for autoscale parameters on container and database create methods

Note that `maxThroughput` cannot be passed with `throughput`.

```js
// correct
const containerDefinition = {
  id: "sample container",
  indexingPolicy: { indexingMode: IndexingMode.consistent },
  maxThroughput: 500,
  autoUpgradePolicy: {
    throughputPolicy: {
      incrementPercent: 15
    }
  }
};
database.container.create(containerDefinition)

// incorrect
const containerDefinition = {
  id: "sample container",
  indexingPolicy: { indexingMode: IndexingMode.consistent },
  throughput: 500, // do not specify throughput with maxThroughput
  maxThroughput: 500
  autoUpgradePolicy: {
    throughputPolicy: {
      incrementPercent: 15
    }
  }
};
database.container.create(containerDefinition)
```

## 3.8.2 (2020-08-12)

- BUGFIX: Fix checkURL function for Node 8

## 3.8.1 (2020-08-12)

- BUGFIX: Adds separate URL module for browser/node.

## 3.8.0 (2020-08-10)

- FEATURE: Throws when initializing ClientContext with an invalid endpoint
- FEATURE: Changes JSONArray type internal from Array to ArrayLike to avoid requiring type coercion for immutable data
- FEATURE: Adds bulk request to container.items. Allows aggregate bulk request for up to 100 operations on items with the types: Create, Upsert, Read, Replace, Delete

```js
// up to 100 operations
const operations: OperationInput[] = [
  {
    operationType: "Create",
    resourceBody: { id: "doc1", name: "sample", key: "A" },
  },
  {
    operationType: "Upsert",
    resourceBody: { id: "doc2", name: "other", key: "A" },
  },
  {
    operationType: "Read",
    id: "readItemId",
    partitionKey: "key",
  },
];

await database.container.items.bulk(operations);
```

## 3.7.4 (2020-06-30)

- BUGFIX: Properly escape ASCII "DEL" character in partition key header

## 3.7.3 (2020-06-29)

- BUGFIX: Cannot create item with automatic id generation and a container partitioned on ID (#9734)

## 3.7.2 (2020-06-16)

- BUGFIX: Internal abort signal incorrectly triggered when user passes a custom abort signal. See #9510 for details.

## 3.7.1 (2020-06-12)

- BUGFIX: Typo in globalCrypto.js causing errors in IE browser
- BUGFIX: Resource tokens not matching for item delete operations (#9110)

## 3.7.0 (2020-06-08)

- BUGFIX: Support crypto functions in Internet Explorer browser
- BUGFIX: Incorrect key casing in object returned by `setAuthorizationHeader`
- FEATURE: Adds `readOffer` methods to container and database
- FEATURE: Allows string value `partitionKey` parameter when creating containers

The following result in the same behavior:

```js
const containerDefinition = {
  id: "sample container",
  indexingPolicy: { indexingMode: IndexingMode.consistent },
  throughput: 400,
  partitionKey: { paths: ["/key"] }
};
database.container.create(containerDefinition);

// OR as a string

const containerDefinition = {
  id: "sample container",
  indexingPolicy: { indexingMode: IndexingMode.consistent },
  throughput: 400,
  partitionKey: "/key" } // must have leading slash "/"
};
database.container.create(containerDefinition);
```

## 3.6.3 (2020-04-08)

- FEATURE: Add `partitionKey` to `FeedOptions` for scoping a query to a single partition key value

@azure/cosmos V2 has two different but equivalent ways to specify the partition key for a query:

```js
// V2 These are effectively the same
container.items.query("SELECT * from c", { partitionKey: "foo" }).toArray();
container.items.query('SELECT * from c WHERE c.yourPartitionKey = "foo"').toArray();
```

In an effort to simplify, the V3 SDK removed `partitionKey` from `FeedOptions` so there was only one way to specify the partition key:

```js
// V3
container.items.query('SELECT * from c WHERE c.yourPartitionKey = "foo"').fetchAll();
```

Based on customer feedback, we identified scenarios where it still makes sense to support passing the partition key via `FeedOptions` and have decided to restore the behavior.

## 3.6.2 (2020-02-20)

- BUG FIX: Support signing in web workers where this === self

## 3.6.1 (2020-02-11)

- BUG FIX: Normalize location names when selecting endpoint. Allows passing of normalized endpoint names

## 3.6.0 (2020-02-10)

- FEATURE: Add support for spatial indexing, bounding boxes, and geospatial configuration
- BUG FIX: Fix bug when passing forceQueryPlan to QueryIterator for non-item resources (#7333)

## 3.5.4 (2020-01-28)

- BUG FIX: Return parsed number instead of string for request charge

## 3.5.3 (2020-01-06)

- BUG FIX: maxDegreeOfParallelism was defaulting to 1 and should default to the number of partitions of the collection
- BUG FIX: maxItemCount was defaulting to 10 and should default to undefined
- Set default TLS version to 1.2 (#6761)
- Use tslib 1.10.0 (#6710)
- Add partition key to code sample (#6612)

## 3.5.2 (2019-12-03)

- Fix handling of special characters in item ids when signing tokens in the browser (#6379)

## 3.5.1 (2019-11-25)

- Fix bug when paginating GROUP BY queries or using in conjunction with TOP/OFFSET/LIMIT (#6003)
- Improve error message for mixed type ORDER BY (#6306)

## 3.5.0 (2019-11-21)

- FEATURE: Endpoint discovery and multi-region failover improvements. See https://github.com/Azure/azure-sdk-for-js/pull/6283 for more information on this change. (#6283)
- Makes changeFeed and query options optional. Fix #6232 Fix #6277 (#6273)

## 3.4.2 (2019-11-07)

- Fixes bug where the query may throw a 410 error during a split operation. Instead, throw 503 (#6074)

## 3.4.1 (2019-11-05)

- Fix region drop failover scenario and add test (#5892)

## 3.4.0 (2019-10-28)

- FEATURE: GROUP BY query support (#5749)
- Update proxy-agent. Remove types folder (#5854)
- Typo: Fix "an" vs "a" (#5812)
- Update to Mocha 6.2.2 (#5824)
- Remove unused Range type (#5686)
- Remove universal-user-agent (#5869)

## 3.3.4 (2019-10-14)

- Query bug fix. Empty result last call not reporting proper RUs (#5517)
- Sign headers using internal package (#5523)
- Use internal digest function instead of crypto-hash package (#5493)
- Remove internal binary-search-bounds package (#5417)
- Fix atob bug impacting browser users (#5375)

## 3.3.2 (2019-10-03)

- Export TokenProvider and RequestInfo types (#5262)
- Remove atob package in favor of local version (#5334)
- Fix incorrect lib version in UserAgent (#5295)
- Allow zero for Item TTL (#5257)

## 3.3.0 (2019-09-24)

- FEATURE: Add userAgentSuffix to CosmosClient constructor options (#5068)
- Guard process.env to fix webpack issues (#5223)
- Fixes bug where initial QueryIterator promise was not being created (#5215)
- Fix aggregates bug when query was returning no results (#5184)
- sideEffects field set to false (#5022)

## 3.2.0 (2019-08-26)

- FEATURE: Endpoint resolution now blocks until initialized (#409)
- FEATURE: Add bufferItems support & other cross-partition perf improvements (#397)
- Fix missing AbortSignal type for users not targeting the DOM (#416)
- Add sample for bulk update with continuation token (#402)
- Export default partition key path (#405)

## 3.1.1 (2019-08-07)

- Fix bug where offset limit iterator was being called for each item under the offset count (#398)
- Add retry on EPIPE error (#400)

## 3.1.0 (2019-07-26)

- FEATURE: Set default ResponseContinuationTokenLimitInKB to 1kb. Prevents header limit errors (#384)
- Remove unused disableSSLVerification options (#388)

## 3.0.4 (2019-07-22)

- Allow initialHeaders to explicitly set partition key header (#383)
- Use package.json#files to prevent extraneous files from being pubished (#382)
- Fix for routing map sort error on older version of node+v8 (#378)
- Fixes bug when user supplies partial retry options. Close #377 (#379)
- README updates (#374)

## 3.0.3 (2019-07-17)

- Fix webpack usage. Prevent resolving modules called with `require` (#373)
- Various internal API cleanups and sample fixes

## 3.0.2 (2019-07-09)

Fixes a long outstanding bug where RUs were always being reported as 0 for aggregate queries (#366)

## 3.0.1 (2019-07-02)

Fixes broken session tokens in the browser. Cosmos uses file system friendly base64 to represent resources internally but does not work with the builtin browser atob function (#363)

## 3.0.0 (2019-06-28)

🎉 v3 release! 🎉 Many new features, bug fixes, and a few breaking changes. Primary goals of this release:

- Implement major new features:
  - DISTINCT queries
  - LIMIT/OFFSET queries
  - User cancelable requests
- Update to the latest Cosmos REST API version where [all containers have unlimited scale](https://learn.microsoft.com/azure/cosmos-db/migrate-containers-partitioned-to-nonpartitioned)
- Make it easier to use Cosmos from the browser
- Better align with the new [Azure JS SDK guidlines](https://azure.github.io/azure-sdk/typescript_introduction.html)

### Migration Guide for Breaking Changes

#### Improved Client Constructor Options (#246)

Constructor options have been simplified:

- `masterKey` was renamed `key` and moved to the top-level
- Properties previously under `options.auth` have moved to the top-level

```js
// v2
const client = new CosmosClient({
  endpoint: "https://your-database.cosmos.azure.com",
  auth: {
    masterKey: "your-primary-key",
  },
});

// v3
const client = new CosmosClient({
  endpoint: "https://your-database.cosmos.azure.com",
  key: "your-primary-key",
});
```

#### Simplified QueryIterator API (#238 #316)

In v2 there were many different ways to iterate or retrieve results from a query. We have attempted to simplify the v3 API and remove similar or duplciate APIs:

- Remove iterator.next() and iterator.current(). Use fetchNext() to get pages of results.
- Remove iterator.forEach(). Use async iterators instead.
- iterator.executeNext() renamed to iterator.fetchNext()
- iterator.toArray() renamed to iterator.fetchAll()
- Pages are now proper `Response` objects intead of plain JS objects

```js
const container = client.database(dbId).container(containerId)

// v2
container.items.query('SELECT * from c').toArray()
container.items.query('SELECT * from c').executeNext()
container.items.query('SELECT * from c').forEach(({ body: item }) => { console.log(item.id) })

// v3
container.items.query('SELECT * from c').fetchAll()
container.items.query('SELECT * from c').fetchNext()
for await(const { result: item } in client.databases.readAll().getAsyncIterator()) {
    console.log(item.id)
}
```

#### Simplified Partition Keys for Queries

v2 has two different but equivalent ways to specify the partition key for a query:

```js
// v2. These are effectively the same
container.items.query("SELECT * from c", { partitionKey: "foo" }).toArray();
container.items.query('SELECT * from c WHERE c.yourPartitionKey = "foo"').toArray();
```

v3 removed `partitionKey` from `FeedOptions` so there is now only one way to specify the partition key:

```js
// v3
container.items.query('SELECT * from c WHERE c.yourPartitionKey = "foo"').fetchAll();
```

#### Fixed Containers are now Paritioned (#308)

[The Cosmos service now supports partition keys on all containers, including those that were previously created as fixed containers](https://learn.microsoft.com/azure/cosmos-db/migrate-containers-partitioned-to-nonpartitioned). The v3 SDK updates to the latest API version that implements this change, but it is not breaking. If you do not supply a partition key for operations, we will default to a system key that works with all your existing containers and documents.

#### `upsert` removed for Stored Procedures (#356)

Previously `upsert` was allowed for non-partitioned collections, but with the API version update, all collections are partitioned so we removed it entirely.

#### Item reads will not throw on 404 (#343, Community Request)

```js
const container = client.database(dbId).container(containerId);

// v2
try {
  container.items.read(id, undefined);
} catch (e) {
  if (e.code === 404) {
    console.log("item not found");
  }
}

// v3
const { result: item } = container.items.read(id, undefined);
if (item === undefined) {
  console.log("item not found");
}
```

#### Default Multi Region Write (#335)

The SDK will now write to multiple regions by default if your database configuration supports it. This was previously opt-in behavior.

#### Proper Error Objects (#334, Community Request)

Failed requests now throw proper `Error` or subclasses of `Error`. Previously they threw plain JS objects.

### New Features

#### User Cancellable Requests (#263, Community Request)

The move to `fetch` internally allows us to use the browser `AbortController` API to support user cancellable operations. In the case of operations where multiple requests are potentially in progress (like cross partition queries), all requests for the operation will be canceled. Modern browser users will already have `AbortController`. Node.js users will need to use a [polyfill library](https://www.npmjs.com/package/node-abort-controller)

```js
const controller = new AbortController();
const { result: item } = await items.query("SELECT * from c", { abortSignal: controller.signal });
controller.abort();
```

#### Set throughput as part of db/container create operation (#220)

```js
const { database } = client.databases.create({ id: "my-database", throughput: 10000 });
database.containers.create({ id: "my-container", throughput: 10000 });
```

#### @azure/cosmos-sign (#213)

Header token generation was split out into a new library, @azure/cosmos-sign. Anyone calling the Cosmos REST API directly can use this to sign headers using the same code we call inside @azure/cosmos.

#### UUID for generated IDs (#355)

v2 had custom code to generate item IDs. We have switched to the well known and maintained community library `uuid`.

#### Connection Strings (#350, Community Request)

It is now possible to pass a connection string copied from the Azure portal:

```js
const client = new CosmosClient(
  "AccountEndpoint=https://test-account.documents.azure.com:443/;AccountKey=<KEY HERE>;",
);
```

#### Add DISTINCT and LIMIT/OFFSET queries (#306)

```js
const { results } = await items.query("SELECT DISTINCT VALUE r.name FROM ROOT").fetchAll();
const { results } = await items.query("SELECT * FROM root r OFFSET 1 LIMIT 2").fetchAll();
```

### Improved Browser Experience

While it was possible to use the v2 SDK in the browser it was not an ideal experience. You needed to polyfill several node.js built-in libraries and use a bundler like Webpack or Parcel. The v3 SDK makes the out of the box experience much better for browser users.

- Replace request internals with `fetch` (#245)
- Remove usage of Buffer (#330)
- Remove node builtin usage in favor of universal packages/APIs (#328)
- Switch to node-abort-controller (#294)

### Bug Fixes

- Fix offer read and bring back offer tests (#224)
- Fix EnableEndpointDiscovery (#207)
- Fix missing RUs on paginated results (#360)
- Expand SQL query parameter type (#346)
- Add ttl to ItemDefinition (#341)
- Fix CP query metrics (#311)
- Add activityId to FeedResponse (#293)
- Switch \_ts type from string to number (#252)(#295)
- Fix Request Charge Aggregation (#289)
- Allow blank string partition keys (#277)
- Add string to conflict query type (#237)
- Add uniqueKeyPolicy to container (#234)

### Engineering Systems

Not always the most visible changes, but they help our team ship better code, faster.

- Use rollup for production builds (#104)
- Update to Typescript 3.5 (#327)
- Convert to TS project references. Extract test folder (#270)
- Enable noUnusedLocals and noUnusedParameters (#275)
- Azure Pipelines YAML for CI builds (#298)

## 2.0.1 (2018-09-25)

- Fix type issue (See #141)

## 2.0.0 (2018-09-24)

- Multi-region Write support
- Shared resource response properties added to responses
- Changed query to allow for customer types for all Resource types
- Modified items.query to allow for cross partition query
- Misc fixes/doc updates

## 2.0.0-3 (2018-08-02)

- New object model
- Updated documentation and samples
- Improved types
- Added `createdIfNotExists` for database and container
- Added prettier
- Added public CI (Travis and VSTS)

## 2.0.0-0 (2018-08-01)

- Added Promise support
- Added token handler option for auth
- typings now emitted from source (moved source to TypeScript)
- Added CosmosClient (DocumentClient now considered deprecated)

## 1.14.4 (2018-05-03)

- npm documentation fixed.

## 1.14.3 (2018-05-03)

- Added support for default retries on connection issues.
- Added support to read collection change feed.
- Fixed session consistency bug that intermittently caused "read session not available".
- Added support for query metrics.
- Modified http Agent's maximum number of connections.

## 1.14.2 (2017-12-21)

- Updated documentation to use Azure Cosmos DB.
- Added Support for proxyUrl setting in ConnectionPolicy.

## 1.14.1 (2017-11-10)

- Minor fix for case sensitive file systems.

## 1.14.0 (2017-11-09)

- Adds support for Session Consistency.
- This SDK version requires the latest version of Azure Cosmos DB Emulator available for download from https://aka.ms/cosmosdb-emulator.

## 1.13.0 (2017-10-11)

- Splitproofed cross partition queries.
- Adds supports for resource link with leading and trailing slashes (and corresponding tests).

## 1.12.2 (2017-08-10)

- npm documentation fixed.

## 1.12.1 (2017-08-10)

- Fixed bug in executeStoredProcedure where documents involved had special unicode characters (LS, PS).
- Fixed bug in handling documents with unicode characters in partition key.
- Fixed support for creating collection with name media (github #114).
- Fixed support for permission authorization token (github #178).

## 1.12.0 (2017-05-10)

- Added support for Request Unit per Minute (RU/m) feature.
- Added support for a new consistency level called ConsistentPrefix.
- Added support for UriFactory.
- Fixed the unicode support bug (github #171)

## 1.11.0 (2017-03-16)

- Added the support for aggregation queries (COUNT, MIN, MAX, SUM, and AVG).
- Added the option for controlling degree of parallelism for cross partition queries.
- Added the option for disabling SSL verification when running against Emulator.
- Lowered minimum throughput on partitioned collections from 10,100 RU/s to 2500 RU/s.
- Fixed the continuation token bug for single partition collection (github #107).
- Fixed the executeStoredProcedure bug in handling 0 as single param (github #155).

## 1.10.2 (2017-01-27)

- Fixed user-agent header to include the SDK version.
- Minor code cleanup.

## 1.10.1 (2016-12-22)

- Disabling SSL verification when using the SDK to target the emulator(hostname=localhost).
- Added support for enabling script logging during stored procedure execution.

## 1.10.0 (2016-10-03)

- Added support for cross partition parallel queries.
- Added support for TOP/ORDER BY queries for partitioned collections.

## 1.9.0 (2016-07-07)

- Added retry policy support for throttled requests. (Throttled requests receive a request rate too large exception, error code 429.)
  By default, DocumentClient retries nine times for each request when error code 429 is encountered, honoring the retryAfter time in the response header.
  A fixed retry interval time can now be set as part of the RetryOptions property on the ConnectionPolicy object if you want to ignore the retryAfter time returned by server between the retries.
  DocumentClient now waits for a maximum of 30 seconds for each request that is being throttled (irrespective of retry count) and returns the response with error code 429.
  This time can also be overriden in the RetryOptions property on ConnectionPolicy object.

- DocumentClient now returns x-ms-throttle-retry-count and x-ms-throttle-retry-wait-time-ms as the response headers in every request to denote the throttle retry count and the cummulative time the request waited between the retries.

- The RetryOptions class was added, exposing the RetryOptions property on the ConnectionPolicy class that can be used to override some of the default retry options.

## 1.8.0 (2016-06-14)

- Added the support for geo-replicated database accounts.

## 1.7.0 (2016-04-26)

- Added the support for TimeToLive(TTL) feature for documents.

## 1.6.0 (2016-03-29)

- Added support for Partitioned Collections.
- Added support for new offer types.

## 1.5.6 (2016-03-08)

- Fixed RangePartitionResolver.resolveForRead bug where it was not returning links due to a bad concat of results.
- Move compareFunction from Range class to RangePartitionResolver class.

## 1.5.5 (2016-02-02)

- Fixed hashParitionResolver resolveForRead(): When no partition key supplied was throwing exception, instead of returning a list of all registered links.

## 1.5.4 (2016-02-01)

- Dedicated HTTPS Agent: Avoid modifying the global. Use a dedicated agent for all of the lib’s requests.

## 1.5.3 (2016-01-26)

- Properly handle dashes in the mediaIds.

## 1.5.2 (2016-01-22)

- Fix memory leak.

## 1.5.1 (2016-01-04)

- Renamed "Hash" directory to "hash".

## 1.5.0 (2015-12-31)

- Added client-side sharding support.
- Added hash partition resolver implementation.
- Added range partitoin resolver implementation.

## 1.4.0 (2015-10-06)

- Implement Upsert. New upsertXXX methods on documentClient.

## 1.3.0 (2015-10-06)

- Skipped to bring version numbers in alignment with other SDKs.

## 1.2.2 (2015-09-10)

- Split Q promises wrapper to new repository.
- Update to package file for npm registry.

## 1.2.1 (2015-08-15)

- Implements ID Based Routing.
- Fixes Issue [#49](https://github.com/Azure/azure-documentdb-node/issues/49) - current property conflicts with method current().

## 1.2.0 (2015-08-05)

- Added support for GeoSpatial index.
- Validates id property for all resources. Ids for resources cannot contain ?, /, #, \\, characters or end with a space.
- Adds new header "index transformation progress" to ResourceResponse.

## 1.1.0 (2015-07-09)

- Implements V2 indexing policy.

## 1.0.3 (2015-06-04)

- Issue [#40](https://github.com/Azure/azure-cosmosdb-node/issues/40) - Implemented eslint and grunt configurations in the core and promise SDK.

## 1.0.2 (2015-05-23)

- Issue [#45](https://github.com/Azure/azure-documentdb-node/issues/45) - Promises wrapper does not include header with error.

## 1.0.1 (2015-05-15)

- Implemented ability to query for conflicts by adding readConflicts, readConflictAsync, queryConflicts.
- Updated API documentation.
- Issue [#41](https://github.com/Azure/azure-documentdb-node/issues/41) - client.createDocumentAsync error.

Microsoft will provide notification at least **12 months** in advance of retiring an SDK in order to smooth the transition to a newer/supported version.

New features, functionality, and optimizations are only added to the current SDK. So it's recommended that you always upgrade to the latest SDK version as early as possible.

Any request to Cosmos DB using a retired SDK will be rejected by the service.

> [!WARNING]
> All versions **1.x** of the Cosmos JavaScript SDK for SQL API will be retired on **August 30, 2020**.
>
> <br/>

| Version                  | Release Date       | Retirement Date |
| ------------------------ | ------------------ | --------------- |
| [3.4.2](#3.4.2)          | November 7, 2019   | ---             |
| [3.4.1](#3.4.1)          | November 5, 2019   | ---             |
| [3.4.0](#3.4.0)          | October 28, 2019   | ---             |
| [3.3.6](#3.3.6)          | October 14, 2019   | ---             |
| [3.3.5](#3.3.5)          | October 14, 2019   | ---             |
| [3.3.4](#3.3.4)          | October 14, 2019   | ---             |
| [3.3.3](#3.3.3)          | October 3, 2019    | ---             |
| [3.3.2](#3.3.2)          | October 3, 2019    | ---             |
| [3.3.1](#3.3.1)          | October 1, 2019    | ---             |
| [3.3.0](#3.3.0)          | September 24, 2019 | ---             |
| [3.2.0](#3.2.0)          | August 26, 2019    | ---             |
| [3.1.1](#3.1.1)          | August 7, 2019     | ---             |
| [3.1.0](#3.1.0)          | July 26, 2019      | ---             |
| [3.0.4](#3.0.4)          | July 22, 2019      | ---             |
| [3.0.3](#3.0.3)          | July 17, 2019      | ---             |
| [3.0.2](#3.0.2)          | July 9, 2019       | ---             |
| [3.0.0](#3.0.0)          | June 28, 2019      | ---             |
| [2.1.5](#2.1.5)          | March 20, 2019     | ---             |
| [2.1.4](#2.1.4)          | March 15, 2019     | ---             |
| [2.1.3](#2.1.3)          | March 8, 2019      | ---             |
| [2.1.2](#2.1.2)          | January 28, 2019   | ---             |
| [2.1.1](#2.1.1)          | December 5, 2018   | ---             |
| [2.1.0](#2.1.0)          | December 4, 2018   | ---             |
| [2.0.5](#2.0.5)          | November 7, 2018   | ---             |
| [2.0.4](#2.0.4)          | October 30, 2018   | ---             |
| [2.0.3](#2.0.3)          | October 30, 2018   | ---             |
| [2.0.2](#2.0.2)          | October 10, 2018   | ---             |
| [2.0.1](#2.0.1)          | September 25, 2018 | ---             |
| [2.0.0](#2.0.0)          | September 24, 2018 | ---             |
| [2.0.0-3 (RC)](#2.0.0-3) | August 2, 2018     | ---             |
| [1.14.4](#1.14.4)        | May 03, 2018       | August 30, 2020 |
| [1.14.3](#1.14.3)        | May 03, 2018       | August 30, 2020 |
| [1.14.2](#1.14.2)        | December 21, 2017  | August 30, 2020 |
| [1.14.1](#1.14.1)        | November 10, 2017  | August 30, 2020 |
| [1.14.0](#1.14.0)        | November 9, 2017   | August 30, 2020 |
| [1.13.0](#1.13.0)        | October 11, 2017   | August 30, 2020 |
| [1.12.2](#1.12.2)        | August 10, 2017    | August 30, 2020 |
| [1.12.1](#1.12.1)        | August 10, 2017    | August 30, 2020 |
| [1.12.0](#1.12.0)        | May 10, 2017       | August 30, 2020 |
| [1.11.0](#1.11.0)        | March 16, 2017     | August 30, 2020 |
| [1.10.2](#1.10.2)        | January 27, 2017   | August 30, 2020 |
| [1.10.1](#1.10.1)        | December 22, 2016  | August 30, 2020 |
| [1.10.0](#1.10.0)        | October 03, 2016   | August 30, 2020 |
| [1.9.0](#1.9.0)          | July 07, 2016      | August 30, 2020 |
| [1.8.0](#1.8.0)          | June 14, 2016      | August 30, 2020 |
| [1.7.0](#1.7.0)          | April 26, 2016     | August 30, 2020 |
| [1.6.0](#1.6.0)          | March 29, 2016     | August 30, 2020 |
| [1.5.6](#1.5.6)          | March 08, 2016     | August 30, 2020 |
| [1.5.5](#1.5.5)          | February 02, 2016  | August 30, 2020 |
| [1.5.4](#1.5.4)          | February 01, 2016  | August 30, 2020 |
| [1.5.3](#1.5.2)          | January 26, 2016   | August 30, 2020 |
| [1.5.2](#1.5.2)          | January 22, 2016   | August 30, 2020 |
| [1.5.1](#1.5.1)          | January 4, 2016    | August 30, 2020 |
| [1.5.0](#1.5.0)          | December 31, 2015  | August 30, 2020 |
| [1.4.0](#1.4.0)          | October 06, 2015   | August 30, 2020 |
| [1.3.0](#1.3.0)          | October 06, 2015   | August 30, 2020 |
| [1.2.2](#1.2.2)          | September 10, 2015 | August 30, 2020 |
| [1.2.1](#1.2.1)          | August 15, 2015    | August 30, 2020 |
| [1.2.0](#1.2.0)          | August 05, 2015    | August 30, 2020 |
| [1.1.0](#1.1.0)          | July 09, 2015      | August 30, 2020 |
| [1.0.3](#1.0.3)          | June 04, 2015      | August 30, 2020 |
| [1.0.2](#1.0.2)          | May 23, 2015       | August 30, 2020 |
| [1.0.1](#1.0.1)          | May 15, 2015       | August 30, 2020 |
| [1.0.0](#1.0.0)          | April 08, 2015     | August 30, 2020 |<|MERGE_RESOLUTION|>--- conflicted
+++ resolved
@@ -1,12 +1,6 @@
 <!-- dev-tool snippets ignore -->
 
 # Release History
-<<<<<<< HEAD
-## 4.4.0 (unreleased)
-
-### Features Added
-### Bugs Fixed
-=======
 ## 4.4.0 (2025-05-13)
 
 ### Features Added
@@ -48,7 +42,6 @@
 ### Other Changes
 #### [#34244](https://github.com/Azure/azure-sdk-for-js/pull/34244) Update murmurHash to use Uint8Array instead of Buffer.
 #### [#33728](https://github.com/Azure/azure-sdk-for-js/pull/33728) Update Entra authentication samples
->>>>>>> 00827f21
 
 ## 4.3.0 (2025-03-18)
 
