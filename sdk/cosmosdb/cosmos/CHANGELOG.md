--- conflicted
+++ resolved
@@ -1,17 +1,10 @@
 # Release History
 
-<<<<<<< HEAD
 ## 3.10.0 (2021-01-21)
-=======
-## 3.9.6 (Unreleased)
-
+
+- FEATURE: Adds AAD authentication via @azure/identity.
 
 ## 3.9.5 (2021-01-18)
->>>>>>> 1d2d65f8
-
-- FEATURE: Adds AAD authentication via @azure/identity.
-
-## 3.9.5 (2021-01-15)
 
 - BUGFIX: Throws correct Invalid Continuation Token error when making request with malformed token
 - BUGFIX: Defaults partitionKeyValue to `'[{}]'` when missing in Read/Delete bulk operations
