--- conflicted
+++ resolved
@@ -1,16 +1,12 @@
 # Release History
 
-## 4.0.1 (Unreleased)
-
-<<<<<<< HEAD
-### Features Added
-- Added Correlated Activity Id feature in JS SDK for better troubleshooting of queries. The correlated activity id is added in the request header for all types of queries on Items.
-- Added support for MakeList and MakeSet query aggregators
-=======
+## 4.1.0 (Unreleased)
+
 ### Features Added  
 - Added Correlated Activity Id feature in JS SDK for better troubleshooting of queries. The correlated activity id is added in the request header for all types of queries on Items.
 - Added support for Vector embedding and Vector Indexes.
->>>>>>> abb870bb
+- Added support for MakeList and MakeSet query aggregators
+
 
 ### Breaking Changes
 
