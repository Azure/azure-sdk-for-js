# NOTE: Please refer to https://aka.ms/azsdk/engsys/ci-yaml before editing this file.
                
trigger:
  branches:
    include:
      - main
      - release/*
      - hotfix/*
  paths:
    include:
      - sdk/changeanalysis/ci.mgmt.yml
<<<<<<< HEAD
      - sdk/changeanalysis/arm-changeanalysis/
=======
>>>>>>> b9a35033
      - sdk/changeanalysis/arm-changeanalysis
pr:
  branches:
    include:
      - main
      - feature/*
      - release/*
      - hotfix/*
    exclude:
      - feature/v4
  paths:
    include:
      - sdk/changeanalysis/ci.mgmt.yml
<<<<<<< HEAD
      - sdk/changeanalysis/arm-changeanalysis/
=======
>>>>>>> b9a35033
      - sdk/changeanalysis/arm-changeanalysis
extends:
  template: /eng/pipelines/templates/stages/archetype-sdk-client.yml
  parameters:
    ServiceDirectory: changeanalysis
    Artifacts:
      - name: azure-arm-changeanalysis
        safeName: azurearmchangeanalysis<|MERGE_RESOLUTION|>--- conflicted
+++ resolved
@@ -9,10 +9,6 @@
   paths:
     include:
       - sdk/changeanalysis/ci.mgmt.yml
-<<<<<<< HEAD
-      - sdk/changeanalysis/arm-changeanalysis/
-=======
->>>>>>> b9a35033
       - sdk/changeanalysis/arm-changeanalysis
 pr:
   branches:
@@ -26,10 +22,6 @@
   paths:
     include:
       - sdk/changeanalysis/ci.mgmt.yml
-<<<<<<< HEAD
-      - sdk/changeanalysis/arm-changeanalysis/
-=======
->>>>>>> b9a35033
       - sdk/changeanalysis/arm-changeanalysis
 extends:
   template: /eng/pipelines/templates/stages/archetype-sdk-client.yml
