// Copyright (c) Microsoft Corporation.
// Licensed under the MIT License.

import type { Recorder } from "@azure-tools/test-recorder";
<<<<<<< HEAD
import { assert } from "chai";
import type { TextTranslationClient } from "../../generated";
import { isUnexpected } from "../../generated";
import { createTranslationClient, startRecorder } from "./utils/recordedClient";
import type { Context } from "mocha";
=======
import type { TextTranslationClient } from "../../src/index.js";
import { isUnexpected } from "../../src/index.js";
import { createTranslationClient, startRecorder } from "./utils/recordedClient.js";
import { describe, it, assert, beforeEach, afterEach } from "vitest";
>>>>>>> 5aa17583

describe("GetLanguages tests", () => {
  let recorder: Recorder;
  let client: TextTranslationClient;

  beforeEach(async (ctx) => {
    recorder = await startRecorder(ctx);
    client = await createTranslationClient({ recorder });
  });

  afterEach(async () => {
    await recorder.stop();
  });

  it("all scopes", async () => {
    const response = await client.path("/languages").get();
    assert.equal(response.status, "200");

    if (isUnexpected(response)) {
      throw response.body;
    }

    const languages = response.body;
    assert.isTrue(languages.translation !== null);
    assert.isTrue(languages.transliteration !== null);
    assert.isTrue(languages.dictionary !== null);
  });

  it("translation scope", async () => {
    const parameters = {
      queryParameters: {
        scope: "translation",
      },
    };
    const response = await client.path("/languages").get(parameters);
    assert.equal(response.status, "200");

    if (isUnexpected(response)) {
      throw response.body;
    }

    const languages = response.body;
    assert.isTrue(languages.translation !== null);
    assert.isTrue(languages?.translation?.["af"]?.dir !== null);
    assert.isTrue(languages?.translation?.["af"]?.name !== null);
    assert.isTrue(languages?.translation?.["af"]?.nativeName !== null);
  });

  it("transliteration scope", async () => {
    const parameters = {
      queryParameters: {
        scope: "transliteration",
      },
    };
    const response = await client.path("/languages").get(parameters);
    assert.equal(response.status, "200");

    if (isUnexpected(response)) {
      throw response.body;
    }

    const languages = response.body;
    assert.isTrue(languages.transliteration !== null);
    assert.isTrue(languages?.transliteration?.["be"]?.name !== null);
    assert.isTrue(languages?.transliteration?.["be"]?.nativeName !== null);
    assert.isTrue(languages?.transliteration?.["be"]?.scripts !== null);

    assert.isTrue(languages?.transliteration?.["be"]?.scripts[0].code !== null);
    assert.isTrue(languages?.transliteration?.["be"]?.scripts[0].dir !== null);
    assert.isTrue(languages?.transliteration?.["be"]?.scripts[0].name !== null);
    assert.isTrue(languages?.transliteration?.["be"]?.scripts[0].nativeName !== null);

    assert.isTrue(languages?.transliteration?.["be"]?.scripts[0].toScripts !== null);
    assert.isTrue(languages?.transliteration?.["be"]?.scripts[0].toScripts[0].code !== null);
    assert.isTrue(languages?.transliteration?.["be"]?.scripts[0].toScripts[0].dir !== null);
    assert.isTrue(languages?.transliteration?.["be"]?.scripts[0].toScripts[0].name !== null);
    assert.isTrue(languages?.transliteration?.["be"]?.scripts[0].toScripts[0].nativeName !== null);
  });

  it("transliteration scope multiple scripts", async () => {
    const parameters = {
      queryParameters: {
        scope: "transliteration",
      },
    };
    const response = await client.path("/languages").get(parameters);
    assert.equal(response.status, "200");

    if (isUnexpected(response)) {
      throw response.body;
    }

    const languages = response.body;
    assert.isTrue(languages.transliteration !== null);
    assert.isTrue(languages?.transliteration?.["zh-Hant"]?.name !== null);
    assert.isTrue(languages?.transliteration?.["zh-Hant"]?.nativeName !== null);
    assert.isTrue(languages?.transliteration?.["zh-Hant"]?.scripts !== null);

    assert.isTrue(languages?.transliteration?.["zh-Hant"]?.scripts?.length === 2);
    assert.isTrue(languages?.transliteration?.["zh-Hant"]?.scripts[0].toScripts.length === 2);
    assert.isTrue(languages?.transliteration?.["zh-Hant"]?.scripts[1].toScripts.length === 2);
  });

  it("dictionary scope", async () => {
    const parameters = {
      queryParameters: {
        scope: "dictionary",
      },
    };
    const response = await client.path("/languages").get(parameters);
    assert.equal(response.status, "200");

    if (isUnexpected(response)) {
      throw response.body;
    }

    const languages = response.body;
    assert.isTrue(languages.dictionary !== null);
    assert.isTrue(languages?.dictionary?.["de"]?.name !== null);
    assert.isTrue(languages?.dictionary?.["de"]?.nativeName !== null);
    assert.isTrue(languages?.dictionary?.["de"]?.translations !== null);

    assert.isTrue(languages?.dictionary?.["de"]?.translations[0].code !== null);
    assert.isTrue(languages?.dictionary?.["de"]?.translations[0].dir !== null);
    assert.isTrue(languages?.dictionary?.["de"]?.translations[0].name !== null);
    assert.isTrue(languages?.dictionary?.["de"]?.translations[0].nativeName !== null);
  });

  it("dictionary scope with multiple translations", async () => {
    const parameters = {
      queryParameters: {
        scope: "dictionary",
      },
    };
    const response = await client.path("/languages").get(parameters);
    assert.equal(response.status, "200");

    if (isUnexpected(response)) {
      throw response.body;
    }

    const languages = response.body;
    assert.isTrue(languages.dictionary !== null);
    assert.isTrue(languages?.dictionary?.["en"]?.name !== null);
    assert.isTrue(languages?.dictionary?.["en"]?.nativeName !== null);
    assert.isTrue(languages?.dictionary?.["en"]?.translations !== null);
    assert.isTrue(languages?.dictionary?.["en"]?.translations?.length !== 1);
  });

  it("with culture", async () => {
    const parameters = {
      headers: {
        "Accept-Language": "es",
      },
    };
    const response = await client.path("/languages").get(parameters);
    assert.equal(response.status, "200");

    if (isUnexpected(response)) {
      throw response.body;
    }

    const languages = response.body;
    assert.isTrue(languages.translation !== null);
    assert.isTrue(languages.transliteration !== null);
    assert.isTrue(languages.dictionary !== null);

    assert.isTrue(languages?.translation?.["en"]?.name !== null);
    assert.isTrue(languages?.translation?.["en"]?.nativeName !== null);
    assert.isTrue(languages?.translation?.["en"]?.dir !== null);
  });
});<|MERGE_RESOLUTION|>--- conflicted
+++ resolved
@@ -2,18 +2,10 @@
 // Licensed under the MIT License.
 
 import type { Recorder } from "@azure-tools/test-recorder";
-<<<<<<< HEAD
-import { assert } from "chai";
-import type { TextTranslationClient } from "../../generated";
-import { isUnexpected } from "../../generated";
-import { createTranslationClient, startRecorder } from "./utils/recordedClient";
-import type { Context } from "mocha";
-=======
 import type { TextTranslationClient } from "../../src/index.js";
 import { isUnexpected } from "../../src/index.js";
 import { createTranslationClient, startRecorder } from "./utils/recordedClient.js";
 import { describe, it, assert, beforeEach, afterEach } from "vitest";
->>>>>>> 5aa17583
 
 describe("GetLanguages tests", () => {
   let recorder: Recorder;
