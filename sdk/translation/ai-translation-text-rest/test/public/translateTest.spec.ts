// Copyright (c) Microsoft Corporation.
// Licensed under the MIT License.

import type { Recorder } from "@azure-tools/test-recorder";
<<<<<<< HEAD
import type { TextTranslationClient } from "@azure-rest/ai-translation-text";
import { isUnexpected } from "@azure-rest/ai-translation-text";
=======
import type { TextTranslationClient, TranslateInputItem } from "../../src/index.js";
import { isUnexpected } from "../../src/index.js";
>>>>>>> e59b5521
import {
  createCustomTranslationClient,
  createTranslationClient,
  createTokenTranslationClient,
  createAADAuthenticationTranslationClient,
  startRecorder,
} from "./utils/recordedClient.js";
import { describe, it, assert, beforeEach, afterEach } from "vitest";

describe("Translate tests", () => {
  let recorder: Recorder;
  let client: TextTranslationClient;
  let customClient: TextTranslationClient;

  beforeEach(async (ctx) => {
    recorder = await startRecorder(ctx);
    client = await createTranslationClient({ recorder });
    customClient = await createCustomTranslationClient({ recorder });
  });

  afterEach(async () => {
    await recorder.stop();
  });

  it("translate basic", async () => {
    const input = {
      text: "This is a test.",
      targets: [{ language: "cs" }],
      language: "en",
    };
    const response = await client.path("/translate").post({
      body: { inputs: [input] },
    });
    assert.equal(response.status, "200");

    if (isUnexpected(response)) {
      throw response.body;
    }

    const translations = response.body.value;
    assert.isTrue(translations[0].translations.length > 0);
    assert.isTrue(translations[0].translations[0].text !== null);
  });

  it("with auto detect", async () => {
    const input = {
      text: "This is a test.",
      targets: [{ language: "cs" }],
    };
    const response = await client.path("/translate").post({
      body: { inputs: [input] },
    });
    assert.equal(response.status, "200");

    if (isUnexpected(response)) {
      throw response.body;
    }

    const translations = response.body.value;
    assert.isTrue(translations[0].translations.length > 0);
    assert.isTrue(translations[0].detectedLanguage?.language === "en");
    assert.isTrue(translations[0].detectedLanguage?.score === 1);
    assert.isTrue(translations[0].translations[0].text !== null);
  });

  it("no translate tag", async () => {
    const input = {
      text: "<span class=notranslate>今天是怎么回事是</span>非常可怕的",
      targets: [{ language: "zh-chs" }],
      language: "en",
      textType: "html",
    };
    const response = await client.path("/translate").post({
      body: { inputs: [input] },
    });
    assert.equal(response.status, "200");

    if (isUnexpected(response)) {
      throw response.body;
    }

    const translations = response.body.value;
    assert.isTrue(translations.length === 1);
    assert.isTrue(translations[0].translations.length === 1);
    assert.isTrue(translations[0].translations[0].text.includes("今天是怎么回事是"));
  });

  it("dictionary tag", async () => {
    const input = {
      text: 'The word <mstrans:dictionary translation ="wordomatic">wordomatic</mstrans:dictionary> is a dictionary entry.',
      targets: [{ language: "es" }],
      language: "en",
    };
    const response = await client.path("/translate").post({
      body: { inputs: [input] },
    });
    assert.equal(response.status, "200");

    if (isUnexpected(response)) {
      throw response.body;
    }

    const translations = response.body.value;
    assert.isTrue(translations.length === 1);
    assert.isTrue(translations[0].translations.length === 1);
    assert.isTrue(translations[0].translations[0].text.includes("wordomatic"));
  });

  it("transliteration", async () => {
    const input = {
      text: "hudha akhtabar.",
      targets: [{ language: "zh-Hans", toScript: "Latn" }],
      language: "ar",
      script: "Latn",
    };
    const response = await client.path("/translate").post({
      body: { inputs: [input] },
    });
    assert.equal(response.status, "200");

    if (isUnexpected(response)) {
      throw response.body;
    }

    const translations = response.body.value;
    assert.isTrue(translations[0].translations.length === 1);
    assert.isTrue(translations[0].translations[0].text !== null);
  });

  it("multiple input text", async () => {
    const inputs = [
      { text: "This is a test.", targets: [{ language: "cs" }] },
      { text: "Esto es una prueba.", targets: [{ language: "cs" }] },
      { text: "Dies ist ein Test.", targets: [{ language: "cs" }] },
    ];
    const response = await client.path("/translate").post({
      body: { inputs: inputs },
    });
    assert.equal(response.status, "200");

    if (isUnexpected(response)) {
      throw response.body;
    }

    const translations = response.body.value;
    assert.isTrue(translations.length === 3);
    assert.isTrue(translations[0].detectedLanguage?.language === "en");
    assert.isTrue(translations[1].detectedLanguage?.language === "es");
    assert.isTrue(translations[2].detectedLanguage?.language === "de");

    assert.isTrue(translations[0].detectedLanguage?.score === 1);
    assert.isTrue(translations[1].detectedLanguage?.score === 1);
    assert.isTrue(translations[2].detectedLanguage?.score === 1);

    assert.isTrue(translations[0].translations[0].text != null);
    assert.isTrue(translations[1].translations[0].text != null);
    assert.isTrue(translations[2].translations[0].text != null);
  });

  it("multiple target languages", async () => {
    const input = {
      text: "This is a test.",
      targets: [{ language: "cs" }, { language: "es" }, { language: "de" }],
    };
    const response = await client.path("/translate").post({
      body: { inputs: [input] },
    });
    assert.equal(response.status, "200");

    if (isUnexpected(response)) {
      throw response.body;
    }

    const translations = response.body.value;
    assert.isTrue(translations[0].translations.length === 3);
    assert.isTrue(translations[0].detectedLanguage?.language === "en");
    assert.isTrue(translations[0].detectedLanguage?.score === 1);

    assert.isTrue(translations[0].translations[0].text != null);
    assert.isTrue(translations[0].translations[1].text != null);
    assert.isTrue(translations[0].translations[2].text != null);
  });

  it("Translate using LLM", async () => {
    const input = {
      text: "This is a test",
      targets: [
        {
          language: "cs",
          deploymentName: "gpt-4o-mini",
        },
      ],
    };
    const response = await client.path("/translate").post({
      body: { inputs: [input] },
    });
    assert.equal(response.status, "200");

    if (isUnexpected(response)) {
      throw response.body;
    }

    const translations = response.body.value;
    assert.isTrue(translations.length === 1);
    assert.isTrue(translations[0].translations.length === 1);
    assert.isTrue(translations[0].translations[0].sourceTokens != null);
    assert.isTrue(translations[0].translations[0].targetTokens != null);
  });

  it("different text types", async () => {
    const input = {
      text: "<html><body>This <b>is</b> a test.</body></html>",
      targets: [{ language: "cs" }],
    };
    const response = await client.path("/translate").post({
      body: { inputs: [input] },
    });
    assert.equal(response.status, "200");

    if (isUnexpected(response)) {
      throw response.body;
    }

    const translations = response.body.value;
    assert.isTrue(translations.length === 1);
    assert.isTrue(translations[0].translations.length === 1);
    assert.isTrue(translations[0].detectedLanguage?.language === "en");
    assert.isTrue(translations[0].detectedLanguage?.score === 1);
  });

  it("with profanity", async () => {
    const input: TranslateInputItem = {
      text: "shit this is fucking crazy shit fuck",
      targets: [
        {
          language: "zh-Hans",
          profanityAction: "Marked",
          profanityMarker: "Asterisk",
        },
      ],
    };
    const response = await client.path("/translate").post({
      body: { inputs: [input] },
    });
    assert.equal(response.status, "200");

    if (isUnexpected(response)) {
      throw response.body;
    }

    const translations = response.body.value;
    assert.isTrue(translations.length === 1);
    assert.isTrue(translations[0].translations.length === 1);
    assert.isTrue(translations[0].detectedLanguage?.language === "en");
    assert.isTrue(translations[0].translations[0].text.includes("***"));
  });

  it("with custom endpoint", async () => {
    const input = {
      text: "This is a test.",
      targets: [{ language: "cs" }],
    };
    const response = await customClient.path("/translate").post({
      body: { inputs: [input] },
    });
    assert.equal(response.status, "200");

    if (isUnexpected(response)) {
      throw response.body;
    }

    const translations = response.body.value;
    assert.isTrue(translations.length === 1);
    assert.isTrue(translations[0].translations.length === 1);
    assert.isTrue(translations[0].detectedLanguage?.language === "en");
    assert.isTrue(translations[0].detectedLanguage?.score === 1);
    assert.isTrue(translations[0].translations[0].text != null);
  });

  it("with token", async () => {
    const tokenClient = await createTokenTranslationClient({ recorder });
    const input = {
      text: "This is a test.",
      targets: [{ language: "cs" }],
    };
    const response = await tokenClient.path("/translate").post({
      body: { inputs: [input] },
    });
    assert.equal(response.status, "200");
  });

  it("with AAD authentication", async () => {
    const tokenClient = await createAADAuthenticationTranslationClient({ recorder });
    const input = {
      text: "This is a test.",
      targets: [{ language: "cs" }],
    };
    const response = await tokenClient.path("/translate").post({
      body: { inputs: [input] },
    });
    assert.equal(response.status, "200");
  });
});<|MERGE_RESOLUTION|>--- conflicted
+++ resolved
@@ -2,13 +2,8 @@
 // Licensed under the MIT License.
 
 import type { Recorder } from "@azure-tools/test-recorder";
-<<<<<<< HEAD
-import type { TextTranslationClient } from "@azure-rest/ai-translation-text";
+import type { TextTranslationClient, TranslateInputItem } from "@azure-rest/ai-translation-text";
 import { isUnexpected } from "@azure-rest/ai-translation-text";
-=======
-import type { TextTranslationClient, TranslateInputItem } from "../../src/index.js";
-import { isUnexpected } from "../../src/index.js";
->>>>>>> e59b5521
 import {
   createCustomTranslationClient,
   createTranslationClient,
