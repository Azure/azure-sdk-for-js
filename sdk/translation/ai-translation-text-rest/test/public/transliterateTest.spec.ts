--- conflicted
+++ resolved
@@ -2,20 +2,11 @@
 // Licensed under the MIT License.
 
 import type { Recorder } from "@azure-tools/test-recorder";
-<<<<<<< HEAD
-import { assert } from "chai";
-import type { TextTranslationClient } from "../../generated";
-import { isUnexpected } from "../../generated";
-import { createTranslationClient, startRecorder } from "./utils/recordedClient";
-import type { Context } from "mocha";
-import { editDistance } from "./utils/testHelper";
-=======
 import type { TextTranslationClient } from "../../src/index.js";
 import { isUnexpected } from "../../src/index.js";
 import { createTranslationClient, startRecorder } from "./utils/recordedClient.js";
 import { editDistance } from "./utils/testHelper.js";
 import { describe, it, assert, beforeEach, afterEach } from "vitest";
->>>>>>> 5aa17583
 
 describe("Transliterate tests", () => {
   let recorder: Recorder;
