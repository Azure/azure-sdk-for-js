--- conflicted
+++ resolved
@@ -81,7 +81,6 @@
     "tslib": "catalog:"
   },
   "devDependencies": {
-<<<<<<< HEAD
     "@azure-tools/test-credential": "workspace:*",
     "@azure-tools/test-recorder": "workspace:*",
     "@azure-tools/test-utils-vitest": "workspace:*",
@@ -91,17 +90,6 @@
     "@types/node": "catalog:",
     "@vitest/browser": "catalog:testing",
     "@vitest/coverage-istanbul": "catalog:testing",
-=======
-    "@azure-tools/test-credential": "^2.0.0",
-    "@azure-tools/test-recorder": "^4.1.0",
-    "@azure/arm-cognitiveservices": "^7.6.0",
-    "@azure/dev-tool": "^1.0.0",
-    "@azure/eslint-plugin-azure-sdk": "^3.0.0",
-    "@azure/identity": "^4.7.0",
-    "@types/node": "^18.0.0",
-    "@vitest/browser": "^3.0.9",
-    "@vitest/coverage-istanbul": "^3.0.9",
->>>>>>> 07a14f87
     "autorest": "latest",
     "dotenv": "catalog:testing",
     "eslint": "catalog:",
