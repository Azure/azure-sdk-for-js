--- conflicted
+++ resolved
@@ -2,28 +2,19 @@
   "extends": "../../../tsconfig",
   "compilerOptions": {
     "paths": {
-      "@azure-rest/ai-translation-text": ["./src/index"]
+      "@azure-rest/ai-translation-text": [
+        "./src/index"
+      ]
     },
     "module": "NodeNext",
     "moduleResolution": "NodeNext",
     "rootDir": "."
   },
-<<<<<<< HEAD
   "include": [
     "src/**/*.ts",
-    "test/**/*.ts",
+    "src/**/*.mts",
+    "src/**/*.cts",
     "samples-dev/**/*.ts",
-    "generated/index.ts",
-    "generated/isUnexpected.ts",
-    "generated/logger.ts",
-    "generated/models.ts",
-    "generated/outputModels.ts",
-    "generated/parameters.ts",
-    "generated/responses.ts",
-    "generated/serializeHelper.ts",
-    "generated/textTranslationClient.ts"
+    "test/**/*.ts"
   ]
-=======
-  "include": ["src/**/*.ts", "src/**/*.mts", "src/**/*.cts", "samples-dev/**/*.ts", "test/**/*.ts"]
->>>>>>> 5aa17583
 }