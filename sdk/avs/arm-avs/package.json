{
  "name": "@azure/arm-avs",
  "version": "7.1.0",
  "description": "A generated SDK for AzureVMwareSolutionAPI.",
  "engines": {
    "node": ">=20.0.0"
  },
  "sideEffects": false,
  "autoPublish": false,
  "tshy": {
    "exports": {
      "./package.json": "./package.json",
      ".": "./src/index.ts",
      "./api": "./src/api/index.ts",
      "./api/workloadNetworks": "./src/api/workloadNetworks/index.ts",
      "./api/virtualMachines": "./src/api/virtualMachines/index.ts",
      "./api/skus": "./src/api/skus/index.ts",
      "./api/scriptPackages": "./src/api/scriptPackages/index.ts",
      "./api/scriptExecutions": "./src/api/scriptExecutions/index.ts",
      "./api/scriptCmdlets": "./src/api/scriptCmdlets/index.ts",
      "./api/pureStoragePolicies": "./src/api/pureStoragePolicies/index.ts",
      "./api/provisionedNetworks": "./src/api/provisionedNetworks/index.ts",
      "./api/privateClouds": "./src/api/privateClouds/index.ts",
      "./api/placementPolicies": "./src/api/placementPolicies/index.ts",
      "./api/maintenances": "./src/api/maintenances/index.ts",
      "./api/locations": "./src/api/locations/index.ts",
      "./api/licenses": "./src/api/licenses/index.ts",
      "./api/iscsiPaths": "./src/api/iscsiPaths/index.ts",
      "./api/hosts": "./src/api/hosts/index.ts",
      "./api/hcxEnterpriseSites": "./src/api/hcxEnterpriseSites/index.ts",
      "./api/globalReachConnections": "./src/api/globalReachConnections/index.ts",
      "./api/datastores": "./src/api/datastores/index.ts",
      "./api/clusters": "./src/api/clusters/index.ts",
      "./api/cloudLinks": "./src/api/cloudLinks/index.ts",
      "./api/authorizations": "./src/api/authorizations/index.ts",
      "./api/addons": "./src/api/addons/index.ts",
      "./api/operations": "./src/api/operations/index.ts",
      "./models": "./src/models/index.ts"
    },
    "dialects": [
      "esm",
      "commonjs"
    ],
    "esmDialects": [
      "browser",
      "react-native"
    ],
    "selfLink": false,
    "project": "../../../tsconfig.src.build.json"
  },
  "type": "module",
  "browser": "./dist/browser/index.js",
  "react-native": "./dist/react-native/index.js",
  "keywords": [
    "node",
    "azure",
    "cloud",
    "typescript",
    "browser",
    "isomorphic"
  ],
  "author": "Microsoft Corporation",
  "license": "MIT",
  "files": [
    "dist/",
    "!dist/**/*.d.*ts.map",
    "README.md",
    "LICENSE"
  ],
  "sdk-type": "mgmt",
  "repository": "github:Azure/azure-sdk-for-js",
  "bugs": {
    "url": "https://github.com/Azure/azure-sdk-for-js/issues"
  },
  "homepage": "https://github.com/Azure/azure-sdk-for-js/tree/main/sdk/avs/arm-avs/README.md",
  "prettier": "@azure/eslint-plugin-azure-sdk/prettier.json",
  "//metadata": {
    "constantPaths": [
      {
        "path": "src/api/azureVMwareSolutionAPIContext.ts",
        "prefix": "userAgentInfo"
      }
    ]
  },
  "dependencies": {
    "@azure/core-util": "^1.12.0",
    "@azure-rest/core-client": "^2.3.1",
    "@azure/abort-controller": "workspace:*",
    "@azure/core-auth": "^1.9.0",
    "@azure/core-lro": "workspace:*",
    "@azure/core-rest-pipeline": "^1.20.0",
    "@azure/logger": "^1.2.0",
    "tslib": "^2.8.1"
  },
  "devDependencies": {
    "@azure-tools/test-credential": "workspace:*",
    "@azure-tools/test-recorder": "workspace:*",
    "@azure-tools/test-utils-vitest": "workspace:*",
    "@azure/dev-tool": "workspace:*",
    "tshy": "catalog:",
    "@azure/eslint-plugin-azure-sdk": "workspace:*",
    "@azure/identity": "catalog:internal",
    "@types/node": "catalog:",
<<<<<<< HEAD
=======
    "@vitest/browser-playwright": "catalog:testing",
    "@vitest/coverage-istanbul": "catalog:testing",
>>>>>>> f548d1c4
    "cross-env": "catalog:",
    "eslint": "catalog:",
    "prettier": "catalog:",
    "rimraf": "catalog:",
    "@vitest/browser": "catalog:testing",
    "@vitest/coverage-istanbul": "catalog:testing",
    "dotenv": "catalog:testing",
    "playwright": "catalog:testing",
    "typescript": "catalog:",
    "vitest": "catalog:testing"
  },
  "scripts": {
<<<<<<< HEAD
=======
    "build": "npm run clean && dev-tool run build-package && dev-tool run extract-api",
    "build:samples": "tsc -p tsconfig.samples.json && dev-tool samples publish -f",
    "check-format": "prettier --list-different --config ../../../.prettierrc.json --ignore-path ../../../.prettierignore \"src/**/*.{ts,cts,mts}\" \"test/**/*.{ts,cts,mts}\" \"*.{js,cjs,mjs,json}\" \"samples-dev/*.ts\"",
>>>>>>> f548d1c4
    "clean": "rimraf --glob dist dist-browser dist-esm test-dist temp types *.tgz *.log",
    "extract-api": "rimraf review && dev-tool run extract-api",
    "pack": "pnpm pack 2>&1",
    "lint": "echo skipped",
    "lint:fix": "echo skipped",
    "build:samples": "tsc -p tsconfig.samples.json && dev-tool samples publish -f",
    "check-format": "prettier --list-different --config ../../../.prettierrc.json --ignore-path ../../../.prettierignore \"src/**/*.{ts,cts,mts}\" \"test/**/*.{ts,cts,mts}\" \"*.{js,cjs,mjs,json}\" \"samples-dev/*.ts\"",
    "execute:samples": "dev-tool samples run samples-dev",
    "format": "prettier --write --config ../../../.prettierrc.json --ignore-path ../../../.prettierignore \"src/**/*.{ts,cts,mts}\" \"test/**/*.{ts,cts,mts}\" \"*.{js,cjs,mjs,json}\" \"samples-dev/*.ts\"",
    "generate:client": "echo skipped",
    "test:browser": "dev-tool run build-test && dev-tool run test:vitest --browser",
    "build": "npm run clean && dev-tool run build-package && dev-tool run extract-api",
    "test:node": "dev-tool run test:vitest",
    "test:node:esm": "dev-tool run test:vitest --esm",
    "test": "npm run test:node && npm run test:browser",
    "update-snippets": "dev-tool run update-snippets"
  },
  "//sampleConfiguration": {
    "productName": "@azure/arm-avs",
    "productSlugs": [
      "azure"
    ],
    "disableDocsMs": true,
    "apiRefLink": "https://learn.microsoft.com/javascript/api/@azure/arm-avs?view=azure-node-preview"
  },
  "exports": {
    "./package.json": "./package.json",
    ".": {
      "browser": {
        "types": "./dist/browser/index.d.ts",
        "default": "./dist/browser/index.js"
      },
      "react-native": {
        "types": "./dist/react-native/index.d.ts",
        "default": "./dist/react-native/index.js"
      },
      "import": {
        "types": "./dist/esm/index.d.ts",
        "default": "./dist/esm/index.js"
      },
      "require": {
        "types": "./dist/commonjs/index.d.ts",
        "default": "./dist/commonjs/index.js"
      }
    },
    "./api": {
      "browser": {
        "types": "./dist/browser/api/index.d.ts",
        "default": "./dist/browser/api/index.js"
      },
      "react-native": {
        "types": "./dist/react-native/api/index.d.ts",
        "default": "./dist/react-native/api/index.js"
      },
      "import": {
        "types": "./dist/esm/api/index.d.ts",
        "default": "./dist/esm/api/index.js"
      },
      "require": {
        "types": "./dist/commonjs/api/index.d.ts",
        "default": "./dist/commonjs/api/index.js"
      }
    },
    "./api/workloadNetworks": {
      "browser": {
        "types": "./dist/browser/api/workloadNetworks/index.d.ts",
        "default": "./dist/browser/api/workloadNetworks/index.js"
      },
      "react-native": {
        "types": "./dist/react-native/api/workloadNetworks/index.d.ts",
        "default": "./dist/react-native/api/workloadNetworks/index.js"
      },
      "import": {
        "types": "./dist/esm/api/workloadNetworks/index.d.ts",
        "default": "./dist/esm/api/workloadNetworks/index.js"
      },
      "require": {
        "types": "./dist/commonjs/api/workloadNetworks/index.d.ts",
        "default": "./dist/commonjs/api/workloadNetworks/index.js"
      }
    },
    "./api/virtualMachines": {
      "browser": {
        "types": "./dist/browser/api/virtualMachines/index.d.ts",
        "default": "./dist/browser/api/virtualMachines/index.js"
      },
      "react-native": {
        "types": "./dist/react-native/api/virtualMachines/index.d.ts",
        "default": "./dist/react-native/api/virtualMachines/index.js"
      },
      "import": {
        "types": "./dist/esm/api/virtualMachines/index.d.ts",
        "default": "./dist/esm/api/virtualMachines/index.js"
      },
      "require": {
        "types": "./dist/commonjs/api/virtualMachines/index.d.ts",
        "default": "./dist/commonjs/api/virtualMachines/index.js"
      }
    },
    "./api/skus": {
      "browser": {
        "types": "./dist/browser/api/skus/index.d.ts",
        "default": "./dist/browser/api/skus/index.js"
      },
      "react-native": {
        "types": "./dist/react-native/api/skus/index.d.ts",
        "default": "./dist/react-native/api/skus/index.js"
      },
      "import": {
        "types": "./dist/esm/api/skus/index.d.ts",
        "default": "./dist/esm/api/skus/index.js"
      },
      "require": {
        "types": "./dist/commonjs/api/skus/index.d.ts",
        "default": "./dist/commonjs/api/skus/index.js"
      }
    },
    "./api/scriptPackages": {
      "browser": {
        "types": "./dist/browser/api/scriptPackages/index.d.ts",
        "default": "./dist/browser/api/scriptPackages/index.js"
      },
      "react-native": {
        "types": "./dist/react-native/api/scriptPackages/index.d.ts",
        "default": "./dist/react-native/api/scriptPackages/index.js"
      },
      "import": {
        "types": "./dist/esm/api/scriptPackages/index.d.ts",
        "default": "./dist/esm/api/scriptPackages/index.js"
      },
      "require": {
        "types": "./dist/commonjs/api/scriptPackages/index.d.ts",
        "default": "./dist/commonjs/api/scriptPackages/index.js"
      }
    },
    "./api/scriptExecutions": {
      "browser": {
        "types": "./dist/browser/api/scriptExecutions/index.d.ts",
        "default": "./dist/browser/api/scriptExecutions/index.js"
      },
      "react-native": {
        "types": "./dist/react-native/api/scriptExecutions/index.d.ts",
        "default": "./dist/react-native/api/scriptExecutions/index.js"
      },
      "import": {
        "types": "./dist/esm/api/scriptExecutions/index.d.ts",
        "default": "./dist/esm/api/scriptExecutions/index.js"
      },
      "require": {
        "types": "./dist/commonjs/api/scriptExecutions/index.d.ts",
        "default": "./dist/commonjs/api/scriptExecutions/index.js"
      }
    },
    "./api/scriptCmdlets": {
      "browser": {
        "types": "./dist/browser/api/scriptCmdlets/index.d.ts",
        "default": "./dist/browser/api/scriptCmdlets/index.js"
      },
      "react-native": {
        "types": "./dist/react-native/api/scriptCmdlets/index.d.ts",
        "default": "./dist/react-native/api/scriptCmdlets/index.js"
      },
      "import": {
        "types": "./dist/esm/api/scriptCmdlets/index.d.ts",
        "default": "./dist/esm/api/scriptCmdlets/index.js"
      },
      "require": {
        "types": "./dist/commonjs/api/scriptCmdlets/index.d.ts",
        "default": "./dist/commonjs/api/scriptCmdlets/index.js"
      }
    },
    "./api/pureStoragePolicies": {
      "browser": {
        "types": "./dist/browser/api/pureStoragePolicies/index.d.ts",
        "default": "./dist/browser/api/pureStoragePolicies/index.js"
      },
      "react-native": {
        "types": "./dist/react-native/api/pureStoragePolicies/index.d.ts",
        "default": "./dist/react-native/api/pureStoragePolicies/index.js"
      },
      "import": {
        "types": "./dist/esm/api/pureStoragePolicies/index.d.ts",
        "default": "./dist/esm/api/pureStoragePolicies/index.js"
      },
      "require": {
        "types": "./dist/commonjs/api/pureStoragePolicies/index.d.ts",
        "default": "./dist/commonjs/api/pureStoragePolicies/index.js"
      }
    },
    "./api/provisionedNetworks": {
      "browser": {
        "types": "./dist/browser/api/provisionedNetworks/index.d.ts",
        "default": "./dist/browser/api/provisionedNetworks/index.js"
      },
      "react-native": {
        "types": "./dist/react-native/api/provisionedNetworks/index.d.ts",
        "default": "./dist/react-native/api/provisionedNetworks/index.js"
      },
      "import": {
        "types": "./dist/esm/api/provisionedNetworks/index.d.ts",
        "default": "./dist/esm/api/provisionedNetworks/index.js"
      },
      "require": {
        "types": "./dist/commonjs/api/provisionedNetworks/index.d.ts",
        "default": "./dist/commonjs/api/provisionedNetworks/index.js"
      }
    },
    "./api/privateClouds": {
      "browser": {
        "types": "./dist/browser/api/privateClouds/index.d.ts",
        "default": "./dist/browser/api/privateClouds/index.js"
      },
      "react-native": {
        "types": "./dist/react-native/api/privateClouds/index.d.ts",
        "default": "./dist/react-native/api/privateClouds/index.js"
      },
      "import": {
        "types": "./dist/esm/api/privateClouds/index.d.ts",
        "default": "./dist/esm/api/privateClouds/index.js"
      },
      "require": {
        "types": "./dist/commonjs/api/privateClouds/index.d.ts",
        "default": "./dist/commonjs/api/privateClouds/index.js"
      }
    },
    "./api/placementPolicies": {
      "browser": {
        "types": "./dist/browser/api/placementPolicies/index.d.ts",
        "default": "./dist/browser/api/placementPolicies/index.js"
      },
      "react-native": {
        "types": "./dist/react-native/api/placementPolicies/index.d.ts",
        "default": "./dist/react-native/api/placementPolicies/index.js"
      },
      "import": {
        "types": "./dist/esm/api/placementPolicies/index.d.ts",
        "default": "./dist/esm/api/placementPolicies/index.js"
      },
      "require": {
        "types": "./dist/commonjs/api/placementPolicies/index.d.ts",
        "default": "./dist/commonjs/api/placementPolicies/index.js"
      }
    },
    "./api/maintenances": {
      "browser": {
        "types": "./dist/browser/api/maintenances/index.d.ts",
        "default": "./dist/browser/api/maintenances/index.js"
      },
      "react-native": {
        "types": "./dist/react-native/api/maintenances/index.d.ts",
        "default": "./dist/react-native/api/maintenances/index.js"
      },
      "import": {
        "types": "./dist/esm/api/maintenances/index.d.ts",
        "default": "./dist/esm/api/maintenances/index.js"
      },
      "require": {
        "types": "./dist/commonjs/api/maintenances/index.d.ts",
        "default": "./dist/commonjs/api/maintenances/index.js"
      }
    },
    "./api/locations": {
      "browser": {
        "types": "./dist/browser/api/locations/index.d.ts",
        "default": "./dist/browser/api/locations/index.js"
      },
      "react-native": {
        "types": "./dist/react-native/api/locations/index.d.ts",
        "default": "./dist/react-native/api/locations/index.js"
      },
      "import": {
        "types": "./dist/esm/api/locations/index.d.ts",
        "default": "./dist/esm/api/locations/index.js"
      },
      "require": {
        "types": "./dist/commonjs/api/locations/index.d.ts",
        "default": "./dist/commonjs/api/locations/index.js"
      }
    },
    "./api/licenses": {
      "browser": {
        "types": "./dist/browser/api/licenses/index.d.ts",
        "default": "./dist/browser/api/licenses/index.js"
      },
      "react-native": {
        "types": "./dist/react-native/api/licenses/index.d.ts",
        "default": "./dist/react-native/api/licenses/index.js"
      },
      "import": {
        "types": "./dist/esm/api/licenses/index.d.ts",
        "default": "./dist/esm/api/licenses/index.js"
      },
      "require": {
        "types": "./dist/commonjs/api/licenses/index.d.ts",
        "default": "./dist/commonjs/api/licenses/index.js"
      }
    },
    "./api/iscsiPaths": {
      "browser": {
        "types": "./dist/browser/api/iscsiPaths/index.d.ts",
        "default": "./dist/browser/api/iscsiPaths/index.js"
      },
      "react-native": {
        "types": "./dist/react-native/api/iscsiPaths/index.d.ts",
        "default": "./dist/react-native/api/iscsiPaths/index.js"
      },
      "import": {
        "types": "./dist/esm/api/iscsiPaths/index.d.ts",
        "default": "./dist/esm/api/iscsiPaths/index.js"
      },
      "require": {
        "types": "./dist/commonjs/api/iscsiPaths/index.d.ts",
        "default": "./dist/commonjs/api/iscsiPaths/index.js"
      }
    },
    "./api/hosts": {
      "browser": {
        "types": "./dist/browser/api/hosts/index.d.ts",
        "default": "./dist/browser/api/hosts/index.js"
      },
      "react-native": {
        "types": "./dist/react-native/api/hosts/index.d.ts",
        "default": "./dist/react-native/api/hosts/index.js"
      },
      "import": {
        "types": "./dist/esm/api/hosts/index.d.ts",
        "default": "./dist/esm/api/hosts/index.js"
      },
      "require": {
        "types": "./dist/commonjs/api/hosts/index.d.ts",
        "default": "./dist/commonjs/api/hosts/index.js"
      }
    },
    "./api/hcxEnterpriseSites": {
      "browser": {
        "types": "./dist/browser/api/hcxEnterpriseSites/index.d.ts",
        "default": "./dist/browser/api/hcxEnterpriseSites/index.js"
      },
      "react-native": {
        "types": "./dist/react-native/api/hcxEnterpriseSites/index.d.ts",
        "default": "./dist/react-native/api/hcxEnterpriseSites/index.js"
      },
      "import": {
        "types": "./dist/esm/api/hcxEnterpriseSites/index.d.ts",
        "default": "./dist/esm/api/hcxEnterpriseSites/index.js"
      },
      "require": {
        "types": "./dist/commonjs/api/hcxEnterpriseSites/index.d.ts",
        "default": "./dist/commonjs/api/hcxEnterpriseSites/index.js"
      }
    },
    "./api/globalReachConnections": {
      "browser": {
        "types": "./dist/browser/api/globalReachConnections/index.d.ts",
        "default": "./dist/browser/api/globalReachConnections/index.js"
      },
      "react-native": {
        "types": "./dist/react-native/api/globalReachConnections/index.d.ts",
        "default": "./dist/react-native/api/globalReachConnections/index.js"
      },
      "import": {
        "types": "./dist/esm/api/globalReachConnections/index.d.ts",
        "default": "./dist/esm/api/globalReachConnections/index.js"
      },
      "require": {
        "types": "./dist/commonjs/api/globalReachConnections/index.d.ts",
        "default": "./dist/commonjs/api/globalReachConnections/index.js"
      }
    },
    "./api/datastores": {
      "browser": {
        "types": "./dist/browser/api/datastores/index.d.ts",
        "default": "./dist/browser/api/datastores/index.js"
      },
      "react-native": {
        "types": "./dist/react-native/api/datastores/index.d.ts",
        "default": "./dist/react-native/api/datastores/index.js"
      },
      "import": {
        "types": "./dist/esm/api/datastores/index.d.ts",
        "default": "./dist/esm/api/datastores/index.js"
      },
      "require": {
        "types": "./dist/commonjs/api/datastores/index.d.ts",
        "default": "./dist/commonjs/api/datastores/index.js"
      }
    },
    "./api/clusters": {
      "browser": {
        "types": "./dist/browser/api/clusters/index.d.ts",
        "default": "./dist/browser/api/clusters/index.js"
      },
      "react-native": {
        "types": "./dist/react-native/api/clusters/index.d.ts",
        "default": "./dist/react-native/api/clusters/index.js"
      },
      "import": {
        "types": "./dist/esm/api/clusters/index.d.ts",
        "default": "./dist/esm/api/clusters/index.js"
      },
      "require": {
        "types": "./dist/commonjs/api/clusters/index.d.ts",
        "default": "./dist/commonjs/api/clusters/index.js"
      }
    },
    "./api/cloudLinks": {
      "browser": {
        "types": "./dist/browser/api/cloudLinks/index.d.ts",
        "default": "./dist/browser/api/cloudLinks/index.js"
      },
      "react-native": {
        "types": "./dist/react-native/api/cloudLinks/index.d.ts",
        "default": "./dist/react-native/api/cloudLinks/index.js"
      },
      "import": {
        "types": "./dist/esm/api/cloudLinks/index.d.ts",
        "default": "./dist/esm/api/cloudLinks/index.js"
      },
      "require": {
        "types": "./dist/commonjs/api/cloudLinks/index.d.ts",
        "default": "./dist/commonjs/api/cloudLinks/index.js"
      }
    },
    "./api/authorizations": {
      "browser": {
        "types": "./dist/browser/api/authorizations/index.d.ts",
        "default": "./dist/browser/api/authorizations/index.js"
      },
      "react-native": {
        "types": "./dist/react-native/api/authorizations/index.d.ts",
        "default": "./dist/react-native/api/authorizations/index.js"
      },
      "import": {
        "types": "./dist/esm/api/authorizations/index.d.ts",
        "default": "./dist/esm/api/authorizations/index.js"
      },
      "require": {
        "types": "./dist/commonjs/api/authorizations/index.d.ts",
        "default": "./dist/commonjs/api/authorizations/index.js"
      }
    },
    "./api/addons": {
      "browser": {
        "types": "./dist/browser/api/addons/index.d.ts",
        "default": "./dist/browser/api/addons/index.js"
      },
      "react-native": {
        "types": "./dist/react-native/api/addons/index.d.ts",
        "default": "./dist/react-native/api/addons/index.js"
      },
      "import": {
        "types": "./dist/esm/api/addons/index.d.ts",
        "default": "./dist/esm/api/addons/index.js"
      },
      "require": {
        "types": "./dist/commonjs/api/addons/index.d.ts",
        "default": "./dist/commonjs/api/addons/index.js"
      }
    },
    "./api/operations": {
      "browser": {
        "types": "./dist/browser/api/operations/index.d.ts",
        "default": "./dist/browser/api/operations/index.js"
      },
      "react-native": {
        "types": "./dist/react-native/api/operations/index.d.ts",
        "default": "./dist/react-native/api/operations/index.js"
      },
      "import": {
        "types": "./dist/esm/api/operations/index.d.ts",
        "default": "./dist/esm/api/operations/index.js"
      },
      "require": {
        "types": "./dist/commonjs/api/operations/index.d.ts",
        "default": "./dist/commonjs/api/operations/index.js"
      }
    },
    "./models": {
      "browser": {
        "types": "./dist/browser/models/index.d.ts",
        "default": "./dist/browser/models/index.js"
      },
      "react-native": {
        "types": "./dist/react-native/models/index.d.ts",
        "default": "./dist/react-native/models/index.js"
      },
      "import": {
        "types": "./dist/esm/models/index.d.ts",
        "default": "./dist/esm/models/index.js"
      },
      "require": {
        "types": "./dist/commonjs/models/index.d.ts",
        "default": "./dist/commonjs/models/index.js"
      }
    }
  },
  "main": "./dist/commonjs/index.js",
  "types": "./dist/commonjs/index.d.ts",
  "module": "./dist/esm/index.js"
}<|MERGE_RESOLUTION|>--- conflicted
+++ resolved
@@ -101,41 +101,31 @@
     "@azure/eslint-plugin-azure-sdk": "workspace:*",
     "@azure/identity": "catalog:internal",
     "@types/node": "catalog:",
-<<<<<<< HEAD
-=======
     "@vitest/browser-playwright": "catalog:testing",
     "@vitest/coverage-istanbul": "catalog:testing",
->>>>>>> f548d1c4
     "cross-env": "catalog:",
     "eslint": "catalog:",
     "prettier": "catalog:",
     "rimraf": "catalog:",
     "@vitest/browser": "catalog:testing",
-    "@vitest/coverage-istanbul": "catalog:testing",
     "dotenv": "catalog:testing",
     "playwright": "catalog:testing",
     "typescript": "catalog:",
     "vitest": "catalog:testing"
   },
   "scripts": {
-<<<<<<< HEAD
-=======
     "build": "npm run clean && dev-tool run build-package && dev-tool run extract-api",
     "build:samples": "tsc -p tsconfig.samples.json && dev-tool samples publish -f",
     "check-format": "prettier --list-different --config ../../../.prettierrc.json --ignore-path ../../../.prettierignore \"src/**/*.{ts,cts,mts}\" \"test/**/*.{ts,cts,mts}\" \"*.{js,cjs,mjs,json}\" \"samples-dev/*.ts\"",
->>>>>>> f548d1c4
     "clean": "rimraf --glob dist dist-browser dist-esm test-dist temp types *.tgz *.log",
     "extract-api": "rimraf review && dev-tool run extract-api",
     "pack": "pnpm pack 2>&1",
     "lint": "echo skipped",
     "lint:fix": "echo skipped",
-    "build:samples": "tsc -p tsconfig.samples.json && dev-tool samples publish -f",
-    "check-format": "prettier --list-different --config ../../../.prettierrc.json --ignore-path ../../../.prettierignore \"src/**/*.{ts,cts,mts}\" \"test/**/*.{ts,cts,mts}\" \"*.{js,cjs,mjs,json}\" \"samples-dev/*.ts\"",
     "execute:samples": "dev-tool samples run samples-dev",
     "format": "prettier --write --config ../../../.prettierrc.json --ignore-path ../../../.prettierignore \"src/**/*.{ts,cts,mts}\" \"test/**/*.{ts,cts,mts}\" \"*.{js,cjs,mjs,json}\" \"samples-dev/*.ts\"",
     "generate:client": "echo skipped",
     "test:browser": "dev-tool run build-test && dev-tool run test:vitest --browser",
-    "build": "npm run clean && dev-tool run build-package && dev-tool run extract-api",
     "test:node": "dev-tool run test:vitest",
     "test:node:esm": "dev-tool run test:vitest --esm",
     "test": "npm run test:node && npm run test:browser",
