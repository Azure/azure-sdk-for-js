{
  "name": "@azure/storage-common",
  "sdk-type": "client",
  "sideEffects": false,
  "private": true,
  "author": "Microsoft Corporation",
<<<<<<< HEAD
  "version": "1.0.0",
=======
  "version": "12.0.0-beta.2",
>>>>>>> 59a82dc6
  "description": "Azure Storage Common Client Library for JavaScript",
  "license": "MIT",
  "repository": "github:Azure/azure-sdk-for-js",
  "homepage": "https://github.com/Azure/azure-sdk-for-js/blob/main/sdk/storage/storage-internal-avro/",
  "bugs": {
    "url": "https://github.com/Azure/azure-sdk-for-js/issues"
  },
  "main": "./dist/commonjs/index.js",
  "module": "./dist/esm/index.js",
  "keywords": [
    "azure",
    "cloud"
  ],
  "browser": "./dist/browser/index.js",
  "types": "./dist/commonjs/index.d.ts",
  "engines": {
    "node": ">=18.0.0"
  },
  "files": [
    "dist/",
    "README.md",
    "LICENSE"
  ],
  "scripts": {
    "build": "npm run clean && dev-tool run build-package && dev-tool run extract-api",
    "build:samples": "echo Skipped.",
    "check-format": "dev-tool run vendored prettier --list-different --config ../../../.prettierrc.json --ignore-path ../../../.prettierignore \"src/**/*.ts\" \"test/**/*.ts\" \"*.{js,json}\"",
    "clean": "dev-tool run vendored rimraf --glob dist dist-* types temp statistics.html coverage coverage-browser .nyc_output *.tgz *.log test*.xml TEST*.xml",
    "docs": "echo Skipped.",
    "extract-api": "dev-tool run build-package && dev-tool run extract-api",
    "format": "dev-tool run vendored prettier --write --config ../../../.prettierrc.json --ignore-path ../../../.prettierignore \"src/**/*.ts\" \"test/**/*.ts\" \"*.{js,json}\"",
    "lint": "eslint package.json api-extractor.json src test",
    "lint:fix": "eslint package.json api-extractor.json src test --fix",
    "pack": "npm pack 2>&1",
    "test": "npm run test:node && npm run test:browser",
    "test:browser": "echo skipped",
    "test:node": "dev-tool run test:vitest --no-test-proxy",
    "test:node:esm": "dev-tool run test:vitest --no-test-proxy --esm",
    "update-snippets": "dev-tool run update-snippets"
  },
  "dependencies": {
    "@azure/core-rest-pipeline": "^1.19.1",
    "events": "^3.3.0",
    "tslib": "^2.8.1"
  },
  "devDependencies": {
    "@azure-tools/test-utils-vitest": "^1.0.0",
    "@azure/dev-tool": "^1.0.0",
    "@azure/eslint-plugin-azure-sdk": "^3.0.0",
    "@azure/logger": "^1.1.4",
    "@types/node": "^18.0.0",
    "@vitest/browser": "^3.0.6",
    "@vitest/coverage-istanbul": "^3.0.6",
    "eslint": "^9.9.0",
    "playwright": "^1.51.0",
    "typescript": "~5.7.2",
    "vitest": "^3.0.6"
  },
  "type": "module",
  "tshy": {
    "project": "./tsconfig.src.json",
    "exports": {
      "./package.json": "./package.json",
      ".": "./src/index.ts"
    },
    "dialects": [
      "esm",
      "commonjs"
    ],
    "esmDialects": [
      "browser",
      "react-native"
    ],
    "selfLink": false
  },
  "react-native": "./dist/react-native/index.js",
  "exports": {
    "./package.json": "./package.json",
    ".": {
      "browser": {
        "types": "./dist/browser/index.d.ts",
        "default": "./dist/browser/index.js"
      },
      "react-native": {
        "types": "./dist/react-native/index.d.ts",
        "default": "./dist/react-native/index.js"
      },
      "import": {
        "types": "./dist/esm/index.d.ts",
        "default": "./dist/esm/index.js"
      },
      "require": {
        "types": "./dist/commonjs/index.d.ts",
        "default": "./dist/commonjs/index.js"
      }
    }
  }
}<|MERGE_RESOLUTION|>--- conflicted
+++ resolved
@@ -4,11 +4,7 @@
   "sideEffects": false,
   "private": true,
   "author": "Microsoft Corporation",
-<<<<<<< HEAD
-  "version": "1.0.0",
-=======
   "version": "12.0.0-beta.2",
->>>>>>> 59a82dc6
   "description": "Azure Storage Common Client Library for JavaScript",
   "license": "MIT",
   "repository": "github:Azure/azure-sdk-for-js",
