# Release History

<<<<<<< HEAD
## 12.1.0 (2025-10-15)
=======
## 12.1.1 (Unreleased)
>>>>>>> 667cc2b0

### Features Added

- Including all features released in 12.1.0-beta.1

## 12.0.0 (2025-07-22)

### Features Added

- Including all features released in 12.0.0-beta.2
- Moved policies and credentials to this common package

## 12.1.0-beta.1 (2025-06-16)

### Features Added

- Added pipeline policy to parse failures for invalid x-ms-version header and report a more reasonable error message.

## 12.0.0-beta.2 (2025-05-20)

### Features Added

- Including all released in 12.0.0-beta.1

## 12.0.0-beta.1 (2025-05-14)

### Features Added

- Initial Release.<|MERGE_RESOLUTION|>--- conflicted
+++ resolved
@@ -1,10 +1,6 @@
 # Release History
 
-<<<<<<< HEAD
-## 12.1.0 (2025-10-15)
-=======
-## 12.1.1 (Unreleased)
->>>>>>> 667cc2b0
+## 12.1.0 (2025-10-16)
 
 ### Features Added
 
