# Changelog

## 2019.11 12.0.0-preview.6

<<<<<<< HEAD
- [Breaking] The properties in the `StoragePipelineOptions` interface have been updated as below:
  - The `proxy` property of type `ProxySettings | string` has been renamed to `proxyOptions` and
    will be of type `ProxyOptions`. The helper function `getDefaultProxySettings()` can be used to
    convert a proxy url to `ProxyOptions`.
  - The `telemetry` property of type `TelemetryOptions` has been renamed to `userAgentOptions` of
    type `UserAgentOptions`.
  - The `logger` is no longer a property available to configure. To enable logging, please see the
    [Troubleshooting](https://github.com/Azure/azure-sdk-for-js/blob/0ddc2f3c3d4658b20d96910acc37a77e5209e5e3/sdk/storage/storage-queue/README.md#troubleshooting) section of our readme.
  - The `UniqueRequestIdPolicy` and `KeepAlivePolicy` are no longer exported from this library. The
    corresponding policies from the `@azure/core-http` library are meant to be used instead.

## 2019.11 12.0.0-preview.5
=======
- [Breaking] The interface `NewPipelineOptions` has been renamed to `StoragePipelineOptions` and its
properties have been updated as below:
    - The `proxy` property of type `ProxySettings | string` has been renamed to `proxyOptions` and
    will be of type `ProxyOptions`. If you have been passing url directly, split the value into `host`
    and `port` then pass it as a json object.
    - The `telemetry` property of type `TelemetryOptions` has been renamed to `userAgentOptions` of
    type `UserAgentOptions`.
    - The `logger` is no longer a property available to configure. To enable logging, please see the
    [Troubleshooting](https://github.com/Azure/azure-sdk-for-js/blob/0ddc2f3c3d4658b20d96910acc37a77e5209e5e3/sdk/storage/storage-queue/README.md#troubleshooting) section of our readme.
- [Breaking]
    - The `UniqueRequestIdPolicy` and `KeepAlivePolicy` are no longer exported from this library. The
    corresponding policies from the `@azure/core-http` library are meant to be used instead.

## 2019.10 12.0.0-preview.5
>>>>>>> e5185451

- [Breaking] Major API changes for the `@azure/storage-queue` package.
  - Flattened Client Hierarchy - `QueueClient` is flattened into `QueueServiceClient`, `MesagesClient` is renamed to `QueueClient`, `MessageIdClient` is flattened into the new `QueueClient`. [PR #5579](https://github.com/Azure/azure-sdk-for-js/pull/5579)
    - `enqueueMessage` is renamed as `sendMessage`, `dequeueMessages` is renamed to `receiveMessages`
    - The new `QueueServiceClient` has `createQueue` and `deleteQueue` helper methods.
    - Names of `Options` and `Responses` as per the new hierarchy of clients. [PR #5617](https://github.com/Azure/azure-sdk-for-js/pull/5617)
      - Example - `MessagesClearOptions` is renamed to `QueueClearMessagesOptions`, `MessagesEnqueueResponse` is renamed to `QueueSendMessageResponse`.
    - `DequeuedMessageItem` is renamed to `ReceivedMessageItem` [PR #5661](https://github.com/Azure/azure-sdk-for-js/pull/5661)
- Created new interface `CommonOptions`. This interface is for standard options that apply to all methods that invoke remote operations. This interface currently contains options that enable client-side tracing of the SDK. [PR #5550](https://github.com/Azure/azure-sdk-for-js/pull/5550)
- [Breaking] `IPRange` is renamed to `SasIPRange`. [PR #5551](https://github.com/Azure/azure-sdk-for-js/pull/5551)
- [Breaking] `Models` is no longer exported in public API surface. Instead generated model types required by the public API are explicitly re-exported and aliased with `Model` suffix.
  For example, after this change, `Models.QueueItem` becomes `QueueItemModel`. [PR #5534](https://github.com/Azure/azure-sdk-for-js/pull/5534)
- [Breaking] Cancelling an operation now throws a standardized error with the name `AbortError`. [PR #5633](https://github.com/Azure/azure-sdk-for-js/pull/5663)
- [Breaking] `queueName` on `QueueClient` is renamed to `name`. [PR #5613](https://github.com/Azure/azure-sdk-for-js/pull/5613)
- [Breaking] `body` field from `RestError` Object in core-http Library is removed, the `response` property on the error will now have the `parsedBody` & `headers` along with raw body & headers that are already present. PRs [#5670](https://github.com/Azure/azure-sdk-for-js/pull/5670), [#5437](https://github.com/Azure/azure-sdk-for-js/pull/5437)
  - Errors from the storage service can be seen in an extra field `details` with the expected error code. [#5688](https://github.com/Azure/azure-sdk-for-js/pull/5688)
- [Breaking] Type of the `permissions` attribute in the options bag `FileSASSignatureValues` to be passed into `generateQueueSASQueryParameters` is changed to `QueueSASPermissions` from type `string`. [PR #5626](https://github.com/Azure/azure-sdk-for-js/pull/5626)
  - Similarly, `AccountSASPermissions` for `generateAccountSASQueryParameters` instead of type `string`.
  - Example - permissions attribute in `generateQueueSASQueryParameters`
    - `permissions: QueueSASPermissions.parse("racwd").toString()` changes to `QueueSASPermissions.parse("racwd")`
- [Breaking] Appropriate attribute renames in all the interfaces [PR #5629](https://github.com/Azure/azure-sdk-for-js/pull/5629)
  - Example - `nextMarker` -> `continuationToken`, `HTTPClient` -> `HttpClient`, `permission` -> `permissions`
- Bug fix - Name properties on clients now support the Emulator. [PR #5557](https://github.com/Azure/azure-sdk-for-js/pull/5557)
  - emulator url when the queueEndpoint is `http://127.0.0.1:10001/devstoreaccount1` supported
  - emulator connection string shorthands are supported
    - `UseDevelopmentStorage=true`
    - (with proxyURI) `UseDevelopmentStorage=true;DevelopmentStorageProxyUri=proxyURI`
- [Breaking] IE11 needs `Object.assign` polyfill loaded. [PR #5727](https://github.com/Azure/azure-sdk-for-js/pull/5727)

## 2019.10 12.0.0-preview.4

- Library tries to load the proxy settings from the environment variables like HTTP_PROXY if the proxy settings are not provided when clients like `QueueServiceClient` or `QueueClient` are instantiated.
- Added development connection string support to connect to the storage emulator [Azurite - Extension for VS Code](https://marketplace.visualstudio.com/items?itemName=Azurite.azurite)
  - Development Connection String
    - `DefaultEndpointsProtocol=http;AccountName=devstoreaccount1;AccountKey=Eby8vdM02xNOcqFlqUwJPLlmEtlCDXJ1OUzFT50uSRZ6IFsuFq2UVErCz4I6tq/K1SZFPTOtr/KBHBeksoGMGw==; QueueEndpoint=http://127.0.0.1:10001/devstoreaccount1;`
  - Shorthand notation is also supported
    - `UseDevelopmentStorage=true` (or `UseDevelopmentStorage=true;DevelopmentStorageProxyUri=http://myProxyUri`)
- Added name properties on all the clients for convenience.
  - `accountName` is added to `MessageIdClient`, `MessagesClient`, `QueueClient` and `QueueServiceClient`.
  - `queueName` is added to `MessageIdClient`, `MessagesClient` and `QueueClient`.
  - `messageId` is added to `MessageIdClient`.
- [Breaking] `Models.StorageServiceProperties` is renamed to `Models.QueueServiceProperties`.
- [Breaking] `Models.StorageServiceStats` is renamed to `Models.QueueServiceStatistics`.
- [Breaking] Replace string with boolean flag to specify dataset to include when listing queues.
  Before this change the option is specified as
  ```js
  queueServiceClient.listShares({
    include: "metadata"
  });
  ```
  After this change:
  ```js
  queueServiceClient.listShares({
    includeMetadata: true
  });
  ```

## 2019.08 12.0.0-preview.3

- [Breaking] `RawTokenCredential` is dropped. TokenCredential implementations can be found in the [@azure/identity](https://www.npmjs.com/package/@azure/identity) library for authentication.
- Updated Azure Storage Service API version to 2019-02-02.
- Responses for all APIs now return x-ms-client-request-id through `clientRequestId` that was passed in on the request from client-side.
- Fixed a bug that `Aborter` cannot work during retry interval.
- Fixed a bug that "err.code.toUpperCase is not a function" when retries in browser.
- Export `RetryPolicyType`.
- `Aborter` doesn't require `dom` as tsconfig lib requirement anymore for `Event` type.
- Updated HTTP client from axios to node-fetch in Node.js runtime.
- A new option `keepAliveOptions` added to parameter of `newPipeline()` which controls keep-alive configurations. Keep-alive is enabled by default.
- Pass through `options.abortSignal` to the optional `abortSignal` attribute in option bags instead of using `AbortSignal.none` as the default value when `options.abortSignal` is not specified.
- Basic HTTP proxy authentication support is added. Proxy settings can be passed in the options while creating a new client. Example - [typescript/proxyAuth.ts](https://github.com/Azure/azure-sdk-for-js/blob/master/sdk/storage/storage-queue/samples/typescript/proxyAuth.ts)
- Connection strings for explicit storage endpoints are supported. - [Configure Azure Storage connection strings](https://docs.microsoft.com/en-us/azure/storage/common/storage-configure-connection-string#create-a-connection-string-for-an-explicit-storage-endpoint)

## 2019.08 12.0.0-preview.2

- [Breaking] Aborter class is no longer exposed from the package. Use the package [@azure/abort-controller](https://www.npmjs.com/package/@azure/abort-controller) to pass an abort signal to any of the async operations.
  `AbortController.timeout(<milliseconds>)` can be utitlized as an abort signal.
- Generalized the credential parameter in client constructors to support `{SharedKeyCredential | AnonymousCredential | TokenCredential}` credentials as a union type.
- Storage service allows SAS connection string with SAS string and endpoints along with the Account connection string(account name, key and endpoint).
  In this preview, SAS connection string support is added to the existing connection string client constructors and static methods.
  - Account connection string example - `DefaultEndpointsProtocol=https;AccountName=myaccount;AccountKey=accountKey;EndpointSuffix=core.windows.net`
  - SAS connection string example - `BlobEndpoint=https://myaccount.blob.core.windows.net/;QueueEndpoint=https://myaccount.queue.core.windows.net/;FileEndpoint=https://myaccount.file.core.windows.net/;TableEndpoint=https://myaccount.table.core.windows.net/;SharedAccessSignature=sasString`
  - SAS connection string is supported in both NodeJS and browser runtimes unlike the Account Connection String which is supported only in the NodeJS runtime.
- Fixed a bug where `MessageIdClient` constructor throws an error `URL is undefined` when the client is created with a valid connection string.

## 2019.07 12.0.0-preview.1

- [Breaking] Client types are renamed from *URL to *Client.
  - QueueURL, MessagesURL, MessageIdURL, ServiceURL, StorageURL to QueueClient, MessagesClient, MessageIdClient, QueueServiceClient, StorageClient respectively.
- [Breaking] Aborter parameters are now moved into option bags.
  - `abortSignal` attrubute(optional) in the option-bag of respective module has to be utitlized for the `Aborter.timeout(<milliseconds>)` functionality.
  - `Aborter.none` is the default value.
- [Breaking] I- prefixes are removed from interface names
  - Example- `IQueueCreateOptions` is updated to `QueueCreateOptions`, the new names must to be used.
- [Breaking] The static methods to create client types are removed. The functionality is moved into new instance methods added to the parent clients.
- [Breaking] The telemetry strings have been updated.
  - `Azure-Storage/${SDK_VERSION}` is updated to `azsdk-js-storagequeue/${SDK_VERSION}`.
- [Breaking] withPipeline method is removed.
- Async iterators with pagination support are added for listing queues `listQueues()`
  - Please refer to the samples for async iterators in the `samples` folder.
- [Breaking] Methods that list segments(`listQueuesSegment()`) is no longer exposed in public api.
- [Breaking] `StorageClient` is no longer exposed. `StorageClient.newPipeline()` static method is moved to the top level exported function `newPipeline()`.
- [Breaking] `TokenCredential` has been renamed to `RawTokenCredential` to make way for the new `@azure/identity` library's `TokenCredential` interface.
- [Breaking] The type of the `include` field of both `ServiceListQueuesOptions` and `ServiceListQueuesSegmentOptions` has changed from `ListQueuesIncludeType` to `ListQueuesIncludeType[]` due to changes in the underlying OpenAPI specification.
- [Breaking] Blob/Container member methods that manage leases are removed. A new type `LeaseClient` is added to manage leases.
- Updated dependency `@azure/ms-rest-js` to `@azure/core-http`.
- Constructor overloads added into client types so they can be constructed from a url and a pipeline/credential and connection string.
  - Constructors with overloads - `MessageIdClient`, `MessagesClient`, `QueueClient` and `QueueServiceClient`.
  - Connection string method is supported only in Node.js (not browsers).
- Creation/Deletion of child resources are duplicated to parent client type.
- HTTP proxy support is added (Node.js only).
  - Please refer to the `proxyAuth.ts` sample in the `samples/typescript` folder.
- Request and response headers are now logged at INFO level, with sensitive data redacted.

For release notes and more information please visit https://aka.ms/azure-sdk-preview1-js

## 2019.09 10.3.0

- Updated Azure Storage Service API version to 2019-02-02.
- Responses for all APIs now return x-ms-client-request-id through `clientRequestId` that was passed in on the request from client-side.

## 2019.07 10.2.0

- Fixed a bug that `Aborter` cannot work during retry interval.
- Fixed a bug that "err.code.toUpperCase is not a function" when retries in browser.
- Export `RetryPolicyType`.
- `Aborter` doesn't require `dom` as tsconfig lib requirement anymore for `Event` type.
- Updated API version to 2018-11-09.
- Updated HTTP client from axios to node-fetch in Node.js runtime.
- A new option `keepAliveOptions` added to parameter of `StorageURL.newPipeline()` which controls keep-alive configurations. Keep-alive is enabled by default.
- Updated Azure Storage Service API version to [2018-11-09](https://docs.microsoft.com/en-us/rest/api/storageservices/version-2018-11-09).

## 2019.01 10.1.0

- [Breaking] Updated convenience layer methods enum type parameters into typescript union types, this will help to reduce bundle footprint.
- [Breaking] `SASQueryParameters` is not going to be exported in browser bundle, and will be exported in Node.js runtime.
- [Breaking] IE11 needs `Array.prototype.includes` and `Object.keys` polyfills loaded.
- Updated dependency `ms-rest-js` to `@azure/ms-rest-js`.
- Updated server timeout value for retry options `tryTimeoutInMs` to 30 seconds.
- Fixed `Aborter.timeout()` misleading scale description.
- Fixed an issue that enqueue/dequeue/peek fail to work with some utf8 characters.
- Exported HttpRequestBody type for who wants to implement a customized HTTP client.

## 2018.12 10.0.0-preview

- Initial Release. API version 2018-03-28 supported. Please see the README for information on the new design.<|MERGE_RESOLUTION|>--- conflicted
+++ resolved
@@ -2,20 +2,6 @@
 
 ## 2019.11 12.0.0-preview.6
 
-<<<<<<< HEAD
-- [Breaking] The properties in the `StoragePipelineOptions` interface have been updated as below:
-  - The `proxy` property of type `ProxySettings | string` has been renamed to `proxyOptions` and
-    will be of type `ProxyOptions`. The helper function `getDefaultProxySettings()` can be used to
-    convert a proxy url to `ProxyOptions`.
-  - The `telemetry` property of type `TelemetryOptions` has been renamed to `userAgentOptions` of
-    type `UserAgentOptions`.
-  - The `logger` is no longer a property available to configure. To enable logging, please see the
-    [Troubleshooting](https://github.com/Azure/azure-sdk-for-js/blob/0ddc2f3c3d4658b20d96910acc37a77e5209e5e3/sdk/storage/storage-queue/README.md#troubleshooting) section of our readme.
-  - The `UniqueRequestIdPolicy` and `KeepAlivePolicy` are no longer exported from this library. The
-    corresponding policies from the `@azure/core-http` library are meant to be used instead.
-
-## 2019.11 12.0.0-preview.5
-=======
 - [Breaking] The interface `NewPipelineOptions` has been renamed to `StoragePipelineOptions` and its
 properties have been updated as below:
     - The `proxy` property of type `ProxySettings | string` has been renamed to `proxyOptions` and
@@ -30,7 +16,6 @@
     corresponding policies from the `@azure/core-http` library are meant to be used instead.
 
 ## 2019.10 12.0.0-preview.5
->>>>>>> e5185451
 
 - [Breaking] Major API changes for the `@azure/storage-queue` package.
   - Flattened Client Hierarchy - `QueueClient` is flattened into `QueueServiceClient`, `MesagesClient` is renamed to `QueueClient`, `MessageIdClient` is flattened into the new `QueueClient`. [PR #5579](https://github.com/Azure/azure-sdk-for-js/pull/5579)
