--- conflicted
+++ resolved
@@ -2,19 +2,6 @@
 
 ## 2019.11 12.0.0-preview.6
 
-<<<<<<< HEAD
-- [Breaking] The properties in the StoragePipelineOptions interface have been updated as below:
-   - The `proxy` property of type `ProxySettings | string` has been renamed to `proxyOptions` and
- will be of type `ProxyOptions`. If you have been passing url directly, split the value into `host`
- and `port` then pass it as a json object.
-   - The `telemetry` property of type `TelemetryOptions` has been renamed to `userAgentOptions` of
- type `UserAgentOptions`.
-    - The `logger` is no longer a property available to configure. To enable logging, please see the
-[Troubleshooting](https://github.com/Azure/azure-sdk-for-js/blob/0ddc2f3c3d4658b20d96910acc37a77e5209e5e3/sdk/storage/storage-queue/README.md#troubleshooting) section of our readme.
-- [Breaking] The `UniqueRequestIdPolicy` and `KeepAlivePolicy` are no longer exported from this library. The
- corresponding policies from the `@azure/core-http` library are meant to be used instead.
-
-=======
 - [Breaking] The interface `NewPipelineOptions` has been renamed to `StoragePipelineOptions` and its
 properties have been updated as below:
     - The `proxy` property of type `ProxySettings | string` has been renamed to `proxyOptions` and
@@ -27,7 +14,6 @@
 - [Breaking]
     - The `UniqueRequestIdPolicy` and `KeepAlivePolicy` are no longer exported from this library. The
     corresponding policies from the `@azure/core-http` library are meant to be used instead.
->>>>>>> a5ca3b27
 
 ## 2019.10 12.0.0-preview.5
 
