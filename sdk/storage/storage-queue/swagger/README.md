--- conflicted
+++ resolved
@@ -196,7 +196,6 @@
       $["x-ms-client-name"] = "queueAnalyticsLogging"
 ```
 
-<<<<<<< HEAD
 ### Update service version from "2018-03-28" to "2019-02-02"
 
 ```yaml
@@ -206,16 +205,22 @@
     transform: $.enum = [ "2019-02-02" ];
 ```
 
+### Rename AccessPolicy start -> startsOn
+
+```yaml
+directive:
+  - from: swagger-document
+    where: $.definitions.AccessPolicy.properties
+    transform: >
+      $.Start["x-ms-client-name"] = "startsOn";
+      $.Expiry["x-ms-client-name"] = "expiresOn";
+```
+
 ### Add ClientRequestId from "2019-02-02"
-=======
-
-### Rename AccessPolicy start -> startsOn
->>>>>>> 6bdf2b1a
-
-```yaml
-directive:
-  - from: swagger-document
-<<<<<<< HEAD
+
+```yaml
+directive:
+  - from: swagger-document
     where: $["x-ms-paths"][*]..responses..headers
     transform: >
       if (!$["x-ms-client-request-id"]) {
@@ -224,11 +229,4 @@
         $["x-ms-client-request-id"].type = "string";
         $["x-ms-client-request-id"].description = "If a client request id header is sent in the request, this header will be present in the response with the same value.";
       }
-=======
-    where: $.definitions.AccessPolicy.properties
-    transform: >
-      $.Start["x-ms-client-name"] = "startsOn";
-      $.Expiry["x-ms-client-name"] = "expiresOn";
-
->>>>>>> 6bdf2b1a
 ```