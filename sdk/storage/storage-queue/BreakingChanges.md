--- conflicted
+++ resolved
@@ -2,7 +2,6 @@
 
 ## 2019.11 12.0.0-preview.6
 
-<<<<<<< HEAD
 - [Breaking] The custom browser and retry policies that are specific to the Storage libraries have been
 renamed to have the `Storage` prefix. [PR 5862](https://github.com/Azure/azure-sdk-for-js/pull/5862). 
 Below are the entities that now have the Storage prefix
@@ -12,8 +11,6 @@
    - RetryPolicyType
    - RetryOptions
    - RetryPolicyFactory
-   
-=======
 - [Breaking] The interface `NewPipelineOptions` has been renamed to `StoragePipelineOptions` and its
 properties have been updated as below:
     - The `proxy` property of type `ProxySettings | string` has been renamed to `proxyOptions` and
@@ -27,7 +24,6 @@
     - The `UniqueRequestIdPolicy` and `KeepAlivePolicy` are no longer exported from this library. The
     corresponding policies from the `@azure/core-http` library are meant to be used instead.
 
->>>>>>> a5ca3b27
 ## 2019.10 12.0.0-preview.5
 
 - [Breaking] Major API changes for the `@azure/storage-queue` package.
