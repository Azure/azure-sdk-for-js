--- conflicted
+++ resolved
@@ -3,11 +3,7 @@
 import type { QueueClient } from "../src/QueueClient.js";
 import { getQSU } from "./utils/index.js";
 import { getUniqueName, recorderEnvSetup, uriSanitizers } from "./utils/testutils.common.js";
-<<<<<<< HEAD
-import { Recorder } from "@azure-tools/test-recorder";
-=======
 import { isPlaybackMode, Recorder } from "@azure-tools/test-recorder";
->>>>>>> 1c2cc23a
 import { describe, it, assert, beforeEach, afterEach } from "vitest";
 
 describe("Aborter", () => {
