--- conflicted
+++ resolved
@@ -23,12 +23,7 @@
   it("MessagesClient can be created with a connection string and a queue name", async () => {
     const newClient = new QueueClient(getConnectionStringFromEnvironment(), queueName);
 
-<<<<<<< HEAD
-    const eResult = await newClient.enqueue(messageContent);
-    assert.equal(newClient.queueName, queueName, "Queue name didn't match with the provided one.");
-=======
     const eResult = await newClient.sendMessage(messageContent);
->>>>>>> b42ba35a
     assert.ok(eResult.date);
     assert.ok(eResult.expirationTime);
     assert.ok(eResult.insertionTime);
@@ -39,34 +34,11 @@
   it("MessageIdClient can update message with 64B encoded characters", async () => {
     const newClient = new QueueClient(getConnectionStringFromEnvironment(), queueName);
 
-<<<<<<< HEAD
-    const eResult = await newClient.enqueue(messageContent);
-    assert.equal(newClient.queueName, queueName, "Queue name didn't match with the provided one.");
-    assert.ok(eResult.messageId);
-    assert.ok(eResult.popReceipt);
-
-    const messageIdClient = new MessageIdClient(
-      getConnectionStringFromEnvironment(),
-      queueName,
-      eResult.messageId
-    );
-    assert.equal(
-      messageIdClient.queueName,
-      queueName,
-      "Queue name didn't match with the provided one."
-    );
-    assert.equal(
-      messageIdClient.messageId,
-      eResult.messageId,
-      "messageId didn't match with the provided one."
-    );
-=======
     const eResult = await newClient.sendMessage(messageContent);
     assert.ok(eResult.messageId);
     assert.ok(eResult.popReceipt);
 
     const messageIdClient = new QueueClient(getConnectionStringFromEnvironment(), queueName);
->>>>>>> b42ba35a
 
     let buffer = Buffer.alloc(64); //64B
     buffer.fill("a");
