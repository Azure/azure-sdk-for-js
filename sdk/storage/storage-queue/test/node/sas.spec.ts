import * as assert from "assert";

import {
  AccountSASPermissions,
  AccountSASResourceTypes,
  AccountSASServices,
  AnonymousCredential,
  QueueSASPermissions,
  QueueClient,
  generateAccountSASQueryParameters,
  generateQueueSASQueryParameters,
  QueueServiceClient,
  SharedKeyCredential,
  newPipeline
} from "../../src";
import { SASProtocol } from "../../src/SASQueryParameters";
import { getQSU } from "../utils/index";
import { record, delay } from "../utils/recorder";

describe("Shared Access Signature (SAS) generation Node.js only", () => {
  const queueServiceClient = getQSU();

  let recorder: any;

  beforeEach(function() {
    recorder = record(this);
  });

  afterEach(function() {
    recorder.stop();
  });

  it("generateAccountSASQueryParameters should work", async () => {
    const now = recorder.newDate("now");
    now.setMinutes(now.getMinutes() - 5); // Skip clock skew with server

    const tmr = recorder.newDate("tmr");
    tmr.setDate(tmr.getDate() + 1);

    // By default, credential is always the last element of pipeline factories
    const factories = (queueServiceClient as any).pipeline.factories;
    const sharedKeyCredential = factories[factories.length - 1];

    const sas = generateAccountSASQueryParameters(
      {
        expiryTime: tmr,
        ipRange: { start: "0.0.0.0", end: "255.255.255.255" },
<<<<<<< HEAD
        permissions: AccountSASPermissions.parse("rwdlacup"),
        protocol: SASProtocol.HTTPSandHTTP,
=======
        permissions: AccountSASPermissions.parse("rwdlacup").toString(),
        protocol: SASProtocol.HttpsAndHttp,
>>>>>>> 19c5857d
        resourceTypes: AccountSASResourceTypes.parse("sco").toString(),
        services: AccountSASServices.parse("btqf").toString(),
        startTime: now,
        version: "2016-05-31"
      },
      sharedKeyCredential as SharedKeyCredential
    ).toString();

    const sasURL = `${queueServiceClient.url}?${sas}`;
    const queueServiceClientwithSAS = new QueueServiceClient(
      sasURL,
      newPipeline(new AnonymousCredential())
    );

    await queueServiceClientwithSAS.getProperties();
  });

  it("generateAccountSASQueryParameters should not work with invalid permission", async () => {
    const tmr = recorder.newDate("tmr");
    tmr.setDate(tmr.getDate() + 1);

    // By default, credential is always the last element of pipeline factories
    const factories = (queueServiceClient as any).pipeline.factories;
    const sharedKeyCredential = factories[factories.length - 1];

    const sas = generateAccountSASQueryParameters(
      {
        expiryTime: tmr,
        permissions: AccountSASPermissions.parse("wdlcup"),
        resourceTypes: AccountSASResourceTypes.parse("sco").toString(),
        services: AccountSASServices.parse("btqf").toString()
      },
      sharedKeyCredential as SharedKeyCredential
    ).toString();

    const sasURL = `${queueServiceClient.url}?${sas}`;
    const queueServiceClientwithSAS = new QueueServiceClient(
      sasURL,
      newPipeline(new AnonymousCredential())
    );

    let error;
    try {
      await queueServiceClientwithSAS.getProperties();
    } catch (err) {
      error = err;
    }

    assert.ok(error);
  });

  it("generateAccountSASQueryParameters should not work with invalid service", async () => {
    const tmr = recorder.newDate("tmr");
    tmr.setDate(tmr.getDate() + 1);

    // By default, credential is always the last element of pipeline factories
    const factories = (queueServiceClient as any).pipeline.factories;
    const sharedKeyCredential = factories[factories.length - 1];

    const sas = generateAccountSASQueryParameters(
      {
        expiryTime: tmr,
        permissions: AccountSASPermissions.parse("rwdlacup"),
        resourceTypes: AccountSASResourceTypes.parse("sco").toString(),
        services: AccountSASServices.parse("b").toString()
      },
      sharedKeyCredential as SharedKeyCredential
    ).toString();

    const sasURL = `${queueServiceClient.url}?${sas}`;
    const queueServiceClientwithSAS = new QueueServiceClient(
      sasURL,
      newPipeline(new AnonymousCredential())
    );

    let error;
    try {
      await queueServiceClientwithSAS.getProperties();
    } catch (err) {
      error = err;
    }

    assert.ok(error);
  });

  it("generateAccountSASQueryParameters should not work with invalid resource type", async () => {
    const tmr = recorder.newDate("tmr");
    tmr.setDate(tmr.getDate() + 1);

    // By default, credential is always the last element of pipeline factories
    const factories = (queueServiceClient as any).pipeline.factories;
    const sharedKeyCredential = factories[factories.length - 1];

    const sas = generateAccountSASQueryParameters(
      {
        expiryTime: tmr,
        ipRange: { start: "0.0.0.0", end: "255.255.255.255" },
<<<<<<< HEAD
        permissions: AccountSASPermissions.parse("rwdlacup"),
        protocol: SASProtocol.HTTPSandHTTP,
=======
        permissions: AccountSASPermissions.parse("rwdlacup").toString(),
        protocol: SASProtocol.HttpsAndHttp,
>>>>>>> 19c5857d
        resourceTypes: AccountSASResourceTypes.parse("co").toString(),
        services: AccountSASServices.parse("btqf").toString(),
        version: "2016-05-31"
      },
      sharedKeyCredential as SharedKeyCredential
    ).toString();

    const sasURL = `${queueServiceClient.url}?${sas}`;
    const queueServiceClientwithSAS = new QueueServiceClient(
      sasURL,
      newPipeline(new AnonymousCredential())
    );

    let error;
    try {
      await queueServiceClientwithSAS.getProperties();
    } catch (err) {
      error = err;
    }

    assert.ok(error);
  });

  it("generateQueueSASQueryParameters should work for queue", async () => {
    const now = recorder.newDate("now");
    now.setMinutes(now.getMinutes() - 5); // Skip clock skew with server

    const tmr = recorder.newDate("tmr");
    tmr.setDate(tmr.getDate() + 1);

    // By default, credential is always the last element of pipeline factories
    const factories = (queueServiceClient as any).pipeline.factories;
    const sharedKeyCredential = factories[factories.length - 1];

    const queueName = recorder.getUniqueName("queue");
    const queueClient = queueServiceClient.getQueueClient(queueName);
    await queueClient.create();

    const queueSAS = generateQueueSASQueryParameters(
      {
        queueName: queueClient.queueName,
        expiryTime: tmr,
        ipRange: { start: "0.0.0.0", end: "255.255.255.255" },
<<<<<<< HEAD
        permissions: QueueSASPermissions.parse("raup"),
        protocol: SASProtocol.HTTPSandHTTP,
=======
        permissions: QueueSASPermissions.parse("raup").toString(),
        protocol: SASProtocol.HttpsAndHttp,
>>>>>>> 19c5857d
        startTime: now,
        version: "2016-05-31"
      },
      sharedKeyCredential as SharedKeyCredential
    );

    const sasURL = `${queueClient.url}?${queueSAS}`;
    const queueClientwithSAS = new QueueClient(sasURL, newPipeline(new AnonymousCredential()));

    await queueClientwithSAS.getProperties();
    await queueClient.delete();
  });

  it("generateQueueSASQueryParameters should work for messages", async () => {
    const now = recorder.newDate("now");
    now.setMinutes(now.getMinutes() - 5); // Skip clock skew with server

    const tmr = recorder.newDate("tmr");
    tmr.setDate(tmr.getDate() + 1);

    // By default, credential is always the last element of pipeline factories
    const factories = (queueServiceClient as any).pipeline.factories;
    const sharedKeyCredential = factories[factories.length - 1];

    const queueName = recorder.getUniqueName("queue");
    const queueClient = queueServiceClient.getQueueClient(queueName);
    await queueClient.create();

    const queueSAS = generateQueueSASQueryParameters(
      {
        queueName: queueClient.queueName,
        expiryTime: tmr,
        ipRange: { start: "0.0.0.0", end: "255.255.255.255" },
<<<<<<< HEAD
        permissions: QueueSASPermissions.parse("raup"),
        protocol: SASProtocol.HTTPSandHTTP,
=======
        permissions: QueueSASPermissions.parse("raup").toString(),
        protocol: SASProtocol.HttpsAndHttp,
>>>>>>> 19c5857d
        startTime: now,
        version: "2016-05-31"
      },
      sharedKeyCredential as SharedKeyCredential
    );

    const messageContent = "Hello World!";

    const sasURLForMessages = `${queueClient.url}?${queueSAS}`;
    const messagesClientWithSAS = new QueueClient(
      sasURLForMessages,
      newPipeline(new AnonymousCredential())
    );
    const enqueueResult = await messagesClientWithSAS.sendMessage(messageContent);

    let pResult = await queueClient.peekMessages();
    assert.deepStrictEqual(pResult.peekedMessageItems.length, 1);

    const sasURLForMessageId = `${queueClient.url}?${queueSAS}`;
    const messageIdClientWithSAS = new QueueClient(sasURLForMessageId);

    await messageIdClientWithSAS.deleteMessage(enqueueResult.messageId, enqueueResult.popReceipt);

    pResult = await queueClient.peekMessages();
    assert.deepStrictEqual(pResult.peekedMessageItems.length, 0);

    await queueClient.delete();
  });

  it("generateQueueSASQueryParameters should work for queue with access policy", async () => {
    const now = recorder.newDate("now");
    now.setMinutes(now.getMinutes() - 5); // Skip clock skew with server

    const tmr = recorder.newDate("tmr");
    tmr.setDate(tmr.getDate() + 1);

    // By default, credential is always the last element of pipeline factories
    const factories = (queueServiceClient as any).pipeline.factories;
    const sharedKeyCredential = factories[factories.length - 1];

    const queueName = recorder.getUniqueName("queue");
    const queueClient = queueServiceClient.getQueueClient(queueName);
    await queueClient.create();

    const id = "unique-id";
    await queueClient.setAccessPolicy([
      {
        accessPolicy: {
          expiry: tmr,
          permissions: QueueSASPermissions.parse("raup").toString(),
          start: now
        },
        id
      }
    ]);

    const queueSAS = generateQueueSASQueryParameters(
      {
        queueName: queueClient.queueName,
        identifier: id
      },
      sharedKeyCredential as SharedKeyCredential
    );

    const sasURL = `${queueClient.url}?${queueSAS}`;
    const messagesClientwithSAS = new QueueClient(sasURL);

    const messageContent = "hello";

    const eResult = await messagesClientwithSAS.sendMessage(messageContent);
    assert.ok(eResult.messageId);
    const pResult = await messagesClientwithSAS.peekMessages();
    assert.deepStrictEqual(pResult.peekedMessageItems[0].messageText, messageContent);
    const dResult = await messagesClientwithSAS.receiveMessages({
      visibilityTimeout: 1
    });
    assert.deepStrictEqual(dResult.dequeuedMessageItems[0].messageText, messageContent);

    await delay(2 * 1000);

    const sasURLForMessage = `${queueClient.url}?${queueSAS}`;
    const messageIdClientwithSAS = new QueueClient(sasURLForMessage);
    const deleteResult = await messageIdClientwithSAS.deleteMessage(
      dResult.dequeuedMessageItems[0].messageId,
      dResult.dequeuedMessageItems[0].popReceipt
    );
    assert.ok(deleteResult.requestId);
    assert.ok(deleteResult.clientRequestId);

    //const cResult = await messagesClientwithSAS.clear(); //This request is not authorized to perform this operation. As testing, this is service's current behavior.
  });
});<|MERGE_RESOLUTION|>--- conflicted
+++ resolved
@@ -45,13 +45,8 @@
       {
         expiryTime: tmr,
         ipRange: { start: "0.0.0.0", end: "255.255.255.255" },
-<<<<<<< HEAD
         permissions: AccountSASPermissions.parse("rwdlacup"),
-        protocol: SASProtocol.HTTPSandHTTP,
-=======
-        permissions: AccountSASPermissions.parse("rwdlacup").toString(),
         protocol: SASProtocol.HttpsAndHttp,
->>>>>>> 19c5857d
         resourceTypes: AccountSASResourceTypes.parse("sco").toString(),
         services: AccountSASServices.parse("btqf").toString(),
         startTime: now,
@@ -149,13 +144,8 @@
       {
         expiryTime: tmr,
         ipRange: { start: "0.0.0.0", end: "255.255.255.255" },
-<<<<<<< HEAD
         permissions: AccountSASPermissions.parse("rwdlacup"),
-        protocol: SASProtocol.HTTPSandHTTP,
-=======
-        permissions: AccountSASPermissions.parse("rwdlacup").toString(),
         protocol: SASProtocol.HttpsAndHttp,
->>>>>>> 19c5857d
         resourceTypes: AccountSASResourceTypes.parse("co").toString(),
         services: AccountSASServices.parse("btqf").toString(),
         version: "2016-05-31"
@@ -199,13 +189,8 @@
         queueName: queueClient.queueName,
         expiryTime: tmr,
         ipRange: { start: "0.0.0.0", end: "255.255.255.255" },
-<<<<<<< HEAD
         permissions: QueueSASPermissions.parse("raup"),
-        protocol: SASProtocol.HTTPSandHTTP,
-=======
-        permissions: QueueSASPermissions.parse("raup").toString(),
         protocol: SASProtocol.HttpsAndHttp,
->>>>>>> 19c5857d
         startTime: now,
         version: "2016-05-31"
       },
@@ -239,13 +224,8 @@
         queueName: queueClient.queueName,
         expiryTime: tmr,
         ipRange: { start: "0.0.0.0", end: "255.255.255.255" },
-<<<<<<< HEAD
         permissions: QueueSASPermissions.parse("raup"),
-        protocol: SASProtocol.HTTPSandHTTP,
-=======
-        permissions: QueueSASPermissions.parse("raup").toString(),
         protocol: SASProtocol.HttpsAndHttp,
->>>>>>> 19c5857d
         startTime: now,
         version: "2016-05-31"
       },
