import * as assert from "assert";

import { Aborter } from "../src/Aborter";
import { QueueURL } from "../src/QueueURL";
import { getQSU } from "./utils";
import { record } from "./utils/nock-recorder";
import * as dotenv from "dotenv";
<<<<<<< HEAD
dotenv.config({ path:"../.env" });
=======
dotenv.config({ path: "../.env" });
>>>>>>> 2245788c

describe("QueueURL", function() {
  const serviceURL = getQSU();
  let queueName: string;
  let queueURL: QueueURL;
  const testSuiteTitle = this.fullTitle();

  let recorder: any;

  beforeEach(async function() {
    recorder = record.call(this, testSuiteTitle);
    queueName = recorder.getUniqueName("queue");
    queueURL = QueueURL.fromServiceURL(serviceURL, queueName);
    await queueURL.create(Aborter.none);
  });

  afterEach(async () => {
    await queueURL.delete(Aborter.none);
    recorder.stop();
  });

  it("setMetadata", async () => {
    const metadata = {
      key0: "val0",
      keya: "vala",
      keyb: "valb"
    };
    await queueURL.setMetadata(Aborter.none, metadata);

    const result = await queueURL.getProperties(Aborter.none);
    assert.deepEqual(result.metadata, metadata);
  });

  it("getProperties with default/all parameters", async () => {
    const result = await queueURL.getProperties(Aborter.none);
    assert.ok(result.approximateMessagesCount! >= 0);
    assert.ok(result.requestId);
    assert.ok(result.version);
    assert.ok(result.date);
  });

<<<<<<< HEAD
  it("getProperties negative", async () => {
    const queueName2 = recorder.getUniqueName("queue", "queue2");
    const queueURL2 = QueueURL.fromServiceURL(serviceURL, queueName2)
=======
  it("getPropertis negative", async () => {
    const queueName2 = getUniqueName("queue");
    const queueURL2 = QueueURL.fromServiceURL(serviceURL, queueName2);
>>>>>>> 2245788c
    let error;
    try {
      await queueURL2.getProperties(Aborter.none);
    } catch (err) {
      error = err;
    }
    assert.ok(error);
    assert.ok(error.statusCode);
    assert.deepEqual(error.statusCode, 404);
    assert.ok(error.response);
    assert.ok(error.response.body);
    assert.ok(error.response.body.includes("QueueNotFound"));
  });

  it("create with default parameters", (done) => {
    // create() with default parameters has been tested in beforeEach
    done();
  });

  it("create with all parameters", async () => {
    const qURL = QueueURL.fromServiceURL(serviceURL, recorder.getUniqueName(queueName));
    const metadata = { key: "value" };
    await qURL.create(Aborter.none, { metadata });
    const result = await qURL.getProperties(Aborter.none);
    assert.deepEqual(result.metadata, metadata);
  });

  // create with invalid queue name
  it("create negative", async () => {
    const qURL = QueueURL.fromServiceURL(serviceURL, "");
    let error;
    try {
      await qURL.create(Aborter.none);
    } catch (err) {
      error = err;
    }
    assert.ok(error);
    assert.ok(error.statusCode);
    assert.deepEqual(error.statusCode, 400);
    assert.ok(error.response);
    assert.ok(error.response.body);
    assert.ok(error.response.body.includes("InvalidResourceName"));
  });

  it("delete", (done) => {
    // delete() with default parameters has been tested in afterEach
    done();
  });

  // getAccessPolicy and setAccessPolicy is in node's cases.
  it("setAccessPolicy negative", async () => {
    const queueAcl = [
      {
        accessPolicy: {
          expiry: new Date("2018-12-31T11:22:33.4567890Z"),
          permission: "rwdl",
          start: new Date("2017-12-31T11:22:33.4567890Z")
        },
        id: "MTIzNDU2Nzg5MDEyMzQ1Njc4OTAxMjM0NTY3ODkwMTI="
      }
    ];

    let error;
    try {
      await queueURL.setAccessPolicy(Aborter.none, queueAcl);
    } catch (err) {
      error = err;
    }
    assert.ok(error); // For browser, permission denied; For node, invalid permission
  });
});<|MERGE_RESOLUTION|>--- conflicted
+++ resolved
@@ -5,11 +5,7 @@
 import { getQSU } from "./utils";
 import { record } from "./utils/nock-recorder";
 import * as dotenv from "dotenv";
-<<<<<<< HEAD
-dotenv.config({ path:"../.env" });
-=======
 dotenv.config({ path: "../.env" });
->>>>>>> 2245788c
 
 describe("QueueURL", function() {
   const serviceURL = getQSU();
@@ -51,15 +47,9 @@
     assert.ok(result.date);
   });
 
-<<<<<<< HEAD
   it("getProperties negative", async () => {
     const queueName2 = recorder.getUniqueName("queue", "queue2");
-    const queueURL2 = QueueURL.fromServiceURL(serviceURL, queueName2)
-=======
-  it("getPropertis negative", async () => {
-    const queueName2 = getUniqueName("queue");
     const queueURL2 = QueueURL.fromServiceURL(serviceURL, queueName2);
->>>>>>> 2245788c
     let error;
     try {
       await queueURL2.getProperties(Aborter.none);
