--- conflicted
+++ resolved
@@ -154,7 +154,6 @@
     }
   });
 
-<<<<<<< HEAD
   it("verify accountName and queueName passed to the client", async () => {
     const accountName = "myaccount";
     const newClient = new QueueClient(`https://${accountName}.queue.core.windows.net/` + queueName);
@@ -164,7 +163,8 @@
       accountName,
       "Account name is not the same as the one provided."
     );
-=======
+  });
+
   it("getProperties with tracing", async () => {
     const tracer = new TestTracer();
     setTracer(tracer);
@@ -192,6 +192,5 @@
 
     assert.deepStrictEqual(tracer.getSpanGraph(rootSpan.context().traceId), expectedGraph);
     assert.strictEqual(tracer.getActiveSpans().length, 0, "All spans should have had end called");
->>>>>>> 6f88de7f
   });
 });