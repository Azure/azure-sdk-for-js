--- conflicted
+++ resolved
@@ -7,11 +7,7 @@
 import { getQSU, sleep } from "./utils";
 import { record } from "./utils/nock-recorder";
 import * as dotenv from "dotenv";
-<<<<<<< HEAD
-dotenv.config({ path:"../.env" });
-=======
 dotenv.config({ path: "../.env" });
->>>>>>> 2245788c
 
 describe("MessageIdURL", function() {
   const serviceURL = getQSU();
