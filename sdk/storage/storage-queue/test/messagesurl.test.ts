--- conflicted
+++ resolved
@@ -6,11 +6,7 @@
 import { getQSU } from "./utils";
 import { record } from "./utils/nock-recorder";
 import * as dotenv from "dotenv";
-<<<<<<< HEAD
-dotenv.config({ path:"../.env" });
-=======
 dotenv.config({ path: "../.env" });
->>>>>>> 2245788c
 
 describe("MessagesURL", function() {
   const serviceURL = getQSU();
