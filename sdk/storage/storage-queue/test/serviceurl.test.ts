import * as assert from "assert";

import { Aborter } from "../src/Aborter";
import { QueueURL } from "../src/QueueURL";
import { ServiceURL } from "../src/ServiceURL";
import { getAlternateQSU, getQSU, wait } from "./utils";
import { record } from "./utils/nock-recorder";
import * as dotenv from "dotenv";
<<<<<<< HEAD
dotenv.config({ path:"../.env" });

describe("ServiceURL", function() {
  const testSuiteTitle = this.fullTitle();

  let recorder: any;

  beforeEach(async function() {
    recorder = record.call(this, testSuiteTitle);
  });

  afterEach(async () => {
    recorder.stop();
  });
=======
dotenv.config({ path: "../.env" });
>>>>>>> 2245788c

  it("listQueuesSegment with default parameters", async () => {
    const serviceURL = getQSU();
    const result = await serviceURL.listQueuesSegment(Aborter.none);
    assert.ok(typeof result.requestId);
    assert.ok(result.requestId!.length > 0);
    assert.ok(typeof result.version);
    assert.ok(result.version!.length > 0);

    assert.ok(result.serviceEndpoint.length > 0);
    assert.ok(result.queueItems!.length >= 0);

    if (result.queueItems!.length > 0) {
      const queue = result.queueItems![0];
      assert.ok(queue.name.length > 0);
    }
  });

  it("listQueuesSegment with all parameters", async () => {
    const serviceURL = getQSU();

    const queueNamePrefix = recorder.getUniqueName("queue");
    const queueName1 = `${queueNamePrefix}x1`;
    const queueName2 = `${queueNamePrefix}x2`;
    const queueURL1 = QueueURL.fromServiceURL(serviceURL, queueName1);
    const queueURL2 = QueueURL.fromServiceURL(serviceURL, queueName2);
    await queueURL1.create(Aborter.none, { metadata: { key: "val" } });
    await queueURL2.create(Aborter.none, { metadata: { key: "val" } });

    const result1 = await serviceURL.listQueuesSegment(Aborter.none, undefined, {
      include: "metadata",
      maxresults: 1,
      prefix: queueNamePrefix
    });

    assert.ok(result1.nextMarker);
    assert.equal(result1.queueItems!.length, 1);
    assert.ok(result1.queueItems![0].name.startsWith(queueNamePrefix));
    assert.deepEqual(result1.queueItems![0].metadata!.key, "val");

    const result2 = await serviceURL.listQueuesSegment(Aborter.none, result1.nextMarker, {
      include: "metadata",
      maxresults: 1,
      prefix: queueNamePrefix
    });

    assert.ok(!result2.nextMarker);
    assert.equal(result2.queueItems!.length, 1);
    assert.ok(result2.queueItems![0].name.startsWith(queueNamePrefix));
    assert.deepEqual(result2.queueItems![0].metadata!.key, "val");

    await queueURL1.delete(Aborter.none);
    await queueURL2.delete(Aborter.none);
  });

  it("getProperties with default/all parameters", async () => {
    const serviceURL = getQSU();
    const result = await serviceURL.getProperties(Aborter.none);

    assert.ok(typeof result.requestId);
    assert.ok(result.requestId!.length > 0);
    assert.ok(typeof result.version);
    assert.ok(result.version!.length > 0);

    if (result.cors && result.cors!.length > 0) {
      assert.ok(result.cors![0].allowedHeaders.length > 0);
      assert.ok(result.cors![0].allowedMethods.length > 0);
      assert.ok(result.cors![0].allowedOrigins.length > 0);
      assert.ok(result.cors![0].exposedHeaders.length > 0);
      assert.ok(result.cors![0].maxAgeInSeconds >= 0);
    }
  });

  it("setProperties with all parameters", async () => {
    const serviceURL = getQSU();

    const serviceProperties = await serviceURL.getProperties(Aborter.none);

    serviceProperties.logging = {
      deleteProperty: true,
      read: true,
      retentionPolicy: {
        days: 5,
        enabled: true
      },
      version: "1.0",
      write: true
    };

    serviceProperties.minuteMetrics = {
      enabled: true,
      includeAPIs: true,
      retentionPolicy: {
        days: 4,
        enabled: true
      },
      version: "1.0"
    };

    serviceProperties.hourMetrics = {
      enabled: true,
      includeAPIs: true,
      retentionPolicy: {
        days: 3,
        enabled: true
      },
      version: "1.0"
    };

    const newCORS = {
      allowedHeaders: "*",
      allowedMethods: "GET",
      allowedOrigins: "example.com",
      exposedHeaders: "*",
      maxAgeInSeconds: 8888
    };
    if (!serviceProperties.cors) {
      serviceProperties.cors = [newCORS];
    } else if (serviceProperties.cors!.length < 5) {
      serviceProperties.cors.push(newCORS);
    }

    await serviceURL.setProperties(Aborter.none, serviceProperties);
    await wait(5 * 1000);

    const result = await serviceURL.getProperties(Aborter.none);
    assert.ok(typeof result.requestId);
    assert.ok(result.requestId!.length > 0);
    assert.ok(typeof result.version);
    assert.ok(result.version!.length > 0);
    assert.deepEqual(result.hourMetrics, serviceProperties.hourMetrics);
  });

  it("getStatistics with default/all parameters secondary", (done) => {
    let serviceURL: ServiceURL | undefined;
    try {
      serviceURL = getAlternateQSU();
    } catch (err) {
      done();
      return;
    }

    serviceURL!
      .getStatistics(Aborter.none)
      .then((result) => {
        assert.ok(result.geoReplication!.lastSyncTime);
        done();
      })
      .catch(done);
  });
});<|MERGE_RESOLUTION|>--- conflicted
+++ resolved
@@ -6,8 +6,7 @@
 import { getAlternateQSU, getQSU, wait } from "./utils";
 import { record } from "./utils/nock-recorder";
 import * as dotenv from "dotenv";
-<<<<<<< HEAD
-dotenv.config({ path:"../.env" });
+dotenv.config({ path: "../.env" });
 
 describe("ServiceURL", function() {
   const testSuiteTitle = this.fullTitle();
@@ -21,9 +20,6 @@
   afterEach(async () => {
     recorder.stop();
   });
-=======
-dotenv.config({ path: "../.env" });
->>>>>>> 2245788c
 
   it("listQueuesSegment with default parameters", async () => {
     const serviceURL = getQSU();
