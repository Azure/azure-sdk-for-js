--- conflicted
+++ resolved
@@ -2,12 +2,8 @@
 import * as dotenv from "dotenv";
 import { QueueServiceClient } from "../src/QueueServiceClient";
 import { getAlternateQSU, getQSU } from "./utils";
-<<<<<<< HEAD
-import { record, delay } from "./utils/recorder";
-=======
 import { record } from "./utils/recorder";
 import { delay } from "@azure/core-http";
->>>>>>> e08c53bd
 dotenv.config({ path: "../.env" });
 
 describe("QueueServiceClient", () => {
