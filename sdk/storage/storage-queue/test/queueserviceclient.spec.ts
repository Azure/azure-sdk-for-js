--- conflicted
+++ resolved
@@ -2,11 +2,8 @@
 import { getAlternateQSU, getQSU, wait } from "./utils";
 import { record } from "./utils/recorder";
 import * as dotenv from "dotenv";
-<<<<<<< HEAD
 import { SharedKeyCredential, newPipeline } from "../src";
-=======
 import { QueueServiceClient } from "../src/QueueServiceClient";
->>>>>>> a33b1a4c
 dotenv.config({ path: "../.env" });
 
 describe("QueueServiceClient", () => {
