# Azure Storage client library for JavaScript - Queue

Azure Queue storage provides cloud messaging between application components. In designing applications for scale, application components are often decoupled, so that they can scale independently. Queue storage delivers asynchronous messaging for communication between application components, whether they are running in the cloud, on the desktop, on an on-premises server, or on a mobile device. Queue storage also supports managing asynchronous tasks and building process work flows.

This project provides a client library in JavaScript that makes it easy to consume Microsoft Azure Queue Storage service.

- [Source Code](https://github.com/azure/azure-sdk-for-js/tree/master/sdk/storage/storage-queue)
- [Product documentation](https://docs.microsoft.com/en-us/azure/storage/queues/storage-dotnet-how-to-use-queues)
- [![npm version](https://badge.fury.io/js/%40azure%2Fstorage-queue.svg)](https://badge.fury.io/js/%40azure%2Fstorage-queue)
- [API Reference documentation](https://docs.microsoft.com/en-us/javascript/api/%40azure/storage-queue/index?view=azure-node-preview)
- [Azure Storage Queue REST APIs](https://docs.microsoft.com/en-us/rest/api/storageservices/queue-service-rest-api)

## Key concepts

### Features

- Queue Storage
  - Get/Set Queue Service Properties
  - Create/List/Delete Queues
  - Enqueue/Dequeue/Peek/Clear/Update/Delete Queue Messages
- Features new
  - Asynchronous I/O for all operations using the async methods
  - HttpPipeline which enables a high degree of per-request configurability
  - 1-to-1 correlation with the Storage REST API for clarity and simplicity

### Compatibility

This SDK is compatible with Node.js and browsers, and validated against LTS Node.js versions (>=6.5) and latest versions of Chrome, Firefox and Edge.

#### Compatible with IE11

You need polyfills to make this library work with IE11. The easiest way is to use [@babel/polyfill](https://babeljs.io/docs/en/babel-polyfill), or [polyfill service](https://polyfill.io/v2/docs/).
Or you can load separate polyfills for missed ES feature(s).
This library depends on following ES features which need external polyfills loaded.

- `Promise`
- `String.prototype.startsWith`
- `String.prototype.endsWith`
- `String.prototype.repeat`
- `String.prototype.includes`
- `Array.prototype.includes`
- `Object.keys` (Override IE11's `Object.keys` with ES6 polyfill forcely to enable [ES6 behavior](https://developer.mozilla.org/en-US/docs/Web/JavaScript/Reference/Global_Objects/Object/keys#Notes))

#### Differences between Node.js and browsers

There are differences between Node.js and browsers runtime. When getting started with this SDK, pay attention to APIs or classes marked with _"ONLY AVAILABLE IN NODE.JS RUNTIME"_ or _"ONLY AVAILABLE IN BROWSERS"_.

##### Following features, interfaces, classes or functions are only available in Node.js

- Shared Key Authorization based on account name and account key
  - `SharedKeyCredential`
- Shared Access Signature(SAS) generation
  - `generateAccountSASQueryParameters()`
  - `generateQueueSASQueryParameters()`

## Getting Started

### NPM

The preferred way to install the Azure Storage SDK for JavaScript is to use the npm package manager. Simply type the following into a terminal window:

```bash
npm install @azure/storage-queue
```

In your TypeScript or JavaScript file, import via following:

```JavaScript
import * as Azure from "@azure/storage-queue";
```

Or

```JavaScript
const Azure = require("@azure/storage-queue");
```

### JavaScript Bundle

To use the SDK with JS bundle in the browsers, simply add a script tag to your HTML pages pointing to the downloaded JS bundle file(s):

```html
<script src="https://mydomain/azure-storage-queue.min.js"></script>
```

The JS bundled file is compatible with [UMD](https://github.com/umdjs/umd) standard, if no module system found, following global variable(s) will be exported:

- `azqueue`

#### Download

Download latest released JS bundles from links in the [GitHub release page](https://github.com/Azure/azure-sdk-for-js/releases). Or from following links directly:

- Queue [https://aka.ms/downloadazurestoragejsqueue](https://aka.ms/downloadazurestoragejsqueue)

### CORS

You need to set up [Cross-Origin Resource Sharing (CORS)](https://docs.microsoft.com/zh-cn/rest/api/storageservices/cross-origin-resource-sharing--cors--support-for-the-azure-storage-services) rules for your storage account if you need to develop for browsers. Go to Azure portal and Azure Storage Explorer, find your storage account, create new CORS rules for blob/queue/file/table service(s).

For example, you can create following CORS settings for debugging. But please customize the settings carefully according to your requirements in production environment.

- Allowed origins: \*
- Allowed verbs: DELETE,GET,HEAD,MERGE,POST,OPTIONS,PUT
- Allowed headers: \*
- Exposed headers: \*
- Maximum age (seconds): 86400

## Examples

### Create the Queue service client

Use the constructor to create an instance of `QueueServiceClient`, passing in the credential, and options to configure the HTTP pipeline (optional).

```javascript
  // Enter your storage account name and shared key
  const account = "<account>";
  const accountKey = "<accountkey>";

  // Use SharedKeyCredential with storage account and account key
  // SharedKeyCredential is only avaiable in Node.js runtime, not in browsers
  const sharedKeyCredential = new SharedKeyCredential(account, accountKey);

  const queueServiceClient = new QueueServiceClient(
    `https://${account}.queue.core.windows.net`,
    sharedKeyCredential, {
      retryOptions: { maxTries: 4 }, // Retry options
      telemetry: { value: "BasicSample/V10.0.0" } // Customized telemetry string
  });
```

### List queues in this account

Use `QueueServiceClient.listContainers()` function to iterate the containers,
with the new `for-await-of` syntax:

```javascript
  let iter1 = queueServiceClient.listQueues();
  let i = 1;
  for await (const item of iter1) {
    console.log(`Queue${i}: ${item.name}`);
    i++;
  }
```

Alternatively without `for-await-of`:

```javascript
  let iter2 = await queueServiceClient.listQueues();
  i = 1;
  let item = await iter2.next();
  while (!item.done) {
    console.log(`Queue${i++}: ${item.value.name}`);
    item = await iter2.next();
  }
```

### Create a new queue

Use `QueueServiceClient.createQueueClient()` function to create a new queue.

```javascript
  const queueName = `newqueue${new Date().getTime()}`;
  const queueClient = queueServiceClient.createQueueClient(queueName);
  const createQueueResponse = await queueClient.create();
  console.log(
    `Create queue ${queueName} successfully, service assigned request Id: ${
      createQueueResponse.requestId
    }`
  );
```

### Send a message to the queue

Send messages using a `MessageClient` instance which can be obtained by calling
`QueueClient.createMessagesClient()`. The returned response contains data about
the enqueued message, include a `messageId`, and a `popReceipt` that can be used
to update the message later.

```javascript
  // Enqueue a message into the queue using the enqueue method.
  const messagesClient = queueClient.createMessagesClient();
  const enqueueQueueResponse = await messagesClient.enqueue(
    "Hello World!"
  );
  console.log(
    `Enqueue message successfully, service assigned message Id: ${
      enqueueQueueResponse.messageId
    }, service assigned request Id: ${enqueueQueueResponse.requestId}`
  );
```

### Peek a message

`MessagesClient.peek()` allows looking at one or more messages in front of the queue. This call
doesn't prevent other code from accessing peeked messages.

```javascript
  const peekQueueResponse = await messagesClient.peek();
  console.log(
    `The peeked message is: ${
      peekQueueResponse.peekedMessageItems[0].messageText
    }`
  );
```

### Processing a message

Messages are processed in two steps.

  - First call `MessagesClient.dequeue()`. This makes the messages invisible to other code reading messagse from this queue for a default period of 30 seconds.
  - When processing of a message is done, call `MessagesClient.delete()` with the message's `popReceipt`.

If your code fails to process a message due to hardware or software failure, this two-step process ensures that another instance of your code can get the same message and try again.

```javascript
  const dequeueResponse = await messagesClient.dequeue();
  if (dequeueResponse.dequeuedMessageItems.length == 1) {
    const dequeueMessageItem = dequeueResponse.dequeuedMessageItems[0];
    console.log(
      `Processing & deleting message with content: ${
        dequeueMessageItem.messageText
      }`
    );
    const messageIdClient = messagesClient.createMessageIdClient(
      dequeueMessageItem.messageId
    );
    const deleteMessageResponse = await messageIdClient.delete(
      dequeueMessageItem.popReceipt
    );
    console.log(
      `Delete message succesfully, service assigned request Id: ${
        deleteMessageResponse.requestId
      }`
    );
  }
```

### Delete a queue

```javascript
  const deleteQueueResponse = await queueClient.delete();
  console.log(
    `Delete queue successfully, service assigned request Id: ${
      deleteQueueResponse.requestId
    }`
  );
```

A complete example of basic scenarios is at [samples/basic.js](https://github.com/azure/azure-sdk-for-js/tree/master/sdk/storage/storage-queue/samples/basic.js).

## Troubleshooting

It could help diagnozing issues by turning on the console logging. Here's an example logger implementation. First, add a custom logger:

```javascript
class ConsoleHttpPipelineLogger {
  constructor(minimumLogLevel) {
    this.minimumLogLevel = minimumLogLevel;
  }
  log(logLevel, message) {
    const logMessage = `${new Date().toISOString()} ${HttpPipelineLogLevel[logLevel]}: ${message}`;
    switch (logLevel) {
      case HttpPipelineLogLevel.ERROR:
        console.error(logMessage);
        break;
      case HttpPipelineLogLevel.WARNING:
        console.warn(logMessage);
        break;
      case HttpPipelineLogLevel.INFO:
        console.log(logMessage);
        break;
    }
  }
}
```

When creating the `QueueServiceClient` instance, pass the logger in the options

```javascript
  const queueServiceClient = new QueueServiceClient(
    `https://${account}.queue.core.windows.net`,
    sharedKeyCredential, {
      logger: new ConsoleHttpPipelineLogger(HttpPipelineLogLevel.INFO),
    }
  );
```

<<<<<<< HEAD
## Next steps

More code samples
=======
## Authenticating with Azure Active Directory

If you have [registered an application](https://docs.microsoft.com/en-us/azure/active-directory/develop/quickstart-register-app) with an Azure Active Directory tenant, you can [assign it to an RBAC role](https://docs.microsoft.com/en-us/azure/storage/common/storage-auth-aad) in your Azure Storage account.  This enables you to use the Azure.Identity library to authenticate with Azure Storage as shown in the [azureAdAuth.ts sample](./samples/azureAdAuth.ts).

## More Code Samples
>>>>>>> a54a0f6b

- [Queue Storage Examples](https://github.com/azure/azure-sdk-for-js/tree/master/sdk/storage/storage-queue/samples)
- [Queue Storage Examples - Test Cases](https://github.com/azure/azure-sdk-for-js/tree/master/sdk/storage/storage-queue/test/)

## Contributing

This project welcomes contributions and suggestions. Most contributions require you to agree to a
Contributor License Agreement (CLA) declaring that you have the right to, and actually do, grant us
the rights to use your contribution. For details, visit <https://cla.microsoft.com.>

When you submit a pull request, a CLA-bot will automatically determine whether you need to provide
a CLA and decorate the PR appropriately (e.g., label, comment). Simply follow the instructions
provided by the bot. You will only need to do this once across all repos using our CLA.

This project has adopted the [Microsoft Open Source Code of Conduct](https://opensource.microsoft.com/codeofconduct/).
For more information see the [Code of Conduct FAQ](https://opensource.microsoft.com/codeofconduct/faq/) or
contact [opencode@microsoft.com](mailto:opencode@microsoft.com) with any additional questions or comments.<|MERGE_RESOLUTION|>--- conflicted
+++ resolved
@@ -285,17 +285,13 @@
   );
 ```
 
-<<<<<<< HEAD
+## Authenticating with Azure Active Directory
+
+If you have [registered an application](https://docs.microsoft.com/en-us/azure/active-directory/develop/quickstart-register-app) with an Azure Active Directory tenant, you can [assign it to an RBAC role](https://docs.microsoft.com/en-us/azure/storage/common/storage-auth-aad) in your Azure Storage account.  This enables you to use the Azure.Identity library to authenticate with Azure Storage as shown in the [azureAdAuth.ts sample](./samples/azureAdAuth.ts).
+
 ## Next steps
 
 More code samples
-=======
-## Authenticating with Azure Active Directory
-
-If you have [registered an application](https://docs.microsoft.com/en-us/azure/active-directory/develop/quickstart-register-app) with an Azure Active Directory tenant, you can [assign it to an RBAC role](https://docs.microsoft.com/en-us/azure/storage/common/storage-auth-aad) in your Azure Storage account.  This enables you to use the Azure.Identity library to authenticate with Azure Storage as shown in the [azureAdAuth.ts sample](./samples/azureAdAuth.ts).
-
-## More Code Samples
->>>>>>> a54a0f6b
 
 - [Queue Storage Examples](https://github.com/azure/azure-sdk-for-js/tree/master/sdk/storage/storage-queue/samples)
 - [Queue Storage Examples - Test Cases](https://github.com/azure/azure-sdk-for-js/tree/master/sdk/storage/storage-queue/test/)
