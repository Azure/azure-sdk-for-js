--- conflicted
+++ resolved
@@ -1,16 +1,7 @@
-<<<<<<< HEAD
 // Copyright (c) Microsoft Corporation. All rights reserved.
 // Licensed under the MIT License.
 
-import {
-  RequestPolicy,
-  RequestPolicyFactory,
-  RequestPolicyOptions
-} from "@azure/ms-rest-js";
-=======
 import { RequestPolicy, RequestPolicyFactory, RequestPolicyOptions } from "@azure/ms-rest-js";
->>>>>>> 678f1cb5
-
 import { UniqueRequestIDPolicy } from "./policies/UniqueRequestIDPolicy";
 
 /**
