<<<<<<< HEAD
// Copyright (c) Microsoft Corporation. All rights reserved.
// Licensed under the MIT License.

export interface IMetadata {
=======
export interface Metadata {
>>>>>>> 678f1cb5
  [propertyName: string]: string;
}<|MERGE_RESOLUTION|>--- conflicted
+++ resolved
@@ -1,10 +1,6 @@
-<<<<<<< HEAD
 // Copyright (c) Microsoft Corporation. All rights reserved.
 // Licensed under the MIT License.
 
-export interface IMetadata {
-=======
 export interface Metadata {
->>>>>>> 678f1cb5
   [propertyName: string]: string;
 }