<<<<<<< HEAD
// Copyright (c) Microsoft Corporation. All rights reserved.
// Licensed under the MIT License.

import {
  HttpHeaders,
  RequestPolicy,
  RequestPolicyOptions,
  WebResource
} from "@azure/ms-rest-js";
=======
import { HttpHeaders, RequestPolicy, RequestPolicyOptions, WebResource } from "@azure/ms-rest-js";
>>>>>>> 678f1cb5

import { TokenCredential } from "../credentials/TokenCredential";
import { HeaderConstants } from "../utils/constants";
import { CredentialPolicy } from "./CredentialPolicy";

/**
 * TokenCredentialPolicy is a policy used to sign HTTP request with a token.
 * Such as an OAuth bearer token.
 *
 * @export
 * @class TokenCredentialPolicy
 * @extends {CredentialPolicy}
 */
export class TokenCredentialPolicy extends CredentialPolicy {
  /**
   * The value of token.
   *
   * @type {TokenCredential}
   * @memberof TokenCredentialPolicy
   */
  public readonly tokenCredential: TokenCredential;

  /**
   * Token authorization scheme, default header is "Bearer".
   *
   * @type {string}
   * @memberof TokenCredentialPolicy
   */
  public readonly authorizationScheme: string;

  /**
   * Creates an instance of TokenCredentialPolicy.
   * @param {RequestPolicy} nextPolicy
   * @param {RequestPolicyOptions} options
   * @param {TokenCredential} tokenCredential
   * @memberof TokenCredentialPolicy
   */
  constructor(
    nextPolicy: RequestPolicy,
    options: RequestPolicyOptions,
    tokenCredential: TokenCredential
  ) {
    super(nextPolicy, options);
    this.tokenCredential = tokenCredential;
    this.authorizationScheme = HeaderConstants.AUTHORIZATION_SCHEME;
  }

  /**
   * Sign request with token.
   *
   * @protected
   * @param {WebResource} request
   * @returns {WebResource}
   * @memberof TokenCredentialPolicy
   */
  protected signRequest(request: WebResource): WebResource {
    if (!request.headers) {
      request.headers = new HttpHeaders();
    }
    request.headers.set(
      HeaderConstants.AUTHORIZATION,
      `${this.authorizationScheme} ${this.tokenCredential.token}`
    );
    return request;
  }
}<|MERGE_RESOLUTION|>--- conflicted
+++ resolved
@@ -1,16 +1,7 @@
-<<<<<<< HEAD
 // Copyright (c) Microsoft Corporation. All rights reserved.
 // Licensed under the MIT License.
 
-import {
-  HttpHeaders,
-  RequestPolicy,
-  RequestPolicyOptions,
-  WebResource
-} from "@azure/ms-rest-js";
-=======
 import { HttpHeaders, RequestPolicy, RequestPolicyOptions, WebResource } from "@azure/ms-rest-js";
->>>>>>> 678f1cb5
 
 import { TokenCredential } from "../credentials/TokenCredential";
 import { HeaderConstants } from "../utils/constants";
