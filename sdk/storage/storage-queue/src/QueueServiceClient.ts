// Copyright (c) Microsoft Corporation. All rights reserved.
// Licensed under the MIT License.

import * as Models from "./generated/lib/models";
import { Aborter } from "./Aborter";
import { ListQueuesIncludeType } from "./generated/lib/models/index";
import { Service } from "./generated/lib/operations";
import { newPipeline, NewPipelineOptions, Pipeline } from "./Pipeline";
import { StorageClient } from "./StorageClient";
import { QueueClient } from "./QueueClient";
import { appendToURLPath, extractPartsWithValidation } from "./utils/utils.common";
import { Credential } from "./credentials/Credential";
import { SharedKeyCredential } from "./credentials/SharedKeyCredential";
import { AnonymousCredential } from "./credentials/AnonymousCredential";

/**
 * Options to configure Queue Service - Get Properties operation
 *
 * @export
 * @interface ServiceGetPropertiesOptions
 */
export interface ServiceGetPropertiesOptions {
  /**
   * Aborter instance to cancel request. It can be created with Aborter.none
   * or Aborter.timeout(). Go to documents of {@link Aborter} for more examples
   * about request cancellation.
   *
   * @type {Aborter}
   * @memberof AppendBlobCreateOptions
   */
  abortSignal?: Aborter;
}

/**
 * Options to configure Queue Service - Set Properties operation
 *
 * @export
 * @interface ServiceSetPropertiesOptions
 */
export interface ServiceSetPropertiesOptions {
  /**
   * Aborter instance to cancel request. It can be created with Aborter.none
   * or Aborter.timeout(). Go to documents of {@link Aborter} for more examples
   * about request cancellation.
   *
   * @type {Aborter}
   * @memberof AppendBlobCreateOptions
   */
  abortSignal?: Aborter;
}

/**
 * Options to configure Queue Service - Get Statistics operation
 *
 * @export
 * @interface ServiceGetStatisticsOptions
 */
export interface ServiceGetStatisticsOptions {
  /**
   * Aborter instance to cancel request. It can be created with Aborter.none
   * or Aborter.timeout(). Go to documents of {@link Aborter} for more examples
   * about request cancellation.
   *
   * @type {Aborter}
   * @memberof AppendBlobCreateOptions
   */
  abortSignal?: Aborter;
}

/**
 * Options to configure Queue Service - List Queues Segment operation
 *
 * @export
 * @interface ServiceListQueuesSegmentOptions
 */
export interface ServiceListQueuesSegmentOptions {
  /**
   * Aborter instance to cancel request. It can be created with Aborter.none
   * or Aborter.timeout(). Go to documents of {@link Aborter} for more examples
   * about request cancellation.
   *
   * @type {Aborter}
   * @memberof AppendBlobCreateOptions
   */
  abortSignal?: Aborter;
  /**
   * @member {string} [prefix] Filters the results to return only queues
   * whose name begins with the specified prefix.
   */
  prefix?: string;
  /**
   * @member {number} [maxresults] Specifies the maximum number of queues
   * to return. If the request does not specify maxresults, or specifies a
   * value greater than 5000, the server will return up to 5000 items. Note
   * that if the listing operation crosses a partition boundary, then the
   * service will return a continuation token for retrieving the remainder of
   * the results. For this reason, it is possible that the service will return
   * fewer results than specified by maxresults, or than the default of 5000.
   */
  maxresults?: number;
  /**
   * @member {ListQueuesIncludeType} [include] Include this parameter to
   * specify that the queue's metadata be returned as part of the response
   * body. Possible values include: 'metadata'
   */
  include?: ListQueuesIncludeType;
}

/**
 * A QueueServiceClient represents a URL to the Azure Storage Queue service allowing you
 * to manipulate queues.
 *
 * @export
 * @class QueueServiceClient
 */
export class QueueServiceClient extends StorageClient {
  /**
   * Creates an instance of QueueServiceClient.
   *
   * @param {string} connectionString Connection string for an Azure storage account.
   * @param {NewPipelineOptions} [options] Optional. Options to configure the HTTP pipeline.
   * @memberof QueueServiceClient
   */
  public static fromConnectionString(connectionString: string, options?: NewPipelineOptions) {
    // TODO: extract parts from connection string
    const name = connectionString;
    const sharedKeyCredential = new SharedKeyCredential(name, "key");
    const pipeline = newPipeline(sharedKeyCredential, options);
    return new QueueServiceClient("url", pipeline);
  }

  /**
   * serviceContext provided by protocol layer.
   *
   * @private
   * @type {Service}
   * @memberof QueueServiceClient
   */
<<<<<<< HEAD
  private serviceContext: Service;

=======
  constructor(connectionString: string, options?: NewPipelineOptions);
>>>>>>> fc2dc920
  /**
   * Creates an instance of QueueServiceClient.
   *
   * @param {string} url A URL string pointing to Azure Storage queue service, such as
   *                     "https://myaccount.queue.core.windows.net". You can append a SAS
   *                     if using AnonymousCredential, such as "https://myaccount.queue.core.windows.net?sasString".
   * @param {Credential} credential Such as AnonymousCredential, SharedKeyCredential or TokenCredential.
   *                                If not specified, anonymous credential is used.
   * @param {NewPipelineOptions} [options] Optional. Options to configure the HTTP pipeline.
   * @memberof QueueServiceClient
   */
  constructor(url: string, credential: Credential, options?: NewPipelineOptions);
  /**
   * Creates an instance of QueueServiceClient.
   *
   * @param {string} url A URL string pointing to Azure Storage queue service, such as
   *                     "https://myaccount.queue.core.windows.net". You can append a SAS
   *                     if using AnonymousCredential, such as "https://myaccount.queue.core.windows.net?sasString".
   * @param {Pipeline} pipeline Call newPipeline() to create a default
   *                            pipeline, or provide a customized pipeline.
   * @memberof QueueServiceClient
   */
  constructor(url: string, pipeline: Pipeline);
  constructor(
<<<<<<< HEAD
    url: string,
    credentialOrPipeline?: Credential | Pipeline,
=======
    urlOrConnectionString: string,
    credentialOrPipelineOrOptions?: Credential | Pipeline | NewPipelineOptions,
>>>>>>> fc2dc920
    options?: NewPipelineOptions
  ) {
    let pipeline: Pipeline;
    if (credentialOrPipeline instanceof Pipeline) {
      pipeline = credentialOrPipeline;
    } else if (credentialOrPipeline instanceof Credential) {
      pipeline = newPipeline(credentialOrPipeline, options);
    } else {
<<<<<<< HEAD
      // The second paramter is undefined. Use anonymous credential.
      pipeline = newPipeline(new AnonymousCredential(), options);
=======
      options = credentialOrPipelineOrOptions;

      const extractedCreds = extractPartsWithValidation(urlOrConnectionString);
      const sharedKeyCredential = new SharedKeyCredential(
        extractedCreds.accountName,
        extractedCreds.accountKey
      );
      pipeline = StorageClient.newPipeline(sharedKeyCredential, options);
      urlOrConnectionString = extractedCreds.url;
>>>>>>> fc2dc920
    }
    super(url, pipeline);
    this.serviceContext = new Service(this.storageClientContext);
  }

  /**
   * Creates a QueueClient object.
   * @param queueName
   */
  public createQueueClient(queueName: string): QueueClient {
    return new QueueClient(appendToURLPath(this.url, queueName), this.pipeline);
  }

  /**
   * Gets the properties of a storage account’s Queue service, including properties
   * for Storage Analytics and CORS (Cross-Origin Resource Sharing) rules.
   * @see https://docs.microsoft.com/en-us/rest/api/storageservices/get-queue-service-properties
   *
   * @param {ServiceGetPropertiesOptions} [options] Optional options to get properties operation.
   * @returns {Promise<Models.ServiceGetPropertiesResponse>}
   * @memberof QueueServiceClient
   */
  public async getProperties(
    options: ServiceGetPropertiesOptions = {}
  ): Promise<Models.ServiceGetPropertiesResponse> {
    const aborter = options.abortSignal || Aborter.none;
    return this.serviceContext.getProperties({
      abortSignal: aborter
    });
  }

  /**
   * Sets properties for a storage account’s Queue service endpoint, including properties
   * for Storage Analytics, CORS (Cross-Origin Resource Sharing) rules and soft delete settings.
   * @see https://docs.microsoft.com/en-us/rest/api/storageservices/set-queue-service-properties
   *
   * @param {Models.StorageServiceProperties} properties
   * @param {ServiceGetPropertiesOptions} [options] Optional options to set properties operation.
   * @returns {Promise<Models.ServiceSetPropertiesResponse>}
   * @memberof QueueServiceClient
   */
  public async setProperties(
    properties: Models.StorageServiceProperties,
    options: ServiceGetPropertiesOptions = {}
  ): Promise<Models.ServiceSetPropertiesResponse> {
    const aborter = options.abortSignal || Aborter.none;
    return this.serviceContext.setProperties(properties, {
      abortSignal: aborter
    });
  }

  /**
   * Retrieves statistics related to replication for the Queue service. It is only
   * available on the secondary location endpoint when read-access geo-redundant
   * replication is enabled for the storage account.
   * @see https://docs.microsoft.com/en-us/rest/api/storageservices/get-queue-service-stats
   *
   * @param {ServiceGetStatisticsOptions} [options] Optional optiosn to get statistics operation.
   * @returns {Promise<Models.ServiceGetStatisticsResponse>}
   * @memberof QueueServiceClient
   */
  public async getStatistics(
    options: ServiceGetStatisticsOptions = {}
  ): Promise<Models.ServiceGetStatisticsResponse> {
    const aborter = options.abortSignal || Aborter.none;
    return this.serviceContext.getStatistics({
      abortSignal: aborter
    });
  }

  /**
   * Iterates over queues under the specified account.
   *
   * @param {ServiceListQueuesSegmentOptions} [options={}] Options to list queues(optional)
   * @returns {AsyncIterableIterator<Models.QueueItem>}
   * @memberof QueueServiceClient
   *
   * @example
   * let i = 1;
   * for await (const item of queueServiceClient.listQueues()) {
   *   console.log(`Queue${i}: ${item.name}`);
   *   i++;
   * }
   *
   * @example
   * let iter1 = queueServiceClient.listQueues();
   * let i = 1;
   * for await (const item of iter1) {
   *   console.log(`Queue${i}: ${item.name}`);
   *   i++;
   * }
   *
   * @example
   * let iter2 = await queueServiceClient.listQueues();
   * i = 1;
   * let item = await iter2.next();
   * do {
   *   console.log(`Queue${i++}: ${item.value.name}`);
   *   item = await iter2.next();
   * } while (item.value);
   *
   */
  public async *listQueues(
    options: ServiceListQueuesSegmentOptions = {}
  ): AsyncIterableIterator<Models.QueueItem> {
    let marker = undefined;
    const queueServiceClient = this;
    const aborter = !options.abortSignal ? Aborter.none : options.abortSignal;
    let listQueuesResponse;
    do {
      listQueuesResponse = await queueServiceClient.listQueuesSegment(marker, {
        ...options,
        abortSignal: aborter
      });

      marker = listQueuesResponse.nextMarker;
      yield* listQueuesResponse.queueItems;
    } while (marker);
  }

  /**
   * Returns a list of the queues under the specified account.
   * @see https://docs.microsoft.com/en-us/rest/api/storageservices/list-queues1
   *
   * @param {string} [marker] A string value that identifies the portion of
   *                          the list of queues to be returned with the next listing operation. The
   *                          operation returns the NextMarker value within the response body if the
   *                          listing operation did not return all queues remaining to be listed
   *                          with the current page. The NextMarker value can be used as the value for
   *                          the marker parameter in a subsequent call to request the next page of list
   *                          items. The marker value is opaque to the client.
   * @param {ServiceListQueuesSegmentOptions} [options] Optional optiosn to list queues operation.
   * @returns {Promise<Models.ServiceListQueuesSegmentResponse>}
   * @memberof QueueServiceClient
   */
  public async listQueuesSegment(
    marker?: string,
    options: ServiceListQueuesSegmentOptions = {}
  ): Promise<Models.ServiceListQueuesSegmentResponse> {
    const aborter = options.abortSignal || Aborter.none;
    return this.serviceContext.listQueuesSegment({
      abortSignal: aborter,
      marker,
      ...options
    });
  }
}<|MERGE_RESOLUTION|>--- conflicted
+++ resolved
@@ -122,11 +122,14 @@
    * @memberof QueueServiceClient
    */
   public static fromConnectionString(connectionString: string, options?: NewPipelineOptions) {
-    // TODO: extract parts from connection string
-    const name = connectionString;
-    const sharedKeyCredential = new SharedKeyCredential(name, "key");
+    const extractedCreds = extractPartsWithValidation(connectionString);
+    const sharedKeyCredential = new SharedKeyCredential(
+      extractedCreds.accountName,
+      extractedCreds.accountKey
+    );
+
     const pipeline = newPipeline(sharedKeyCredential, options);
-    return new QueueServiceClient("url", pipeline);
+    return new QueueServiceClient(extractedCreds.url, pipeline);
   }
 
   /**
@@ -136,12 +139,8 @@
    * @type {Service}
    * @memberof QueueServiceClient
    */
-<<<<<<< HEAD
   private serviceContext: Service;
 
-=======
-  constructor(connectionString: string, options?: NewPipelineOptions);
->>>>>>> fc2dc920
   /**
    * Creates an instance of QueueServiceClient.
    *
@@ -153,7 +152,7 @@
    * @param {NewPipelineOptions} [options] Optional. Options to configure the HTTP pipeline.
    * @memberof QueueServiceClient
    */
-  constructor(url: string, credential: Credential, options?: NewPipelineOptions);
+  constructor(url: string, credential?: Credential, options?: NewPipelineOptions);
   /**
    * Creates an instance of QueueServiceClient.
    *
@@ -166,13 +165,8 @@
    */
   constructor(url: string, pipeline: Pipeline);
   constructor(
-<<<<<<< HEAD
     url: string,
     credentialOrPipeline?: Credential | Pipeline,
-=======
-    urlOrConnectionString: string,
-    credentialOrPipelineOrOptions?: Credential | Pipeline | NewPipelineOptions,
->>>>>>> fc2dc920
     options?: NewPipelineOptions
   ) {
     let pipeline: Pipeline;
@@ -181,20 +175,8 @@
     } else if (credentialOrPipeline instanceof Credential) {
       pipeline = newPipeline(credentialOrPipeline, options);
     } else {
-<<<<<<< HEAD
       // The second paramter is undefined. Use anonymous credential.
       pipeline = newPipeline(new AnonymousCredential(), options);
-=======
-      options = credentialOrPipelineOrOptions;
-
-      const extractedCreds = extractPartsWithValidation(urlOrConnectionString);
-      const sharedKeyCredential = new SharedKeyCredential(
-        extractedCreds.accountName,
-        extractedCreds.accountKey
-      );
-      pipeline = StorageClient.newPipeline(sharedKeyCredential, options);
-      urlOrConnectionString = extractedCreds.url;
->>>>>>> fc2dc920
     }
     super(url, pipeline);
     this.serviceContext = new Service(this.storageClientContext);
