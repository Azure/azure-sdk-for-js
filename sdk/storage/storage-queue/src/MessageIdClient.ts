// Copyright (c) Microsoft Corporation. All rights reserved.
// Licensed under the MIT License.

import * as Models from "./generated/lib/models";
import { Aborter } from "./Aborter";
import { MessageId } from "./generated/lib/operations";
import { newPipeline, NewPipelineOptions, Pipeline } from "./Pipeline";
import { Credential } from "./credentials/Credential";
import { SharedKeyCredential } from "./credentials/SharedKeyCredential";
<<<<<<< HEAD
import { AnonymousCredential } from "./credentials/AnonymousCredential";
import { StorageClient } from "./StorageClient";
=======
import { extractPartsWithValidation } from "./utils/utils.common";
>>>>>>> fc2dc920

/**
 * Options to configure MessageId - Delete operation
 *
 * @export
 * @interface MessageIdDeleteOptions
 */
export interface MessageIdDeleteOptions {
  /**
   * Aborter instance to cancel request. It can be created with Aborter.none
   * or Aborter.timeout(). Go to documents of {@link Aborter} for more examples
   * about request cancellation.
   *
   * @type {Aborter}
   * @memberof AppendBlobCreateOptions
   */
  abortSignal?: Aborter;
}

/**
 * Options to configure MessageId - Update operation
 *
 * @export
 * @interface MessageIdUpdateOptions
 */
export interface MessageIdUpdateOptions {
  /**
   * Aborter instance to cancel request. It can be created with Aborter.none
   * or Aborter.timeout(). Go to documents of {@link Aborter} for more examples
   * about request cancellation.
   *
   * @type {Aborter}
   * @memberof AppendBlobCreateOptions
   */
  abortSignal?: Aborter;
}

/**
 * A MessageIdClient represents a URL to a specific Azure Storage Queue message allowing you to manipulate the message.
 *
 * @export
 * @class MessageIdClient
 */
export class MessageIdClient extends StorageClient {
  /**
   * messageIdContext provided by protocol layer.
   *
   * @private
   * @type {MessageId}
   * @memberof MessageIdClient
   */
  private messageIdContext: MessageId;

  /**
   * Creates an instance of MessageIdClient.
   *
   * @param {string} connectionString Connection string for an Azure storage account.
   * @param {string} queueName Queue name.
   * @param {string} messageId Message Id.
   * @param {NewPipelineOptions} [options] Optional. Options to configure the HTTP pipeline.
   * @memberof MessageIdClient
   */
  constructor(
    connectionString: string,
    queueName: string,
    messageId: string,
    options?: NewPipelineOptions
  );
  /**
   * Creates an instance of MessageIdClient.
   *
   * @param {string} url A URL string pointing to Azure Storage queue's message, such as
   *                     "https://myaccount.queue.core.windows.net/myqueue/messages/messageid". You can
   *                     append a SAS if using AnonymousCredential, such as
   *                     "https://myaccount.queue.core.windows.net/myqueue/messages/messageid?sasString".
   * @param {Credential} credential Such as AnonymousCredential, SharedKeyCredential or TokenCredential.
   *                                If not specified, anonymous credential is used.
   * @param {NewPipelineOptions} [options] Optional. Options to configure the HTTP pipeline.
   * @memberof MessageIdClient
   */
  constructor(url: string, credential: Credential, options?: NewPipelineOptions);
  /**
   * Creates an instance of MessageIdClient.
   *
   * @param {string} url A URL string pointing to Azure Storage queue's message, such as
   *                     "https://myaccount.queue.core.windows.net/myqueue/messages/messageid". You can
   *                     append a SAS if using AnonymousCredential, such as
   *                     "https://myaccount.queue.core.windows.net/myqueue/messages/messageid?sasString".
   * @param {Pipeline} pipeline Call newPipeline() to create a default
   *                            pipeline, or provide a customized pipeline.
   * @memberof MessageIdClient
   */
  constructor(url: string, pipeline: Pipeline);
  constructor(
    urlOrConnectionString: string,
    credentialOrPipelineOrQueueName?: Credential | Pipeline | string,
    messageIdOrOptions?: string | NewPipelineOptions,
    options: NewPipelineOptions = {}
  ) {
    let pipeline: Pipeline;
    if (credentialOrPipelineOrQueueName instanceof Pipeline) {
      pipeline = credentialOrPipelineOrQueueName;
    } else if (credentialOrPipelineOrQueueName instanceof Credential) {
      options = messageIdOrOptions as NewPipelineOptions;
<<<<<<< HEAD
      pipeline = newPipeline(credentialOrPipelineOrQueueName, options);
    } else if (
      !credentialOrPipelineOrQueueName &&
      typeof credentialOrPipelineOrQueueName !== "string"
    ) {
      options = messageIdOrOptions as NewPipelineOptions;
      // The second paramter is undefined. Use anonymous credential.
      pipeline = newPipeline(new AnonymousCredential(), options);
=======
      pipeline = StorageClient.newPipeline(credentialOrPipelineOrQueueName, options);
>>>>>>> fc2dc920
    } else if (
      credentialOrPipelineOrQueueName &&
      typeof credentialOrPipelineOrQueueName === "string" &&
      messageIdOrOptions &&
      typeof messageIdOrOptions === "string"
    ) {
      const queueName = credentialOrPipelineOrQueueName;
      const messageId = messageIdOrOptions;
<<<<<<< HEAD
      // TODO: extract parts from connection string
      const sharedKeyCredential = new SharedKeyCredential("name", "key");
      urlOrConnectionString = "endpoint from connection string" + queueName + "/" + messageId;
      pipeline = newPipeline(sharedKeyCredential, options);
=======

      const extractedCreds = extractPartsWithValidation(urlOrConnectionString);
      const sharedKeyCredential = new SharedKeyCredential(
        extractedCreds.accountName,
        extractedCreds.accountKey
      );
      urlOrConnectionString = extractedCreds.url + "/" + queueName + "/" + messageId;
      pipeline = StorageClient.newPipeline(sharedKeyCredential, options);
>>>>>>> fc2dc920
    } else {
      throw new Error("Expecting non-empty strings for queueName and messageId parameters");
    }
    super(urlOrConnectionString, pipeline);
    this.messageIdContext = new MessageId(this.storageClientContext);
  }

  /**
   * Delete permanently removes the specified message from its queue.
   * @see https://docs.microsoft.com/en-us/rest/api/storageservices/delete-message2
   *
   * @param {string} popReceipt A valid pop receipt value returned from an earlier call to the dequeue messages or update message operation.
   * @param {MessageIdDeleteOptions} [options] Optional options to MessageId Delete operation.
   * @returns {Promise<Models.MessageIdDeleteResponse>}
   * @memberof MessageIdClient
   */
  public async delete(
    popReceipt: string,
    options: MessageIdDeleteOptions = {}
  ): Promise<Models.MessageIdDeleteResponse> {
    const aborter = options.abortSignal || Aborter.none;
    return this.messageIdContext.deleteMethod(popReceipt, {
      abortSignal: aborter
    });
  }

  /**
   * Update changes a message's visibility timeout and contents.
   * The message content is up to 64KB in size, and must be in a format that can be included in an XML request with UTF-8 encoding.
   * To include markup in the message, the contents of the message must either be XML-escaped or Base64-encode.
   * @see https://docs.microsoft.com/en-us/rest/api/storageservices/update-message
   *
   * @param {string} popReceipt A valid pop receipt value returned from an earlier call to the dequeue messages or update message operation.
   * @param {string} message Message to update.
   * @param {number} visibilityTimeout Specifies the new visibility timeout value, in seconds,
   *                                   relative to server time. The new value must be larger than or equal to 0,
   *                                   and cannot be larger than 7 days. The visibility timeout of a message cannot
   *                                   be set to a value later than the expiry time.
   *                                   A message can be updated until it has been deleted or has expired.
   * @param {MessageIdUpdateOptions} [options] Optional options to MessageId Update operation.
   * @returns {Promise<Models.MessageIdUpdateResponse>}
   * @memberof MessageIdClient
   */
  public async update(
    popReceipt: string,
    message: string,
    visibilityTimeout?: number,
    options: MessageIdUpdateOptions = {}
  ): Promise<Models.MessageIdUpdateResponse> {
    const aborter = options.abortSignal || Aborter.none;
    return this.messageIdContext.update(
      {
        messageText: message
      },
      popReceipt,
      visibilityTimeout || 0,
      {
        abortSignal: aborter
      }
    );
  }
}<|MERGE_RESOLUTION|>--- conflicted
+++ resolved
@@ -7,12 +7,9 @@
 import { newPipeline, NewPipelineOptions, Pipeline } from "./Pipeline";
 import { Credential } from "./credentials/Credential";
 import { SharedKeyCredential } from "./credentials/SharedKeyCredential";
-<<<<<<< HEAD
 import { AnonymousCredential } from "./credentials/AnonymousCredential";
 import { StorageClient } from "./StorageClient";
-=======
 import { extractPartsWithValidation } from "./utils/utils.common";
->>>>>>> fc2dc920
 
 /**
  * Options to configure MessageId - Delete operation
@@ -93,7 +90,7 @@
    * @param {NewPipelineOptions} [options] Optional. Options to configure the HTTP pipeline.
    * @memberof MessageIdClient
    */
-  constructor(url: string, credential: Credential, options?: NewPipelineOptions);
+  constructor(url: string, credential?: Credential, options?: NewPipelineOptions);
   /**
    * Creates an instance of MessageIdClient.
    *
@@ -117,7 +114,6 @@
       pipeline = credentialOrPipelineOrQueueName;
     } else if (credentialOrPipelineOrQueueName instanceof Credential) {
       options = messageIdOrOptions as NewPipelineOptions;
-<<<<<<< HEAD
       pipeline = newPipeline(credentialOrPipelineOrQueueName, options);
     } else if (
       !credentialOrPipelineOrQueueName &&
@@ -126,9 +122,6 @@
       options = messageIdOrOptions as NewPipelineOptions;
       // The second paramter is undefined. Use anonymous credential.
       pipeline = newPipeline(new AnonymousCredential(), options);
-=======
-      pipeline = StorageClient.newPipeline(credentialOrPipelineOrQueueName, options);
->>>>>>> fc2dc920
     } else if (
       credentialOrPipelineOrQueueName &&
       typeof credentialOrPipelineOrQueueName === "string" &&
@@ -137,12 +130,6 @@
     ) {
       const queueName = credentialOrPipelineOrQueueName;
       const messageId = messageIdOrOptions;
-<<<<<<< HEAD
-      // TODO: extract parts from connection string
-      const sharedKeyCredential = new SharedKeyCredential("name", "key");
-      urlOrConnectionString = "endpoint from connection string" + queueName + "/" + messageId;
-      pipeline = newPipeline(sharedKeyCredential, options);
-=======
 
       const extractedCreds = extractPartsWithValidation(urlOrConnectionString);
       const sharedKeyCredential = new SharedKeyCredential(
@@ -150,8 +137,7 @@
         extractedCreds.accountKey
       );
       urlOrConnectionString = extractedCreds.url + "/" + queueName + "/" + messageId;
-      pipeline = StorageClient.newPipeline(sharedKeyCredential, options);
->>>>>>> fc2dc920
+      pipeline = newPipeline(sharedKeyCredential, options);
     } else {
       throw new Error("Expecting non-empty strings for queueName and messageId parameters");
     }
