--- conflicted
+++ resolved
@@ -165,7 +165,6 @@
       } else if (extractedCreds.kind === "SASConnString") {
         const queueName = credentialOrPipelineOrQueueName;
         const messageId = messageIdOrOptions;
-<<<<<<< HEAD
         urlOrConnectionString =
           extractedCreds.url +
           "/" +
@@ -175,16 +174,6 @@
           "?" +
           extractedCreds.accountSas;
         pipeline = newPipeline(new AnonymousCredential(), options);
-=======
-
-        const extractedCreds = extractConnectionStringParts(urlOrConnectionString);
-        const sharedKeyCredential = new SharedKeyCredential(
-          extractedCreds.accountName,
-          extractedCreds.accountKey
-        );
-        urlOrConnectionString = extractedCreds.url + "/" + queueName + "/messages/" + messageId;
-        pipeline = newPipeline(sharedKeyCredential, options);
->>>>>>> c617b011
       } else {
         throw new Error(
           "Connection string must be either an Account connection string or a SAS connection string"
