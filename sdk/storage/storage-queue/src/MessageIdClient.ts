// Copyright (c) Microsoft Corporation. All rights reserved.
// Licensed under the MIT License.

import { TokenCredential, isTokenCredential, isNode } from "@azure/core-http";
import * as Models from "./generated/lib/models";
import { Aborter } from "./Aborter";
import { MessageId } from "./generated/lib/operations";
import { newPipeline, NewPipelineOptions, Pipeline } from "./Pipeline";
import { Credential } from "./credentials/Credential";
import { SharedKeyCredential } from "./credentials/SharedKeyCredential";
import { AnonymousCredential } from "./credentials/AnonymousCredential";
import { StorageClient } from "./StorageClient";
import { extractConnectionStringParts } from "./utils/utils.common";

/**
 * Options to configure MessageId - Delete operation
 *
 * @export
 * @interface MessageIdDeleteOptions
 */
export interface MessageIdDeleteOptions {
  /**
   * Aborter instance to cancel request. It can be created with Aborter.none
   * or Aborter.timeout(). Go to documents of {@link Aborter} for more examples
   * about request cancellation.
   *
   * @type {Aborter}
   * @memberof AppendBlobCreateOptions
   */
  abortSignal?: Aborter;
}

/**
 * Options to configure MessageId - Update operation
 *
 * @export
 * @interface MessageIdUpdateOptions
 */
export interface MessageIdUpdateOptions {
  /**
   * Aborter instance to cancel request. It can be created with Aborter.none
   * or Aborter.timeout(). Go to documents of {@link Aborter} for more examples
   * about request cancellation.
   *
   * @type {Aborter}
   * @memberof AppendBlobCreateOptions
   */
  abortSignal?: Aborter;
}

/**
 * A MessageIdClient represents a URL to a specific Azure Storage Queue message allowing you to manipulate the message.
 *
 * @export
 * @class MessageIdClient
 */
export class MessageIdClient extends StorageClient {
  /**
   * messageIdContext provided by protocol layer.
   *
   * @private
   * @type {MessageId}
   * @memberof MessageIdClient
   */
  private messageIdContext: MessageId;

  /**
   * Creates an instance of MessageIdClient.
   *
   * @param {string} connectionString Account connection string or a SAS connection string of an Azure storage account.
   *                                  [ Note - Account connection string can only be used in NODE.JS runtime. ]
   *                                  Account connection string example - 
   *                                  `DefaultEndpointsProtocol=https;AccountName=myaccount;AccountKey=accountKey;EndpointSuffix=core.windows.net`
   *                                  SAS connection string example -
   *                                  `BlobEndpoint=https://myaccount.blob.core.windows.net/;QueueEndpoint=https://myaccount.queue.core.windows.net/;FileEndpoint=https://myaccount.file.core.windows.net/;TableEndpoint=https://myaccount.table.core.windows.net/;SharedAccessSignature=sasString`
   * @param {string} queueName Queue name.
   * @param {string} messageId Message Id.
   * @param {NewPipelineOptions} [options] Options to configure the HTTP pipeline.
   * @memberof MessageIdClient
   */
  constructor(
    connectionString: string,
    queueName: string,
    messageId: string,
    options?: NewPipelineOptions
  );
  /**
   * Creates an instance of MessageIdClient.
   *
   * @param {string} url A URL string pointing to Azure Storage queue's message, such as
   *                     "https://myaccount.queue.core.windows.net/myqueue/messages/messageid". You can
   *                     append a SAS if using AnonymousCredential, such as
   *                     "https://myaccount.queue.core.windows.net/myqueue/messages/messageid?sasString".
   * @param {Credential | TokenCredential} credential Such as AnonymousCredential, SharedKeyCredential, RawTokenCredential,
   *                                                  or a TokenCredential from @azure/identity. If not specified,
   *                                                  AnonymousCredential is used.
   * @param {NewPipelineOptions} [options] Options to configure the HTTP pipeline.
   * @memberof MessageIdClient
   */
  constructor(url: string, credential?: Credential | TokenCredential, options?: NewPipelineOptions);
  /**
   * Creates an instance of MessageIdClient.
   *
   * @param {string} url A URL string pointing to Azure Storage queue's message, such as
   *                     "https://myaccount.queue.core.windows.net/myqueue/messages/messageid". You can
   *                     append a SAS if using AnonymousCredential, such as
   *                     "https://myaccount.queue.core.windows.net/myqueue/messages/messageid?sasString".
   * @param {Pipeline} pipeline Call newPipeline() to create a default
   *                            pipeline, or provide a customized pipeline.
   * @memberof MessageIdClient
   */
  constructor(url: string, pipeline: Pipeline);
  constructor(
    urlOrConnectionString: string,
    credentialOrPipelineOrQueueName?: Credential | TokenCredential | Pipeline | string,
    messageIdOrOptions?: string | NewPipelineOptions,
    options: NewPipelineOptions = {}
  ) {
    let pipeline: Pipeline;
    if (credentialOrPipelineOrQueueName instanceof Pipeline) {
      pipeline = credentialOrPipelineOrQueueName;
    } else if (
      credentialOrPipelineOrQueueName instanceof Credential ||
      isTokenCredential(credentialOrPipelineOrQueueName)
    ) {
      options = messageIdOrOptions as NewPipelineOptions;
      pipeline = newPipeline(credentialOrPipelineOrQueueName, options);
    } else if (
      !credentialOrPipelineOrQueueName &&
      typeof credentialOrPipelineOrQueueName !== "string"
    ) {
      options = messageIdOrOptions as NewPipelineOptions;
      // The second paramter is undefined. Use anonymous credential.
      pipeline = newPipeline(new AnonymousCredential(), options);
    } else if (
      credentialOrPipelineOrQueueName &&
      typeof credentialOrPipelineOrQueueName === "string" &&
      messageIdOrOptions &&
      typeof messageIdOrOptions === "string"
    ) {
      const extractedCreds = extractConnectionStringParts(urlOrConnectionString);
      if (extractedCreds.kind === "AccountConnString") {
        if (isNode) {
          const queueName = credentialOrPipelineOrQueueName;
          const messageId = messageIdOrOptions;

          const sharedKeyCredential = new SharedKeyCredential(
            extractedCreds.accountName,
            extractedCreds.accountKey
          );
          urlOrConnectionString = extractedCreds.url + queueName + "/" + messageId;
          pipeline = newPipeline(sharedKeyCredential, options);
        } else {
          throw new Error("Account connection string is only supported in Node.js environment");
        }
      } else if (extractedCreds.kind === "SASConnString") {
        const queueName = credentialOrPipelineOrQueueName;
        const messageId = messageIdOrOptions;
<<<<<<< HEAD
        urlOrConnectionString = extractedCreds.url + queueName + "/" + messageId + extractedCreds.accountSas;
        pipeline = newPipeline(new AnonymousCredential(), options);
=======

        const extractedCreds = extractConnectionStringParts(urlOrConnectionString);
        const sharedKeyCredential = new SharedKeyCredential(
          extractedCreds.accountName,
          extractedCreds.accountKey
        );
        urlOrConnectionString = extractedCreds.url + "/" + queueName + "/messages/" + messageId;
        pipeline = newPipeline(sharedKeyCredential, options);
>>>>>>> f305a928
      } else {
        throw new Error("Connection string must be either an Account connection string or a SAS connection string");
      }
    } else {
      throw new Error("Expecting non-empty strings for queueName and messageId parameters");
    }
    super(urlOrConnectionString, pipeline);
    this.messageIdContext = new MessageId(this.storageClientContext);
  }

  /**
   * Delete permanently removes the specified message from its queue.
   * @see https://docs.microsoft.com/en-us/rest/api/storageservices/delete-message2
   *
   * @param {string} popReceipt A valid pop receipt value returned from an earlier call to the dequeue messages or update message operation.
   * @param {MessageIdDeleteOptions} [options] Options to MessageId Delete operation.
   * @returns {Promise<Models.MessageIdDeleteResponse>} Response data for the MessageId delete operation.
   * @memberof MessageIdClient
   */
  public async delete(
    popReceipt: string,
    options: MessageIdDeleteOptions = {}
  ): Promise<Models.MessageIdDeleteResponse> {
    const aborter = options.abortSignal || Aborter.none;
    return this.messageIdContext.deleteMethod(popReceipt, {
      abortSignal: aborter
    });
  }

  /**
   * Update changes a message's visibility timeout and contents.
   * The message content is up to 64KB in size, and must be in a format that can be included in an XML request with UTF-8 encoding.
   * To include markup in the message, the contents of the message must either be XML-escaped or Base64-encode.
   * @see https://docs.microsoft.com/en-us/rest/api/storageservices/update-message
   *
   * @param {string} popReceipt A valid pop receipt value returned from an earlier call to the dequeue messages or update message operation.
   * @param {string} message Message to update.
   * @param {number} visibilityTimeout Specifies the new visibility timeout value, in seconds,
   *                                   relative to server time. The new value must be larger than or equal to 0,
   *                                   and cannot be larger than 7 days. The visibility timeout of a message cannot
   *                                   be set to a value later than the expiry time.
   *                                   A message can be updated until it has been deleted or has expired.
   * @param {MessageIdUpdateOptions} [options] Options to MessageId Update operation.
   * @returns {Promise<Models.MessageIdUpdateResponse>} Response data for the MessageId update operation.
   * @memberof MessageIdClient
   */
  public async update(
    popReceipt: string,
    message: string,
    visibilityTimeout?: number,
    options: MessageIdUpdateOptions = {}
  ): Promise<Models.MessageIdUpdateResponse> {
    const aborter = options.abortSignal || Aborter.none;
    return this.messageIdContext.update(
      {
        messageText: message
      },
      popReceipt,
      visibilityTimeout || 0,
      {
        abortSignal: aborter
      }
    );
  }
}<|MERGE_RESOLUTION|>--- conflicted
+++ resolved
@@ -69,7 +69,7 @@
    *
    * @param {string} connectionString Account connection string or a SAS connection string of an Azure storage account.
    *                                  [ Note - Account connection string can only be used in NODE.JS runtime. ]
-   *                                  Account connection string example - 
+   *                                  Account connection string example -
    *                                  `DefaultEndpointsProtocol=https;AccountName=myaccount;AccountKey=accountKey;EndpointSuffix=core.windows.net`
    *                                  SAS connection string example -
    *                                  `BlobEndpoint=https://myaccount.blob.core.windows.net/;QueueEndpoint=https://myaccount.queue.core.windows.net/;FileEndpoint=https://myaccount.file.core.windows.net/;TableEndpoint=https://myaccount.table.core.windows.net/;SharedAccessSignature=sasString`
@@ -148,7 +148,7 @@
             extractedCreds.accountName,
             extractedCreds.accountKey
           );
-          urlOrConnectionString = extractedCreds.url + queueName + "/" + messageId;
+          urlOrConnectionString = extractedCreds.url + queueName + "/messages/" + messageId;
           pipeline = newPipeline(sharedKeyCredential, options);
         } else {
           throw new Error("Account connection string is only supported in Node.js environment");
@@ -156,21 +156,13 @@
       } else if (extractedCreds.kind === "SASConnString") {
         const queueName = credentialOrPipelineOrQueueName;
         const messageId = messageIdOrOptions;
-<<<<<<< HEAD
-        urlOrConnectionString = extractedCreds.url + queueName + "/" + messageId + extractedCreds.accountSas;
+        urlOrConnectionString =
+          extractedCreds.url + queueName + "/messages/" + messageId + extractedCreds.accountSas;
         pipeline = newPipeline(new AnonymousCredential(), options);
-=======
-
-        const extractedCreds = extractConnectionStringParts(urlOrConnectionString);
-        const sharedKeyCredential = new SharedKeyCredential(
-          extractedCreds.accountName,
-          extractedCreds.accountKey
+      } else {
+        throw new Error(
+          "Connection string must be either an Account connection string or a SAS connection string"
         );
-        urlOrConnectionString = extractedCreds.url + "/" + queueName + "/messages/" + messageId;
-        pipeline = newPipeline(sharedKeyCredential, options);
->>>>>>> f305a928
-      } else {
-        throw new Error("Connection string must be either an Account connection string or a SAS connection string");
       }
     } else {
       throw new Error("Expecting non-empty strings for queueName and messageId parameters");
