// Copyright (c) Microsoft Corporation. All rights reserved.
// Licensed under the MIT License.

import { HttpResponse } from "@azure/ms-rest-js";
import * as Models from "./generated/lib/models";
import { Aborter } from "./Aborter";
import { Queue } from "./generated/lib/operations";
import { Metadata } from "./models";
<<<<<<< HEAD
import { newPipeline, NewPipelineOptions, Pipeline } from "./Pipeline";
import { StorageClient } from "./StorageClient";
import { appendToURLPath, truncatedISO8061Date } from "./utils/utils.common";
=======
import { Pipeline } from "./Pipeline";
import { StorageClient, NewPipelineOptions } from "./StorageClient";
import {
  appendToURLPath,
  truncatedISO8061Date,
  extractPartsWithValidation
} from "./utils/utils.common";
>>>>>>> fc2dc920
import { MessagesClient } from "./MessagesClient";
import { Credential } from "./credentials/Credential";
import { SharedKeyCredential } from "./credentials/SharedKeyCredential";
import { AnonymousCredential } from "./credentials/AnonymousCredential";

/**
 * Options to configure Queue - Create operation
 *
 * @export
 * @interface QueueCreateOptions
 */
export interface QueueCreateOptions {
  /**
   * Aborter instance to cancel request. It can be created with Aborter.none
   * or Aborter.timeout(). Go to documents of {@link Aborter} for more examples
   * about request cancellation.
   *
   * @type {Aborter}
   * @memberof AppendBlobCreateOptions
   */
  abortSignal?: Aborter;
  /**
   * A collection of key-value string pair to associate with the queue object.
   * The keys need to be lower-case.
   *
   * @type {Metadata}
   * @memberof QueueCreateOptions
   */
  metadata?: Metadata;
}

/**
 * Options to configure Queue - Get Properties operation
 *
 * @export
 * @interface QueueGetPropertiesOptions
 */
export interface QueueGetPropertiesOptions {
  /**
   * Aborter instance to cancel request. It can be created with Aborter.none
   * or Aborter.timeout(). Go to documents of {@link Aborter} for more examples
   * about request cancellation.
   *
   * @type {Aborter}
   * @memberof AppendBlobCreateOptions
   */
  abortSignal?: Aborter;
}

/**
 * Options to configure Queue - Delete operation
 *
 * @export
 * @interface QueueDeleteOptions
 */
export interface QueueDeleteOptions {
  /**
   * Aborter instance to cancel request. It can be created with Aborter.none
   * or Aborter.timeout(). Go to documents of {@link Aborter} for more examples
   * about request cancellation.
   *
   * @type {Aborter}
   * @memberof AppendBlobCreateOptions
   */
  abortSignal?: Aborter;
}

/**
 * Options to configure Queue - Get Access Policy operation
 *
 * @export
 * @interface QueueGetAccessPolicyOptions
 */
export interface QueueGetAccessPolicyOptions {
  /**
   * Aborter instance to cancel request. It can be created with Aborter.none
   * or Aborter.timeout(). Go to documents of {@link Aborter} for more examples
   * about request cancellation.
   *
   * @type {Aborter}
   * @memberof AppendBlobCreateOptions
   */
  abortSignal?: Aborter;
}

/**
 * Options to configure Queue - Set Access Policy operation
 *
 * @export
 * @interface QueueSetAccessPolicyOptions
 */
export interface QueueSetAccessPolicyOptions {
  /**
   * Aborter instance to cancel request. It can be created with Aborter.none
   * or Aborter.timeout(). Go to documents of {@link Aborter} for more examples
   * about request cancellation.
   *
   * @type {Aborter}
   * @memberof AppendBlobCreateOptions
   */
  abortSignal?: Aborter;
}

/**
 * Options to configure Queue - Set Metadata operation
 *
 * @export
 * @interface QueueSetMetadataOptions
 */
export interface QueueSetMetadataOptions {
  /**
   * Aborter instance to cancel request. It can be created with Aborter.none
   * or Aborter.timeout(). Go to documents of {@link Aborter} for more examples
   * about request cancellation.
   *
   * @type {Aborter}
   * @memberof AppendBlobCreateOptions
   */
  abortSignal?: Aborter;
}

/**
 * Signed identifier.
 *
 * @export
 * @interface SignedIdentifier
 */
export interface SignedIdentifier {
  /**
   * @member {string} id a unique id
   */
  id: string;
  /**
   * @member {AccessPolicy} accessPolicy
   */
  accessPolicy: {
    /**
     * @member {Date} start the date-time the policy is active.
     */
    start: Date;
    /**
     * @member {string} expiry the date-time the policy expires.
     */
    expiry: Date;
    /**
     * @member {string} permission the permissions for the acl policy
     * @see https://docs.microsoft.com/en-us/rest/api/storageservices/set-queue-acl
     */
    permission: string;
  };
}

export declare type QueueGetAccessPolicyResponse = {
  signedIdentifiers: SignedIdentifier[];
} & Models.QueueGetAccessPolicyHeaders & {
    /**
     * The underlying HTTP response.
     */
    _response: HttpResponse & {
      /**
       * The parsed HTTP response headers.
       */
      parsedHeaders: Models.QueueGetAccessPolicyHeaders;
      /**
       * The response body as text (string format)
       */
      bodyAsText: string;
      /**
       * The response body as parsed JSON or XML
       */
      parsedBody: Models.SignedIdentifier[];
    };
  };

/**
 * A QueueClient represents a URL to the Azure Storage queue.
 *
 * @export
 * @class QueueClient
 */
export class QueueClient extends StorageClient {
  /**
   * queueContext provided by protocol layer.
   *
   * @private
   * @type {Queue}
   * @memberof QueueClient
   */
  private queueContext: Queue;

  /**
   * Creates an instance of QueueClient.
   *
   * @param {string} connectionString Connection string for an Azure storage account.
   * @param {string} queueName Queue name.
   * @param {NewPipelineOptions} [options] Optional. Options to configure the HTTP pipeline.
   * @memberof QueueClient
   */
  constructor(connectionString: string, queueName: string, options?: NewPipelineOptions);
  /**
   * Creates an instance of QueueClient.
   *
   * @param {string} url A URL string pointing to Azure Storage queue, such as
   *                     "https://myaccount.queue.core.windows.net/myqueue". You can
   *                     append a SAS if using AnonymousCredential, such as
   *                     "https://myaccount.queue.core.windows.net/myqueue?sasString".
   * @param {Credential} credential Such as AnonymousCredential, SharedKeyCredential or TokenCredential.
   *                                If not specified, anonymous credential is used.
   * @param {NewPipelineOptions} [options] Optional. Options to configure the HTTP pipeline.
   * @memberof QueueClient
   */
  constructor(url: string, credential: Credential, options?: NewPipelineOptions);
  /**
   * Creates an instance of QueueClient.
   *
   * @param {string} url A URL string pointing to Azure Storage queue, such as
   *                     "https://myaccount.queue.core.windows.net/myqueue". You can
   *                     append a SAS if using AnonymousCredential, such as
   *                     "https://myaccount.queue.core.windows.net/myqueue?sasString".
   * @param {Pipeline} pipeline Call newPipeline() to create a default
   *                            pipeline, or provide a customized pipeline.
   * @memberof QueueClient
   */
  constructor(url: string, pipeline: Pipeline);
  constructor(
    urlOrConnectionString: string,
    credentialOrPipelineOrQueueName?: Credential | Pipeline | string,
    options?: NewPipelineOptions
  ) {
    let pipeline: Pipeline;
    if (credentialOrPipelineOrQueueName instanceof Pipeline) {
      pipeline = credentialOrPipelineOrQueueName;
    } else if (credentialOrPipelineOrQueueName instanceof Credential) {
<<<<<<< HEAD
      pipeline = newPipeline(credentialOrPipelineOrQueueName, options);
    } else if (
      !credentialOrPipelineOrQueueName &&
      typeof credentialOrPipelineOrQueueName !== "string"
    ) {
      // The second paramter is undefined. Use anonymous credential.
      pipeline = newPipeline(new AnonymousCredential(), options);
=======
      pipeline = StorageClient.newPipeline(credentialOrPipelineOrQueueName, options);
>>>>>>> fc2dc920
    } else if (
      credentialOrPipelineOrQueueName &&
      typeof credentialOrPipelineOrQueueName === "string"
    ) {
      const queueName = credentialOrPipelineOrQueueName;
<<<<<<< HEAD
      // TODO: extract parts from connection string
      const sharedKeyCredential = new SharedKeyCredential("name", "key");
      urlOrConnectionString = "endpoint from connection string" + queueName;
      pipeline = newPipeline(sharedKeyCredential, options);
=======

      const extractedCreds = extractPartsWithValidation(urlOrConnectionString);
      const sharedKeyCredential = new SharedKeyCredential(
        extractedCreds.accountName,
        extractedCreds.accountKey
      );
      urlOrConnectionString = extractedCreds.url + "/" + queueName;
      pipeline = StorageClient.newPipeline(sharedKeyCredential, options);
>>>>>>> fc2dc920
    } else {
      throw new Error("Expecting non-empty strings for queueName parameter");
    }
    super(urlOrConnectionString, pipeline);
    this.queueContext = new Queue(this.storageClientContext);
  }

  /**
   * Creates a new queue under the specified account.
   * @see https://docs.microsoft.com/en-us/rest/api/storageservices/create-queue4
   *
   * @param {QueueCreateOptions} [options] Optional options to Queue create operation.
   * @returns {Promise<Models.QueueCreateResponse>}
   * @memberof QueueClient
   */
  public async create(options: QueueCreateOptions = {}): Promise<Models.QueueCreateResponse> {
    const aborter = options.abortSignal || Aborter.none;
    return this.queueContext.create({
      ...options,
      abortSignal: aborter
    });
  }

  /**
   * Creates a MessagesClient object.
   * @param queueName
   */
  public createMessagesClient(): MessagesClient {
    return new MessagesClient(appendToURLPath(this.url, "messages"), this.pipeline);
  }

  /**
   * Gets all user-defined metadata and system properties for the specified
   * queue. Metadata is associated with the queue as name-values pairs.
   * @see https://docs.microsoft.com/en-us/rest/api/storageservices/get-queue-metadata
   *
   * @param {QueueGetPropertiesOptions} [options] Optional options to Queue get properties operation.
   * @returns {Promise<Models.QueueGetPropertiesResponse>}
   * @memberof QueueClient
   */
  public async getProperties(
    options: QueueGetPropertiesOptions = {}
  ): Promise<Models.QueueGetPropertiesResponse> {
    const aborter = options.abortSignal || Aborter.none;
    return this.queueContext.getProperties({
      abortSignal: aborter
    });
  }

  /**
   * Deletes the specified queue permanently.
   * @see https://docs.microsoft.com/en-us/rest/api/storageservices/delete-queue3
   *
   * @param {QueueDeleteOptions} [options] Optional options to Queue delete operation.
   * @returns {Promise<Models.QueueDeleteResponse>}
   * @memberof QueueClient
   */
  public async delete(options: QueueDeleteOptions = {}): Promise<Models.QueueDeleteResponse> {
    const aborter = options.abortSignal || Aborter.none;
    return this.queueContext.deleteMethod({
      abortSignal: aborter
    });
  }

  /**
   * Sets one or more user-defined name-value pairs for the specified queue.
   *
   * If no option provided, or no metadata defined in the option parameter, the queue
   * metadata will be removed.
   * @see https://docs.microsoft.com/en-us/rest/api/storageservices/set-queue-metadata
   *
   * @param {Metadata} [metadata] If no metadata provided, all existing metadata will be removed.
   * @param {QueueSetMetadataOptions} [options] Optional options to Queue set metadata operation.
   * @returns {Promise<Models.QueueSetMetadataResponse>}
   * @memberof QueueClient
   */
  public async setMetadata(
    metadata?: Metadata,
    options: QueueSetMetadataOptions = {}
  ): Promise<Models.QueueSetMetadataResponse> {
    const aborter = options.abortSignal || Aborter.none;
    return this.queueContext.setMetadata({
      abortSignal: aborter,
      metadata
    });
  }

  /**
   * Gets details about any stored access policies specified on the queue that may be used with Shared Access Signatures.
   *
   * WARNING: JavaScript Date will potential lost precision when parsing start and expiry string.
   * For example, new Date("2018-12-31T03:44:23.8827891Z").toISOString() will get "2018-12-31T03:44:23.882Z".
   *
   * @see https://docs.microsoft.com/en-us/rest/api/storageservices/get-queue-acl
   *
   * @param {QueueGetAccessPolicyOptions} [options] Optional options to Queue get access policy operation.
   * @returns {Promise<QueueGetAccessPolicyResponse>}
   * @memberof QueueClient
   */
  public async getAccessPolicy(
    options: QueueGetAccessPolicyOptions = {}
  ): Promise<QueueGetAccessPolicyResponse> {
    const aborter = options.abortSignal || Aborter.none;
    const response = await this.queueContext.getAccessPolicy({
      abortSignal: aborter
    });

    const res: QueueGetAccessPolicyResponse = {
      _response: response._response,
      date: response.date,
      requestId: response.requestId,
      signedIdentifiers: [],
      version: response.version,
      errorCode: response.errorCode
    };

    for (const identifier of response) {
      res.signedIdentifiers.push({
        accessPolicy: {
          expiry: new Date(identifier.accessPolicy.expiry),
          permission: identifier.accessPolicy.permission,
          start: new Date(identifier.accessPolicy.start)
        },
        id: identifier.id
      });
    }

    return res;
  }

  /**
   * Sets stored access policies for the queue that may be used with Shared Access Signatures.
   * @see https://docs.microsoft.com/en-us/rest/api/storageservices/set-queue-acl
   *
   * @param {PublicAccessType} [access]
   * @param {SignedIdentifier[]} [queueAcl]
   * @param {QueueSetAccessPolicyOptions} [options] Optional options to Queue set access policy operation.
   * @returns {Promise<Models.QueueSetAccessPolicyResponse>}
   * @memberof QueueClient
   */
  public async setAccessPolicy(
    queueAcl?: SignedIdentifier[],
    options: QueueSetAccessPolicyOptions = {}
  ): Promise<Models.QueueSetAccessPolicyResponse> {
    const aborter = options.abortSignal || Aborter.none;
    const acl: Models.SignedIdentifier[] = [];
    for (const identifier of queueAcl || []) {
      acl.push({
        accessPolicy: {
          expiry: truncatedISO8061Date(identifier.accessPolicy.expiry),
          permission: identifier.accessPolicy.permission,
          start: truncatedISO8061Date(identifier.accessPolicy.start)
        },
        id: identifier.id
      });
    }

    return this.queueContext.setAccessPolicy({
      abortSignal: aborter,
      queueAcl: acl
    });
  }
}<|MERGE_RESOLUTION|>--- conflicted
+++ resolved
@@ -6,19 +6,13 @@
 import { Aborter } from "./Aborter";
 import { Queue } from "./generated/lib/operations";
 import { Metadata } from "./models";
-<<<<<<< HEAD
 import { newPipeline, NewPipelineOptions, Pipeline } from "./Pipeline";
 import { StorageClient } from "./StorageClient";
-import { appendToURLPath, truncatedISO8061Date } from "./utils/utils.common";
-=======
-import { Pipeline } from "./Pipeline";
-import { StorageClient, NewPipelineOptions } from "./StorageClient";
 import {
   appendToURLPath,
   truncatedISO8061Date,
   extractPartsWithValidation
 } from "./utils/utils.common";
->>>>>>> fc2dc920
 import { MessagesClient } from "./MessagesClient";
 import { Credential } from "./credentials/Credential";
 import { SharedKeyCredential } from "./credentials/SharedKeyCredential";
@@ -230,7 +224,7 @@
    * @param {NewPipelineOptions} [options] Optional. Options to configure the HTTP pipeline.
    * @memberof QueueClient
    */
-  constructor(url: string, credential: Credential, options?: NewPipelineOptions);
+  constructor(url: string, credential?: Credential, options?: NewPipelineOptions);
   /**
    * Creates an instance of QueueClient.
    *
@@ -252,7 +246,6 @@
     if (credentialOrPipelineOrQueueName instanceof Pipeline) {
       pipeline = credentialOrPipelineOrQueueName;
     } else if (credentialOrPipelineOrQueueName instanceof Credential) {
-<<<<<<< HEAD
       pipeline = newPipeline(credentialOrPipelineOrQueueName, options);
     } else if (
       !credentialOrPipelineOrQueueName &&
@@ -260,20 +253,11 @@
     ) {
       // The second paramter is undefined. Use anonymous credential.
       pipeline = newPipeline(new AnonymousCredential(), options);
-=======
-      pipeline = StorageClient.newPipeline(credentialOrPipelineOrQueueName, options);
->>>>>>> fc2dc920
     } else if (
       credentialOrPipelineOrQueueName &&
       typeof credentialOrPipelineOrQueueName === "string"
     ) {
       const queueName = credentialOrPipelineOrQueueName;
-<<<<<<< HEAD
-      // TODO: extract parts from connection string
-      const sharedKeyCredential = new SharedKeyCredential("name", "key");
-      urlOrConnectionString = "endpoint from connection string" + queueName;
-      pipeline = newPipeline(sharedKeyCredential, options);
-=======
 
       const extractedCreds = extractPartsWithValidation(urlOrConnectionString);
       const sharedKeyCredential = new SharedKeyCredential(
@@ -281,8 +265,7 @@
         extractedCreds.accountKey
       );
       urlOrConnectionString = extractedCreds.url + "/" + queueName;
-      pipeline = StorageClient.newPipeline(sharedKeyCredential, options);
->>>>>>> fc2dc920
+      pipeline = newPipeline(sharedKeyCredential, options);
     } else {
       throw new Error("Expecting non-empty strings for queueName parameter");
     }
