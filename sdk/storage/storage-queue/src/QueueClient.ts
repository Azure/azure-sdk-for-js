// Copyright (c) Microsoft Corporation. All rights reserved.
// Licensed under the MIT License.

import { HttpResponse, TokenCredential, isTokenCredential, isNode } from "@azure/core-http";
import { CanonicalCode } from "@azure/core-tracing";
import * as Models from "./generated/src/models";
import { AbortSignalLike } from "@azure/abort-controller";
import { Messages, MessageId, Queue } from "./generated/src/operations";
import { newPipeline, NewPipelineOptions, Pipeline } from "./Pipeline";
import { StorageClient, CommonOptions } from "./StorageClient";
import {
  appendToURLPath,
  extractConnectionStringParts,
  truncatedISO8061Date,
<<<<<<< HEAD
  extractConnectionStringParts,
  getValueInConnString
=======
  getStorageClientContext
>>>>>>> b42ba35a
} from "./utils/utils.common";
import { SharedKeyCredential } from "./credentials/SharedKeyCredential";
import { AnonymousCredential } from "./credentials/AnonymousCredential";
import { createSpan } from "./utils/tracing";
<<<<<<< HEAD
import { DevelopmentConnectionString } from "./utils/constants";
=======
import { Metadata } from "./models";
>>>>>>> b42ba35a

/**
 * Options to configure Queue - Create operation
 *
 * @export
 * @interface QueueCreateOptions
 */
export interface QueueCreateOptions extends CommonOptions {
  /**
   * An implementation of the `AbortSignalLike` interface to signal the request to cancel the operation.
   * For example, use the &commat;azure/abort-controller to create an `AbortSignal`.
   *
   * @type {AbortSignalLike}
   * @memberof AppendBlobCreateOptions
   */
  abortSignal?: AbortSignalLike;
  /**
   * A collection of key-value string pair to associate with the queue object.
   * The keys need to be lower-case.
   *
   * @type {Metadata}
   * @memberof QueueCreateOptions
   */
  metadata?: Metadata;
}

/**
 * Options to configure Queue - Get Properties operation
 *
 * @export
 * @interface QueueGetPropertiesOptions
 */
export interface QueueGetPropertiesOptions extends CommonOptions {
  /**
   * An implementation of the `AbortSignalLike` interface to signal the request to cancel the operation.
   * For example, use the &commat;azure/abort-controller to create an `AbortSignal`.
   *
   * @type {AbortSignalLike}
   * @memberof AppendBlobCreateOptions
   */
  abortSignal?: AbortSignalLike;
}

/**
 * Options to configure Queue - Delete operation
 *
 * @export
 * @interface QueueDeleteOptions
 */
export interface QueueDeleteOptions extends CommonOptions {
  /**
   * An implementation of the `AbortSignalLike` interface to signal the request to cancel the operation.
   * For example, use the &commat;azure/abort-controller to create an `AbortSignal`.
   *
   * @type {AbortSignalLike}
   * @memberof AppendBlobCreateOptions
   */
  abortSignal?: AbortSignalLike;
}

/**
 * Options to configure Queue - Get Access Policy operation
 *
 * @export
 * @interface QueueGetAccessPolicyOptions
 */
export interface QueueGetAccessPolicyOptions extends CommonOptions {
  /**
   * An implementation of the `AbortSignalLike` interface to signal the request to cancel the operation.
   * For example, use the &commat;azure/abort-controller to create an `AbortSignal`.
   *
   * @type {AbortSignalLike}
   * @memberof AppendBlobCreateOptions
   */
  abortSignal?: AbortSignalLike;
}

/**
 * Options to configure Queue - Set Access Policy operation
 *
 * @export
 * @interface QueueSetAccessPolicyOptions
 */
export interface QueueSetAccessPolicyOptions extends CommonOptions {
  /**
   * An implementation of the `AbortSignalLike` interface to signal the request to cancel the operation.
   * For example, use the &commat;azure/abort-controller to create an `AbortSignal`.
   *
   * @type {AbortSignalLike}
   * @memberof AppendBlobCreateOptions
   */
  abortSignal?: AbortSignalLike;
}

/**
 * Options to configure Queue - Set Metadata operation
 *
 * @export
 * @interface QueueSetMetadataOptions
 */
export interface QueueSetMetadataOptions extends CommonOptions {
  /**
   * An implementation of the `AbortSignalLike` interface to signal the request to cancel the operation.
   * For example, use the &commat;azure/abort-controller to create an `AbortSignal`.
   *
   * @type {AbortSignalLike}
   * @memberof AppendBlobCreateOptions
   */
  abortSignal?: AbortSignalLike;
}

/**
 * Signed identifier.
 *
 * @export
 * @interface SignedIdentifier
 */
export interface SignedIdentifier {
  /**
   * @member {string} id a unique id
   */
  id: string;
  /**
   * @member {AccessPolicy} accessPolicy
   */
  accessPolicy: {
    /**
     * @member {Date} start the date-time the policy is active.
     */
    start: Date;
    /**
     * @member {string} expiry the date-time the policy expires.
     */
    expiry: Date;
    /**
     * @member {string} permission the permissions for the acl policy
     * @see https://docs.microsoft.com/en-us/rest/api/storageservices/set-queue-acl
     */
    permission: string;
  };
}

export declare type QueueGetAccessPolicyResponse = {
  signedIdentifiers: SignedIdentifier[];
} & Models.QueueGetAccessPolicyHeaders & {
    /**
     * The underlying HTTP response.
     */
    _response: HttpResponse & {
      /**
       * The parsed HTTP response headers.
       */
      parsedHeaders: Models.QueueGetAccessPolicyHeaders;
      /**
       * The response body as text (string format)
       */
      bodyAsText: string;
      /**
       * The response body as parsed JSON or XML
       */
      parsedBody: Models.SignedIdentifier[];
    };
  };

/**
 * Options to configure Messages - Clear operation
 *
 * @export
 * @interface MessagesClearOptions
 */
export interface MessagesClearOptions extends CommonOptions {
  /**
   * An implementation of the `AbortSignalLike` interface to signal the request to cancel the operation.
   * For example, use the &commat;azure/abort-controller to create an `AbortSignal`.
   *
   * @type {AbortSignalLike}
   * @memberof AppendBlobCreateOptions
   */
  abortSignal?: AbortSignalLike;
}

/**
 * Options to configure Messages - Enqueue operation
 *
 * @export
 * @interface MessagesEnqueueOptions
 * @extends {Models.MessagesEnqueueOptionalParams}
 */
export interface MessagesEnqueueOptions
  extends Models.MessagesEnqueueOptionalParams,
    CommonOptions {}

/**
 * Options to configure Messages - Dequeue operation
 *
 * @export
 * @interface MessagesDequeueOptions
 * @extends {Models.MessagesDequeueOptionalParams}
 */
export interface MessagesDequeueOptions
  extends Models.MessagesDequeueOptionalParams,
    CommonOptions {}

/**
 * Options to configure Messages - Peek operation
 *
 * @export
 * @interface MessagesPeekOptions
 * @extends {Models.MessagesPeekOptionalParams}
 */
export interface MessagesPeekOptions extends Models.MessagesPeekOptionalParams, CommonOptions {}

export declare type MessagesEnqueueResponse = {
  /**
   * @member {string} messageId The ID of the enqueued Message.
   */
  messageId: string;
  /**
   * @member {string} popReceipt This value is required to delete the Message.
   * If deletion fails using this popreceipt then the message has been dequeued
   * by another client.
   */
  popReceipt: string;
  /**
   * @member {Date} insertionTime The time that the message was inserted into the
   * Queue.
   */
  insertionTime: Date;
  /**
   * @member {Date} expirationTime The time that the message will expire and be
   * automatically deleted.
   */
  expirationTime: Date;
  /**
   * @member {Date} timeNextVisible The time that the message will again become
   * visible in the Queue.
   */
  timeNextVisible: Date;
} & Models.MessagesEnqueueHeaders & {
    /**
     * The underlying HTTP response.
     */
    _response: HttpResponse & {
      /**
       * The parsed HTTP response headers.
       */
      parsedHeaders: Models.MessagesEnqueueHeaders;
      /**
       * The response body as text (string format)
       */
      bodyAsText: string;
      /**
       * The response body as parsed JSON or XML
       */
      parsedBody: Models.EnqueuedMessage[];
    };
  };

export declare type MessagesDequeueResponse = {
  dequeuedMessageItems: Models.DequeuedMessageItem[];
} & Models.MessagesDequeueHeaders & {
    /**
     * The underlying HTTP response.
     */
    _response: HttpResponse & {
      /**
       * The parsed HTTP response headers.
       */
      parsedHeaders: Models.MessagesDequeueHeaders;
      /**
       * The response body as text (string format)
       */
      bodyAsText: string;
      /**
       * The response body as parsed JSON or XML
       */
      parsedBody: Models.DequeuedMessageItem[];
    };
  };

export declare type MessagesPeekResponse = {
  peekedMessageItems: Models.PeekedMessageItem[];
} & Models.MessagesPeekHeaders & {
    /**
     * The underlying HTTP response.
     */
    _response: HttpResponse & {
      /**
       * The parsed HTTP response headers.
       */
      parsedHeaders: Models.MessagesPeekHeaders;
      /**
       * The response body as text (string format)
       */
      bodyAsText: string;
      /**
       * The response body as parsed JSON or XML
       */
      parsedBody: Models.PeekedMessageItem[];
    };
  };

/**
 * Options to configure MessageId - Delete operation
 *
 * @export
 * @interface MessageIdDeleteOptions
 */
export interface MessageIdDeleteOptions extends CommonOptions {
  /**
   * An implementation of the `AbortSignalLike` interface to signal the request to cancel the operation.
   * For example, use the &commat;azure/abort-controller to create an `AbortSignal`.
   *
   * @type {AbortSignalLike}
   * @memberof AppendBlobCreateOptions
   */
  abortSignal?: AbortSignalLike;
}

/**
 * Options to configure MessageId - Update operation
 *
 * @export
 * @interface MessageIdUpdateOptions
 */
export interface MessageIdUpdateOptions extends CommonOptions {
  /**
   * An implementation of the `AbortSignalLike` interface to signal the request to cancel the operation.
   * For example, use the &commat;azure/abort-controller to create an `AbortSignal`.
   *
   * @type {AbortSignalLike}
   * @memberof AppendBlobCreateOptions
   */
  abortSignal?: AbortSignalLike;
}

/**
 * A QueueClient represents a URL to an Azure Storage Queue's messages allowing you to manipulate its messages.
 *
 * @export
 * @class QueueClient
 */
export class QueueClient extends StorageClient {
  /**
   * messagesContext provided by protocol layer.
   *
   * @private
   * @type {Messages}
   * @memberof QueueClient
   */
  private messagesContext: Messages;
  /**
   * queueContext provided by protocol layer.
   *
   * @private
   * @type {Queue}
   * @memberof QueueClient
   */
  private queueContext: Queue;
  private _queueName: string;
  private _messagesUrl: string;
  public get queueName(): string {
    return this._queueName;
  }

  /**
   * Creates an instance of QueueClient.
   *
   * @param {string} connectionString Account connection string or a SAS connection string of an Azure storage account.
   *                                  [ Note - Account connection string can only be used in NODE.JS runtime. ]
   *                                  Account connection string example -
   *                                  `DefaultEndpointsProtocol=https;AccountName=myaccount;AccountKey=accountKey;EndpointSuffix=core.windows.net`
   *                                  SAS connection string example -
   *                                  `BlobEndpoint=https://myaccount.blob.core.windows.net/;QueueEndpoint=https://myaccount.queue.core.windows.net/;FileEndpoint=https://myaccount.file.core.windows.net/;TableEndpoint=https://myaccount.table.core.windows.net/;SharedAccessSignature=sasString`
   * @param {string} queueName Queue name.
   * @param {NewPipelineOptions} [options] Options to configure the HTTP pipeline.
   * @memberof QueueClient
   */
  constructor(connectionString: string, queueName: string, options?: NewPipelineOptions);
  /**
   * Creates an instance of QueueClient.
   *
   * @param {string} url A URL string pointing to Azure Storage queue, such as
   *                     "https://myaccount.queue.core.windows.net/myqueue". You can
   *                     append a SAS if using AnonymousCredential, such as
   *                     "https://myaccount.queue.core.windows.net/myqueue?sasString".
   * @param {SharedKeyCredential | AnonymousCredential | TokenCredential} credential Such as AnonymousCredential, SharedKeyCredential
   *                                                  or a TokenCredential from @azure/identity. If not specified,
   *                                                  AnonymousCredential is used.
   * @param {NewPipelineOptions} [options] Options to configure the HTTP pipeline.
   * @memberof QueueClient
   */
  constructor(
    url: string,
    credential?: SharedKeyCredential | AnonymousCredential | TokenCredential,
    options?: NewPipelineOptions
  );
  /**
   * Creates an instance of QueueClient.
   *
   * @param {string} url A URL string pointing to Azure Storage queue, such as
   *                     "https://myaccount.queue.core.windows.net/myqueue". You can
   *                     append a SAS if using AnonymousCredential, such as
   *                     "https://myaccount.queue.core.windows.net/myqueue?sasString".
   * @param {Pipeline} pipeline Call newPipeline() to create a default
   *                            pipeline, or provide a customized pipeline.
   * @memberof QueueClient
   */
  constructor(url: string, pipeline: Pipeline);
  constructor(
    urlOrConnectionString: string,
    credentialOrPipelineOrQueueName?:
      | SharedKeyCredential
      | AnonymousCredential
      | TokenCredential
      | Pipeline
      | string,
    options?: NewPipelineOptions
  ) {
    options = options || {};
    let pipeline: Pipeline;
    let url: string;
    if (credentialOrPipelineOrQueueName instanceof Pipeline) {
      // (url: string, pipeline: Pipeline)
      url = urlOrConnectionString;
      pipeline = credentialOrPipelineOrQueueName;
    } else if (
      (isNode && credentialOrPipelineOrQueueName instanceof SharedKeyCredential) ||
      credentialOrPipelineOrQueueName instanceof AnonymousCredential ||
      isTokenCredential(credentialOrPipelineOrQueueName)
    ) {
      // (url: string, credential?: SharedKeyCredential | AnonymousCredential | TokenCredential, options?: NewPipelineOptions)
      url = urlOrConnectionString;
      pipeline = newPipeline(credentialOrPipelineOrQueueName, options);
    } else if (
      !credentialOrPipelineOrQueueName &&
      typeof credentialOrPipelineOrQueueName !== "string"
    ) {
      // (url: string, credential?: SharedKeyCredential | AnonymousCredential | TokenCredential, options?: NewPipelineOptions)
      // The second paramter is undefined. Use anonymous credential.
      url = urlOrConnectionString;
      pipeline = newPipeline(new AnonymousCredential(), options);
    } else if (
      credentialOrPipelineOrQueueName &&
      typeof credentialOrPipelineOrQueueName === "string"
    ) {
      // (connectionString: string, containerName: string, queueName: string, options?: NewPipelineOptions)
      const extractedCreds = extractConnectionStringParts(urlOrConnectionString);
      if (extractedCreds.kind === "AccountConnString") {
        if (isNode) {
          const queueName = credentialOrPipelineOrQueueName;
          const sharedKeyCredential = new SharedKeyCredential(
            extractedCreds.accountName,
            extractedCreds.accountKey
          );
          url = appendToURLPath(extractedCreds.url, queueName);
          options.proxy = extractedCreds.proxyUri;
          pipeline = newPipeline(sharedKeyCredential, options);
        } else {
          throw new Error("Account connection string is only supported in Node.js environment");
        }
      } else if (extractedCreds.kind === "SASConnString") {
        const queueName = credentialOrPipelineOrQueueName;
        url = appendToURLPath(extractedCreds.url, queueName) + "?" + extractedCreds.accountSas;
        pipeline = newPipeline(new AnonymousCredential(), options);
      } else {
        throw new Error(
          "Connection string must be either an Account connection string or a SAS connection string"
        );
      }
    } else {
      throw new Error("Expecting non-empty strings for queueName parameter");
    }
    super(url, pipeline);
    this._queueName = this.getQueueNameFromUrl();
    this.queueContext = new Queue(this.storageClientContext);

    // MessagesContext
    // Build the url with "messages"
    const partsOfUrl = this.url.split("?");
    this._messagesUrl = partsOfUrl[1]
      ? appendToURLPath(partsOfUrl[0], "messages") + "?" + partsOfUrl[1]
      : appendToURLPath(partsOfUrl[0], "messages");

    this.messagesContext = new Messages(getStorageClientContext(this._messagesUrl, this.pipeline));
  }

  private getMessageIdContext(messageId: string): MessageId {
    // Build the url with messageId
    const partsOfUrl = this._messagesUrl.split("?");
    const urlWithMessageId = partsOfUrl[1]
      ? appendToURLPath(partsOfUrl[0], messageId) + "?" + partsOfUrl[1]
      : appendToURLPath(partsOfUrl[0], messageId);

    return new MessageId(getStorageClientContext(urlWithMessageId, this.pipeline));
  }

  /**
   * Creates a new queue under the specified account.
   * @see https://docs.microsoft.com/en-us/rest/api/storageservices/create-queue4
   *
   * @param {QueueCreateOptions} [options] Options to Queue create operation.
   * @returns {Promise<Models.QueueCreateResponse>} Response data for the Queue create operation.
   * @memberof QueueClient
   */
  public async create(options: QueueCreateOptions = {}): Promise<Models.QueueCreateResponse> {
    const { span, spanOptions } = createSpan("QueueClient-create", options.spanOptions);
    try {
      return this.queueContext.create({
        ...options,
        abortSignal: options.abortSignal,
        spanOptions
      });
    } catch (e) {
      span.setStatus({
        code: CanonicalCode.UNKNOWN,
        message: e.message
      });
      throw e;
    } finally {
      span.end();
    }
  }

  /**
   * Deletes the specified queue permanently.
   * @see https://docs.microsoft.com/en-us/rest/api/storageservices/delete-queue3
   *
   * @param {QueueDeleteOptions} [options] Options to Queue delete operation.
   * @returns {Promise<Models.QueueDeleteResponse>} Response data for the Queue delete operation.
   * @memberof QueueClient
   */
  public async delete(options: QueueDeleteOptions = {}): Promise<Models.QueueDeleteResponse> {
    const { span, spanOptions } = createSpan("QueueClient-delete", options.spanOptions);
    try {
      return this.queueContext.deleteMethod({
        abortSignal: options.abortSignal,
        spanOptions
      });
    } catch (e) {
      span.setStatus({
        code: CanonicalCode.UNKNOWN,
        message: e.message
      });
      throw e;
    } finally {
      span.end();
    }
  }

  /**
   * Gets all user-defined metadata and system properties for the specified
   * queue. Metadata is associated with the queue as name-values pairs.
   * @see https://docs.microsoft.com/en-us/rest/api/storageservices/get-queue-metadata
   *
   * @param {QueueGetPropertiesOptions} [options] Options to Queue get properties operation.
   * @returns {Promise<Models.QueueGetPropertiesResponse>} Response data for the Queue get properties operation.
   * @memberof QueueClient
   */
  public async getProperties(
    options: QueueGetPropertiesOptions = {}
  ): Promise<Models.QueueGetPropertiesResponse> {
    const { span, spanOptions } = createSpan("QueueClient-getProperties", options.spanOptions);
    try {
      return this.queueContext.getProperties({
        abortSignal: options.abortSignal,
        spanOptions
      });
    } catch (e) {
      span.setStatus({
        code: CanonicalCode.UNKNOWN,
        message: e.message
      });
      throw e;
    } finally {
      span.end();
    }
  }

  /**
   * Sets one or more user-defined name-value pairs for the specified queue.
   *
   * If no option provided, or no metadata defined in the option parameter, the queue
   * metadata will be removed.
   * @see https://docs.microsoft.com/en-us/rest/api/storageservices/set-queue-metadata
   *
   * @param {Metadata} [metadata] If no metadata provided, all existing metadata will be removed.
   * @param {QueueSetMetadataOptions} [options] Options to Queue set metadata operation.
   * @returns {Promise<Models.QueueSetMetadataResponse>} Response data for the Queue set metadata operation.
   * @memberof QueueClient
   */
  public async setMetadata(
    metadata?: Metadata,
    options: QueueSetMetadataOptions = {}
  ): Promise<Models.QueueSetMetadataResponse> {
    const { span, spanOptions } = createSpan("QueueClient-setMetadata", options.spanOptions);
    try {
      return this.queueContext.setMetadata({
        abortSignal: options.abortSignal,
        metadata,
        spanOptions
      });
    } catch (e) {
      span.setStatus({
        code: CanonicalCode.UNKNOWN,
        message: e.message
      });
      throw e;
    } finally {
      span.end();
    }
  }

  /**
   * Gets details about any stored access policies specified on the queue that may be used with Shared Access Signatures.
   *
   * WARNING: JavaScript Date will potential lost precision when parsing start and expiry string.
   * For example, new Date("2018-12-31T03:44:23.8827891Z").toISOString() will get "2018-12-31T03:44:23.882Z".
   *
   * @see https://docs.microsoft.com/en-us/rest/api/storageservices/get-queue-acl
   *
   * @param {QueueGetAccessPolicyOptions} [options] Options to Queue get access policy operation.
   * @returns {Promise<QueueGetAccessPolicyResponse>} Response data for the Queue get access policy operation.
   * @memberof QueueClient
   */
  public async getAccessPolicy(
    options: QueueGetAccessPolicyOptions = {}
  ): Promise<QueueGetAccessPolicyResponse> {
    const { span, spanOptions } = createSpan("QueueClient-getAccessPolicy", options.spanOptions);
    try {
      const response = await this.queueContext.getAccessPolicy({
        abortSignal: options.abortSignal,
        spanOptions
      });

      const res: QueueGetAccessPolicyResponse = {
        _response: response._response,
        date: response.date,
        requestId: response.requestId,
        clientRequestId: response.clientRequestId,
        signedIdentifiers: [],
        version: response.version,
        errorCode: response.errorCode
      };

      for (const identifier of response) {
        res.signedIdentifiers.push({
          accessPolicy: {
            expiry: new Date(identifier.accessPolicy.expiry),
            permission: identifier.accessPolicy.permission,
            start: new Date(identifier.accessPolicy.start)
          },
          id: identifier.id
        });
      }

      return res;
    } catch (e) {
      span.setStatus({
        code: CanonicalCode.UNKNOWN,
        message: e.message
      });
      throw e;
    } finally {
      span.end();
    }
  }

  /**
   * Sets stored access policies for the queue that may be used with Shared Access Signatures.
   * @see https://docs.microsoft.com/en-us/rest/api/storageservices/set-queue-acl
   *
   * @param {PublicAccessType} [access]
   * @param {SignedIdentifier[]} [queueAcl]
   * @param {QueueSetAccessPolicyOptions} [options] Options to Queue set access policy operation.
   * @returns {Promise<Models.QueueSetAccessPolicyResponse>} Response data for the Queue set access policy operation.
   * @memberof QueueClient
   */
  public async setAccessPolicy(
    queueAcl?: SignedIdentifier[],
    options: QueueSetAccessPolicyOptions = {}
  ): Promise<Models.QueueSetAccessPolicyResponse> {
    const { span, spanOptions } = createSpan("QueueClient-setAccessPolicy", options.spanOptions);
    try {
      const acl: Models.SignedIdentifier[] = [];
      for (const identifier of queueAcl || []) {
        acl.push({
          accessPolicy: {
            expiry: truncatedISO8061Date(identifier.accessPolicy.expiry),
            permission: identifier.accessPolicy.permission,
            start: truncatedISO8061Date(identifier.accessPolicy.start)
          },
          id: identifier.id
        });
      }

      return this.queueContext.setAccessPolicy({
        abortSignal: options.abortSignal,
        queueAcl: acl,
        spanOptions
      });
    } catch (e) {
      span.setStatus({
        code: CanonicalCode.UNKNOWN,
        message: e.message
      });
      throw e;
    } finally {
      span.end();
    }
  }

  /**
   * Clear deletes all messages from a queue.
   * @see https://docs.microsoft.com/en-us/rest/api/storageservices/clear-messages
   *
   * @param {MessagesClearOptions} [options] Options to Messages clear operation.
   * @returns {Promise<Models.MessageClearResponse>} Response data for the Messages clear operation.
   * @memberof QueueClient
   */
  public async clearMessages(
    options: MessagesClearOptions = {}
  ): Promise<Models.MessagesClearResponse> {
    const { span, spanOptions } = createSpan("QueueClient-clearMessages", options.spanOptions);
    try {
      return this.messagesContext.clear({
        abortSignal: options.abortSignal,
        spanOptions
      });
    } catch (e) {
      span.setStatus({
        code: CanonicalCode.UNKNOWN,
        message: e.message
      });
      throw e;
    } finally {
      span.end();
    }
  }

  /**
   * Enqueue adds a new message to the back of a queue. The visibility timeout specifies how long
   * the message should be invisible to Dequeue and Peek operations.
   * The message content is up to 64KB in size, and must be in a format that can be included in an XML request with UTF-8 encoding.
   * To include markup in the message, the contents of the message must either be XML-escaped or Base64-encode.
   * @see https://docs.microsoft.com/en-us/rest/api/storageservices/put-message
   *
   * @param {string} messageText Text of the message to enqueue
   * @param {MessagesEnqueueOptionas} [options] Options to Messages enqueue operation.
   * @returns {Promise<Models.MessagesEnqueueResponse>} Response data for the Messages enqueue operation.
   * @memberof QueueClient
   */
  public async sendMessage(
    messageText: string,
    options: MessagesEnqueueOptions = {}
  ): Promise<MessagesEnqueueResponse> {
    const { span, spanOptions } = createSpan("QueueClient-sendMessage", options.spanOptions);
    try {
      const response = await this.messagesContext.enqueue(
        {
          messageText: messageText
        },
        {
          abortSignal: options.abortSignal,
          ...options,
          spanOptions
        }
      );
      const item = response[0];
      return {
        _response: response._response,
        date: response.date,
        requestId: response.requestId,
        clientRequestId: response.clientRequestId,
        version: response.version,
        errorCode: response.errorCode,
        messageId: item.messageId,
        popReceipt: item.popReceipt,
        timeNextVisible: item.timeNextVisible,
        insertionTime: item.insertionTime,
        expirationTime: item.expirationTime
      };
    } catch (e) {
      span.setStatus({
        code: CanonicalCode.UNKNOWN,
        message: e.message
      });
      throw e;
    } finally {
      span.end();
    }
  }

  /**
   * Dequeue retrieves one or more messages from the front of the queue.
   * @see https://docs.microsoft.com/en-us/rest/api/storageservices/get-messages
   *
   * @param {MessagesDequeueOptionals} [options] Options to Messages dequeue operation.
   * @returns {Promise<Models.MessagesDequeueResponse>} Response data for the Messages dequeue operation.
   * @memberof QueueClient
   */
  public async receiveMessages(
    options: MessagesDequeueOptions = {}
  ): Promise<MessagesDequeueResponse> {
    const { span, spanOptions } = createSpan("QueueClient-receiveMessages", options.spanOptions);
    try {
      const response = await this.messagesContext.dequeue({
        abortSignal: options.abortSignal,
        ...options,
        spanOptions
      });

      const res: MessagesDequeueResponse = {
        _response: response._response,
        date: response.date,
        requestId: response.requestId,
        clientRequestId: response.clientRequestId,
        dequeuedMessageItems: [],
        version: response.version,
        errorCode: response.errorCode
      };

      for (const item of response) {
        res.dequeuedMessageItems.push(item);
      }

      return res;
    } catch (e) {
      span.setStatus({
        code: CanonicalCode.UNKNOWN,
        message: e.message
      });
      throw e;
    } finally {
      span.end();
    }
  }

  /**
   * Peek retrieves one or more messages from the front of the queue but does not alter the visibility of the message.
   * @see https://docs.microsoft.com/en-us/rest/api/storageservices/peek-messages
   *
   * @param {MessagesPeekOptions} [options] Options to Messages peek operation.
   * @returns {Promise<Models.MessagesPeekResponse>} Response data for the Messages peek operation.
   * @memberof QueueClient
   */
  public async peekMessages(options: MessagesPeekOptions = {}): Promise<MessagesPeekResponse> {
    const { span, spanOptions } = createSpan("QueueClient-peekMessages", options.spanOptions);
    try {
      const response = await this.messagesContext.peek({
        abortSignal: options.abortSignal,
        ...options,
        spanOptions
      });

      const res: MessagesPeekResponse = {
        _response: response._response,
        date: response.date,
        requestId: response.requestId,
        clientRequestId: response.clientRequestId,
        peekedMessageItems: [],
        version: response.version,
        errorCode: response.errorCode
      };

      for (const item of response) {
        res.peekedMessageItems.push(item);
      }

      return res;
    } catch (e) {
      span.setStatus({
        code: CanonicalCode.UNKNOWN,
        message: e.message
      });
      throw e;
    } finally {
      span.end();
    }
  }

  /**
   * Delete permanently removes the specified message from its queue.
   * @see https://docs.microsoft.com/en-us/rest/api/storageservices/delete-message2
   *
   * @param {string} popReceipt A valid pop receipt value returned from an earlier call to the dequeue messages or update message operation.
   * @param {MessageIdDeleteOptions} [options] Options to MessageId Delete operation.
   * @returns {Promise<Models.MessageIdDeleteResponse>} Response data for the MessageId delete operation.
   * @memberof QueueClient
   */
  public async deleteMessage(
    messageId: string,
    popReceipt: string,
    options: MessageIdDeleteOptions = {}
  ): Promise<Models.MessageIdDeleteResponse> {
    const { span, spanOptions } = createSpan("QueueClient-deleteMessage", options.spanOptions);
    try {
      return this.getMessageIdContext(messageId).deleteMethod(popReceipt, {
        abortSignal: options.abortSignal,
        spanOptions
      });
    } catch (e) {
      span.setStatus({
        code: CanonicalCode.UNKNOWN,
        message: e.message
      });
      throw e;
    } finally {
      span.end();
    }
  }

  /**
   * Update changes a message's visibility timeout and contents.
   * The message content is up to 64KB in size, and must be in a format that can be included in an XML request with UTF-8 encoding.
   * To include markup in the message, the contents of the message must either be XML-escaped or Base64-encode.
   * @see https://docs.microsoft.com/en-us/rest/api/storageservices/update-message
   *
   * @param {string} popReceipt A valid pop receipt value returned from an earlier call to the dequeue messages or update message operation.
   * @param {string} message Message to update.
   * @param {number} visibilityTimeout Specifies the new visibility timeout value, in seconds,
   *                                   relative to server time. The new value must be larger than or equal to 0,
   *                                   and cannot be larger than 7 days. The visibility timeout of a message cannot
   *                                   be set to a value later than the expiry time.
   *                                   A message can be updated until it has been deleted or has expired.
   * @param {MessageIdUpdateOptions} [options] Options to MessageId Update operation.
   * @returns {Promise<Models.MessageIdUpdateResponse>} Response data for the MessageId update operation.
   * @memberof QueueClient
   */
  public async updateMessage(
    messageId: string,
    popReceipt: string,
    message: string,
    visibilityTimeout?: number,
    options: MessageIdUpdateOptions = {}
  ): Promise<Models.MessageIdUpdateResponse> {
    const { span, spanOptions } = createSpan("QueueClient-updateMessage", options.spanOptions);
    try {
      return this.getMessageIdContext(messageId).update(
        {
          messageText: message
        },
        popReceipt,
        visibilityTimeout || 0,
        {
          abortSignal: options.abortSignal,
          spanOptions
        }
      );
    } catch (e) {
      span.setStatus({
        code: CanonicalCode.UNKNOWN,
        message: e.message
      });
      throw e;
    } finally {
      span.end();
    }
  }

  private getQueueNameFromUrl(): string {
    let queueName;
    try {
      //  URL may look like the following
      // "https://myaccount.queue.core.windows.net/myqueue?sasString".
      // "https://myaccount.queue.core.windows.net/myqueue".
      // or an emulator URL that starts with the endpoint `http://127.0.0.1:10001/devstoreaccount1`

      let urlWithoutSAS = this.url.split("?")[0]; // removing the sas part of url if present
      urlWithoutSAS = urlWithoutSAS.endsWith("/") ? urlWithoutSAS.slice(0, -1) : urlWithoutSAS; // Slicing off '/' at the end if exists

      // http://127.0.0.1:10001/devstoreaccount1
      const emulatorQueueEndpoint = getValueInConnString(
        DevelopmentConnectionString,
        "QueueEndpoint"
      );

      if (this.url.startsWith(emulatorQueueEndpoint)) {
        // Emulator URL starts with `http://127.0.0.1:10001/devstoreaccount1`
        queueName = urlWithoutSAS.match(emulatorQueueEndpoint + "/([^/]*)")![1];
      } else {
        queueName = urlWithoutSAS.match("([^/]*)://([^/]*)/([^/]*)")![3];
      }

      if (!queueName) {
        throw new Error("Provided queueName is invalid.");
      } else {
        return queueName;
      }
    } catch (error) {
      throw new Error("Unable to extract queueName with provided information.");
    }
  }
}<|MERGE_RESOLUTION|>--- conflicted
+++ resolved
@@ -12,21 +12,14 @@
   appendToURLPath,
   extractConnectionStringParts,
   truncatedISO8061Date,
-<<<<<<< HEAD
-  extractConnectionStringParts,
-  getValueInConnString
-=======
+  getValueInConnString,
   getStorageClientContext
->>>>>>> b42ba35a
 } from "./utils/utils.common";
 import { SharedKeyCredential } from "./credentials/SharedKeyCredential";
 import { AnonymousCredential } from "./credentials/AnonymousCredential";
 import { createSpan } from "./utils/tracing";
-<<<<<<< HEAD
 import { DevelopmentConnectionString } from "./utils/constants";
-=======
 import { Metadata } from "./models";
->>>>>>> b42ba35a
 
 /**
  * Options to configure Queue - Create operation
