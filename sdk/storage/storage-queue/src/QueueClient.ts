// Copyright (c) Microsoft Corporation. All rights reserved.
// Licensed under the MIT License.

import { HttpResponse } from "@azure/ms-rest-js";
import * as Models from "./generated/lib/models";
import { Aborter } from "./Aborter";
import { Queue } from "./generated/lib/operations";
import { Metadata } from "./models";
import { Pipeline } from "./Pipeline";
import { StorageClient, NewPipelineOptions } from "./StorageClient";
import { appendToURLPath, truncatedISO8061Date } from "./utils/utils.common";
import { MessagesClient } from "./MessagesClient";
import { Credential } from "./credentials/Credential";
import { SharedKeyCredential } from "./credentials/SharedKeyCredential";
import { AnonymousCredential } from "./credentials/AnonymousCredential";

/**
 * Options to configure Queue - Create operation
 *
 * @export
 * @interface QueueCreateOptions
 */
export interface QueueCreateOptions {
  /**
   * Aborter instance to cancel request. It can be created with Aborter.none
   * or Aborter.timeout(). Go to documents of {@link Aborter} for more examples
   * about request cancellation.
   *
   * @type {Aborter}
   * @memberof AppendBlobCreateOptions
   */
  abortSignal?: Aborter;
  /**
   * A collection of key-value string pair to associate with the queue object.
   * The keys need to be lower-case.
   *
   * @type {Metadata}
   * @memberof QueueCreateOptions
   */
  metadata?: Metadata;
}

/**
 * Options to configure Queue - Get Properties operation
 *
 * @export
 * @interface QueueGetPropertiesOptions
 */
export interface QueueGetPropertiesOptions {
  /**
   * Aborter instance to cancel request. It can be created with Aborter.none
   * or Aborter.timeout(). Go to documents of {@link Aborter} for more examples
   * about request cancellation.
   *
   * @type {Aborter}
   * @memberof AppendBlobCreateOptions
   */
  abortSignal?: Aborter;
}

/**
 * Options to configure Queue - Delete operation
 *
 * @export
 * @interface QueueDeleteOptions
 */
export interface QueueDeleteOptions {
  /**
   * Aborter instance to cancel request. It can be created with Aborter.none
   * or Aborter.timeout(). Go to documents of {@link Aborter} for more examples
   * about request cancellation.
   *
   * @type {Aborter}
   * @memberof AppendBlobCreateOptions
   */
  abortSignal?: Aborter;
}

/**
 * Options to configure Queue - Get Access Policy operation
 *
 * @export
 * @interface QueueGetAccessPolicyOptions
 */
export interface QueueGetAccessPolicyOptions {
  /**
   * Aborter instance to cancel request. It can be created with Aborter.none
   * or Aborter.timeout(). Go to documents of {@link Aborter} for more examples
   * about request cancellation.
   *
   * @type {Aborter}
   * @memberof AppendBlobCreateOptions
   */
  abortSignal?: Aborter;
}

/**
 * Options to configure Queue - Set Access Policy operation
 *
 * @export
 * @interface QueueSetAccessPolicyOptions
 */
export interface QueueSetAccessPolicyOptions {
  /**
   * Aborter instance to cancel request. It can be created with Aborter.none
   * or Aborter.timeout(). Go to documents of {@link Aborter} for more examples
   * about request cancellation.
   *
   * @type {Aborter}
   * @memberof AppendBlobCreateOptions
   */
  abortSignal?: Aborter;
}

/**
 * Options to configure Queue - Set Metadata operation
 *
 * @export
 * @interface QueueSetMetadataOptions
 */
export interface QueueSetMetadataOptions {
  /**
   * Aborter instance to cancel request. It can be created with Aborter.none
   * or Aborter.timeout(). Go to documents of {@link Aborter} for more examples
   * about request cancellation.
   *
   * @type {Aborter}
   * @memberof AppendBlobCreateOptions
   */
  abortSignal?: Aborter;
}

/**
 * Signed identifier.
 *
 * @export
 * @interface SignedIdentifier
 */
export interface SignedIdentifier {
  /**
   * @member {string} id a unique id
   */
  id: string;
  /**
   * @member {AccessPolicy} accessPolicy
   */
  accessPolicy: {
    /**
     * @member {Date} start the date-time the policy is active.
     */
    start: Date;
    /**
     * @member {string} expiry the date-time the policy expires.
     */
    expiry: Date;
    /**
     * @member {string} permission the permissions for the acl policy
     * @see https://docs.microsoft.com/en-us/rest/api/storageservices/set-queue-acl
     */
    permission: string;
  };
}

export declare type QueueGetAccessPolicyResponse = {
  signedIdentifiers: SignedIdentifier[];
} & Models.QueueGetAccessPolicyHeaders & {
    /**
     * The underlying HTTP response.
     */
    _response: HttpResponse & {
      /**
       * The parsed HTTP response headers.
       */
      parsedHeaders: Models.QueueGetAccessPolicyHeaders;
      /**
       * The response body as text (string format)
       */
      bodyAsText: string;
      /**
       * The response body as parsed JSON or XML
       */
      parsedBody: Models.SignedIdentifier[];
    };
  };

/**
 * A QueueClient represents a URL to the Azure Storage queue.
 *
 * @export
<<<<<<< HEAD
 * @class QueueClient
 * @extends {StorageClient}
=======
 * @class QueueURL
>>>>>>> 41ae2e0a
 */
export class QueueClient extends StorageClient {
  /**
   * queueContext provided by protocol layer.
   *
   * @private
   * @type {Queue}
   * @memberof QueueClient
   */
  private queueContext: Queue;

  /**
   * Creates an instance of QueueClient.
   *
   * @param {string} connectionString Connection string for an Azure storage account.
   * @param {string} queueName Queue name.
   * @param {NewPipelineOptions} [options] Optional. Options to configure the HTTP pipeline.
   * @memberof QueueClient
   */
  constructor(connectionString: string, queueName: string, options?: NewPipelineOptions);
  /**
   * Creates an instance of QueueClient.
   *
   * @param {string} url A URL string pointing to Azure Storage queue, such as
   *                     "https://myaccount.queue.core.windows.net/myqueue". You can
   *                     append a SAS if using AnonymousCredential, such as
   *                     "https://myaccount.queue.core.windows.net/myqueue?sasString".
   * @param {Credential} credential Such as AnonymousCredential, SharedKeyCredential or TokenCredential.
   *                                If not specified, anonymous credential is used.
   * @param {NewPipelineOptions} [options] Optional. Options to configure the HTTP pipeline.
   * @memberof QueueClient
   */
  constructor(url: string, credential: Credential, options?: NewPipelineOptions);
  /**
   * Creates an instance of QueueClient.
   *
   * @param {string} url A URL string pointing to Azure Storage queue, such as
   *                     "https://myaccount.queue.core.windows.net/myqueue". You can
   *                     append a SAS if using AnonymousCredential, such as
   *                     "https://myaccount.queue.core.windows.net/myqueue?sasString".
   * @param {Pipeline} pipeline Call newPipeline() to create a default
   *                            pipeline, or provide a customized pipeline.
   * @memberof QueueClient
   */
  constructor(url: string, pipeline: Pipeline);
  constructor(
    urlOrConnectionString: string,
    credentialOrPipelineOrQueueName?: Credential | Pipeline | string,
    options?: NewPipelineOptions
  ) {
    let pipeline: Pipeline;
    if (credentialOrPipelineOrQueueName instanceof Pipeline) {
      pipeline = credentialOrPipelineOrQueueName;
    } else if (credentialOrPipelineOrQueueName instanceof Credential) {
      pipeline = StorageClient.newPipeline(credentialOrPipelineOrQueueName, options);
    } else if (
      !credentialOrPipelineOrQueueName &&
      typeof credentialOrPipelineOrQueueName !== "string"
    ) {
      // The second paramter is undefined. Use anonymous credential.
      pipeline = StorageClient.newPipeline(new AnonymousCredential(), options);
    } else if (
      credentialOrPipelineOrQueueName &&
      typeof credentialOrPipelineOrQueueName === "string"
    ) {
      const queueName = credentialOrPipelineOrQueueName;
      // TODO: extract parts from connection string
      const sharedKeyCredential = new SharedKeyCredential("name", "key");
      urlOrConnectionString = "endpoint from connection string" + queueName;
      pipeline = StorageClient.newPipeline(sharedKeyCredential, options);
    } else {
      throw new Error("Expecting non-empty strings for queueName parameter");
    }
    super(urlOrConnectionString, pipeline);
    this.queueContext = new Queue(this.storageClientContext);
  }

  /**
   * Creates a new queue under the specified account.
   * @see https://docs.microsoft.com/en-us/rest/api/storageservices/create-queue4
   *
   * @param {QueueCreateOptions} [options] Optional options to Queue create operation.
   * @returns {Promise<Models.QueueCreateResponse>}
   * @memberof QueueClient
   */
  public async create(options: QueueCreateOptions = {}): Promise<Models.QueueCreateResponse> {
    const aborter = options.abortSignal || Aborter.none;
    return this.queueContext.create({
      ...options,
      abortSignal: aborter
    });
  }

  /**
   * Creates a MessagesClient object.
   * @param queueName
   */
  public createMessagesClient(): MessagesClient {
    return new MessagesClient(appendToURLPath(this.url, "messages"), this.pipeline);
  }

  /**
   * Gets all user-defined metadata and system properties for the specified
   * queue. Metadata is associated with the queue as name-values pairs.
   * @see https://docs.microsoft.com/en-us/rest/api/storageservices/get-queue-metadata
   *
   * @param {QueueGetPropertiesOptions} [options] Optional options to Queue get properties operation.
   * @returns {Promise<Models.QueueGetPropertiesResponse>}
   * @memberof QueueClient
   */
  public async getProperties(
    options: QueueGetPropertiesOptions = {}
  ): Promise<Models.QueueGetPropertiesResponse> {
    const aborter = options.abortSignal || Aborter.none;
    return this.queueContext.getProperties({
      abortSignal: aborter
    });
  }

  /**
   * Deletes the specified queue permanently.
   * @see https://docs.microsoft.com/en-us/rest/api/storageservices/delete-queue3
   *
   * @param {QueueDeleteOptions} [options] Optional options to Queue delete operation.
   * @returns {Promise<Models.QueueDeleteResponse>}
   * @memberof QueueClient
   */
  public async delete(options: QueueDeleteOptions = {}): Promise<Models.QueueDeleteResponse> {
    const aborter = options.abortSignal || Aborter.none;
    return this.queueContext.deleteMethod({
      abortSignal: aborter
    });
  }

  /**
   * Sets one or more user-defined name-value pairs for the specified queue.
   *
   * If no option provided, or no metadata defined in the option parameter, the queue
   * metadata will be removed.
   * @see https://docs.microsoft.com/en-us/rest/api/storageservices/set-queue-metadata
   *
   * @param {Metadata} [metadata] If no metadata provided, all existing metadata will be removed.
   * @param {QueueSetMetadataOptions} [options] Optional options to Queue set metadata operation.
   * @returns {Promise<Models.QueueSetMetadataResponse>}
   * @memberof QueueClient
   */
  public async setMetadata(
    metadata?: Metadata,
    options: QueueSetMetadataOptions = {}
  ): Promise<Models.QueueSetMetadataResponse> {
    const aborter = options.abortSignal || Aborter.none;
    return this.queueContext.setMetadata({
      abortSignal: aborter,
      metadata
    });
  }

  /**
   * Gets details about any stored access policies specified on the queue that may be used with Shared Access Signatures.
   *
   * WARNING: JavaScript Date will potential lost precision when parsing start and expiry string.
   * For example, new Date("2018-12-31T03:44:23.8827891Z").toISOString() will get "2018-12-31T03:44:23.882Z".
   *
   * @see https://docs.microsoft.com/en-us/rest/api/storageservices/get-queue-acl
   *
   * @param {QueueGetAccessPolicyOptions} [options] Optional options to Queue get access policy operation.
   * @returns {Promise<QueueGetAccessPolicyResponse>}
   * @memberof QueueClient
   */
  public async getAccessPolicy(
    options: QueueGetAccessPolicyOptions = {}
  ): Promise<QueueGetAccessPolicyResponse> {
    const aborter = options.abortSignal || Aborter.none;
    const response = await this.queueContext.getAccessPolicy({
      abortSignal: aborter
    });

    const res: QueueGetAccessPolicyResponse = {
      _response: response._response,
      date: response.date,
      requestId: response.requestId,
      signedIdentifiers: [],
      version: response.version,
      errorCode: response.errorCode
    };

    for (const identifier of response) {
      res.signedIdentifiers.push({
        accessPolicy: {
          expiry: new Date(identifier.accessPolicy.expiry),
          permission: identifier.accessPolicy.permission,
          start: new Date(identifier.accessPolicy.start)
        },
        id: identifier.id
      });
    }

    return res;
  }

  /**
   * Sets stored access policies for the queue that may be used with Shared Access Signatures.
   * @see https://docs.microsoft.com/en-us/rest/api/storageservices/set-queue-acl
   *
   * @param {PublicAccessType} [access]
   * @param {SignedIdentifier[]} [queueAcl]
   * @param {QueueSetAccessPolicyOptions} [options] Optional options to Queue set access policy operation.
   * @returns {Promise<Models.QueueSetAccessPolicyResponse>}
   * @memberof QueueClient
   */
  public async setAccessPolicy(
    queueAcl?: SignedIdentifier[],
    options: QueueSetAccessPolicyOptions = {}
  ): Promise<Models.QueueSetAccessPolicyResponse> {
    const aborter = options.abortSignal || Aborter.none;
    const acl: Models.SignedIdentifier[] = [];
    for (const identifier of queueAcl || []) {
      acl.push({
        accessPolicy: {
          expiry: truncatedISO8061Date(identifier.accessPolicy.expiry),
          permission: identifier.accessPolicy.permission,
          start: truncatedISO8061Date(identifier.accessPolicy.start)
        },
        id: identifier.id
      });
    }

    return this.queueContext.setAccessPolicy({
      abortSignal: aborter,
      queueAcl: acl
    });
  }
}<|MERGE_RESOLUTION|>--- conflicted
+++ resolved
@@ -6,8 +6,8 @@
 import { Aborter } from "./Aborter";
 import { Queue } from "./generated/lib/operations";
 import { Metadata } from "./models";
-import { Pipeline } from "./Pipeline";
-import { StorageClient, NewPipelineOptions } from "./StorageClient";
+import { newPipeline, NewPipelineOptions, Pipeline } from "./Pipeline";
+import { StorageClient } from "./StorageClient";
 import { appendToURLPath, truncatedISO8061Date } from "./utils/utils.common";
 import { MessagesClient } from "./MessagesClient";
 import { Credential } from "./credentials/Credential";
@@ -187,12 +187,7 @@
  * A QueueClient represents a URL to the Azure Storage queue.
  *
  * @export
-<<<<<<< HEAD
  * @class QueueClient
- * @extends {StorageClient}
-=======
- * @class QueueURL
->>>>>>> 41ae2e0a
  */
 export class QueueClient extends StorageClient {
   /**
@@ -247,13 +242,13 @@
     if (credentialOrPipelineOrQueueName instanceof Pipeline) {
       pipeline = credentialOrPipelineOrQueueName;
     } else if (credentialOrPipelineOrQueueName instanceof Credential) {
-      pipeline = StorageClient.newPipeline(credentialOrPipelineOrQueueName, options);
+      pipeline = newPipeline(credentialOrPipelineOrQueueName, options);
     } else if (
       !credentialOrPipelineOrQueueName &&
       typeof credentialOrPipelineOrQueueName !== "string"
     ) {
       // The second paramter is undefined. Use anonymous credential.
-      pipeline = StorageClient.newPipeline(new AnonymousCredential(), options);
+      pipeline = newPipeline(new AnonymousCredential(), options);
     } else if (
       credentialOrPipelineOrQueueName &&
       typeof credentialOrPipelineOrQueueName === "string"
@@ -262,7 +257,7 @@
       // TODO: extract parts from connection string
       const sharedKeyCredential = new SharedKeyCredential("name", "key");
       urlOrConnectionString = "endpoint from connection string" + queueName;
-      pipeline = StorageClient.newPipeline(sharedKeyCredential, options);
+      pipeline = newPipeline(sharedKeyCredential, options);
     } else {
       throw new Error("Expecting non-empty strings for queueName parameter");
     }
