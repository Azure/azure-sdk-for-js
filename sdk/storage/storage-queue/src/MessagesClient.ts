--- conflicted
+++ resolved
@@ -5,15 +5,9 @@
 import * as Models from "./generated/lib/models";
 import { Aborter } from "./Aborter";
 import { Messages } from "./generated/lib/operations";
-<<<<<<< HEAD
 import { newPipeline, NewPipelineOptions, Pipeline } from "./Pipeline";
 import { StorageClient } from "./StorageClient";
-import { appendToURLPath } from "./utils/utils.common";
-=======
-import { Pipeline } from "./Pipeline";
-import { StorageClient, NewPipelineOptions } from "./StorageClient";
 import { appendToURLPath, extractPartsWithValidation } from "./utils/utils.common";
->>>>>>> fc2dc920
 import { MessageIdClient } from "./MessageIdClient";
 import { SharedKeyCredential } from "./credentials/SharedKeyCredential";
 import { Credential } from "./credentials/Credential";
@@ -191,7 +185,7 @@
    * @param {NewPipelineOptions} [options] Optional. Options to configure the HTTP pipeline.
    * @memberof MessagesClient
    */
-  constructor(url: string, credential: Credential, options?: NewPipelineOptions);
+  constructor(url: string, credential?: Credential, options?: NewPipelineOptions);
   /**
    * Creates an instance of MessagesClient.
    *
@@ -213,7 +207,6 @@
     if (credentialOrPipelineOrQueueName instanceof Pipeline) {
       pipeline = credentialOrPipelineOrQueueName;
     } else if (credentialOrPipelineOrQueueName instanceof Credential) {
-<<<<<<< HEAD
       pipeline = newPipeline(credentialOrPipelineOrQueueName, options);
     } else if (
       !credentialOrPipelineOrQueueName &&
@@ -221,28 +214,18 @@
     ) {
       // The second paramter is undefined. Use anonymous credential.
       pipeline = newPipeline(new AnonymousCredential(), options);
-=======
-      pipeline = StorageClient.newPipeline(credentialOrPipelineOrQueueName, options);
->>>>>>> fc2dc920
     } else if (
       credentialOrPipelineOrQueueName &&
       typeof credentialOrPipelineOrQueueName === "string"
     ) {
       const queueName = credentialOrPipelineOrQueueName;
-<<<<<<< HEAD
-      // TODO: extract parts from connection string
-      const sharedKeyCredential = new SharedKeyCredential("name", "key");
-      urlOrConnectionString = "endpoint from connection string" + queueName + "/messages";
-      pipeline = newPipeline(sharedKeyCredential, options);
-=======
       const extractedCreds = extractPartsWithValidation(urlOrConnectionString);
       const sharedKeyCredential = new SharedKeyCredential(
         extractedCreds.accountName,
         extractedCreds.accountKey
       );
       urlOrConnectionString = extractedCreds.url + "/" + queueName + "/messages";
-      pipeline = StorageClient.newPipeline(sharedKeyCredential, options);
->>>>>>> fc2dc920
+      pipeline = newPipeline(sharedKeyCredential, options);
     } else {
       throw new Error("Expecting non-empty strings for queueName parameter");
     }
