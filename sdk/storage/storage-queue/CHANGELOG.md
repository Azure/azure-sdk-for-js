--- conflicted
+++ resolved
@@ -2,12 +2,9 @@
 
 ## 12.2.1 (Unreleased)
 
-<<<<<<< HEAD
 - Updated Azure Storage Service API version to 2020-04-08.
-=======
 - Added `generateSasUrl` to `QueueClient` to generate a service-level SAS URI for the client.
 - Added `generateAccountSasUrl` to `QueueServiceClient` to generate an account-level SAS URI for the client.
->>>>>>> 3ff2d6f0
 - Won't remove the first space in the `userAgentOptions.userAgentPrefix` passed to the `newPipeline()` now. Fixed bug [7536](https://github.com/Azure/azure-sdk-for-js/issues/7536).
 
 ## 12.2.0 (2020-11-10)
