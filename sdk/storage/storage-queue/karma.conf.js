// https://github.com/karma-runner/karma-chrome-launcher
process.env.CHROME_BIN = require("puppeteer").executablePath();
require("dotenv").config({ path: "../.env" });

module.exports = function(config) {
  config.set({
    // base path that will be used to resolve all patterns (eg. files, exclude)
    basePath: "./",

    // frameworks to use
    // available frameworks: https://npmjs.org/browse/keyword/karma-adapter
    frameworks: ["mocha"],

    plugins: [
      "karma-mocha",
      "karma-mocha-reporter",
      "karma-chrome-launcher",
      "karma-edge-launcher",
      "karma-firefox-launcher",
      "karma-ie-launcher",
      "karma-env-preprocessor",
      "karma-coverage",
      "karma-remap-coverage",
      "karma-junit-reporter"
    ],

    // list of files / patterns to load in the browser
    files: [
      // polyfill service supporting IE11 missing features
      // Promise,String.prototype.startsWith,String.prototype.endsWith,String.prototype.repeat,String.prototype.includes,Array.prototype.includes,Object.keys
      "https://cdn.polyfill.io/v2/polyfill.js?features=Promise,String.prototype.startsWith,String.prototype.endsWith,String.prototype.repeat,String.prototype.includes,Array.prototype.includes,Object.keys|always",
      "dist-test/index.browser.js"
    ],

    // list of files / patterns to exclude
    exclude: [],

    // preprocess matching files before serving them to the browser
    // available preprocessors: https://npmjs.org/browse/keyword/karma-preprocessor
    preprocessors: {
      "**/*.js": ["env"],
      // IMPORTANT: COMMENT following line if you want to debug in your browsers!!
      // Preprocess source file to calculate code coverage, however this will make source file unreadable
      "dist-test/index.browser.js": ["coverage"]
    },

    // inject following environment values into browser testing with window.__env__
    // environment values MUST be exported or set with same console running "karma start"
    // https://www.npmjs.com/package/karma-env-preprocessor
    envPreprocessor: ["ACCOUNT_NAME", "ACCOUNT_SAS"],

    // test results reporter to use
    // possible values: 'dots', 'progress'
    // available reporters: https://npmjs.org/browse/keyword/karma-reporter
    reporters: ["mocha", "coverage", "remap-coverage", "junit"],

    coverageReporter: { type: "in-memory" },

    // Coverage report settings
    remapCoverageReporter: {
      "text-summary": null, // to show summary in console
      html: "./coverage-browser",
      cobertura: "./coverage-browser/cobertura-coverage.xml"
    },

    // Exclude coverage calculation for following files
    remapOptions: {
<<<<<<< HEAD
      exclude: /node_modules|test/g
=======
      exclude: /node_modules|tests/g
>>>>>>> 96035b4d
    },

    junitReporter: {
      outputDir: "", // results will be saved as $outputDir/$browserName.xml
      outputFile: "test-results.browser.xml", // if included, results will be saved as $outputDir/$browserName/$outputFile
      suite: "", // suite will become the package name attribute in xml testsuite element
      useBrowserName: false, // add browser name to report and classes names
      nameFormatter: undefined, // function (browser, result) to customize the name attribute in xml testcase element
      classNameFormatter: undefined, // function (browser, result) to customize the classname attribute in xml testcase element
      properties: {} // key value pair of properties to add to the <properties> section of the report
    },

    // web server port
    port: 9328,

    // enable / disable colors in the output (reporters and logs)
    colors: true,

    // level of logging
    // possible values: config.LOG_DISABLE || config.LOG_ERROR || config.LOG_WARN || config.LOG_INFO || config.LOG_DEBUG
    logLevel: config.LOG_INFO,

    // enable / disable watching file and executing tests whenever any file changes
    autoWatch: false,

    // start these browsers
    // available browser launchers: https://npmjs.org/browse/keyword/karma-launcher
    // 'ChromeHeadless', 'Chrome', 'Firefox', 'Edge', 'IE'
    browsers: ["ChromeHeadless"],

    // Continuous Integration mode
    // if true, Karma captures browsers, runs the tests and exits
    singleRun: false,

    // Concurrency level
    // how many browser should be started simultaneous
    concurrency: 1,

    browserNoActivityTimeout: 600000,
    browserDisconnectTimeout: 10000,
    browserDisconnectTolerance: 3,

    client: {
      mocha: {
        // change Karma's debug.html to the mocha web reporter
        reporter: "html",
        timeout: "600000"
      }
    }
  });
};<|MERGE_RESOLUTION|>--- conflicted
+++ resolved
@@ -2,7 +2,7 @@
 process.env.CHROME_BIN = require("puppeteer").executablePath();
 require("dotenv").config({ path: "../.env" });
 
-module.exports = function(config) {
+module.exports = function (config) {
   config.set({
     // base path that will be used to resolve all patterns (eg. files, exclude)
     basePath: "./",
@@ -65,11 +65,7 @@
 
     // Exclude coverage calculation for following files
     remapOptions: {
-<<<<<<< HEAD
       exclude: /node_modules|test/g
-=======
-      exclude: /node_modules|tests/g
->>>>>>> 96035b4d
     },
 
     junitReporter: {
