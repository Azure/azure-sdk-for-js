/*
 Setup: Enter your storage account name and shared key in main()
*/

const {
<<<<<<< HEAD
  QueueServiceClient,
  newPipeline,
  SharedKeyCredential,
  AnonymousCredential,
  HttpPipelineLogLevel,
  TokenCredential
=======
    QueueServiceClient,
    newPipeline,
    SharedKeyCredential,
    AnonymousCredential,
    HttpPipelineLogLevel,
    RawTokenCredential
>>>>>>> 5b4d280b
} = require("../.."); // Change to "@azure/storage-queue" in your package

class ConsoleHttpPipelineLogger {
    constructor(minimumLogLevel) {
        this.minimumLogLevel = minimumLogLevel;
    }
    log(logLevel, message) {
        const logMessage = `${new Date().toISOString()} ${HttpPipelineLogLevel[logLevel]}: ${message}`;
        switch (logLevel) {
            case HttpPipelineLogLevel.ERROR:
                // tslint:disable-next-line:no-console
                console.error(logMessage);
                break;
            case HttpPipelineLogLevel.WARNING:
                // tslint:disable-next-line:no-console
                console.warn(logMessage);
                break;
            case HttpPipelineLogLevel.INFO:
                // tslint:disable-next-line:no-console
                console.log(logMessage);
                break;
        }
    }
}

async function main() {
<<<<<<< HEAD
  // Enter your storage account name and shared key
  const account = "";
  const accountKey = "";

  // Use SharedKeyCredential with storage account and account key
  // SharedKeyCredential is only avaiable in Node.js runtime, not in browsers
  const sharedKeyCredential = new SharedKeyCredential(account, accountKey);

  // Use TokenCredential with OAuth token
  const tokenCredential = new TokenCredential("token");
  tokenCredential.token = "renewedToken"; // Renew the token by updating token field of token credential

  // Use AnonymousCredential when url already includes a SAS signature
  const anonymousCredential = new AnonymousCredential();

  // Use sharedKeyCredential, tokenCredential or anonymousCredential to create a pipeline
  const pipeline = newPipeline(sharedKeyCredential, {
    // httpClient: MyHTTPClient, // A customized HTTP client implementing IHttpClient interface
    // logger: MyLogger, // A customized logger implementing IHttpPipelineLogger interface
    logger: new ConsoleHttpPipelineLogger(HttpPipelineLogLevel.INFO),
    retryOptions: {
      maxTries: 4
    }, // Retry options
    telemetry: {
      value: "BasicSample V10.0.0"
    } // Customized telemetry string
  });

  // List queues
  const queueServiceClient = new QueueServiceClient(
    // When using AnonymousCredential, following url should include a valid SAS or support public access
    `https://${account}.queue.core.windows.net`,
    pipeline
  );

  console.log(`List queues`);
  let i = 1;
  for await (const item of queueServiceClient.listQueues()) {
    console.log(`Queue ${i++}: ${item.name}`);
  }
=======
    // Enter your storage account name and shared key
    const account = "";
    const accountKey = "";

    // Use SharedKeyCredential with storage account and account key
    const sharedKeyCredential = new SharedKeyCredential(account, accountKey);

    // Use RawTokenCredential with OAuth token.  You can find more
    // TokenCredential implementations in the @azure/identity library
    // to use client secrets, certificates, or managed identities for
    // authentication.
    const tokenCredential = new RawTokenCredential("token");
    tokenCredential.token = "renewedToken"; // Renew the token by updating token field of token credential

    // Use AnonymousCredential when url already includes a SAS signature
    const anonymousCredential = new AnonymousCredential();

    // Use sharedKeyCredential, tokenCredential or anonymousCredential to create a pipeline
    const pipeline = newPipeline(sharedKeyCredential, {
        // httpClient: MyHTTPClient, // A customized HTTP client implementing IHttpClient interface
        // logger: MyLogger, // A customized logger implementing IHttpPipelineLogger interface
        logger: new ConsoleHttpPipelineLogger(HttpPipelineLogLevel.INFO),
        retryOptions: {
            maxTries: 4
        }, // Retry options
        telemetry: {
            value: "BasicSample V10.0.0"
        } // Customized telemetry string
    });

    // List queues
    const queueServiceClient = new QueueServiceClient(
        // When using AnonymousCredential, following url should include a valid SAS or support public access
        `https://${account}.queue.core.windows.net`,
        pipeline
    );

    console.log(`List queues`);
    let marker;
    do {
        const listQueuesResponse = await queueServiceClient.listQueuesSegment(
            marker
        );

        marker = listQueuesResponse.nextMarker;
        for (const queue of listQueuesResponse.queueItems) {
            console.log(`Queue: ${queue.name}`);
        }
    } while (marker);

    // Create a new queue
    const queueName = `newqueue${new Date().getTime()}`;
    const queueClient = queueServiceClient.createQueueClient(queueName);
    const createQueueResponse = await queueClient.create();
    console.log(
        `Create queue ${queueName} successfully, service assigned request Id: ${createQueueResponse.requestId}`
    );
>>>>>>> 5b4d280b

  // Create a new queue
  const queueName = `newqueue${new Date().getTime()}`;
  const queueClient = queueServiceClient.createQueueClient(queueName);
  const createQueueResponse = await queueClient.create();
  console.log(
    `Create queue ${queueName} successfully, service assigned request Id: ${createQueueResponse.requestId}`
  );

  // Enqueue a message into the queue using the enqueue method.
  const messagesClient = queueClient.createMessagesClient();
  const enqueueQueueResponse = await messagesClient.enqueue("Hello World!");
  console.log(
    `Enqueue message successfully, service assigned message Id: ${enqueueQueueResponse.messageId}, service assigned request Id: ${enqueueQueueResponse.requestId}`
  );

  // Peek a message using peek method.
  const peekQueueResponse = await messagesClient.peek();
  console.log(`The peeked message is: ${peekQueueResponse.peekedMessageItems[0].messageText}`);

  // You de-queue a message in two steps. Call GetMessage at which point the message becomes invisible to any other code reading messages
  // from this queue for a default period of 30 seconds. To finish removing the message from the queue, you call DeleteMessage.
  // This two-step process ensures that if your code fails to process a message due to hardware or software failure, another instance
  // of your code can get the same message and try again.
  const dequeueResponse = await messagesClient.dequeue();
  if (dequeueResponse.dequeuedMessageItems.length == 1) {
    const dequeueMessageItem = dequeueResponse.dequeuedMessageItems[0];
    console.log(`Processing & deleting message with content: ${dequeueMessageItem.messageText}`);
    const messageIdClient = messagesClient.createMessageIdClient(dequeueMessageItem.messageId);
    const deleteMessageResponse = await messageIdClient.delete(dequeueMessageItem.popReceipt);
    console.log(
      `Delete message succesfully, service assigned request Id: ${deleteMessageResponse.requestId}`
    );
  }

  // Delete the queue.
  const deleteQueueResponse = await queueClient.delete();
  console.log(
    `Delete queue successfully, service assigned request Id: ${deleteQueueResponse.requestId}`
  );
}

// An async method returns a Promise object, which is compatible with then().catch() coding style.
main()
  .then(() => {
    console.log("Successfully executed sample.");
  })
  .catch((err) => {
    console.log(err.message);
  });<|MERGE_RESOLUTION|>--- conflicted
+++ resolved
@@ -3,58 +3,50 @@
 */
 
 const {
-<<<<<<< HEAD
   QueueServiceClient,
   newPipeline,
   SharedKeyCredential,
   AnonymousCredential,
   HttpPipelineLogLevel,
-  TokenCredential
-=======
-    QueueServiceClient,
-    newPipeline,
-    SharedKeyCredential,
-    AnonymousCredential,
-    HttpPipelineLogLevel,
-    RawTokenCredential
->>>>>>> 5b4d280b
+  RawTokenCredential
 } = require("../.."); // Change to "@azure/storage-queue" in your package
 
 class ConsoleHttpPipelineLogger {
-    constructor(minimumLogLevel) {
-        this.minimumLogLevel = minimumLogLevel;
+  constructor(minimumLogLevel) {
+    this.minimumLogLevel = minimumLogLevel;
+  }
+  log(logLevel, message) {
+    const logMessage = `${new Date().toISOString()} ${HttpPipelineLogLevel[logLevel]}: ${message}`;
+    switch (logLevel) {
+      case HttpPipelineLogLevel.ERROR:
+        // tslint:disable-next-line:no-console
+        console.error(logMessage);
+        break;
+      case HttpPipelineLogLevel.WARNING:
+        // tslint:disable-next-line:no-console
+        console.warn(logMessage);
+        break;
+      case HttpPipelineLogLevel.INFO:
+        // tslint:disable-next-line:no-console
+        console.log(logMessage);
+        break;
     }
-    log(logLevel, message) {
-        const logMessage = `${new Date().toISOString()} ${HttpPipelineLogLevel[logLevel]}: ${message}`;
-        switch (logLevel) {
-            case HttpPipelineLogLevel.ERROR:
-                // tslint:disable-next-line:no-console
-                console.error(logMessage);
-                break;
-            case HttpPipelineLogLevel.WARNING:
-                // tslint:disable-next-line:no-console
-                console.warn(logMessage);
-                break;
-            case HttpPipelineLogLevel.INFO:
-                // tslint:disable-next-line:no-console
-                console.log(logMessage);
-                break;
-        }
-    }
+  }
 }
 
 async function main() {
-<<<<<<< HEAD
   // Enter your storage account name and shared key
   const account = "";
   const accountKey = "";
 
   // Use SharedKeyCredential with storage account and account key
-  // SharedKeyCredential is only avaiable in Node.js runtime, not in browsers
   const sharedKeyCredential = new SharedKeyCredential(account, accountKey);
 
-  // Use TokenCredential with OAuth token
-  const tokenCredential = new TokenCredential("token");
+  // Use RawTokenCredential with OAuth token.  You can find more
+  // TokenCredential implementations in the @azure/identity library
+  // to use client secrets, certificates, or managed identities for
+  // authentication.
+  const tokenCredential = new RawTokenCredential("token");
   tokenCredential.token = "renewedToken"; // Renew the token by updating token field of token credential
 
   // Use AnonymousCredential when url already includes a SAS signature
@@ -85,65 +77,14 @@
   for await (const item of queueServiceClient.listQueues()) {
     console.log(`Queue ${i++}: ${item.name}`);
   }
-=======
-    // Enter your storage account name and shared key
-    const account = "";
-    const accountKey = "";
 
-    // Use SharedKeyCredential with storage account and account key
-    const sharedKeyCredential = new SharedKeyCredential(account, accountKey);
-
-    // Use RawTokenCredential with OAuth token.  You can find more
-    // TokenCredential implementations in the @azure/identity library
-    // to use client secrets, certificates, or managed identities for
-    // authentication.
-    const tokenCredential = new RawTokenCredential("token");
-    tokenCredential.token = "renewedToken"; // Renew the token by updating token field of token credential
-
-    // Use AnonymousCredential when url already includes a SAS signature
-    const anonymousCredential = new AnonymousCredential();
-
-    // Use sharedKeyCredential, tokenCredential or anonymousCredential to create a pipeline
-    const pipeline = newPipeline(sharedKeyCredential, {
-        // httpClient: MyHTTPClient, // A customized HTTP client implementing IHttpClient interface
-        // logger: MyLogger, // A customized logger implementing IHttpPipelineLogger interface
-        logger: new ConsoleHttpPipelineLogger(HttpPipelineLogLevel.INFO),
-        retryOptions: {
-            maxTries: 4
-        }, // Retry options
-        telemetry: {
-            value: "BasicSample V10.0.0"
-        } // Customized telemetry string
-    });
-
-    // List queues
-    const queueServiceClient = new QueueServiceClient(
-        // When using AnonymousCredential, following url should include a valid SAS or support public access
-        `https://${account}.queue.core.windows.net`,
-        pipeline
-    );
-
-    console.log(`List queues`);
-    let marker;
-    do {
-        const listQueuesResponse = await queueServiceClient.listQueuesSegment(
-            marker
-        );
-
-        marker = listQueuesResponse.nextMarker;
-        for (const queue of listQueuesResponse.queueItems) {
-            console.log(`Queue: ${queue.name}`);
-        }
-    } while (marker);
-
-    // Create a new queue
-    const queueName = `newqueue${new Date().getTime()}`;
-    const queueClient = queueServiceClient.createQueueClient(queueName);
-    const createQueueResponse = await queueClient.create();
-    console.log(
-        `Create queue ${queueName} successfully, service assigned request Id: ${createQueueResponse.requestId}`
-    );
->>>>>>> 5b4d280b
+  // Create a new queue
+  const queueName = `newqueue${new Date().getTime()}`;
+  const queueClient = queueServiceClient.createQueueClient(queueName);
+  const createQueueResponse = await queueClient.create();
+  console.log(
+    `Create queue ${queueName} successfully, service assigned request Id: ${createQueueResponse.requestId}`
+  );
 
   // Create a new queue
   const queueName = `newqueue${new Date().getTime()}`;
