{
  "name": "@azure/storage-queue",
  "sdk-type": "client",
  "version": "12.8.0-beta.2",
  "description": "Microsoft Azure Storage SDK for JavaScript - Queue",
  "main": "./dist/index.js",
  "module": "./dist-esm/src/index.js",
  "browser": {
    "./dist-esm/src/index.js": "./dist-esm/src/index.browser.js",
    "./dist-esm/src/credentials/StorageSharedKeyCredential.js": "./dist-esm/src/credentials/StorageSharedKeyCredential.browser.js",
    "./dist-esm/test/utils/index.js": "./dist-esm/test/utils/index.browser.js",
    "os": false,
    "process": false
  },
  "types": "./typings/latest/storage-queue.d.ts",
  "typesVersions": {
    "<3.6": {
      "*": [
        "./typings/3.1/storage-queue.d.ts"
      ]
    }
  },
  "engines": {
    "node": ">=12.0.0"
  },
  "scripts": {
    "audit": "node ../../../common/scripts/rush-audit.js && rimraf node_modules package-lock.json && npm i --package-lock-only 2>&1 && npm audit",
    "build:browser": "tsc -p . && cross-env ONLY_BROWSER=true rollup -c 2>&1",
<<<<<<< HEAD
    "build:samples": "echo Obsolete",
    "build:test": "tsc -p . && rollup -c rollup.test.config.js 2>&1",
    "build:types": "downlevel-dts typings/latest typings/3.1",
    "build": "npm run clean && tsc -p . && npm run build:nodebrowser && api-extractor run --local && npm run build:types",
    "check-format": "prettier --list-different --config ../../../.prettierrc.json --ignore-path ../../../.prettierignore \"src/**/*.ts\" \"test/**/*.ts\" \"samples-dev/**/*.ts\"  \"*.{js,json}\"",
=======
    "build:node": "tsc -p . && cross-env ONLY_NODE=true rollup -c 2>&1",
    "build:samples": "dev-tool samples prep && cd dist-samples && tsc -p .",
    "build:test": "tsc -p . && rollup -c 2>&1",
    "build:types": "downlevel-dts typings/latest typings/3.1",
    "build": "npm run clean && tsc -p . && rollup -c 2>&1 && api-extractor run --local && npm run build:types",
    "check-format": "prettier --list-different --config ../../../.prettierrc.json --ignore-path ../../../.prettierignore \"src/**/*.ts\" \"test/**/*.ts\" \"*.{js,json}\"",
>>>>>>> 043fe994
    "clean": "rimraf dist dist-* typings temp statistics.html coverage coverage-browser .nyc_output *.tgz *.log test*.xml TEST*.xml",
    "clean:samples": "rimraf samples/v12/javascript/node_modules samples/v12/typescript/node_modules samples/v12/typescript/dist samples/v12/typescript/package-lock.json samples/v12/javascript/package-lock.json",
    "extract-api": "tsc -p . && api-extractor run --local",
    "execute:samples": "dev-tool run samples-dev",
    "format": "prettier --write --config ../../../.prettierrc.json --ignore-path ../../../.prettierignore \"src/**/*.ts\" \"test/**/*.ts\" \"samples-dev/**/*.ts\" \"*.{js,json}\"",
    "generate:client": "autorest --typescript ./swagger/README.md",
    "integration-test:browser": "karma start --single-run",
    "integration-test:node": "nyc mocha -r esm --require source-map-support/register --reporter ../../../common/tools/mocha-multi-reporter.js --full-trace -t 120000 \"dist-esm/test/*.spec.js\" \"dist-esm/test/node/*.spec.js\"",
    "integration-test": "npm run integration-test:node && npm run integration-test:browser",
    "lint:fix": "eslint package.json api-extractor.json src test --ext .ts --fix",
    "lint": "eslint package.json api-extractor.json src test --ext .ts",
    "pack": "npm pack 2>&1",
    "test:browser": "npm run clean && npm run build:test && npm run unit-test:browser",
    "test:node": "npm run clean && npm run build:test && npm run unit-test:node",
    "test": "npm run clean && npm run build:test && npm run unit-test",
    "unit-test:browser": "karma start --single-run",
    "unit-test:node": "mocha -r esm --require ts-node/register --reporter ../../../common/tools/mocha-multi-reporter.js --timeout 1200000 --full-trace \"test/{,!(browser)/**/}*.spec.ts\"",
    "unit-test": "npm run unit-test:node && npm run unit-test:browser",
    "emulator-tests": "cross-env STORAGE_CONNECTION_STRING=UseDevelopmentStorage=true && npm run test:node"
  },
  "files": [
    "BreakingChanges.md",
    "dist/",
    "dist-esm/src/",
    "typings/latest/storage-queue.d.ts",
    "typings/3.1/storage-queue.d.ts",
    "README.md",
    "LICENSE"
  ],
  "repository": "github:Azure/azure-sdk-for-js",
  "keywords": [
    "azure",
    "storage",
    "queue",
    "cloud",
    "node.js",
    "typescript",
    "javascript",
    "browser"
  ],
  "author": "Microsoft Corporation",
  "license": "MIT",
  "bugs": {
    "url": "https://github.com/Azure/azure-sdk-for-js/issues"
  },
  "homepage": "https://github.com/Azure/azure-sdk-for-js/blob/main/sdk/storage/storage-queue/",
  "sideEffects": false,
  "//metadata": {
    "constantPaths": [
      {
        "path": "src/generated/src/storageClientContext.ts",
        "prefix": "packageVersion"
      },
      {
        "path": "src/utils/constants.ts",
        "prefix": "SDK_VERSION"
      },
      {
        "path": "swagger/README.md",
        "prefix": "package-version"
      }
    ]
  },
  "//sampleConfiguration": {
    "skip": [
      "anonymousAuth.js",
      "azureAdAuth.js",
      "queueClient.js",
      "customPipeline.js",
      "listQueues.js",
      "sharedKeyAuth.js"
    ],
    "productName": "Azure Storage Queue",
    "productSlugs": [
      "azure",
      "azure-storage"
    ],
    "requiredResources": {
      "Azure Storage Account": "https://docs.microsoft.com/azure/storage/common/storage-account-overview"
    }
  },
  "dependencies": {
    "@azure/abort-controller": "^1.0.0",
    "@azure/core-http": "^2.0.0",
    "@azure/core-paging": "^1.1.1",
    "@azure/core-tracing": "1.0.0-preview.13",
    "@azure/logger": "^1.0.0",
    "tslib": "^2.2.0"
  },
  "devDependencies": {
    "@azure/dev-tool": "^1.0.0",
    "@azure/eslint-plugin-azure-sdk": "^3.0.0",
    "@azure/identity": "^2.0.1",
    "@azure/test-utils": "^1.0.0",
    "@azure-tools/test-recorder": "^1.0.0",
    "@microsoft/api-extractor": "^7.18.11",
    "@rollup/plugin-commonjs": "11.0.2",
    "@rollup/plugin-multi-entry": "^3.0.0",
    "@rollup/plugin-node-resolve": "^8.0.0",
    "@rollup/plugin-replace": "^2.2.0",
    "@types/chai": "^4.1.6",
    "@types/mocha": "^7.0.2",
    "@types/node": "^12.0.0",
    "chai": "^4.2.0",
    "cross-env": "^7.0.2",
    "dotenv": "^8.2.0",
    "downlevel-dts": "~0.4.0",
    "es6-promise": "^4.2.5",
    "eslint": "^7.15.0",
    "esm": "^3.2.18",
    "inherits": "^2.0.3",
    "karma": "^6.2.0",
    "karma-chrome-launcher": "^3.0.0",
    "karma-coverage": "^2.0.0",
    "karma-edge-launcher": "^0.4.2",
    "karma-env-preprocessor": "^0.1.1",
    "karma-firefox-launcher": "^1.1.0",
    "karma-ie-launcher": "^1.0.0",
    "karma-json-preprocessor": "^0.3.3",
    "karma-json-to-file-reporter": "^1.0.1",
    "karma-junit-reporter": "^2.0.1",
    "karma-mocha": "^2.0.1",
    "karma-mocha-reporter": "^2.2.5",
    "karma-sourcemap-loader": "^0.3.8",
    "mocha": "^7.1.1",
    "mocha-junit-reporter": "^2.0.0",
    "nyc": "^15.0.0",
    "prettier": "^2.5.1",
    "puppeteer": "^10.2.0",
    "rimraf": "^3.0.0",
    "rollup": "^1.16.3",
    "rollup-plugin-shim": "^1.0.0",
    "rollup-plugin-sourcemaps": "^0.4.2",
    "rollup-plugin-terser": "^5.1.1",
    "rollup-plugin-visualizer": "^4.0.4",
    "source-map-support": "^0.5.9",
    "ts-node": "^10.0.0",
    "typescript": "~4.2.0",
    "util": "^0.12.1"
  }
}<|MERGE_RESOLUTION|>--- conflicted
+++ resolved
@@ -26,20 +26,12 @@
   "scripts": {
     "audit": "node ../../../common/scripts/rush-audit.js && rimraf node_modules package-lock.json && npm i --package-lock-only 2>&1 && npm audit",
     "build:browser": "tsc -p . && cross-env ONLY_BROWSER=true rollup -c 2>&1",
-<<<<<<< HEAD
-    "build:samples": "echo Obsolete",
-    "build:test": "tsc -p . && rollup -c rollup.test.config.js 2>&1",
-    "build:types": "downlevel-dts typings/latest typings/3.1",
-    "build": "npm run clean && tsc -p . && npm run build:nodebrowser && api-extractor run --local && npm run build:types",
-    "check-format": "prettier --list-different --config ../../../.prettierrc.json --ignore-path ../../../.prettierignore \"src/**/*.ts\" \"test/**/*.ts\" \"samples-dev/**/*.ts\"  \"*.{js,json}\"",
-=======
     "build:node": "tsc -p . && cross-env ONLY_NODE=true rollup -c 2>&1",
-    "build:samples": "dev-tool samples prep && cd dist-samples && tsc -p .",
+    "build:samples": "echo Obsolete.",
     "build:test": "tsc -p . && rollup -c 2>&1",
     "build:types": "downlevel-dts typings/latest typings/3.1",
     "build": "npm run clean && tsc -p . && rollup -c 2>&1 && api-extractor run --local && npm run build:types",
-    "check-format": "prettier --list-different --config ../../../.prettierrc.json --ignore-path ../../../.prettierignore \"src/**/*.ts\" \"test/**/*.ts\" \"*.{js,json}\"",
->>>>>>> 043fe994
+    "check-format": "prettier --list-different --config ../../../.prettierrc.json --ignore-path ../../../.prettierignore \"src/**/*.ts\" \"test/**/*.ts\" \"samples-dev/**/*.ts\" \"*.{js,json}\"",
     "clean": "rimraf dist dist-* typings temp statistics.html coverage coverage-browser .nyc_output *.tgz *.log test*.xml TEST*.xml",
     "clean:samples": "rimraf samples/v12/javascript/node_modules samples/v12/typescript/node_modules samples/v12/typescript/dist samples/v12/typescript/package-lock.json samples/v12/javascript/package-lock.json",
     "extract-api": "tsc -p . && api-extractor run --local",
