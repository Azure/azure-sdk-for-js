--- conflicted
+++ resolved
@@ -100,13 +100,8 @@
   },
   "dependencies": {
     "@azure/abort-controller": "^1.0.0",
-<<<<<<< HEAD
-    "@azure/core-http": "^1.0.0",
-    "@azure/core-paging": "^1.1.0",
-=======
     "@azure/core-http": "^1.0.3",
     "@azure/core-paging": "^1.0.0",
->>>>>>> 7fe566f3
     "@azure/core-tracing": "1.0.0-preview.7",
     "@azure/logger": "^1.0.0",
     "@opentelemetry/types": "^0.2.0",
