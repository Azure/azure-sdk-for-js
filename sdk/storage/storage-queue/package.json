{
  "name": "@azure/storage-queue",
  "sdk-type": "client",
  "version": "12.0.4",
  "description": "Microsoft Azure Storage SDK for JavaScript - Queue",
  "main": "./dist/index.js",
  "module": "./dist-esm/src/index.js",
  "browser": {
    "./dist-esm/src/index.js": "./dist-esm/src/index.browser.js",
    "./dist-esm/src/credentials/StorageSharedKeyCredential.js": "./dist-esm/src/credentials/StorageSharedKeyCredential.browser.js",
    "./dist-esm/test/utils/index.js": "./dist-esm/test/utils/index.browser.js",
    "os": false,
    "process": false
  },
<<<<<<< HEAD
  "types": "./typings/storage-queue.d.ts",
=======
  "types": "./typings/latest/src/index.d.ts",
  "typesVersions": {
    "<3.6": {
      "*": [
        "./typings/3.1/src/index.d.ts"
      ]
    }
  },
>>>>>>> b04190e8
  "engines": {
    "node": ">=8.0.0"
  },
  "scripts": {
    "audit": "node ../../../common/scripts/rush-audit.js && rimraf node_modules package-lock.json && npm i --package-lock-only 2>&1 && npm audit",
    "build:autorest": "autorest ./swagger/README.md --typescript --package-version=12.0.3 --use=@microsoft.azure/autorest.typescript@5.0.1",
    "build:es6": "tsc -p tsconfig.json && npm run build:types",
    "build:nodebrowser": "rollup -c 2>&1",
    "build:samples": "npm run clean && npm run build:es6 && cross-env ONLY_NODE=true rollup -c 2>&1 && npm run build:prep-samples",
    "build:prep-samples": "node ../../../common/scripts/prep-samples.js && cd samples && tsc",
    "build:test": "npm run build:es6 && rollup -c rollup.test.config.js 2>&1",
    "build:types": "downlevel-dts typings/latest typings/3.1",
    "build": "npm run build:es6 && npm run build:nodebrowser && api-extractor run --local",
    "check-format": "prettier --list-different --config ../../.prettierrc.json \"src/**/*.ts\" \"test/**/*.ts\" \"*.{js,json}\"",
    "clean": "rimraf dist dist-esm dist-test typings temp dist-browser/*.js* dist-browser/*.zip statistics.html coverage coverage-browser .nyc_output *.tgz *.log test*.xml TEST*.xml",
    "clean:samples": "rimraf samples/javascript/node_modules samples/typescript/node_modules samples/typescript/dist samples/typescript/package-lock.json samples/javascript/package-lock.json",
    "extract-api": "tsc -p . && api-extractor run --local",
    "execute:js-samples": "node ../../../common/scripts/run-samples.js samples/javascript/",
    "execute:ts-samples": "node ../../../common/scripts/run-samples.js samples/typescript/dist/samples/typescript/src/",
    "execute:samples": "npm run build:samples && npm run execute:js-samples && npm run execute:ts-samples",
    "format": "prettier --write --config ../../.prettierrc.json \"src/**/*.ts\" \"test/**/*.ts\" \"*.{js,json}\"",
    "integration-test:browser": "karma start --single-run",
    "integration-test:node": "nyc mocha -r esm --require source-map-support/register --reporter mocha-multi --reporter-options spec=-,mocha-junit-reporter=- --full-trace -t 120000 dist-esm/test/*.spec.js dist-esm/test/node/*.spec.js",
    "integration-test": "npm run integration-test:node && npm run integration-test:browser",
    "lint:fix": "eslint -c ../../.eslintrc.old.json src test samples --ext .ts --fix",
    "lint": "eslint -c ../../.eslintrc.old.json src test samples --ext .ts -f html -o storage-queue-lintReport.html || exit 0",
    "pack": "npm pack 2>&1",
    "prebuild": "npm run clean",
    "test:browser": "npm run clean && npm run build:test && npm run unit-test:browser",
    "test:node": "npm run clean && npm run build:test && npm run unit-test:node",
    "test": "npm run clean && npm run build:test && npm run unit-test",
    "unit-test:browser": "karma start --single-run",
    "unit-test:node": "mocha --require source-map-support/register --reporter mocha-multi --reporter-options spec=-,mocha-junit-reporter=- --full-trace -t 120000 dist-test/index.node.js",
    "unit-test": "npm run unit-test:node && npm run unit-test:browser",
    "emulator-tests": "cross-env STORAGE_CONNECTION_STRING=UseDevelopmentStorage=true && npm run test:node"
  },
  "files": [
    "BreakingChanges.md",
    "dist/",
    "dist-esm/src/",
    "LICENSE",
    "src/",
<<<<<<< HEAD
    "typings/storage-queue.d.ts",
=======
    "typings/latest/src",
    "typings/3.1/src",
>>>>>>> b04190e8
    "tsconfig.json"
  ],
  "repository": {
    "type": "git",
    "url": "git+https://github.com/Azure/azure-sdk-for-js.git"
  },
  "keywords": [
    "Azure",
    "Storage",
    "Queue",
    "Node.js",
    "TypeScript",
    "JavaScript",
    "Browser"
  ],
  "author": "Microsoft Corporation",
  "license": "MIT",
  "bugs": {
    "url": "https://github.com/Azure/azure-sdk-for-js/issues"
  },
  "homepage": "https://github.com/Azure/azure-sdk-for-js#readme",
  "sideEffects": false,
  "//metadata": {
    "constantPaths": [
      {
        "path": "src/generated/src/storageClientContext.ts",
        "prefix": "packageVersion"
      },
      {
        "path": "src/utils/constants.ts",
        "prefix": "SDK_VERSION"
      }
    ]
  },
  "dependencies": {
    "@azure/abort-controller": "^1.0.0",
    "@azure/core-http": "^1.0.3",
    "@azure/core-paging": "^1.0.0",
    "@azure/core-tracing": "1.0.0-preview.7",
    "@azure/logger": "^1.0.0",
    "@opentelemetry/types": "^0.2.0",
    "tslib": "^1.10.0"
  },
  "devDependencies": {
    "@azure/identity": "^1.0.0",
    "@azure/test-utils-recorder": "^1.0.0",
    "@microsoft/api-extractor": "^7.5.4",
    "@rollup/plugin-commonjs": "^11.0.1",
    "@rollup/plugin-multi-entry": "^3.0.0",
    "@rollup/plugin-node-resolve": "^7.0.0",
    "@rollup/plugin-replace": "^2.2.0",
    "@types/mocha": "^5.2.5",
    "@types/node": "^8.0.0",
    "@typescript-eslint/eslint-plugin": "^2.0.0",
    "@typescript-eslint/parser": "^2.0.0",
    "assert": "^1.4.1",
    "cross-env": "^6.0.3",
    "dotenv": "^8.2.0",
    "downlevel-dts": "~0.4.0",
    "es6-promise": "^4.2.5",
    "eslint": "^6.1.0",
    "eslint-config-prettier": "^6.0.0",
    "eslint-plugin-no-null": "^1.0.2",
    "eslint-plugin-no-only-tests": "^2.3.0",
    "eslint-plugin-promise": "^4.1.1",
    "esm": "^3.2.18",
    "inherits": "^2.0.3",
    "karma": "^4.0.1",
    "karma-chrome-launcher": "^3.0.0",
    "karma-coverage": "^2.0.0",
    "karma-edge-launcher": "^0.4.2",
    "karma-env-preprocessor": "^0.1.1",
    "karma-firefox-launcher": "^1.1.0",
    "karma-ie-launcher": "^1.0.0",
    "karma-json-preprocessor": "^0.3.3",
    "karma-json-to-file-reporter": "^1.0.1",
    "karma-junit-reporter": "^2.0.1",
    "karma-mocha": "^1.3.0",
    "karma-mocha-reporter": "^2.2.5",
    "karma-remap-istanbul": "^0.6.0",
    "mocha": "^6.2.2",
    "mocha-junit-reporter": "^1.18.0",
    "mocha-multi": "^1.1.3",
    "nyc": "^14.0.0",
    "prettier": "^1.16.4",
    "puppeteer": "^2.0.0",
    "rimraf": "^3.0.0",
    "rollup": "^1.16.3",
    "rollup-plugin-shim": "^1.0.0",
    "rollup-plugin-sourcemaps": "^0.4.2",
    "rollup-plugin-terser": "^5.1.1",
    "rollup-plugin-visualizer": "^3.1.1",
    "source-map-support": "^0.5.9",
    "ts-node": "^8.3.0",
    "typescript": "~3.7.5",
    "util": "^0.12.1"
  }
}<|MERGE_RESOLUTION|>--- conflicted
+++ resolved
@@ -12,9 +12,6 @@
     "os": false,
     "process": false
   },
-<<<<<<< HEAD
-  "types": "./typings/storage-queue.d.ts",
-=======
   "types": "./typings/latest/src/index.d.ts",
   "typesVersions": {
     "<3.6": {
@@ -23,7 +20,6 @@
       ]
     }
   },
->>>>>>> b04190e8
   "engines": {
     "node": ">=8.0.0"
   },
@@ -66,12 +62,8 @@
     "dist-esm/src/",
     "LICENSE",
     "src/",
-<<<<<<< HEAD
-    "typings/storage-queue.d.ts",
-=======
     "typings/latest/src",
     "typings/3.1/src",
->>>>>>> b04190e8
     "tsconfig.json"
   ],
   "repository": {
