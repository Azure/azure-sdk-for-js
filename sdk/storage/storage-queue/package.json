--- conflicted
+++ resolved
@@ -121,7 +121,6 @@
     "@vitest/coverage-istanbul": "^3.0.6",
     "dotenv": "^16.0.0",
     "eslint": "^9.9.0",
-<<<<<<< HEAD
     "playwright": "^1.51.0",
     "typescript": "~5.7.2",
     "vitest": "^3.0.6"
@@ -163,24 +162,5 @@
         "default": "./dist/commonjs/index.js"
       }
     }
-=======
-    "inherits": "^2.0.3",
-    "karma": "^6.2.0",
-    "karma-chrome-launcher": "^3.0.0",
-    "karma-coverage": "^2.0.0",
-    "karma-env-preprocessor": "^0.1.1",
-    "karma-firefox-launcher": "^2.1.3",
-    "karma-junit-reporter": "^2.0.1",
-    "karma-mocha": "^2.0.1",
-    "karma-mocha-reporter": "^2.2.5",
-    "karma-sourcemap-loader": "^0.4.0",
-    "mocha": "^11.0.2",
-    "nyc": "^17.0.0",
-    "puppeteer": "^24.0.0",
-    "source-map-support": "^0.5.9",
-    "ts-node": "^10.0.0",
-    "typescript": "~5.8.2",
-    "util": "^0.12.1"
->>>>>>> 30504915
   }
 }