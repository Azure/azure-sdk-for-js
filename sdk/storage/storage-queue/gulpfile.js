const gulp = require("gulp");
const zip = require("gulp-zip");

const version = require("./package.json").version;
const zipFileName = `azurestoragejs.queue-${version}.zip`;

gulp.task("zip", function(callback) {
  gulp
<<<<<<< HEAD
    .src([
      "browser/azure-storage-queue.js",
      "browser/azure-storage-queue.min.js",
      "browser/*.txt"
    ])
=======
    .src(["browser/azure-storage.queue.js", "browser/azure-storage.queue.min.js", "browser/*.txt"])
>>>>>>> 96035b4d
    .pipe(zip(zipFileName))
    .pipe(gulp.dest("browser"))
    .on("end", callback);
});<|MERGE_RESOLUTION|>--- conflicted
+++ resolved
@@ -4,17 +4,13 @@
 const version = require("./package.json").version;
 const zipFileName = `azurestoragejs.queue-${version}.zip`;
 
-gulp.task("zip", function(callback) {
+gulp.task("zip", function (callback) {
   gulp
-<<<<<<< HEAD
     .src([
       "browser/azure-storage-queue.js",
       "browser/azure-storage-queue.min.js",
       "browser/*.txt"
     ])
-=======
-    .src(["browser/azure-storage.queue.js", "browser/azure-storage.queue.min.js", "browser/*.txt"])
->>>>>>> 96035b4d
     .pipe(zip(zipFileName))
     .pipe(gulp.dest("browser"))
     .on("end", callback);
