# Changelog

## 2019.09 12.0.0-preview.4

<<<<<<< HEAD
- Added development connection string support to connect to the storage emulator [Azurite - Extension for VS Code](https://marketplace.visualstudio.com/items?itemName=Azurite.azurite)
  - Development Connection String
    - `DefaultEndpointsProtocol=http;AccountName=devstoreaccount1;AccountKey=Eby8vdM02xNOcqFlqUwJPLlmEtlCDXJ1OUzFT50uSRZ6IFsuFq2UVErCz4I6tq/K1SZFPTOtr/KBHBeksoGMGw==;BlobEndpoint=http://127.0.0.1:10000/devstoreaccount1;`
  - Shorthand notation is also supported
    - `UseDevelopmentStorage=true` (or `UseDevelopmentStorage=true;DevelopmentStorageProxyUri=http://myProxyUri`)
=======
- Library tries to load the proxy settings from the environment variables like HTTP_PROXY if the proxy settings are not provided when clients like BlobServiceClient or BlobClient are instantiated.
>>>>>>> 30274c5c

## 2019.09 12.0.0-preview.3

- [Breaking] `RawTokenCredential` is dropped. TokenCredential implementations can be found in the [@azure/identity](https://www.npmjs.com/package/@azure/identity) library for authentication.
- Updated Azure Storage Service API version to 2019-02-02.
- A new API `BlobServiceClient.submitBatch()` supports Blob Batch operation which allows multiple requests to be sent within a single request body.
- Added support for customer provided encryption key.
- Added support for rehydrate priority with additional option to methods `BlobClient.startCopyFromURL()` and `BlobClient.setTier()`.
- APIs `BlobClient.startCopyFromURL()`, `BlockBlobClient.upload()`, `BlockBlobClient.commitBlockList()` and `PageBlobClient.create()` now support set the blob tier within the API call.
- Responses for all APIs now return x-ms-client-request-id through `clientRequestId` that was passed in on the request from client-side.
- Exposed options to accept CRC64 as a transactional data integrity mechanism for data transfer APIs.
- Added overloads of `generateBlobSASQueryParameters` functions to generate user delegation SAS.
- `expiry` and `start` in `AccessPolicy` are now optional in `ContainerClient.setAccessPolicy` and `ContainerClient.getAccessPolicy`.
- Exported `HttpRequestBody` type for who wants to implement a customized HTTP client.
- Fixed a bug of `BlobClient.downloadToBuffer()` when provided offset is not 0.
- Fixed a bug that `Aborter` cannot work during retry interval.
- Fixed a bug that `Aborter` throws timeout error even though it succeeds of `BlockBlobClient.download()`.
- Fixed a bug that "err.code.toUpperCase is not a function" when retries in browser.
- Export `RetryPolicyType`.
- `Aborter` doesn't require `dom` as tsconfig lib requirement anymore for `Event` type.
- Service SAS generation now supports snapshot access control from 2018-11-09 in `generateBlobSASQueryParameters()`.
- Service SAS generation now supports snapshot access control from API version 2018-11-09 in `generateBlobSASQueryParameters()`.
- A new API `PageBlobClient.uploadPagesFromURL()` allows pages in a page blob to be written using a range of another blob as a source. This permits synchronous server-side copies to be orchestrated for page blobs of any size.
- A new API `AppendBlobClient.appendBlockFromURL()` commits a new block of data to the end of an append blob. Method uses a range of another blob as a source. This permits synchronous server-side copies to be orchestrated for append blobs of any size.
- A new API `BlobClient.syncCopyFromURL()` allows a block blob to be copied synchronously using a URL as a source. This API has a maximum size of 256 MB and preserves metadata and block list.
- A new API `BlobServiceClient.getUserDelegationKey()` added to get a key that can be used to generate a user delegation SAS (shared access signature).
- Updated HTTP client from axios to node-fetch in Node.js runtime.
- A new option `keepAliveOptions` added to parameter of `newPipeline()` which controls keep-alive configurations. Keep-alive is enabled by default.
- Pass through `options.abortSignal` to the optional `abortSignal` attribute in option bags instead of using `AbortSignal.none` as the default value when `options.abortSignal` is not specified.
- Basic HTTP proxy authentication support is added. Proxy settings can be passed in the options while creating a new client. Example - [typescript/proxyAuth.ts](https://github.com/Azure/azure-sdk-for-js/blob/feature/storage/sdk/storage/storage-blob/samples/typescript/proxyAuth.ts)
- Connection strings for explicit storage endpoints are supported. - [Configure Azure Storage connection strings](https://docs.microsoft.com/en-us/azure/storage/common/storage-configure-connection-string#create-a-connection-string-for-an-explicit-storage-endpoint)

## 2019.08 12.0.0-preview.2

- [Breaking] Aborter class is no longer exposed from the package. Use the package [@azure/abort-controller](https://www.npmjs.com/package/@azure/abort-controller) to pass an abort signal to any of the async operations.
  `AbortController.timeout(<milliseconds>)` can be utitlized as an abort signal.
- Generalized the credential parameter in client constructors to support `{SharedKeyCredential | AnonymousCredential | TokenCredential}` credentials as a union type.
- Storage service allows SAS connection string with SAS string and endpoints along with the Account connection string(account name, key and endpoint).
  In this preview, SAS connection string support is added to the existing connection string client constructors and static methods.
  - Account connection string example - `DefaultEndpointsProtocol=https;AccountName=myaccount;AccountKey=accountKey;EndpointSuffix=core.windows.net`
  - SAS connection string example - `BlobEndpoint=https://myaccount.blob.core.windows.net/;QueueEndpoint=https://myaccount.queue.core.windows.net/;FileEndpoint=https://myaccount.file.core.windows.net/;TableEndpoint=https://myaccount.table.core.windows.net/;SharedAccessSignature=sasString`
  - SAS connection string is supported in both NodeJS and browser runtimes unlike the Account Connection String which is supported only in the NodeJS runtime.

## 2019.07 12.0.0-preview.1

- [Breaking] Client types are renamed from *URL to *Client.
  BlobURL, BlockBlobURL, ContainerURL, ServiceURL, StorageURL to BlobClient, BlockBlobClient, ContainerClient, BlobServiceClient, StorageClient respectively.
- [Breaking] Aborter parameters are now moved into option bags.
  - `abortSignal` attrubute(optional) in the option-bag of respective module has to be utitlized for the `Aborter.timeout(<milliseconds>)` functionality.
  - `Aborter.none` is the default value.
- [Breaking] I- prefixes are removed from interface names
  - Example- `IBlobDownloadOptions` is updated to `BlobDownloadOptions`, the new names must to be used.
- [Breaking] The static methods to create client types are removed. The functionality is moved into new instance methods added to the parent clients.
- [Breaking] The telemetry strings have been updated.
  - `Azure-Storage/${SDK_VERSION}` is updated to `azsdk-js-storagefile/${SDK_VERSION}`.
- [Breaking]  withPipeline method is removed.
- Async iterators with pagination support are added for listing methods
  - `listContainers()`, `listBlobsFlat()` and `listBlobsByHierarchy()`
  - Please refer to the samples for async iterators in the `samples` folder.
- [Breaking]  Methods that list segments(`listBlobFlatSegment()` and `listContainersSegment()`) are no longer exposed in public api.
- [Breaking]  High level convenience functions are moved into clients as their instance member function.
  - `uploadFileToBlockBlob()`, `uploadStreamToBlockBlob()` and `uploadBrowserDataToBlockBlob()` -> `BlockBlobClient.uploadFile()`, `BlockBlobClient.uploadStream()` and `BlockBlobClient.uploadBrowserData()` respectively
  - `downloadBlobToBuffer()` -> `BlobClient.downloadToBuffer()`
- [Breaking] `StorageClient` is no longer exposed. `StorageClient.newPipeline()` static method is moved to the top level exported function `newPipeline()`.
- [Breaking] `TokenCredential` has been renamed to `RawTokenCredential` to make way for the new `@azure/identity` library's `TokenCredential` interface.
- [Breaking] Blob/Container member methods that manage leases are removed. A new type `LeaseClient` is added to manage leases.
- Updated dependency `@azure/ms-rest-js` to `@azure/core-http`.
- Constructor overloads added into client types so they can be constructed from a url and a pipeline/credential and connection string.
  - Constructors with overloads - `AppendBlobClient`, `BlobClient`, `BlobServiceClient`, `BlockBlobClient`, `ContainerClient` and `PageBlobClient`
  - Connection string method is supported only in Node.js (not browsers).
- Creation/Deletion of child resources are duplicated to parent client type.
- HTTP proxy support is added (Node.js only).
  - Please refer to the `proxyAuth.ts` sample in the `samples/typescript` folder.
- Request and response headers are now logged at INFO level, with sensitive data redacted.
- `downloadToFile()` is added to `BlobClient`.
- Exported `HttpRequestBody` type to allow implementation of a customized HTTP client.

For release notes and more information please visit https://aka.ms/azure-sdk-preview1-js

## 2019.09 10.5.0

- Updated Azure Storage Service API version to 2019-02-02.
- A new API `ServiceURL.submitBatch()` supports Blob Batch operation which allows multiple requests to be sent within a single request body.
- Added support for customer provided encryption key.
- Added support for rehydrate priority with additional option to methods `BlobURL.startCopyFromURL()` and `BlobURL.setTier()`.
- APIs `BlobURL.startCopyFromURL()`, `BlockBlobURL.upload()`, `BlockBlobURL.commitBlockList()` and `PageBlobURL.create()` now support set the blob tier within the API call.
- Responses for all APIs now return x-ms-client-request-id through `clientRequestId` that was passed in on the request from client-side.
- Exposed options to accept CRC64 as a transactional data integrity mechanism for data transfer APIs.

## 2019.08 10.4.1

- Added overloads of `generateBlobSASQueryParameters` functions to generate user delegation SAS.
- `expiry` and `start` in `AccessPolicy` are now optional in `ContainerURL.setAccessPolicy` and `ContainerURL.getAccessPolicy`.

## 2019.07 10.4.0

- Updated Azure Storage Service API version to [2018-11-09](https://docs.microsoft.com/en-us/rest/api/storageservices/version-2018-11-09).
- Improved comments for `BlockBlobURL.upload()`.
- Exported `HttpRequestBody` type for who wants to implement a customized HTTP client.
- Fixed a bug of `downloadBlobToBuffer()` and `downloadAzureFileToBuffer()` when provided offset is not 0.
- Fixed a bug that `Aborter` cannot work during retry interval.
- Fixed a bug that `Aborter` throws timeout error even though it succeeds of `BlockBlobUrl.download()`.
- Fixed a bug that "err.code.toUpperCase is not a function" when retries in browser.
- Export `RetryPolicyType`.
- `Aborter` doesn't require `dom` as tsconfig lib requirement anymore for `Event` type.
- Service SAS generation now supports snapshot access control from 2018-11-09 in `generateBlobSASQueryParameters()`.
- Service SAS generation now supports snapshot access control from API version 2018-11-09 in `generateBlobSASQueryParameters()`.
- A new API `PageBlobURL.uploadPagesFromURL()` allows pages in a page blob to be written using a range of another blob as a source. This permits synchronous server-side copies to be orchestrated for page blobs of any size.
- A new API `AppendBlobURL.appendBlockFromURL()` commits a new block of data to the end of an append blob. Method uses a range of another blob as a source. This permits synchronous server-side copies to be orchestrated for append blobs of any size.
- A new API `BlobURL.syncCopyFromURL()` allows a block blob to be copied synchronously using a URL as a source. This API has a maximum size of 256 MB and preserves metadata and block list.
- A new API `ServiceURL.getUserDelegationKey()` added to get a key that can be used to generate a user delegation SAS (shared access signature).
- Updated HTTP client from axios to node-fetch in Node.js runtime.
- A new option `keepAliveOptions` added to parameter of `StorageURL.newPipeline()` which controls keep-alive configurations. Keep-alive is enabled by default.

## 2018.12 10.3.0

- [Breaking] Updated convenience layer methods enum type parameters into typescript union types, this will help reducing bundle footprint.
- [Breaking] Updated URL encoding strategy for `url` parameters of `new XXXURL(url, pipeline)` methods, such as `new BlobURL(url, pipeline)`.
  - URL will accept both encoded or non-encoded URL string. It will escape non-escaped special characters, like Chinese characters. However, if blob name includes `?` or `%`, `url` must be encoded manually.
- [Breaking] `SASQueryParameters` is not going to be exported in browser bundle, and will be exported in Node.js runtime.
- [Breaking] IE11 needs `Array.prototype.includes` and `Object.keys` polyfills loaded.
- Updated dependency `ms-rest-js` to `@azure/ms-rest-js`.
- Fixed `Aborter.timeout()` misleading scale description.
- Added option `maxSingleShotSize` to customize concurrency upload threshold in bytes for highlevel uploading APIs, like `uploadBrowserDataToBlockBlob` or `uploadFileToBlockBlob`.
- Removed default 60s server timeout value for retry options `tryTimeoutInMs` to avoid large blob download stream unexcepted ending.
- Fixed an issue that when body is string with special characters, `BlockBlobULR.upload` will fail to upload.

## 2018.11 10.2.0-preview

- [Breaking] Updated names of exported interfaces `IHTTPPipelineLogger` & `IHTTPClient` to `IHttpPipelineLogger` & `IHttpClient`.
- [Breaking] For `setMetadata()` and `setHTTPHeaders()`, `metadata` and `blobHTTPHeaders` are moved from `options` into top level parameter list.
- Fixed bugs and typos in samples.
- Fixed a bug during generateAccountSASQueryParameters() that generated signature is not valid.
- Fixed a bug during generateBlobSASQueryParameters() that cache-control, content-type, content-disposition, content-encoding and content-language are not supported.
- Fixed a bug in SAS generation that start and expiry time format is not correct.
- Removed `File` from `uploadBrowserDataToBlockBlob` parameter type list, because `File` extends `Blob` which is already in the list.
- Fixed typos in `IRange` comments.
- Removed useless `marker` field from option of `ServiceURL.listContainersSegment` method.
- Fixed a bug that `timeout` parameter should use second as unit instead of millisecond.
- Added stream retry when `BlobURL.download` response stream unexcepted ends.

## 2018.09 10.1.0-preview

- Fixed sharedkey authentication error when blob names have spaces.
- Updated samples in readme and sample folder to fix undefined headers.
- Updated readme samples to make it runnable as copy/paste.
- More documentation around ACCOUNT_SAS and CORS in readme.md and contributing.md.
- Size of browser bundle is reduced from 229KB to 175KB (minified version). Thanks Brian Terlson & Rikki Gibson!
- Set `sideEffects` option to `true` in package.json, which helps webpack4 for tree shaking.
- Updated `browser` and `module` option in package.json, webpack will try to load ES6 module.
- Added prettier config file.
- Fixed typos and unused imports.
- [Breaking] Dropped built-in polyfills for `String`, and following polyfills need to be loaded external for IE11 now:
  - `Promise`
  - `String.prototype.startsWith`
  - `String.prototype.endsWith`
  - `String.prototype.repeat`
  - `String.prototype.includes`
- [Breaking] `Aborter.None` is renamed to `Aborter.none` for JavaScript naming conventions.

## 2018.09 10.0.0-preview

- Initial Release. API version 2018-03-28 supported. Please see the README for information on the new design.<|MERGE_RESOLUTION|>--- conflicted
+++ resolved
@@ -2,15 +2,12 @@
 
 ## 2019.09 12.0.0-preview.4
 
-<<<<<<< HEAD
+- Library tries to load the proxy settings from the environment variables like HTTP_PROXY if the proxy settings are not provided when clients like BlobServiceClient or BlobClient are instantiated.
 - Added development connection string support to connect to the storage emulator [Azurite - Extension for VS Code](https://marketplace.visualstudio.com/items?itemName=Azurite.azurite)
   - Development Connection String
     - `DefaultEndpointsProtocol=http;AccountName=devstoreaccount1;AccountKey=Eby8vdM02xNOcqFlqUwJPLlmEtlCDXJ1OUzFT50uSRZ6IFsuFq2UVErCz4I6tq/K1SZFPTOtr/KBHBeksoGMGw==;BlobEndpoint=http://127.0.0.1:10000/devstoreaccount1;`
   - Shorthand notation is also supported
     - `UseDevelopmentStorage=true` (or `UseDevelopmentStorage=true;DevelopmentStorageProxyUri=http://myProxyUri`)
-=======
-- Library tries to load the proxy settings from the environment variables like HTTP_PROXY if the proxy settings are not provided when clients like BlobServiceClient or BlobClient are instantiated.
->>>>>>> 30274c5c
 
 ## 2019.09 12.0.0-preview.3
 
