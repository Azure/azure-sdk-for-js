--- conflicted
+++ resolved
@@ -2,7 +2,7 @@
 
 ## 2019.11 12.0.0-preview.6
 
-<<<<<<< HEAD
+- Bug Fix - Previous versions of `@azure/storage-blob` preview library failed for React apps because of the usage of `fs.stat` method which is not available in browsers and due to the presence of some circular dependencies.  Both of these issues are fixed in this new release.
 - [Breaking] The custom browser and retry policies that are specific to the Storage libraries have been
 renamed to have the `Storage` prefix. [PR 5862](https://github.com/Azure/azure-sdk-for-js/pull/5862). 
 Below are the entities that now have the Storage prefix
@@ -14,11 +14,6 @@
    - RetryPolicyFactory
 
 ## 2019.10 12.0.0-preview.5
-=======
-- Bug Fix - Previous versions of `@azure/storage-blob` preview library failed for React apps because of the usage of `fs.stat` method which is not available in browsers and due to the presence of some circular dependencies.  Both of these issues are fixed in this new release.
-
-## 2019.11 12.0.0-preview.5
->>>>>>> a5ca3b27
 
 - [Breaking] `IPRange` is renamed to `SasIPRange`. [PR #5551](https://github.com/Azure/azure-sdk-for-js/pull/5551)
 - Created new interface `CommonOptions`. This interface is for standard options that apply to all methods that invoke remote operations. This interface currently contains options that enable client-side tracing of the SDK. [PR #5550](https://github.com/Azure/azure-sdk-for-js/pull/5550)
