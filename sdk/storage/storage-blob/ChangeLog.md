--- conflicted
+++ resolved
@@ -1,17 +1,12 @@
 # Changelog
 
-<<<<<<< HEAD
-## Next release
-
+## 2019.10 12.0.0-preview.5
+
+- [Breaking] `IPRange` is renamed to `SasIPRange`.
 - Added ADLSgen2 related APIs.
   - Added new `DirectoryClient` for directory related operations.
   - Added `ContainerClient.getDirectoryClient()` to get a sub directory client under specific container.
   - Added `BlobClient.move()`, `BlobClient.setPermissions()`, `BlobClient.setAccessControl()` and `BlobClient.getAccessControl()`.
-=======
-## 2019.10 12.0.0-preview.5
-
-- [Breaking] `IPRange` is renamed to `SasIPRange`.
->>>>>>> 23c7ca41
 
 ## 2019.10 12.0.0-preview.4
 
