--- conflicted
+++ resolved
@@ -147,12 +147,7 @@
     "@types/chai": "^4.1.6",
     "@types/mocha": "^7.0.2",
     "@types/node": "^12.0.0",
-<<<<<<< HEAD
-    "assert": "^1.4.1",
-=======
-    "@types/node-fetch": "^2.5.0",
     "chai": "^4.2.0",
->>>>>>> f000080a
     "cross-env": "^7.0.2",
     "dotenv": "^8.2.0",
     "downlevel-dts": "~0.4.0",
@@ -174,13 +169,8 @@
     "karma-mocha-reporter": "^2.2.5",
     "karma-sourcemap-loader": "^0.3.8",
     "mocha": "^7.1.1",
-<<<<<<< HEAD
-    "mocha-junit-reporter": "^1.18.0",
-    "nyc": "^14.0.0",
-=======
     "mocha-junit-reporter": "^2.0.0",
     "nyc": "^15.0.0",
->>>>>>> f000080a
     "prettier": "^1.16.4",
     "puppeteer": "^10.2.0",
     "rimraf": "^3.0.0",
