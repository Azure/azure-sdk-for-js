{
  "name": "@azure/storage-blob",
  "sdk-type": "client",
  "version": "12.28.0-beta.1",
  "description": "Microsoft Azure Storage SDK for JavaScript - Blob",
  "main": "./dist/commonjs/index.js",
  "module": "./dist/esm/index.js",
  "browser": "./dist/browser/index.js",
  "react-native": "./dist/react-native/index.js",
  "types": "./dist/commonjs/index.d.ts",
  "engines": {
    "node": ">=18.0.0"
  },
  "scripts": {
    "build": "npm run clean && dev-tool run build-package && dev-tool run extract-api",
    "build:samples": "echo Obsolete;",
    "check-format": "dev-tool run vendored prettier --list-different --config ../../../.prettierrc.json --ignore-path ../../../.prettierignore \"src/**/*.ts\" \"test/**/*.ts\" \"samples-dev/**/*.ts\" \"*.{js,json}\"",
    "clean": "dev-tool run vendored rimraf --glob dist dist-* types temp statistics.html coverage coverage-browser .nyc_output *.tgz *.log test*.xml TEST*.xml",
    "clean:samples": "dev-tool run vendored rimraf samples/v12/javascript/node_modules samples/v12/typescript/node_modules samples/v12/typescript/dist samples/v12/typescript/package-lock.json samples/v12/javascript/package-lock.json",
    "emulator-tests": "dev-tool run vendored cross-env STORAGE_CONNECTION_STRING=UseDevelopmentStorage=true && npm run test:node",
    "execute:samples": "dev-tool samples run samples-dev",
    "extract-api": "dev-tool run build-package && dev-tool run extract-api",
    "format": "dev-tool run vendored prettier --write --config ../../../.prettierrc.json --ignore-path ../../../.prettierignore \"src/**/*.ts\" \"test/**/*.ts\" \"samples-dev/**/*.ts\" \"*.{js,json}\"",
    "generate:client": "autorest --typescript ./swagger/README.md",
    "lint": "eslint package.json api-extractor.json README.md src test",
    "lint:fix": "eslint package.json api-extractor.json README.md src test --fix",
    "pack": "npm pack 2>&1",
    "test": "npm run test:node && npm run test:browser",
    "test:browser": "npm run clean && dev-tool run build-package && dev-tool run build-test && dev-tool run test:vitest --browser",
    "test:node": "dev-tool run test:vitest",
    "test:node:esm": "dev-tool run test:vitest --esm",
    "update-snippets": "dev-tool run update-snippets"
  },
  "files": [
    "dist/",
    "README.md",
    "LICENSE"
  ],
  "repository": "github:Azure/azure-sdk-for-js",
  "keywords": [
    "azure",
    "storage",
    "blob",
    "cloud",
    "node.js",
    "typescript",
    "javascript",
    "browser"
  ],
  "author": "Microsoft Corporation",
  "license": "MIT",
  "bugs": {
    "url": "https://github.com/Azure/azure-sdk-for-js/issues"
  },
  "homepage": "https://github.com/Azure/azure-sdk-for-js/blob/main/sdk/storage/storage-blob/",
  "sideEffects": false,
  "//metadata": {
    "constantPaths": [
      {
        "path": "src/generated/src/storageClient.ts",
        "prefix": "packageVersion"
      },
      {
        "path": "src/utils/constants.ts",
        "prefix": "SDK_VERSION"
      },
      {
        "path": "swagger/README.md",
        "prefix": "package-version"
      }
    ]
  },
  "//sampleConfiguration": {
    "skip": [
      "advancedRequestOptions.js",
      "anonymousAuth.js",
      "azureAdAuth.js",
      "customPipeline.js",
      "customizedClientHeaders.js",
      "listBlobsByHierarchy.js",
      "listBlobs.js",
      "listContainers.js",
      "snapshots.js",
      "sharedKeyAuth.js"
    ],
    "productName": "Azure Storage Blob",
    "productSlugs": [
      "azure",
      "azure-storage"
    ],
    "requiredResources": {
      "Azure Storage Account": "https://learn.microsoft.com/azure/storage/common/storage-account-overview"
    }
  },
  "dependencies": {
    "@azure/abort-controller": "^2.1.2",
    "@azure/core-auth": "^1.9.0",
    "@azure/core-client": "^1.9.3",
    "@azure/core-http-compat": "^2.2.0",
    "@azure/core-lro": "^2.2.0",
    "@azure/core-paging": "^1.6.2",
    "@azure/core-rest-pipeline": "^1.19.1",
<<<<<<< HEAD
    "@azure/storage-common": "^1.0.0",
=======
>>>>>>> ceafd096
    "@azure/core-tracing": "^1.2.0",
    "@azure/core-util": "^1.11.0",
    "@azure/core-xml": "^1.4.5",
    "@azure/logger": "^1.1.4",
    "@azure/storage-common": "^12.0.0-beta.1",
    "@azure/storage-internal-avro": "^1.0.0",
    "events": "^3.0.0",
    "tslib": "^2.8.1"
  },
  "devDependencies": {
    "@azure-tools/test-credential": "^2.0.0",
    "@azure/storage-file-share": "^12.27.0",
    "@azure-tools/test-perf": "^1.0.0",
    "@azure-tools/test-recorder": "^4.1.0",
    "@azure-tools/test-utils-vitest": "^1.0.0",
    "@azure/dev-tool": "^1.0.0",
    "@azure/eslint-plugin-azure-sdk": "^3.0.0",
    "@azure/identity": "^4.7.0",
    "@types/node": "^18.0.0",
    "@vitest/browser": "^3.0.9",
    "@vitest/coverage-istanbul": "^3.0.9",
    "dotenv": "^16.0.0",
    "eslint": "^9.9.0",
    "playwright": "^1.51.0",
    "typescript": "~5.8.2",
    "vitest": "^3.0.9"
  },
  "type": "module",
  "tshy": {
    "project": "./tsconfig.src.json",
    "exports": {
      "./package.json": "./package.json",
      ".": "./src/index.ts"
    },
    "dialects": [
      "esm",
      "commonjs"
    ],
    "esmDialects": [
      "browser",
      "react-native"
    ],
    "selfLink": false
  },
  "exports": {
    "./package.json": "./package.json",
    ".": {
      "browser": {
        "types": "./dist/browser/index.d.ts",
        "default": "./dist/browser/index.js"
      },
      "react-native": {
        "types": "./dist/react-native/index.d.ts",
        "default": "./dist/react-native/index.js"
      },
      "import": {
        "types": "./dist/esm/index.d.ts",
        "default": "./dist/esm/index.js"
      },
      "require": {
        "types": "./dist/commonjs/index.d.ts",
        "default": "./dist/commonjs/index.js"
      }
    }
  }
}<|MERGE_RESOLUTION|>--- conflicted
+++ resolved
@@ -100,10 +100,6 @@
     "@azure/core-lro": "^2.2.0",
     "@azure/core-paging": "^1.6.2",
     "@azure/core-rest-pipeline": "^1.19.1",
-<<<<<<< HEAD
-    "@azure/storage-common": "^1.0.0",
-=======
->>>>>>> ceafd096
     "@azure/core-tracing": "^1.2.0",
     "@azure/core-util": "^1.11.0",
     "@azure/core-xml": "^1.4.5",
