--- conflicted
+++ resolved
@@ -93,7 +93,6 @@
     }
   },
   "dependencies": {
-<<<<<<< HEAD
     "@azure/abort-controller": "workspace:*",
     "@azure/core-auth": "workspace:*",
     "@azure/core-client": "workspace:*",
@@ -109,23 +108,6 @@
     "@azure/logger": "workspace:*",
     "events": "catalog:polyfills",
     "tslib": "catalog:"
-=======
-    "@azure/abort-controller": "^2.1.2",
-    "@azure/core-auth": "^1.9.0",
-    "@azure/core-client": "^1.9.3",
-    "@azure/core-http-compat": "^2.2.0",
-    "@azure/core-lro": "^2.2.0",
-    "@azure/core-paging": "^1.6.2",
-    "@azure/core-rest-pipeline": "^1.19.1",
-    "@azure/core-tracing": "^1.2.0",
-    "@azure/core-util": "^1.11.0",
-    "@azure/core-xml": "^1.4.5",
-    "@azure/logger": "^1.1.4",
-    "@azure/storage-common": "^1.0.0",
-    "@azure/storage-internal-avro": "^1.0.0",
-    "events": "^3.0.0",
-    "tslib": "^2.8.1"
->>>>>>> 835b3dca
   },
   "devDependencies": {
     "@azure-tools/test-credential": "workspace:*",
