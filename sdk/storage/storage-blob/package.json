--- conflicted
+++ resolved
@@ -168,14 +168,8 @@
     "karma-mocha-reporter": "^2.2.5",
     "karma-sourcemap-loader": "^0.3.8",
     "mocha": "^7.1.1",
-<<<<<<< HEAD
-    "mocha-junit-reporter": "^1.18.0",
-    "nyc": "^14.0.0",
-=======
     "mocha-junit-reporter": "^2.0.0",
-    "node-fetch": "^2.6.0",
     "nyc": "^15.0.0",
->>>>>>> 7eb38d5f
     "prettier": "^1.16.4",
     "puppeteer": "^10.2.0",
     "rimraf": "^3.0.0",
