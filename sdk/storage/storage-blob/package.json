--- conflicted
+++ resolved
@@ -93,7 +93,6 @@
     }
   },
   "dependencies": {
-<<<<<<< HEAD
     "@azure/abort-controller": "workspace:*",
     "@azure/core-auth": "workspace:*",
     "@azure/core-client": "workspace:*",
@@ -101,30 +100,13 @@
     "@azure/core-lro": "catalog:corelrov2",
     "@azure/core-paging": "workspace:*",
     "@azure/core-rest-pipeline": "workspace:*",
-    "@azure/storage-common": "workspace:*",
-    "@azure/storage-internal-avro": "workspace:*",
     "@azure/core-tracing": "workspace:*",
     "@azure/core-util": "workspace:*",
     "@azure/core-xml": "workspace:*",
     "@azure/logger": "workspace:*",
+    "@azure/storage-common": "workspace:*",
     "events": "catalog:polyfills",
     "tslib": "catalog:"
-=======
-    "@azure/abort-controller": "^2.1.2",
-    "@azure/core-auth": "^1.9.0",
-    "@azure/core-client": "^1.9.3",
-    "@azure/core-http-compat": "^2.2.0",
-    "@azure/core-lro": "^2.2.0",
-    "@azure/core-paging": "^1.6.2",
-    "@azure/core-rest-pipeline": "^1.19.1",
-    "@azure/core-tracing": "^1.2.0",
-    "@azure/core-util": "^1.11.0",
-    "@azure/core-xml": "^1.4.5",
-    "@azure/logger": "^1.1.4",
-    "@azure/storage-common": "^12.0.0-beta.2",
-    "events": "^3.0.0",
-    "tslib": "^2.8.1"
->>>>>>> 342a5a5e
   },
   "devDependencies": {
     "@azure-tools/test-credential": "workspace:*",
