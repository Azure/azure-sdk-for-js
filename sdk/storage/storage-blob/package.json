{
  "name": "@azure/storage-blob",
  "sdk-type": "client",
  "version": "12.13.0",
  "description": "Microsoft Azure Storage SDK for JavaScript - Blob",
  "main": "./dist/index.js",
  "module": "./dist-esm/storage-blob/src/index.js",
  "browser": {
    "./dist-esm/storage-blob/src/index.js": "./dist-esm/storage-blob/src/index.browser.js",
    "./dist-esm/storage-blob/src/credentials/StorageSharedKeyCredential.js": "./dist-esm/storage-blob/src/credentials/StorageSharedKeyCredential.browser.js",
    "./dist-esm/storage-blob/src/credentials/UserDelegationKeyCredential.js": "./dist-esm/storage-blob/src/credentials/UserDelegationKeyCredential.browser.js",
    "./dist-esm/storage-blob/src/policies/StorageSharedKeyCredentialPolicyV2.js": "./dist-esm/storage-blob/src/policies/StorageSharedKeyCredentialPolicyV2.browser.js",
    "./dist-esm/storage-blob/src/utils/utils.node.js": "./dist-esm/storage-blob/src/utils/utils.browser.js",
    "./dist-esm/storage-blob/test/utils/index.js": "./dist-esm/storage-blob/test/utils/index.browser.js",
    "./dist-esm/storage-blob/src/BatchUtils.js": "./dist-esm/storage-blob/src/BatchUtils.browser.js",
    "./dist-esm/storage-blob/src/BlobDownloadResponse.js": "./dist-esm/storage-blob/src/BlobDownloadResponse.browser.js",
    "./dist-esm/storage-blob/src/BlobQueryResponse.js": "./dist-esm/storage-blob/src/BlobQueryResponse.browser.js",
    "./dist-esm/storage-common/src/BufferScheduler.js": "./dist-esm/storage-common/src/BufferScheduler.browser.js",
    "./dist-esm/storage-common/src/index.js": "./dist-esm/storage-common/src/index.browser.js",
    "fs": false,
    "os": false,
    "process": false
  },
  "react-native": {
    "./dist/index.js": "./dist-esm/storage-blob/src/index.js"
  },
  "types": "./types/latest/storage-blob.d.ts",
  "typesVersions": {
    "<3.6": {
      "*": [
        "./types/3.1/storage-blob.d.ts"
      ]
    }
  },
  "engines": {
    "node": ">=14.0.0"
  },
  "scripts": {
    "audit": "node ../../../common/scripts/rush-audit.js && rimraf node_modules package-lock.json && npm i --package-lock-only 2>&1 && npm audit",
    "build:browser": "tsc -p . && dev-tool run bundle",
    "build:node": "tsc -p . && dev-tool run bundle",
    "build:test": "tsc -p . && dev-tool run bundle",
    "build:types": "downlevel-dts types/latest types/3.1",
    "build": "npm run clean && tsc -p . && dev-tool run bundle && api-extractor run --local && npm run build:types",
    "build:samples": "echo Obsolete;",
    "check-format": "prettier --list-different --config ../../../.prettierrc.json --ignore-path ../../../.prettierignore \"src/**/*.ts\" \"test/**/*.ts\" \"samples-dev/**/*.ts\" \"*.{js,json}\"",
    "clean": "rimraf dist dist-* types temp statistics.html coverage coverage-browser .nyc_output *.tgz *.log test*.xml TEST*.xml",
    "clean:samples": "rimraf samples/v12/javascript/node_modules samples/v12/typescript/node_modules samples/v12/typescript/dist samples/v12/typescript/package-lock.json samples/v12/javascript/package-lock.json",
    "extract-api": "tsc -p . && api-extractor run --local",
    "execute:samples": "dev-tool samples run samples-dev",
    "format": "prettier --write --config ../../../.prettierrc.json --ignore-path ../../../.prettierignore \"src/**/*.ts\" \"test/**/*.ts\" \"samples-dev/**/*.ts\" \"*.{js,json}\"",
    "integration-test:browser": "karma start --single-run",
    "integration-test:node": "nyc mocha -r esm --require source-map-support/register --reporter ../../../common/tools/mocha-multi-reporter.js --full-trace -t 300000  \"dist-esm/storage-blob/test/*.spec.js\" \"dist-esm/storage-blob/test/node/*.spec.js\"",
    "integration-test": "npm run integration-test:node && npm run integration-test:browser",
    "generate:client": "autorest --typescript ./swagger/README.md",
    "lint:fix": "eslint package.json api-extractor.json README.md src test --ext .ts,.javascript,.js --fix",
    "lint": "eslint package.json api-extractor.json README.md src test --ext .ts,.javascript,.js",
    "pack": "npm pack 2>&1",
    "test:browser": "npm run clean && npm run build:test && npm run unit-test:browser",
    "test:node": "npm run clean && npm run build:test && npm run unit-test:node",
    "test": "npm run clean && npm run build:test && npm run unit-test",
    "unit-test:browser": "karma start --single-run",
    "unit-test:node": "mocha -r esm --require ts-node/register --reporter ../../../common/tools/mocha-multi-reporter.js --timeout 1200000 --full-trace \"test/{,!(browser)/**/}*.spec.ts\"",
    "unit-test": "npm run unit-test:node && npm run unit-test:browser",
    "emulator-tests": "cross-env STORAGE_CONNECTION_STRING=UseDevelopmentStorage=true && npm run test:node"
  },
  "files": [
    "BreakingChanges.md",
    "dist/",
    "dist-esm/storage-blob/src/",
    "dist-esm/storage-internal-avro/src/",
    "dist-esm/storage-common/src/",
    "types/latest/storage-blob.d.ts",
    "types/3.1/storage-blob.d.ts",
    "README.md",
    "LICENSE"
  ],
  "repository": "github:Azure/azure-sdk-for-js",
  "keywords": [
    "azure",
    "storage",
    "blob",
    "cloud",
    "node.js",
    "typescript",
    "javascript",
    "browser"
  ],
  "author": "Microsoft Corporation",
  "license": "MIT",
  "bugs": {
    "url": "https://github.com/Azure/azure-sdk-for-js/issues"
  },
  "homepage": "https://github.com/Azure/azure-sdk-for-js/blob/main/sdk/storage/storage-blob/",
  "sideEffects": false,
  "//metadata": {
    "constantPaths": [
      {
        "path": "src/generated/src/storageClientContext.ts",
        "prefix": "packageVersion"
      },
      {
        "path": "src/utils/constants.ts",
        "prefix": "SDK_VERSION"
      },
      {
        "path": "swagger/README.md",
        "prefix": "package-version"
      }
    ]
  },
  "//sampleConfiguration": {
    "skip": [
      "advancedRequestOptions.js",
      "anonymousAuth.js",
      "azureAdAuth.js",
      "customPipeline.js",
      "customizedClientHeaders.js",
      "listBlobsByHierarchy.js",
      "listBlobs.js",
      "listContainers.js",
      "snapshots.js",
      "sharedKeyAuth.js"
    ],
    "productName": "Azure Storage Blob",
    "productSlugs": [
      "azure",
      "azure-storage"
    ],
    "requiredResources": {
      "Azure Storage Account": "https://docs.microsoft.com/azure/storage/common/storage-account-overview"
    }
  },
  "dependencies": {
    "@azure/abort-controller": "^1.0.0",
    "@azure/core-auth": "^1.4.0",
    "@azure/core-client": "^1.6.2",
    "@azure/core-http-compat": "^2.0.0",
    "@azure/core-lro": "^2.2.0",
    "@azure/core-paging": "^1.1.1",
    "@azure/core-rest-pipeline": "^1.10.1",
<<<<<<< HEAD
    "@azure/core-tracing": "1.0.0-preview.13",
=======
    "@azure/core-tracing": "^1.0.0",
>>>>>>> fde8df1c
    "@azure/core-util": "^1.1.1",
    "@azure/core-xml": "^1.3.2",
    "@azure/logger": "^1.0.0",
    "events": "^3.0.0",
    "tslib": "^2.2.0",
    "uuid": "^8.3.0"
  },
  "devDependencies": {
    "@azure/dev-tool": "^1.0.0",
    "@azure/eslint-plugin-azure-sdk": "^3.0.0",
    "@azure/identity": "^2.0.1",
    "@azure/test-utils": "^1.0.0",
    "@azure-tools/test-recorder": "^1.0.0",
    "@azure/test-utils-perf": "^1.0.0",
    "@microsoft/api-extractor": "^7.31.1",
    "@types/chai": "^4.1.6",
    "@types/mocha": "^7.0.2",
    "@types/node": "^14.0.0",
    "@types/node-fetch": "^2.5.0",
    "@types/uuid": "^8.0.0",
    "chai": "^4.2.0",
    "cross-env": "^7.0.2",
    "dotenv": "^16.0.0",
    "downlevel-dts": "^0.10.0",
    "es6-promise": "^4.2.5",
    "eslint": "^8.0.0",
    "esm": "^3.2.18",
    "inherits": "^2.0.3",
    "karma": "^6.2.0",
    "karma-chrome-launcher": "^3.0.0",
    "karma-coverage": "^2.0.0",
    "karma-edge-launcher": "^0.4.2",
    "karma-env-preprocessor": "^0.1.1",
    "karma-firefox-launcher": "^1.1.0",
    "karma-ie-launcher": "^1.0.0",
    "karma-json-preprocessor": "^0.3.3",
    "karma-json-to-file-reporter": "^1.0.1",
    "karma-junit-reporter": "^2.0.1",
    "karma-mocha": "^2.0.1",
    "karma-mocha-reporter": "^2.2.5",
    "karma-sourcemap-loader": "^0.3.8",
    "mocha": "^7.1.1",
    "mocha-junit-reporter": "^2.0.0",
    "nyc": "^15.0.0",
    "prettier": "^2.5.1",
    "puppeteer": "^19.2.2",
    "rimraf": "^3.0.0",
    "source-map-support": "^0.5.9",
    "ts-node": "^10.0.0",
    "typescript": "~4.8.0",
    "util": "^0.12.1"
  }
}<|MERGE_RESOLUTION|>--- conflicted
+++ resolved
@@ -139,11 +139,7 @@
     "@azure/core-lro": "^2.2.0",
     "@azure/core-paging": "^1.1.1",
     "@azure/core-rest-pipeline": "^1.10.1",
-<<<<<<< HEAD
-    "@azure/core-tracing": "1.0.0-preview.13",
-=======
     "@azure/core-tracing": "^1.0.0",
->>>>>>> fde8df1c
     "@azure/core-util": "^1.1.1",
     "@azure/core-xml": "^1.3.2",
     "@azure/logger": "^1.0.0",
