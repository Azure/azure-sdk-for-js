// Copyright (c) Microsoft Corporation. All rights reserved.
// Licensed under the MIT License.

import "@azure/core-paging";

import * as fs from "fs";
import { Readable } from "stream";

import { AbortSignalLike } from "@azure/abort-controller";
import {
  generateUuid,
  getDefaultProxySettings,
  HttpRequestBody,
  HttpResponse,
  isNode,
  isTokenCredential,
  TokenCredential,
  TransferProgressEvent,
  URLBuilder
} from "@azure/core-http";
import { PollerLike, PollOperationState } from "@azure/core-lro";
import { CanonicalCode } from "@opentelemetry/api";

import { BlobDownloadResponse } from "./BlobDownloadResponse";
import { BlobQueryResponse } from "./BlobQueryResponse";
import { AnonymousCredential } from "./credentials/AnonymousCredential";
import { StorageSharedKeyCredential } from "./credentials/StorageSharedKeyCredential";
import {
  AppendBlob,
  Blob as StorageBlob,
  BlockBlob,
  Container,
  PageBlob
} from "./generated/src/operations";
import { StorageClientContext } from "./generated/src/storageClient";
import {
  AppendBlobAppendBlockFromUrlResponse,
  AppendBlobAppendBlockResponse,
  AppendBlobCreateResponse,
  BlobAbortCopyFromURLResponse,
  BlobCopyFromURLResponse,
  BlobCreateSnapshotResponse,
  BlobDeleteResponse,
  BlobDownloadOptionalParams,
  BlobDownloadResponseModel,
  BlobGetPropertiesResponse,
  BlobHTTPHeaders,
  BlobPrefix,
  BlobSetHTTPHeadersResponse,
  BlobSetMetadataResponse,
  BlobSetTagsResponse,
  BlobSetTierResponse,
  BlobStartCopyFromURLResponse,
  BlobUndeleteResponse,
  BlockBlobCommitBlockListResponse,
  BlockBlobGetBlockListResponse,
  BlockBlobStageBlockFromURLResponse,
  BlockBlobStageBlockResponse,
  BlockBlobUploadHeaders,
  BlockBlobUploadResponse,
  BlockListType,
  ContainerBreakLeaseOptionalParams,
  ContainerCreateResponse,
  ContainerDeleteResponse,
  ContainerEncryptionScope,
  ContainerGetAccessPolicyHeaders,
  ContainerGetPropertiesResponse,
  ContainerSetAccessPolicyResponse,
  ContainerSetMetadataResponse,
  CpkInfo,
  DeleteSnapshotsOptionType,
  LeaseAccessConditions,
  ListBlobsIncludeItem,
  ModifiedAccessConditions,
  PageBlobClearPagesResponse,
  PageBlobCopyIncrementalResponse,
  PageBlobCreateResponse,
  PageBlobResizeResponse,
  PageBlobUpdateSequenceNumberResponse,
  PageBlobUploadPagesFromURLResponse,
  PageBlobUploadPagesResponse,
  PublicAccessType,
  RehydratePriority,
  SequenceNumberActionType,
  SignedIdentifierModel,
  BlobGetTagsHeaders,
  BlobTags,
  ListBlobsFlatSegmentResponseModel,
  ContainerListBlobFlatSegmentHeaders,
  BlobProperties,
  ContainerListBlobHierarchySegmentHeaders,
  ListBlobsHierarchySegmentResponseModel
} from "./generatedModels";
import {
  AppendBlobRequestConditions,
  BlobRequestConditions,
  BlockBlobTier,
  ensureCpkIfSpecified,
  Metadata,
  Tags,
  PageBlobRequestConditions,
  PremiumPageBlobTier,
  toAccessTier
} from "./models";
<<<<<<< HEAD
=======
import { newPipeline, StoragePipelineOptions, Pipeline } from "./Pipeline";
import {
  DEFAULT_MAX_DOWNLOAD_RETRY_REQUESTS,
  URLConstants,
  DEFAULT_BLOB_DOWNLOAD_BLOCK_BYTES,
  DEFAULT_BLOCK_BUFFER_SIZE_BYTES
} from "./utils/constants";
import {
  setURLParameter,
  extractConnectionStringParts,
  appendToURLPath
} from "./utils/utils.common";
import { fsStat, readStreamToLocalFile, streamToBuffer } from "./utils/utils.node";
import { StorageSharedKeyCredential } from "./credentials/StorageSharedKeyCredential";
import { AnonymousCredential } from "./credentials/AnonymousCredential";
import { Batch } from "./utils/Batch";
import { createSpan } from "./utils/tracing";
import { HttpRequestBody } from "@azure/core-http";
import {
  AppendBlobCreateResponse,
  AppendBlobAppendBlockFromUrlResponse,
  AppendBlobAppendBlockResponse
} from "./generatedModels";
import { AppendBlob } from "./generated/src/operations";
import { AppendBlobRequestConditions } from "./models";
import { CommonOptions, StorageClient } from "./StorageClient";
import * as fs from "fs";
import { generateUuid, HttpResponse } from "@azure/core-http";
import {
  BlockBlobUploadHeaders,
  BlockBlobUploadResponse,
  BlockBlobStageBlockResponse,
  BlockBlobStageBlockFromURLResponse,
  BlockBlobCommitBlockListResponse,
  BlockBlobGetBlockListResponse,
  BlockListType
} from "./generatedModels";
import { BlockBlob } from "./generated/src/operations";
import { Range } from "./Range";
import { generateBlockID } from "./utils/utils.common";
import {
  BLOCK_BLOB_MAX_STAGE_BLOCK_BYTES,
  BLOCK_BLOB_MAX_UPLOAD_BLOB_BYTES,
  BLOCK_BLOB_MAX_BLOCKS,
  ETagAny
} from "./utils/constants";
import { BufferScheduler } from "./utils/BufferScheduler";
import { Readable } from "stream";
import {
  PageBlobCreateResponse,
  PageBlobUploadPagesResponse,
  PageBlobUploadPagesFromURLResponse,
  PageBlobClearPagesResponse,
  PageBlobResizeResponse,
  SequenceNumberActionType,
  PageBlobUpdateSequenceNumberResponse,
  PageBlobCopyIncrementalResponse
} from "./generatedModels";
import { PageBlob } from "./generated/src/operations";
import { PageBlobRequestConditions } from "./models";
>>>>>>> d69ba6e0
import {
  PageBlobGetPageRangesDiffResponse,
  PageBlobGetPageRangesResponse,
  rangeResponseFromModel
} from "./PageBlobRangeResponse";
import { newPipeline, Pipeline, StoragePipelineOptions } from "./Pipeline";
import {
  BlobBeginCopyFromUrlPoller,
  BlobBeginCopyFromUrlPollState,
  CopyPollerBlobClient
} from "./pollers/BlobStartCopyFromUrlPoller";
import { Range, rangeToString } from "./Range";
import { CommonOptions, StorageClient } from "./StorageClient";
import { Batch } from "./utils/Batch";
import { BufferScheduler } from "./utils/BufferScheduler";
import {
  BLOCK_BLOB_MAX_BLOCKS,
  BLOCK_BLOB_MAX_STAGE_BLOCK_BYTES,
  BLOCK_BLOB_MAX_UPLOAD_BLOB_BYTES,
  DEFAULT_BLOB_DOWNLOAD_BLOCK_BYTES,
  DEFAULT_BLOCK_BUFFER_SIZE_BYTES,
  DEFAULT_MAX_DOWNLOAD_RETRY_REQUESTS,
  ETagNone,
  URLConstants
} from "./utils/constants";
import { createSpan } from "./utils/tracing";
import {
  appendToURLPath,
  extractConnectionStringParts,
  generateBlockID,
  setURLParameter,
  toBlobTagsString,
  toQuerySerialization,
  truncatedISO8061Date,
  toBlobTags,
  toTags
} from "./utils/utils.common";
import { fsStat, readStreamToLocalFile, streamToBuffer } from "./utils/utils.node";
import { PageSettings, PagedAsyncIterableIterator } from "@azure/core-paging";

/**
 * Options to configure the {@link BlobClient.beginCopyFromURL} operation.
 *
 * @export
 * @interface BlobBeginCopyFromURLOptions
 */
export interface BlobBeginCopyFromURLOptions extends BlobStartCopyFromURLOptions {
  /**
   * The amount of time in milliseconds the poller should wait between
   * calls to the service to determine the status of the Blob copy.
   * Defaults to 15 seconds.
   *
   * @type {number}
   * @memberof BlobBeginCopyFromURLOptions
   */
  intervalInMs?: number;
  /**
   * Callback to receive the state of the copy progress.
   *
   * @memberof BlobBeginCopyFromURLOptions
   */
  onProgress?: (state: BlobBeginCopyFromUrlPollState) => void;
  /**
   * Serialized poller state that can be used to resume polling from.
   * This may be useful when starting a copy on one process or thread
   * and you wish to continue polling on another process or thread.
   *
   * To get serialized poller state, call `poller.toString()` on an existing
   * poller.
   *
   * @memberof BlobBeginCopyFromURLOptions
   */
  resumeFrom?: string;
}

/**
 * Contains response data for the {@link BlobClient.beginCopyFromURL} operation.
 *
 * @export
 * @interface BlobBeginCopyFromURLResponse
 */
export interface BlobBeginCopyFromURLResponse extends BlobStartCopyFromURLResponse {}

/**
 * Options to configure the {@link BlobClient.download} operation.
 *
 * @export
 * @interface BlobDownloadOptions
 */
export interface BlobDownloadOptions extends CommonOptions {
  /**
   * An implementation of the `AbortSignalLike` interface to signal the request to cancel the operation.
   * For example, use the &commat;azure/abort-controller to create an `AbortSignal`.
   *
   * @type {AbortSignalLike}
   * @memberof BlobDownloadOptions
   */
  abortSignal?: AbortSignalLike;
  /**
   * An opaque DateTime string value that, when present, specifies the blob snapshot to retrieve.
   *
   * @type {string}
   * @memberof BlobDownloadOptions
   */
  snapshot?: string;
  /**
   * When this is set to true and download range of blob, the service returns the MD5 hash for the range,
   * as long as the range is less than or equal to 4 MB in size.
   *
   * rangeGetContentCrc64 and rangeGetContentMD5 cannot be set at same time.
   *
   * @type {boolean}
   * @memberof BlobDownloadOptions
   */
  rangeGetContentMD5?: boolean;
  /**
   * When this is set to true and download range of blob, the service returns the CRC64 hash for the range,
   * as long as the range is less than or equal to 4 MB in size.
   *
   * rangeGetContentCrc64 and rangeGetContentMD5 cannot be set at same time.
   *
   * @type {boolean}
   * @memberof BlobDownloadOptions
   */
  rangeGetContentCrc64?: boolean;
  /**
   * Conditions to meet when downloading blobs.
   *
   * @type {BlobRequestConditions}
   * @memberof BlobDownloadOptions
   */
  conditions?: BlobRequestConditions;
  /**
   * Call back to receive events on the progress of download operation.
   *
   * @type {(progress: TransferProgressEvent) => void}
   * @memberof BlobDownloadOptions
   */
  onProgress?: (progress: TransferProgressEvent) => void;

  /**
   * Optional. ONLY AVAILABLE IN NODE.JS.
   *
   * How many retries will perform when original body download stream unexpected ends.
   * Above kind of ends will not trigger retry policy defined in a pipeline,
   * because they doesn't emit network errors.
   *
   * With this option, every additional retry means an additional `FileClient.download()` request will be made
   * from the broken point, until the requested range has been successfully downloaded or maxRetryRequests is reached.
   *
   * Default value is 5, please set a larger value when loading large files in poor network.
   *
   * @type {number}
   * @memberof BlobDownloadOptions
   */
  maxRetryRequests?: number;
  /**
   * Customer Provided Key Info.
   *
   * @type {CpkInfo}
   * @memberof BlobDownloadOptions
   */
  customerProvidedKey?: CpkInfo;
}

/**
 * Options to configure the {@link BlobClient.exists} operation.
 *
 * @export
 * @interface BlobExistsOptions
 */
export interface BlobExistsOptions extends CommonOptions {
  /**
   * An implementation of the `AbortSignalLike` interface to signal the request to cancel the operation.
   * For example, use the &commat;azure/abort-controller to create an `AbortSignal`.
   *
   * @type {AbortSignalLike}
   * @memberof BlobExistsOptions
   */
  abortSignal?: AbortSignalLike;
  /**
   * Customer Provided Key Info.
   *
   * @type {CpkInfo}
   * @memberof BlobExistsOptions
   */
  customerProvidedKey?: CpkInfo;
  /**
   * Conditions to meet.
   *
   * @type {BlobRequestConditions}
   * @memberof BlobExistsOptions
   */
  conditions?: BlobRequestConditions;
}

/**
 * Options to configure the {@link BlobClient.getProperties} operation.
 *
 * @export
 * @interface BlobGetPropertiesOptions
 */
export interface BlobGetPropertiesOptions extends CommonOptions {
  /**
   * An implementation of the `AbortSignalLike` interface to signal the request to cancel the operation.
   * For example, use the &commat;azure/abort-controller to create an `AbortSignal`.
   *
   * @type {AbortSignalLike}
   * @memberof BlobGetPropertiesOptions
   */
  abortSignal?: AbortSignalLike;
  /**
   * Conditions to meet when getting blob properties.
   *
   * @type {BlobRequestConditions}
   * @memberof BlobGetPropertiesOptions
   */
  conditions?: BlobRequestConditions;
  /**
   * Customer Provided Key Info.
   *
   * @type {CpkInfo}
   * @memberof BlobGetPropertiesOptions
   */
  customerProvidedKey?: CpkInfo;
}

/**
 * Options to configure the {@link BlobClient.delete} operation.
 *
 * @export
 * @interface BlobDeleteOptions
 */
export interface BlobDeleteOptions extends CommonOptions {
  /**
   * An implementation of the `AbortSignalLike` interface to signal the request to cancel the operation.
   * For example, use the &commat;azure/abort-controller to create an `AbortSignal`.
   *
   * @type {AbortSignalLike}
   * @memberof BlobDeleteOptions
   */
  abortSignal?: AbortSignalLike;
  /**
   * Conditions to meet when deleting blobs.
   *
   * @type {BlobRequestConditions}
   * @memberof BlobDeleteOptions
   */
  conditions?: BlobRequestConditions;
  /**
   * Specifies options to delete blobs that have associated snapshots.
   * - `include`: Delete the base blob and all of its snapshots.
   * - `only`: Delete only the blob's snapshots and not the blob itself.
   *
   * @type {DeleteSnapshotsOptionType}
   * @memberof BlobDeleteOptions
   */
  deleteSnapshots?: DeleteSnapshotsOptionType;
  /**
   * Customer Provided Key Info.
   *
   * @type {CpkInfo}
   * @memberof BlobDeleteOptions
   */
  customerProvidedKey?: CpkInfo;
}

/**
 * Options to configure the {@link BlobClient.undelete} operation.
 *
 * @export
 * @interface BlobUndeleteOptions
 */
export interface BlobUndeleteOptions extends CommonOptions {
  /**
   * An implementation of the `AbortSignalLike` interface to signal the request to cancel the operation.
   * For example, use the &commat;azure/abort-controller to create an `AbortSignal`.
   *
   * @type {AbortSignalLike}
   * @memberof BlobUndeleteOptions
   */
  abortSignal?: AbortSignalLike;
  /**
   * Customer Provided Key Info.
   *
   * @type {CpkInfo}
   * @memberof BlobUndeleteOptions
   */
  customerProvidedKey?: CpkInfo;
}

/**
 * Options to configure the {@link BlobClient.setHTTPHeaders} operation.
 *
 * @export
 * @interface BlobSetHTTPHeadersOptions
 */
export interface BlobSetHTTPHeadersOptions extends CommonOptions {
  /**
   * An implementation of the `AbortSignalLike` interface to signal the request to cancel the operation.
   * For example, use the &commat;azure/abort-controller to create an `AbortSignal`.
   *
   * @type {AbortSignalLike}
   * @memberof BlobSetHTTPHeadersOptions
   */
  abortSignal?: AbortSignalLike;
  /**
   * Conditions to meet when setting blob HTTP headers.
   *
   * @type {BlobRequestConditions}
   * @memberof BlobSetHTTPHeadersOptions
   */
  conditions?: BlobRequestConditions;
  /**
   * Customer Provided Key Info.
   *
   * @type {CpkInfo}
   * @memberof BlobSetHTTPHeadersOptions
   */
  customerProvidedKey?: CpkInfo;
}

/**
 * Options to configure the {@link BlobClient.setMetadata} operation.
 *
 * @export
 * @interface BlobSetMetadataOptions
 */
export interface BlobSetMetadataOptions extends CommonOptions {
  /**
   * An implementation of the `AbortSignalLike` interface to signal the request to cancel the operation.
   * For example, use the &commat;azure/abort-controller to create an `AbortSignal`.
   *
   * @type {AbortSignalLike}
   * @memberof BlobSetMetadataOptions
   */
  abortSignal?: AbortSignalLike;
  /**
   * Conditions to meet when setting blob metadata.
   *
   * @type {BlobRequestConditions}
   * @memberof BlobSetMetadataOptions
   */
  conditions?: BlobRequestConditions;
  /**
   * Customer Provided Key Info.
   *
   * @type {CpkInfo}
   * @memberof BlobSetMetadataOptions
   */
  customerProvidedKey?: CpkInfo;
  /**
   * Optional. Version 2019-07-07 and later.  Specifies the name of the encryption scope to use to
   * encrypt the data provided in the request. If not specified, encryption is performed with the
   * default account encryption scope.  For more information, see Encryption at Rest for Azure
   * Storage Services.
   *
   * @type {string}
   * @memberof BlobSetMetadataOptions
   */
  encryptionScope?: string;
}

/**
 * Options to configure the {@link BlobClient.setTags} operation.
 *
 * @export
 * @interface BlobSetTagsOptions
 */
export interface BlobSetTagsOptions extends CommonOptions {
  /**
   * An implementation of the `AbortSignalLike` interface to signal the request to cancel the operation.
   * For example, use the &commat;azure/abort-controller to create an `AbortSignal`.
   *
   * @type {AbortSignalLike}
   * @memberof BlobSetTagsOptions
   */
  abortSignal?: AbortSignalLike;
}

/**
 * Options to configure the {@link BlobClient.getTags} operation.
 *
 * @export
 * @interface BlobGetTagsOptions
 */
export interface BlobGetTagsOptions extends CommonOptions {
  /**
   * An implementation of the `AbortSignalLike` interface to signal the request to cancel the operation.
   * For example, use the &commat;azure/abort-controller to create an `AbortSignal`.
   *
   * @type {AbortSignalLike}
   * @memberof BlobGetTagsOptions
   */
  abortSignal?: AbortSignalLike;
}

/**
 * Contains response data for the {@link ContainerClient.getTags} operation.
 */
export type BlobGetTagsResponse = { tags: Tags } & BlobGetTagsHeaders & {
    /**
     * The underlying HTTP response.
     */
    _response: HttpResponse & {
      /**
       * The parsed HTTP response headers.
       */
      parsedHeaders: BlobGetTagsHeaders;

      /**
       * The response body as text (string format)
       */
      bodyAsText: string;

      /**
       * The response body as parsed JSON or XML
       */
      parsedBody: BlobTags;
    };
  };

/**
 * Options to configure Blob - Acquire Lease operation.
 *
 * @export
 * @interface BlobAcquireLeaseOptions
 */
export interface BlobAcquireLeaseOptions extends CommonOptions {
  /**
   * An implementation of the `AbortSignalLike` interface to signal the request to cancel the operation.
   * For example, use the &commat;azure/abort-controller to create an `AbortSignal`.
   *
   * @type {AbortSignalLike}
   * @memberof BlobAcquireLeaseOptions
   */
  abortSignal?: AbortSignalLike;
  /**
   * Conditions to meet when acquiring the lease of a blob.
   *
   * @type {ModifiedAccessConditions}
   * @memberof BlobAcquireLeaseOptions
   */
  conditions?: ModifiedAccessConditions;
}

/**
 * Options to configure Blob - Release Lease operation.
 *
 * @export
 * @interface BlobReleaseLeaseOptions
 */
export interface BlobReleaseLeaseOptions extends CommonOptions {
  /**
   * An implementation of the `AbortSignalLike` interface to signal the request to cancel the operation.
   * For example, use the &commat;azure/abort-controller to create an `AbortSignal`.
   *
   * @type {AbortSignalLike}
   * @memberof BlobReleaseLeaseOptions
   */
  abortSignal?: AbortSignalLike;
  /**
   * Conditions to meet when releasing the lease of a blob.
   *
   * @type {ModifiedAccessConditions}
   * @memberof BlobReleaseLeaseOptions
   */
  conditions?: ModifiedAccessConditions;
}

/**
 * Options to configure Blob - Renew Lease operation.
 *
 * @export
 * @interface BlobRenewLeaseOptions
 */
export interface BlobRenewLeaseOptions extends CommonOptions {
  /**
   * An implementation of the `AbortSignalLike` interface to signal the request to cancel the operation.
   * For example, use the &commat;azure/abort-controller to create an `AbortSignal`.
   *
   * @type {AbortSignalLike}
   * @memberof BlobRenewLeaseOptions
   */
  abortSignal?: AbortSignalLike;
  /**
   * Conditions to meet when renewing the lease of a blob.
   *
   * @type {ModifiedAccessConditions}
   * @memberof BlobRenewLeaseOptions
   */
  conditions?: ModifiedAccessConditions;
}

/**
 * Options to configure Blob - Change Lease operation.
 *
 * @export
 * @interface BlobChangeLeaseOptions
 */
export interface BlobChangeLeaseOptions extends CommonOptions {
  /**
   * An implementation of the `AbortSignalLike` interface to signal the request to cancel the operation.
   * For example, use the &commat;azure/abort-controller to create an `AbortSignal`.
   *
   * @type {AbortSignalLike}
   * @memberof BlobChangeLeaseOptions
   */
  abortSignal?: AbortSignalLike;
  /**
   * Conditions to meet when changing the lease of a blob.
   *
   * @type {ModifiedAccessConditions}
   * @memberof BlobChangeLeaseOptions
   */
  conditions?: ModifiedAccessConditions;
}

/**
 * Options to configure Blob - Break Lease operation.
 *
 * @export
 * @interface BlobBreakLeaseOptions
 */
export interface BlobBreakLeaseOptions extends CommonOptions {
  /**
   * An implementation of the `AbortSignalLike` interface to signal the request to cancel the operation.
   * For example, use the &commat;azure/abort-controller to create an `AbortSignal`.
   *
   * @type {AbortSignalLike}
   * @memberof BlobBreakLeaseOptions
   */
  abortSignal?: AbortSignalLike;
  /**
   * Conditions to meet when breaking the lease of a blob.
   *
   * @type {ModifiedAccessConditions}
   * @memberof BlobBreakLeaseOptions
   */
  conditions?: ModifiedAccessConditions;
}

/**
 * Options to configure the {@link BlobClient.createSnapshot} operation.
 *
 * @export
 * @interface BlobCreateSnapshotOptions
 */
export interface BlobCreateSnapshotOptions extends CommonOptions {
  /**
   * An implementation of the `AbortSignalLike` interface to signal the request to cancel the operation.
   * For example, use the &commat;azure/abort-controller to create an `AbortSignal`.
   *
   * @type {AbortSignalLike}
   * @memberof BlobCreateSnapshotOptions
   */
  abortSignal?: AbortSignalLike;
  /**
   * A collection of key-value string pair to associate with the snapshot.
   *
   * @type {Metadata}
   * @memberof BlobCreateSnapshotOptions
   */
  metadata?: Metadata;
  /**
   * Conditions to meet when creating blob snapshots.
   *
   * @type {BlobRequestConditions}
   * @memberof BlobCreateSnapshotOptions
   */
  conditions?: BlobRequestConditions;
  /**
   * Customer Provided Key Info.
   *
   * @type {CpkInfo}
   * @memberof BlobCreateSnapshotOptions
   */
  customerProvidedKey?: CpkInfo;
  /**
   * Optional. Version 2019-07-07 and later.  Specifies the name of the encryption scope to use to
   * encrypt the data provided in the request. If not specified, encryption is performed with the
   * default account encryption scope.  For more information, see Encryption at Rest for Azure
   * Storage Services.
   *
   * @type {string}
   * @memberof BlobCreateSnapshotOptions
   */
  encryptionScope?: string;
}

/**
 * Options to configure the {@link BlobClient.beginCopyFromURL} operation.
 *
 * @export
 * @interface BlobStartCopyFromURLOptions
 */
export interface BlobStartCopyFromURLOptions extends CommonOptions {
  /**
   * An implementation of the `AbortSignalLike` interface to signal the request to cancel the operation.
   * For example, use the &commat;azure/abort-controller to create an `AbortSignal`.
   *
   * @type {AbortSignalLike}
   * @memberof BlobStartCopyFromURLOptions
   */
  abortSignal?: AbortSignalLike;
  /**
   * A collection of key-value string pair to associate with the blob that are being copied.
   *
   * @type {Metadata}
   * @memberof BlobStartCopyFromURLOptions
   */
  metadata?: Metadata;
  /**
   * Conditions to meet for the destination blob when copying from a URL to the blob.
   *
   * @type {BlobRequestConditions}
   * @memberof BlobStartCopyFromURLOptions
   */
  conditions?: BlobRequestConditions;
  /**
   * Conditions to meet for the source Azure Blob/File when copying from a URL to the blob.
   *
   * @type {ModifiedAccessConditions}
   * @memberof BlobStartCopyFromURLOptions
   */
  sourceConditions?: ModifiedAccessConditions;
  /**
   * Access tier.
   * More Details - https://docs.microsoft.com/en-us/azure/storage/blobs/storage-blob-storage-tiers
   *
   * @type {BlockBlobTier | PremiumPageBlobTier | string}
   * @memberof BlobStartCopyFromURLOptions
   */
  tier?: BlockBlobTier | PremiumPageBlobTier | string;
  /**
   * Rehydrate Priority - possible values include 'High', 'Standard'.
   * More Details - https://docs.microsoft.com/en-us/azure/storage/blobs/storage-blob-rehydration#rehydrate-an-archived-blob-to-an-online-tier
   *
   * @type {RehydratePriority}
   * @memberof BlobStartCopyFromURLOptions
   */
  rehydratePriority?: RehydratePriority;
  /**
   * Blob tags.
   *
   * @type {Tags}
   * @memberof BlobStartCopyFromURLOptions
   */
  tags?: Tags;
}

/**
 * Options to configure the {@link BlobClient.abortCopyFromURL} operation.
 *
 * @export
 * @interface BlobAbortCopyFromURLOptions
 */
export interface BlobAbortCopyFromURLOptions extends CommonOptions {
  /**
   * An implementation of the `AbortSignalLike` interface to signal the request to cancel the operation.
   * For example, use the &commat;azure/abort-controller to create an `AbortSignal`.
   *
   * @type {AbortSignalLike}
   * @memberof BlobAbortCopyFromURLOptions
   */
  abortSignal?: AbortSignalLike;
  /**
   * If specified, contains the lease id that must be matched and lease with this id
   * must be active in order for the operation to succeed.
   *
   * @type {LeaseAccessConditions}
   * @memberof BlobAbortCopyFromURLOptions
   */
  conditions?: LeaseAccessConditions;
}

/**
 * Options to configure the {@link BlobClient.syncCopyFromURL} operation.
 *
 * @export
 * @interface BlobSyncCopyFromURLOptions
 */
export interface BlobSyncCopyFromURLOptions extends CommonOptions {
  /**
   * An implementation of the `AbortSignalLike` interface to signal the request to cancel the operation.
   * For example, use the &commat;azure/abort-controller to create an `AbortSignal`.
   *
   * @type {AbortSignalLike}
   * @memberof BlobSyncCopyFromURLOptions
   */
  abortSignal?: AbortSignalLike;
  /**
   * A collection of key-value string pair to associate with the snapshot.
   *
   * @type {Metadata}
   * @memberof BlobSyncCopyFromURLOptions
   */
  metadata?: Metadata;
  /**
   * Conditions to meet for the destination blob when copying from a URL to the blob.
   *
   * @type {BlobRequestConditions}
   * @memberof BlobSyncCopyFromURLOptions
   */
  conditions?: BlobRequestConditions;
  /**
   * Conditions to meet for the source Azure Blob/File when copying from a URL to the blob.
   *
   * @type {ModifiedAccessConditions}
   * @memberof BlobSyncCopyFromURLOptions
   */
  sourceConditions?: ModifiedAccessConditions;
  /**
   * Specify the md5 calculated for the range of bytes that must be read from the copy source.
   *
   * @type {Uint8Array}
   * @memberof BlobSyncCopyFromURLOptions
   */
  sourceContentMD5?: Uint8Array;
  /**
   * Blob tags.
   *
   * @type {Tags}
   * @memberof BlobSyncCopyFromURLOptions
   */
  tags?: Tags;
}

/**
 * Options to configure the {@link BlobClient.setAccessTier} operation.
 *
 * @export
 * @interface BlobSetTierOptions
 */
export interface BlobSetTierOptions extends CommonOptions {
  /**
   * An implementation of the `AbortSignalLike` interface to signal the request to cancel the operation.
   * For example, use the &commat;azure/abort-controller to create an `AbortSignal`.
   *
   * @type {AbortSignalLike}
   * @memberof BlobSetTierOptions
   */
  abortSignal?: AbortSignalLike;
  /**
   * If specified, contains the lease id that must be matched and lease with this id
   * must be active in order for the operation to succeed.
   *
   * @type {LeaseAccessConditions}
   * @memberof BlobSetTierOptions
   */
  conditions?: LeaseAccessConditions;
  /**
   * Rehydrate Priority - possible values include 'High', 'Standard'.
   * More Details - https://docs.microsoft.com/en-us/azure/storage/blobs/storage-blob-rehydration#rehydrate-an-archived-blob-to-an-online-tier
   *
   * @type {RehydratePriority}
   * @memberof BlobSetTierOptions
   */
  rehydratePriority?: RehydratePriority;
}

/**
 * Option interface for the {@link BlobClient.downloadToBuffer} operation.
 *
 * @export
 * @interface BlobDownloadToBufferOptions
 */
export interface BlobDownloadToBufferOptions extends CommonOptions {
  /**
   * An implementation of the `AbortSignalLike` interface to signal the request to cancel the operation.
   * For example, use the &commat;azure/abort-controller to create an `AbortSignal`.
   *
   * @type {AbortSignalLike}
   * @memberof BlobDownloadToBufferOptions
   */
  abortSignal?: AbortSignalLike;

  /**
   * blockSize is the data every request trying to download.
   * Must be >= 0, if set to 0 or undefined, blockSize will automatically calculated according
   * to the blob size.
   *
   * @type {number}
   * @memberof BlobDownloadToBufferOptions
   */
  blockSize?: number;

  /**
   * Optional. ONLY AVAILABLE IN NODE.JS.
   *
   * How many retries will perform when original block download stream unexpected ends.
   * Above kind of ends will not trigger retry policy defined in a pipeline,
   * because they doesn't emit network errors.
   *
   * With this option, every additional retry means an additional FileClient.download() request will be made
   * from the broken point, until the requested block has been successfully downloaded or
   * maxRetryRequestsPerBlock is reached.
   *
   * Default value is 5, please set a larger value when in poor network.
   *
   * @type {number}
   * @memberof BlobDownloadToBufferOptions
   */
  maxRetryRequestsPerBlock?: number;

  /**
   * Progress updater.
   *
   * @type {(progress: TransferProgressEvent) => void}
   * @memberof BlobDownloadToBufferOptions
   */
  onProgress?: (progress: TransferProgressEvent) => void;

  /**
   * Access conditions headers.
   *
   * @type {BlobRequestConditions}
   * @memberof BlobDownloadToBufferOptions
   */
  conditions?: BlobRequestConditions;

  /**
   * Concurrency of parallel download.
   *
   * @type {number}
   * @memberof BlobDownloadToBufferOptions
   */
  concurrency?: number;
  /**
   * Customer Provided Key Info.
   *
   * @type {CpkInfo}
   * @memberof BlobDownloadToBufferOptions
   */
  customerProvidedKey?: CpkInfo;
}

/**
 * Contains response data for the {@link BlobClient.deleteIfExists} operation.
 *
 * @export
 * @interface BlobDeleteIfExistsResponse
 */
export interface BlobDeleteIfExistsResponse extends BlobDeleteResponse {
  /**
   * Indicate whether the blob is successfully deleted. Is false if the blob does not exist in the first place.
   *
   * @type {boolean}
   * @memberof BlobDeleteIfExistsResponse
   */
  succeeded: boolean;
}

/**
 * A BlobClient represents a URL to an Azure Storage blob; the blob may be a block blob,
 * append blob, or page blob.
 *
 * @export
 * @class BlobClient
 */
export class BlobClient extends StorageClient {
  /**
   * blobContext provided by protocol layer.
   *
   * @private
   * @type {Blobs}
   * @memberof BlobClient
   */
  private blobContext: StorageBlob;

  private _name: string;
  private _containerName: string;

  /**
   * The name of the blob.
   */
  public get name(): string {
    return this._name;
  }

  /**
   * The name of the storage container the blob is associated with.
   */
  public get containerName(): string {
    return this._containerName;
  }

  /**
   *
   * Creates an instance of BlobClient from connection string.
   *
   * @param {string} connectionString Account connection string or a SAS connection string of an Azure storage account.
   *                                  [ Note - Account connection string can only be used in NODE.JS runtime. ]
   *                                  Account connection string example -
   *                                  `DefaultEndpointsProtocol=https;AccountName=myaccount;AccountKey=accountKey;EndpointSuffix=core.windows.net`
   *                                  SAS connection string example -
   *                                  `BlobEndpoint=https://myaccount.blob.core.windows.net/;QueueEndpoint=https://myaccount.queue.core.windows.net/;FileEndpoint=https://myaccount.file.core.windows.net/;TableEndpoint=https://myaccount.table.core.windows.net/;SharedAccessSignature=sasString`
   * @param {string} containerName Container name.
   * @param {string} blobName Blob name.
   * @param {StoragePipelineOptions} [options] Optional. Options to configure the HTTP pipeline.
   * @memberof BlobClient
   */
  constructor(
    connectionString: string,
    containerName: string,
    blobName: string,
    options?: StoragePipelineOptions
  );
  /**
   * Creates an instance of BlobClient.
   * This method accepts an encoded URL or non-encoded URL pointing to a blob.
   * Encoded URL string will NOT be escaped twice, only special characters in URL path will be escaped.
   * If a blob name includes ? or %, blob name must be encoded in the URL.
   *
   * @param {string} url A Client string pointing to Azure Storage blob service, such as
   *                     "https://myaccount.blob.core.windows.net". You can append a SAS
   *                     if using AnonymousCredential, such as "https://myaccount.blob.core.windows.net?sasString".
   * @param {StorageSharedKeyCredential | AnonymousCredential | TokenCredential} credential  Such as AnonymousCredential, StorageSharedKeyCredential or any credential from the @azure/identity package to authenticate requests to the service. You can also provide an object that implements the TokenCredential interface. If not specified, AnonymousCredential is used.
   * @param {StoragePipelineOptions} [options] Optional. Options to configure the HTTP pipeline.
   * @memberof BlobClient
   */
  constructor(
    url: string,
    credential?: StorageSharedKeyCredential | AnonymousCredential | TokenCredential,
    options?: StoragePipelineOptions
  );
  /**
   * Creates an instance of BlobClient.
   * This method accepts an encoded URL or non-encoded URL pointing to a blob.
   * Encoded URL string will NOT be escaped twice, only special characters in URL path will be escaped.
   * If a blob name includes ? or %, blob name must be encoded in the URL.
   *
   * @param {string} url A URL string pointing to Azure Storage blob, such as
   *                     "https://myaccount.blob.core.windows.net/mycontainer/blob".
   *                     You can append a SAS if using AnonymousCredential, such as
   *                     "https://myaccount.blob.core.windows.net/mycontainer/blob?sasString".
   *                     This method accepts an encoded URL or non-encoded URL pointing to a blob.
   *                     Encoded URL string will NOT be escaped twice, only special characters in URL path will be escaped.
   *                     However, if a blob name includes ? or %, blob name must be encoded in the URL.
   *                     Such as a blob named "my?blob%", the URL should be "https://myaccount.blob.core.windows.net/mycontainer/my%3Fblob%25".
   * @param {Pipeline} pipeline Call newPipeline() to create a default
   *                            pipeline, or provide a customized pipeline.
   * @memberof BlobClient
   */
  constructor(url: string, pipeline: Pipeline);
  constructor(
    urlOrConnectionString: string,
    credentialOrPipelineOrContainerName?:
      | string
      | StorageSharedKeyCredential
      | AnonymousCredential
      | TokenCredential
      | Pipeline,
    blobNameOrOptions?: string | StoragePipelineOptions,
    options?: StoragePipelineOptions
  ) {
    options = options || {};
    let pipeline: Pipeline;
    let url: string;
    if (credentialOrPipelineOrContainerName instanceof Pipeline) {
      // (url: string, pipeline: Pipeline)
      url = urlOrConnectionString;
      pipeline = credentialOrPipelineOrContainerName;
    } else if (
      (isNode && credentialOrPipelineOrContainerName instanceof StorageSharedKeyCredential) ||
      credentialOrPipelineOrContainerName instanceof AnonymousCredential ||
      isTokenCredential(credentialOrPipelineOrContainerName)
    ) {
      // (url: string, credential?: StorageSharedKeyCredential | AnonymousCredential | TokenCredential, options?: StoragePipelineOptions)
      url = urlOrConnectionString;
      options = blobNameOrOptions as StoragePipelineOptions;
      pipeline = newPipeline(credentialOrPipelineOrContainerName, options);
    } else if (
      !credentialOrPipelineOrContainerName &&
      typeof credentialOrPipelineOrContainerName !== "string"
    ) {
      // (url: string, credential?: StorageSharedKeyCredential | AnonymousCredential | TokenCredential, options?: StoragePipelineOptions)
      // The second parameter is undefined. Use anonymous credential.
      url = urlOrConnectionString;
      pipeline = newPipeline(new AnonymousCredential(), options);
    } else if (
      credentialOrPipelineOrContainerName &&
      typeof credentialOrPipelineOrContainerName === "string" &&
      blobNameOrOptions &&
      typeof blobNameOrOptions === "string"
    ) {
      // (connectionString: string, containerName: string, blobName: string, options?: StoragePipelineOptions)
      const containerName = credentialOrPipelineOrContainerName;
      const blobName = blobNameOrOptions;

      const extractedCreds = extractConnectionStringParts(urlOrConnectionString);
      if (extractedCreds.kind === "AccountConnString") {
        if (isNode) {
          const sharedKeyCredential = new StorageSharedKeyCredential(
            extractedCreds.accountName!,
            extractedCreds.accountKey
          );
          url = appendToURLPath(
            appendToURLPath(extractedCreds.url, encodeURIComponent(containerName)),
            encodeURIComponent(blobName)
          );

          options.proxyOptions = getDefaultProxySettings(extractedCreds.proxyUri);
          pipeline = newPipeline(sharedKeyCredential, options);
        } else {
          throw new Error("Account connection string is only supported in Node.js environment");
        }
      } else if (extractedCreds.kind === "SASConnString") {
        url =
          appendToURLPath(
            appendToURLPath(extractedCreds.url, encodeURIComponent(containerName)),
            encodeURIComponent(blobName)
          ) +
          "?" +
          extractedCreds.accountSas;
        pipeline = newPipeline(new AnonymousCredential(), options);
      } else {
        throw new Error(
          "Connection string must be either an Account connection string or a SAS connection string"
        );
      }
    } else {
      throw new Error("Expecting non-empty strings for containerName and blobName parameters");
    }

    super(url, pipeline);
    ({
      blobName: this._name,
      containerName: this._containerName
    } = this.getBlobAndContainerNamesFromUrl());
    this.blobContext = new StorageBlob(this.storageClientContext);
  }

  /**
   * Creates a new BlobClient object identical to the source but with the specified snapshot timestamp.
   * Provide "" will remove the snapshot and return a Client to the base blob.
   *
   * @param {string} snapshot The snapshot timestamp.
   * @returns {BlobClient} A new BlobClient object identical to the source but with the specified snapshot timestamp
   * @memberof BlobClient
   */
  public withSnapshot(snapshot: string): BlobClient {
    return new BlobClient(
      setURLParameter(
        this.url,
        URLConstants.Parameters.SNAPSHOT,
        snapshot.length === 0 ? undefined : snapshot
      ),
      this.pipeline
    );
  }

  /**
   * Creates a new BlobClient object pointing to a version of this blob.
   * Provide "" will remove the versionId and return a Client to the base blob.
   *
   * @param {string} versionId The versionId.
   * @returns {BlobClient} A new BlobClient object pointing to the version of this blob.
   * @memberof BlobClient
   */
  public withVersion(versionId: string): BlobClient {
    return new BlobClient(
      setURLParameter(
        this.url,
        URLConstants.Parameters.VERSIONID,
        versionId.length === 0 ? undefined : versionId
      ),
      this.pipeline
    );
  }

  /**
   * Creates a AppendBlobClient object.
   *
   * @returns {AppendBlobClient}
   * @memberof BlobClient
   */
  public getAppendBlobClient(): AppendBlobClient {
    return new AppendBlobClient(this.url, this.pipeline);
  }

  /**
   * Creates a BlockBlobClient object.
   *
   * @returns {BlockBlobClient}
   * @memberof BlobClient
   */
  public getBlockBlobClient(): BlockBlobClient {
    return new BlockBlobClient(this.url, this.pipeline);
  }

  /**
   * Creates a PageBlobClient object.
   *
   * @returns {PageBlobClient}
   * @memberof BlobClient
   */
  public getPageBlobClient(): PageBlobClient {
    return new PageBlobClient(this.url, this.pipeline);
  }

  /**
   * Reads or downloads a blob from the system, including its metadata and properties.
   * You can also call Get Blob to read a snapshot.
   *
   * * In Node.js, data returns in a Readable stream readableStreamBody
   * * In browsers, data returns in a promise blobBody
   *
   * @see https://docs.microsoft.com/en-us/rest/api/storageservices/get-blob
   *
   * @param {number} [offset] From which position of the blob to download, >= 0
   * @param {number} [count] How much data to be downloaded, > 0. Will download to the end when undefined
   * @param {BlobDownloadOptions} [options] Optional options to Blob Download operation.
   * @returns {Promise<BlobDownloadResponseModel>}
   * @memberof BlobClient
   *
   * Example usage (Node.js):
   *
   * ```js
   * // Download and convert a blob to a string
   * const downloadBlockBlobResponse = await blobClient.download();
   * const downloaded = await streamToString(downloadBlockBlobResponse.readableStreamBody);
   * console.log("Downloaded blob content:", downloaded);
   *
   * async function streamToString(readableStream) {
   *   return new Promise((resolve, reject) => {
   *     const chunks = [];
   *     readableStream.on("data", (data) => {
   *       chunks.push(data.toString());
   *     });
   *     readableStream.on("end", () => {
   *       resolve(chunks.join(""));
   *     });
   *     readableStream.on("error", reject);
   *   });
   * }
   * ```
   *
   * Example usage (browser):
   *
   * ```js
   * // Download and convert a blob to a string
   * const downloadBlockBlobResponse = await blobClient.download();
   * const downloaded = await blobToString(await downloadBlockBlobResponse.blobBody);
   * console.log(
   *   "Downloaded blob content",
   *   downloaded
   * );
   *
   * async function blobToString(blob: Blob): Promise<string> {
   *   const fileReader = new FileReader();
   *   return new Promise<string>((resolve, reject) => {
   *     fileReader.onloadend = (ev: any) => {
   *       resolve(ev.target!.result);
   *     };
   *     fileReader.onerror = reject;
   *     fileReader.readAsText(blob);
   *   });
   * }
   * ```
   */
  public async download(
    offset: number = 0,
    count?: number,
    options: BlobDownloadOptions = {}
  ): Promise<BlobDownloadResponseModel> {
    options.conditions = options.conditions || {};
    options.conditions = options.conditions || {};
    ensureCpkIfSpecified(options.customerProvidedKey, this.isHttps);

    const { span, spanOptions } = createSpan("BlobClient-download", options.tracingOptions);

    try {
      const res = await this.blobContext.download({
        abortSignal: options.abortSignal,
        leaseAccessConditions: options.conditions,
        modifiedAccessConditions: options.conditions,
        onDownloadProgress: isNode ? undefined : options.onProgress, // for Node.js, progress is reported by RetriableReadableStream
        range: offset === 0 && !count ? undefined : rangeToString({ offset, count }),
        rangeGetContentMD5: options.rangeGetContentMD5,
        rangeGetContentCRC64: options.rangeGetContentCrc64,
        snapshot: options.snapshot,
        cpkInfo: options.customerProvidedKey,
        spanOptions
      });

      // Return browser response immediately
      if (!isNode) {
        return res;
      }

      // We support retrying when download stream unexpected ends in Node.js runtime
      // Following code shouldn't be bundled into browser build, however some
      // bundlers may try to bundle following code and "FileReadResponse.ts".
      // In this case, "FileDownloadResponse.browser.ts" will be used as a shim of "FileDownloadResponse.ts"
      // The config is in package.json "browser" field
      if (options.maxRetryRequests === undefined || options.maxRetryRequests < 0) {
        // TODO: Default value or make it a required parameter?
        options.maxRetryRequests = DEFAULT_MAX_DOWNLOAD_RETRY_REQUESTS;
      }

      if (res.contentLength === undefined) {
        throw new RangeError(`File download response doesn't contain valid content length header`);
      }

      if (!res.etag) {
        throw new RangeError(`File download response doesn't contain valid etag header`);
      }

      return new BlobDownloadResponse(
        res,
        async (start: number): Promise<NodeJS.ReadableStream> => {
          const updatedOptions: BlobDownloadOptionalParams = {
            leaseAccessConditions: options.conditions,
            modifiedAccessConditions: {
              ifMatch: options.conditions!.ifMatch || res.etag,
              ifModifiedSince: options.conditions!.ifModifiedSince,
              ifNoneMatch: options.conditions!.ifNoneMatch,
              ifUnmodifiedSince: options.conditions!.ifUnmodifiedSince
            },
            range: rangeToString({
              count: offset + res.contentLength! - start,
              offset: start
            }),
            rangeGetContentMD5: options.rangeGetContentMD5,
            rangeGetContentCRC64: options.rangeGetContentCrc64,
            snapshot: options.snapshot,
            cpkInfo: options.customerProvidedKey
          };

          // Debug purpose only
          // console.log(
          //   `Read from internal stream, range: ${
          //     updatedOptions.range
          //   }, options: ${JSON.stringify(updatedOptions)}`
          // );

          return (
            await this.blobContext.download({
              abortSignal: options.abortSignal,
              ...updatedOptions
            })
          ).readableStreamBody!;
        },
        offset,
        res.contentLength!,
        {
          abortSignal: options.abortSignal,
          maxRetryRequests: options.maxRetryRequests,
          onProgress: options.onProgress
        }
      );
    } catch (e) {
      span.setStatus({
        code: CanonicalCode.UNKNOWN,
        message: e.message
      });
      throw e;
    } finally {
      span.end();
    }
  }

  /**
   * Returns true if the Azure blob resource represented by this client exists; false otherwise.
   *
   * NOTE: use this function with care since an existing blob might be deleted by other clients or
   * applications. Vice versa new blobs might be added by other clients or applications after this
   * function completes.
   *
   * @param {BlobExistsOptions} [options] options to Exists operation.
   * @returns {Promise<boolean>}
   * @memberof BlobClient
   */
  public async exists(options: BlobExistsOptions = {}): Promise<boolean> {
    const { span, spanOptions } = createSpan("BlobClient-exists", options.tracingOptions);
    try {
      ensureCpkIfSpecified(options.customerProvidedKey, this.isHttps);
      await this.getProperties({
        abortSignal: options.abortSignal,
        customerProvidedKey: options.customerProvidedKey,
        conditions: options.conditions,
        tracingOptions: {
          ...options.tracingOptions,
          spanOptions
        }
      });
      return true;
    } catch (e) {
      if (e.statusCode === 404) {
        span.setStatus({
          code: CanonicalCode.NOT_FOUND,
          message: "Expected exception when checking blob existence"
        });
        return false;
      }
      span.setStatus({
        code: CanonicalCode.UNKNOWN,
        message: e.message
      });
      throw e;
    } finally {
      span.end();
    }
  }

  /**
   * Returns all user-defined metadata, standard HTTP properties, and system properties
   * for the blob. It does not return the content of the blob.
   * @see https://docs.microsoft.com/en-us/rest/api/storageservices/get-blob-properties
   *
   * WARNING: The `metadata` object returned in the response will have its keys in lowercase, even if
   * they originally contained uppercase characters. This differs from the metadata keys returned by
   * the methods of {@link ContainerClient} that list blobs using the `includeMetadata` option, which
   * will retain their original casing.
   *
   * @param {BlobGetPropertiesOptions} [options] Optional options to Get Properties operation.
   * @returns {Promise<BlobGetPropertiesResponse>}
   * @memberof BlobClient
   */
  public async getProperties(
    options: BlobGetPropertiesOptions = {}
  ): Promise<BlobGetPropertiesResponse> {
    const { span, spanOptions } = createSpan("BlobClient-getProperties", options.tracingOptions);
    try {
      options.conditions = options.conditions || {};
      ensureCpkIfSpecified(options.customerProvidedKey, this.isHttps);
      return await this.blobContext.getProperties({
        abortSignal: options.abortSignal,
        leaseAccessConditions: options.conditions,
        modifiedAccessConditions: options.conditions,
        cpkInfo: options.customerProvidedKey,
        spanOptions
      });
    } catch (e) {
      span.setStatus({
        code: CanonicalCode.UNKNOWN,
        message: e.message
      });
      throw e;
    } finally {
      span.end();
    }
  }

  /**
   * Marks the specified blob or snapshot for deletion. The blob is later deleted
   * during garbage collection. Note that in order to delete a blob, you must delete
   * all of its snapshots. You can delete both at the same time with the Delete
   * Blob operation.
   * @see https://docs.microsoft.com/en-us/rest/api/storageservices/delete-blob
   *
   * @param {BlobDeleteOptions} [options] Optional options to Blob Delete operation.
   * @returns {Promise<BlobDeleteResponse>}
   * @memberof BlobClient
   */
  public async delete(options: BlobDeleteOptions = {}): Promise<BlobDeleteResponse> {
    const { span, spanOptions } = createSpan("BlobClient-delete", options.tracingOptions);
    options.conditions = options.conditions || {};
    try {
      return await this.blobContext.deleteMethod({
        abortSignal: options.abortSignal,
        deleteSnapshots: options.deleteSnapshots,
        leaseAccessConditions: options.conditions,
        modifiedAccessConditions: options.conditions,
        spanOptions
      });
    } catch (e) {
      span.setStatus({
        code: CanonicalCode.UNKNOWN,
        message: e.message
      });
      throw e;
    } finally {
      span.end();
    }
  }

  /**
   * Marks the specified blob or snapshot for deletion if it exists. The blob is later deleted
   * during garbage collection. Note that in order to delete a blob, you must delete
   * all of its snapshots. You can delete both at the same time with the Delete
   * Blob operation.
   * @see https://docs.microsoft.com/en-us/rest/api/storageservices/delete-blob
   *
   * @param {BlobDeleteOptions} [options] Optional options to Blob Delete operation.
   * @returns {Promise<BlobDeleteIfExistsResponse>}
   * @memberof BlobClient
   */
  public async deleteIfExists(
    options: BlobDeleteOptions = {}
  ): Promise<BlobDeleteIfExistsResponse> {
    const { span, spanOptions } = createSpan("BlobClient-deleteIfExists", options.tracingOptions);
    try {
      const res = await this.delete({
        ...options,
        tracingOptions: { ...options!.tracingOptions, spanOptions }
      });
      return {
        succeeded: true,
        ...res
      };
    } catch (e) {
      if (e.details?.errorCode === "BlobNotFound") {
        span.setStatus({
          code: CanonicalCode.NOT_FOUND,
          message: "Expected exception when deleting a blob or snapshot only if it exists."
        });
        return {
          succeeded: false,
          ...e.response?.parsedHeaders,
          _response: e.response
        };
      }
      span.setStatus({
        code: CanonicalCode.UNKNOWN,
        message: e.message
      });
      throw e;
    } finally {
      span.end();
    }
  }

  /**
   * Restores the contents and metadata of soft deleted blob and any associated
   * soft deleted snapshots. Undelete Blob is supported only on version 2017-07-29
   * or later.
   * @see https://docs.microsoft.com/en-us/rest/api/storageservices/undelete-blob
   *
   * @param {BlobUndeleteOptions} [options] Optional options to Blob Undelete operation.
   * @returns {Promise<BlobUndeleteResponse>}
   * @memberof BlobClient
   */
  public async undelete(options: BlobUndeleteOptions = {}): Promise<BlobUndeleteResponse> {
    const { span, spanOptions } = createSpan("BlobClient-undelete", options.tracingOptions);
    try {
      return await this.blobContext.undelete({
        abortSignal: options.abortSignal,
        spanOptions
      });
    } catch (e) {
      span.setStatus({
        code: CanonicalCode.UNKNOWN,
        message: e.message
      });
      throw e;
    } finally {
      span.end();
    }
  }

  /**
   * Sets system properties on the blob.
   *
   * If no value provided, or no value provided for the specified blob HTTP headers,
   * these blob HTTP headers without a value will be cleared.
   * @see https://docs.microsoft.com/en-us/rest/api/storageservices/set-blob-properties
   *
   * @param {BlobHTTPHeaders} [blobHTTPHeaders] If no value provided, or no value provided for
   *                                                   the specified blob HTTP headers, these blob HTTP
   *                                                   headers without a value will be cleared.
   * @param {BlobSetHTTPHeadersOptions} [options] Optional options to Blob Set HTTP Headers operation.
   * @returns {Promise<BlobSetHTTPHeadersResponse>}
   * @memberof BlobClient
   */
  public async setHTTPHeaders(
    blobHTTPHeaders?: BlobHTTPHeaders,
    options: BlobSetHTTPHeadersOptions = {}
  ): Promise<BlobSetHTTPHeadersResponse> {
    const { span, spanOptions } = createSpan("BlobClient-setHTTPHeaders", options.tracingOptions);
    options.conditions = options.conditions || {};
    try {
      ensureCpkIfSpecified(options.customerProvidedKey, this.isHttps);
      return await this.blobContext.setHTTPHeaders({
        abortSignal: options.abortSignal,
        blobHTTPHeaders,
        leaseAccessConditions: options.conditions,
        modifiedAccessConditions: options.conditions,
        cpkInfo: options.customerProvidedKey,
        spanOptions
      });
    } catch (e) {
      span.setStatus({
        code: CanonicalCode.UNKNOWN,
        message: e.message
      });
      throw e;
    } finally {
      span.end();
    }
  }

  /**
   * Sets user-defined metadata for the specified blob as one or more name-value pairs.
   *
   * If no option provided, or no metadata defined in the parameter, the blob
   * metadata will be removed.
   * @see https://docs.microsoft.com/en-us/rest/api/storageservices/set-blob-metadata
   *
   * @param {Metadata} [metadata] Replace existing metadata with this value.
   *                               If no value provided the existing metadata will be removed.
   * @param {BlobSetMetadataOptions} [options] Optional options to Set Metadata operation.
   * @returns {Promise<BlobSetMetadataResponse>}
   * @memberof BlobClient
   */
  public async setMetadata(
    metadata?: Metadata,
    options: BlobSetMetadataOptions = {}
  ): Promise<BlobSetMetadataResponse> {
    const { span, spanOptions } = createSpan("BlobClient-setMetadata", options.tracingOptions);
    options.conditions = options.conditions || {};
    try {
      ensureCpkIfSpecified(options.customerProvidedKey, this.isHttps);
      return await this.blobContext.setMetadata({
        abortSignal: options.abortSignal,
        leaseAccessConditions: options.conditions,
        metadata,
        modifiedAccessConditions: options.conditions,
        cpkInfo: options.customerProvidedKey,
        encryptionScope: options.encryptionScope,
        spanOptions
      });
    } catch (e) {
      span.setStatus({
        code: CanonicalCode.UNKNOWN,
        message: e.message
      });
      throw e;
    } finally {
      span.end();
    }
  }

  /**
   * Sets tags on the underlying blob.
   * A blob can have up to 10 tags. Tag keys must be between 1 and 128 characters.  Tag values must be between 0 and 256 characters.
   * Valid tag key and value characters include lower and upper case letters, digits (0-9),
   * space (' '), plus ('+'), minus ('-'), period ('.'), foward slash ('/'), colon (':'), equals ('='), and underscore ('_').
   *
   * @param {Tags} tags
   * @param {BlobSetTagsOptions} [options={}]
   * @returns {Promise<BlobSetTagsResponse>}
   * @memberof BlobClient
   */
  public async setTags(tags: Tags, options: BlobSetTagsOptions = {}): Promise<BlobSetTagsResponse> {
    const { span, spanOptions } = createSpan("BlobClient-setTags", options.tracingOptions);
    try {
      return await this.blobContext.setTags({
        abortSignal: options.abortSignal,
        spanOptions,
        tags: toBlobTags(tags)
      });
    } catch (e) {
      span.setStatus({
        code: CanonicalCode.UNKNOWN,
        message: e.message
      });
      throw e;
    } finally {
      span.end();
    }
  }

  /**
   * Gets the tags associated with the underlying blob.
   *
   * @param {BlobGetTagsOptions} [options={}]
   * @returns {Promise<BlobGetTagsResponse>}
   * @memberof BlobClient
   */
  public async getTags(options: BlobGetTagsOptions = {}): Promise<BlobGetTagsResponse> {
    const { span, spanOptions } = createSpan("BlobClient-getTags", options.tracingOptions);
    try {
      const response = await this.blobContext.getTags({
        abortSignal: options.abortSignal,
        spanOptions
      });
      const wrappedResponse: BlobGetTagsResponse = {
        ...response,
        tags: toTags({ blobTagSet: response.blobTagSet }) || {}
      };
      return wrappedResponse;
    } catch (e) {
      span.setStatus({
        code: CanonicalCode.UNKNOWN,
        message: e.message
      });
      throw e;
    } finally {
      span.end();
    }
  }

  /**
   * Get a {@link BlobLeaseClient} that manages leases on the blob.
   *
   * @param {string} [proposeLeaseId] Initial proposed lease Id.
   * @returns {BlobLeaseClient} A new BlobLeaseClient object for managing leases on the blob.
   * @memberof BlobClient
   */
  public getBlobLeaseClient(proposeLeaseId?: string): BlobLeaseClient {
    return new BlobLeaseClient(this, proposeLeaseId);
  }

  /**
   * Creates a read-only snapshot of a blob.
   * @see https://docs.microsoft.com/en-us/rest/api/storageservices/snapshot-blob
   *
   * @param {BlobCreateSnapshotOptions} [options] Optional options to the Blob Create Snapshot operation.
   * @returns {Promise<BlobCreateSnapshotResponse>}
   * @memberof BlobClient
   */
  public async createSnapshot(
    options: BlobCreateSnapshotOptions = {}
  ): Promise<BlobCreateSnapshotResponse> {
    const { span, spanOptions } = createSpan("BlobClient-createSnapshot", options.tracingOptions);
    options.conditions = options.conditions || {};
    try {
      ensureCpkIfSpecified(options.customerProvidedKey, this.isHttps);
      return await this.blobContext.createSnapshot({
        abortSignal: options.abortSignal,
        leaseAccessConditions: options.conditions,
        metadata: options.metadata,
        modifiedAccessConditions: options.conditions,
        cpkInfo: options.customerProvidedKey,
        encryptionScope: options.encryptionScope,
        spanOptions
      });
    } catch (e) {
      span.setStatus({
        code: CanonicalCode.UNKNOWN,
        message: e.message
      });
      throw e;
    } finally {
      span.end();
    }
  }

  /**
   * Asynchronously copies a blob to a destination within the storage account.
   * This method returns a long running operation poller that allows you to wait
   * indefinitely until the copy is completed.
   * You can also cancel a copy before it is completed by calling `cancelOperation` on the poller.
   * Note that the onProgress callback will not be invoked if the operation completes in the first
   * request, and attempting to cancel a completed copy will result in an error being thrown.
   *
   * In version 2012-02-12 and later, the source for a Copy Blob operation can be
   * a committed blob in any Azure storage account.
   * Beginning with version 2015-02-21, the source for a Copy Blob operation can be
   * an Azure file in any Azure storage account.
   * Only storage accounts created on or after June 7th, 2012 allow the Copy Blob
   * operation to copy from another storage account.
   * @see https://docs.microsoft.com/en-us/rest/api/storageservices/copy-blob
   *
   * Example using automatic polling:
   *
   * ```js
   * const copyPoller = await blobClient.beginCopyFromURL('url');
   * const result = await copyPoller.pollUntilDone();
   * ```
   *
   * Example using manual polling:
   *
   * ```js
   * const copyPoller = await blobClient.beginCopyFromURL('url');
   * while (!poller.isDone()) {
   *    await poller.poll();
   * }
   * const result = copyPoller.getResult();
   * ```
   *
   * Example using progress updates:
   *
   * ```js
   * const copyPoller = await blobClient.beginCopyFromURL('url', {
   *   onProgress(state) {
   *     console.log(`Progress: ${state.copyProgress}`);
   *   }
   * });
   * const result = await copyPoller.pollUntilDone();
   * ```
   *
   * Example using a changing polling interval (default 15 seconds):
   *
   * ```js
   * const copyPoller = await blobClient.beginCopyFromURL('url', {
   *   intervalInMs: 1000 // poll blob every 1 second for copy progress
   * });
   * const result = await copyPoller.pollUntilDone();
   * ```
   *
   * Example using copy cancellation:
   *
   * ```js
   * const copyPoller = await blobClient.beginCopyFromURL('url');
   * // cancel operation after starting it.
   * try {
   *   await copyPoller.cancelOperation();
   *   // calls to get the result now throw PollerCancelledError
   *   await copyPoller.getResult();
   * } catch (err) {
   *   if (err.name === 'PollerCancelledError') {
   *     console.log('The copy was cancelled.');
   *   }
   * }
   * ```
   *
   * @param {string} copySource url to the source Azure Blob/File.
   * @param {BlobBeginCopyFromURLOptions} [options] Optional options to the Blob Start Copy From URL operation.
   */
  public async beginCopyFromURL(
    copySource: string,
    options: BlobBeginCopyFromURLOptions = {}
  ): Promise<
    PollerLike<PollOperationState<BlobBeginCopyFromURLResponse>, BlobBeginCopyFromURLResponse>
  > {
    const client: CopyPollerBlobClient = {
      abortCopyFromURL: (...args) => this.abortCopyFromURL(...args),
      getProperties: (...args) => this.getProperties(...args),
      startCopyFromURL: (...args) => this.startCopyFromURL(...args)
    };
    const poller = new BlobBeginCopyFromUrlPoller({
      blobClient: client,
      copySource,
      intervalInMs: options.intervalInMs,
      onProgress: options.onProgress,
      resumeFrom: options.resumeFrom,
      startCopyFromURLOptions: options
    });

    // Trigger the startCopyFromURL call by calling poll.
    // Any errors from this method should be surfaced to the user.
    await poller.poll();

    return poller;
  }

  /**
   * Aborts a pending asynchronous Copy Blob operation, and leaves a destination blob with zero
   * length and full metadata. Version 2012-02-12 and newer.
   * @see https://docs.microsoft.com/en-us/rest/api/storageservices/abort-copy-blob
   *
   * @param {string} copyId Id of the Copy From URL operation.
   * @param {BlobAbortCopyFromURLOptions} [options] Optional options to the Blob Abort Copy From URL operation.
   * @returns {Promise<BlobAbortCopyFromURLResponse>}
   * @memberof BlobClient
   */
  public async abortCopyFromURL(
    copyId: string,
    options: BlobAbortCopyFromURLOptions = {}
  ): Promise<BlobAbortCopyFromURLResponse> {
    const { span, spanOptions } = createSpan("BlobClient-abortCopyFromURL", options.tracingOptions);
    try {
      return await this.blobContext.abortCopyFromURL(copyId, {
        abortSignal: options.abortSignal,
        leaseAccessConditions: options.conditions,
        spanOptions
      });
    } catch (e) {
      span.setStatus({
        code: CanonicalCode.UNKNOWN,
        message: e.message
      });
      throw e;
    } finally {
      span.end();
    }
  }

  /**
   * The synchronous Copy From URL operation copies a blob or an internet resource to a new blob. It will not
   * return a response until the copy is complete.
   * @see https://docs.microsoft.com/en-us/rest/api/storageservices/copy-blob-from-url
   *
   * @param {string} copySource The source URL to copy from, Shared Access Signature(SAS) maybe needed for authentication
   * @param {BlobSyncCopyFromURLOptions} [options={}]
   * @returns {Promise<BlobCopyFromURLResponse>}
   * @memberof BlobClient
   */
  public async syncCopyFromURL(
    copySource: string,
    options: BlobSyncCopyFromURLOptions = {}
  ): Promise<BlobCopyFromURLResponse> {
    const { span, spanOptions } = createSpan("BlobClient-syncCopyFromURL", options.tracingOptions);
    options.conditions = options.conditions || {};
    options.sourceConditions = options.sourceConditions || {};

    try {
      return await this.blobContext.copyFromURL(copySource, {
        abortSignal: options.abortSignal,
        metadata: options.metadata,
        leaseAccessConditions: options.conditions,
        modifiedAccessConditions: options.conditions,
        sourceModifiedAccessConditions: {
          sourceIfMatch: options.sourceConditions.ifMatch,
          sourceIfModifiedSince: options.sourceConditions.ifModifiedSince,
          sourceIfNoneMatch: options.sourceConditions.ifNoneMatch,
          sourceIfUnmodifiedSince: options.sourceConditions.ifUnmodifiedSince
        },
        sourceContentMD5: options.sourceContentMD5,
        blobTagsString: toBlobTagsString(options.tags),
        spanOptions
      });
    } catch (e) {
      span.setStatus({
        code: CanonicalCode.UNKNOWN,
        message: e.message
      });
      throw e;
    } finally {
      span.end();
    }
  }

  /**
   * Sets the tier on a blob. The operation is allowed on a page blob in a premium
   * storage account and on a block blob in a blob storage account (locally redundant
   * storage only). A premium page blob's tier determines the allowed size, IOPS,
   * and bandwidth of the blob. A block blob's tier determines Hot/Cool/Archive
   * storage type. This operation does not update the blob's ETag.
   * @see https://docs.microsoft.com/en-us/rest/api/storageservices/set-blob-tier
   *
   * @param {BlockBlobTier | PremiumPageBlobTier | string} tier The tier to be set on the blob. Valid values are Hot, Cool, or Archive.
   * @param {BlobSetTierOptions} [options] Optional options to the Blob Set Tier operation.
   * @returns {Promise<BlobsSetTierResponse>}
   * @memberof BlobClient
   */
  public async setAccessTier(
    tier: BlockBlobTier | PremiumPageBlobTier | string,
    options: BlobSetTierOptions = {}
  ): Promise<BlobSetTierResponse> {
    const { span, spanOptions } = createSpan("BlobClient-setAccessTier", options.tracingOptions);
    try {
      return await this.blobContext.setTier(toAccessTier(tier)!, {
        abortSignal: options.abortSignal,
        leaseAccessConditions: options.conditions,
        rehydratePriority: options.rehydratePriority,
        spanOptions
      });
    } catch (e) {
      span.setStatus({
        code: CanonicalCode.UNKNOWN,
        message: e.message
      });
      throw e;
    } finally {
      span.end();
    }
  }

  // High level function

  /**
   * ONLY AVAILABLE IN NODE.JS RUNTIME.
   *
   * Downloads an Azure Blob in parallel to a buffer.
   * Offset and count are optional, downloads the entire blob if they are not provided.
   *
   * Warning: Buffers can only support files up to about one gigabyte on 32-bit systems or about two
   * gigabytes on 64-bit systems due to limitations of Node.js/V8. For blobs larger than this size,
   * consider {@link downloadToFile}.
   *
   * @export
   * @param {number} offset From which position of the block blob to download(in bytes)
   * @param {number} [count] How much data(in bytes) to be downloaded. Will download to the end when passing undefined
   * @param {BlobDownloadToBufferOptions} [options] BlobDownloadToBufferOptions
   * @returns {Promise<Buffer>}
   */
  public async downloadToBuffer(
    offset?: number,
    count?: number,
    options?: BlobDownloadToBufferOptions
  ): Promise<Buffer>;

  /**
   * ONLY AVAILABLE IN NODE.JS RUNTIME.
   *
   * Downloads an Azure Blob in parallel to a buffer.
   * Offset and count are optional, downloads the entire blob if they are not provided.
   *
   * Warning: Buffers can only support files up to about one gigabyte on 32-bit systems or about two
   * gigabytes on 64-bit systems due to limitations of Node.js/V8. For blobs larger than this size,
   * consider {@link downloadToFile}.
   *
   * @export
   * @param {Buffer} buffer Buffer to be fill, must have length larger than count
   * @param {number} offset From which position of the block blob to download(in bytes)
   * @param {number} [count] How much data(in bytes) to be downloaded. Will download to the end when passing undefined
   * @param {BlobDownloadToBufferOptions} [options] BlobDownloadToBufferOptions
   * @returns {Promise<Buffer>}
   */
  public async downloadToBuffer(
    buffer: Buffer,
    offset?: number,
    count?: number,
    options?: BlobDownloadToBufferOptions
  ): Promise<Buffer>;

  public async downloadToBuffer(
    param1?: Buffer | number,
    param2?: number,
    param3?: BlobDownloadToBufferOptions | number,
    param4: BlobDownloadToBufferOptions = {}
  ) {
    let buffer: Buffer | undefined;
    let offset = 0;
    let count = 0;
    let options = param4;
    if (param1 instanceof Buffer) {
      buffer = param1;
      offset = param2 || 0;
      count = typeof param3 === "number" ? param3 : 0;
    } else {
      offset = typeof param1 === "number" ? param1 : 0;
      count = typeof param2 === "number" ? param2 : 0;
      options = (param3 as BlobDownloadToBufferOptions) || {};
    }
    const { span, spanOptions } = createSpan("BlobClient-downloadToBuffer", options.tracingOptions);

    try {
      if (!options.blockSize) {
        options.blockSize = 0;
      }
      if (options.blockSize < 0) {
        throw new RangeError("blockSize option must be >= 0");
      }
      if (options.blockSize === 0) {
        options.blockSize = DEFAULT_BLOB_DOWNLOAD_BLOCK_BYTES;
      }

      if (offset < 0) {
        throw new RangeError("offset option must be >= 0");
      }

      if (count && count <= 0) {
        throw new RangeError("count option must be > 0");
      }

      if (!options.conditions) {
        options.conditions = {};
      }

      // Customer doesn't specify length, get it
      if (!count) {
        const response = await this.getProperties({
          ...options,
          tracingOptions: {
            ...options.tracingOptions,
            spanOptions
          }
        });
        count = response.contentLength! - offset;
        if (count < 0) {
          throw new RangeError(
            `offset ${offset} shouldn't be larger than blob size ${response.contentLength!}`
          );
        }
      }

      // Allocate the buffer of size = count if the buffer is not provided
      if (!buffer) {
        try {
          buffer = Buffer.alloc(count);
        } catch (error) {
          throw new Error(
            `Unable to allocate the buffer of size: ${count}(in bytes). Please try passing your own buffer to the "downloadToBuffer" method or try using other methods like "download" or "downloadToFile".\t ${error.message}`
          );
        }
      }

      if (buffer.length < count) {
        throw new RangeError(
          `The buffer's size should be equal to or larger than the request count of bytes: ${count}`
        );
      }

      let transferProgress: number = 0;
      const batch = new Batch(options.concurrency);
      for (let off = offset; off < offset + count; off = off + options.blockSize) {
        batch.addOperation(async () => {
          // Exclusive chunk end position
          let chunkEnd = offset + count!;
          if (off + options.blockSize! < chunkEnd) {
            chunkEnd = off + options.blockSize!;
          }
          const response = await this.download(off, chunkEnd - off, {
            abortSignal: options.abortSignal,
            conditions: options.conditions,
            maxRetryRequests: options.maxRetryRequestsPerBlock,
            customerProvidedKey: options.customerProvidedKey,
            tracingOptions: {
              ...options.tracingOptions,
              spanOptions
            }
          });
          const stream = response.readableStreamBody!;
          await streamToBuffer(stream, buffer!, off - offset, chunkEnd - offset);
          // Update progress after block is downloaded, in case of block trying
          // Could provide finer grained progress updating inside HTTP requests,
          // only if convenience layer download try is enabled
          transferProgress += chunkEnd - off;
          if (options.onProgress) {
            options.onProgress({ loadedBytes: transferProgress });
          }
        });
      }
      await batch.do();
      return buffer;
    } catch (e) {
      span.setStatus({
        code: CanonicalCode.UNKNOWN,
        message: e.message
      });
      throw e;
    } finally {
      span.end();
    }
  }

  /**
   * ONLY AVAILABLE IN NODE.JS RUNTIME.
   *
   * Downloads an Azure Blob to a local file.
   * Fails if the the given file path already exits.
   * Offset and count are optional, pass 0 and undefined respectively to download the entire blob.
   *
   * @param {string} filePath
   * @param {number} [offset] From which position of the block blob to download.
   * @param {number} [count] How much data to be downloaded. Will download to the end when passing undefined.
   * @param {BlobDownloadOptions} [options] Options to Blob download options.
   * @returns {Promise<BlobDownloadResponseModel>} The response data for blob download operation,
   *                                                 but with readableStreamBody set to undefined since its
   *                                                 content is already read and written into a local file
   *                                                 at the specified path.
   * @memberof BlobClient
   */
  public async downloadToFile(
    filePath: string,
    offset: number = 0,
    count?: number,
    options: BlobDownloadOptions = {}
  ): Promise<BlobDownloadResponseModel> {
    const { span, spanOptions } = createSpan("BlobClient-downloadToFile", options.tracingOptions);
    try {
      const response = await this.download(offset, count, {
        ...options,
        tracingOptions: {
          ...options.tracingOptions,
          spanOptions
        }
      });
      if (response.readableStreamBody) {
        await readStreamToLocalFile(response.readableStreamBody, filePath);
      }

      // The stream is no longer accessible so setting it to undefined.
      (response as any).blobDownloadStream = undefined;
      return response;
    } catch (e) {
      span.setStatus({
        code: CanonicalCode.UNKNOWN,
        message: e.message
      });
      throw e;
    } finally {
      span.end();
    }
  }

  private getBlobAndContainerNamesFromUrl(): { blobName: string; containerName: string } {
    let containerName;
    let blobName;
    try {
      //  URL may look like the following
      // "https://myaccount.blob.core.windows.net/mycontainer/blob?sasString";
      // "https://myaccount.blob.core.windows.net/mycontainer/blob";
      // "https://myaccount.blob.core.windows.net/mycontainer/blob/a.txt?sasString";
      // "https://myaccount.blob.core.windows.net/mycontainer/blob/a.txt";
      // IPv4/IPv6 address hosts, Endpoints - `http://127.0.0.1:10000/devstoreaccount1/containername/blob`
      // http://localhost:10001/devstoreaccount1/containername/blob

      const parsedUrl = URLBuilder.parse(this.url);

      if (parsedUrl.getHost()!.split(".")[1] === "blob") {
        // "https://myaccount.blob.core.windows.net/containername/blob".
        // .getPath() -> /containername/blob
        const pathComponents = parsedUrl.getPath()!.match("/([^/]*)(/(.*))?");
        containerName = pathComponents![1];
        blobName = pathComponents![3];
      } else {
        // IPv4/IPv6 address hosts... Example - http://192.0.0.10:10001/devstoreaccount1/containername/blob
        // Single word domain without a [dot] in the endpoint... Example - http://localhost:10001/devstoreaccount1/containername/blob
        // .getPath() -> /devstoreaccount1/containername/blob
        const pathComponents = parsedUrl.getPath()!.match("/([^/]*)/([^/]*)(/(.*))?");
        containerName = pathComponents![2];
        blobName = pathComponents![4];
      }

      // decode the encoded blobName, containerName - to get all the special characters that might be present in them
      containerName = decodeURIComponent(containerName);
      blobName = decodeURIComponent(blobName);

      // Azure Storage Server will replace "\" with "/" in the blob names
      //   doing the same in the SDK side so that the user doesn't have to replace "\" instances in the blobName
      blobName = blobName.replace(/\\/g, "/");

      if (!blobName) {
        throw new Error("Provided blobName is invalid.");
      } else if (!containerName) {
        throw new Error("Provided containerName is invalid.");
      }

      return { blobName, containerName };
    } catch (error) {
      throw new Error("Unable to extract blobName and containerName with provided information.");
    }
  }

  /**
   * Asynchronously copies a blob to a destination within the storage account.
   * In version 2012-02-12 and later, the source for a Copy Blob operation can be
   * a committed blob in any Azure storage account.
   * Beginning with version 2015-02-21, the source for a Copy Blob operation can be
   * an Azure file in any Azure storage account.
   * Only storage accounts created on or after June 7th, 2012 allow the Copy Blob
   * operation to copy from another storage account.
   * @see https://docs.microsoft.com/en-us/rest/api/storageservices/copy-blob
   *
   * @param {string} copySource url to the source Azure Blob/File.
   * @param {BlobStartCopyFromURLOptions} [options] Optional options to the Blob Start Copy From URL operation.
   * @returns {Promise<BlobStartCopyFromURLResponse>}
   * @memberof BlobClient
   */
  private async startCopyFromURL(
    copySource: string,
    options: BlobStartCopyFromURLOptions = {}
  ): Promise<BlobStartCopyFromURLResponse> {
    const { span, spanOptions } = createSpan("BlobClient-startCopyFromURL", options.tracingOptions);
    options.conditions = options.conditions || {};
    options.sourceConditions = options.sourceConditions || {};

    try {
      return await this.blobContext.startCopyFromURL(copySource, {
        abortSignal: options.abortSignal,
        leaseAccessConditions: options.conditions,
        metadata: options.metadata,
        modifiedAccessConditions: options.conditions,
        sourceModifiedAccessConditions: {
          sourceIfMatch: options.sourceConditions.ifMatch,
          sourceIfModifiedSince: options.sourceConditions.ifModifiedSince,
          sourceIfNoneMatch: options.sourceConditions.ifNoneMatch,
          sourceIfUnmodifiedSince: options.sourceConditions.ifUnmodifiedSince
        },
        rehydratePriority: options.rehydratePriority,
        tier: toAccessTier(options.tier),
        blobTagsString: toBlobTagsString(options.tags),
        spanOptions
      });
    } catch (e) {
      span.setStatus({
        code: CanonicalCode.UNKNOWN,
        message: e.message
      });
      throw e;
    } finally {
      span.end();
    }
  }
}

/**
 * Options to configure {@link AppendBlobClient.create} operation.
 *
 * @export
 * @interface AppendBlobCreateOptions
 */
export interface AppendBlobCreateOptions extends CommonOptions {
  /**
   * An implementation of the `AbortSignalLike` interface to signal the request to cancel the operation.
   * For example, use the &commat;azure/abort-controller to create an `AbortSignal`.
   *
   * @type {AbortSignalLike}
   * @memberof AppendBlobCreateOptions
   */
  abortSignal?: AbortSignalLike;

  /**
   * Conditions to meet when creating append blobs.
   *
   * @type {BlobRequestConditions}
   * @memberof AppendBlobCreateOptions
   */
  conditions?: BlobRequestConditions;
  /**
   * HTTP headers to set when creating append blobs.
   *
   * @type {BlobHTTPHeaders}
   * @memberof AppendBlobCreateOptions
   */
  blobHTTPHeaders?: BlobHTTPHeaders;
  /**
   * A collection of key-value string pair to associate with the blob when creating append blobs.
   *
   * @type {Metadata}
   * @memberof AppendBlobCreateOptions
   */
  metadata?: Metadata;
  /**
   * Customer Provided Key Info.
   *
   * @type {CpkInfo}
   * @memberof AppendBlobCreateOptions
   */
  customerProvidedKey?: CpkInfo;
  /**
   * Optional. Version 2019-07-07 and later.  Specifies the name of the encryption scope to use to
   * encrypt the data provided in the request. If not specified, encryption is performed with the
   * default account encryption scope.  For more information, see Encryption at Rest for Azure
   * Storage Services.
   *
   * @type {string}
   * @memberof AppendBlobCreateOptions
   */
  encryptionScope?: string;
  /**
   * Blob tags.
   *
   * @type {Tags}
   * @memberof AppendBlobCreateOptions
   */
  tags?: Tags;
}

/**
 * Options to configure {@link AppendBlobClient.createIfNotExists} operation.
 *
 * @export
 * @interface AppendBlobCreateIfNotExistsOptions
 */
export interface AppendBlobCreateIfNotExistsOptions extends CommonOptions {
  /**
   * An implementation of the `AbortSignalLike` interface to signal the request to cancel the operation.
   * For example, use the &commat;azure/abort-controller to create an `AbortSignal`.
   *
   * @type {AbortSignalLike}
   * @memberof AppendBlobCreateIfNotExistsOptions
   */
  abortSignal?: AbortSignalLike;
  /**
   * HTTP headers to set when creating append blobs.
   *
   * @type {BlobHTTPHeaders}
   * @memberof AppendBlobCreateIfNotExistsOptions
   */
  blobHTTPHeaders?: BlobHTTPHeaders;
  /**
   * A collection of key-value string pair to associate with the blob when creating append blobs.
   *
   * @type {Metadata}
   * @memberof AppendBlobCreateIfNotExistsOptions
   */
  metadata?: Metadata;
  /**
   * Customer Provided Key Info.
   *
   * @type {CpkInfo}
   * @memberof AppendBlobCreateIfNotExistsOptions
   */
  customerProvidedKey?: CpkInfo;
  /**
   * Optional. Version 2019-07-07 and later.  Specifies the name of the encryption scope to use to
   * encrypt the data provided in the request. If not specified, encryption is performed with the
   * default account encryption scope.  For more information, see Encryption at Rest for Azure
   * Storage Services.
   *
   * @type {string}
   * @memberof AppendBlobCreateIfNotExistsOptions
   */
  encryptionScope?: string;
}

/**
 * Options to configure the {@link AppendBlobClient.appendBlock} operation.
 *
 * @export
 * @interface AppendBlobAppendBlockOptions
 */
export interface AppendBlobAppendBlockOptions extends CommonOptions {
  /**
   * An implementation of the `AbortSignalLike` interface to signal the request to cancel the operation.
   * For example, use the &commat;azure/abort-controller to create an `AbortSignal`.
   *
   * @type {AbortSignalLike}
   * @memberof AppendBlobAppendBlockOptions
   */
  abortSignal?: AbortSignalLike;
  /**
   * Conditions to meet when appending append blob blocks.
   *
   * @type {AppendBlobRequestConditions}
   * @memberof AppendBlobAppendBlockOptions
   */
  conditions?: AppendBlobRequestConditions;
  /**
   * Callback to receive events on the progress of append block operation.
   *
   * @type {(progress: TransferProgressEvent) => void}
   * @memberof AppendBlobAppendBlockOptions
   */
  onProgress?: (progress: TransferProgressEvent) => void;
  /**
   * An MD5 hash of the block content. This hash is used to verify the integrity of the block during transport.
   * When this is specified, the storage service compares the hash of the content that has arrived with this value.
   *
   * transactionalContentMD5 and transactionalContentCrc64 cannot be set at same time.
   *
   * @type {Uint8Array}
   * @memberof AppendBlobAppendBlockOptions
   */
  transactionalContentMD5?: Uint8Array;
  /**
   * A CRC64 hash of the append block content. This hash is used to verify the integrity of the append block during transport.
   * When this is specified, the storage service compares the hash of the content that has arrived with this value.
   *
   * transactionalContentMD5 and transactionalContentCrc64 cannot be set at same time.
   *
   * @type {Uint8Array}
   * @memberof AppendBlobAppendBlockOptions
   */
  transactionalContentCrc64?: Uint8Array;
  /**
   * Customer Provided Key Info.
   *
   * @type {CpkInfo}
   * @memberof AppendBlobAppendBlockOptions
   */
  customerProvidedKey?: CpkInfo;
  /**
   * Optional. Version 2019-07-07 and later.  Specifies the name of the encryption scope to use to
   * encrypt the data provided in the request. If not specified, encryption is performed with the
   * default account encryption scope.  For more information, see Encryption at Rest for Azure
   * Storage Services.
   *
   * @type {string}
   * @memberof AppendBlobAppendBlockOptions
   */
  encryptionScope?: string;
}

/**
 * Options to configure the {@link AppendBlobClient.appendBlockFromURL} operation.
 *
 * @export
 * @interface AppendBlobAppendBlockFromURLOptions
 */
export interface AppendBlobAppendBlockFromURLOptions extends CommonOptions {
  /**
   * An implementation of the `AbortSignalLike` interface to signal the request to cancel the operation.
   * For example, use the &commat;azure/abort-controller to create an `AbortSignal`.
   *
   * @type {AbortSignalLike}
   * @memberof AppendBlobAppendBlockFromURLOptions
   */
  abortSignal?: AbortSignalLike;
  /**
   * Conditions to meet when appending append blob blocks.
   *
   * @type {AppendBlobRequestConditions}
   * @memberof AppendBlobAppendBlockFromURLOptions
   */
  conditions?: AppendBlobRequestConditions;
  /**
   * Conditions to meet for the source Azure Blob/File when copying from a URL to the blob.
   *
   * @type {ModifiedAccessConditions}
   * @memberof AppendBlobAppendBlockFromURLOptions
   */
  sourceConditions?: ModifiedAccessConditions;
  /**
   * An MD5 hash of the append block content from the URI.
   * This hash is used to verify the integrity of the append block during transport of the data from the URI.
   * When this is specified, the storage service compares the hash of the content that has arrived from the copy-source with this value.
   *
   * sourceContentMD5 and sourceContentCrc64 cannot be set at same time.
   *
   * @type {Uint8Array}
   * @memberof AppendBlobAppendBlockFromURLOptions
   */
  sourceContentMD5?: Uint8Array;
  /**
   * A CRC64 hash of the append block content from the URI.
   * This hash is used to verify the integrity of the append block during transport of the data from the URI.
   * When this is specified, the storage service compares the hash of the content that has arrived from the copy-source with this value.
   *
   * sourceContentMD5 and sourceContentCrc64 cannot be set at same time.
   *
   * @type {Uint8Array}
   * @memberof AppendBlobAppendBlockFromURLOptions
   */
  sourceContentCrc64?: Uint8Array;
  /**
   * Customer Provided Key Info.
   *
   * @type {CpkInfo}
   * @memberof AppendBlobAppendBlockFromURLOptions
   */
  customerProvidedKey?: CpkInfo;
  /**
   * Optional. Version 2019-07-07 and later.  Specifies the name of the encryption scope to use to
   * encrypt the data provided in the request. If not specified, encryption is performed with the
   * default account encryption scope.  For more information, see Encryption at Rest for Azure
   * Storage Services.
   *
   * @type {string}
   * @memberof AppendBlobAppendBlockFromURLOptions
   */
  encryptionScope?: string;
}

/**
 * Contains response data for the {@link appendBlobClient.createIfNotExists} operation.
 *
 * @export
 * @interface AppendBlobCreateIfNotExistsResponse
 */
export interface AppendBlobCreateIfNotExistsResponse extends AppendBlobCreateResponse {
  /**
   * Indicate whether the blob is successfully created. Is false when the blob is not changed as it already exists.
   *
   * @type {boolean}
   * @memberof AppendBlobCreateIfNotExistsResponse
   */
  succeeded: boolean;
}

/**
 * AppendBlobClient defines a set of operations applicable to append blobs.
 *
 * @export
 * @class AppendBlobClient
 * @extends {BlobClient}
 */
export class AppendBlobClient extends BlobClient {
  /**
   * appendBlobsContext provided by protocol layer.
   *
   * @private
   * @type {AppendBlob}
   * @memberof AppendBlobClient
   */
  private appendBlobContext: AppendBlob;

  /**
   *
   * Creates an instance of AppendBlobClient.
   *
   * @param {string} connectionString Account connection string or a SAS connection string of an Azure storage account.
   *                                  [ Note - Account connection string can only be used in NODE.JS runtime. ]
   *                                  Account connection string example -
   *                                  `DefaultEndpointsProtocol=https;AccountName=myaccount;AccountKey=accountKey;EndpointSuffix=core.windows.net`
   *                                  SAS connection string example -
   *                                  `BlobEndpoint=https://myaccount.blob.core.windows.net/;QueueEndpoint=https://myaccount.queue.core.windows.net/;FileEndpoint=https://myaccount.file.core.windows.net/;TableEndpoint=https://myaccount.table.core.windows.net/;SharedAccessSignature=sasString`
   * @param {string} containerName Container name.
   * @param {string} blobName Blob name.
   * @param {StoragePipelineOptions} [options] Optional. Options to configure the HTTP pipeline.
   * @memberof AppendBlobClient
   */
  constructor(
    connectionString: string,
    containerName: string,
    blobName: string,
    options?: StoragePipelineOptions
  );
  /**
   * Creates an instance of AppendBlobClient.
   * This method accepts an encoded URL or non-encoded URL pointing to an append blob.
   * Encoded URL string will NOT be escaped twice, only special characters in URL path will be escaped.
   * If a blob name includes ? or %, blob name must be encoded in the URL.
   *
   * @param {string} url A URL string pointing to Azure Storage append blob, such as
   *                     "https://myaccount.blob.core.windows.net/mycontainer/appendblob". You can
   *                     append a SAS if using AnonymousCredential, such as
   *                     "https://myaccount.blob.core.windows.net/mycontainer/appendblob?sasString".
   *                     This method accepts an encoded URL or non-encoded URL pointing to a blob.
   *                     Encoded URL string will NOT be escaped twice, only special characters in URL path will be escaped.
   *                     However, if a blob name includes ? or %, blob name must be encoded in the URL.
   *                     Such as a blob named "my?blob%", the URL should be "https://myaccount.blob.core.windows.net/mycontainer/my%3Fblob%25".
   * @param {StorageSharedKeyCredential | AnonymousCredential | TokenCredential} credential  Such as AnonymousCredential, StorageSharedKeyCredential or any credential from the @azure/identity package to authenticate requests to the service. You can also provide an object that implements the TokenCredential interface. If not specified, AnonymousCredential is used.
   * @param {StoragePipelineOptions} [options] Optional. Options to configure the HTTP pipeline.
   * @memberof AppendBlobClient
   */
  constructor(
    url: string,
    credential: StorageSharedKeyCredential | AnonymousCredential | TokenCredential,
    options?: StoragePipelineOptions
  );
  /**
   * Creates an instance of AppendBlobClient.
   * This method accepts an encoded URL or non-encoded URL pointing to an append blob.
   * Encoded URL string will NOT be escaped twice, only special characters in URL path will be escaped.
   * If a blob name includes ? or %, blob name must be encoded in the URL.
   *
   * @param {string} url A URL string pointing to Azure Storage append blob, such as
   *                     "https://myaccount.blob.core.windows.net/mycontainer/appendblob". You can
   *                     append a SAS if using AnonymousCredential, such as
   *                     "https://myaccount.blob.core.windows.net/mycontainer/appendblob?sasString".
   *                     This method accepts an encoded URL or non-encoded URL pointing to a blob.
   *                     Encoded URL string will NOT be escaped twice, only special characters in URL path will be escaped.
   *                     However, if a blob name includes ? or %, blob name must be encoded in the URL.
   *                     Such as a blob named "my?blob%", the URL should be "https://myaccount.blob.core.windows.net/mycontainer/my%3Fblob%25".
   * @param {Pipeline} pipeline Call newPipeline() to create a default
   *                            pipeline, or provide a customized pipeline.
   * @memberof AppendBlobClient
   */
  constructor(url: string, pipeline: Pipeline);
  constructor(
    urlOrConnectionString: string,
    credentialOrPipelineOrContainerName:
      | string
      | StorageSharedKeyCredential
      | AnonymousCredential
      | TokenCredential
      | Pipeline,
    blobNameOrOptions?: string | StoragePipelineOptions,
    options?: StoragePipelineOptions
  ) {
    // In TypeScript we cannot simply pass all parameters to super() like below so have to duplicate the code instead.
    //   super(s, credentialOrPipelineOrContainerNameOrOptions, blobNameOrOptions, options);
    let pipeline: Pipeline;
    let url: string;
    options = options || {};
    if (credentialOrPipelineOrContainerName instanceof Pipeline) {
      // (url: string, pipeline: Pipeline)
      url = urlOrConnectionString;
      pipeline = credentialOrPipelineOrContainerName;
    } else if (
      (isNode && credentialOrPipelineOrContainerName instanceof StorageSharedKeyCredential) ||
      credentialOrPipelineOrContainerName instanceof AnonymousCredential ||
      isTokenCredential(credentialOrPipelineOrContainerName)
    ) {
      // (url: string, credential?: StorageSharedKeyCredential | AnonymousCredential | TokenCredential, options?: StoragePipelineOptions)      url = urlOrConnectionString;
      url = urlOrConnectionString;
      options = blobNameOrOptions as StoragePipelineOptions;
      pipeline = newPipeline(credentialOrPipelineOrContainerName, options);
    } else if (
      !credentialOrPipelineOrContainerName &&
      typeof credentialOrPipelineOrContainerName !== "string"
    ) {
      // (url: string, credential?: StorageSharedKeyCredential | AnonymousCredential | TokenCredential, options?: StoragePipelineOptions)
      url = urlOrConnectionString;
      // The second parameter is undefined. Use anonymous credential.
      pipeline = newPipeline(new AnonymousCredential(), options);
    } else if (
      credentialOrPipelineOrContainerName &&
      typeof credentialOrPipelineOrContainerName === "string" &&
      blobNameOrOptions &&
      typeof blobNameOrOptions === "string"
    ) {
      // (connectionString: string, containerName: string, blobName: string, options?: StoragePipelineOptions)
      const containerName = credentialOrPipelineOrContainerName;
      const blobName = blobNameOrOptions;

      const extractedCreds = extractConnectionStringParts(urlOrConnectionString);
      if (extractedCreds.kind === "AccountConnString") {
        if (isNode) {
          const sharedKeyCredential = new StorageSharedKeyCredential(
            extractedCreds.accountName!,
            extractedCreds.accountKey
          );
          url = appendToURLPath(
            appendToURLPath(extractedCreds.url, encodeURIComponent(containerName)),
            encodeURIComponent(blobName)
          );
          options.proxyOptions = getDefaultProxySettings(extractedCreds.proxyUri);
          pipeline = newPipeline(sharedKeyCredential, options);
        } else {
          throw new Error("Account connection string is only supported in Node.js environment");
        }
      } else if (extractedCreds.kind === "SASConnString") {
        url =
          appendToURLPath(
            appendToURLPath(extractedCreds.url, encodeURIComponent(containerName)),
            encodeURIComponent(blobName)
          ) +
          "?" +
          extractedCreds.accountSas;
        pipeline = newPipeline(new AnonymousCredential(), options);
      } else {
        throw new Error(
          "Connection string must be either an Account connection string or a SAS connection string"
        );
      }
    } else {
      throw new Error("Expecting non-empty strings for containerName and blobName parameters");
    }
    super(url, pipeline);
    this.appendBlobContext = new AppendBlob(this.storageClientContext);
  }

  /**
   * Creates a new AppendBlobClient object identical to the source but with the
   * specified snapshot timestamp.
   * Provide "" will remove the snapshot and return a Client to the base blob.
   *
   * @param {string} snapshot The snapshot timestamp.
   * @returns {AppendBlobClient} A new AppendBlobClient object identical to the source but with the specified snapshot timestamp.
   * @memberof AppendBlobClient
   */
  public withSnapshot(snapshot: string): AppendBlobClient {
    return new AppendBlobClient(
      setURLParameter(
        this.url,
        URLConstants.Parameters.SNAPSHOT,
        snapshot.length === 0 ? undefined : snapshot
      ),
      this.pipeline
    );
  }

  /**
   * Creates a 0-length append blob. Call AppendBlock to append data to an append blob.
   * @see https://docs.microsoft.com/rest/api/storageservices/put-blob
   *
   * @param {AppendBlobCreateOptions} [options] Options to the Append Block Create operation.
   * @returns {Promise<AppendBlobCreateResponse>}
   * @memberof AppendBlobClient
   *
   * Example usage:
   *
   * ```js
   * const appendBlobClient = containerClient.getAppendBlobClient("<blob name>");
   * await appendBlobClient.create();
   * ```
   */
  public async create(options: AppendBlobCreateOptions = {}): Promise<AppendBlobCreateResponse> {
    const { span, spanOptions } = createSpan("AppendBlobClient-create", options.tracingOptions);
    options.conditions = options.conditions || {};
    try {
      ensureCpkIfSpecified(options.customerProvidedKey, this.isHttps);

      return await this.appendBlobContext.create(0, {
        abortSignal: options.abortSignal,
        blobHTTPHeaders: options.blobHTTPHeaders,
        leaseAccessConditions: options.conditions,
        metadata: options.metadata,
        modifiedAccessConditions: options.conditions,
        cpkInfo: options.customerProvidedKey,
        encryptionScope: options.encryptionScope,
        blobTagsString: toBlobTagsString(options.tags),
        spanOptions
      });
    } catch (e) {
      span.setStatus({
        code: CanonicalCode.UNKNOWN,
        message: e.message
      });
      throw e;
    } finally {
      span.end();
    }
  }

  /**
   * Creates a 0-length append blob. Call AppendBlock to append data to an append blob.
   * If the blob with the same name already exists, the content of the existing blob will remain unchanged.
   * @see https://docs.microsoft.com/rest/api/storageservices/put-blob
   *
   * @param {AppendBlobCreateIfNotExistsOptions} [options]
   * @returns {Promise<AppendBlobCreateIfNotExistsResponse>}
   * @memberof AppendBlobClient
   */
  public async createIfNotExists(
    options: AppendBlobCreateIfNotExistsOptions = {}
  ): Promise<AppendBlobCreateIfNotExistsResponse> {
    const { span, spanOptions } = createSpan(
      "AppendBlobClient-createIfNotExists",
      options.tracingOptions
    );
    const conditions = { ifNoneMatch: ETagAny };
    try {
      const res = await this.create({
        ...options,
        conditions,
        tracingOptions: { ...options!.tracingOptions, spanOptions }
      });
      return {
        succeeded: true,
        ...res
      };
    } catch (e) {
      if (e.details?.errorCode === "BlobAlreadyExists") {
        span.setStatus({
          code: CanonicalCode.ALREADY_EXISTS,
          message: "Expected exception when creating a blob only if it does not already exist."
        });
        return {
          succeeded: false,
          ...e.response?.parsedHeaders,
          _response: e.response
        };
      }

      span.setStatus({
        code: CanonicalCode.UNKNOWN,
        message: e.message
      });
      throw e;
    } finally {
      span.end();
    }
  }

  /**
   * Commits a new block of data to the end of the existing append blob.
   * @see https://docs.microsoft.com/rest/api/storageservices/append-block
   *
   * @param {HttpRequestBody} body Data to be appended.
   * @param {number} contentLength Length of the body in bytes.
   * @param {AppendBlobAppendBlockOptions} [options] Options to the Append Block operation.
   * @returns {Promise<AppendBlobAppendBlockResponse>}
   * @memberof AppendBlobClient
   *
   * Example usage:
   *
   * ```js
   * const content = "Hello World!";
   *
   * // Create a new append blob and append data to the blob.
   * const newAppendBlobClient = containerClient.getAppendBlobClient("<blob name>");
   * await newAppendBlobClient.create();
   * await newAppendBlobClient.appendBlock(content, content.length);
   *
   * // Append data to an existing append blob.
   * const existingAppendBlobClient = containerClient.getAppendBlobClient("<blob name>");
   * await existingAppendBlobClient.appendBlock(content, content.length);
   * ```
   */
  public async appendBlock(
    body: HttpRequestBody,
    contentLength: number,
    options: AppendBlobAppendBlockOptions = {}
  ): Promise<AppendBlobAppendBlockResponse> {
    const { span, spanOptions } = createSpan(
      "AppendBlobClient-appendBlock",
      options.tracingOptions
    );
    options.conditions = options.conditions || {};
    try {
      ensureCpkIfSpecified(options.customerProvidedKey, this.isHttps);

      return await this.appendBlobContext.appendBlock(body, contentLength, {
        abortSignal: options.abortSignal,
        appendPositionAccessConditions: options.conditions,
        leaseAccessConditions: options.conditions,
        modifiedAccessConditions: options.conditions,
        onUploadProgress: options.onProgress,
        transactionalContentMD5: options.transactionalContentMD5,
        transactionalContentCrc64: options.transactionalContentCrc64,
        cpkInfo: options.customerProvidedKey,
        encryptionScope: options.encryptionScope,
        spanOptions
      });
    } catch (e) {
      span.setStatus({
        code: CanonicalCode.UNKNOWN,
        message: e.message
      });
      throw e;
    } finally {
      span.end();
    }
  }

  /**
   * The Append Block operation commits a new block of data to the end of an existing append blob
   * where the contents are read from a source url.
   * @see https://docs.microsoft.com/en-us/rest/api/storageservices/append-block-from-url
   *
   * @param {string} sourceURL
   *                 The url to the blob that will be the source of the copy. A source blob in the same storage account can
   *                 be authenticated via Shared Key. However, if the source is a blob in another account, the source blob
   *                 must either be public or must be authenticated via a shared access signature. If the source blob is
   *                 public, no authentication is required to perform the operation.
   * @param {number} sourceOffset Offset in source to be appended
   * @param {number} count Number of bytes to be appended as a block
   * @param {AppendBlobAppendBlockFromURLOptions} [options={}]
   * @returns {Promise<AppendBlobAppendBlockFromUrlResponse>}
   * @memberof AppendBlobClient
   */
  public async appendBlockFromURL(
    sourceURL: string,
    sourceOffset: number,
    count: number,
    options: AppendBlobAppendBlockFromURLOptions = {}
  ): Promise<AppendBlobAppendBlockFromUrlResponse> {
    const { span, spanOptions } = createSpan(
      "AppendBlobClient-appendBlockFromURL",
      options.tracingOptions
    );
    options.conditions = options.conditions || {};
    options.sourceConditions = options.sourceConditions || {};
    try {
      ensureCpkIfSpecified(options.customerProvidedKey, this.isHttps);

      return await this.appendBlobContext.appendBlockFromUrl(sourceURL, 0, {
        abortSignal: options.abortSignal,
        sourceRange: rangeToString({ offset: sourceOffset, count }),
        sourceContentMD5: options.sourceContentMD5,
        sourceContentCrc64: options.sourceContentCrc64,
        leaseAccessConditions: options.conditions,
        appendPositionAccessConditions: options.conditions,
        modifiedAccessConditions: options.conditions,
        sourceModifiedAccessConditions: {
          sourceIfMatch: options.sourceConditions.ifMatch,
          sourceIfModifiedSince: options.sourceConditions.ifModifiedSince,
          sourceIfNoneMatch: options.sourceConditions.ifNoneMatch,
          sourceIfUnmodifiedSince: options.sourceConditions.ifUnmodifiedSince
        },
        cpkInfo: options.customerProvidedKey,
        encryptionScope: options.encryptionScope,
        spanOptions
      });
    } catch (e) {
      span.setStatus({
        code: CanonicalCode.UNKNOWN,
        message: e.message
      });
      throw e;
    } finally {
      span.end();
    }
  }
}

/**
 * Options to configure {@link BlockBlobClient.upload} operation.
 *
 * @export
 * @interface BlockBlobUploadOptions
 */
export interface BlockBlobUploadOptions extends CommonOptions {
  /**
   * An implementation of the `AbortSignalLike` interface to signal the request to cancel the operation.
   * For example, use the &commat;azure/abort-controller to create an `AbortSignal`.
   *
   * @type {AbortSignalLike}
   * @memberof BlockBlobUploadOptions
   */
  abortSignal?: AbortSignalLike;
  /**
   * Conditions to meet when uploading to the block blob.
   *
   * @type {BlobRequestConditions}
   * @memberof BlockBlobUploadOptions
   */
  conditions?: BlobRequestConditions;
  /**
   * HTTP headers to set when uploading to a block blob.
   *
   * @type {BlobHTTPHeaders}
   * @memberof BlockBlobUploadOptions
   */
  blobHTTPHeaders?: BlobHTTPHeaders;
  /**
   * A collection of key-value string pair to associate with the blob when uploading to a block blob.
   *
   * @type {Metadata}
   * @memberof BlockBlobUploadOptions
   */
  metadata?: Metadata;
  /**
   * Callback to receive events on the progress of upload operation.
   *
   * @type {(progress: TransferProgressEvent) => void}
   * @memberof BlockBlobUploadOptions
   */
  onProgress?: (progress: TransferProgressEvent) => void;
  /**
   * Customer Provided Key Info.
   *
   * @type {CpkInfo}
   * @memberof BlockBlobUploadOptions
   */
  customerProvidedKey?: CpkInfo;
  /**
   * Optional. Version 2019-07-07 and later.  Specifies the name of the encryption scope to use to
   * encrypt the data provided in the request. If not specified, encryption is performed with the
   * default account encryption scope.  For more information, see Encryption at Rest for Azure
   * Storage Services.
   *
   * @type {string}
   * @memberof BlockBlobUploadOptions
   */
  encryptionScope?: string;
  /**
   * Access tier.
   * More Details - https://docs.microsoft.com/en-us/azure/storage/blobs/storage-blob-storage-tiers
   *
   * @type {BlockBlobTier | string}
   * @memberof BlockBlobUploadOptions
   */
  tier?: BlockBlobTier | string;
  /**
   * Blob tags.
   *
   * @type {Tags}
   * @memberof BlockBlobUploadOptions
   */
  tags?: Tags;
}

/**
 * Blob query error type.
 *
 * @export
 * @interface BlobQueryError
 */
export interface BlobQueryError {
  /**
   * Whether error is fatal. Fatal error will stop query.
   *
   * @type {boolean}
   * @memberof BlobQueryError
   */
  isFatal: boolean;
  /**
   * Error name.
   *
   * @type {string}
   * @memberof BlobQueryError
   */
  name: string;
  /**
   * Position in bytes of the query.
   *
   * @type {number}
   * @memberof BlobQueryError
   */
  position: number;
  /**
   * Error description.
   *
   * @type {string}
   * @memberof BlobQueryError
   */
  description: string;
}

/**
 * Base type for options to query blob.
 *
 * @export
 * @interface BlobQueryTextConfiguration
 */
export interface BlobQueryTextConfiguration {
  /**
   * Record separator.
   *
   * @type {string}
   * @memberof BlobQueryTextConfiguration
   */
  recordSeparator: string;
}

/**
 * Options to query blob with JSON format.
 *
 * @export
 * @interface BlobQueryJsonTextConfiguration
 */
export interface BlobQueryJsonTextConfiguration extends BlobQueryTextConfiguration {
  /**
   * Query for a JSON format blob.
   *
   * @type {"json"}
   * @memberof BlobQueryJsonTextConfiguration
   */
  kind: "json";
}

/**
 * Options to query blob with CSV format.
 *
 * @export
 * @interface BlobQueryCsvTextConfiguration
 */
export interface BlobQueryCsvTextConfiguration extends BlobQueryTextConfiguration {
  /**
   * Query for a CSV format blob.
   *
   * @type {"csv"}
   * @memberof BlobQueryCsvTextConfiguration
   */
  kind: "csv";
  /**
   * Column separator. Default is ",".
   *
   * @type {string}
   * @memberof BlobQueryCsvTextConfiguration
   */
  columnSeparator?: string;
  /**
   * Field quote.
   *
   * @type {string}
   * @memberof BlobQueryCsvTextConfiguration
   */
  fieldQuote?: string;
  /**
   * Escape character.
   *
   * @type {string}
   * @memberof BlobQueryCsvTextConfiguration
   */
  escapeCharacter?: string;
  /**
   * Has headers. Default is false.
   *
   * @type {boolean}
   * @memberof BlobQueryCsvTextConfiguration
   */
  hasHeaders?: boolean;
}

/**
 * Options to configure {@link BlockBlobClient.query} operation.
 *
 * @export
 * @interface BlockBlobQueryOptions
 */
export interface BlockBlobQueryOptions extends CommonOptions {
  /**
   * An implementation of the `AbortSignalLike` interface to signal the request to cancel the operation.
   * For example, use the &commat;azure/abort-controller to create an `AbortSignal`.
   *
   * @type {AbortSignalLike}
   * @memberof BlockBlobUploadOptions
   */
  abortSignal?: AbortSignalLike;
  /**
   * Configurations for the query input.
   *
   * @type {BlobQueryJsonTextConfiguration | BlobQueryCsvTextConfiguration}
   * @memberof BlockBlobQueryOptions
   */
  inputTextConfiguration?: BlobQueryJsonTextConfiguration | BlobQueryCsvTextConfiguration;
  /**
   * Configurations for the query output.
   *
   * @type {BlobQueryJsonTextConfiguration | BlobQueryCsvTextConfiguration}
   * @memberof BlockBlobQueryOptions
   */
  outputTextConfiguration?: BlobQueryJsonTextConfiguration | BlobQueryCsvTextConfiguration;
  /**
   * Callback to receive events on the progress of query operation.
   *
   * @type {(progress: TransferProgressEvent) => void}
   * @memberof BlockBlobUploadOptions
   */
  onProgress?: (progress: TransferProgressEvent) => void;
  /**
   * Callback to receive error events during the query operaiton.
   *
   * @memberof BlockBlobQueryOptions
   */
  onError?: (error: BlobQueryError) => void;
  /**
   * Conditions to meet when uploading to the block blob.
   *
   * @type {BlobRequestConditions}
   * @memberof BlockBlobUploadOptions
   */
  conditions?: BlobRequestConditions;
  /**
   * Customer Provided Key Info.
   *
   * @type {CpkInfo}
   * @memberof BlockBlobUploadOptions
   */
  customerProvidedKey?: CpkInfo;
}

/**
 * Options to configure {@link BlockBlobClient.stageBlock} operation.
 *
 * @export
 * @interface BlockBlobStageBlockOptions
 */
export interface BlockBlobStageBlockOptions extends CommonOptions {
  /**
   * An implementation of the `AbortSignalLike` interface to signal the request to cancel the operation.
   * For example, use the &commat;azure/abort-controller to create an `AbortSignal`.
   *
   * @type {AbortSignalLike}
   * @memberof BlockBlobStageBlockOptions
   */
  abortSignal?: AbortSignalLike;
  /**
   * If specified, contains the lease id that must be matched and lease with this id
   * must be active in order for the operation to succeed.
   *
   * @type {LeaseAccessConditions}
   * @memberof BlockBlobStageBlockOptions
   */
  conditions?: LeaseAccessConditions;
  /**
   * Callback to receive events on the progress of stage block operation.
   *
   * @type {(progress: TransferProgressEvent) => void}
   * @memberof BlockBlobStageBlockOptions
   */
  onProgress?: (progress: TransferProgressEvent) => void;
  /**
   * An MD5 hash of the block content. This hash is used to verify the integrity of the block during transport.
   * When this is specified, the storage service compares the hash of the content that has arrived with this value.
   *
   * transactionalContentMD5 and transactionalContentCrc64 cannot be set at same time.
   *
   * @type {Uint8Array}
   * @memberof BlockBlobStageBlockOptions
   */
  transactionalContentMD5?: Uint8Array;

  /**
   * A CRC64 hash of the block content. This hash is used to verify the integrity of the block during transport.
   * When this is specified, the storage service compares the hash of the content that has arrived with this value.
   *
   * transactionalContentMD5 and transactionalContentCrc64 cannot be set at same time.
   *
   * @type {Uint8Array}
   * @memberof BlockBlobStageBlockOptions
   */
  transactionalContentCrc64?: Uint8Array;
  /**
   * Customer Provided Key Info.
   *
   * @type {CpkInfo}
   * @memberof BlockBlobStageBlockOptions
   */
  customerProvidedKey?: CpkInfo;
  /**
   * Optional. Version 2019-07-07 and later.  Specifies the name of the encryption scope to use to
   * encrypt the data provided in the request. If not specified, encryption is performed with the
   * default account encryption scope.  For more information, see Encryption at Rest for Azure
   * Storage Services.
   *
   * @type {string}
   * @memberof BlockBlobStageBlockOptions
   */
  encryptionScope?: string;
}

/**
 * Options to configure {@link BlockBlobClient.stageBlockFromURL} operation.
 *
 * @export
 * @interface BlockBlobStageBlockFromURLOptions
 */
export interface BlockBlobStageBlockFromURLOptions extends CommonOptions {
  /**
   * An implementation of the `AbortSignalLike` interface to signal the request to cancel the operation.
   * For example, use the &commat;azure/abort-controller to create an `AbortSignal`.
   *
   * @type {AbortSignalLike}
   * @memberof BlockBlobStageBlockFromURLOptions
   */
  abortSignal?: AbortSignalLike;
  /**
   * Specifies the bytes of the source Blob/File to upload.
   * If not specified, the entire content is uploaded as a single block.
   *
   * @type {Range}
   * @memberof BlockBlobStageBlockFromURLOptions
   */
  range?: Range;
  /**
   * If specified, contains the lease id that must be matched and lease with this id
   * must be active in order for the operation to succeed.
   *
   * @type {LeaseAccessConditions}
   * @memberof BlockBlobStageBlockFromURLOptions
   */
  conditions?: LeaseAccessConditions;
  /**
   * An MD5 hash of the content from the URI.
   * This hash is used to verify the integrity of the content during transport of the data from the URI.
   * When this is specified, the storage service compares the hash of the content that has arrived from the copy-source with this value.
   *
   * sourceContentMD5 and sourceContentCrc64 cannot be set at same time.
   *
   * @type {Uint8Array}
   * @memberof BlockBlobStageBlockFromURLOptions
   */
  sourceContentMD5?: Uint8Array;
  /**
   * A CRC64 hash of the content from the URI.
   * This hash is used to verify the integrity of the content during transport of the data from the URI.
   * When this is specified, the storage service compares the hash of the content that has arrived from the copy-source with this value.
   *
   * sourceContentMD5 and sourceContentCrc64 cannot be set at same time.
   * @type {Uint8Array}
   * @memberof BlockBlobStageBlockFromURLOptions
   */
  sourceContentCrc64?: Uint8Array;
  /**
   * Customer Provided Key Info.
   *
   * @type {CpkInfo}
   * @memberof BlockBlobStageBlockFromURLOptions
   */
  customerProvidedKey?: CpkInfo;
  /**
   * Optional. Version 2019-07-07 and later.  Specifies the name of the encryption scope to use to
   * encrypt the data provided in the request. If not specified, encryption is performed with the
   * default account encryption scope.  For more information, see Encryption at Rest for Azure
   * Storage Services.
   *
   * @type {string}
   * @memberof BlockBlobStageBlockFromURLOptions
   */
  encryptionScope?: string;
}

/**
 * Options to configure {@link BlockBlobClient.commitBlockList} operation.
 *
 * @export
 * @interface BlockBlobCommitBlockListOptions
 */
export interface BlockBlobCommitBlockListOptions extends CommonOptions {
  /**
   * An implementation of the `AbortSignalLike` interface to signal the request to cancel the operation.
   * For example, use the &commat;azure/abort-controller to create an `AbortSignal`.
   *
   * @type {AbortSignalLike}
   * @memberof BlockBlobCommitBlockListOptions
   */
  abortSignal?: AbortSignalLike;
  /**
   * Conditions to meet when committing the block list.
   *
   * @type {BlobRequestConditions}
   * @memberof BlockBlobCommitBlockListOptions
   */
  conditions?: BlobRequestConditions;
  /**
   * HTTP headers to set when committing block list.
   *
   * @type {BlobHTTPHeaders}
   * @memberof BlockBlobCommitBlockListOptions
   */
  blobHTTPHeaders?: BlobHTTPHeaders;
  /**
   * A collection of key-value string pair to associate with the blob when committing block list.
   *
   * @type {Metadata}
   * @memberof BlockBlobCommitBlockListOptions
   */
  metadata?: Metadata;
  /**
   * Customer Provided Key Info.
   *
   * @type {CpkInfo}
   * @memberof BlockBlobCommitBlockListOptions
   */
  customerProvidedKey?: CpkInfo;
  /**
   * Optional. Version 2019-07-07 and later.  Specifies the name of the encryption scope to use to
   * encrypt the data provided in the request. If not specified, encryption is performed with the
   * default account encryption scope.  For more information, see Encryption at Rest for Azure
   * Storage Services.
   *
   * @type {string}
   * @memberof BlockBlobCommitBlockListOptions
   */
  encryptionScope?: string;
  /**
   * Access tier.
   * More Details - https://docs.microsoft.com/en-us/azure/storage/blobs/storage-blob-storage-tiers
   *
   * @type {BlockBlobTier | string}
   * @memberof BlockBlobCommitBlockListOptions
   */
  tier?: BlockBlobTier | string;

  /**
   * Blob tags.
   *
   * @type {Tags}
   * @memberof BlockBlobCommitBlockListOptions
   */
  tags?: Tags;
}

/**
 * Options to configure {@link BlockBlobClient.getBlockList} operation.
 *
 * @export
 * @interface BlockBlobGetBlockListOptions
 */
export interface BlockBlobGetBlockListOptions extends CommonOptions {
  /**
   * An implementation of the `AbortSignalLike` interface to signal the request to cancel the operation.
   * For example, use the &commat;azure/abort-controller to create an `AbortSignal`.
   *
   * @type {AbortSignalLike}
   * @memberof BlockBlobGetBlockListOptions
   */
  abortSignal?: AbortSignalLike;
  /**
   * If specified, contains the lease id that must be matched and lease with this id
   * must be active in order for the operation to succeed.
   *
   * @type {LeaseAccessConditions}
   * @memberof BlockBlobGetBlockListOptions
   */
  conditions?: LeaseAccessConditions;
}

/**
 * Option interface for the {@link BlockBlobClient.uploadStream} operation.
 *
 * @export
 * @interface BlockBlobUploadStreamOptions
 */
export interface BlockBlobUploadStreamOptions extends CommonOptions {
  /**
   * An implementation of the `AbortSignalLike` interface to signal the request to cancel the operation.
   * For example, use the &commat;azure/abort-controller to create an `AbortSignal`.
   *
   * @type {AbortSignalLike}
   * @memberof BlockBlobUploadStreamOptions
   */
  abortSignal?: AbortSignalLike;

  /**
   * Blob HTTP Headers.
   *
   * @type {BlobHTTPHeaders}
   * @memberof BlockBlobUploadStreamOptions
   */
  blobHTTPHeaders?: BlobHTTPHeaders;

  /**
   * Metadata of block blob.
   *
   * @type {{ [propertyName: string]: string }}
   * @memberof BlockBlobUploadStreamOptions
   */
  metadata?: { [propertyName: string]: string };

  /**
   * Access conditions headers.
   *
   * @type {BlobRequestConditions}
   * @memberof BlockBlobUploadStreamOptions
   */
  conditions?: BlobRequestConditions;

  /**
   * Progress updater.
   *
   * @type {(progress: TransferProgressEvent) => void}
   * @memberof BlockBlobUploadStreamOptions
   */
  onProgress?: (progress: TransferProgressEvent) => void;

  /**
   * Optional. Version 2019-07-07 and later.  Specifies the name of the encryption scope to use to
   * encrypt the data provided in the request. If not specified, encryption is performed with the
   * default account encryption scope.  For more information, see Encryption at Rest for Azure
   * Storage Services.
   *
   * @type {string}
   * @memberof BlockBlobUploadStreamOptions
   */
  encryptionScope?: string;

  /**
   * Blob tags.
   *
   * @type {Tags}
   * @memberof BlockBlobUploadStreamOptions
   */
  tags?: Tags;
}
/**
 * Option interface for {@link BlockBlobClient.uploadFile} and {@link BlockBlobClient.uploadSeekableStream}.
 *
 * @export
 * @interface BlockBlobParallelUploadOptions
 */
export interface BlockBlobParallelUploadOptions extends CommonOptions {
  /**
   * An implementation of the `AbortSignalLike` interface to signal the request to cancel the operation.
   * For example, use the &commat;azure/abort-controller to create an `AbortSignal`.
   *
   * @type {AbortSignalLike}
   * @memberof BlockBlobParallelUploadOptions
   */
  abortSignal?: AbortSignalLike;

  /**
   * Destination block blob size in bytes.
   *
   * @type {number}
   * @memberof BlockBlobParallelUploadOptions
   */
  blockSize?: number;

  /**
   * Blob size threshold in bytes to start concurrency uploading.
   * Default value is 256MB, blob size less than this option will
   * be uploaded via one I/O operation without concurrency.
   * You can customize a value less equal than the default value.
   *
   * @type {number}
   * @memberof BlockBlobParallelUploadOptions
   */
  maxSingleShotSize?: number;

  /**
   * Progress updater.
   *
   * @type {(progress: TransferProgressEvent) => void}
   * @memberof BlockBlobParallelUploadOptions
   */
  onProgress?: (progress: TransferProgressEvent) => void;

  /**
   * Blob HTTP Headers.
   *
   * @type {BlobHTTPHeaders}
   * @memberof BlockBlobParallelUploadOptions
   */
  blobHTTPHeaders?: BlobHTTPHeaders;

  /**
   * Metadata of block blob.
   *
   * @type {{ [propertyName: string]: string }}
   * @memberof BlockBlobParallelUploadOptions
   */
  metadata?: { [propertyName: string]: string };

  /**
   * Access conditions headers.
   *
   * @type {BlobRequestConditions}
   * @memberof BlockBlobParallelUploadOptions
   */
  conditions?: BlobRequestConditions;

  /**
   * Concurrency of parallel uploading. Must be >= 0.
   *
   * @type {number}
   * @memberof BlockBlobParallelUploadOptions
   */
  concurrency?: number;

  /**
   * Optional. Version 2019-07-07 and later.  Specifies the name of the encryption scope to use to
   * encrypt the data provided in the request. If not specified, encryption is performed with the
   * default account encryption scope.  For more information, see Encryption at Rest for Azure
   * Storage Services.
   *
   * @type {string}
   * @memberof BlockBlobParallelUploadOptions
   */
  encryptionScope?: string;

  /**
   * Blob tags.
   *
   * @type {Tags}
   * @memberof BlockBlobParallelUploadOptions
   */
  tags?: Tags;
}

/**
 * Response type for {@link BlockBlobClient.uploadFile}, {@link BlockBlobClient.uploadStream}, and
 * {@link BlockBlobClient.uploadBrowserDate}.
 *
 * @export
 */
export type BlobUploadCommonResponse = BlockBlobUploadHeaders & {
  /**
   * The underlying HTTP response.
   *
   * @type {HttpResponse}
   * @memberof BlobUploadCommonResponse
   */
  _response: HttpResponse;
};

/**
 * BlockBlobClient defines a set of operations applicable to block blobs.
 *
 * @export
 * @class BlockBlobClient
 * @extends {BlobClient}
 */
export class BlockBlobClient extends BlobClient {
  /**
   * blobContext provided by protocol layer.
   *
   * Note. Ideally BlobClient should set BlobClient.blobContext to protected. However, API
   * extractor has issue blocking that. Here we redecelare _blobContext in BlockBlobClient.
   *
   * @private
   * @type {Blobs}
   * @memberof BlobClient
   */
  private _blobContext: StorageBlob;

  /**
   * blockBlobContext provided by protocol layer.
   *
   * @private
   * @type {BlockBlobs}
   * @memberof BlockBlobClient
   */
  private blockBlobContext: BlockBlob;

  /**
   *
   * Creates an instance of BlockBlobClient.
   *
   * @param {string} connectionString Account connection string or a SAS connection string of an Azure storage account.
   *                                  [ Note - Account connection string can only be used in NODE.JS runtime. ]
   *                                  Account connection string example -
   *                                  `DefaultEndpointsProtocol=https;AccountName=myaccount;AccountKey=accountKey;EndpointSuffix=core.windows.net`
   *                                  SAS connection string example -
   *                                  `BlobEndpoint=https://myaccount.blob.core.windows.net/;QueueEndpoint=https://myaccount.queue.core.windows.net/;FileEndpoint=https://myaccount.file.core.windows.net/;TableEndpoint=https://myaccount.table.core.windows.net/;SharedAccessSignature=sasString`
   * @param {string} containerName Container name.
   * @param {string} blobName Blob name.
   * @param {StoragePipelineOptions} [options] Optional. Options to configure the HTTP pipeline.
   * @memberof BlockBlobClient
   */
  constructor(
    connectionString: string,
    containerName: string,
    blobName: string,
    options?: StoragePipelineOptions
  );
  /**
   * Creates an instance of BlockBlobClient.
   * This method accepts an encoded URL or non-encoded URL pointing to a block blob.
   * Encoded URL string will NOT be escaped twice, only special characters in URL path will be escaped.
   * If a blob name includes ? or %, blob name must be encoded in the URL.
   *
   * @param {string} url A URL string pointing to Azure Storage block blob, such as
   *                     "https://myaccount.blob.core.windows.net/mycontainer/blockblob". You can
   *                     append a SAS if using AnonymousCredential, such as
   *                     "https://myaccount.blob.core.windows.net/mycontainer/blockblob?sasString".
   *                     This method accepts an encoded URL or non-encoded URL pointing to a blob.
   *                     Encoded URL string will NOT be escaped twice, only special characters in URL path will be escaped.
   *                     However, if a blob name includes ? or %, blob name must be encoded in the URL.
   *                     Such as a blob named "my?blob%", the URL should be "https://myaccount.blob.core.windows.net/mycontainer/my%3Fblob%25".
   * @param {StorageSharedKeyCredential | AnonymousCredential | TokenCredential} credential  Such as AnonymousCredential, StorageSharedKeyCredential or any credential from the @azure/identity package to authenticate requests to the service. You can also provide an object that implements the TokenCredential interface. If not specified, AnonymousCredential is used.
   * @param {StoragePipelineOptions} [options] Optional. Options to configure the HTTP pipeline.
   * @memberof BlockBlobClient
   */
  constructor(
    url: string,
    credential?: StorageSharedKeyCredential | AnonymousCredential | TokenCredential,
    options?: StoragePipelineOptions
  );
  /**
   * Creates an instance of BlockBlobClient.
   * This method accepts an encoded URL or non-encoded URL pointing to a block blob.
   * Encoded URL string will NOT be escaped twice, only special characters in URL path will be escaped.
   * If a blob name includes ? or %, blob name must be encoded in the URL.
   *
   * @param {string} url A URL string pointing to Azure Storage block blob, such as
   *                     "https://myaccount.blob.core.windows.net/mycontainer/blockblob". You can
   *                     append a SAS if using AnonymousCredential, such as
   *                     "https://myaccount.blob.core.windows.net/mycontainer/blockblob?sasString".
   *                     This method accepts an encoded URL or non-encoded URL pointing to a blob.
   *                     Encoded URL string will NOT be escaped twice, only special characters in URL path will be escaped.
   *                     However, if a blob name includes ? or %, blob name must be encoded in the URL.
   *                     Such as a blob named "my?blob%", the URL should be "https://myaccount.blob.core.windows.net/mycontainer/my%3Fblob%25".
   * @param {Pipeline} pipeline Call newPipeline() to create a default
   *                            pipeline, or provide a customized pipeline.
   * @memberof BlockBlobClient
   */
  constructor(url: string, pipeline: Pipeline);
  constructor(
    urlOrConnectionString: string,
    credentialOrPipelineOrContainerName?:
      | string
      | StorageSharedKeyCredential
      | AnonymousCredential
      | TokenCredential
      | Pipeline,
    blobNameOrOptions?: string | StoragePipelineOptions,
    options?: StoragePipelineOptions
  ) {
    // In TypeScript we cannot simply pass all parameters to super() like below so have to duplicate the code instead.
    //   super(s, credentialOrPipelineOrContainerNameOrOptions, blobNameOrOptions, options);
    let pipeline: Pipeline;
    let url: string;
    options = options || {};
    if (credentialOrPipelineOrContainerName instanceof Pipeline) {
      // (url: string, pipeline: Pipeline)
      url = urlOrConnectionString;
      pipeline = credentialOrPipelineOrContainerName;
    } else if (
      (isNode && credentialOrPipelineOrContainerName instanceof StorageSharedKeyCredential) ||
      credentialOrPipelineOrContainerName instanceof AnonymousCredential ||
      isTokenCredential(credentialOrPipelineOrContainerName)
    ) {
      // (url: string, credential?: StorageSharedKeyCredential | AnonymousCredential | TokenCredential, options?: StoragePipelineOptions)
      url = urlOrConnectionString;
      options = blobNameOrOptions as StoragePipelineOptions;
      pipeline = newPipeline(credentialOrPipelineOrContainerName, options);
    } else if (
      !credentialOrPipelineOrContainerName &&
      typeof credentialOrPipelineOrContainerName !== "string"
    ) {
      // (url: string, credential?: StorageSharedKeyCredential | AnonymousCredential | TokenCredential, options?: StoragePipelineOptions)
      // The second parameter is undefined. Use anonymous credential.
      url = urlOrConnectionString;
      pipeline = newPipeline(new AnonymousCredential(), options);
    } else if (
      credentialOrPipelineOrContainerName &&
      typeof credentialOrPipelineOrContainerName === "string" &&
      blobNameOrOptions &&
      typeof blobNameOrOptions === "string"
    ) {
      // (connectionString: string, containerName: string, blobName: string, options?: StoragePipelineOptions)
      const containerName = credentialOrPipelineOrContainerName;
      const blobName = blobNameOrOptions;

      const extractedCreds = extractConnectionStringParts(urlOrConnectionString);
      if (extractedCreds.kind === "AccountConnString") {
        if (isNode) {
          const sharedKeyCredential = new StorageSharedKeyCredential(
            extractedCreds.accountName!,
            extractedCreds.accountKey
          );
          url = appendToURLPath(
            appendToURLPath(extractedCreds.url, encodeURIComponent(containerName)),
            encodeURIComponent(blobName)
          );
          options.proxyOptions = getDefaultProxySettings(extractedCreds.proxyUri);
          pipeline = newPipeline(sharedKeyCredential, options);
        } else {
          throw new Error("Account connection string is only supported in Node.js environment");
        }
      } else if (extractedCreds.kind === "SASConnString") {
        url =
          appendToURLPath(
            appendToURLPath(extractedCreds.url, encodeURIComponent(containerName)),
            encodeURIComponent(blobName)
          ) +
          "?" +
          extractedCreds.accountSas;
        pipeline = newPipeline(new AnonymousCredential(), options);
      } else {
        throw new Error(
          "Connection string must be either an Account connection string or a SAS connection string"
        );
      }
    } else {
      throw new Error("Expecting non-empty strings for containerName and blobName parameters");
    }
    super(url, pipeline);
    this.blockBlobContext = new BlockBlob(this.storageClientContext);
    this._blobContext = new StorageBlob(this.storageClientContext);
  }

  /**
   * Creates a new BlockBlobClient object identical to the source but with the
   * specified snapshot timestamp.
   * Provide "" will remove the snapshot and return a URL to the base blob.
   *
   * @param {string} snapshot The snapshot timestamp.
   * @returns {BlockBlobClient} A new BlockBlobClient object identical to the source but with the specified snapshot timestamp.
   * @memberof BlockBlobClient
   */
  public withSnapshot(snapshot: string): BlockBlobClient {
    return new BlockBlobClient(
      setURLParameter(
        this.url,
        URLConstants.Parameters.SNAPSHOT,
        snapshot.length === 0 ? undefined : snapshot
      ),
      this.pipeline
    );
  }

  /**
   * Quick query for a JSON or CSV formatted blob.
   *
   * Example usage (Node.js):
   *
   * ```js
   * // Query and convert a blob to a string
   * const queryBlockBlobResponse = await blockBlobClient.query("select * from BlobStorage");
   * const downloaded = await streamToString(queryBlockBlobResponse.readableStreamBody);
   * console.log("Query blob content:", downloaded);
   *
   * async function streamToString(readableStream) {
   *   return new Promise((resolve, reject) => {
   *     const chunks = [];
   *     readableStream.on("data", (data) => {
   *       chunks.push(data.toString());
   *     });
   *     readableStream.on("end", () => {
   *       resolve(chunks.join(""));
   *     });
   *     readableStream.on("error", reject);
   *   });
   * }
   * ```
   *
   * @param {string} query
   * @param {BlockBlobQueryOptions} [options={}]
   * @returns {Promise<BlobDownloadResponseModel>}
   * @memberof BlockBlobClient
   */
  public async query(
    query: string,
    options: BlockBlobQueryOptions = {}
  ): Promise<BlobDownloadResponseModel> {
    ensureCpkIfSpecified(options.customerProvidedKey, this.isHttps);

    const { span, spanOptions } = createSpan("BlockBlobClient-query", options.tracingOptions);

    try {
      const response = await this._blobContext.query({
        abortSignal: options.abortSignal,
        queryRequest: {
          expression: query,
          inputSerialization: toQuerySerialization(options.inputTextConfiguration),
          outputSerialization: toQuerySerialization(options.outputTextConfiguration)
        },
        leaseAccessConditions: options.conditions,
        modifiedAccessConditions: options.conditions,
        spanOptions
      });
      return new BlobQueryResponse(response, {
        abortSignal: options.abortSignal,
        onProgress: options.onProgress,
        onError: options.onError
      });
    } catch (e) {
      span.setStatus({
        code: CanonicalCode.UNKNOWN,
        message: e.message
      });
      throw e;
    } finally {
      span.end();
    }
  }

  /**
   * Creates a new block blob, or updates the content of an existing block blob.
   * Updating an existing block blob overwrites any existing metadata on the blob.
   * Partial updates are not supported; the content of the existing blob is
   * overwritten with the new content. To perform a partial update of a block blob's,
   * use {@link stageBlock} and {@link commitBlockList}.
   *
   * This is a non-parallel uploading method, please use {@link uploadFile},
   * {@link uploadStream} or {@link uploadBrowserData} for better performance
   * with concurrency uploading.
   *
   * @see https://docs.microsoft.com/rest/api/storageservices/put-blob
   *
   * @param {HttpRequestBody} body Blob, string, ArrayBuffer, ArrayBufferView or a function
   *                               which returns a new Readable stream whose offset is from data source beginning.
   * @param {number} contentLength Length of body in bytes. Use Buffer.byteLength() to calculate body length for a
   *                               string including non non-Base64/Hex-encoded characters.
   * @param {BlockBlobUploadOptions} [options] Options to the Block Blob Upload operation.
   * @returns {Promise<BlockBlobUploadResponse>} Response data for the Block Blob Upload operation.
   * @memberof BlockBlobClient
   *
   * Example usage:
   *
   * ```js
   * const content = "Hello world!";
   * const uploadBlobResponse = await blockBlobClient.upload(content, content.length);
   * ```
   */
  public async upload(
    body: HttpRequestBody,
    contentLength: number,
    options: BlockBlobUploadOptions = {}
  ): Promise<BlockBlobUploadResponse> {
    options.conditions = options.conditions || {};
    const { span, spanOptions } = createSpan("BlockBlobClient-upload", options.tracingOptions);
    try {
      ensureCpkIfSpecified(options.customerProvidedKey, this.isHttps);
      return await this.blockBlobContext.upload(body, contentLength, {
        abortSignal: options.abortSignal,
        blobHTTPHeaders: options.blobHTTPHeaders,
        leaseAccessConditions: options.conditions,
        metadata: options.metadata,
        modifiedAccessConditions: options.conditions,
        onUploadProgress: options.onProgress,
        cpkInfo: options.customerProvidedKey,
        encryptionScope: options.encryptionScope,
        tier: toAccessTier(options.tier),
        blobTagsString: toBlobTagsString(options.tags),
        spanOptions
      });
    } catch (e) {
      span.setStatus({
        code: CanonicalCode.UNKNOWN,
        message: e.message
      });
      throw e;
    } finally {
      span.end();
    }
  }

  /**
   * Uploads the specified block to the block blob's "staging area" to be later
   * committed by a call to commitBlockList.
   * @see https://docs.microsoft.com/rest/api/storageservices/put-block
   *
   * @param {string} blockId A 64-byte value that is base64-encoded
   * @param {HttpRequestBody} body Data to upload to the staging area.
   * @param {number} contentLength Number of bytes to upload.
   * @param {BlockBlobStageBlockOptions} [options] Options to the Block Blob Stage Block operation.
   * @returns {Promise<BlockBlobStageBlockResponse>} Response data for the Block Blob Stage Block operation.
   * @memberof BlockBlobClient
   */
  public async stageBlock(
    blockId: string,
    body: HttpRequestBody,
    contentLength: number,
    options: BlockBlobStageBlockOptions = {}
  ): Promise<BlockBlobStageBlockResponse> {
    const { span, spanOptions } = createSpan("BlockBlobClient-stageBlock", options.tracingOptions);
    try {
      ensureCpkIfSpecified(options.customerProvidedKey, this.isHttps);
      return await this.blockBlobContext.stageBlock(blockId, contentLength, body, {
        abortSignal: options.abortSignal,
        leaseAccessConditions: options.conditions,
        onUploadProgress: options.onProgress,
        transactionalContentMD5: options.transactionalContentMD5,
        transactionalContentCrc64: options.transactionalContentCrc64,
        cpkInfo: options.customerProvidedKey,
        encryptionScope: options.encryptionScope,
        spanOptions
      });
    } catch (e) {
      span.setStatus({
        code: CanonicalCode.UNKNOWN,
        message: e.message
      });
      throw e;
    } finally {
      span.end();
    }
  }

  /**
   * The Stage Block From URL operation creates a new block to be committed as part
   * of a blob where the contents are read from a URL.
   * This API is available starting in version 2018-03-28.
   * @see https://docs.microsoft.com/en-us/rest/api/storageservices/put-block-from-url
   *
   * @param {string} blockId A 64-byte value that is base64-encoded
   * @param {string} sourceURL Specifies the URL of the blob. The value
   *                           may be a URL of up to 2 KB in length that specifies a blob.
   *                           The value should be URL-encoded as it would appear
   *                           in a request URI. The source blob must either be public
   *                           or must be authenticated via a shared access signature.
   *                           If the source blob is public, no authentication is required
   *                           to perform the operation. Here are some examples of source object URLs:
   *                           - https://myaccount.blob.core.windows.net/mycontainer/myblob
   *                           - https://myaccount.blob.core.windows.net/mycontainer/myblob?snapshot=<DateTime>
   * @param {number} [offset] From which position of the blob to download, >= 0
   * @param {number} [count] How much data to be downloaded, > 0. Will download to the end when undefined
   * @param {BlockBlobStageBlockFromURLOptions} [options={}] Options to the Block Blob Stage Block From URL operation.
   * @returns {Promise<BlockBlobStageBlockFromURLResponse>} Response data for the Block Blob Stage Block From URL operation.
   * @memberof BlockBlobClient
   */
  public async stageBlockFromURL(
    blockId: string,
    sourceURL: string,
    offset: number = 0,
    count?: number,
    options: BlockBlobStageBlockFromURLOptions = {}
  ): Promise<BlockBlobStageBlockFromURLResponse> {
    const { span, spanOptions } = createSpan(
      "BlockBlobClient-stageBlockFromURL",
      options.tracingOptions
    );
    try {
      ensureCpkIfSpecified(options.customerProvidedKey, this.isHttps);
      return await this.blockBlobContext.stageBlockFromURL(blockId, 0, sourceURL, {
        abortSignal: options.abortSignal,
        leaseAccessConditions: options.conditions,
        sourceContentMD5: options.sourceContentMD5,
        sourceContentCrc64: options.sourceContentCrc64,
        sourceRange: offset === 0 && !count ? undefined : rangeToString({ offset, count }),
        cpkInfo: options.customerProvidedKey,
        encryptionScope: options.encryptionScope,
        spanOptions
      });
    } catch (e) {
      span.setStatus({
        code: CanonicalCode.UNKNOWN,
        message: e.message
      });
      throw e;
    } finally {
      span.end();
    }
  }

  /**
   * Writes a blob by specifying the list of block IDs that make up the blob.
   * In order to be written as part of a blob, a block must have been successfully written
   * to the server in a prior {@link stageBlock} operation. You can call {@link commitBlockList} to
   * update a blob by uploading only those blocks that have changed, then committing the new and existing
   * blocks together. Any blocks not specified in the block list and permanently deleted.
   * @see https://docs.microsoft.com/rest/api/storageservices/put-block-list
   *
   * @param {string[]} blocks  Array of 64-byte value that is base64-encoded
   * @param {BlockBlobCommitBlockListOptions} [options] Options to the Block Blob Commit Block List operation.
   * @returns {Promise<BlockBlobCommitBlockListResponse>} Response data for the Block Blob Commit Block List operation.
   * @memberof BlockBlobClient
   */
  public async commitBlockList(
    blocks: string[],
    options: BlockBlobCommitBlockListOptions = {}
  ): Promise<BlockBlobCommitBlockListResponse> {
    options.conditions = options.conditions || {};
    const { span, spanOptions } = createSpan(
      "BlockBlobClient-commitBlockList",
      options.tracingOptions
    );
    try {
      ensureCpkIfSpecified(options.customerProvidedKey, this.isHttps);
      return await this.blockBlobContext.commitBlockList(
        { latest: blocks },
        {
          abortSignal: options.abortSignal,
          blobHTTPHeaders: options.blobHTTPHeaders,
          leaseAccessConditions: options.conditions,
          metadata: options.metadata,
          modifiedAccessConditions: options.conditions,
          cpkInfo: options.customerProvidedKey,
          encryptionScope: options.encryptionScope,
          tier: toAccessTier(options.tier),
          blobTagsString: toBlobTagsString(options.tags),
          spanOptions
        }
      );
    } catch (e) {
      span.setStatus({
        code: CanonicalCode.UNKNOWN,
        message: e.message
      });
      throw e;
    } finally {
      span.end();
    }
  }

  /**
   * Returns the list of blocks that have been uploaded as part of a block blob
   * using the specified block list filter.
   * @see https://docs.microsoft.com/rest/api/storageservices/get-block-list
   *
   * @param {BlockListType} listType Specifies whether to return the list of committed blocks,
   *                                        the list of uncommitted blocks, or both lists together.
   * @param {BlockBlobGetBlockListOptions} [options] Options to the Block Blob Get Block List operation.
   * @returns {Promise<BlockBlobGetBlockListResponse>} Response data for the Block Blob Get Block List operation.
   * @memberof BlockBlobClient
   */
  public async getBlockList(
    listType: BlockListType,
    options: BlockBlobGetBlockListOptions = {}
  ): Promise<BlockBlobGetBlockListResponse> {
    const { span, spanOptions } = createSpan(
      "BlockBlobClient-getBlockList",
      options.tracingOptions
    );
    try {
      const res = await this.blockBlobContext.getBlockList(listType, {
        abortSignal: options.abortSignal,
        leaseAccessConditions: options.conditions,
        spanOptions
      });

      if (!res.committedBlocks) {
        res.committedBlocks = [];
      }

      if (!res.uncommittedBlocks) {
        res.uncommittedBlocks = [];
      }

      return res;
    } catch (e) {
      span.setStatus({
        code: CanonicalCode.UNKNOWN,
        message: e.message
      });
      throw e;
    } finally {
      span.end();
    }
  }

  // High level functions

  /**
   * ONLY AVAILABLE IN BROWSERS.
   *
   * Uploads a browser Blob/File/ArrayBuffer/ArrayBufferView object to block blob.
   *
   * When buffer length <= 256MB, this method will use 1 upload call to finish the upload.
   * Otherwise, this method will call {@link stageBlock} to upload blocks, and finally call
   * {@link commitBlockList} to commit the block list.
   *
   * @export
   * @param {Blob | ArrayBuffer | ArrayBufferView} browserData Blob, File, ArrayBuffer or ArrayBufferView
   * @param {BlockBlobParallelUploadOptions} [options] Options to upload browser data.
   * @returns {Promise<BlobUploadCommonResponse>} Response data for the Blob Upload operation.
   * @memberof BlockBlobClient
   */
  public async uploadBrowserData(
    browserData: Blob | ArrayBuffer | ArrayBufferView,
    options: BlockBlobParallelUploadOptions = {}
  ): Promise<BlobUploadCommonResponse> {
    const { span, spanOptions } = createSpan(
      "BlockBlobClient-uploadBrowserData",
      options.tracingOptions
    );
    try {
      const browserBlob = new Blob([browserData]);
      return await this.uploadSeekableBlob(
        (offset: number, size: number): Blob => {
          return browserBlob.slice(offset, offset + size);
        },
        browserBlob.size,
        { ...options, tracingOptions: { ...options!.tracingOptions, spanOptions } }
      );
    } catch (e) {
      span.setStatus({
        code: CanonicalCode.UNKNOWN,
        message: e.message
      });
      throw e;
    } finally {
      span.end();
    }
  }

  /**
   * ONLY AVAILABLE IN BROWSERS.
   *
   * Uploads a browser {@link Blob} object to block blob. Requires a blobFactory as the data source,
   * which need to return a {@link Blob} object with the offset and size provided.
   *
   * When buffer length <= 256MB, this method will use 1 upload call to finish the upload.
   * Otherwise, this method will call stageBlock to upload blocks, and finally call commitBlockList
   * to commit the block list.
   *
   * @param {(offset: number, size: number) => Blob} blobFactory
   * @param {number} size size of the data to upload.
   * @param {BlockBlobParallelUploadOptions} [options] Options to Upload to Block Blob operation.
   * @returns {Promise<BlobUploadCommonResponse>} Response data for the Blob Upload operation.
   * @memberof BlockBlobClient
   */
  private async uploadSeekableBlob(
    blobFactory: (offset: number, size: number) => Blob,
    size: number,
    options: BlockBlobParallelUploadOptions = {}
  ): Promise<BlobUploadCommonResponse> {
    if (!options.blockSize) {
      options.blockSize = 0;
    }
    if (options.blockSize < 0 || options.blockSize > BLOCK_BLOB_MAX_STAGE_BLOCK_BYTES) {
      throw new RangeError(
        `blockSize option must be >= 0 and <= ${BLOCK_BLOB_MAX_STAGE_BLOCK_BYTES}`
      );
    }

    if (options.maxSingleShotSize !== 0 && !options.maxSingleShotSize) {
      options.maxSingleShotSize = BLOCK_BLOB_MAX_UPLOAD_BLOB_BYTES;
    }
    if (
      options.maxSingleShotSize < 0 ||
      options.maxSingleShotSize > BLOCK_BLOB_MAX_UPLOAD_BLOB_BYTES
    ) {
      throw new RangeError(
        `maxSingleShotSize option must be >= 0 and <= ${BLOCK_BLOB_MAX_UPLOAD_BLOB_BYTES}`
      );
    }

    if (options.blockSize === 0) {
      if (size > BLOCK_BLOB_MAX_STAGE_BLOCK_BYTES * BLOCK_BLOB_MAX_BLOCKS) {
        throw new RangeError(`${size} is too larger to upload to a block blob.`);
      }
      if (size > options.maxSingleShotSize) {
        options.blockSize = Math.ceil(size / BLOCK_BLOB_MAX_BLOCKS);
        if (options.blockSize < DEFAULT_BLOB_DOWNLOAD_BLOCK_BYTES) {
          options.blockSize = DEFAULT_BLOB_DOWNLOAD_BLOCK_BYTES;
        }
      }
    }
    if (!options.blobHTTPHeaders) {
      options.blobHTTPHeaders = {};
    }
    if (!options.conditions) {
      options.conditions = {};
    }

    const { span, spanOptions } = createSpan(
      "BlockBlobClient-UploadSeekableBlob",
      options.tracingOptions
    );

    try {
      if (size <= options.maxSingleShotSize) {
        return await this.upload(blobFactory(0, size), size, {
          ...options,
          tracingOptions: { ...options!.tracingOptions, spanOptions }
        });
      }

      const numBlocks: number = Math.floor((size - 1) / options.blockSize) + 1;
      if (numBlocks > BLOCK_BLOB_MAX_BLOCKS) {
        throw new RangeError(
          `The buffer's size is too big or the BlockSize is too small;` +
            `the number of blocks must be <= ${BLOCK_BLOB_MAX_BLOCKS}`
        );
      }

      const blockList: string[] = [];
      const blockIDPrefix = generateUuid();
      let transferProgress: number = 0;

      const batch = new Batch(options.concurrency);
      for (let i = 0; i < numBlocks; i++) {
        batch.addOperation(
          async (): Promise<any> => {
            const blockID = generateBlockID(blockIDPrefix, i);
            const start = options.blockSize! * i;
            const end = i === numBlocks - 1 ? size : start + options.blockSize!;
            const contentLength = end - start;
            blockList.push(blockID);
            await this.stageBlock(blockID, blobFactory(start, contentLength), contentLength, {
              abortSignal: options.abortSignal,
              conditions: options.conditions,
              encryptionScope: options.encryptionScope,
              tracingOptions: { ...options!.tracingOptions, spanOptions }
            });
            // Update progress after block is successfully uploaded to server, in case of block trying
            // TODO: Hook with convenience layer progress event in finer level
            transferProgress += contentLength;
            if (options.onProgress) {
              options.onProgress!({
                loadedBytes: transferProgress
              });
            }
          }
        );
      }
      await batch.do();

      return this.commitBlockList(blockList, {
        ...options,
        tracingOptions: { ...options!.tracingOptions, spanOptions }
      });
    } catch (e) {
      span.setStatus({
        code: CanonicalCode.UNKNOWN,
        message: e.message
      });
      throw e;
    } finally {
      span.end();
    }
  }

  /**
   * ONLY AVAILABLE IN NODE.JS RUNTIME.
   *
   * Uploads a local file in blocks to a block blob.
   *
   * When file size <= 256MB, this method will use 1 upload call to finish the upload.
   * Otherwise, this method will call stageBlock to upload blocks, and finally call commitBlockList
   * to commit the block list.
   *
   * @param {string} filePath Full path of local file
   * @param {BlockBlobParallelUploadOptions} [options] Options to Upload to Block Blob operation.
   * @returns {(Promise<BlobUploadCommonResponse>)}  Response data for the Blob Upload operation.
   * @memberof BlockBlobClient
   */
  public async uploadFile(
    filePath: string,
    options: BlockBlobParallelUploadOptions = {}
  ): Promise<BlobUploadCommonResponse> {
    const { span, spanOptions } = createSpan("BlockBlobClient-uploadFile", options.tracingOptions);
    try {
      const size = (await fsStat(filePath)).size;
      return await this.uploadResetableStream(
        (offset, count) =>
          fs.createReadStream(filePath, {
            autoClose: true,
            end: count ? offset + count - 1 : Infinity,
            start: offset
          }),
        size,
        { ...options, tracingOptions: { ...options!.tracingOptions, spanOptions } }
      );
    } catch (e) {
      span.setStatus({
        code: CanonicalCode.UNKNOWN,
        message: e.message
      });
      throw e;
    } finally {
      span.end();
    }
  }

  /**
   * ONLY AVAILABLE IN NODE.JS RUNTIME.
   *
   * Uploads a Node.js Readable stream into block blob.
   *
   * PERFORMANCE IMPROVEMENT TIPS:
   * * Input stream highWaterMark is better to set a same value with bufferSize
   *    parameter, which will avoid Buffer.concat() operations.
   *
   * @param {Readable} stream Node.js Readable stream
   * @param {number} bufferSize Size of every buffer allocated, also the block size in the uploaded block blob. Default value is 8MB
   * @param {number} maxConcurrency  Max concurrency indicates the max number of buffers that can be allocated,
   *                                 positive correlation with max uploading concurrency. Default value is 5
   * @param {BlockBlobUploadStreamOptions} [options] Options to Upload Stream to Block Blob operation.
   * @returns {Promise<BlobUploadCommonResponse>} Response data for the Blob Upload operation.
   * @memberof BlockBlobClient
   */
  public async uploadStream(
    stream: Readable,
    bufferSize: number = DEFAULT_BLOCK_BUFFER_SIZE_BYTES,
    maxConcurrency: number = 5,
    options: BlockBlobUploadStreamOptions = {}
  ): Promise<BlobUploadCommonResponse> {
    if (!options.blobHTTPHeaders) {
      options.blobHTTPHeaders = {};
    }
    if (!options.conditions) {
      options.conditions = {};
    }

    const { span, spanOptions } = createSpan(
      "BlockBlobClient-uploadStream",
      options.tracingOptions
    );

    try {
      let blockNum = 0;
      const blockIDPrefix = generateUuid();
      let transferProgress: number = 0;
      const blockList: string[] = [];

      const scheduler = new BufferScheduler(
        stream,
        bufferSize,
        maxConcurrency,
        async (buffer: Buffer) => {
          const blockID = generateBlockID(blockIDPrefix, blockNum);
          blockList.push(blockID);
          blockNum++;

          await this.stageBlock(blockID, buffer, buffer.length, {
            conditions: options.conditions,
            encryptionScope: options.encryptionScope,
            tracingOptions: { ...options!.tracingOptions, spanOptions }
          });

          // Update progress after block is successfully uploaded to server, in case of block trying
          transferProgress += buffer.length;
          if (options.onProgress) {
            options.onProgress({ loadedBytes: transferProgress });
          }
        },
        // concurrency should set a smaller value than maxConcurrency, which is helpful to
        // reduce the possibility when a outgoing handler waits for stream data, in
        // this situation, outgoing handlers are blocked.
        // Outgoing queue shouldn't be empty.
        Math.ceil((maxConcurrency / 4) * 3)
      );
      await scheduler.do();

      return await this.commitBlockList(blockList, {
        ...options,
        tracingOptions: { ...options!.tracingOptions, spanOptions }
      });
    } catch (e) {
      span.setStatus({
        code: CanonicalCode.UNKNOWN,
        message: e.message
      });
      throw e;
    } finally {
      span.end();
    }
  }

  /**
   * ONLY AVAILABLE IN NODE.JS RUNTIME.
   *
   * Accepts a Node.js Readable stream factory, and uploads in blocks to a block blob.
   * The Readable stream factory must returns a Node.js Readable stream starting from the offset defined. The offset
   * is the offset in the block blob to be uploaded.
   *
   * When buffer length <= 256MB, this method will use 1 upload call to finish the upload.
   * Otherwise, this method will call {@link stageBlock} to upload blocks, and finally call {@link commitBlockList}
   * to commit the block list.
   *
   * @export
   * @param {(offset: number) => NodeJS.ReadableStream} streamFactory Returns a Node.js Readable stream starting
   *                                                                  from the offset defined
   * @param {number} size Size of the block blob
   * @param {BlockBlobParallelUploadOptions} [options] Options to Upload to Block Blob operation.
   * @returns {(Promise<BlobUploadCommonResponse>)}  Response data for the Blob Upload operation.
   * @memberof BlockBlobClient
   */
  private async uploadResetableStream(
    streamFactory: (offset: number, count?: number) => NodeJS.ReadableStream,
    size: number,
    options: BlockBlobParallelUploadOptions = {}
  ): Promise<BlobUploadCommonResponse> {
    if (!options.blockSize) {
      options.blockSize = 0;
    }
    if (options.blockSize < 0 || options.blockSize > BLOCK_BLOB_MAX_STAGE_BLOCK_BYTES) {
      throw new RangeError(
        `blockSize option must be >= 0 and <= ${BLOCK_BLOB_MAX_STAGE_BLOCK_BYTES}`
      );
    }

    if (options.maxSingleShotSize !== 0 && !options.maxSingleShotSize) {
      options.maxSingleShotSize = BLOCK_BLOB_MAX_UPLOAD_BLOB_BYTES;
    }
    if (
      options.maxSingleShotSize < 0 ||
      options.maxSingleShotSize > BLOCK_BLOB_MAX_UPLOAD_BLOB_BYTES
    ) {
      throw new RangeError(
        `maxSingleShotSize option must be >= 0 and <= ${BLOCK_BLOB_MAX_UPLOAD_BLOB_BYTES}`
      );
    }

    if (options.blockSize === 0) {
      if (size > BLOCK_BLOB_MAX_BLOCKS * BLOCK_BLOB_MAX_STAGE_BLOCK_BYTES) {
        throw new RangeError(`${size} is too larger to upload to a block blob.`);
      }
      if (size > options.maxSingleShotSize) {
        options.blockSize = Math.ceil(size / BLOCK_BLOB_MAX_BLOCKS);
        if (options.blockSize < DEFAULT_BLOB_DOWNLOAD_BLOCK_BYTES) {
          options.blockSize = DEFAULT_BLOB_DOWNLOAD_BLOCK_BYTES;
        }
      }
    }
    if (!options.blobHTTPHeaders) {
      options.blobHTTPHeaders = {};
    }
    if (!options.conditions) {
      options.conditions = {};
    }

    const { span, spanOptions } = createSpan(
      "BlockBlobClient-uploadResetableStream",
      options.tracingOptions
    );

    try {
      if (size <= options.maxSingleShotSize) {
        return await this.upload(() => streamFactory(0), size, {
          ...options,
          tracingOptions: { ...options!.tracingOptions, spanOptions }
        });
      }

      const numBlocks: number = Math.floor((size - 1) / options.blockSize) + 1;
      if (numBlocks > BLOCK_BLOB_MAX_BLOCKS) {
        throw new RangeError(
          `The buffer's size is too big or the BlockSize is too small;` +
            `the number of blocks must be <= ${BLOCK_BLOB_MAX_BLOCKS}`
        );
      }

      const blockList: string[] = [];
      const blockIDPrefix = generateUuid();
      let transferProgress: number = 0;

      const batch = new Batch(options.concurrency);
      for (let i = 0; i < numBlocks; i++) {
        batch.addOperation(
          async (): Promise<any> => {
            const blockID = generateBlockID(blockIDPrefix, i);
            const start = options.blockSize! * i;
            const end = i === numBlocks - 1 ? size : start + options.blockSize!;
            const contentLength = end - start;
            blockList.push(blockID);
            await this.stageBlock(
              blockID,
              () => streamFactory(start, contentLength),
              contentLength,
              {
                abortSignal: options.abortSignal,
                conditions: options.conditions,
                encryptionScope: options.encryptionScope,
                tracingOptions: { ...options!.tracingOptions, spanOptions }
              }
            );
            // Update progress after block is successfully uploaded to server, in case of block trying
            transferProgress += contentLength;
            if (options.onProgress) {
              options.onProgress({ loadedBytes: transferProgress });
            }
          }
        );
      }
      await batch.do();

      return await this.commitBlockList(blockList, {
        ...options,
        tracingOptions: { ...options!.tracingOptions, spanOptions }
      });
    } catch (e) {
      span.setStatus({
        code: CanonicalCode.UNKNOWN,
        message: e.message
      });
      throw e;
    } finally {
      span.end();
    }
  }
}

/**
 * Options to configure the {@link PageBlobClient.create} operation.
 *
 * @export
 * @interface PageBlobCreateOptions
 */
export interface PageBlobCreateOptions extends CommonOptions {
  /**
   * An implementation of the `AbortSignalLike` interface to signal the request to cancel the operation.
   * For example, use the &commat;azure/abort-controller to create an `AbortSignal`.
   *
   * @type {AbortSignalLike}
   * @memberof PageBlobCreateOptions
   */
  abortSignal?: AbortSignalLike;
  /**
   * Conditions to meet when creating a page blob.
   *
   * @type {BlobRequestConditions}
   * @memberof PageBlobCreateOptions
   */
  conditions?: BlobRequestConditions;
  /**
   * A user-controlled value that can be used to track requests.
   * The value must be between 0 and 2^63 - 1. The default value is 0.
   *
   * @type {number}
   * @memberof PageBlobCreateOptions
   */
  blobSequenceNumber?: number;
  /**
   * HTTP headers to set when creating a page blob.
   *
   * @type {BlobHTTPHeaders}
   * @memberof PageBlobCreateOptions
   */
  blobHTTPHeaders?: BlobHTTPHeaders;
  /**
   * A collection of key-value string pair to associate with the blob when creating append blobs.
   *
   * @type {Metadata}
   * @memberof PageBlobCreateOptions
   */
  metadata?: Metadata;
  /**
   * Customer Provided Key Info.
   *
   * @type {CpkInfo}
   * @memberof PageBlobCreateOptions
   */
  customerProvidedKey?: CpkInfo;
  /**
   * Optional. Version 2019-07-07 and later.  Specifies the name of the encryption scope to use to
   * encrypt the data provided in the request. If not specified, encryption is performed with the
   * default account encryption scope.  For more information, see Encryption at Rest for Azure
   * Storage Services.
   *
   * @type {string}
   * @memberof PageBlobCreateOptions
   */
  encryptionScope?: string;
  /**
   * Access tier.
   * More Details - https://docs.microsoft.com/en-us/azure/storage/blobs/storage-blob-storage-tiers
   *
   * @type {PremiumPageBlobTier | string}
   * @memberof PageBlobCreateOptions
   */
  tier?: PremiumPageBlobTier | string;
  /**
   * Blob tags.
   *
   * @type {Tags}
   * @memberof PageBlobCreateOptions
   */
  tags?: Tags;
}

/**
 * Options to configure the {@link PageBlobClient.createIfNotExists} operation.
 *
 * @export
 * @interface PageBlobCreateIfNotExistsOptions
 */
export interface PageBlobCreateIfNotExistsOptions extends CommonOptions {
  /**
   * An implementation of the `AbortSignalLike` interface to signal the request to cancel the operation.
   * For example, use the &commat;azure/abort-controller to create an `AbortSignal`.
   *
   * @type {AbortSignalLike}
   * @memberof PageBlobCreateIfNotExistsOptions
   */
  abortSignal?: AbortSignalLike;
  /**
   * A user-controlled value that can be used to track requests.
   * The value must be between 0 and 2^63 - 1. The default value is 0.
   *
   * @type {number}
   * @memberof PageBlobCreateIfNotExistsOptions
   */
  blobSequenceNumber?: number;
  /**
   * HTTP headers to set when creating a page blob.
   *
   * @type {BlobHTTPHeaders}
   * @memberof PageBlobCreateIfNotExistsOptions
   */
  blobHTTPHeaders?: BlobHTTPHeaders;
  /**
   * A collection of key-value string pair to associate with the blob when creating append blobs.
   *
   * @type {Metadata}
   * @memberof PageBlobCreateIfNotExistsOptions
   */
  metadata?: Metadata;
  /**
   * Customer Provided Key Info.
   *
   * @type {CpkInfo}
   * @memberof PageBlobCreateIfNotExistsOptions
   */
  customerProvidedKey?: CpkInfo;
  /**
   * Optional. Version 2019-07-07 and later.  Specifies the name of the encryption scope to use to
   * encrypt the data provided in the request. If not specified, encryption is performed with the
   * default account encryption scope.  For more information, see Encryption at Rest for Azure
   * Storage Services.
   *
   * @type {string}
   * @memberof PageBlobCreateIfNotExistsOptions
   */
  encryptionScope?: string;
  /**
   * Access tier.
   * More Details - https://docs.microsoft.com/en-us/azure/storage/blobs/storage-blob-storage-tiers
   *
   * @type {PremiumPageBlobTier | string}
   * @memberof PageBlobCreateIfNotExistsOptions
   */
  tier?: PremiumPageBlobTier | string;
}

/**
 * Options to configure the {@link PageBlobClient.uploadPages} operation.
 *
 * @export
 * @interface PageBlobUploadPagesOptions
 */
export interface PageBlobUploadPagesOptions extends CommonOptions {
  /**
   * An implementation of the `AbortSignalLike` interface to signal the request to cancel the operation.
   * For example, use the &commat;azure/abort-controller to create an `AbortSignal`.
   *
   * @type {AbortSignalLike}
   * @memberof PageBlobUploadPagesOptions
   */
  abortSignal?: AbortSignalLike;
  /**
   * Conditions to meet when uploading pages.
   *
   * @type {PageBlobRequestConditions}
   * @memberof PageBlobUploadPagesOptions
   */
  conditions?: PageBlobRequestConditions;
  /**
   * Callback to receive events on the progress of upload pages operation.
   *
   * @type {(progress: TransferProgressEvent) => void}
   * @memberof PageBlobUploadPagesOptions
   */
  onProgress?: (progress: TransferProgressEvent) => void;
  /**
   * An MD5 hash of the content. This hash is used to verify the integrity of the content during transport.
   * When this is specified, the storage service compares the hash of the content that has arrived with this value.
   *
   * transactionalContentMD5 and transactionalContentCrc64 cannot be set at same time.
   *
   * @type {Uint8Array}
   * @memberof PageBlobUploadPagesOptions
   */
  transactionalContentMD5?: Uint8Array;
  /**
   * A CRC64 hash of the content. This hash is used to verify the integrity of the content during transport.
   * When this is specified, the storage service compares the hash of the content that has arrived with this value.
   *
   * transactionalContentMD5 and transactionalContentCrc64 cannot be set at same time.
   *
   * @type {Uint8Array}
   * @memberof PageBlobUploadPagesOptions
   */
  transactionalContentCrc64?: Uint8Array;
  /**
   * Customer Provided Key Info.
   *
   * @type {CpkInfo}
   * @memberof PageBlobUploadPagesOptions
   */
  customerProvidedKey?: CpkInfo;
  /**
   * Optional. Version 2019-07-07 and later.  Specifies the name of the encryption scope to use to
   * encrypt the data provided in the request. If not specified, encryption is performed with the
   * default account encryption scope.  For more information, see Encryption at Rest for Azure
   * Storage Services.
   *
   * @type {string}
   * @memberof PageBlobUploadPagesOptions
   */
  encryptionScope?: string;
}

/**
 * Options to configure the {@link PageBlobClient.clearPages} operation.
 *
 * @export
 * @interface PageBlobClearPagesOptions
 */
export interface PageBlobClearPagesOptions extends CommonOptions {
  /**
   * An implementation of the `AbortSignalLike` interface to signal the request to cancel the operation.
   * For example, use the &commat;azure/abort-controller to create an `AbortSignal`.
   *
   * @type {AbortSignalLike}
   * @memberof PageBlobClearPagesOptions
   */
  abortSignal?: AbortSignalLike;
  /**
   * Conditions to meet when clearing pages.
   *
   * @type {PageBlobRequestConditions}
   * @memberof PageBlobClearPagesOptions
   */
  conditions?: PageBlobRequestConditions;
  /**
   * Customer Provided Key Info.
   *
   * @type {CpkInfo}
   * @memberof PageBlobClearPagesOptions
   */
  customerProvidedKey?: CpkInfo;
  /**
   * Optional. Version 2019-07-07 and later.  Specifies the name of the encryption scope to use to
   * encrypt the data provided in the request. If not specified, encryption is performed with the
   * default account encryption scope.  For more information, see Encryption at Rest for Azure
   * Storage Services.
   *
   * @type {string}
   * @memberof PageBlobClearPagesOptions
   */
  encryptionScope?: string;
}

/**
 * Options to configure the {@link PageBlobClient.getPageRanges} operation.
 *
 * @export
 * @interface PageBlobGetPageRangesOptions
 */
export interface PageBlobGetPageRangesOptions extends CommonOptions {
  /**
   * An implementation of the `AbortSignalLike` interface to signal the request to cancel the operation.
   * For example, use the &commat;azure/abort-controller to create an `AbortSignal`.
   *
   * @type {AbortSignalLike}
   * @memberof PageBlobGetPageRangesOptions
   */
  abortSignal?: AbortSignalLike;
  /**
   * Conditions to meet when getting page ranges.
   *
   * @type {BlobRequestConditions}
   * @memberof PageBlobGetPageRangesOptions
   */
  conditions?: BlobRequestConditions;
}

/**
 * Options to configure the {@link PageBlobClient.getRangesDiff} operation.
 *
 * @export
 * @interface PageBlobGetPageRangesDiffOptions
 */
export interface PageBlobGetPageRangesDiffOptions extends CommonOptions {
  /**
   * An implementation of the `AbortSignalLike` interface to signal the request to cancel the operation.
   * For example, use the &commat;azure/abort-controller to create an `AbortSignal`.
   *
   * @type {AbortSignalLike}
   * @memberof PageBlobGetPageRangesDiffOptions
   */
  abortSignal?: AbortSignalLike;
  /**
   * Conditions to meet when getting page ranges diff.
   *
   * @type {BlobRequestConditions}
   * @memberof PageBlobGetPageRangesDiffOptions
   */
  conditions?: BlobRequestConditions;
  /**
   * (unused)
   *
   * @type {string}
   * @memberof PageBlobGetPageRangesDiffOptions
   */
  range?: string;
}

/**
 * Options to configure {@link PageBlobClient.resize} operation.
 *
 * @export
 * @interface PageBlobResizeOptions
 */
export interface PageBlobResizeOptions extends CommonOptions {
  /**
   * An implementation of the `AbortSignalLike` interface to signal the request to cancel the operation.
   * For example, use the &commat;azure/abort-controller to create an `AbortSignal`.
   *
   * @type {AbortSignalLike}
   * @memberof PageBlobResizeOptions
   */
  abortSignal?: AbortSignalLike;
  /**
   * Conditions to meet when resizing a page blob.
   *
   * @type {BlobRequestConditions}
   * @memberof PageBlobResizeOptions
   */
  conditions?: BlobRequestConditions;
  /**
   * Optional. Version 2019-07-07 and later.  Specifies the name of the encryption scope to use to
   * encrypt the data provided in the request. If not specified, encryption is performed with the
   * default account encryption scope.  For more information, see Encryption at Rest for Azure
   * Storage Services.
   *
   * @type {string}
   * @memberof PageBlobResizeOptions
   */
  encryptionScope?: string;
}

/**
 * Options to configure {@link PageBlobClient.updateSequenceNumber} operation.
 *
 * @export
 * @interface PageBlobUpdateSequenceNumberOptions
 */
export interface PageBlobUpdateSequenceNumberOptions extends CommonOptions {
  /**
   * An implementation of the `AbortSignalLike` interface to signal the request to cancel the operation.
   * For example, use the &commat;azure/abort-controller to create an `AbortSignal`.
   *
   * @type {AbortSignalLike}
   * @memberof PageBlobUpdateSequenceNumberOptions
   */
  abortSignal?: AbortSignalLike;
  /**
   * Conditions to meet when updating sequence number.
   *
   * @type {BlobRequestConditions}
   * @memberof PageBlobUpdateSequenceNumberOptions
   */
  conditions?: BlobRequestConditions;
}

/**
 * Options to configure {@link PageBlobClient.startCopyIncremental} operation.
 *
 * @export
 * @interface PageBlobStartCopyIncrementalOptions
 */
export interface PageBlobStartCopyIncrementalOptions extends CommonOptions {
  /**
   * An implementation of the `AbortSignalLike` interface to signal the request to cancel the operation.
   * For example, use the &commat;azure/abort-controller to create an `AbortSignal`.
   *
   * @type {AbortSignalLike}
   * @memberof PageBlobStartCopyIncrementalOptions
   */
  abortSignal?: AbortSignalLike;
  /**
   * Conditions to meet when starting a copy incremental operation.
   *
   * @type {ModifiedAccessConditions}
   * @memberof PageBlobStartCopyIncrementalOptions
   */
  conditions?: ModifiedAccessConditions;
}

/**
 * Options to configure {@link PageBlobClient.uploadPagesFromURL} operation.
 *
 * @export
 * @interface PageBlobUploadPagesFromURLOptions
 */
export interface PageBlobUploadPagesFromURLOptions extends CommonOptions {
  /**
   * An implementation of the `AbortSignalLike` interface to signal the request to cancel the operation.
   * For example, use the &commat;azure/abort-controller to create an `AbortSignal`.
   *
   * @type {AbortSignalLike}
   * @memberof PageBlobUploadPagesFromURLOptions
   */
  abortSignal?: AbortSignalLike;
  /**
   * Conditions to meet when updating sequence number.
   *
   * @type {PageBlobRequestConditions}
   * @memberof PageBlobUploadPagesFromURLOptions
   */
  conditions?: PageBlobRequestConditions;
  /**
   * Conditions to meet for the source Azure Blob/File when copying from a URL to the blob.
   *
   * @type {ModifiedAccessConditions}
   * @memberof PageBlobUploadPagesFromURLOptions
   */
  sourceConditions?: ModifiedAccessConditions;
  /**
   * An MD5 hash of the content from the URI.
   * This hash is used to verify the integrity of the content during transport of the data from the URI.
   * When this is specified, the storage service compares the hash of the content that has arrived from the copy-source with this value.
   *
   * sourceContentMD5 and sourceContentCrc64 cannot be set at same time.
   *
   * @type {Uint8Array}
   * @memberof PageBlobUploadPagesFromURLOptions
   */
  sourceContentMD5?: Uint8Array;
  /**
   * A CRC64 hash of the content from the URI.
   * This hash is used to verify the integrity of the content during transport of the data from the URI.
   * When this is specified, the storage service compares the hash of the content that has arrived from the copy-source with this value.
   *
   * sourceContentMD5 and sourceContentCrc64 cannot be set at same time.
   *
   * @type {Uint8Array}
   * @memberof PageBlobUploadPagesFromURLOptions
   */
  sourceContentCrc64?: Uint8Array;
  /**
   * Customer Provided Key Info.
   *
   * @type {CpkInfo}
   * @memberof PageBlobUploadPagesFromURLOptions
   */
  customerProvidedKey?: CpkInfo;
  /**
   * Optional. Version 2019-07-07 and later.  Specifies the name of the encryption scope to use to
   * encrypt the data provided in the request. If not specified, encryption is performed with the
   * default account encryption scope.  For more information, see Encryption at Rest for Azure
   * Storage Services.
   *
   * @type {string}
   * @memberof PageBlobUploadPagesFromURLOptions
   */
  encryptionScope?: string;
}

/**
 * Contains response data for the {@link PageBlobClient.createIfNotExists} operation.
 *
 * @export
 * @interface PageBlobCreateIfNotExistsResponse
 */
export interface PageBlobCreateIfNotExistsResponse extends PageBlobCreateResponse {
  /**
   * Indicate whether the blob is successfully created. Is false when the blob is not changed as it already exists.
   *
   * @type {boolean}
   * @memberof PageBlobCreateIfNotExistsResponse
   */
  succeeded: boolean;
}

/**
 * PageBlobClient defines a set of operations applicable to page blobs.
 *
 * @export
 * @class PageBlobClient
 * @extends {BlobClient}
 */
export class PageBlobClient extends BlobClient {
  /**
   * pageBlobsContext provided by protocol layer.
   *
   * @private
   * @type {PageBlobs}
   * @memberof PageBlobClient
   */
  private pageBlobContext: PageBlob;

  /**
   *
   * Creates an instance of PageBlobClient.
   *
   * @param {string} connectionString Account connection string or a SAS connection string of an Azure storage account.
   *                                  [ Note - Account connection string can only be used in NODE.JS runtime. ]
   *                                  Account connection string example -
   *                                  `DefaultEndpointsProtocol=https;AccountName=myaccount;AccountKey=accountKey;EndpointSuffix=core.windows.net`
   *                                  SAS connection string example -
   *                                  `BlobEndpoint=https://myaccount.blob.core.windows.net/;QueueEndpoint=https://myaccount.queue.core.windows.net/;FileEndpoint=https://myaccount.file.core.windows.net/;TableEndpoint=https://myaccount.table.core.windows.net/;SharedAccessSignature=sasString`
   * @param {string} containerName Container name.
   * @param {string} blobName Blob name.
   * @param {StoragePipelineOptions} [options] Optional. Options to configure the HTTP pipeline.
   * @memberof PageBlobClient
   */
  constructor(
    connectionString: string,
    containerName: string,
    blobName: string,
    options?: StoragePipelineOptions
  );
  /**
   * Creates an instance of PageBlobClient.
   * This method accepts an encoded URL or non-encoded URL pointing to a blob.
   * Encoded URL string will NOT be escaped twice, only special characters in URL path will be escaped.
   * If a blob name includes ? or %, blob name must be encoded in the URL.
   *
   * @param {string} url A Client string pointing to Azure Storage blob service, such as
   *                     "https://myaccount.blob.core.windows.net". You can append a SAS
   *                     if using AnonymousCredential, such as "https://myaccount.blob.core.windows.net?sasString".
   * @param {StorageSharedKeyCredential | AnonymousCredential | TokenCredential} credential  Such as AnonymousCredential, StorageSharedKeyCredential or any credential from the @azure/identity package to authenticate requests to the service. You can also provide an object that implements the TokenCredential interface. If not specified, AnonymousCredential is used.
   * @param {StoragePipelineOptions} [options] Optional. Options to configure the HTTP pipeline.
   * @memberof PageBlobClient
   */
  constructor(
    url: string,
    credential: StorageSharedKeyCredential | AnonymousCredential | TokenCredential,
    options?: StoragePipelineOptions
  );
  /**
   * Creates an instance of PageBlobClient.
   *
   * @param {string} url A URL string pointing to Azure Storage blob, such as
   *                     "https://myaccount.blob.core.windows.net/mycontainer/blob".
   *                     You can append a SAS if using AnonymousCredential, such as
   *                     "https://myaccount.blob.core.windows.net/mycontainer/blob?sasString".
   *                     This method accepts an encoded URL or non-encoded URL pointing to a blob.
   *                     Encoded URL string will NOT be escaped twice, only special characters in URL path will be escaped.
   *                     However, if a blob name includes ? or %, blob name must be encoded in the URL.
   *                     Such as a blob named "my?blob%", the URL should be "https://myaccount.blob.core.windows.net/mycontainer/my%3Fblob%25".
   * @param {Pipeline} pipeline Call newPipeline() to create a default
   *                            pipeline, or provide a customized pipeline.
   * @memberof PageBlobClient
   */
  constructor(url: string, pipeline: Pipeline);
  constructor(
    urlOrConnectionString: string,
    credentialOrPipelineOrContainerName:
      | string
      | StorageSharedKeyCredential
      | AnonymousCredential
      | TokenCredential
      | Pipeline,
    blobNameOrOptions?: string | StoragePipelineOptions,
    options?: StoragePipelineOptions
  ) {
    // In TypeScript we cannot simply pass all parameters to super() like below so have to duplicate the code instead.
    //   super(s, credentialOrPipelineOrContainerNameOrOptions, blobNameOrOptions, options);
    let pipeline: Pipeline;
    let url: string;
    options = options || {};
    if (credentialOrPipelineOrContainerName instanceof Pipeline) {
      // (url: string, pipeline: Pipeline)
      url = urlOrConnectionString;
      pipeline = credentialOrPipelineOrContainerName;
    } else if (
      (isNode && credentialOrPipelineOrContainerName instanceof StorageSharedKeyCredential) ||
      credentialOrPipelineOrContainerName instanceof AnonymousCredential ||
      isTokenCredential(credentialOrPipelineOrContainerName)
    ) {
      // (url: string, credential?: StorageSharedKeyCredential | AnonymousCredential | TokenCredential, options?: StoragePipelineOptions)
      url = urlOrConnectionString;
      options = blobNameOrOptions as StoragePipelineOptions;
      pipeline = newPipeline(credentialOrPipelineOrContainerName, options);
    } else if (
      !credentialOrPipelineOrContainerName &&
      typeof credentialOrPipelineOrContainerName !== "string"
    ) {
      // (url: string, credential?: StorageSharedKeyCredential | AnonymousCredential | TokenCredential, options?: StoragePipelineOptions)
      // The second parameter is undefined. Use anonymous credential.
      url = urlOrConnectionString;
      pipeline = newPipeline(new AnonymousCredential(), options);
    } else if (
      credentialOrPipelineOrContainerName &&
      typeof credentialOrPipelineOrContainerName === "string" &&
      blobNameOrOptions &&
      typeof blobNameOrOptions === "string"
    ) {
      // (connectionString: string, containerName: string, blobName: string, options?: StoragePipelineOptions)
      const containerName = credentialOrPipelineOrContainerName;
      const blobName = blobNameOrOptions;

      const extractedCreds = extractConnectionStringParts(urlOrConnectionString);
      if (extractedCreds.kind === "AccountConnString") {
        if (isNode) {
          const sharedKeyCredential = new StorageSharedKeyCredential(
            extractedCreds.accountName!,
            extractedCreds.accountKey
          );
          url = appendToURLPath(
            appendToURLPath(extractedCreds.url, encodeURIComponent(containerName)),
            encodeURIComponent(blobName)
          );
          options.proxyOptions = getDefaultProxySettings(extractedCreds.proxyUri);
          pipeline = newPipeline(sharedKeyCredential, options);
        } else {
          throw new Error("Account connection string is only supported in Node.js environment");
        }
      } else if (extractedCreds.kind === "SASConnString") {
        url =
          appendToURLPath(
            appendToURLPath(extractedCreds.url, encodeURIComponent(containerName)),
            encodeURIComponent(blobName)
          ) +
          "?" +
          extractedCreds.accountSas;
        pipeline = newPipeline(new AnonymousCredential(), options);
      } else {
        throw new Error(
          "Connection string must be either an Account connection string or a SAS connection string"
        );
      }
    } else {
      throw new Error("Expecting non-empty strings for containerName and blobName parameters");
    }
    super(url, pipeline);
    this.pageBlobContext = new PageBlob(this.storageClientContext);
  }

  /**
   * Creates a new PageBlobClient object identical to the source but with the
   * specified snapshot timestamp.
   * Provide "" will remove the snapshot and return a Client to the base blob.
   *
   * @param {string} snapshot The snapshot timestamp.
   * @returns {PageBlobClient} A new PageBlobClient object identical to the source but with the specified snapshot timestamp.
   * @memberof PageBlobClient
   */
  public withSnapshot(snapshot: string): PageBlobClient {
    return new PageBlobClient(
      setURLParameter(
        this.url,
        URLConstants.Parameters.SNAPSHOT,
        snapshot.length === 0 ? undefined : snapshot
      ),
      this.pipeline
    );
  }

  /**
   * Creates a page blob of the specified length. Call uploadPages to upload data
   * data to a page blob.
   * @see https://docs.microsoft.com/rest/api/storageservices/put-blob
   *
   * @param {number} size size of the page blob.
   * @param {PageBlobCreateOptions} [options] Options to the Page Blob Create operation.
   * @returns {Promise<PageBlobCreateResponse>} Response data for the Page Blob Create operation.
   * @memberof PageBlobClient
   */
  public async create(
    size: number,
    options: PageBlobCreateOptions = {}
  ): Promise<PageBlobCreateResponse> {
    options.conditions = options.conditions || {};
    const { span, spanOptions } = createSpan("PageBlobClient-create", options.tracingOptions);
    try {
      ensureCpkIfSpecified(options.customerProvidedKey, this.isHttps);
      return await this.pageBlobContext.create(0, size, {
        abortSignal: options.abortSignal,
        blobHTTPHeaders: options.blobHTTPHeaders,
        blobSequenceNumber: options.blobSequenceNumber,
        leaseAccessConditions: options.conditions,
        metadata: options.metadata,
        modifiedAccessConditions: options.conditions,
        cpkInfo: options.customerProvidedKey,
        encryptionScope: options.encryptionScope,
        tier: toAccessTier(options.tier),
        blobTagsString: toBlobTagsString(options.tags),
        spanOptions
      });
    } catch (e) {
      span.setStatus({
        code: CanonicalCode.UNKNOWN,
        message: e.message
      });
      throw e;
    } finally {
      span.end();
    }
  }

  /**
   * Creates a page blob of the specified length. Call uploadPages to upload data
   * data to a page blob. If the blob with the same name already exists, the content
   * of the existing blob will remain unchanged.
   * @see https://docs.microsoft.com/rest/api/storageservices/put-blob
   *
   * @param {number} size size of the page blob.
   * @param {PageBlobCreateIfNotExistsOptions} [options]
   * @returns {Promise<PageBlobCreateIfNotExistsResponse>}
   * @memberof PageBlobClient
   */
  public async createIfNotExists(
    size: number,
    options: PageBlobCreateIfNotExistsOptions = {}
  ): Promise<PageBlobCreateIfNotExistsResponse> {
    const { span, spanOptions } = createSpan(
      "PageBlobClient-createIfNotExists",
      options.tracingOptions
    );
    try {
      const conditions = { ifNoneMatch: ETagAny };
      const res = await this.create(size, {
        ...options,
        conditions,
        tracingOptions: { ...options!.tracingOptions, spanOptions }
      });
      return {
        succeeded: true,
        ...res
      };
    } catch (e) {
      if (e.details?.errorCode === "BlobAlreadyExists") {
        span.setStatus({
          code: CanonicalCode.ALREADY_EXISTS,
          message: "Expected exception when creating a blob only if it does not already exist."
        });
        return {
          succeeded: false,
          ...e.response?.parsedHeaders,
          _response: e.response
        };
      }

      span.setStatus({
        code: CanonicalCode.UNKNOWN,
        message: e.message
      });
      throw e;
    } finally {
      span.end();
    }
  }

  /**
   * Writes 1 or more pages to the page blob. The start and end offsets must be a multiple of 512.
   * @see https://docs.microsoft.com/rest/api/storageservices/put-page
   *
   * @param {HttpRequestBody} body Data to upload
   * @param {number} offset Offset of destination page blob
   * @param {number} count Content length of the body, also number of bytes to be uploaded
   * @param {PageBlobUploadPagesOptions} [options] Options to the Page Blob Upload Pages operation.
   * @returns {Promise<PageBlobsUploadPagesResponse>} Response data for the Page Blob Upload Pages operation.
   * @memberof PageBlobClient
   */
  public async uploadPages(
    body: HttpRequestBody,
    offset: number,
    count: number,
    options: PageBlobUploadPagesOptions = {}
  ): Promise<PageBlobUploadPagesResponse> {
    options.conditions = options.conditions || {};
    const { span, spanOptions } = createSpan("PageBlobClient-uploadPages", options.tracingOptions);
    try {
      ensureCpkIfSpecified(options.customerProvidedKey, this.isHttps);
      return await this.pageBlobContext.uploadPages(body, count, {
        abortSignal: options.abortSignal,
        leaseAccessConditions: options.conditions,
        modifiedAccessConditions: options.conditions,
        onUploadProgress: options.onProgress,
        range: rangeToString({ offset, count }),
        sequenceNumberAccessConditions: options.conditions,
        transactionalContentMD5: options.transactionalContentMD5,
        transactionalContentCrc64: options.transactionalContentCrc64,
        cpkInfo: options.customerProvidedKey,
        encryptionScope: options.encryptionScope,
        spanOptions
      });
    } catch (e) {
      span.setStatus({
        code: CanonicalCode.UNKNOWN,
        message: e.message
      });
      throw e;
    } finally {
      span.end();
    }
  }

  /**
   * The Upload Pages operation writes a range of pages to a page blob where the
   * contents are read from a URL.
   * @see https://docs.microsoft.com/en-us/rest/api/storageservices/put-page-from-url
   *
   * @param {string} sourceURL Specify a URL to the copy source, Shared Access Signature(SAS) maybe needed for authentication
   * @param {number} sourceOffset The source offset to copy from. Pass 0 to copy from the beginning of source page blob
   * @param {number} destOffset Offset of destination page blob
   * @param {number} count Number of bytes to be uploaded from source page blob
   * @param {PageBlobUploadPagesFromURLOptions} [options={}]
   * @returns {Promise<PageBlobUploadPagesFromURLResponse>}
   * @memberof PageBlobClient
   */
  public async uploadPagesFromURL(
    sourceURL: string,
    sourceOffset: number,
    destOffset: number,
    count: number,
    options: PageBlobUploadPagesFromURLOptions = {}
  ): Promise<PageBlobUploadPagesFromURLResponse> {
    options.conditions = options.conditions || {};
    options.sourceConditions = options.sourceConditions || {};
    const { span, spanOptions } = createSpan(
      "PageBlobClient-uploadPagesFromURL",
      options.tracingOptions
    );
    try {
      ensureCpkIfSpecified(options.customerProvidedKey, this.isHttps);
      return await this.pageBlobContext.uploadPagesFromURL(
        sourceURL,
        rangeToString({ offset: sourceOffset, count }),
        0,
        rangeToString({ offset: destOffset, count }),
        {
          abortSignal: options.abortSignal,
          sourceContentMD5: options.sourceContentMD5,
          sourceContentCrc64: options.sourceContentCrc64,
          leaseAccessConditions: options.conditions,
          sequenceNumberAccessConditions: options.conditions,
          modifiedAccessConditions: options.conditions,
          sourceModifiedAccessConditions: {
            sourceIfMatch: options.sourceConditions.ifMatch,
            sourceIfModifiedSince: options.sourceConditions.ifModifiedSince,
            sourceIfNoneMatch: options.sourceConditions.ifNoneMatch,
            sourceIfUnmodifiedSince: options.sourceConditions.ifUnmodifiedSince
          },
          cpkInfo: options.customerProvidedKey,
          encryptionScope: options.encryptionScope,
          spanOptions
        }
      );
    } catch (e) {
      span.setStatus({
        code: CanonicalCode.UNKNOWN,
        message: e.message
      });
      throw e;
    } finally {
      span.end();
    }
  }

  /**
   * Frees the specified pages from the page blob.
   * @see https://docs.microsoft.com/rest/api/storageservices/put-page
   *
   * @param {number} [offset] Starting byte position of the pages to clear.
   * @param {number} [count] Number of bytes to clear.
   * @param {PageBlobClearPagesOptions} [options] Options to the Page Blob Clear Pages operation.
   * @returns {Promise<PageBlobClearPagesResponse>} Response data for the Page Blob Clear Pages operation.
   * @memberof PageBlobClient
   */
  public async clearPages(
    offset: number = 0,
    count?: number,
    options: PageBlobClearPagesOptions = {}
  ): Promise<PageBlobClearPagesResponse> {
    options.conditions = options.conditions || {};
    const { span, spanOptions } = createSpan("PageBlobClient-clearPages", options.tracingOptions);
    try {
      return await this.pageBlobContext.clearPages(0, {
        abortSignal: options.abortSignal,
        leaseAccessConditions: options.conditions,
        modifiedAccessConditions: options.conditions,
        range: rangeToString({ offset, count }),
        sequenceNumberAccessConditions: options.conditions,
        cpkInfo: options.customerProvidedKey,
        encryptionScope: options.encryptionScope,
        spanOptions
      });
    } catch (e) {
      span.setStatus({
        code: CanonicalCode.UNKNOWN,
        message: e.message
      });
      throw e;
    } finally {
      span.end();
    }
  }

  /**
   * Returns the list of valid page ranges for a page blob or snapshot of a page blob.
   * @see https://docs.microsoft.com/rest/api/storageservices/get-page-ranges
   *
   * @param {number} [offset] Starting byte position of the page ranges.
   * @param {number} [count] Number of bytes to get.
   * @param {PageBlobGetPageRangesOptions} [options] Options to the Page Blob Get Ranges operation.
   * @returns {Promise<PageBlobGetPageRangesResponse>} Response data for the Page Blob Get Ranges operation.
   * @memberof PageBlobClient
   */
  public async getPageRanges(
    offset: number = 0,
    count?: number,
    options: PageBlobGetPageRangesOptions = {}
  ): Promise<PageBlobGetPageRangesResponse> {
    options.conditions = options.conditions || {};
    const { span, spanOptions } = createSpan(
      "PageBlobClient-getPageRanges",
      options.tracingOptions
    );
    try {
      return await this.pageBlobContext
        .getPageRanges({
          abortSignal: options.abortSignal,
          leaseAccessConditions: options.conditions,
          modifiedAccessConditions: options.conditions,
          range: rangeToString({ offset, count }),
          spanOptions
        })
        .then(rangeResponseFromModel);
    } catch (e) {
      span.setStatus({
        code: CanonicalCode.UNKNOWN,
        message: e.message
      });
      throw e;
    } finally {
      span.end();
    }
  }

  /**
   * Gets the collection of page ranges that differ between a specified snapshot and this page blob.
   * @see https://docs.microsoft.com/rest/api/storageservices/get-page-ranges
   *
   * @param {number} offset Starting byte position of the page blob
   * @param {number} count Number of bytes to get ranges diff.
   * @param {string} prevSnapshot Timestamp of snapshot to retrieve the difference.
   * @param {PageBlobGetPageRangesDiffOptions} [options] Options to the Page Blob Get Page Ranges Diff operation.
   * @returns {Promise<PageBlobGetPageRangesDiffResponse>} Response data for the Page Blob Get Page Range Diff operation.
   * @memberof PageBlobClient
   */
  public async getPageRangesDiff(
    offset: number,
    count: number,
    prevSnapshot: string,
    options: PageBlobGetPageRangesDiffOptions = {}
  ): Promise<PageBlobGetPageRangesDiffResponse> {
    options.conditions = options.conditions || {};
    const { span, spanOptions } = createSpan(
      "PageBlobClient-getPageRangesDiff",
      options.tracingOptions
    );

    try {
      return await this.pageBlobContext
        .getPageRangesDiff({
          abortSignal: options.abortSignal,
          leaseAccessConditions: options.conditions,
          modifiedAccessConditions: options.conditions,
          prevsnapshot: prevSnapshot,
          range: rangeToString({ offset, count }),
          spanOptions
        })
        .then(rangeResponseFromModel);
    } catch (e) {
      span.setStatus({
        code: CanonicalCode.UNKNOWN,
        message: e.message
      });
      throw e;
    } finally {
      span.end();
    }
  }

  /**
   * Gets the collection of page ranges that differ between a specified snapshot and this page blob for managed disks.
   * @see https://docs.microsoft.com/rest/api/storageservices/get-page-ranges
   *
   * @param {number} offset Starting byte position of the page blob
   * @param {number} count Number of bytes to get ranges diff.
   * @param {string} prevSnapshotUrl URL of snapshot to retrieve the difference.
   * @param {PageBlobGetPageRangesDiffOptions} [options] Options to the Page Blob Get Page Ranges Diff operation.
   * @returns {Promise<PageBlobGetPageRangesDiffResponse>} Response data for the Page Blob Get Page Range Diff operation.
   * @memberof PageBlobClient
   */
  public async getPageRangesDiffForManagedDisks(
    offset: number,
    count: number,
    prevSnapshotUrl: string,
    options: PageBlobGetPageRangesDiffOptions = {}
  ): Promise<PageBlobGetPageRangesDiffResponse> {
    options.conditions = options.conditions || {};
    const { span, spanOptions } = createSpan(
      "PageBlobClient-GetPageRangesDiffForManagedDisks",
      options.tracingOptions
    );

    try {
      return await this.pageBlobContext
        .getPageRangesDiff({
          abortSignal: options.abortSignal,
          leaseAccessConditions: options.conditions,
          modifiedAccessConditions: options.conditions,
          prevSnapshotUrl,
          range: rangeToString({ offset, count }),
          spanOptions
        })
        .then(rangeResponseFromModel);
    } catch (e) {
      span.setStatus({
        code: CanonicalCode.UNKNOWN,
        message: e.message
      });
      throw e;
    } finally {
      span.end();
    }
  }

  /**
   * Resizes the page blob to the specified size (which must be a multiple of 512).
   * @see https://docs.microsoft.com/rest/api/storageservices/set-blob-properties
   *
   * @param {number} size Target size
   * @param {PageBlobResizeOptions} [options] Options to the Page Blob Resize operation.
   * @returns {Promise<PageBlobResizeResponse>} Response data for the Page Blob Resize operation.
   * @memberof PageBlobClient
   */
  public async resize(
    size: number,
    options: PageBlobResizeOptions = {}
  ): Promise<PageBlobResizeResponse> {
    options.conditions = options.conditions || {};
    const { span, spanOptions } = createSpan("PageBlobClient-resize", options.tracingOptions);
    try {
      return await this.pageBlobContext.resize(size, {
        abortSignal: options.abortSignal,
        leaseAccessConditions: options.conditions,
        modifiedAccessConditions: options.conditions,
        encryptionScope: options.encryptionScope,
        spanOptions
      });
    } catch (e) {
      span.setStatus({
        code: CanonicalCode.UNKNOWN,
        message: e.message
      });
      throw e;
    } finally {
      span.end();
    }
  }

  /**
   * Sets a page blob's sequence number.
   * @see https://docs.microsoft.com/en-us/rest/api/storageservices/set-blob-properties
   *
   * @param {SequenceNumberActionType} sequenceNumberAction Indicates how the service should modify the blob's sequence number.
   * @param {number} [sequenceNumber] Required if sequenceNumberAction is max or update
   * @param {PageBlobUpdateSequenceNumberOptions} [options] Options to the Page Blob Update Sequence Number operation.
   * @returns {Promise<PageBlobUpdateSequenceNumberResponse>} Response data for the Page Blob Update Sequence Number operation.
   * @memberof PageBlobClient
   */
  public async updateSequenceNumber(
    sequenceNumberAction: SequenceNumberActionType,
    sequenceNumber?: number,
    options: PageBlobUpdateSequenceNumberOptions = {}
  ): Promise<PageBlobUpdateSequenceNumberResponse> {
    options.conditions = options.conditions || {};
    const { span, spanOptions } = createSpan(
      "PageBlobClient-updateSequenceNumber",
      options.tracingOptions
    );
    try {
      return await this.pageBlobContext.updateSequenceNumber(sequenceNumberAction, {
        abortSignal: options.abortSignal,
        blobSequenceNumber: sequenceNumber,
        leaseAccessConditions: options.conditions,
        modifiedAccessConditions: options.conditions,
        spanOptions
      });
    } catch (e) {
      span.setStatus({
        code: CanonicalCode.UNKNOWN,
        message: e.message
      });
      throw e;
    } finally {
      span.end();
    }
  }

  /**
   * Begins an operation to start an incremental copy from one page blob's snapshot to this page blob.
   * The snapshot is copied such that only the differential changes between the previously
   * copied snapshot are transferred to the destination.
   * The copied snapshots are complete copies of the original snapshot and can be read or copied from as usual.
   * @see https://docs.microsoft.com/rest/api/storageservices/incremental-copy-blob
   * @see https://docs.microsoft.com/en-us/azure/virtual-machines/windows/incremental-snapshots
   *
   * @param {string} copySource Specifies the name of the source page blob snapshot. For example,
   *                            https://myaccount.blob.core.windows.net/mycontainer/myblob?snapshot=<DateTime>
   * @param {PageBlobStartCopyIncrementalOptions} [options] Options to the Page Blob Copy Incremental operation.
   * @returns {Promise<PageBlobCopyIncrementalResponse>} Response data for the Page Blob Copy Incremental operation.
   * @memberof PageBlobClient
   */
  public async startCopyIncremental(
    copySource: string,
    options: PageBlobStartCopyIncrementalOptions = {}
  ): Promise<PageBlobCopyIncrementalResponse> {
    const { span, spanOptions } = createSpan(
      "PageBlobClient-startCopyIncremental",
      options.tracingOptions
    );
    try {
      return await this.pageBlobContext.copyIncremental(copySource, {
        abortSignal: options.abortSignal,
        modifiedAccessConditions: options.conditions,
        spanOptions
      });
    } catch (e) {
      span.setStatus({
        code: CanonicalCode.UNKNOWN,
        message: e.message
      });
      throw e;
    } finally {
      span.end();
    }
  }
}

/**
 * The details for a specific lease.
 */
export interface Lease {
  /**
   * The ETag contains a value that you can use to
   * perform operations conditionally. If the request version is 2011-08-18 or
   * newer, the ETag value will be in quotes.
   */
  etag?: string;
  /**
   * Returns the date and time the container was
   * last modified. Any operation that modifies the blob, including an update
   * of the blob's metadata or properties, changes the last-modified time of
   * the blob.
   */
  lastModified?: Date;
  /**
   * Uniquely identifies a container's lease
   */
  leaseId?: string;
  /**
   * Approximate time remaining in the lease
   * period, in seconds.
   */
  leaseTime?: number;
  /**
   * This header uniquely identifies the request
   * that was made and can be used for troubleshooting the request.
   */
  requestId?: string;
  /**
   * Indicates the version of the Blob service used
   * to execute the request. This header is returned for requests made against
   * version 2009-09-19 and above.
   */
  version?: string;
  /**
   * UTC date/time value generated by the service that
   * indicates the time at which the response was initiated
   */
  date?: Date;
  /**
   * Error code if any associated with the response that returned
   * the Lease information.
   */
  errorCode?: string;
}

/**
 * Contains the response data for operations that create, modify, or delete a lease.
 *
 * See {@link BlobLeaseClient}.
 */
export type LeaseOperationResponse = Lease & {
  /**
   * The underlying HTTP response.
   */
  _response: HttpResponse & {
    /**
     * The parsed HTTP response headers.
     */
    parsedHeaders: Lease;
  };
};

/**
 * Configures lease operations.
 *
 * @export
 * @interface LeaseOperationOptions
 */
export interface LeaseOperationOptions extends CommonOptions {
  /**
   * An implementation of the `AbortSignalLike` interface to signal the request to cancel the operation.
   * For example, use the &commat;azure/abort-controller to create an `AbortSignal`.
   *
   * @type {AbortSignalLike}
   * @memberof LeaseOperationOptions
   */
  abortSignal?: AbortSignalLike;
  /**
   * Conditions to meet when changing the lease.
   *
   * @type {ModifiedAccessConditions}
   * @memberof LeaseOperationOptions
   */
  conditions?: ModifiedAccessConditions;
}

/**
 * A client that manages leases for a {@link ContainerClient} or a {@link BlobClient}.
 *
 * @export
 * @class BlobLeaseClient
 */
export class BlobLeaseClient {
  private _leaseId: string;
  private _url: string;
  private _containerOrBlobOperation: Container | StorageBlob;

  /**
   * Gets the lease Id.
   *
   * @readonly
   * @memberof BlobLeaseClient
   * @type {string}
   */
  public get leaseId(): string {
    return this._leaseId;
  }

  /**
   * Gets the url.
   *
   * @readonly
   * @memberof BlobLeaseClient
   * @type {string}
   */
  public get url(): string {
    return this._url;
  }

  /**
   * Creates an instance of BlobLeaseClient.
   * @param {(ContainerClient | BlobClient)} client The client to make the lease operation requests.
   * @param {string} leaseId Initial proposed lease id.
   * @memberof BlobLeaseClient
   */
  constructor(client: ContainerClient | BlobClient, leaseId?: string) {
    const clientContext = new StorageClientContext(
      client.url,
      (client as any).pipeline.toServiceClientOptions()
    );
    this._url = client.url;

    if (client instanceof ContainerClient) {
      this._containerOrBlobOperation = new Container(clientContext);
    } else {
      this._containerOrBlobOperation = new StorageBlob(clientContext);
    }

    if (!leaseId) {
      leaseId = generateUuid();
    }
    this._leaseId = leaseId;
  }

  /**
   * Establishes and manages a lock on a container for delete operations, or on a blob
   * for write and delete operations.
   * The lock duration can be 15 to 60 seconds, or can be infinite.
   * @see https://docs.microsoft.com/en-us/rest/api/storageservices/lease-container
   * and
   * @see https://docs.microsoft.com/en-us/rest/api/storageservices/lease-blob
   *
   * @param {number} duration Must be between 15 to 60 seconds, or infinite (-1)
   * @param {LeaseOperationOptions} [options={}] option to configure lease management operations.
   * @returns {Promise<LeaseOperationResponse>} Response data for acquire lease operation.
   * @memberof BlobLeaseClient
   */
  public async acquireLease(
    duration: number,
    options: LeaseOperationOptions = {}
  ): Promise<LeaseOperationResponse> {
    const { span, spanOptions } = createSpan(
      "BlobLeaseClient-acquireLease",
      options.tracingOptions
    );
    try {
      return await this._containerOrBlobOperation.acquireLease({
        abortSignal: options.abortSignal,
        duration,
        modifiedAccessConditions: options.conditions,
        proposedLeaseId: this._leaseId,
        spanOptions
      });
    } catch (e) {
      span.setStatus({
        code: CanonicalCode.UNKNOWN,
        message: e.message
      });
      throw e;
    } finally {
      span.end();
    }
  }

  /**
   * To change the ID of the lease.
   * @see https://docs.microsoft.com/en-us/rest/api/storageservices/lease-container
   * and
   * @see https://docs.microsoft.com/en-us/rest/api/storageservices/lease-blob
   *
   * @param {string} proposedLeaseId the proposed new lease Id.
   * @param {LeaseOperationOptions} [options={}] option to configure lease management operations.
   * @returns {Promise<LeaseOperationResponse>} Response data for change lease operation.
   * @memberof BlobLeaseClient
   */
  public async changeLease(
    proposedLeaseId: string,
    options: LeaseOperationOptions = {}
  ): Promise<LeaseOperationResponse> {
    const { span, spanOptions } = createSpan("BlobLeaseClient-changeLease", options.tracingOptions);
    try {
      const response = await this._containerOrBlobOperation.changeLease(
        this._leaseId,
        proposedLeaseId,
        {
          abortSignal: options.abortSignal,
          modifiedAccessConditions: options.conditions,
          spanOptions
        }
      );
      this._leaseId = proposedLeaseId;
      return response;
    } catch (e) {
      span.setStatus({
        code: CanonicalCode.UNKNOWN,
        message: e.message
      });
      throw e;
    } finally {
      span.end();
    }
  }

  /**
   * To free the lease if it is no longer needed so that another client may
   * immediately acquire a lease against the container or the blob.
   * @see https://docs.microsoft.com/en-us/rest/api/storageservices/lease-container
   * and
   * @see https://docs.microsoft.com/en-us/rest/api/storageservices/lease-blob
   *
   * @param {LeaseOperationOptions} [options={}] option to configure lease management operations.
   * @returns {Promise<LeaseOperationResponse>} Response data for release lease operation.
   * @memberof BlobLeaseClient
   */
  public async releaseLease(options: LeaseOperationOptions = {}): Promise<LeaseOperationResponse> {
    const { span, spanOptions } = createSpan(
      "BlobLeaseClient-releaseLease",
      options.tracingOptions
    );
    try {
      return await this._containerOrBlobOperation.releaseLease(this._leaseId, {
        abortSignal: options.abortSignal,
        modifiedAccessConditions: options.conditions,
        spanOptions
      });
    } catch (e) {
      span.setStatus({
        code: CanonicalCode.UNKNOWN,
        message: e.message
      });
      throw e;
    } finally {
      span.end();
    }
  }

  /**
   * To renew the lease.
   * @see https://docs.microsoft.com/en-us/rest/api/storageservices/lease-container
   * and
   * @see https://docs.microsoft.com/en-us/rest/api/storageservices/lease-blob
   *
   * @param {LeaseOperationOptions} [options={}] Optional option to configure lease management operations.
   * @returns {Promise<LeaseOperationResponse>} Response data for renew lease operation.
   * @memberof BlobLeaseClient
   */
  public async renewLease(options: LeaseOperationOptions = {}): Promise<Lease> {
    const { span, spanOptions } = createSpan("BlobLeaseClient-renewLease", options.tracingOptions);
    try {
      return await this._containerOrBlobOperation.renewLease(this._leaseId, {
        abortSignal: options.abortSignal,
        modifiedAccessConditions: options.conditions,
        spanOptions
      });
    } catch (e) {
      span.setStatus({
        code: CanonicalCode.UNKNOWN,
        message: e.message
      });
      throw e;
    } finally {
      span.end();
    }
  }

  /**
   * To end the lease but ensure that another client cannot acquire a new lease
   * until the current lease period has expired.
   * @see https://docs.microsoft.com/en-us/rest/api/storageservices/lease-container
   * and
   * @see https://docs.microsoft.com/en-us/rest/api/storageservices/lease-blob
   *
   * @static
   * @param {number} breakPeriod Break period
   * @param {LeaseOperationOptions} [options={}] Optional options to configure lease management operations.
   * @returns {Promise<LeaseOperationResponse>} Response data for break lease operation.
   * @memberof BlobLeaseClient
   */
  public async breakLease(
    breakPeriod: number,
    options: LeaseOperationOptions = {}
  ): Promise<LeaseOperationResponse> {
    const { span, spanOptions } = createSpan("BlobLeaseClient-breakLease", options.tracingOptions);
    try {
      const operationOptions: ContainerBreakLeaseOptionalParams = {
        abortSignal: options.abortSignal,
        breakPeriod,
        modifiedAccessConditions: options.conditions,
        spanOptions
      };
      return await this._containerOrBlobOperation.breakLease(operationOptions);
    } catch (e) {
      span.setStatus({
        code: CanonicalCode.UNKNOWN,
        message: e.message
      });
      throw e;
    } finally {
      span.end();
    }
  }
}

/**
 * Options to configure {@link ContainerClient.create} operation.
 *
 * @export
 * @interface ContainerCreateOptions
 */
export interface ContainerCreateOptions extends CommonOptions {
  /**
   * An implementation of the `AbortSignalLike` interface to signal the request to cancel the operation.
   * For example, use the &commat;azure/abort-controller to create an `AbortSignal`.
   *
   * @type {AbortSignalLike}
   * @memberof ContainerCreateOptions
   */
  abortSignal?: AbortSignalLike;
  /**
   * A collection of key-value string pair to associate with the container.
   *
   * @type {Metadata}
   * @memberof ContainerCreateOptions
   */
  metadata?: Metadata;
  /**
   * Specifies whether data in the container may be accessed publicly and the level of access. Possible values include:
   * - `container`: Specifies full public read access for container and blob data. Clients can enumerate blobs within the container via anonymous request, but cannot enumerate containers within the storage account.
   * - `blob`: Specifies public read access for blobs. Blob data within this container can be read via anonymous request, but container data is not available. Clients cannot enumerate blobs within the container via anonymous request.
   *
   * @type {PublicAccessType}
   * @memberof ContainerCreateOptions
   */
  access?: PublicAccessType;
  /**
   * Container encryption scope info.
   *
   * @type {ContainerEncryptionScope}
   * @memberof ContainerCreateOptions
   */
  containerEncryptionScope?: ContainerEncryptionScope;
}

/**
 * Options to configure {@link ContainerClient.getProperties} operation.
 *
 * @export
 * @interface ContainerGetPropertiesOptions
 */
export interface ContainerGetPropertiesOptions extends CommonOptions {
  /**
   * An implementation of the `AbortSignalLike` interface to signal the request to cancel the operation.
   * For example, use the &commat;azure/abort-controller to create an `AbortSignal`.
   *
   * @type {AbortSignalLike}
   * @memberof ContainerGetPropertiesOptions
   */
  abortSignal?: AbortSignalLike;
  /**
   * If specified, contains the lease id that must be matched and lease with this id
   * must be active in order for the operation to succeed.
   *
   * @type {LeaseAccessConditions}
   * @memberof ContainerGetPropertiesOptions
   */
  conditions?: LeaseAccessConditions;
}

/**
 * Options to configure {@link ContainerClient.delete} operation.
 *
 * @export
 * @interface ContainerDeleteMethodOptions
 */
export interface ContainerDeleteMethodOptions extends CommonOptions {
  /**
   * An implementation of the `AbortSignalLike` interface to signal the request to cancel the operation.
   * For example, use the &commat;azure/abort-controller to create an `AbortSignal`.
   *
   * @type {AbortSignalLike}
   * @memberof ContainerDeleteMethodOptions
   */
  abortSignal?: AbortSignalLike;
  /**
   * Conditions to meet when deleting the container.
   *
   * @type {BlobRequestConditions}
   * @memberof ContainerDeleteMethodOptions
   */
  conditions?: BlobRequestConditions;
}

/**
 * Options to configure {@link ContainerClient.exists} operation.
 *
 * @export
 * @interface ContainerExistsOptions
 */
export interface ContainerExistsOptions extends CommonOptions {
  /**
   * An implementation of the `AbortSignalLike` interface to signal the request to cancel the operation.
   * For example, use the &commat;azure/abort-controller to create an `AbortSignal`.
   *
   * @type {AbortSignalLike}
   * @memberof ContainerDeleteMethodOptions
   */
  abortSignal?: AbortSignalLike;
}

/**
 * Options to configure {@link ContainerClient.setMetadata} operation.
 *
 * @export
 * @interface ContainerSetMetadataOptions
 */
export interface ContainerSetMetadataOptions extends CommonOptions {
  /**
   * An implementation of the `AbortSignalLike` interface to signal the request to cancel the operation.
   * For example, use the &commat;azure/abort-controller to create an `AbortSignal`.
   *
   * @type {AbortSignalLike}
   * @memberof ContainerSetMetadataOptions
   */
  abortSignal?: AbortSignalLike;
  /**
   * If specified, contains the lease id that must be matched and lease with this id
   * must be active in order for the operation to succeed.
   *
   * @type {BlobRequestConditions}
   * @memberof ContainerSetMetadataOptions
   */
  conditions?: BlobRequestConditions;
}

/**
 * Options to configure {@link ContainerClient.getAccessPolicy} operation.
 *
 * @export
 * @interface ContainerGetAccessPolicyOptions
 */
export interface ContainerGetAccessPolicyOptions extends CommonOptions {
  /**
   * An implementation of the `AbortSignalLike` interface to signal the request to cancel the operation.
   * For example, use the &commat;azure/abort-controller to create an `AbortSignal`.
   *
   * @type {AbortSignalLike}
   * @memberof ContainerGetAccessPolicyOptions
   */
  abortSignal?: AbortSignalLike;
  /**
   * If specified, contains the lease id that must be matched and lease with this id
   * must be active in order for the operation to succeed.
   *
   * @type {LeaseAccessConditions}
   * @memberof ContainerGetAccessPolicyOptions
   */
  conditions?: LeaseAccessConditions;
}

/**
 * Signed identifier.
 *
 * @export
 * @interface SignedIdentifier
 */
export interface SignedIdentifier {
  /**
   * @member {string} id a unique id
   */
  id: string;
  /**
   * @member {AccessPolicy} accessPolicy
   */
  accessPolicy: {
    /**
     * @member {Date} startsOn Optional. The date-time the policy is active
     */
    startsOn?: Date;
    /**
     * @member {Date} expiresOn Optional. The date-time the policy expires
     */
    expiresOn?: Date;
    /**
     * @member {string} permissions The permissions for the acl policy
     * @see https://docs.microsoft.com/en-us/rest/api/storageservices/set-container-acl
     */
    permissions?: string;
  };
}

/**
 * Contains response data for the {@link ContainerClient.getAccessPolicy} operation.
 */
export declare type ContainerGetAccessPolicyResponse = {
  signedIdentifiers: SignedIdentifier[];
} & ContainerGetAccessPolicyHeaders & {
    /**
     * The underlying HTTP response.
     */
    _response: HttpResponse & {
      /**
       * The parsed HTTP response headers.
       */
      parsedHeaders: ContainerGetAccessPolicyHeaders;
      /**
       * The response body as text (string format)
       */
      bodyAsText: string;
      /**
       * The response body as parsed JSON or XML
       */
      parsedBody: SignedIdentifierModel[];
    };
  };

/**
 * Options to configure {@link ContainerClient.setAccessPolicy} operation.
 *
 * @export
 * @interface ContainerSetAccessPolicyOptions
 */
export interface ContainerSetAccessPolicyOptions extends CommonOptions {
  /**
   * An implementation of the `AbortSignalLike` interface to signal the request to cancel the operation.
   * For example, use the &commat;azure/abort-controller to create an `AbortSignal`.
   *
   * @type {AbortSignalLike}
   * @memberof ContainerSetAccessPolicyOptions
   */
  abortSignal?: AbortSignalLike;
  /**
   * Conditions to meet when setting the access policy.
   *
   * @type {BlobRequestConditions}
   * @memberof ContainerSetAccessPolicyOptions
   */
  conditions?: BlobRequestConditions;
}

/**
 * Options to configure Container - Acquire Lease operation.
 *
 * @export
 * @interface ContainerAcquireLeaseOptions
 */
export interface ContainerAcquireLeaseOptions extends CommonOptions {
  /**
   * An implementation of the `AbortSignalLike` interface to signal the request to cancel the operation.
   * For example, use the &commat;azure/abort-controller to create an `AbortSignal`.
   *
   * @type {AbortSignalLike}
   * @memberof ContainerAcquireLeaseOptions
   */
  abortSignal?: AbortSignalLike;
  /**
   * Conditions to meet when acquiring the lease.
   *
   * @type {ModifiedAccessConditions}
   * @memberof ContainerAcquireLeaseOptions
   */
  conditions?: ModifiedAccessConditions;
}

/**
 * Options to configure Container - Release Lease operation.
 *
 * @export
 * @interface ContainerReleaseLeaseOptions
 */
export interface ContainerReleaseLeaseOptions extends CommonOptions {
  /**
   * An implementation of the `AbortSignalLike` interface to signal the request to cancel the operation.
   * For example, use the &commat;azure/abort-controller to create an `AbortSignal`.
   *
   * @type {AbortSignalLike}
   * @memberof ContainerReleaseLeaseOptions
   */
  abortSignal?: AbortSignalLike;
  /**
   * Conditions to meet when releasing the lease.
   *
   * @type {ModifiedAccessConditions}
   * @memberof ContainerReleaseLeaseOptions
   */
  conditions?: ModifiedAccessConditions;
}

/**
 * Options to configure Container - Renew Lease operation.
 *
 * @export
 * @interface ContainerRenewLeaseOptions
 */
export interface ContainerRenewLeaseOptions extends CommonOptions {
  /**
   * An implementation of the `AbortSignalLike` interface to signal the request to cancel the operation.
   * For example, use the &commat;azure/abort-controller to create an `AbortSignal`.
   *
   * @type {AbortSignalLike}
   * @memberof ContainerRenewLeaseOptions
   */
  abortSignal?: AbortSignalLike;
  /**
   * Conditions to meet when renewing the lease.
   *
   * @type {ModifiedAccessConditions}
   * @memberof ContainerRenewLeaseOptions
   */
  conditions?: ModifiedAccessConditions;
}

/**
 * Options to configure Container - Break Lease operation.
 *
 * @export
 * @interface ContainerBreakLeaseOptions
 */
export interface ContainerBreakLeaseOptions extends CommonOptions {
  /**
   * An implementation of the `AbortSignalLike` interface to signal the request to cancel the operation.
   * For example, use the &commat;azure/abort-controller to create an `AbortSignal`.
   *
   * @type {AbortSignalLike}
   * @memberof ContainerBreakLeaseOptions
   */
  abortSignal?: AbortSignalLike;
  /**
   * Conditions to meet when breaking the lease.
   *
   * @type {ModifiedAccessConditions}
   * @memberof ContainerBreakLeaseOptions
   */
  conditions?: ModifiedAccessConditions;
}

/**
 * Options to configure Container - Change Lease operation.
 *
 * @export
 * @interface ContainerChangeLeaseOptions
 */
export interface ContainerChangeLeaseOptions extends CommonOptions {
  /**
   * An implementation of the `AbortSignalLike` interface to signal the request to cancel the operation.
   * For example, use the &commat;azure/abort-controller to create an `AbortSignal`.
   *
   * @type {AbortSignalLike}
   * @memberof ContainerChangeLeaseOptions
   */
  abortSignal?: AbortSignalLike;
  /**
   * Conditions to meet when changing the lease.
   *
   * @type {ModifiedAccessConditions}
   * @memberof ContainerChangeLeaseOptions
   */
  conditions?: ModifiedAccessConditions;
}

/**
 * Options to configure the {@link ContainerClient.deleteBlob} operation.
 *
 * @export
 * @interface ContainerDeleteBlobOptions
 */
export interface ContainerDeleteBlobOptions extends BlobDeleteOptions {
  /**
   * An opaque DateTime value that, when present, specifies the version
   * of the blob to delete. It's for service version 2019-10-10 and newer.
   *
   * @type {string}
   * @memberof ContainerDeleteBlobOptions
   */
  versionId?: string;
}

/**
 * Options to configure Container - List Segment operations.
 *
 * See:
 * - {@link ContainerClient.listSegments}
 * - {@link ContainerClient.listBlobFlatSegment}
 * - {@link ContainerClient.listBlobHierarchySegment}
 * - {@link ContainerClient.listHierarchySegments}
 * - {@link ContainerClient.listItemsByHierarchy}
 *
 * @interface ContainerListBlobsSegmentOptions
 */
interface ContainerListBlobsSegmentOptions extends CommonOptions {
  /**
   * An implementation of the `AbortSignalLike` interface to signal the request to cancel the operation.
   * For example, use the &commat;azure/abort-controller to create an `AbortSignal`.
   *
   * @type {AbortSignalLike}
   * @memberof ContainerListBlobsSegmentOptions
   */
  abortSignal?: AbortSignalLike;
  /**
   * Filters the results to return only containers
   * whose name begins with the specified prefix.
   */
  prefix?: string;
  /**
   * Specifies the maximum number of containers
   * to return. If the request does not specify maxPageSize, or specifies a
   * value greater than 5000, the server will return up to 5000 items. Note
   * that if the listing operation crosses a partition boundary, then the
   * service will return a continuation token for retrieving the remainder of
   * the results. For this reason, it is possible that the service will return
   * fewer results than specified by maxPageSize, or than the default of 5000.
   */
  maxPageSize?: number;
  /**
   * Include this parameter to
   * specify one or more datasets to include in the response.
   */
  include?: ListBlobsIncludeItem[];
}

/**
 * An interface representing BlobHierarchyListSegment.
 */
export interface BlobHierarchyListSegment {
  blobPrefixes?: BlobPrefix[];
  blobItems: BlobItem[];
}

/**
 * An enumeration of blobs
 */
export interface ListBlobsHierarchySegmentResponse {
  serviceEndpoint: string;
  containerName: string;
  prefix?: string;
  marker?: string;
  maxPageSize?: number;
  delimiter?: string;
  segment: BlobHierarchyListSegment;
  continuationToken?: string;
}

/**
 * Contains response data for the listBlobHierarchySegment operation.
 */
export type ContainerListBlobHierarchySegmentResponse = ListBlobsHierarchySegmentResponse &
  ContainerListBlobHierarchySegmentHeaders & {
    /**
     * The underlying HTTP response.
     */
    _response: HttpResponse & {
      /**
       * The parsed HTTP response headers.
       */
      parsedHeaders: ContainerListBlobHierarchySegmentHeaders;

      /**
       * The response body as text (string format)
       */
      bodyAsText: string;

      /**
       * The response body as parsed JSON or XML
       */
      parsedBody: ListBlobsHierarchySegmentResponseModel;
    };
  };

/**
 * An Azure Storage blob
 */
export interface BlobItem {
  name: string;
  deleted: boolean;
  snapshot: string;
  versionId?: string;
  isCurrentVersion?: boolean;
  properties: BlobProperties;
  metadata?: { [propertyName: string]: string };
  tags?: Tags;
  objectReplicationMetadata?: { [propertyName: string]: string };
}

/**
 * An interface representing BlobFlatListSegment.
 */
export interface BlobFlatListSegment {
  blobItems: BlobItem[];
}

/**
 * An enumeration of blobs
 */
export interface ListBlobsFlatSegmentResponse {
  serviceEndpoint: string;
  containerName: string;
  prefix?: string;
  marker?: string;
  maxPageSize?: number;
  segment: BlobFlatListSegment;
  continuationToken?: string;
}

/**
 * Contains response data for the listBlobFlatSegment operation.
 */
export type ContainerListBlobFlatSegmentResponse = ListBlobsFlatSegmentResponse &
  ContainerListBlobFlatSegmentHeaders & {
    /**
     * The underlying HTTP response.
     */
    _response: HttpResponse & {
      /**
       * The parsed HTTP response headers.
       */
      parsedHeaders: ContainerListBlobFlatSegmentHeaders;

      /**
       * The response body as text (string format)
       */
      bodyAsText: string;

      /**
       * The response body as parsed JSON or XML
       */
      parsedBody: ListBlobsFlatSegmentResponseModel;
    };
  };

/**
 * Options to configure Container - List Blobs operations.
 *
 * See:
 * - {@link ContainerClient.listBlobsFlat}
 * - {@link ContainerClient.listBlobsByHierarchy}
 *
 * @export
 * @interface ContainerListBlobsOptions
 */
export interface ContainerListBlobsOptions extends CommonOptions {
  /**
   * An implementation of the `AbortSignalLike` interface to signal the request to cancel the operation.
   * For example, use the &commat;azure/abort-controller to create an `AbortSignal`.
   *
   * @type {AbortSignalLike}
   * @memberof ContainerListBlobsOptions
   */
  abortSignal?: AbortSignalLike;
  /**
   * Filters the results to return only containers
   * whose name begins with the specified prefix.
   */
  prefix?: string;

  /**
   * Specifies whether metadata related to any current or previous Copy Blob operation should be included in the response.
   */
  includeCopy?: boolean;
  /**
   * Specifies whether soft deleted blobs should be included in the response.
   */
  includeDeleted?: boolean;
  /**
   * Specifies whether blob metadata be returned in the response.
   */
  includeMetadata?: boolean;
  /**
   * Specifies whether snapshots should be included in the enumeration. Snapshots are listed from oldest to newest in the response.
   */
  includeSnapshots?: boolean;
  /**
   * Specifies whether versions should be included in the enumeration. Versions are listed from oldest to newest in the response.
   */
  includeVersions?: boolean;
  /**
   * Specifies whether blobs for which blocks have been uploaded, but which have not been committed using Put Block List, be included in the response.
   */
  includeUncommitedBlobs?: boolean;
  /**
   * Specifies whether blob tags be returned in the response.
   */
  includeTags?: boolean;
}

/**
 * Contains response data for the {@link ContainerClient.createIfNotExists} operation.
 *
 * @export
 * @interface ContainerCreateIfNotExistsResponse
 */
export interface ContainerCreateIfNotExistsResponse extends ContainerCreateResponse {
  /**
   * Indicate whether the container is successfully created. Is false when the container is not changed as it already exists.
   *
   * @type {boolean}
   * @memberof ContainerCreateIfNotExistsResponse
   */
  succeeded: boolean;
}

/**
 * Contains response data for the {@link ContainerClient.deleteIfExists} operation.
 *
 * @export
 * @interface ContainerDeleteIfExistsResponse
 */
export interface ContainerDeleteIfExistsResponse extends ContainerDeleteResponse {
  /**
   * Indicate whether the container is successfully deleted. Is false if the container does not exist in the first place.
   *
   * @type {boolean}
   * @memberof ContainerDeleteIfExistsResponse
   */
  succeeded: boolean;
}

/**
 * A ContainerClient represents a URL to the Azure Storage container allowing you to manipulate its blobs.
 *
 * @export
 * @class ContainerClient
 */
export class ContainerClient extends StorageClient {
  /**
   * containerContext provided by protocol layer.
   *
   * @private
   * @type {Containers}
   * @memberof ContainerClient
   */
  private containerContext: Container;

  private _containerName: string;

  /**
   * The name of the container.
   */
  public get containerName(): string {
    return this._containerName;
  }
  /**
   *
   * Creates an instance of ContainerClient.
   *
   * @param {string} connectionString Account connection string or a SAS connection string of an Azure storage account.
   *                                  [ Note - Account connection string can only be used in NODE.JS runtime. ]
   *                                  Account connection string example -
   *                                  `DefaultEndpointsProtocol=https;AccountName=myaccount;AccountKey=accountKey;EndpointSuffix=core.windows.net`
   *                                  SAS connection string example -
   *                                  `BlobEndpoint=https://myaccount.blob.core.windows.net/;QueueEndpoint=https://myaccount.queue.core.windows.net/;FileEndpoint=https://myaccount.file.core.windows.net/;TableEndpoint=https://myaccount.table.core.windows.net/;SharedAccessSignature=sasString`
   * @param {string} containerName Container name.
   * @param {StoragePipelineOptions} [options] Optional. Options to configure the HTTP pipeline.
   * @memberof ContainerClient
   */
  constructor(connectionString: string, containerName: string, options?: StoragePipelineOptions);
  /**
   * Creates an instance of ContainerClient.
   * This method accepts an encoded URL or non-encoded URL pointing to a page blob.
   * Encoded URL string will NOT be escaped twice, only special characters in URL path will be escaped.
   * If a blob name includes ? or %, blob name must be encoded in the URL.
   *
   * @param {string} url A URL string pointing to Azure Storage page blob, such as
   *                     "https://myaccount.blob.core.windows.net/mycontainer/pageblob". You can
   *                     append a SAS if using AnonymousCredential, such as
   *                     "https://myaccount.blob.core.windows.net/mycontainer/pageblob?sasString".
   *                     This method accepts an encoded URL or non-encoded URL pointing to a blob.
   *                     Encoded URL string will NOT be escaped twice, only special characters in URL path will be escaped.
   *                     However, if a blob name includes ? or %, blob name must be encoded in the URL.
   *                     Such as a blob named "my?blob%", the URL should be "https://myaccount.blob.core.windows.net/mycontainer/my%3Fblob%25".
   * @param {StorageSharedKeyCredential | AnonymousCredential | TokenCredential} credential  Such as AnonymousCredential, StorageSharedKeyCredential or any credential from the @azure/identity package to authenticate requests to the service. You can also provide an object that implements the TokenCredential interface. If not specified, AnonymousCredential is used.
   * @param {StoragePipelineOptions} [options] Optional. Options to configure the HTTP pipeline.
   * @memberof ContainerClient
   */
  constructor(
    url: string,
    credential?: StorageSharedKeyCredential | AnonymousCredential | TokenCredential,
    options?: StoragePipelineOptions
  );
  /**
   * Creates an instance of ContainerClient.
   * This method accepts an encoded URL or non-encoded URL pointing to a page blob.
   * Encoded URL string will NOT be escaped twice, only special characters in URL path will be escaped.
   * If a blob name includes ? or %, blob name must be encoded in the URL.
   *
   * @param {string} url A URL string pointing to Azure Storage page blob, such as
   *                     "https://myaccount.blob.core.windows.net/mycontainer/pageblob". You can
   *                     append a SAS if using AnonymousCredential, such as
   *                     "https://myaccount.blob.core.windows.net/mycontainer/pageblob?sasString".
   *                     This method accepts an encoded URL or non-encoded URL pointing to a blob.
   *                     Encoded URL string will NOT be escaped twice, only special characters in URL path will be escaped.
   *                     However, if a blob name includes ? or %, blob name must be encoded in the URL.

   *                     Such as a blob named "my?blob%", the URL should be "https://myaccount.blob.core.windows.net/mycontainer/my%3Fblob%25".
   * @param {Pipeline} pipeline Call newPipeline() to create a default
   *                            pipeline, or provide a customized pipeline.
   * @memberof ContainerClient
   */
  constructor(url: string, pipeline: Pipeline);
  constructor(
    urlOrConnectionString: string,
    credentialOrPipelineOrContainerName?:
      | string
      | StorageSharedKeyCredential
      | AnonymousCredential
      | TokenCredential
      | Pipeline,
    options?: StoragePipelineOptions
  ) {
    let pipeline: Pipeline;
    let url: string;
    options = options || {};
    if (credentialOrPipelineOrContainerName instanceof Pipeline) {
      // (url: string, pipeline: Pipeline)
      url = urlOrConnectionString;
      pipeline = credentialOrPipelineOrContainerName;
    } else if (
      (isNode && credentialOrPipelineOrContainerName instanceof StorageSharedKeyCredential) ||
      credentialOrPipelineOrContainerName instanceof AnonymousCredential ||
      isTokenCredential(credentialOrPipelineOrContainerName)
    ) {
      // (url: string, credential?: StorageSharedKeyCredential | AnonymousCredential | TokenCredential, options?: StoragePipelineOptions)
      url = urlOrConnectionString;
      pipeline = newPipeline(credentialOrPipelineOrContainerName, options);
    } else if (
      !credentialOrPipelineOrContainerName &&
      typeof credentialOrPipelineOrContainerName !== "string"
    ) {
      // (url: string, credential?: StorageSharedKeyCredential | AnonymousCredential | TokenCredential, options?: StoragePipelineOptions)
      // The second parameter is undefined. Use anonymous credential.
      url = urlOrConnectionString;
      pipeline = newPipeline(new AnonymousCredential(), options);
    } else if (
      credentialOrPipelineOrContainerName &&
      typeof credentialOrPipelineOrContainerName === "string"
    ) {
      // (connectionString: string, containerName: string, blobName: string, options?: StoragePipelineOptions)
      const containerName = credentialOrPipelineOrContainerName;

      const extractedCreds = extractConnectionStringParts(urlOrConnectionString);
      if (extractedCreds.kind === "AccountConnString") {
        if (isNode) {
          const sharedKeyCredential = new StorageSharedKeyCredential(
            extractedCreds.accountName!,
            extractedCreds.accountKey
          );
          url = appendToURLPath(extractedCreds.url, encodeURIComponent(containerName));
          options.proxyOptions = getDefaultProxySettings(extractedCreds.proxyUri);
          pipeline = newPipeline(sharedKeyCredential, options);
        } else {
          throw new Error("Account connection string is only supported in Node.js environment");
        }
      } else if (extractedCreds.kind === "SASConnString") {
        url =
          appendToURLPath(extractedCreds.url, encodeURIComponent(containerName)) +
          "?" +
          extractedCreds.accountSas;
        pipeline = newPipeline(new AnonymousCredential(), options);
      } else {
        throw new Error(
          "Connection string must be either an Account connection string or a SAS connection string"
        );
      }
    } else {
      throw new Error("Expecting non-empty strings for containerName parameter");
    }
    super(url, pipeline);
    this._containerName = this.getContainerNameFromUrl();
    this.containerContext = new Container(this.storageClientContext);
  }

  /**
   * Creates a new container under the specified account. If the container with
   * the same name already exists, the operation fails.
   * @see https://docs.microsoft.com/en-us/rest/api/storageservices/create-container
   *
   * @param {ContainerCreateOptions} [options] Options to Container Create operation.
   * @returns {Promise<ContainerCreateResponse>}
   * @memberof ContainerClient
   *
   * Example usage:
   *
   * ```js
   * const containerClient = blobServiceClient.getContainerClient("<container name>");
   * const createContainerResponse = await containerClient.create();
   * console.log("Container was created successfully", createContainerResponse.requestId);
   * ```
   */
  public async create(options: ContainerCreateOptions = {}): Promise<ContainerCreateResponse> {
    const { span, spanOptions } = createSpan("ContainerClient-create", options.tracingOptions);
    try {
      // Spread operator in destructuring assignments,
      // this will filter out unwanted properties from the response object into result object
      return await this.containerContext.create({
        ...options,
        spanOptions
      });
    } catch (e) {
      span.setStatus({
        code: CanonicalCode.UNKNOWN,
        message: e.message
      });
      throw e;
    } finally {
      span.end();
    }
  }

  /**
   * Creates a new container under the specified account. If the container with
   * the same name already exists, it is not changed.
   * @see https://docs.microsoft.com/en-us/rest/api/storageservices/create-container
   *
   * @param {ContainerCreateOptions} [options]
   * @returns {Promise<ContainerCreateIfNotExistsResponse>}
   * @memberof ContainerClient
   */
  public async createIfNotExists(
    options: ContainerCreateOptions = {}
  ): Promise<ContainerCreateIfNotExistsResponse> {
    const { span, spanOptions } = createSpan(
      "ContainerClient-createIfNotExists",
      options.tracingOptions
    );
    try {
      const res = await this.create({
        ...options,
        tracingOptions: { ...options!.tracingOptions, spanOptions }
      });
      return {
        succeeded: true,
        ...res
      };
    } catch (e) {
      if (e.details?.errorCode === "ContainerAlreadyExists") {
        span.setStatus({
          code: CanonicalCode.ALREADY_EXISTS,
          message: "Expected exception when creating a container only if it does not already exist."
        });
        return {
          succeeded: false,
          ...e.response?.parsedHeaders,
          _response: e.response
        };
      }

      span.setStatus({
        code: CanonicalCode.UNKNOWN,
        message: e.message
      });
      throw e;
    } finally {
      span.end();
    }
  }

  /**
   * Returns true if the Azure container resource represented by this client exists; false otherwise.
   *
   * NOTE: use this function with care since an existing container might be deleted by other clients or
   * applications. Vice versa new containers with the same name might be added by other clients or
   * applications after this function completes.
   *
   * @param {ContainerExistsOptions} [options={}]
   * @returns {Promise<boolean>}
   * @memberof ContainerClient
   */
  public async exists(options: ContainerExistsOptions = {}): Promise<boolean> {
    const { span, spanOptions } = createSpan("ContainerClient-exists", options.tracingOptions);
    try {
      await this.getProperties({
        abortSignal: options.abortSignal,
        tracingOptions: { ...options!.tracingOptions, spanOptions }
      });
      return true;
    } catch (e) {
      if (e.statusCode === 404) {
        span.setStatus({
          code: CanonicalCode.NOT_FOUND,
          message: "Expected exception when checking container existence"
        });
        return false;
      }
      span.setStatus({
        code: CanonicalCode.UNKNOWN,
        message: e.message
      });
      throw e;
    } finally {
      span.end();
    }
  }

  /**
   * Creates a {@link BlobClient}
   *
   * @param {string} blobName A blob name
   * @returns {BlobClient} A new BlobClient object for the given blob name.
   * @memberof ContainerClient
   */
  public getBlobClient(blobName: string): BlobClient {
    return new BlobClient(appendToURLPath(this.url, encodeURIComponent(blobName)), this.pipeline);
  }

  /**
   * Creates an {@link AppendBlobClient}
   *
   * @param {string} blobName An append blob name
   * @returns {AppendBlobClient}
   * @memberof ContainerClient
   */
  public getAppendBlobClient(blobName: string): AppendBlobClient {
    return new AppendBlobClient(
      appendToURLPath(this.url, encodeURIComponent(blobName)),
      this.pipeline
    );
  }

  /**
   * Creates a {@link BlockBlobClient}
   *
   * @param {string} blobName A block blob name
   * @returns {BlockBlobClient}
   * @memberof ContainerClient
   *
   * Example usage:
   *
   * ```js
   * const content = "Hello world!";
   *
   * const blockBlobClient = containerClient.getBlockBlobClient("<blob name>");
   * const uploadBlobResponse = await blockBlobClient.upload(content, content.length);
   * ```
   */
  public getBlockBlobClient(blobName: string): BlockBlobClient {
    return new BlockBlobClient(
      appendToURLPath(this.url, encodeURIComponent(blobName)),
      this.pipeline
    );
  }

  /**
   * Creates a {@link PageBlobClient}
   *
   * @param {string} blobName A page blob name
   * @returns {PageBlobClient}
   * @memberof ContainerClient
   */
  public getPageBlobClient(blobName: string): PageBlobClient {
    return new PageBlobClient(
      appendToURLPath(this.url, encodeURIComponent(blobName)),
      this.pipeline
    );
  }

  /**
   * Returns all user-defined metadata and system properties for the specified
   * container. The data returned does not include the container's list of blobs.
   * @see https://docs.microsoft.com/en-us/rest/api/storageservices/get-container-properties
   *
   * WARNING: The `metadata` object returned in the response will have its keys in lowercase, even if
   * they originally contained uppercase characters. This differs from the metadata keys returned by
   * the `listContainers` method of {@link BlobServiceClient} using the `includeMetadata` option, which
   * will retain their original casing.
   *
   * @param {ContainerGetPropertiesOptions} [options] Options to Container Get Properties operation.
   * @returns {Promise<ContainerGetPropertiesResponse>}
   * @memberof ContainerClient
   */
  public async getProperties(
    options: ContainerGetPropertiesOptions = {}
  ): Promise<ContainerGetPropertiesResponse> {
    if (!options.conditions) {
      options.conditions = {};
    }

    const { span, spanOptions } = createSpan(
      "ContainerClient-getProperties",
      options.tracingOptions
    );
    try {
      return await this.containerContext.getProperties({
        abortSignal: options.abortSignal,
        ...options.conditions,
        spanOptions
      });
    } catch (e) {
      span.setStatus({
        code: CanonicalCode.UNKNOWN,
        message: e.message
      });
      throw e;
    } finally {
      span.end();
    }
  }

  /**
   * Marks the specified container for deletion. The container and any blobs
   * contained within it are later deleted during garbage collection.
   * @see https://docs.microsoft.com/en-us/rest/api/storageservices/delete-container
   *
   * @param {ContainerDeleteMethodOptions} [options] Options to Container Delete operation.
   * @returns {Promise<ContainerDeleteResponse>}
   * @memberof ContainerClient
   */
  public async delete(
    options: ContainerDeleteMethodOptions = {}
  ): Promise<ContainerDeleteResponse> {
    if (!options.conditions) {
      options.conditions = {};
    }

    if (
      (options.conditions.ifMatch && options.conditions.ifMatch !== ETagNone) ||
      (options.conditions.ifNoneMatch && options.conditions.ifNoneMatch !== ETagNone)
    ) {
      throw new RangeError(
        "the IfMatch and IfNoneMatch access conditions must have their default\
        values because they are ignored by the service"
      );
    }

    const { span, spanOptions } = createSpan("ContainerClient-delete", options.tracingOptions);

    try {
      return await this.containerContext.deleteMethod({
        abortSignal: options.abortSignal,
        leaseAccessConditions: options.conditions,
        modifiedAccessConditions: options.conditions,
        spanOptions
      });
    } catch (e) {
      span.setStatus({
        code: CanonicalCode.UNKNOWN,
        message: e.message
      });
      throw e;
    } finally {
      span.end();
    }
  }

  /**
   * Marks the specified container for deletion if it exists. The container and any blobs
   * contained within it are later deleted during garbage collection.
   * @see https://docs.microsoft.com/en-us/rest/api/storageservices/delete-container
   *
   * @param {ContainerDeleteMethodOptions} [options] Options to Container Delete operation.
   * @returns {Promise<ContainerDeleteIfExistsResponse>}
   * @memberof ContainerClient
   */
  public async deleteIfExists(
    options: ContainerDeleteMethodOptions = {}
  ): Promise<ContainerDeleteIfExistsResponse> {
    const { span, spanOptions } = createSpan(
      "ContainerClient-deleteIfExists",
      options.tracingOptions
    );

    try {
      const res = await this.delete({
        ...options,
        tracingOptions: { ...options!.tracingOptions, spanOptions }
      });
      return {
        succeeded: true,
        ...res
      };
    } catch (e) {
      if (e.details?.errorCode === "ContainerNotFound") {
        span.setStatus({
          code: CanonicalCode.NOT_FOUND,
          message: "Expected exception when deleting a container only if it exists."
        });
        return {
          succeeded: false,
          ...e.response?.parsedHeaders,
          _response: e.response
        };
      }
      span.setStatus({
        code: CanonicalCode.UNKNOWN,
        message: e.message
      });
      throw e;
    } finally {
      span.end();
    }
  }

  /**
   * Sets one or more user-defined name-value pairs for the specified container.
   *
   * If no option provided, or no metadata defined in the parameter, the container
   * metadata will be removed.
   *
   * @see https://docs.microsoft.com/en-us/rest/api/storageservices/set-container-metadata
   *
   * @param {Metadata} [metadata] Replace existing metadata with this value.
   *                            If no value provided the existing metadata will be removed.
   * @param {ContainerSetMetadataOptions} [options] Options to Container Set Metadata operation.
   * @returns {Promise<ContainerSetMetadataResponse>}
   * @memberof ContainerClient
   */
  public async setMetadata(
    metadata?: Metadata,
    options: ContainerSetMetadataOptions = {}
  ): Promise<ContainerSetMetadataResponse> {
    if (!options.conditions) {
      options.conditions = {};
    }

    if (
      options.conditions.ifUnmodifiedSince ||
      (options.conditions.ifMatch && options.conditions.ifMatch !== ETagNone) ||
      (options.conditions.ifNoneMatch && options.conditions.ifNoneMatch !== ETagNone)
    ) {
      throw new RangeError(
        "the IfUnmodifiedSince, IfMatch, and IfNoneMatch must have their default values\
        because they are ignored by the blob service"
      );
    }

    const { span, spanOptions } = createSpan("ContainerClient-setMetadata", options.tracingOptions);

    try {
      return await this.containerContext.setMetadata({
        abortSignal: options.abortSignal,
        leaseAccessConditions: options.conditions,
        metadata,
        modifiedAccessConditions: options.conditions,
        spanOptions
      });
    } catch (e) {
      span.setStatus({
        code: CanonicalCode.UNKNOWN,
        message: e.message
      });
      throw e;
    } finally {
      span.end();
    }
  }

  /**
   * Gets the permissions for the specified container. The permissions indicate
   * whether container data may be accessed publicly.
   *
   * WARNING: JavaScript Date will potentially lose precision when parsing startsOn and expiresOn strings.
   * For example, new Date("2018-12-31T03:44:23.8827891Z").toISOString() will get "2018-12-31T03:44:23.882Z".
   *
   * @see https://docs.microsoft.com/en-us/rest/api/storageservices/get-container-acl
   *
   * @param {ContainerGetAccessPolicyOptions} [options] Options to Container Get Access Policy operation.
   * @returns {Promise<ContainerGetAccessPolicyResponse>}
   * @memberof ContainerClient
   */
  public async getAccessPolicy(
    options: ContainerGetAccessPolicyOptions = {}
  ): Promise<ContainerGetAccessPolicyResponse> {
    if (!options.conditions) {
      options.conditions = {};
    }

    const { span, spanOptions } = createSpan(
      "ContainerClient-getAccessPolicy",
      options.tracingOptions
    );

    try {
      const response = await this.containerContext.getAccessPolicy({
        abortSignal: options.abortSignal,
        leaseAccessConditions: options.conditions,
        spanOptions
      });

      const res: ContainerGetAccessPolicyResponse = {
        _response: response._response,
        blobPublicAccess: response.blobPublicAccess,
        date: response.date,
        etag: response.etag,
        errorCode: response.errorCode,
        lastModified: response.lastModified,
        requestId: response.requestId,
        clientRequestId: response.clientRequestId,
        signedIdentifiers: [],
        version: response.version
      };

      for (const identifier of response) {
        let accessPolicy: any = undefined;
        if (identifier.accessPolicy) {
          accessPolicy = {
            permissions: identifier.accessPolicy.permissions
          };

          if (identifier.accessPolicy.expiresOn) {
            accessPolicy.expiresOn = new Date(identifier.accessPolicy.expiresOn);
          }

          if (identifier.accessPolicy.startsOn) {
            accessPolicy.startsOn = new Date(identifier.accessPolicy.startsOn);
          }
        }

        res.signedIdentifiers.push({
          accessPolicy,
          id: identifier.id
        });
      }

      return res;
    } catch (e) {
      span.setStatus({
        code: CanonicalCode.UNKNOWN,
        message: e.message
      });
      throw e;
    } finally {
      span.end();
    }
  }

  /**
   * Sets the permissions for the specified container. The permissions indicate
   * whether blobs in a container may be accessed publicly.
   *
   * When you set permissions for a container, the existing permissions are replaced.
   * If no access or containerAcl provided, the existing container ACL will be
   * removed.
   *
   * When you establish a stored access policy on a container, it may take up to 30 seconds to take effect.
   * During this interval, a shared access signature that is associated with the stored access policy will
   * fail with status code 403 (Forbidden), until the access policy becomes active.
   * @see https://docs.microsoft.com/en-us/rest/api/storageservices/set-container-acl
   *
   * @param {PublicAccessType} [access] The level of public access to data in the container.
   * @param {SignedIdentifier[]} [containerAcl] Array of elements each having a unique Id and details of the access policy.
   * @param {ContainerSetAccessPolicyOptions} [options] Options to Container Set Access Policy operation.
   * @returns {Promise<ContainerSetAccessPolicyResponse>}
   * @memberof ContainerClient
   */
  public async setAccessPolicy(
    access?: PublicAccessType,
    containerAcl?: SignedIdentifier[],
    options: ContainerSetAccessPolicyOptions = {}
  ): Promise<ContainerSetAccessPolicyResponse> {
    options.conditions = options.conditions || {};
    const { span, spanOptions } = createSpan(
      "ContainerClient-setAccessPolicy",
      options.tracingOptions
    );
    try {
      const acl: SignedIdentifierModel[] = [];
      for (const identifier of containerAcl || []) {
        acl.push({
          accessPolicy: {
            expiresOn: identifier.accessPolicy.expiresOn
              ? truncatedISO8061Date(identifier.accessPolicy.expiresOn)
              : "",
            permissions: identifier.accessPolicy.permissions,
            startsOn: identifier.accessPolicy.startsOn
              ? truncatedISO8061Date(identifier.accessPolicy.startsOn)
              : ""
          },
          id: identifier.id
        });
      }

      return await this.containerContext.setAccessPolicy({
        abortSignal: options.abortSignal,
        access,
        containerAcl: acl,
        leaseAccessConditions: options.conditions,
        modifiedAccessConditions: options.conditions,
        spanOptions
      });
    } catch (e) {
      span.setStatus({
        code: CanonicalCode.UNKNOWN,
        message: e.message
      });
      throw e;
    } finally {
      span.end();
    }
  }

  /**
   * Get a {@link BlobLeaseClient} that manages leases on the container.
   *
   * @param {string} [proposeLeaseId] Initial proposed lease Id.
   * @returns {BlobLeaseClient} A new BlobLeaseClient object for managing leases on the container.
   * @memberof ContainerClient
   */
  public getBlobLeaseClient(proposeLeaseId?: string): BlobLeaseClient {
    return new BlobLeaseClient(this, proposeLeaseId);
  }

  /**
   * Creates a new block blob, or updates the content of an existing block blob.
   *
   * Updating an existing block blob overwrites any existing metadata on the blob.
   * Partial updates are not supported; the content of the existing blob is
   * overwritten with the new content. To perform a partial update of a block blob's,
   * use {@link BlockBlobClient.stageBlock} and {@link BlockBlobClient.commitBlockList}.
   *
   * This is a non-parallel uploading method, please use {@link BlockBlobClient.uploadFile},
   * {@link BlockBlobClient.uploadStream} or {@link BlockBlobClient.uploadBrowserData} for better
   * performance with concurrency uploading.
   *
   * @see https://docs.microsoft.com/rest/api/storageservices/put-blob
   *
   * @param {string} blobName Name of the block blob to create or update.
   * @param {HttpRequestBody} body Blob, string, ArrayBuffer, ArrayBufferView or a function
   *                               which returns a new Readable stream whose offset is from data source beginning.
   * @param {number} contentLength Length of body in bytes. Use Buffer.byteLength() to calculate body length for a
   *                               string including non non-Base64/Hex-encoded characters.
   * @param {BlockBlobUploadOptions} [options] Options to configure the Block Blob Upload operation.
   * @returns {Promise<{ blockBlobClient: BlockBlobClient; response: BlockBlobUploadResponse }>} Block Blob upload response data and the corresponding BlockBlobClient instance.
   * @memberof ContainerClient
   */
  public async uploadBlockBlob(
    blobName: string,
    body: HttpRequestBody,
    contentLength: number,
    options: BlockBlobUploadOptions = {}
  ): Promise<{ blockBlobClient: BlockBlobClient; response: BlockBlobUploadResponse }> {
    const { span, spanOptions } = createSpan(
      "ContainerClient-uploadBlockBlob",
      options.tracingOptions
    );
    try {
      const blockBlobClient = this.getBlockBlobClient(blobName);
      const response = await blockBlobClient.upload(body, contentLength, {
        ...options,
        tracingOptions: { ...options!.tracingOptions, spanOptions }
      });
      return {
        blockBlobClient,
        response
      };
    } catch (e) {
      span.setStatus({
        code: CanonicalCode.UNKNOWN,
        message: e.message
      });
      throw e;
    } finally {
      span.end();
    }
  }

  /**
   * Marks the specified blob or snapshot for deletion. The blob is later deleted
   * during garbage collection. Note that in order to delete a blob, you must delete
   * all of its snapshots. You can delete both at the same time with the Delete
   * Blob operation.
   * @see https://docs.microsoft.com/en-us/rest/api/storageservices/delete-blob
   *
   * @param {string} blobName
   * @param {ContainerDeleteBlobOptions} [options] Options to Blob Delete operation.
   * @returns {Promise<BlobDeleteResponse>} Block blob deletion response data.
   * @memberof ContainerClient
   */
  public async deleteBlob(
    blobName: string,
    options: ContainerDeleteBlobOptions = {}
  ): Promise<BlobDeleteResponse> {
    const { span, spanOptions } = createSpan("ContainerClient-deleteBlob", options.tracingOptions);
    try {
      let blobClient = this.getBlobClient(blobName);
      if (options.versionId) {
        blobClient = blobClient.withVersion(options.versionId);
      }
      return await blobClient.delete({
        ...options,
        tracingOptions: { ...options!.tracingOptions, spanOptions }
      });
    } catch (e) {
      span.setStatus({
        code: CanonicalCode.UNKNOWN,
        message: e.message
      });
      throw e;
    } finally {
      span.end();
    }
  }

  /**
   * listBlobFlatSegment returns a single segment of blobs starting from the
   * specified Marker. Use an empty Marker to start enumeration from the beginning.
   * After getting a segment, process it, and then call listBlobsFlatSegment again
   * (passing the the previously-returned Marker) to get the next segment.
   * @see https://docs.microsoft.com/rest/api/storageservices/list-blobs
   *
   * @param {string} [marker] A string value that identifies the portion of the list to be returned with the next list operation.
   * @param {ContainerListBlobsSegmentOptions} [options] Options to Container List Blob Flat Segment operation.
   * @returns {Promise<ContainerListBlobFlatSegmentResponse>}
   * @memberof ContainerClient
   */
  private async listBlobFlatSegment(
    marker?: string,
    options: ContainerListBlobsSegmentOptions = {}
  ): Promise<ContainerListBlobFlatSegmentResponse> {
    const { span, spanOptions } = createSpan(
      "ContainerClient-listBlobFlatSegment",
      options.tracingOptions
    );
    try {
      const resposne = await this.containerContext.listBlobFlatSegment({
        marker,
        ...options,
        spanOptions
      });
      const wrappedResponse: ContainerListBlobFlatSegmentResponse = {
        ...resposne,
        segment: {
          ...resposne.segment,
          blobItems: resposne.segment.blobItems.map((blobItemInteral) => {
            const blobItem: BlobItem = {
              ...blobItemInteral,
              tags: toTags(blobItemInteral.blobTags)
            };
            return blobItem;
          })
        }
      };
      return wrappedResponse;
    } catch (e) {
      span.setStatus({
        code: CanonicalCode.UNKNOWN,
        message: e.message
      });
      throw e;
    } finally {
      span.end();
    }
  }

  /**
   * listBlobHierarchySegment returns a single segment of blobs starting from
   * the specified Marker. Use an empty Marker to start enumeration from the
   * beginning. After getting a segment, process it, and then call listBlobsHierarchicalSegment
   * again (passing the the previously-returned Marker) to get the next segment.
   * @see https://docs.microsoft.com/rest/api/storageservices/list-blobs
   *
   * @param {string} delimiter The character or string used to define the virtual hierarchy
   * @param {string} [marker] A string value that identifies the portion of the list to be returned with the next list operation.
   * @param {ContainerListBlobsSegmentOptions} [options] Options to Container List Blob Hierarchy Segment operation.
   * @returns {Promise<ContainerListBlobHierarchySegmentResponse>}
   * @memberof ContainerClient
   */
  private async listBlobHierarchySegment(
    delimiter: string,
    marker?: string,
    options: ContainerListBlobsSegmentOptions = {}
  ): Promise<ContainerListBlobHierarchySegmentResponse> {
    const { span, spanOptions } = createSpan(
      "ContainerClient-listBlobHierarchySegment",
      options.tracingOptions
    );
    try {
      const resposne = await this.containerContext.listBlobHierarchySegment(delimiter, {
        marker,
        ...options,
        spanOptions
      });
      const wrappedResponse: ContainerListBlobHierarchySegmentResponse = {
        ...resposne,
        segment: {
          ...resposne.segment,
          blobItems: resposne.segment.blobItems.map((blobItemInteral) => {
            const blobItem: BlobItem = {
              ...blobItemInteral,
              tags: toTags(blobItemInteral.blobTags)
            };
            return blobItem;
          })
        }
      };
      return wrappedResponse;
    } catch (e) {
      span.setStatus({
        code: CanonicalCode.UNKNOWN,
        message: e.message
      });
      throw e;
    } finally {
      span.end();
    }
  }

  /**
   * Returns an AsyncIterableIterator for ContainerListBlobFlatSegmentResponse
   *
   * @private
   * @param {string} [marker] A string value that identifies the portion of
   *                          the list of blobs to be returned with the next listing operation. The
   *                          operation returns the ContinuationToken value within the response body if the
   *                          listing operation did not return all blobs remaining to be listed
   *                          with the current page. The ContinuationToken value can be used as the value for
   *                          the marker parameter in a subsequent call to request the next page of list
   *                          items. The marker value is opaque to the client.
   * @param {ContainerListBlobsSegmentOptions} [options] Options to list blobs operation.
   * @returns {AsyncIterableIterator<ContainerListBlobFlatSegmentResponse>}
   * @memberof ContainerClient
   */
  private async *listSegments(
    marker?: string,
    options: ContainerListBlobsSegmentOptions = {}
  ): AsyncIterableIterator<ContainerListBlobFlatSegmentResponse> {
    let listBlobsFlatSegmentResponse;
    if (!!marker || marker === undefined) {
      do {
        listBlobsFlatSegmentResponse = await this.listBlobFlatSegment(marker, options);
        marker = listBlobsFlatSegmentResponse.continuationToken;
        yield await listBlobsFlatSegmentResponse;
      } while (marker);
    }
  }

  /**
   * Returns an AsyncIterableIterator of {@link BlobItem} objects
   *
   * @private
   * @param {ContainerListBlobsSegmentOptions} [options] Options to list blobs operation.
   * @returns {AsyncIterableIterator<BlobItem>}
   * @memberof ContainerClient
   */
  private async *listItems(
    options: ContainerListBlobsSegmentOptions = {}
  ): AsyncIterableIterator<BlobItem> {
    let marker: string | undefined;
    for await (const listBlobsFlatSegmentResponse of this.listSegments(marker, options)) {
      yield* listBlobsFlatSegmentResponse.segment.blobItems;
    }
  }

  /**
   * Returns an async iterable iterator to list all the blobs
   * under the specified account.
   *
   * .byPage() returns an async iterable iterator to list the blobs in pages.
   *
   * Example using `for await` syntax:
   *
   * ```js
   * // Get the containerClient before you run these snippets,
   * // Can be obtained from `blobServiceClient.getContainerClient("<your-container-name>");`
   * let i = 1;
   * for await (const blob of containerClient.listBlobsFlat()) {
   *   console.log(`Blob ${i++}: ${blob.name}`);
   * }
   * ```
   *
   * Example using `iter.next()`:
   *
   * ```js
   * let i = 1;
   * let iter = containerClient.listBlobsFlat();
   * let blobItem = await iter.next();
   * while (!blobItem.done) {
   *   console.log(`Blob ${i++}: ${blobItem.value.name}`);
   *   blobItem = await iter.next();
   * }
   * ```
   *
   * Example using `byPage()`:
   *
   * ```js
   * // passing optional maxPageSize in the page settings
   * let i = 1;
   * for await (const response of containerClient.listBlobsFlat().byPage({ maxPageSize: 20 })) {
   *   for (const blob of response.segment.blobItems) {
   *     console.log(`Blob ${i++}: ${blob.name}`);
   *   }
   * }
   * ```
   *
   * Example using paging with a marker:
   *
   * ```js
   * let i = 1;
   * let iterator = containerClient.listBlobsFlat().byPage({ maxPageSize: 2 });
   * let response = (await iterator.next()).value;
   *
   * // Prints 2 blob names
   * for (const blob of response.segment.blobItems) {
   *   console.log(`Blob ${i++}: ${blob.name}`);
   * }
   *
   * // Gets next marker
   * let marker = response.continuationToken;
   *
   * // Passing next marker as continuationToken
   *
   * iterator = containerClient.listBlobsFlat().byPage({ continuationToken: marker, maxPageSize: 10 });
   * response = (await iterator.next()).value;
   *
   * // Prints 10 blob names
   * for (const blob of response.segment.blobItems) {
   *   console.log(`Blob ${i++}: ${blob.name}`);
   * }
   * ```
   *
   * @param {ContainerListBlobsOptions} [options={}] Options to list blobs.
   * @returns {PagedAsyncIterableIterator<BlobItem, ContainerListBlobFlatSegmentResponse>} An asyncIterableIterator that supports paging.
   * @memberof ContainerClient
   */
  public listBlobsFlat(
    options: ContainerListBlobsOptions = {}
  ): PagedAsyncIterableIterator<BlobItem, ContainerListBlobFlatSegmentResponse> {
    const include: ListBlobsIncludeItem[] = [];
    if (options.includeCopy) {
      include.push("copy");
    }
    if (options.includeDeleted) {
      include.push("deleted");
    }
    if (options.includeMetadata) {
      include.push("metadata");
    }
    if (options.includeSnapshots) {
      include.push("snapshots");
    }
    if (options.includeVersions) {
      include.push("versions");
    }
    if (options.includeUncommitedBlobs) {
      include.push("uncommittedblobs");
    }
    if (options.includeTags) {
      include.push("tags");
    }
    if (options.prefix === "") {
      options.prefix = undefined;
    }

    const updatedOptions: ContainerListBlobsSegmentOptions = {
      ...options,
      ...(include.length > 0 ? { include: include } : {})
    };

    // AsyncIterableIterator to iterate over blobs
    const iter = this.listItems(updatedOptions);
    return {
      /**
       * @member {Promise} [next] The next method, part of the iteration protocol
       */
      next() {
        return iter.next();
      },
      /**
       * @member {Symbol} [asyncIterator] The connection to the async iterator, part of the iteration protocol
       */
      [Symbol.asyncIterator]() {
        return this;
      },
      /**
       * @member {Function} [byPage] Return an AsyncIterableIterator that works a page at a time
       */
      byPage: (settings: PageSettings = {}) => {
        return this.listSegments(settings.continuationToken, {
          maxPageSize: settings.maxPageSize,
          ...updatedOptions
        });
      }
    };
  }

  /**
   * Returns an AsyncIterableIterator for ContainerListBlobHierarchySegmentResponse
   *
   * @private
   * @param {string} delimiter The character or string used to define the virtual hierarchy
   * @param {string} [marker] A string value that identifies the portion of
   *                          the list of blobs to be returned with the next listing operation. The
   *                          operation returns the ContinuationToken value within the response body if the
   *                          listing operation did not return all blobs remaining to be listed
   *                          with the current page. The ContinuationToken value can be used as the value for
   *                          the marker parameter in a subsequent call to request the next page of list
   *                          items. The marker value is opaque to the client.
   * @param {ContainerListBlobsSegmentOptions} [options] Options to list blobs operation.
   * @returns {AsyncIterableIterator<ContainerListBlobHierarchySegmentResponse>}
   * @memberof ContainerClient
   */
  private async *listHierarchySegments(
    delimiter: string,
    marker?: string,
    options: ContainerListBlobsSegmentOptions = {}
  ): AsyncIterableIterator<ContainerListBlobHierarchySegmentResponse> {
    let listBlobsHierarchySegmentResponse;
    if (!!marker || marker === undefined) {
      do {
        listBlobsHierarchySegmentResponse = await this.listBlobHierarchySegment(
          delimiter,
          marker,
          options
        );
        marker = listBlobsHierarchySegmentResponse.continuationToken;
        yield await listBlobsHierarchySegmentResponse;
      } while (marker);
    }
  }

  /**
   * Returns an AsyncIterableIterator for {@link BlobPrefix} and {@link BlobItem} objects.
   *
   * @private
   * @param {string} delimiter The character or string used to define the virtual hierarchy
   * @param {ContainerListBlobsSegmentOptions} [options] Options to list blobs operation.
   * @returns {AsyncIterableIterator<{ kind: "prefix" } & BlobPrefix | { kind: "blob" } & BlobItem>}
   * @memberof ContainerClient
   */
  private async *listItemsByHierarchy(
    delimiter: string,
    options: ContainerListBlobsSegmentOptions = {}
  ): AsyncIterableIterator<({ kind: "prefix" } & BlobPrefix) | ({ kind: "blob" } & BlobItem)> {
    let marker: string | undefined;
    for await (const listBlobsHierarchySegmentResponse of this.listHierarchySegments(
      delimiter,
      marker,
      options
    )) {
      const segment = listBlobsHierarchySegmentResponse.segment;
      if (segment.blobPrefixes) {
        for (const prefix of segment.blobPrefixes) {
          yield { kind: "prefix", ...prefix };
        }
      }
      for (const blob of segment.blobItems) {
        yield { kind: "blob", ...blob };
      }
    }
  }

  /**
   * Returns an async iterable iterator to list all the blobs by hierarchy.
   * under the specified account.
   *
   * .byPage() returns an async iterable iterator to list the blobs by hierarchy in pages.
   *
   * Example using `for await` syntax:
   *
   * ```js
   * for await (const item of containerClient.listBlobsByHierarchy("/")) {
   *   if (item.kind === "prefix") {
   *     console.log(`\tBlobPrefix: ${item.name}`);
   *   } else {
   *     console.log(`\tBlobItem: name - ${item.name}, last modified - ${item.properties.lastModified}`);
   *   }
   * }
   * ```
   *
   * Example using `iter.next()`:
   *
   * ```js
   * let iter = containerClient.listBlobsByHierarchy("/", { prefix: "prefix1/" });
   * let entity = await iter.next();
   * while (!entity.done) {
   *   let item = entity.value;
   *   if (item.kind === "prefix") {
   *     console.log(`\tBlobPrefix: ${item.name}`);
   *   } else {
   *     console.log(`\tBlobItem: name - ${item.name}, last modified - ${item.properties.lastModified}`);
   *   }
   *   entity = await iter.next();
   * }
   * ```js
   *
   * Example using `byPage()`:
   *
   * ```js
   * console.log("Listing blobs by hierarchy by page");
   * for await (const response of containerClient.listBlobsByHierarchy("/").byPage()) {
   *   const segment = response.segment;
   *   if (segment.blobPrefixes) {
   *     for (const prefix of segment.blobPrefixes) {
   *       console.log(`\tBlobPrefix: ${prefix.name}`);
   *     }
   *   }
   *   for (const blob of response.segment.blobItems) {
   *     console.log(`\tBlobItem: name - ${blob.name}, last modified - ${blob.properties.lastModified}`);
   *   }
   * }
   * ```
   *
   * Example using paging with a max page size:
   *
   * ```js
   * console.log("Listing blobs by hierarchy by page, specifying a prefix and a max page size");
   *
   * let i = 1;
   * for await (const response of containerClient.listBlobsByHierarchy("/", { prefix: "prefix2/sub1/"}).byPage({ maxPageSize: 2 })) {
   *   console.log(`Page ${i++}`);
   *   const segment = response.segment;
   *
   *   if (segment.blobPrefixes) {
   *     for (const prefix of segment.blobPrefixes) {
   *       console.log(`\tBlobPrefix: ${prefix.name}`);
   *     }
   *   }
   *
   *   for (const blob of response.segment.blobItems) {
   *     console.log(`\tBlobItem: name - ${blob.name}, last modified - ${blob.properties.lastModified}`);
   *   }
   * }
   * ```
   *
   * @param {string} delimiter The character or string used to define the virtual hierarchy
   * @param {ContainerListBlobsOptions} [options={}] Options to list blobs operation.
   * @returns {(PagedAsyncIterableIterator<
   *   { kind: "prefix" } & BlobPrefix | { kind: "blob" } & BlobItem,
   *     ContainerListBlobHierarchySegmentResponse
   *   >)}
   * @memberof ContainerClient
   */
  public listBlobsByHierarchy(
    delimiter: string,
    options: ContainerListBlobsOptions = {}
  ): PagedAsyncIterableIterator<
    ({ kind: "prefix" } & BlobPrefix) | ({ kind: "blob" } & BlobItem),
    ContainerListBlobHierarchySegmentResponse
  > {
    const include: ListBlobsIncludeItem[] = [];
    if (options.includeCopy) {
      include.push("copy");
    }
    if (options.includeDeleted) {
      include.push("deleted");
    }
    if (options.includeMetadata) {
      include.push("metadata");
    }
    if (options.includeSnapshots) {
      include.push("snapshots");
    }
    if (options.includeVersions) {
      include.push("versions");
    }
    if (options.includeUncommitedBlobs) {
      include.push("uncommittedblobs");
    }
    if (options.includeTags) {
      include.push("tags");
    }
    if (options.prefix === "") {
      options.prefix = undefined;
    }

    const updatedOptions: ContainerListBlobsSegmentOptions = {
      ...options,
      ...(include.length > 0 ? { include: include } : {})
    };
    // AsyncIterableIterator to iterate over blob prefixes and blobs
    const iter = this.listItemsByHierarchy(delimiter, updatedOptions);
    return {
      /**
       * @member {Promise} [next] The next method, part of the iteration protocol
       */
      async next() {
        return iter.next();
      },
      /**
       * @member {Symbol} [asyncIterator] The connection to the async iterator, part of the iteration protocol
       */
      [Symbol.asyncIterator]() {
        return this;
      },
      /**
       * @member {Function} [byPage] Return an AsyncIterableIterator that works a page at a time
       */
      byPage: (settings: PageSettings = {}) => {
        return this.listHierarchySegments(delimiter, settings.continuationToken, {
          maxPageSize: settings.maxPageSize,
          ...updatedOptions
        });
      }
    };
  }

  private getContainerNameFromUrl(): string {
    let containerName;
    try {
      //  URL may look like the following
      // "https://myaccount.blob.core.windows.net/mycontainer?sasString";
      // "https://myaccount.blob.core.windows.net/mycontainer";
      // IPv4/IPv6 address hosts, Endpoints - `http://127.0.0.1:10000/devstoreaccount1/containername`
      // http://localhost:10001/devstoreaccount1/containername

      const parsedUrl = URLBuilder.parse(this.url);

      if (parsedUrl.getHost()!.split(".")[1] === "blob") {
        // "https://myaccount.blob.core.windows.net/containername".
        // .getPath() -> /containername
        containerName = parsedUrl.getPath()!.split("/")[1];
      } else {
        // IPv4/IPv6 address hosts... Example - http://192.0.0.10:10001/devstoreaccount1/containername
        // Single word domain without a [dot] in the endpoint... Example - http://localhost:10001/devstoreaccount1/containername
        // .getPath() -> /devstoreaccount1/containername
        containerName = parsedUrl.getPath()!.split("/")[2];
      }

      // decode the encoded containerName - to get all the special characters that might be present in it
      containerName = decodeURIComponent(containerName);

      if (!containerName) {
        throw new Error("Provided containerName is invalid.");
      }

      return containerName;
    } catch (error) {
      throw new Error("Unable to extract containerName with provided information.");
    }
  }
}<|MERGE_RESOLUTION|>--- conflicted
+++ resolved
@@ -1,7 +1,5 @@
 // Copyright (c) Microsoft Corporation. All rights reserved.
 // Licensed under the MIT License.
-
-import "@azure/core-paging";
 
 import * as fs from "fs";
 import { Readable } from "stream";
@@ -102,100 +100,23 @@
   PremiumPageBlobTier,
   toAccessTier
 } from "./models";
-<<<<<<< HEAD
-=======
 import { newPipeline, StoragePipelineOptions, Pipeline } from "./Pipeline";
 import {
   DEFAULT_MAX_DOWNLOAD_RETRY_REQUESTS,
   URLConstants,
   DEFAULT_BLOB_DOWNLOAD_BLOCK_BYTES,
-  DEFAULT_BLOCK_BUFFER_SIZE_BYTES
+  DEFAULT_BLOCK_BUFFER_SIZE_BYTES,
+  BLOCK_BLOB_MAX_STAGE_BLOCK_BYTES,
+  BLOCK_BLOB_MAX_UPLOAD_BLOB_BYTES,
+  BLOCK_BLOB_MAX_BLOCKS,
+  ETagAny,
+  ETagNone
 } from "./utils/constants";
 import {
   setURLParameter,
   extractConnectionStringParts,
-  appendToURLPath
-} from "./utils/utils.common";
-import { fsStat, readStreamToLocalFile, streamToBuffer } from "./utils/utils.node";
-import { StorageSharedKeyCredential } from "./credentials/StorageSharedKeyCredential";
-import { AnonymousCredential } from "./credentials/AnonymousCredential";
-import { Batch } from "./utils/Batch";
-import { createSpan } from "./utils/tracing";
-import { HttpRequestBody } from "@azure/core-http";
-import {
-  AppendBlobCreateResponse,
-  AppendBlobAppendBlockFromUrlResponse,
-  AppendBlobAppendBlockResponse
-} from "./generatedModels";
-import { AppendBlob } from "./generated/src/operations";
-import { AppendBlobRequestConditions } from "./models";
-import { CommonOptions, StorageClient } from "./StorageClient";
-import * as fs from "fs";
-import { generateUuid, HttpResponse } from "@azure/core-http";
-import {
-  BlockBlobUploadHeaders,
-  BlockBlobUploadResponse,
-  BlockBlobStageBlockResponse,
-  BlockBlobStageBlockFromURLResponse,
-  BlockBlobCommitBlockListResponse,
-  BlockBlobGetBlockListResponse,
-  BlockListType
-} from "./generatedModels";
-import { BlockBlob } from "./generated/src/operations";
-import { Range } from "./Range";
-import { generateBlockID } from "./utils/utils.common";
-import {
-  BLOCK_BLOB_MAX_STAGE_BLOCK_BYTES,
-  BLOCK_BLOB_MAX_UPLOAD_BLOB_BYTES,
-  BLOCK_BLOB_MAX_BLOCKS,
-  ETagAny
-} from "./utils/constants";
-import { BufferScheduler } from "./utils/BufferScheduler";
-import { Readable } from "stream";
-import {
-  PageBlobCreateResponse,
-  PageBlobUploadPagesResponse,
-  PageBlobUploadPagesFromURLResponse,
-  PageBlobClearPagesResponse,
-  PageBlobResizeResponse,
-  SequenceNumberActionType,
-  PageBlobUpdateSequenceNumberResponse,
-  PageBlobCopyIncrementalResponse
-} from "./generatedModels";
-import { PageBlob } from "./generated/src/operations";
-import { PageBlobRequestConditions } from "./models";
->>>>>>> d69ba6e0
-import {
-  PageBlobGetPageRangesDiffResponse,
-  PageBlobGetPageRangesResponse,
-  rangeResponseFromModel
-} from "./PageBlobRangeResponse";
-import { newPipeline, Pipeline, StoragePipelineOptions } from "./Pipeline";
-import {
-  BlobBeginCopyFromUrlPoller,
-  BlobBeginCopyFromUrlPollState,
-  CopyPollerBlobClient
-} from "./pollers/BlobStartCopyFromUrlPoller";
-import { Range, rangeToString } from "./Range";
-import { CommonOptions, StorageClient } from "./StorageClient";
-import { Batch } from "./utils/Batch";
-import { BufferScheduler } from "./utils/BufferScheduler";
-import {
-  BLOCK_BLOB_MAX_BLOCKS,
-  BLOCK_BLOB_MAX_STAGE_BLOCK_BYTES,
-  BLOCK_BLOB_MAX_UPLOAD_BLOB_BYTES,
-  DEFAULT_BLOB_DOWNLOAD_BLOCK_BYTES,
-  DEFAULT_BLOCK_BUFFER_SIZE_BYTES,
-  DEFAULT_MAX_DOWNLOAD_RETRY_REQUESTS,
-  ETagNone,
-  URLConstants
-} from "./utils/constants";
-import { createSpan } from "./utils/tracing";
-import {
   appendToURLPath,
-  extractConnectionStringParts,
   generateBlockID,
-  setURLParameter,
   toBlobTagsString,
   toQuerySerialization,
   truncatedISO8061Date,
@@ -203,6 +124,21 @@
   toTags
 } from "./utils/utils.common";
 import { fsStat, readStreamToLocalFile, streamToBuffer } from "./utils/utils.node";
+import { Batch } from "./utils/Batch";
+import { createSpan } from "./utils/tracing";
+import { CommonOptions, StorageClient } from "./StorageClient";
+import { Range, rangeToString } from "./Range";
+import { BufferScheduler } from "./utils/BufferScheduler";
+import {
+  PageBlobGetPageRangesDiffResponse,
+  PageBlobGetPageRangesResponse,
+  rangeResponseFromModel
+} from "./PageBlobRangeResponse";
+import {
+  BlobBeginCopyFromUrlPoller,
+  BlobBeginCopyFromUrlPollState,
+  CopyPollerBlobClient
+} from "./pollers/BlobStartCopyFromUrlPoller";
 import { PageSettings, PagedAsyncIterableIterator } from "@azure/core-paging";
 
 /**
