--- conflicted
+++ resolved
@@ -3092,17 +3092,10 @@
    * Commits a new block of data to the end of the existing append blob.
    * @see https://docs.microsoft.com/rest/api/storageservices/append-block
    *
-<<<<<<< HEAD
-   * @param {RequestBodyType} body Data to be appended.
-   * @param {number} contentLength Length of the body in bytes.
-   * @param {AppendBlobAppendBlockOptions} [options] Options to the Append Block operation.
-   * @returns {Promise<AppendBlobAppendBlockResponse>}
-=======
    * @param body - Data to be appended.
    * @param contentLength - Length of the body in bytes.
    * @param options - Options to the Append Block operation.
    *
->>>>>>> 38a2bdd5
    * @memberof AppendBlobClient
    *
    * Example usage:
@@ -4311,11 +4304,7 @@
    *
    * @see https://docs.microsoft.com/rest/api/storageservices/put-blob
    *
-<<<<<<< HEAD
-   * @param {RequestBodyType} body Blob, string, ArrayBuffer, ArrayBufferView or a function
-=======
    * @param body - Blob, string, ArrayBuffer, ArrayBufferView or a function
->>>>>>> 38a2bdd5
    *                               which returns a new Readable stream whose offset is from data source beginning.
    * @param contentLength - Length of body in bytes. Use Buffer.byteLength() to calculate body length for a
    *                               string including non non-Base64/Hex-encoded characters.
@@ -4435,19 +4424,11 @@
    * committed by a call to commitBlockList.
    * @see https://docs.microsoft.com/rest/api/storageservices/put-block
    *
-<<<<<<< HEAD
-   * @param {string} blockId A 64-byte value that is base64-encoded
-   * @param {RequestBodyType} body Data to upload to the staging area.
-   * @param {number} contentLength Number of bytes to upload.
-   * @param {BlockBlobStageBlockOptions} [options] Options to the Block Blob Stage Block operation.
-   * @returns {Promise<BlockBlobStageBlockResponse>} Response data for the Block Blob Stage Block operation.
-=======
    * @param blockId - A 64-byte value that is base64-encoded
    * @param body - Data to upload to the staging area.
    * @param contentLength - Number of bytes to upload.
    * @param options - Options to the Block Blob Stage Block operation.
    * @returns Response data for the Block Blob Stage Block operation.
->>>>>>> 38a2bdd5
    * @memberof BlockBlobClient
    */
   public async stageBlock(
@@ -4754,17 +4735,10 @@
    * Otherwise, this method will call {@link stageBlock} to upload blocks, and finally call {@link commitBlockList}
    * to commit the block list.
    *
-<<<<<<< HEAD
-   * @param {(offset: number, size: number) => RequestBodyType} bodyFactory
-   * @param {number} size size of the data to upload.
-   * @param {BlockBlobParallelUploadOptions} [options] Options to Upload to Block Blob operation.
-   * @returns {Promise<BlobUploadCommonResponse>} Response data for the Blob Upload operation.
-=======
    * @param bodyFactory -
    * @param size - size of the data to upload.
    * @param options - Options to Upload to Block Blob operation.
    * @returns Response data for the Blob Upload operation.
->>>>>>> 38a2bdd5
    * @memberof BlockBlobClient
    */
   private async uploadSeekableInternal(
@@ -5759,19 +5733,11 @@
    * Writes 1 or more pages to the page blob. The start and end offsets must be a multiple of 512.
    * @see https://docs.microsoft.com/rest/api/storageservices/put-page
    *
-<<<<<<< HEAD
-   * @param {RequestBodyType} body Data to upload
-   * @param {number} offset Offset of destination page blob
-   * @param {number} count Content length of the body, also number of bytes to be uploaded
-   * @param {PageBlobUploadPagesOptions} [options] Options to the Page Blob Upload Pages operation.
-   * @returns {Promise<PageBlobsUploadPagesResponse>} Response data for the Page Blob Upload Pages operation.
-=======
    * @param body - Data to upload
    * @param offset - Offset of destination page blob
    * @param count - Content length of the body, also number of bytes to be uploaded
    * @param options - Options to the Page Blob Upload Pages operation.
    * @returns Response data for the Page Blob Upload Pages operation.
->>>>>>> 38a2bdd5
    * @memberof PageBlobClient
    */
   public async uploadPages(
