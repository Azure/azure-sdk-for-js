--- conflicted
+++ resolved
@@ -3199,16 +3199,7 @@
  * Response type for {@link BlockBlobClient.uploadFile}, {@link BlockBlobClient.uploadStream}, and
  * {@link BlockBlobClient.uploadBrowserDate}.
  */
-<<<<<<< HEAD
 export type BlobUploadCommonResponse = BlockBlobUploadHeaders;
-=======
-export type BlobUploadCommonResponse = BlockBlobUploadHeaders & {
-  /**
-   * The underlying HTTP response.
-   */
-  _response: HttpResponse;
-};
->>>>>>> da8f04bb
 
 /**
  * BlockBlobClient defines a set of operations applicable to block blobs.
