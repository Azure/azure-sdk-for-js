--- conflicted
+++ resolved
@@ -4005,13 +4005,8 @@
    * ```js
    * // Query and convert a blob to a string
    * const queryBlockBlobResponse = await blockBlobClient.query("select * from BlobStorage");
-<<<<<<< HEAD
-   * const downloaded = await streamToBuffer(queryBlockBlobResponse.readableStreamBody);
-   * console.log("Query blob content:", downloaded.toString());
-=======
    * const downloaded = (await streamToBuffer(queryBlockBlobResponse.readableStreamBody)).toString();
    * console.log("Query blob content:", downloaded);
->>>>>>> 89faf37a
    *
    * async function streamToBuffer(readableStream) {
    *   return new Promise((resolve, reject) => {
