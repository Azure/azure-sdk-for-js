// Copyright (c) Microsoft Corporation.
// Licensed under the MIT license.
import { AbortSignalLike } from "@azure/abort-controller";
import {
  getDefaultProxySettings,
  RequestBodyType as HttpRequestBody,
  TransferProgressEvent,
} from "@azure/core-rest-pipeline";
import { isTokenCredential, TokenCredential } from "@azure/core-auth";
import { isNode } from "@azure/core-util";
import { PollOperationState } from "@azure/core-lro";
import { SpanStatusCode } from "@azure/core-tracing";
import { v4 as generateUuid } from "uuid";
import { Readable } from "stream";

import { BlobDownloadResponse } from "./BlobDownloadResponse";
import { BlobQueryResponse } from "./BlobQueryResponse";
import { AnonymousCredential } from "./credentials/AnonymousCredential";
import { StorageSharedKeyCredential } from "./credentials/StorageSharedKeyCredential";
import {
  AppendBlob,
  Blob as StorageBlob,
  BlockBlob,
  PageBlob,
} from "./generated/src/operationsInterfaces";
import {
  BlobGetPropertiesResponse as BlobGetPropertiesResponseInternal,
  BlobGetTagsResponse as BlobGetTagsResponseInternal,
} from "./generated/src";
import {
  AppendBlobAppendBlockFromUrlResponse,
  AppendBlobAppendBlockResponse,
  AppendBlobCreateResponse,
  BlobAbortCopyFromURLResponse,
  BlobCopyFromURLResponse,
  BlobCreateSnapshotResponse,
  BlobDeleteResponse,
  BlobDownloadOptionalParams,
  BlobDownloadResponseModel,
  BlobGetPropertiesResponseModel,
  BlobGetTagsHeaders,
  BlobSetHTTPHeadersResponse,
  BlobSetMetadataResponse,
  BlobSetTagsResponse,
  BlobSetTierResponse,
  BlobStartCopyFromURLResponse,
  BlobTags,
  BlobUndeleteResponse,
  BlockBlobCommitBlockListResponse,
  BlockBlobGetBlockListResponse,
  BlockBlobStageBlockFromURLResponse,
  BlockBlobStageBlockResponse,
  BlockBlobUploadHeaders,
  BlockBlobUploadResponse,
  BlockListType,
  CpkInfo,
  DeleteSnapshotsOptionType,
  LeaseAccessConditions,
  PageBlobClearPagesResponse,
  PageBlobCopyIncrementalResponse,
  PageBlobCreateResponse,
  PageBlobResizeResponse,
  PageBlobUpdateSequenceNumberResponse,
  PageBlobUploadPagesFromURLResponse,
  PageBlobUploadPagesResponse,
  RehydratePriority,
  SequenceNumberActionType,
  BlockBlobPutBlobFromUrlResponse,
  BlobHTTPHeaders,
  PageBlobGetPageRangesResponseModel,
  PageRangeInfo,
  PageBlobGetPageRangesDiffResponseModel,
  BlobCopySourceTags,
  BlobDownloadResponseInternal,
  BlobDownloadHeaders,
  BlobGetPropertiesHeaders,
  BlobQueryResponseInternal,
  BlobQueryHeaders,
  BlockBlobGetBlockListHeaders,
  BlockBlobGetBlockListResponseInternal,
  PageBlobGetPageRangesResponseInternal,
  PageBlobGetPageRangesHeaders,
  PageListInternal,
  PageBlobGetPageRangesDiffResponseInternal,
  PageBlobGetPageRangesDiffHeaders,
  BlobDeleteImmutabilityPolicyResponse,
  BlobSetImmutabilityPolicyResponse,
  BlobSetLegalHoldResponse,
} from "./generatedModels";
import {
  AppendBlobRequestConditions,
  BlobDownloadResponseParsed,
  BlobRequestConditions,
  BlockBlobTier,
  ensureCpkIfSpecified,
  Metadata,
  ObjectReplicationPolicy,
  PageBlobRequestConditions,
  PremiumPageBlobTier,
  Tags,
  toAccessTier,
  TagConditions,
  MatchConditions,
  ModificationConditions,
  ModifiedAccessConditions,
  BlobQueryArrowField,
  BlobImmutabilityPolicy,
  HttpAuthorization,
  PollerLikeWithCancellation,
} from "./models";
import {
  PageBlobGetPageRangesDiffResponse,
  PageBlobGetPageRangesResponse,
  rangeResponseFromModel,
} from "./PageBlobRangeResponse";
import { newPipeline, PipelineLike, isPipelineLike, StoragePipelineOptions } from "./Pipeline";
import {
  BlobBeginCopyFromUrlPoller,
  BlobBeginCopyFromUrlPollState,
  CopyPollerBlobClient,
} from "./pollers/BlobStartCopyFromUrlPoller";
import { Range, rangeToString } from "./Range";
import { CommonOptions, StorageClient } from "./StorageClient";
import { Batch } from "./utils/Batch";
import { BufferScheduler } from "../../storage-common/src";
import {
  BlobDoesNotUseCustomerSpecifiedEncryption,
  BlobUsesCustomerSpecifiedEncryptionMsg,
  BLOCK_BLOB_MAX_BLOCKS,
  BLOCK_BLOB_MAX_STAGE_BLOCK_BYTES,
  BLOCK_BLOB_MAX_UPLOAD_BLOB_BYTES,
  DEFAULT_BLOB_DOWNLOAD_BLOCK_BYTES,
  DEFAULT_BLOCK_BUFFER_SIZE_BYTES,
  DEFAULT_MAX_DOWNLOAD_RETRY_REQUESTS,
  ETagAny,
  URLConstants,
} from "./utils/constants";
import { createSpan } from "./utils/tracing";
import {
  appendToURLPath,
  appendToURLQuery,
  assertResponse,
  extractConnectionStringParts,
  ExtractPageRangeInfoItems,
  generateBlockID,
  getURLParameter,
  httpAuthorizationToString,
  isIpEndpointStyle,
  parseObjectReplicationRecord,
  setURLParameter,
  toBlobTags,
  toBlobTagsString,
  toQuerySerialization,
  toTags,
  WithResponse,
} from "./utils/utils.common";
import {
  fsCreateReadStream,
  fsStat,
  readStreamToLocalFile,
  streamToBuffer,
} from "./utils/utils.node";
import { SASProtocol } from "./sas/SASQueryParameters";
import { SasIPRange } from "./sas/SasIPRange";
import { generateBlobSASQueryParameters } from "./sas/BlobSASSignatureValues";
import { BlobSASPermissions } from "./sas/BlobSASPermissions";
import { BlobLeaseClient } from "./BlobLeaseClient";
import { PagedAsyncIterableIterator, PageSettings } from "@azure/core-paging";

/**
 * Options to configure the {@link BlobClient.beginCopyFromURL} operation.
 */
export interface BlobBeginCopyFromURLOptions extends BlobStartCopyFromURLOptions {
  /**
   * The amount of time in milliseconds the poller should wait between
   * calls to the service to determine the status of the Blob copy.
   * Defaults to 15 seconds.
   */
  intervalInMs?: number;
  /**
   * Callback to receive the state of the copy progress.
   */
  onProgress?: (state: BlobBeginCopyFromUrlPollState) => void;
  /**
   * Serialized poller state that can be used to resume polling from.
   * This may be useful when starting a copy on one process or thread
   * and you wish to continue polling on another process or thread.
   *
   * To get serialized poller state, call `poller.toString()` on an existing
   * poller.
   */
  resumeFrom?: string;
}

/**
 * Contains response data for the {@link BlobClient.beginCopyFromURL} operation.
 */
export interface BlobBeginCopyFromURLResponse extends BlobStartCopyFromURLResponse {}

/**
 * Options to configure the {@link BlobClient.download} operation.
 */
export interface BlobDownloadOptions extends CommonOptions {
  /**
   * An implementation of the `AbortSignalLike` interface to signal the request to cancel the operation.
   * For example, use the &commat;azure/abort-controller to create an `AbortSignal`.
   */
  abortSignal?: AbortSignalLike;
  /**
   * An opaque DateTime string value that, when present, specifies the blob snapshot to retrieve.
   */
  snapshot?: string;
  /**
   * When this is set to true and download range of blob, the service returns the MD5 hash for the range,
   * as long as the range is less than or equal to 4 MB in size.
   *
   * rangeGetContentCrc64 and rangeGetContentMD5 cannot be set at same time.
   */
  rangeGetContentMD5?: boolean;
  /**
   * When this is set to true and download range of blob, the service returns the CRC64 hash for the range,
   * as long as the range is less than or equal to 4 MB in size.
   *
   * rangeGetContentCrc64 and rangeGetContentMD5 cannot be set at same time.
   */
  rangeGetContentCrc64?: boolean;
  /**
   * Conditions to meet when downloading blobs.
   */
  conditions?: BlobRequestConditions;
  /**
   * Call back to receive events on the progress of download operation.
   */
  onProgress?: (progress: TransferProgressEvent) => void;

  /**
   * Optional. ONLY AVAILABLE IN NODE.JS.
   *
   * How many retries will perform when original body download stream unexpected ends.
   * Above kind of ends will not trigger retry policy defined in a pipeline,
   * because they doesn't emit network errors.
   *
   * With this option, every additional retry means an additional `FileClient.download()` request will be made
   * from the broken point, until the requested range has been successfully downloaded or maxRetryRequests is reached.
   *
   * Default value is 5, please set a larger value when loading large files in poor network.
   */
  maxRetryRequests?: number;
  /**
   * Customer Provided Key Info.
   */
  customerProvidedKey?: CpkInfo;
}

/**
 * Options to configure the {@link BlobClient.exists} operation.
 */
export interface BlobExistsOptions extends CommonOptions {
  /**
   * An implementation of the `AbortSignalLike` interface to signal the request to cancel the operation.
   * For example, use the &commat;azure/abort-controller to create an `AbortSignal`.
   */
  abortSignal?: AbortSignalLike;
  /**
   * Customer Provided Key Info.
   */
  customerProvidedKey?: CpkInfo;
  /**
   * Conditions to meet.
   */
  conditions?: BlobRequestConditions;
}

/**
 * Options to configure the {@link BlobClient.getProperties} operation.
 */
export interface BlobGetPropertiesOptions extends CommonOptions {
  /**
   * An implementation of the `AbortSignalLike` interface to signal the request to cancel the operation.
   * For example, use the &commat;azure/abort-controller to create an `AbortSignal`.
   */
  abortSignal?: AbortSignalLike;
  /**
   * Conditions to meet when getting blob properties.
   */
  conditions?: BlobRequestConditions;
  /**
   * Customer Provided Key Info.
   */
  customerProvidedKey?: CpkInfo;
}

/**
 * Options to configure the {@link BlobClient.delete} operation.
 */
export interface BlobDeleteOptions extends CommonOptions {
  /**
   * An implementation of the `AbortSignalLike` interface to signal the request to cancel the operation.
   * For example, use the &commat;azure/abort-controller to create an `AbortSignal`.
   */
  abortSignal?: AbortSignalLike;
  /**
   * Conditions to meet when deleting blobs.
   */
  conditions?: BlobRequestConditions;
  /**
   * Specifies options to delete blobs that have associated snapshots.
   * - `include`: Delete the base blob and all of its snapshots.
   * - `only`: Delete only the blob's snapshots and not the blob itself.
   */
  deleteSnapshots?: DeleteSnapshotsOptionType;
  /**
   * Customer Provided Key Info.
   */
  customerProvidedKey?: CpkInfo;
}

/**
 * Options to configure the {@link BlobClient.undelete} operation.
 */
export interface BlobUndeleteOptions extends CommonOptions {
  /**
   * An implementation of the `AbortSignalLike` interface to signal the request to cancel the operation.
   * For example, use the &commat;azure/abort-controller to create an `AbortSignal`.
   */
  abortSignal?: AbortSignalLike;
  /**
   * Customer Provided Key Info.
   */
  customerProvidedKey?: CpkInfo;
}

/**
 * Options to configure the {@link BlobClient.setHTTPHeaders} operation.
 */
export interface BlobSetHTTPHeadersOptions extends CommonOptions {
  /**
   * An implementation of the `AbortSignalLike` interface to signal the request to cancel the operation.
   * For example, use the &commat;azure/abort-controller to create an `AbortSignal`.
   */
  abortSignal?: AbortSignalLike;
  /**
   * Conditions to meet when setting blob HTTP headers.
   */
  conditions?: BlobRequestConditions;
  /**
   * Customer Provided Key Info.
   */
  customerProvidedKey?: CpkInfo;
}

/**
 * Options to configure the {@link BlobClient.setMetadata} operation.
 */
export interface BlobSetMetadataOptions extends CommonOptions {
  /**
   * An implementation of the `AbortSignalLike` interface to signal the request to cancel the operation.
   * For example, use the &commat;azure/abort-controller to create an `AbortSignal`.
   */
  abortSignal?: AbortSignalLike;
  /**
   * Conditions to meet when setting blob metadata.
   */
  conditions?: BlobRequestConditions;
  /**
   * Customer Provided Key Info.
   */
  customerProvidedKey?: CpkInfo;
  /**
   * Optional. Version 2019-07-07 and later.  Specifies the name of the encryption scope to use to
   * encrypt the data provided in the request. If not specified, encryption is performed with the
   * default account encryption scope.  For more information, see Encryption at Rest for Azure
   * Storage Services.
   */
  encryptionScope?: string;
}

/**
 * Options to configure the {@link BlobClient.setTags} operation.
 */
export interface BlobSetTagsOptions extends CommonOptions {
  /**
   * An implementation of the `AbortSignalLike` interface to signal the request to cancel the operation.
   * For example, use the &commat;azure/abort-controller to create an `AbortSignal`.
   */
  abortSignal?: AbortSignalLike;
  /**
   * Conditions to meet for the blob to perform this operation.
   */
  conditions?: TagConditions & LeaseAccessConditions;
}

/**
 * Options to configure the {@link BlobClient.getTags} operation.
 */
export interface BlobGetTagsOptions extends CommonOptions {
  /**
   * An implementation of the `AbortSignalLike` interface to signal the request to cancel the operation.
   * For example, use the &commat;azure/abort-controller to create an `AbortSignal`.
   */
  abortSignal?: AbortSignalLike;
  /**
   * Conditions to meet for the blob to perform this operation.
   */
  conditions?: TagConditions & LeaseAccessConditions;
}

/**
 * Contains response data for the {@link BlobClient.getTags} operation.
 */
export type BlobGetTagsResponse = WithResponse<
  { tags: Tags } & BlobGetTagsHeaders,
  BlobGetTagsHeaders,
  BlobTags
>;

/**
 * Options to configure Blob - Acquire Lease operation.
 */
export interface BlobAcquireLeaseOptions extends CommonOptions {
  /**
   * An implementation of the `AbortSignalLike` interface to signal the request to cancel the operation.
   * For example, use the &commat;azure/abort-controller to create an `AbortSignal`.
   */
  abortSignal?: AbortSignalLike;
  /**
   * Conditions to meet when acquiring the lease of a blob.
   */
  conditions?: ModifiedAccessConditions;
}

/**
 * Options to configure Blob - Release Lease operation.
 */
export interface BlobReleaseLeaseOptions extends CommonOptions {
  /**
   * An implementation of the `AbortSignalLike` interface to signal the request to cancel the operation.
   * For example, use the &commat;azure/abort-controller to create an `AbortSignal`.
   */
  abortSignal?: AbortSignalLike;
  /**
   * Conditions to meet when releasing the lease of a blob.
   */
  conditions?: ModifiedAccessConditions;
}

/**
 * Options to configure Blob - Renew Lease operation.
 */
export interface BlobRenewLeaseOptions extends CommonOptions {
  /**
   * An implementation of the `AbortSignalLike` interface to signal the request to cancel the operation.
   * For example, use the &commat;azure/abort-controller to create an `AbortSignal`.
   */
  abortSignal?: AbortSignalLike;
  /**
   * Conditions to meet when renewing the lease of a blob.
   */
  conditions?: ModifiedAccessConditions;
}

/**
 * Options to configure Blob - Change Lease operation.
 */
export interface BlobChangeLeaseOptions extends CommonOptions {
  /**
   * An implementation of the `AbortSignalLike` interface to signal the request to cancel the operation.
   * For example, use the &commat;azure/abort-controller to create an `AbortSignal`.
   */
  abortSignal?: AbortSignalLike;
  /**
   * Conditions to meet when changing the lease of a blob.
   */
  conditions?: ModifiedAccessConditions;
}

/**
 * Options to configure Blob - Break Lease operation.
 */
export interface BlobBreakLeaseOptions extends CommonOptions {
  /**
   * An implementation of the `AbortSignalLike` interface to signal the request to cancel the operation.
   * For example, use the &commat;azure/abort-controller to create an `AbortSignal`.
   */
  abortSignal?: AbortSignalLike;
  /**
   * Conditions to meet when breaking the lease of a blob.
   */
  conditions?: ModifiedAccessConditions;
}

/**
 * Options to configure the {@link BlobClient.createSnapshot} operation.
 */
export interface BlobCreateSnapshotOptions extends CommonOptions {
  /**
   * An implementation of the `AbortSignalLike` interface to signal the request to cancel the operation.
   * For example, use the &commat;azure/abort-controller to create an `AbortSignal`.
   */
  abortSignal?: AbortSignalLike;
  /**
   * A collection of key-value string pair to associate with the snapshot.
   */
  metadata?: Metadata;
  /**
   * Conditions to meet when creating blob snapshots.
   */
  conditions?: BlobRequestConditions;
  /**
   * Customer Provided Key Info.
   */
  customerProvidedKey?: CpkInfo;
  /**
   * Optional. Version 2019-07-07 and later.  Specifies the name of the encryption scope to use to
   * encrypt the data provided in the request. If not specified, encryption is performed with the
   * default account encryption scope.  For more information, see Encryption at Rest for Azure
   * Storage Services.
   */
  encryptionScope?: string;
}

/**
 * Options to configure the {@link BlobClient.beginCopyFromURL} operation.
 */
export interface BlobStartCopyFromURLOptions extends CommonOptions {
  /**
   * An implementation of the `AbortSignalLike` interface to signal the request to cancel the operation.
   * For example, use the &commat;azure/abort-controller to create an `AbortSignal`.
   */
  abortSignal?: AbortSignalLike;
  /**
   * A collection of key-value string pair to associate with the blob that are being copied.
   */
  metadata?: Metadata;
  /**
   * Conditions to meet for the destination blob when copying from a URL to the blob.
   */
  conditions?: BlobRequestConditions;
  /**
   * Conditions to meet for the source Azure Blob/File when copying from a URL to the blob.
   */
  sourceConditions?: ModifiedAccessConditions;
  /**
   * Access tier.
   * More Details - https://docs.microsoft.com/en-us/azure/storage/blobs/storage-blob-storage-tiers
   */
  tier?: BlockBlobTier | PremiumPageBlobTier | string;
  /**
   * Rehydrate Priority - possible values include 'High', 'Standard'.
   * More Details - https://docs.microsoft.com/en-us/azure/storage/blobs/storage-blob-rehydration#rehydrate-an-archived-blob-to-an-online-tier
   */
  rehydratePriority?: RehydratePriority;
  /**
   * Optional. Specifies immutability policy for a blob.
   * Note that is parameter is only applicable to a blob within a container that
   * has version level worm enabled.
   */
  immutabilityPolicy?: BlobImmutabilityPolicy;
  /**
   * Optional. Indicates if a legal hold should be placed on the blob.
   * Note that is parameter is only applicable to a blob within a container that
   * has version level worm enabled.
   */
  legalHold?: boolean;
  /**
   * Blob tags.
   */
  tags?: Tags;
  /**
   * Overrides the sealed state of the destination blob. Default true.
   */
  sealBlob?: boolean;
}

/**
 * Options to configure the {@link BlobClient.abortCopyFromURL} operation.
 */
export interface BlobAbortCopyFromURLOptions extends CommonOptions {
  /**
   * An implementation of the `AbortSignalLike` interface to signal the request to cancel the operation.
   * For example, use the &commat;azure/abort-controller to create an `AbortSignal`.
   */
  abortSignal?: AbortSignalLike;
  /**
   * If specified, contains the lease id that must be matched and lease with this id
   * must be active in order for the operation to succeed.
   */
  conditions?: LeaseAccessConditions;
}

/**
 * Options to configure the {@link BlobClient.syncCopyFromURL} operation.
 */
export interface BlobSyncCopyFromURLOptions extends CommonOptions {
  /**
   * An implementation of the `AbortSignalLike` interface to signal the request to cancel the operation.
   * For example, use the &commat;azure/abort-controller to create an `AbortSignal`.
   */
  abortSignal?: AbortSignalLike;
  /**
   * A collection of key-value string pair to associate with the snapshot.
   */
  metadata?: Metadata;
  /**
   * Conditions to meet for the destination blob when copying from a URL to the blob.
   */
  conditions?: BlobRequestConditions;
  /**
   * Conditions to meet for the source Azure Blob/File when copying from a URL to the blob.
   */
  sourceConditions?: MatchConditions & ModificationConditions;
  /**
   * Access tier.
   * More Details - https://docs.microsoft.com/en-us/azure/storage/blobs/storage-blob-storage-tiers
   */
  tier?: BlockBlobTier | PremiumPageBlobTier | string;
  /**
   * Specify the md5 calculated for the range of bytes that must be read from the copy source.
   */
  sourceContentMD5?: Uint8Array;
  /**
   * Optional. Specifies immutability policy for a blob.
   * Note that is parameter is only applicable to a blob within a container that
   * has version level worm enabled.
   */
  immutabilityPolicy?: BlobImmutabilityPolicy;
  /**
   * Optional. Indicates if a legal hold should be placed on the blob.
   * Note that is parameter is only applicable to a blob within a container that
   * has version level worm enabled.
   */
  legalHold?: boolean;
  /**
   * Blob tags.
   */
  tags?: Tags;
  /**
   * Only Bearer type is supported. Credentials should be a valid OAuth access token to copy source.
   */
  sourceAuthorization?: HttpAuthorization;
  /**
   * Optional. Version 2019-07-07 and later.  Specifies the name of the encryption scope to use to encrypt the data provided in the request. If not specified, encryption is performed with the default account encryption scope.  For more information, see Encryption at Rest for Azure Storage Services.
   */
  encryptionScope?: string;
  /**
   * Optional. Default 'REPLACE'.  Indicates if source tags should be copied or replaced with the tags specified by {@link tags}.
   */
  copySourceTags?: BlobCopySourceTags;
}

/**
 * Options to configure the {@link BlobClient.setAccessTier} operation.
 */
export interface BlobSetTierOptions extends CommonOptions {
  /**
   * An implementation of the `AbortSignalLike` interface to signal the request to cancel the operation.
   * For example, use the &commat;azure/abort-controller to create an `AbortSignal`.
   */
  abortSignal?: AbortSignalLike;
  /**
   * If specified, contains the lease id that must be matched and lease with this id
   * must be active in order for the operation to succeed.
   */
  conditions?: LeaseAccessConditions & TagConditions;
  /**
   * Rehydrate Priority - possible values include 'High', 'Standard'.
   * More Details - https://docs.microsoft.com/en-us/azure/storage/blobs/storage-blob-rehydration#rehydrate-an-archived-blob-to-an-online-tier
   */
  rehydratePriority?: RehydratePriority;
}

/**
 * Option interface for the {@link BlobClient.downloadToBuffer} operation.
 */
export interface BlobDownloadToBufferOptions extends CommonOptions {
  /**
   * An implementation of the `AbortSignalLike` interface to signal the request to cancel the operation.
   * For example, use the &commat;azure/abort-controller to create an `AbortSignal`.
   */
  abortSignal?: AbortSignalLike;

  /**
   * blockSize is the data every request trying to download.
   * Must be greater than or equal to 0.
   * If set to 0 or undefined, blockSize will automatically calculated according to the blob size.
   */
  blockSize?: number;

  /**
   * Optional. ONLY AVAILABLE IN NODE.JS.
   *
   * How many retries will perform when original block download stream unexpected ends.
   * Above kind of ends will not trigger retry policy defined in a pipeline,
   * because they doesn't emit network errors.
   *
   * With this option, every additional retry means an additional FileClient.download() request will be made
   * from the broken point, until the requested block has been successfully downloaded or
   * maxRetryRequestsPerBlock is reached.
   *
   * Default value is 5, please set a larger value when in poor network.
   */
  maxRetryRequestsPerBlock?: number;

  /**
   * Progress updater.
   */
  onProgress?: (progress: TransferProgressEvent) => void;

  /**
   * Access conditions headers.
   */
  conditions?: BlobRequestConditions;

  /**
   * Concurrency of parallel download.
   */
  concurrency?: number;
  /**
   * Customer Provided Key Info.
   */
  customerProvidedKey?: CpkInfo;
}

/**
 * Contains response data for the {@link BlobClient.deleteIfExists} operation.
 */
export interface BlobDeleteIfExistsResponse extends BlobDeleteResponse {
  /**
   * Indicate whether the blob is successfully deleted. Is false if the blob does not exist in the first place.
   */
  succeeded: boolean;
}

/**
 * Contains response data for the {@link BlobClient.getProperties} operation.
 */
export interface BlobGetPropertiesResponse extends BlobGetPropertiesResponseModel {
  /**
   * Parsed Object Replication Policy Id, Rule Id(s) and status of the source blob.
   */
  objectReplicationSourceProperties?: ObjectReplicationPolicy[];

  /**
   * Object Replication Policy Id of the destination blob.
   */
  objectReplicationDestinationPolicyId?: string;
}

/**
 * Common options of {@link BlobGenerateSasUrlOptions} and {@link ContainerGenerateSasUrlOptions}.
 */
export interface CommonGenerateSasUrlOptions {
  /**
   * The version of the service this SAS will target. If not specified, it will default to the version targeted by the
   * library.
   */
  version?: string;

  /**
   * Optional. SAS protocols, HTTPS only or HTTPSandHTTP
   */
  protocol?: SASProtocol;

  /**
   * Optional. When the SAS will take effect.
   */
  startsOn?: Date;

  /**
   * Optional only when identifier is provided. The time after which the SAS will no longer work.
   */
  expiresOn?: Date;

  /**
   * Optional. IP ranges allowed in this SAS.
   */
  ipRange?: SasIPRange;

  /**
   * Optional. The name of the access policy on the container this SAS references if any.
   *
   * @see https://docs.microsoft.com/en-us/rest/api/storageservices/establishing-a-stored-access-policy
   */
  identifier?: string;

  /**
   * Optional. Encryption scope to use when sending requests authorized with this SAS URI.
   */
  encryptionScope?: string;

  /**
   * Optional. The cache-control header for the SAS.
   */
  cacheControl?: string;

  /**
   * Optional. The content-disposition header for the SAS.
   */
  contentDisposition?: string;

  /**
   * Optional. The content-encoding header for the SAS.
   */
  contentEncoding?: string;

  /**
   * Optional. The content-language header for the SAS.
   */
  contentLanguage?: string;

  /**
   * Optional. The content-type header for the SAS.
   */
  contentType?: string;
}

/**
 * Options to configure {@link BlobClient.generateSasUrl} operation.
 */
export interface BlobGenerateSasUrlOptions extends CommonGenerateSasUrlOptions {
  /**
   * Optional only when identifier is provided. Specifies the list of permissions to be associated with the SAS.
   */
  permissions?: BlobSASPermissions;
}

/**
 * Options for deleting immutability policy {@link BlobClient.deleteImmutabilityPolicy} operation.
 */
export interface BlobDeleteImmutabilityPolicyOptions extends CommonOptions {
  /**
   * An implementation of the `AbortSignalLike` interface to signal the request to cancel the operation.
   * For example, use the &commat;azure/abort-controller to create an `AbortSignal`.
   */
  abortSignal?: AbortSignalLike;
}

/**
 * Options for setting immutability policy {@link BlobClient.setImmutabilityPolicy} operation.
 */
export interface BlobSetImmutabilityPolicyOptions extends CommonOptions {
  /**
   * An implementation of the `AbortSignalLike` interface to signal the request to cancel the operation.
   * For example, use the &commat;azure/abort-controller to create an `AbortSignal`.
   */
  abortSignal?: AbortSignalLike;
  modifiedAccessCondition?: ModificationConditions;
}

/**
 * Options for setting legal hold {@link BlobClient.setLegalHold} operation.
 */
export interface BlobSetLegalHoldOptions extends CommonOptions {
  /**
   * An implementation of the `AbortSignalLike` interface to signal the request to cancel the operation.
   * For example, use the &commat;azure/abort-controller to create an `AbortSignal`.
   */
  abortSignal?: AbortSignalLike;
}

/**
 * A BlobClient represents a URL to an Azure Storage blob; the blob may be a block blob,
 * append blob, or page blob.
 */
export class BlobClient extends StorageClient {
  /**
   * blobContext provided by protocol layer.
   */
  private blobContext: StorageBlob;

  private _name: string;
  private _containerName: string;

  private _versionId?: string;
  private _snapshot?: string;

  /**
   * The name of the blob.
   */
  public get name(): string {
    return this._name;
  }

  /**
   * The name of the storage container the blob is associated with.
   */
  public get containerName(): string {
    return this._containerName;
  }

  /**
   *
   * Creates an instance of BlobClient from connection string.
   *
   * @param connectionString - Account connection string or a SAS connection string of an Azure storage account.
   *                                  [ Note - Account connection string can only be used in NODE.JS runtime. ]
   *                                  Account connection string example -
   *                                  `DefaultEndpointsProtocol=https;AccountName=myaccount;AccountKey=accountKey;EndpointSuffix=core.windows.net`
   *                                  SAS connection string example -
   *                                  `BlobEndpoint=https://myaccount.blob.core.windows.net/;QueueEndpoint=https://myaccount.queue.core.windows.net/;FileEndpoint=https://myaccount.file.core.windows.net/;TableEndpoint=https://myaccount.table.core.windows.net/;SharedAccessSignature=sasString`
   * @param containerName - Container name.
   * @param blobName - Blob name.
   * @param options - Optional. Options to configure the HTTP pipeline.
   */
  constructor(
    connectionString: string,
    containerName: string,
    blobName: string,
    // Legacy, no fix for eslint error without breaking. Disable it for this interface.
    /* eslint-disable-next-line @azure/azure-sdk/ts-naming-options*/
    options?: StoragePipelineOptions
  );
  /**
   * Creates an instance of BlobClient.
   * This method accepts an encoded URL or non-encoded URL pointing to a blob.
   * Encoded URL string will NOT be escaped twice, only special characters in URL path will be escaped.
   * If a blob name includes ? or %, blob name must be encoded in the URL.
   *
   * @param url - A Client string pointing to Azure Storage blob service, such as
   *                     "https://myaccount.blob.core.windows.net". You can append a SAS
   *                     if using AnonymousCredential, such as "https://myaccount.blob.core.windows.net?sasString".
   * @param credential -  Such as AnonymousCredential, StorageSharedKeyCredential or any credential from the `@azure/identity` package to authenticate requests to the service. You can also provide an object that implements the TokenCredential interface. If not specified, AnonymousCredential is used.
   * @param options - Optional. Options to configure the HTTP pipeline.
   */
  constructor(
    url: string,
    credential?: StorageSharedKeyCredential | AnonymousCredential | TokenCredential,
    // Legacy, no fix for eslint error without breaking. Disable it for this interface.
    /* eslint-disable-next-line @azure/azure-sdk/ts-naming-options*/
    options?: StoragePipelineOptions
  );
  /**
   * Creates an instance of BlobClient.
   * This method accepts an encoded URL or non-encoded URL pointing to a blob.
   * Encoded URL string will NOT be escaped twice, only special characters in URL path will be escaped.
   * If a blob name includes ? or %, blob name must be encoded in the URL.
   *
   * @param url - A URL string pointing to Azure Storage blob, such as
   *                     "https://myaccount.blob.core.windows.net/mycontainer/blob".
   *                     You can append a SAS if using AnonymousCredential, such as
   *                     "https://myaccount.blob.core.windows.net/mycontainer/blob?sasString".
   *                     This method accepts an encoded URL or non-encoded URL pointing to a blob.
   *                     Encoded URL string will NOT be escaped twice, only special characters in URL path will be escaped.
   *                     However, if a blob name includes ? or %, blob name must be encoded in the URL.
   *                     Such as a blob named "my?blob%", the URL should be "https://myaccount.blob.core.windows.net/mycontainer/my%3Fblob%25".
   * @param pipeline - Call newPipeline() to create a default
   *                            pipeline, or provide a customized pipeline.
   */
  constructor(url: string, pipeline: PipelineLike);
  constructor(
    urlOrConnectionString: string,
    credentialOrPipelineOrContainerName?:
      | string
      | StorageSharedKeyCredential
      | AnonymousCredential
      | TokenCredential
      | PipelineLike,
    blobNameOrOptions?: string | StoragePipelineOptions,
    // Legacy, no fix for eslint error without breaking. Disable it for this interface.
    /* eslint-disable-next-line @azure/azure-sdk/ts-naming-options*/
    options?: StoragePipelineOptions
  ) {
    options = options || {};
    let pipeline: PipelineLike;
    let url: string;
    if (isPipelineLike(credentialOrPipelineOrContainerName)) {
      // (url: string, pipeline: Pipeline)
      url = urlOrConnectionString;
      pipeline = credentialOrPipelineOrContainerName;
    } else if (
      (isNode && credentialOrPipelineOrContainerName instanceof StorageSharedKeyCredential) ||
      credentialOrPipelineOrContainerName instanceof AnonymousCredential ||
      isTokenCredential(credentialOrPipelineOrContainerName)
    ) {
      // (url: string, credential?: StorageSharedKeyCredential | AnonymousCredential | TokenCredential, options?: StoragePipelineOptions)
      url = urlOrConnectionString;
      options = blobNameOrOptions as StoragePipelineOptions;
      pipeline = newPipeline(credentialOrPipelineOrContainerName, options);
    } else if (
      !credentialOrPipelineOrContainerName &&
      typeof credentialOrPipelineOrContainerName !== "string"
    ) {
      // (url: string, credential?: StorageSharedKeyCredential | AnonymousCredential | TokenCredential, options?: StoragePipelineOptions)
      // The second parameter is undefined. Use anonymous credential.
      url = urlOrConnectionString;
      pipeline = newPipeline(new AnonymousCredential(), options);
    } else if (
      credentialOrPipelineOrContainerName &&
      typeof credentialOrPipelineOrContainerName === "string" &&
      blobNameOrOptions &&
      typeof blobNameOrOptions === "string"
    ) {
      // (connectionString: string, containerName: string, blobName: string, options?: StoragePipelineOptions)
      const containerName = credentialOrPipelineOrContainerName;
      const blobName = blobNameOrOptions;

      const extractedCreds = extractConnectionStringParts(urlOrConnectionString);
      if (extractedCreds.kind === "AccountConnString") {
        if (isNode) {
          const sharedKeyCredential = new StorageSharedKeyCredential(
            extractedCreds.accountName!,
            extractedCreds.accountKey
          );
          url = appendToURLPath(
            appendToURLPath(extractedCreds.url, encodeURIComponent(containerName)),
            encodeURIComponent(blobName)
          );

          if (!options.proxyOptions) {
            options.proxyOptions = getDefaultProxySettings(extractedCreds.proxyUri);
          }

          pipeline = newPipeline(sharedKeyCredential, options);
        } else {
          throw new Error("Account connection string is only supported in Node.js environment");
        }
      } else if (extractedCreds.kind === "SASConnString") {
        url =
          appendToURLPath(
            appendToURLPath(extractedCreds.url, encodeURIComponent(containerName)),
            encodeURIComponent(blobName)
          ) +
          "?" +
          extractedCreds.accountSas;
        pipeline = newPipeline(new AnonymousCredential(), options);
      } else {
        throw new Error(
          "Connection string must be either an Account connection string or a SAS connection string"
        );
      }
    } else {
      throw new Error("Expecting non-empty strings for containerName and blobName parameters");
    }

    super(url, pipeline);
    ({ blobName: this._name, containerName: this._containerName } =
      this.getBlobAndContainerNamesFromUrl());
    this.blobContext = this.storageClientContext.blob;

    this._snapshot = getURLParameter(this.url, URLConstants.Parameters.SNAPSHOT) as string;
    this._versionId = getURLParameter(this.url, URLConstants.Parameters.VERSIONID) as string;
  }

  /**
   * Creates a new BlobClient object identical to the source but with the specified snapshot timestamp.
   * Provide "" will remove the snapshot and return a Client to the base blob.
   *
   * @param snapshot - The snapshot timestamp.
   * @returns A new BlobClient object identical to the source but with the specified snapshot timestamp
   */
  public withSnapshot(snapshot: string): BlobClient {
    return new BlobClient(
      setURLParameter(
        this.url,
        URLConstants.Parameters.SNAPSHOT,
        snapshot.length === 0 ? undefined : snapshot
      ),
      this.pipeline
    );
  }

  /**
   * Creates a new BlobClient object pointing to a version of this blob.
   * Provide "" will remove the versionId and return a Client to the base blob.
   *
   * @param versionId - The versionId.
   * @returns A new BlobClient object pointing to the version of this blob.
   */
  public withVersion(versionId: string): BlobClient {
    return new BlobClient(
      setURLParameter(
        this.url,
        URLConstants.Parameters.VERSIONID,
        versionId.length === 0 ? undefined : versionId
      ),
      this.pipeline
    );
  }

  /**
   * Creates a AppendBlobClient object.
   *
   */
  public getAppendBlobClient(): AppendBlobClient {
    return new AppendBlobClient(this.url, this.pipeline);
  }

  /**
   * Creates a BlockBlobClient object.
   *
   */
  public getBlockBlobClient(): BlockBlobClient {
    return new BlockBlobClient(this.url, this.pipeline);
  }

  /**
   * Creates a PageBlobClient object.
   *
   */
  public getPageBlobClient(): PageBlobClient {
    return new PageBlobClient(this.url, this.pipeline);
  }

  /**
   * Reads or downloads a blob from the system, including its metadata and properties.
   * You can also call Get Blob to read a snapshot.
   *
   * * In Node.js, data returns in a Readable stream readableStreamBody
   * * In browsers, data returns in a promise blobBody
   *
   * @see https://docs.microsoft.com/en-us/rest/api/storageservices/get-blob
   *
   * @param offset - From which position of the blob to download, greater than or equal to 0
   * @param count - How much data to be downloaded, greater than 0. Will download to the end when undefined
   * @param options - Optional options to Blob Download operation.
   *
   *
   * Example usage (Node.js):
   *
   * ```js
   * // Download and convert a blob to a string
   * const downloadBlockBlobResponse = await blobClient.download();
   * const downloaded = await streamToBuffer(downloadBlockBlobResponse.readableStreamBody);
   * console.log("Downloaded blob content:", downloaded.toString());
   *
   * async function streamToBuffer(readableStream) {
   * return new Promise((resolve, reject) => {
   * const chunks = [];
   * readableStream.on("data", (data) => {
   * chunks.push(data instanceof Buffer ? data : Buffer.from(data));
   * });
   * readableStream.on("end", () => {
   * resolve(Buffer.concat(chunks));
   * });
   * readableStream.on("error", reject);
   * });
   * }
   * ```
   *
   * Example usage (browser):
   *
   * ```js
   * // Download and convert a blob to a string
   * const downloadBlockBlobResponse = await blobClient.download();
   * const downloaded = await blobToString(await downloadBlockBlobResponse.blobBody);
   * console.log(
   *   "Downloaded blob content",
   *   downloaded
   * );
   *
   * async function blobToString(blob: Blob): Promise<string> {
   *   const fileReader = new FileReader();
   *   return new Promise<string>((resolve, reject) => {
   *     fileReader.onloadend = (ev: any) => {
   *       resolve(ev.target!.result);
   *     };
   *     fileReader.onerror = reject;
   *     fileReader.readAsText(blob);
   *   });
   * }
   * ```
   */
  public async download(
    offset: number = 0,
    count?: number,
    options: BlobDownloadOptions = {}
  ): Promise<BlobDownloadResponseParsed> {
    options.conditions = options.conditions || {};
    options.conditions = options.conditions || {};
    ensureCpkIfSpecified(options.customerProvidedKey, this.isHttps);

    const { span, updatedOptions } = createSpan("BlobClient-download", options);

    try {
      const res = assertResponse<BlobDownloadResponseInternal, BlobDownloadHeaders>(
        await this.blobContext.download({
          abortSignal: options.abortSignal,
          leaseAccessConditions: options.conditions,
          modifiedAccessConditions: {
            ...options.conditions,
            ifTags: options.conditions?.tagConditions,
          },
          requestOptions: {
            onDownloadProgress: isNode ? undefined : options.onProgress, // for Node.js, progress is reported by RetriableReadableStream
          },
          range: offset === 0 && !count ? undefined : rangeToString({ offset, count }),
          rangeGetContentMD5: options.rangeGetContentMD5,
          rangeGetContentCRC64: options.rangeGetContentCrc64,
          snapshot: options.snapshot,
          cpkInfo: options.customerProvidedKey,
          tracingOptions: updatedOptions.tracingOptions,
        })
      );

      const wrappedRes: BlobDownloadResponseParsed = {
        ...res,
        _response: res._response, // _response is made non-enumerable
        objectReplicationDestinationPolicyId: res.objectReplicationPolicyId,
        objectReplicationSourceProperties: parseObjectReplicationRecord(res.objectReplicationRules),
      };
      // Return browser response immediately
      if (!isNode) {
        return wrappedRes;
      }

      // We support retrying when download stream unexpected ends in Node.js runtime
      // Following code shouldn't be bundled into browser build, however some
      // bundlers may try to bundle following code and "FileReadResponse.ts".
      // In this case, "FileDownloadResponse.browser.ts" will be used as a shim of "FileDownloadResponse.ts"
      // The config is in package.json "browser" field
      if (options.maxRetryRequests === undefined || options.maxRetryRequests < 0) {
        // TODO: Default value or make it a required parameter?
        options.maxRetryRequests = DEFAULT_MAX_DOWNLOAD_RETRY_REQUESTS;
      }

      if (res.contentLength === undefined) {
        throw new RangeError(`File download response doesn't contain valid content length header`);
      }

      if (!res.etag) {
        throw new RangeError(`File download response doesn't contain valid etag header`);
      }

      return new BlobDownloadResponse(
        wrappedRes,
        async (start: number): Promise<NodeJS.ReadableStream> => {
          const updatedDownloadOptions: BlobDownloadOptionalParams = {
            leaseAccessConditions: options.conditions,
            modifiedAccessConditions: {
              ifMatch: options.conditions!.ifMatch || res.etag,
              ifModifiedSince: options.conditions!.ifModifiedSince,
              ifNoneMatch: options.conditions!.ifNoneMatch,
              ifUnmodifiedSince: options.conditions!.ifUnmodifiedSince,
              ifTags: options.conditions?.tagConditions,
            },
            range: rangeToString({
              count: offset + res.contentLength! - start,
              offset: start,
            }),
            rangeGetContentMD5: options.rangeGetContentMD5,
            rangeGetContentCRC64: options.rangeGetContentCrc64,
            snapshot: options.snapshot,
            cpkInfo: options.customerProvidedKey,
          };

          // Debug purpose only
          // console.log(
          //   `Read from internal stream, range: ${
          //     updatedOptions.range
          //   }, options: ${JSON.stringify(updatedOptions)}`
          // );

          return (
            await this.blobContext.download({
              abortSignal: options.abortSignal,
              ...updatedDownloadOptions,
            })
          ).readableStreamBody!;
        },
        offset,
        res.contentLength!,
        {
          maxRetryRequests: options.maxRetryRequests,
          onProgress: options.onProgress,
        }
      );
    } catch (e: any) {
      span.setStatus({
        code: SpanStatusCode.ERROR,
        message: e.message,
      });
      throw e;
    } finally {
      span.end();
    }
  }

  /**
   * Returns true if the Azure blob resource represented by this client exists; false otherwise.
   *
   * NOTE: use this function with care since an existing blob might be deleted by other clients or
   * applications. Vice versa new blobs might be added by other clients or applications after this
   * function completes.
   *
   * @param options - options to Exists operation.
   */
  public async exists(options: BlobExistsOptions = {}): Promise<boolean> {
    const { span, updatedOptions } = createSpan("BlobClient-exists", options);
    try {
      ensureCpkIfSpecified(options.customerProvidedKey, this.isHttps);
      await this.getProperties({
        abortSignal: options.abortSignal,
        customerProvidedKey: options.customerProvidedKey,
        conditions: options.conditions,
        tracingOptions: updatedOptions.tracingOptions,
      });
      return true;
    } catch (e: any) {
      if (e.statusCode === 404) {
        // Expected exception when checking blob existence
        return false;
      } else if (
        e.statusCode === 409 &&
        (e.details.errorCode === BlobUsesCustomerSpecifiedEncryptionMsg ||
          e.details.errorCode === BlobDoesNotUseCustomerSpecifiedEncryption)
      ) {
        // Expected exception when checking blob existence
        return true;
      }

      span.setStatus({
        code: SpanStatusCode.ERROR,
        message: e.message,
      });
      throw e;
    } finally {
      span.end();
    }
  }

  /**
   * Returns all user-defined metadata, standard HTTP properties, and system properties
   * for the blob. It does not return the content of the blob.
   * @see https://docs.microsoft.com/en-us/rest/api/storageservices/get-blob-properties
   *
   * WARNING: The `metadata` object returned in the response will have its keys in lowercase, even if
   * they originally contained uppercase characters. This differs from the metadata keys returned by
   * the methods of {@link ContainerClient} that list blobs using the `includeMetadata` option, which
   * will retain their original casing.
   *
   * @param options - Optional options to Get Properties operation.
   */
  public async getProperties(
    options: BlobGetPropertiesOptions = {}
  ): Promise<BlobGetPropertiesResponse> {
    const { span, updatedOptions } = createSpan("BlobClient-getProperties", options);
    try {
      options.conditions = options.conditions || {};
      ensureCpkIfSpecified(options.customerProvidedKey, this.isHttps);
      const res = assertResponse<BlobGetPropertiesResponseInternal, BlobGetPropertiesHeaders>(
        await this.blobContext.getProperties({
          abortSignal: options.abortSignal,
          leaseAccessConditions: options.conditions,
          modifiedAccessConditions: {
            ...options.conditions,
            ifTags: options.conditions?.tagConditions,
          },
          cpkInfo: options.customerProvidedKey,
          tracingOptions: updatedOptions.tracingOptions,
        })
      );

      return {
        ...res,
        _response: res._response, // _response is made non-enumerable
        objectReplicationDestinationPolicyId: res.objectReplicationPolicyId,
        objectReplicationSourceProperties: parseObjectReplicationRecord(res.objectReplicationRules),
      };
    } catch (e: any) {
      span.setStatus({
        code: SpanStatusCode.ERROR,
        message: e.message,
      });
      throw e;
    } finally {
      span.end();
    }
  }

  /**
   * Marks the specified blob or snapshot for deletion. The blob is later deleted
   * during garbage collection. Note that in order to delete a blob, you must delete
   * all of its snapshots. You can delete both at the same time with the Delete
   * Blob operation.
   * @see https://docs.microsoft.com/en-us/rest/api/storageservices/delete-blob
   *
   * @param options - Optional options to Blob Delete operation.
   */
  public async delete(options: BlobDeleteOptions = {}): Promise<BlobDeleteResponse> {
    const { span, updatedOptions } = createSpan("BlobClient-delete", options);
    options.conditions = options.conditions || {};
    try {
      return assertResponse(
        await this.blobContext.delete({
          abortSignal: options.abortSignal,
          deleteSnapshots: options.deleteSnapshots,
          leaseAccessConditions: options.conditions,
          modifiedAccessConditions: {
            ...options.conditions,
            ifTags: options.conditions?.tagConditions,
          },
          tracingOptions: updatedOptions.tracingOptions,
        })
      );
    } catch (e: any) {
      span.setStatus({
        code: SpanStatusCode.ERROR,
        message: e.message,
      });
      throw e;
    } finally {
      span.end();
    }
  }

  /**
   * Marks the specified blob or snapshot for deletion if it exists. The blob is later deleted
   * during garbage collection. Note that in order to delete a blob, you must delete
   * all of its snapshots. You can delete both at the same time with the Delete
   * Blob operation.
   * @see https://docs.microsoft.com/en-us/rest/api/storageservices/delete-blob
   *
   * @param options - Optional options to Blob Delete operation.
   */
  public async deleteIfExists(
    options: BlobDeleteOptions = {}
  ): Promise<BlobDeleteIfExistsResponse> {
    const { span, updatedOptions } = createSpan("BlobClient-deleteIfExists", options);
    try {
      const res = assertResponse(await this.delete(updatedOptions));
      return {
        succeeded: true,
        ...res,
        _response: res._response, // _response is made non-enumerable
      };
    } catch (e: any) {
      if (e.details?.errorCode === "BlobNotFound") {
        span.setStatus({
          code: SpanStatusCode.ERROR,
          message: "Expected exception when deleting a blob or snapshot only if it exists.",
        });
        return {
          succeeded: false,
          ...e.response?.parsedHeaders,
          _response: e.response,
        };
      }
      span.setStatus({
        code: SpanStatusCode.ERROR,
        message: e.message,
      });
      throw e;
    } finally {
      span.end();
    }
  }

  /**
   * Restores the contents and metadata of soft deleted blob and any associated
   * soft deleted snapshots. Undelete Blob is supported only on version 2017-07-29
   * or later.
   * @see https://docs.microsoft.com/en-us/rest/api/storageservices/undelete-blob
   *
   * @param options - Optional options to Blob Undelete operation.
   */
  public async undelete(options: BlobUndeleteOptions = {}): Promise<BlobUndeleteResponse> {
    const { span, updatedOptions } = createSpan("BlobClient-undelete", options);
    try {
      return assertResponse(
        await this.blobContext.undelete({
          abortSignal: options.abortSignal,
          tracingOptions: updatedOptions.tracingOptions,
        })
      );
    } catch (e: any) {
      span.setStatus({
        code: SpanStatusCode.ERROR,
        message: e.message,
      });
      throw e;
    } finally {
      span.end();
    }
  }

  /**
   * Sets system properties on the blob.
   *
   * If no value provided, or no value provided for the specified blob HTTP headers,
   * these blob HTTP headers without a value will be cleared.
   * @see https://docs.microsoft.com/en-us/rest/api/storageservices/set-blob-properties
   *
   * @param blobHTTPHeaders - If no value provided, or no value provided for
   *                                                   the specified blob HTTP headers, these blob HTTP
   *                                                   headers without a value will be cleared.
   *                                                   A common header to set is `blobContentType`
   *                                                   enabling the browser to provide functionality
   *                                                   based on file type.
   * @param options - Optional options to Blob Set HTTP Headers operation.
   */
  public async setHTTPHeaders(
    blobHTTPHeaders?: BlobHTTPHeaders,
    options: BlobSetHTTPHeadersOptions = {}
  ): Promise<BlobSetHTTPHeadersResponse> {
    const { span, updatedOptions } = createSpan("BlobClient-setHTTPHeaders", options);
    options.conditions = options.conditions || {};
    try {
      ensureCpkIfSpecified(options.customerProvidedKey, this.isHttps);
      return assertResponse(
        await this.blobContext.setHttpHeaders({
          abortSignal: options.abortSignal,
          blobHttpHeaders: blobHTTPHeaders,
          leaseAccessConditions: options.conditions,
          modifiedAccessConditions: {
            ...options.conditions,
            ifTags: options.conditions?.tagConditions,
          },
          // cpkInfo: options.customerProvidedKey, // CPK is not included in Swagger, should change this back when this issue is fixed in Swagger.
          tracingOptions: updatedOptions.tracingOptions,
        })
      );
    } catch (e: any) {
      span.setStatus({
        code: SpanStatusCode.ERROR,
        message: e.message,
      });
      throw e;
    } finally {
      span.end();
    }
  }

  /**
   * Sets user-defined metadata for the specified blob as one or more name-value pairs.
   *
   * If no option provided, or no metadata defined in the parameter, the blob
   * metadata will be removed.
   * @see https://docs.microsoft.com/en-us/rest/api/storageservices/set-blob-metadata
   *
   * @param metadata - Replace existing metadata with this value.
   *                               If no value provided the existing metadata will be removed.
   * @param options - Optional options to Set Metadata operation.
   */
  public async setMetadata(
    metadata?: Metadata,
    options: BlobSetMetadataOptions = {}
  ): Promise<BlobSetMetadataResponse> {
    const { span, updatedOptions } = createSpan("BlobClient-setMetadata", options);
    options.conditions = options.conditions || {};
    try {
      ensureCpkIfSpecified(options.customerProvidedKey, this.isHttps);
      return assertResponse(
        await this.blobContext.setMetadata({
          abortSignal: options.abortSignal,
          leaseAccessConditions: options.conditions,
          metadata,
          modifiedAccessConditions: {
            ...options.conditions,
            ifTags: options.conditions?.tagConditions,
          },
          cpkInfo: options.customerProvidedKey,
          encryptionScope: options.encryptionScope,
          tracingOptions: updatedOptions.tracingOptions,
        })
      );
    } catch (e: any) {
      span.setStatus({
        code: SpanStatusCode.ERROR,
        message: e.message,
      });
      throw e;
    } finally {
      span.end();
    }
  }

  /**
   * Sets tags on the underlying blob.
   * A blob can have up to 10 tags. Tag keys must be between 1 and 128 characters.  Tag values must be between 0 and 256 characters.
   * Valid tag key and value characters include lower and upper case letters, digits (0-9),
   * space (' '), plus ('+'), minus ('-'), period ('.'), foward slash ('/'), colon (':'), equals ('='), and underscore ('_').
   *
   * @param tags -
   * @param options -
   */
  public async setTags(tags: Tags, options: BlobSetTagsOptions = {}): Promise<BlobSetTagsResponse> {
    const { span, updatedOptions } = createSpan("BlobClient-setTags", options);
    try {
      return assertResponse(
        await this.blobContext.setTags({
          abortSignal: options.abortSignal,
          leaseAccessConditions: options.conditions,
          modifiedAccessConditions: {
            ...options.conditions,
            ifTags: options.conditions?.tagConditions,
          },
          tracingOptions: updatedOptions.tracingOptions,
          tags: toBlobTags(tags),
        })
      );
    } catch (e: any) {
      span.setStatus({
        code: SpanStatusCode.ERROR,
        message: e.message,
      });
      throw e;
    } finally {
      span.end();
    }
  }

  /**
   * Gets the tags associated with the underlying blob.
   *
   * @param options -
   */
  public async getTags(options: BlobGetTagsOptions = {}): Promise<BlobGetTagsResponse> {
    const { span, updatedOptions } = createSpan("BlobClient-getTags", options);
    try {
      const response = assertResponse<BlobGetTagsResponseInternal, BlobGetTagsHeaders, BlobTags>(
        await this.blobContext.getTags({
          abortSignal: options.abortSignal,
          leaseAccessConditions: options.conditions,
          modifiedAccessConditions: {
            ...options.conditions,
            ifTags: options.conditions?.tagConditions,
          },
          tracingOptions: updatedOptions.tracingOptions,
        })
      );
      const wrappedResponse: BlobGetTagsResponse = {
        ...response,
        _response: response._response, // _response is made non-enumerable
        tags: toTags({ blobTagSet: response.blobTagSet }) || {},
      };
      return wrappedResponse;
    } catch (e: any) {
      span.setStatus({
        code: SpanStatusCode.ERROR,
        message: e.message,
      });
      throw e;
    } finally {
      span.end();
    }
  }

  /**
   * Get a {@link BlobLeaseClient} that manages leases on the blob.
   *
   * @param proposeLeaseId - Initial proposed lease Id.
   * @returns A new BlobLeaseClient object for managing leases on the blob.
   */
  public getBlobLeaseClient(proposeLeaseId?: string): BlobLeaseClient {
    return new BlobLeaseClient(this, proposeLeaseId);
  }

  /**
   * Creates a read-only snapshot of a blob.
   * @see https://docs.microsoft.com/en-us/rest/api/storageservices/snapshot-blob
   *
   * @param options - Optional options to the Blob Create Snapshot operation.
   */
  public async createSnapshot(
    options: BlobCreateSnapshotOptions = {}
  ): Promise<BlobCreateSnapshotResponse> {
    const { span, updatedOptions } = createSpan("BlobClient-createSnapshot", options);
    options.conditions = options.conditions || {};
    try {
      ensureCpkIfSpecified(options.customerProvidedKey, this.isHttps);
      return assertResponse(
        await this.blobContext.createSnapshot({
          abortSignal: options.abortSignal,
          leaseAccessConditions: options.conditions,
          metadata: options.metadata,
          modifiedAccessConditions: {
            ...options.conditions,
            ifTags: options.conditions?.tagConditions,
          },
          cpkInfo: options.customerProvidedKey,
          encryptionScope: options.encryptionScope,
          tracingOptions: updatedOptions.tracingOptions,
        })
      );
    } catch (e: any) {
      span.setStatus({
        code: SpanStatusCode.ERROR,
        message: e.message,
      });
      throw e;
    } finally {
      span.end();
    }
  }

  /**
   * Asynchronously copies a blob to a destination within the storage account.
   * This method returns a long running operation poller that allows you to wait
   * indefinitely until the copy is completed.
   * You can also cancel a copy before it is completed by calling `cancelOperation` on the poller.
   * Note that the onProgress callback will not be invoked if the operation completes in the first
   * request, and attempting to cancel a completed copy will result in an error being thrown.
   *
   * In version 2012-02-12 and later, the source for a Copy Blob operation can be
   * a committed blob in any Azure storage account.
   * Beginning with version 2015-02-21, the source for a Copy Blob operation can be
   * an Azure file in any Azure storage account.
   * Only storage accounts created on or after June 7th, 2012 allow the Copy Blob
   * operation to copy from another storage account.
   * @see https://docs.microsoft.com/en-us/rest/api/storageservices/copy-blob
   *
   * Example using automatic polling:
   *
   * ```js
   * const copyPoller = await blobClient.beginCopyFromURL('url');
   * const result = await copyPoller.pollUntilDone();
   * ```
   *
   * Example using manual polling:
   *
   * ```js
   * const copyPoller = await blobClient.beginCopyFromURL('url');
   * while (!poller.isDone()) {
   *    await poller.poll();
   * }
   * const result = copyPoller.getResult();
   * ```
   *
   * Example using progress updates:
   *
   * ```js
   * const copyPoller = await blobClient.beginCopyFromURL('url', {
   *   onProgress(state) {
   *     console.log(`Progress: ${state.copyProgress}`);
   *   }
   * });
   * const result = await copyPoller.pollUntilDone();
   * ```
   *
   * Example using a changing polling interval (default 15 seconds):
   *
   * ```js
   * const copyPoller = await blobClient.beginCopyFromURL('url', {
   *   intervalInMs: 1000 // poll blob every 1 second for copy progress
   * });
   * const result = await copyPoller.pollUntilDone();
   * ```
   *
   * Example using copy cancellation:
   *
   * ```js
   * const copyPoller = await blobClient.beginCopyFromURL('url');
   * // cancel operation after starting it.
   * try {
   *   await copyPoller.cancelOperation();
   *   // calls to get the result now throw PollerCancelledError
   *   await copyPoller.getResult();
   * } catch (err) {
   *   if (err.name === 'PollerCancelledError') {
   *     console.log('The copy was cancelled.');
   *   }
   * }
   * ```
   *
   * @param copySource - url to the source Azure Blob/File.
   * @param options - Optional options to the Blob Start Copy From URL operation.
   */
  public async beginCopyFromURL(
    copySource: string,
    options: BlobBeginCopyFromURLOptions = {}
  ): Promise<
    PollerLikeWithCancellation<
      PollOperationState<BlobBeginCopyFromURLResponse>,
      BlobBeginCopyFromURLResponse
    >
  > {
    const client: CopyPollerBlobClient = {
      abortCopyFromURL: (...args) => this.abortCopyFromURL(...args),
      getProperties: (...args) => this.getProperties(...args),
      startCopyFromURL: (...args) => this.startCopyFromURL(...args),
    };
    const poller = new BlobBeginCopyFromUrlPoller({
      blobClient: client,
      copySource,
      intervalInMs: options.intervalInMs,
      onProgress: options.onProgress,
      resumeFrom: options.resumeFrom,
      startCopyFromURLOptions: options,
    });

    // Trigger the startCopyFromURL call by calling poll.
    // Any errors from this method should be surfaced to the user.
    await poller.poll();

    return poller;
  }

  /**
   * Aborts a pending asynchronous Copy Blob operation, and leaves a destination blob with zero
   * length and full metadata. Version 2012-02-12 and newer.
   * @see https://docs.microsoft.com/en-us/rest/api/storageservices/abort-copy-blob
   *
   * @param copyId - Id of the Copy From URL operation.
   * @param options - Optional options to the Blob Abort Copy From URL operation.
   */
  public async abortCopyFromURL(
    copyId: string,
    options: BlobAbortCopyFromURLOptions = {}
  ): Promise<BlobAbortCopyFromURLResponse> {
    const { span, updatedOptions } = createSpan("BlobClient-abortCopyFromURL", options);
    try {
      return assertResponse(
        await this.blobContext.abortCopyFromURL(copyId, {
          abortSignal: options.abortSignal,
          leaseAccessConditions: options.conditions,
          tracingOptions: updatedOptions.tracingOptions,
        })
      );
    } catch (e: any) {
      span.setStatus({
        code: SpanStatusCode.ERROR,
        message: e.message,
      });
      throw e;
    } finally {
      span.end();
    }
  }

  /**
   * The synchronous Copy From URL operation copies a blob or an internet resource to a new blob. It will not
   * return a response until the copy is complete.
   * @see https://docs.microsoft.com/en-us/rest/api/storageservices/copy-blob-from-url
   *
   * @param copySource - The source URL to copy from, Shared Access Signature(SAS) maybe needed for authentication
   * @param options -
   */
  public async syncCopyFromURL(
    copySource: string,
    options: BlobSyncCopyFromURLOptions = {}
  ): Promise<BlobCopyFromURLResponse> {
    const { span, updatedOptions } = createSpan("BlobClient-syncCopyFromURL", options);
    options.conditions = options.conditions || {};
    options.sourceConditions = options.sourceConditions || {};

    try {
<<<<<<< HEAD
      return assertResponse(
        await this.blobContext.copyFromURL(copySource, {
          abortSignal: options.abortSignal,
          metadata: options.metadata,
          leaseAccessConditions: options.conditions,
          modifiedAccessConditions: {
            ...options.conditions,
            ifTags: options.conditions?.tagConditions,
          },
          sourceModifiedAccessConditions: {
            sourceIfMatch: options.sourceConditions.ifMatch,
            sourceIfModifiedSince: options.sourceConditions.ifModifiedSince,
            sourceIfNoneMatch: options.sourceConditions.ifNoneMatch,
            sourceIfUnmodifiedSince: options.sourceConditions.ifUnmodifiedSince,
          },
          sourceContentMD5: options.sourceContentMD5,
          copySourceAuthorization: httpAuthorizationToString(options.sourceAuthorization),
          blobTagsString: toBlobTagsString(options.tags),
          immutabilityPolicyExpiry: options.immutabilityPolicy?.expiriesOn,
          immutabilityPolicyMode: options.immutabilityPolicy?.policyMode,
          legalHold: options.legalHold,
          encryptionScope: options.encryptionScope,
          copySourceTags: options.copySourceTags,
          tracingOptions: updatedOptions.tracingOptions,
        })
      );
=======
      return await this.blobContext.copyFromURL(copySource, {
        abortSignal: options.abortSignal,
        metadata: options.metadata,
        leaseAccessConditions: options.conditions,
        modifiedAccessConditions: {
          ...options.conditions,
          ifTags: options.conditions?.tagConditions,
        },
        sourceModifiedAccessConditions: {
          sourceIfMatch: options.sourceConditions.ifMatch,
          sourceIfModifiedSince: options.sourceConditions.ifModifiedSince,
          sourceIfNoneMatch: options.sourceConditions.ifNoneMatch,
          sourceIfUnmodifiedSince: options.sourceConditions.ifUnmodifiedSince,
        },
        sourceContentMD5: options.sourceContentMD5,
        copySourceAuthorization: httpAuthorizationToString(options.sourceAuthorization),
        tier: toAccessTier(options.tier),
        blobTagsString: toBlobTagsString(options.tags),
        immutabilityPolicyExpiry: options.immutabilityPolicy?.expiriesOn,
        immutabilityPolicyMode: options.immutabilityPolicy?.policyMode,
        legalHold: options.legalHold,
        encryptionScope: options.encryptionScope,
        copySourceTags: options.copySourceTags,
        ...convertTracingToRequestOptionsBase(updatedOptions),
      });
>>>>>>> 51a8ccdb
    } catch (e: any) {
      span.setStatus({
        code: SpanStatusCode.ERROR,
        message: e.message,
      });
      throw e;
    } finally {
      span.end();
    }
  }

  /**
   * Sets the tier on a blob. The operation is allowed on a page blob in a premium
   * storage account and on a block blob in a blob storage account (locally redundant
   * storage only). A premium page blob's tier determines the allowed size, IOPS,
   * and bandwidth of the blob. A block blob's tier determines Hot/Cool/Archive
   * storage type. This operation does not update the blob's ETag.
   * @see https://docs.microsoft.com/en-us/rest/api/storageservices/set-blob-tier
   *
   * @param tier - The tier to be set on the blob. Valid values are Hot, Cool, or Archive.
   * @param options - Optional options to the Blob Set Tier operation.
   */
  public async setAccessTier(
    tier: BlockBlobTier | PremiumPageBlobTier | string,
    options: BlobSetTierOptions = {}
  ): Promise<BlobSetTierResponse> {
    const { span, updatedOptions } = createSpan("BlobClient-setAccessTier", options);
    try {
      return assertResponse(
        await this.blobContext.setTier(toAccessTier(tier)!, {
          abortSignal: options.abortSignal,
          leaseAccessConditions: options.conditions,
          modifiedAccessConditions: {
            ...options.conditions,
            ifTags: options.conditions?.tagConditions,
          },
          rehydratePriority: options.rehydratePriority,
          tracingOptions: updatedOptions.tracingOptions,
        })
      );
    } catch (e: any) {
      span.setStatus({
        code: SpanStatusCode.ERROR,
        message: e.message,
      });
      throw e;
    } finally {
      span.end();
    }
  }

  // High level function

  /**
   * ONLY AVAILABLE IN NODE.JS RUNTIME.
   *
   * Downloads an Azure Blob in parallel to a buffer.
   * Offset and count are optional, downloads the entire blob if they are not provided.
   *
   * Warning: Buffers can only support files up to about one gigabyte on 32-bit systems or about two
   * gigabytes on 64-bit systems due to limitations of Node.js/V8. For blobs larger than this size,
   * consider {@link downloadToFile}.
   *
   * @param offset - From which position of the block blob to download(in bytes)
   * @param count - How much data(in bytes) to be downloaded. Will download to the end when passing undefined
   * @param options - BlobDownloadToBufferOptions
   */
  public async downloadToBuffer(
    offset?: number,
    count?: number,
    options?: BlobDownloadToBufferOptions
  ): Promise<Buffer>;

  /**
   * ONLY AVAILABLE IN NODE.JS RUNTIME.
   *
   * Downloads an Azure Blob in parallel to a buffer.
   * Offset and count are optional, downloads the entire blob if they are not provided.
   *
   * Warning: Buffers can only support files up to about one gigabyte on 32-bit systems or about two
   * gigabytes on 64-bit systems due to limitations of Node.js/V8. For blobs larger than this size,
   * consider {@link downloadToFile}.
   *
   * @param buffer - Buffer to be fill, must have length larger than count
   * @param offset - From which position of the block blob to download(in bytes)
   * @param count - How much data(in bytes) to be downloaded. Will download to the end when passing undefined
   * @param options - BlobDownloadToBufferOptions
   */
  public async downloadToBuffer(
    buffer: Buffer,
    offset?: number,
    count?: number,
    options?: BlobDownloadToBufferOptions
  ): Promise<Buffer>;

  public async downloadToBuffer(
    param1?: Buffer | number,
    param2?: number,
    param3?: BlobDownloadToBufferOptions | number,
    param4: BlobDownloadToBufferOptions = {}
  ): Promise<Buffer | undefined> {
    let buffer: Buffer | undefined;
    let offset = 0;
    let count = 0;
    let options = param4;
    if (param1 instanceof Buffer) {
      buffer = param1;
      offset = param2 || 0;
      count = typeof param3 === "number" ? param3 : 0;
    } else {
      offset = typeof param1 === "number" ? param1 : 0;
      count = typeof param2 === "number" ? param2 : 0;
      options = (param3 as BlobDownloadToBufferOptions) || {};
    }
    const { span, updatedOptions } = createSpan("BlobClient-downloadToBuffer", options);

    try {
      if (!options.blockSize) {
        options.blockSize = 0;
      }
      if (options.blockSize < 0) {
        throw new RangeError("blockSize option must be >= 0");
      }
      if (options.blockSize === 0) {
        options.blockSize = DEFAULT_BLOB_DOWNLOAD_BLOCK_BYTES;
      }

      if (offset < 0) {
        throw new RangeError("offset option must be >= 0");
      }

      if (count && count <= 0) {
        throw new RangeError("count option must be greater than 0");
      }

      if (!options.conditions) {
        options.conditions = {};
      }

      // Customer doesn't specify length, get it
      if (!count) {
        const response = await this.getProperties({
          ...options,
          tracingOptions: updatedOptions.tracingOptions,
        });
        count = response.contentLength! - offset;
        if (count < 0) {
          throw new RangeError(
            `offset ${offset} shouldn't be larger than blob size ${response.contentLength!}`
          );
        }
      }

      // Allocate the buffer of size = count if the buffer is not provided
      if (!buffer) {
        try {
          buffer = Buffer.alloc(count);
        } catch (error: any) {
          throw new Error(
            `Unable to allocate the buffer of size: ${count}(in bytes). Please try passing your own buffer to the "downloadToBuffer" method or try using other methods like "download" or "downloadToFile".\t ${error.message}`
          );
        }
      }

      if (buffer.length < count) {
        throw new RangeError(
          `The buffer's size should be equal to or larger than the request count of bytes: ${count}`
        );
      }

      let transferProgress: number = 0;
      const batch = new Batch(options.concurrency);
      for (let off = offset; off < offset + count; off = off + options.blockSize) {
        batch.addOperation(async () => {
          // Exclusive chunk end position
          let chunkEnd = offset + count!;
          if (off + options.blockSize! < chunkEnd) {
            chunkEnd = off + options.blockSize!;
          }
          const response = await this.download(off, chunkEnd - off, {
            abortSignal: options.abortSignal,
            conditions: options.conditions,
            maxRetryRequests: options.maxRetryRequestsPerBlock,
            customerProvidedKey: options.customerProvidedKey,
            tracingOptions: updatedOptions.tracingOptions,
          });
          const stream = response.readableStreamBody!;
          await streamToBuffer(stream, buffer!, off - offset, chunkEnd - offset);
          // Update progress after block is downloaded, in case of block trying
          // Could provide finer grained progress updating inside HTTP requests,
          // only if convenience layer download try is enabled
          transferProgress += chunkEnd - off;
          if (options.onProgress) {
            options.onProgress({ loadedBytes: transferProgress });
          }
        });
      }
      await batch.do();
      return buffer;
    } catch (e: any) {
      span.setStatus({
        code: SpanStatusCode.ERROR,
        message: e.message,
      });
      throw e;
    } finally {
      span.end();
    }
  }

  /**
   * ONLY AVAILABLE IN NODE.JS RUNTIME.
   *
   * Downloads an Azure Blob to a local file.
   * Fails if the the given file path already exits.
   * Offset and count are optional, pass 0 and undefined respectively to download the entire blob.
   *
   * @param filePath -
   * @param offset - From which position of the block blob to download.
   * @param count - How much data to be downloaded. Will download to the end when passing undefined.
   * @param options - Options to Blob download options.
   * @returns The response data for blob download operation,
   *                                                 but with readableStreamBody set to undefined since its
   *                                                 content is already read and written into a local file
   *                                                 at the specified path.
   */
  public async downloadToFile(
    filePath: string,
    offset: number = 0,
    count?: number,
    options: BlobDownloadOptions = {}
  ): Promise<BlobDownloadResponseParsed> {
    const { span, updatedOptions } = createSpan("BlobClient-downloadToFile", options);
    try {
      const response = await this.download(offset, count, {
        ...options,
        tracingOptions: updatedOptions.tracingOptions,
      });
      if (response.readableStreamBody) {
        await readStreamToLocalFile(response.readableStreamBody, filePath);
      }

      // The stream is no longer accessible so setting it to undefined.
      (response as any).blobDownloadStream = undefined;
      return response;
    } catch (e: any) {
      span.setStatus({
        code: SpanStatusCode.ERROR,
        message: e.message,
      });
      throw e;
    } finally {
      span.end();
    }
  }

  private getBlobAndContainerNamesFromUrl(): { blobName: string; containerName: string } {
    let containerName;
    let blobName;
    try {
      //  URL may look like the following
      // "https://myaccount.blob.core.windows.net/mycontainer/blob?sasString";
      // "https://myaccount.blob.core.windows.net/mycontainer/blob";
      // "https://myaccount.blob.core.windows.net/mycontainer/blob/a.txt?sasString";
      // "https://myaccount.blob.core.windows.net/mycontainer/blob/a.txt";
      // IPv4/IPv6 address hosts, Endpoints - `http://127.0.0.1:10000/devstoreaccount1/containername/blob`
      // http://localhost:10001/devstoreaccount1/containername/blob

      const parsedUrl = new URL(this.url);

      if (parsedUrl.host.split(".")[1] === "blob") {
        // "https://myaccount.blob.core.windows.net/containername/blob".
        // .getPath() -> /containername/blob
        const pathComponents = parsedUrl.pathname.match("/([^/]*)(/(.*))?");
        containerName = pathComponents![1];
        blobName = pathComponents![3];
      } else if (isIpEndpointStyle(parsedUrl)) {
        // IPv4/IPv6 address hosts... Example - http://192.0.0.10:10001/devstoreaccount1/containername/blob
        // Single word domain without a [dot] in the endpoint... Example - http://localhost:10001/devstoreaccount1/containername/blob
        // .getPath() -> /devstoreaccount1/containername/blob
        const pathComponents = parsedUrl.pathname.match("/([^/]*)/([^/]*)(/(.*))?");
        containerName = pathComponents![2];
        blobName = pathComponents![4];
      } else {
        // "https://customdomain.com/containername/blob".
        // .getPath() -> /containername/blob
        const pathComponents = parsedUrl.pathname.match("/([^/]*)(/(.*))?");
        containerName = pathComponents![1];
        blobName = pathComponents![3];
      }

      // decode the encoded blobName, containerName - to get all the special characters that might be present in them
      containerName = decodeURIComponent(containerName);
      blobName = decodeURIComponent(blobName);

      // Azure Storage Server will replace "\" with "/" in the blob names
      //   doing the same in the SDK side so that the user doesn't have to replace "\" instances in the blobName
      blobName = blobName.replace(/\\/g, "/");

      if (!containerName) {
        throw new Error("Provided containerName is invalid.");
      }

      return { blobName, containerName };
    } catch (error: any) {
      throw new Error("Unable to extract blobName and containerName with provided information.");
    }
  }

  /**
   * Asynchronously copies a blob to a destination within the storage account.
   * In version 2012-02-12 and later, the source for a Copy Blob operation can be
   * a committed blob in any Azure storage account.
   * Beginning with version 2015-02-21, the source for a Copy Blob operation can be
   * an Azure file in any Azure storage account.
   * Only storage accounts created on or after June 7th, 2012 allow the Copy Blob
   * operation to copy from another storage account.
   * @see https://docs.microsoft.com/en-us/rest/api/storageservices/copy-blob
   *
   * @param copySource - url to the source Azure Blob/File.
   * @param options - Optional options to the Blob Start Copy From URL operation.
   */
  private async startCopyFromURL(
    copySource: string,
    options: BlobStartCopyFromURLOptions = {}
  ): Promise<BlobStartCopyFromURLResponse> {
    const { span, updatedOptions } = createSpan("BlobClient-startCopyFromURL", options);
    options.conditions = options.conditions || {};
    options.sourceConditions = options.sourceConditions || {};

    try {
      return assertResponse(
        await this.blobContext.startCopyFromURL(copySource, {
          abortSignal: options.abortSignal,
          leaseAccessConditions: options.conditions,
          metadata: options.metadata,
          modifiedAccessConditions: {
            ...options.conditions,
            ifTags: options.conditions?.tagConditions,
          },
          sourceModifiedAccessConditions: {
            sourceIfMatch: options.sourceConditions.ifMatch,
            sourceIfModifiedSince: options.sourceConditions.ifModifiedSince,
            sourceIfNoneMatch: options.sourceConditions.ifNoneMatch,
            sourceIfUnmodifiedSince: options.sourceConditions.ifUnmodifiedSince,
            sourceIfTags: options.sourceConditions.tagConditions,
          },
          immutabilityPolicyExpiry: options.immutabilityPolicy?.expiriesOn,
          immutabilityPolicyMode: options.immutabilityPolicy?.policyMode,
          legalHold: options.legalHold,
          rehydratePriority: options.rehydratePriority,
          tier: toAccessTier(options.tier),
          blobTagsString: toBlobTagsString(options.tags),
          sealBlob: options.sealBlob,
          tracingOptions: updatedOptions.tracingOptions,
        })
      );
    } catch (e: any) {
      span.setStatus({
        code: SpanStatusCode.ERROR,
        message: e.message,
      });
      throw e;
    } finally {
      span.end();
    }
  }

  /**
   * Only available for BlobClient constructed with a shared key credential.
   *
   * Generates a Blob Service Shared Access Signature (SAS) URI based on the client properties
   * and parameters passed in. The SAS is signed by the shared key credential of the client.
   *
   * @see https://docs.microsoft.com/en-us/rest/api/storageservices/constructing-a-service-sas
   *
   * @param options - Optional parameters.
   * @returns The SAS URI consisting of the URI to the resource represented by this client, followed by the generated SAS token.
   */
  public generateSasUrl(options: BlobGenerateSasUrlOptions): Promise<string> {
    return new Promise((resolve) => {
      if (!(this.credential instanceof StorageSharedKeyCredential)) {
        throw new RangeError(
          "Can only generate the SAS when the client is initialized with a shared key credential"
        );
      }

      const sas = generateBlobSASQueryParameters(
        {
          containerName: this._containerName,
          blobName: this._name,
          snapshotTime: this._snapshot,
          versionId: this._versionId,
          ...options,
        },
        this.credential
      ).toString();

      resolve(appendToURLQuery(this.url, sas));
    });
  }

  /**
   * Delete the immutablility policy on the blob.
   *
   * @param options - Optional options to delete immutability policy on the blob.
   */
  public async deleteImmutabilityPolicy(
    options?: BlobDeleteImmutabilityPolicyOptions
  ): Promise<BlobDeleteImmutabilityPolicyResponse> {
    const { span, updatedOptions } = createSpan("BlobClient-deleteImmutabilityPolicy", options);
    try {
      return assertResponse(
        await this.blobContext.deleteImmutabilityPolicy({
          tracingOptions: updatedOptions.tracingOptions,
        })
      );
    } catch (e: any) {
      span.setStatus({
        code: SpanStatusCode.ERROR,
        message: e.message,
      });
      throw e;
    } finally {
      span.end();
    }
  }

  /**
   * Set immutablility policy on the blob.
   *
   * @param options - Optional options to set immutability policy on the blob.
   */
  public async setImmutabilityPolicy(
    immutabilityPolicy: BlobImmutabilityPolicy,
    options?: BlobSetImmutabilityPolicyOptions
  ): Promise<BlobSetImmutabilityPolicyResponse> {
    const { span, updatedOptions } = createSpan("BlobClient-setImmutabilityPolicy", options);
    try {
      return assertResponse(
        await this.blobContext.setImmutabilityPolicy({
          immutabilityPolicyExpiry: immutabilityPolicy.expiriesOn,
          immutabilityPolicyMode: immutabilityPolicy.policyMode,
          tracingOptions: updatedOptions.tracingOptions,
        })
      );
    } catch (e: any) {
      span.setStatus({
        code: SpanStatusCode.ERROR,
        message: e.message,
      });
      throw e;
    } finally {
      span.end();
    }
  }

  /**
   * Set legal hold on the blob.
   *
   * @param options - Optional options to set legal hold on the blob.
   */
  public async setLegalHold(
    legalHoldEnabled: boolean,
    options?: BlobSetLegalHoldOptions
  ): Promise<BlobSetLegalHoldResponse> {
    const { span, updatedOptions } = createSpan("BlobClient-setLegalHold", options);
    try {
      return assertResponse(
        await this.blobContext.setLegalHold(legalHoldEnabled, {
          tracingOptions: updatedOptions.tracingOptions,
        })
      );
    } catch (e: any) {
      span.setStatus({
        code: SpanStatusCode.ERROR,
        message: e.message,
      });
      throw e;
    } finally {
      span.end();
    }
  }
}

/**
 * Options to configure {@link AppendBlobClient.create} operation.
 */
export interface AppendBlobCreateOptions extends CommonOptions {
  /**
   * An implementation of the `AbortSignalLike` interface to signal the request to cancel the operation.
   * For example, use the &commat;azure/abort-controller to create an `AbortSignal`.
   */
  abortSignal?: AbortSignalLike;

  /**
   * Conditions to meet when creating append blobs.
   */
  conditions?: BlobRequestConditions;
  /**
   * HTTP headers to set when creating append blobs. A common header
   * to set is `blobContentType`, enabling the browser to provide functionality
   * based on file type.
   *
   */
  blobHTTPHeaders?: BlobHTTPHeaders;
  /**
   * A collection of key-value string pair to associate with the blob when creating append blobs.
   */
  metadata?: Metadata;
  /**
   * Customer Provided Key Info.
   */
  customerProvidedKey?: CpkInfo;
  /**
   * Optional. Version 2019-07-07 and later.  Specifies the name of the encryption scope to use to
   * encrypt the data provided in the request. If not specified, encryption is performed with the
   * default account encryption scope.  For more information, see Encryption at Rest for Azure
   * Storage Services.
   */
  encryptionScope?: string;
  /**
   * Optional. Specifies immutability policy for a blob.
   * Note that is parameter is only applicable to a blob within a container that
   * has version level worm enabled.
   */
  immutabilityPolicy?: BlobImmutabilityPolicy;
  /**
   * Optional. Indicates if a legal hold should be placed on the blob.
   * Note that is parameter is only applicable to a blob within a container that
   * has version level worm enabled.
   */
  legalHold?: boolean;
  /**
   * Blob tags.
   */
  tags?: Tags;
}

/**
 * Options to configure {@link AppendBlobClient.createIfNotExists} operation.
 */
export interface AppendBlobCreateIfNotExistsOptions extends CommonOptions {
  /**
   * An implementation of the `AbortSignalLike` interface to signal the request to cancel the operation.
   * For example, use the &commat;azure/abort-controller to create an `AbortSignal`.
   */
  abortSignal?: AbortSignalLike;
  /**
   * HTTP headers to set when creating append blobs. A common header to set is
   * `blobContentType`, enabling the browser to provide functionality
   * based on file type.
   *
   */
  blobHTTPHeaders?: BlobHTTPHeaders;
  /**
   * A collection of key-value string pair to associate with the blob when creating append blobs.
   */
  metadata?: Metadata;
  /**
   * Customer Provided Key Info.
   */
  customerProvidedKey?: CpkInfo;
  /**
   * Optional. Version 2019-07-07 and later.  Specifies the name of the encryption scope to use to
   * encrypt the data provided in the request. If not specified, encryption is performed with the
   * default account encryption scope.  For more information, see Encryption at Rest for Azure
   * Storage Services.
   */
  encryptionScope?: string;
  /**
   * Optional. Specifies immutability policy for a blob.
   * Note that is parameter is only applicable to a blob within a container that
   * has version level worm enabled.
   */
  immutabilityPolicy?: BlobImmutabilityPolicy;
  /**
   * Optional. Indicates if a legal hold should be placed on the blob.
   * Note that is parameter is only applicable to a blob within a container that
   * has version level worm enabled.
   */
  legalHold?: boolean;
}

/**
 * Options to configure {@link AppendBlobClient.seal} operation.
 */
export interface AppendBlobSealOptions extends CommonOptions {
  /**
   * An implementation of the `AbortSignalLike` interface to signal the request to cancel the operation.
   * For example, use the &commat;azure/abort-controller to create an `AbortSignal`.
   */
  abortSignal?: AbortSignalLike;
  /**
   * Conditions to meet.
   */
  conditions?: AppendBlobRequestConditions;
}

/**
 * Options to configure the {@link AppendBlobClient.appendBlock} operation.
 */
export interface AppendBlobAppendBlockOptions extends CommonOptions {
  /**
   * An implementation of the `AbortSignalLike` interface to signal the request to cancel the operation.
   * For example, use the &commat;azure/abort-controller to create an `AbortSignal`.
   */
  abortSignal?: AbortSignalLike;
  /**
   * Conditions to meet when appending append blob blocks.
   */
  conditions?: AppendBlobRequestConditions;
  /**
   * Callback to receive events on the progress of append block operation.
   */
  onProgress?: (progress: TransferProgressEvent) => void;
  /**
   * An MD5 hash of the block content. This hash is used to verify the integrity of the block during transport.
   * When this is specified, the storage service compares the hash of the content that has arrived with this value.
   *
   * transactionalContentMD5 and transactionalContentCrc64 cannot be set at same time.
   */
  transactionalContentMD5?: Uint8Array;
  /**
   * A CRC64 hash of the append block content. This hash is used to verify the integrity of the append block during transport.
   * When this is specified, the storage service compares the hash of the content that has arrived with this value.
   *
   * transactionalContentMD5 and transactionalContentCrc64 cannot be set at same time.
   */
  transactionalContentCrc64?: Uint8Array;
  /**
   * Customer Provided Key Info.
   */
  customerProvidedKey?: CpkInfo;
  /**
   * Optional. Version 2019-07-07 and later.  Specifies the name of the encryption scope to use to
   * encrypt the data provided in the request. If not specified, encryption is performed with the
   * default account encryption scope.  For more information, see Encryption at Rest for Azure
   * Storage Services.
   */
  encryptionScope?: string;
}

/**
 * Options to configure the {@link AppendBlobClient.appendBlockFromURL} operation.
 */
export interface AppendBlobAppendBlockFromURLOptions extends CommonOptions {
  /**
   * An implementation of the `AbortSignalLike` interface to signal the request to cancel the operation.
   * For example, use the &commat;azure/abort-controller to create an `AbortSignal`.
   */
  abortSignal?: AbortSignalLike;
  /**
   * Conditions to meet when appending append blob blocks.
   */
  conditions?: AppendBlobRequestConditions;
  /**
   * Conditions to meet for the source Azure Blob/File when copying from a URL to the blob.
   */
  sourceConditions?: MatchConditions & ModificationConditions;
  /**
   * An MD5 hash of the append block content from the URI.
   * This hash is used to verify the integrity of the append block during transport of the data from the URI.
   * When this is specified, the storage service compares the hash of the content that has arrived from the copy-source with this value.
   *
   * sourceContentMD5 and sourceContentCrc64 cannot be set at same time.
   */
  sourceContentMD5?: Uint8Array;
  /**
   * A CRC64 hash of the append block content from the URI.
   * This hash is used to verify the integrity of the append block during transport of the data from the URI.
   * When this is specified, the storage service compares the hash of the content that has arrived from the copy-source with this value.
   *
   * sourceContentMD5 and sourceContentCrc64 cannot be set at same time.
   */
  sourceContentCrc64?: Uint8Array;
  /**
   * Customer Provided Key Info.
   */
  customerProvidedKey?: CpkInfo;
  /**
   * Optional. Version 2019-07-07 and later.  Specifies the name of the encryption scope to use to
   * encrypt the data provided in the request. If not specified, encryption is performed with the
   * default account encryption scope.  For more information, see Encryption at Rest for Azure
   * Storage Services.
   */
  encryptionScope?: string;
  /**
   * Only Bearer type is supported. Credentials should be a valid OAuth access token to copy source.
   */
  sourceAuthorization?: HttpAuthorization;
}

/**
 * Contains response data for the {@link appendBlobClient.createIfNotExists} operation.
 */
export interface AppendBlobCreateIfNotExistsResponse extends AppendBlobCreateResponse {
  /**
   * Indicate whether the blob is successfully created. Is false when the blob is not changed as it already exists.
   */
  succeeded: boolean;
}

/**
 * AppendBlobClient defines a set of operations applicable to append blobs.
 */
export class AppendBlobClient extends BlobClient {
  /**
   * appendBlobsContext provided by protocol layer.
   */
  private appendBlobContext: AppendBlob;

  /**
   *
   * Creates an instance of AppendBlobClient.
   *
   * @param connectionString - Account connection string or a SAS connection string of an Azure storage account.
   *                                  [ Note - Account connection string can only be used in NODE.JS runtime. ]
   *                                  Account connection string example -
   *                                  `DefaultEndpointsProtocol=https;AccountName=myaccount;AccountKey=accountKey;EndpointSuffix=core.windows.net`
   *                                  SAS connection string example -
   *                                  `BlobEndpoint=https://myaccount.blob.core.windows.net/;QueueEndpoint=https://myaccount.queue.core.windows.net/;FileEndpoint=https://myaccount.file.core.windows.net/;TableEndpoint=https://myaccount.table.core.windows.net/;SharedAccessSignature=sasString`
   * @param containerName - Container name.
   * @param blobName - Blob name.
   * @param options - Optional. Options to configure the HTTP pipeline.
   */
  constructor(
    connectionString: string,
    containerName: string,
    blobName: string,
    // Legacy, no fix for eslint error without breaking. Disable it for this interface.
    /* eslint-disable-next-line @azure/azure-sdk/ts-naming-options*/
    options?: StoragePipelineOptions
  );
  /**
   * Creates an instance of AppendBlobClient.
   * This method accepts an encoded URL or non-encoded URL pointing to an append blob.
   * Encoded URL string will NOT be escaped twice, only special characters in URL path will be escaped.
   * If a blob name includes ? or %, blob name must be encoded in the URL.
   *
   * @param url - A URL string pointing to Azure Storage append blob, such as
   *                     "https://myaccount.blob.core.windows.net/mycontainer/appendblob". You can
   *                     append a SAS if using AnonymousCredential, such as
   *                     "https://myaccount.blob.core.windows.net/mycontainer/appendblob?sasString".
   *                     This method accepts an encoded URL or non-encoded URL pointing to a blob.
   *                     Encoded URL string will NOT be escaped twice, only special characters in URL path will be escaped.
   *                     However, if a blob name includes ? or %, blob name must be encoded in the URL.
   *                     Such as a blob named "my?blob%", the URL should be "https://myaccount.blob.core.windows.net/mycontainer/my%3Fblob%25".
   * @param credential -  Such as AnonymousCredential, StorageSharedKeyCredential or any credential from the `@azure/identity` package to authenticate requests to the service. You can also provide an object that implements the TokenCredential interface. If not specified, AnonymousCredential is used.
   * @param options - Optional. Options to configure the HTTP pipeline.
   */
  constructor(
    url: string,
    credential: StorageSharedKeyCredential | AnonymousCredential | TokenCredential,
    // Legacy, no fix for eslint error without breaking. Disable it for this interface.
    /* eslint-disable-next-line @azure/azure-sdk/ts-naming-options*/
    options?: StoragePipelineOptions
  );
  /**
   * Creates an instance of AppendBlobClient.
   * This method accepts an encoded URL or non-encoded URL pointing to an append blob.
   * Encoded URL string will NOT be escaped twice, only special characters in URL path will be escaped.
   * If a blob name includes ? or %, blob name must be encoded in the URL.
   *
   * @param url - A URL string pointing to Azure Storage append blob, such as
   *                     "https://myaccount.blob.core.windows.net/mycontainer/appendblob". You can
   *                     append a SAS if using AnonymousCredential, such as
   *                     "https://myaccount.blob.core.windows.net/mycontainer/appendblob?sasString".
   *                     This method accepts an encoded URL or non-encoded URL pointing to a blob.
   *                     Encoded URL string will NOT be escaped twice, only special characters in URL path will be escaped.
   *                     However, if a blob name includes ? or %, blob name must be encoded in the URL.
   *                     Such as a blob named "my?blob%", the URL should be "https://myaccount.blob.core.windows.net/mycontainer/my%3Fblob%25".
   * @param pipeline - Call newPipeline() to create a default
   *                            pipeline, or provide a customized pipeline.
   */
  constructor(url: string, pipeline: PipelineLike);
  constructor(
    urlOrConnectionString: string,
    credentialOrPipelineOrContainerName:
      | string
      | StorageSharedKeyCredential
      | AnonymousCredential
      | TokenCredential
      | PipelineLike,
    blobNameOrOptions?: string | StoragePipelineOptions,
    // Legacy, no fix for eslint error without breaking. Disable it for this interface.
    /* eslint-disable-next-line @azure/azure-sdk/ts-naming-options*/
    options?: StoragePipelineOptions
  ) {
    // In TypeScript we cannot simply pass all parameters to super() like below so have to duplicate the code instead.
    //   super(s, credentialOrPipelineOrContainerNameOrOptions, blobNameOrOptions, options);
    let pipeline: PipelineLike;
    let url: string;
    options = options || {};
    if (isPipelineLike(credentialOrPipelineOrContainerName)) {
      // (url: string, pipeline: Pipeline)
      url = urlOrConnectionString;
      pipeline = credentialOrPipelineOrContainerName;
    } else if (
      (isNode && credentialOrPipelineOrContainerName instanceof StorageSharedKeyCredential) ||
      credentialOrPipelineOrContainerName instanceof AnonymousCredential ||
      isTokenCredential(credentialOrPipelineOrContainerName)
    ) {
      // (url: string, credential?: StorageSharedKeyCredential | AnonymousCredential | TokenCredential, options?: StoragePipelineOptions)      url = urlOrConnectionString;
      url = urlOrConnectionString;
      options = blobNameOrOptions as StoragePipelineOptions;
      pipeline = newPipeline(credentialOrPipelineOrContainerName, options);
    } else if (
      !credentialOrPipelineOrContainerName &&
      typeof credentialOrPipelineOrContainerName !== "string"
    ) {
      // (url: string, credential?: StorageSharedKeyCredential | AnonymousCredential | TokenCredential, options?: StoragePipelineOptions)
      url = urlOrConnectionString;
      // The second parameter is undefined. Use anonymous credential.
      pipeline = newPipeline(new AnonymousCredential(), options);
    } else if (
      credentialOrPipelineOrContainerName &&
      typeof credentialOrPipelineOrContainerName === "string" &&
      blobNameOrOptions &&
      typeof blobNameOrOptions === "string"
    ) {
      // (connectionString: string, containerName: string, blobName: string, options?: StoragePipelineOptions)
      const containerName = credentialOrPipelineOrContainerName;
      const blobName = blobNameOrOptions;

      const extractedCreds = extractConnectionStringParts(urlOrConnectionString);
      if (extractedCreds.kind === "AccountConnString") {
        if (isNode) {
          const sharedKeyCredential = new StorageSharedKeyCredential(
            extractedCreds.accountName!,
            extractedCreds.accountKey
          );
          url = appendToURLPath(
            appendToURLPath(extractedCreds.url, encodeURIComponent(containerName)),
            encodeURIComponent(blobName)
          );

          if (!options.proxyOptions) {
            options.proxyOptions = getDefaultProxySettings(extractedCreds.proxyUri);
          }

          pipeline = newPipeline(sharedKeyCredential, options);
        } else {
          throw new Error("Account connection string is only supported in Node.js environment");
        }
      } else if (extractedCreds.kind === "SASConnString") {
        url =
          appendToURLPath(
            appendToURLPath(extractedCreds.url, encodeURIComponent(containerName)),
            encodeURIComponent(blobName)
          ) +
          "?" +
          extractedCreds.accountSas;
        pipeline = newPipeline(new AnonymousCredential(), options);
      } else {
        throw new Error(
          "Connection string must be either an Account connection string or a SAS connection string"
        );
      }
    } else {
      throw new Error("Expecting non-empty strings for containerName and blobName parameters");
    }
    super(url, pipeline);
    this.appendBlobContext = this.storageClientContext.appendBlob;
  }

  /**
   * Creates a new AppendBlobClient object identical to the source but with the
   * specified snapshot timestamp.
   * Provide "" will remove the snapshot and return a Client to the base blob.
   *
   * @param snapshot - The snapshot timestamp.
   * @returns A new AppendBlobClient object identical to the source but with the specified snapshot timestamp.
   */
  public withSnapshot(snapshot: string): AppendBlobClient {
    return new AppendBlobClient(
      setURLParameter(
        this.url,
        URLConstants.Parameters.SNAPSHOT,
        snapshot.length === 0 ? undefined : snapshot
      ),
      this.pipeline
    );
  }

  /**
   * Creates a 0-length append blob. Call AppendBlock to append data to an append blob.
   * @see https://docs.microsoft.com/rest/api/storageservices/put-blob
   *
   * @param options - Options to the Append Block Create operation.
   *
   *
   * Example usage:
   *
   * ```js
   * const appendBlobClient = containerClient.getAppendBlobClient("<blob name>");
   * await appendBlobClient.create();
   * ```
   */
  public async create(options: AppendBlobCreateOptions = {}): Promise<AppendBlobCreateResponse> {
    const { span, updatedOptions } = createSpan("AppendBlobClient-create", options);
    options.conditions = options.conditions || {};
    try {
      ensureCpkIfSpecified(options.customerProvidedKey, this.isHttps);

      return assertResponse(
        await this.appendBlobContext.create(0, {
          abortSignal: options.abortSignal,
          blobHttpHeaders: options.blobHTTPHeaders,
          leaseAccessConditions: options.conditions,
          metadata: options.metadata,
          modifiedAccessConditions: {
            ...options.conditions,
            ifTags: options.conditions?.tagConditions,
          },
          cpkInfo: options.customerProvidedKey,
          encryptionScope: options.encryptionScope,
          immutabilityPolicyExpiry: options.immutabilityPolicy?.expiriesOn,
          immutabilityPolicyMode: options.immutabilityPolicy?.policyMode,
          legalHold: options.legalHold,
          blobTagsString: toBlobTagsString(options.tags),
          tracingOptions: updatedOptions.tracingOptions,
        })
      );
    } catch (e: any) {
      span.setStatus({
        code: SpanStatusCode.ERROR,
        message: e.message,
      });
      throw e;
    } finally {
      span.end();
    }
  }

  /**
   * Creates a 0-length append blob. Call AppendBlock to append data to an append blob.
   * If the blob with the same name already exists, the content of the existing blob will remain unchanged.
   * @see https://docs.microsoft.com/rest/api/storageservices/put-blob
   *
   * @param options -
   */
  public async createIfNotExists(
    options: AppendBlobCreateIfNotExistsOptions = {}
  ): Promise<AppendBlobCreateIfNotExistsResponse> {
    const { span, updatedOptions } = createSpan("AppendBlobClient-createIfNotExists", options);
    const conditions = { ifNoneMatch: ETagAny };
    try {
      const res = assertResponse(
        await this.create({
          ...updatedOptions,
          conditions,
        })
      );
      return {
        succeeded: true,
        ...res,
        _response: res._response, // _response is made non-enumerable
      };
    } catch (e: any) {
      if (e.details?.errorCode === "BlobAlreadyExists") {
        span.setStatus({
          code: SpanStatusCode.ERROR,
          message: "Expected exception when creating a blob only if it does not already exist.",
        });
        return {
          succeeded: false,
          ...e.response?.parsedHeaders,
          _response: e.response,
        };
      }

      span.setStatus({
        code: SpanStatusCode.ERROR,
        message: e.message,
      });
      throw e;
    } finally {
      span.end();
    }
  }

  /**
   * Seals the append blob, making it read only.
   *
   * @param options -
   */
  public async seal(options: AppendBlobSealOptions = {}): Promise<AppendBlobAppendBlockResponse> {
    const { span, updatedOptions } = createSpan("AppendBlobClient-seal", options);
    options.conditions = options.conditions || {};
    try {
      return assertResponse(
        await this.appendBlobContext.seal({
          abortSignal: options.abortSignal,
          appendPositionAccessConditions: options.conditions,
          leaseAccessConditions: options.conditions,
          modifiedAccessConditions: {
            ...options.conditions,
            ifTags: options.conditions?.tagConditions,
          },
          tracingOptions: updatedOptions.tracingOptions,
        })
      );
    } catch (e: any) {
      span.setStatus({
        code: SpanStatusCode.ERROR,
        message: e.message,
      });
      throw e;
    } finally {
      span.end();
    }
  }

  /**
   * Commits a new block of data to the end of the existing append blob.
   * @see https://docs.microsoft.com/rest/api/storageservices/append-block
   *
   * @param body - Data to be appended.
   * @param contentLength - Length of the body in bytes.
   * @param options - Options to the Append Block operation.
   *
   *
   * Example usage:
   *
   * ```js
   * const content = "Hello World!";
   *
   * // Create a new append blob and append data to the blob.
   * const newAppendBlobClient = containerClient.getAppendBlobClient("<blob name>");
   * await newAppendBlobClient.create();
   * await newAppendBlobClient.appendBlock(content, content.length);
   *
   * // Append data to an existing append blob.
   * const existingAppendBlobClient = containerClient.getAppendBlobClient("<blob name>");
   * await existingAppendBlobClient.appendBlock(content, content.length);
   * ```
   */
  public async appendBlock(
    body: HttpRequestBody,
    contentLength: number,
    options: AppendBlobAppendBlockOptions = {}
  ): Promise<AppendBlobAppendBlockResponse> {
    const { span, updatedOptions } = createSpan("AppendBlobClient-appendBlock", options);
    options.conditions = options.conditions || {};
    try {
      ensureCpkIfSpecified(options.customerProvidedKey, this.isHttps);

      return assertResponse(
        await this.appendBlobContext.appendBlock(contentLength, body, {
          abortSignal: options.abortSignal,
          appendPositionAccessConditions: options.conditions,
          leaseAccessConditions: options.conditions,
          modifiedAccessConditions: {
            ...options.conditions,
            ifTags: options.conditions?.tagConditions,
          },
          requestOptions: {
            onUploadProgress: options.onProgress,
          },
          transactionalContentMD5: options.transactionalContentMD5,
          transactionalContentCrc64: options.transactionalContentCrc64,
          cpkInfo: options.customerProvidedKey,
          encryptionScope: options.encryptionScope,
          tracingOptions: updatedOptions.tracingOptions,
        })
      );
    } catch (e: any) {
      span.setStatus({
        code: SpanStatusCode.ERROR,
        message: e.message,
      });
      throw e;
    } finally {
      span.end();
    }
  }

  /**
   * The Append Block operation commits a new block of data to the end of an existing append blob
   * where the contents are read from a source url.
   * @see https://docs.microsoft.com/en-us/rest/api/storageservices/append-block-from-url
   *
   * @param sourceURL -
   *                 The url to the blob that will be the source of the copy. A source blob in the same storage account can
   *                 be authenticated via Shared Key. However, if the source is a blob in another account, the source blob
   *                 must either be public or must be authenticated via a shared access signature. If the source blob is
   *                 public, no authentication is required to perform the operation.
   * @param sourceOffset - Offset in source to be appended
   * @param count - Number of bytes to be appended as a block
   * @param options -
   */
  public async appendBlockFromURL(
    sourceURL: string,
    sourceOffset: number,
    count: number,
    options: AppendBlobAppendBlockFromURLOptions = {}
  ): Promise<AppendBlobAppendBlockFromUrlResponse> {
    const { span, updatedOptions } = createSpan("AppendBlobClient-appendBlockFromURL", options);
    options.conditions = options.conditions || {};
    options.sourceConditions = options.sourceConditions || {};
    try {
      ensureCpkIfSpecified(options.customerProvidedKey, this.isHttps);

      return assertResponse(
        await this.appendBlobContext.appendBlockFromUrl(sourceURL, 0, {
          abortSignal: options.abortSignal,
          sourceRange: rangeToString({ offset: sourceOffset, count }),
          sourceContentMD5: options.sourceContentMD5,
          sourceContentCrc64: options.sourceContentCrc64,
          leaseAccessConditions: options.conditions,
          appendPositionAccessConditions: options.conditions,
          modifiedAccessConditions: {
            ...options.conditions,
            ifTags: options.conditions?.tagConditions,
          },
          sourceModifiedAccessConditions: {
            sourceIfMatch: options.sourceConditions.ifMatch,
            sourceIfModifiedSince: options.sourceConditions.ifModifiedSince,
            sourceIfNoneMatch: options.sourceConditions.ifNoneMatch,
            sourceIfUnmodifiedSince: options.sourceConditions.ifUnmodifiedSince,
          },
          copySourceAuthorization: httpAuthorizationToString(options.sourceAuthorization),
          cpkInfo: options.customerProvidedKey,
          encryptionScope: options.encryptionScope,
          tracingOptions: updatedOptions.tracingOptions,
        })
      );
    } catch (e: any) {
      span.setStatus({
        code: SpanStatusCode.ERROR,
        message: e.message,
      });
      throw e;
    } finally {
      span.end();
    }
  }
}

/**
 * Options to configure {@link BlockBlobClient.upload} operation.
 */
export interface BlockBlobUploadOptions extends CommonOptions {
  /**
   * An implementation of the `AbortSignalLike` interface to signal the request to cancel the operation.
   * For example, use the &commat;azure/abort-controller to create an `AbortSignal`.
   */
  abortSignal?: AbortSignalLike;
  /**
   * Conditions to meet when uploading to the block blob.
   */
  conditions?: BlobRequestConditions;
  /**
   * HTTP headers to set when uploading to a block blob. A common header to set is
   * `blobContentType`, enabling the browser to provide functionality
   * based on file type.
   *
   */
  blobHTTPHeaders?: BlobHTTPHeaders;
  /**
   * A collection of key-value string pair to associate with the blob when uploading to a block blob.
   */
  metadata?: Metadata;
  /**
   * Callback to receive events on the progress of upload operation.
   */
  onProgress?: (progress: TransferProgressEvent) => void;
  /**
   * Customer Provided Key Info.
   */
  customerProvidedKey?: CpkInfo;
  /**
   * Optional. Version 2019-07-07 and later.  Specifies the name of the encryption scope to use to
   * encrypt the data provided in the request. If not specified, encryption is performed with the
   * default account encryption scope.  For more information, see Encryption at Rest for Azure
   * Storage Services.
   */
  encryptionScope?: string;
  /**
   * Access tier.
   * More Details - https://docs.microsoft.com/en-us/azure/storage/blobs/storage-blob-storage-tiers
   */
  tier?: BlockBlobTier | string;
  /**
   * Optional. Specifies immutability policy for a blob.
   * Note that is parameter is only applicable to a blob within a container that
   * has version level worm enabled.
   */
  immutabilityPolicy?: BlobImmutabilityPolicy;
  /**
   * Optional. Indicates if a legal hold should be placed on the blob.
   * Note that is parameter is only applicable to a blob within a container that
   * has version level worm enabled.
   */
  legalHold?: boolean;
  /**
   * Blob tags.
   */
  tags?: Tags;
}

/**
 * Options to configure {@link BlockBlobClient.syncUploadFromURL} operation.
 */
export interface BlockBlobSyncUploadFromURLOptions extends CommonOptions {
  /**
   * Server timeout in seconds.
   * For more information, @see https://docs.microsoft.com/en-us/rest/api/storageservices/fileservices/setting-timeouts-for-blob-service-operations
   */
  timeoutInSeconds?: number;
  /**
   * An implementation of the `AbortSignalLike` interface to signal the request to cancel the operation.
   * For example, use the &commat;azure/abort-controller to create an `AbortSignal`.
   */
  abortSignal?: AbortSignalLike;
  /**
   * Optional. Specifies a user-defined name-value pair associated with the blob. If no name-value
   * pairs are specified, the operation will copy the metadata from the source blob or file to the
   * destination blob. If one or more name-value pairs are specified, the destination blob is
   * created with the specified metadata, and metadata is not copied from the source blob or file.
   * Note that beginning with version 2009-09-19, metadata names must adhere to the naming rules
   * for C# identifiers. See Naming and Referencing Containers, Blobs, and Metadata for more
   * information.
   */
  metadata?: Metadata;
  /**
   * Optional. Version 2019-07-07 and later.  Specifies the name of the encryption scope to use to
   * encrypt the data provided in the request. If not specified, encryption is performed with the
   * default account encryption scope.  For more information, see Encryption at Rest for Azure
   * Storage Services.
   */
  encryptionScope?: string;
  /**
   * Access tier.
   * More Details - https://docs.microsoft.com/en-us/azure/storage/blobs/storage-blob-storage-tiers
   */
  tier?: BlockBlobTier | string;
  /**
   * Specify the md5 calculated for the range of bytes that must be read from the copy source.
   */
  sourceContentMD5?: Uint8Array;
  /**
   * Blob tags.
   */
  tags?: Tags;
  /**
   * Optional, default is true.  Indicates if properties from the source blob should be copied.
   */
  copySourceBlobProperties?: boolean;
  /**
   * HTTP headers to set when uploading to a block blob.
   *
   * A common header to set is `blobContentType`, enabling the browser to provide functionality
   * based on file type.
   *
   */
  blobHTTPHeaders?: BlobHTTPHeaders;
  /**
   * Conditions to meet for the destination Azure Blob.
   */
  conditions?: BlobRequestConditions;
  /**
   * Customer Provided Key Info.
   */
  customerProvidedKey?: CpkInfo;
  /**
   * Optional. Conditions to meet for the source Azure Blob.
   */
  sourceConditions?: ModifiedAccessConditions;
  /**
   * Only Bearer type is supported. Credentials should be a valid OAuth access token to copy source.
   */
  sourceAuthorization?: HttpAuthorization;
  /**
   * Optional, default 'replace'.  Indicates if source tags should be copied or replaced with the tags specified by {@link tags}.
   */
  copySourceTags?: BlobCopySourceTags;
}

/**
 * Blob query error type.
 */
export interface BlobQueryError {
  /**
   * Whether error is fatal. Fatal error will stop query.
   */
  isFatal: boolean;
  /**
   * Error name.
   */
  name: string;
  /**
   * Position in bytes of the query.
   */
  position: number;
  /**
   * Error description.
   */
  description: string;
}

/**
 * Options to query blob with JSON format.
 */
export interface BlobQueryJsonTextConfiguration {
  /**
   * Record separator.
   */
  recordSeparator: string;
  /**
   * Query for a JSON format blob.
   */
  kind: "json";
}

/**
 * Options to query blob with CSV format.
 */
export interface BlobQueryCsvTextConfiguration {
  /**
   * Record separator.
   */
  recordSeparator: string;
  /**
   * Query for a CSV format blob.
   */
  kind: "csv";
  /**
   * Column separator. Default is ",".
   */
  columnSeparator?: string;
  /**
   * Field quote.
   */
  fieldQuote?: string;
  /**
   * Escape character.
   */
  escapeCharacter?: string;
  /**
   * Has headers. Default is false.
   */
  hasHeaders?: boolean;
}

/**
 * Options to query blob with Apache Arrow format. Only valid for {@link BlockBlobQueryOptions.outputTextConfiguration}.
 */
export interface BlobQueryArrowConfiguration {
  /**
   * Kind.
   */
  kind: "arrow";

  /**
   * List of {@link BlobQueryArrowField} describing the schema of the data.
   */
  schema: BlobQueryArrowField[];
}

/**
 * Options to query blob with Parquet format. Only valid for {@link BlockBlobQueryOptions.inputTextConfiguration}.
 */
export interface BlobQueryParquetConfiguration {
  /**
   * Kind.
   */
  kind: "parquet";
}

/**
 * Options to configure {@link BlockBlobClient.query} operation.
 */
export interface BlockBlobQueryOptions extends CommonOptions {
  /**
   * An implementation of the `AbortSignalLike` interface to signal the request to cancel the operation.
   * For example, use the &commat;azure/abort-controller to create an `AbortSignal`.
   */
  abortSignal?: AbortSignalLike;
  /**
   * Configurations for the query input.
   */
  inputTextConfiguration?:
    | BlobQueryJsonTextConfiguration
    | BlobQueryCsvTextConfiguration
    | BlobQueryParquetConfiguration;
  /**
   * Configurations for the query output.
   */
  outputTextConfiguration?:
    | BlobQueryJsonTextConfiguration
    | BlobQueryCsvTextConfiguration
    | BlobQueryArrowConfiguration;
  /**
   * Callback to receive events on the progress of query operation.
   */
  onProgress?: (progress: TransferProgressEvent) => void;
  /**
   * Callback to receive error events during the query operaiton.
   */
  onError?: (error: BlobQueryError) => void;
  /**
   * Conditions to meet when uploading to the block blob.
   */
  conditions?: BlobRequestConditions;
  /**
   * Customer Provided Key Info.
   */
  customerProvidedKey?: CpkInfo;
}

/**
 * Options to configure {@link BlockBlobClient.stageBlock} operation.
 */
export interface BlockBlobStageBlockOptions extends CommonOptions {
  /**
   * An implementation of the `AbortSignalLike` interface to signal the request to cancel the operation.
   * For example, use the &commat;azure/abort-controller to create an `AbortSignal`.
   */
  abortSignal?: AbortSignalLike;
  /**
   * If specified, contains the lease id that must be matched and lease with this id
   * must be active in order for the operation to succeed.
   */
  conditions?: LeaseAccessConditions;
  /**
   * Callback to receive events on the progress of stage block operation.
   */
  onProgress?: (progress: TransferProgressEvent) => void;
  /**
   * An MD5 hash of the block content. This hash is used to verify the integrity of the block during transport.
   * When this is specified, the storage service compares the hash of the content that has arrived with this value.
   *
   * transactionalContentMD5 and transactionalContentCrc64 cannot be set at same time.
   */
  transactionalContentMD5?: Uint8Array;

  /**
   * A CRC64 hash of the block content. This hash is used to verify the integrity of the block during transport.
   * When this is specified, the storage service compares the hash of the content that has arrived with this value.
   *
   * transactionalContentMD5 and transactionalContentCrc64 cannot be set at same time.
   */
  transactionalContentCrc64?: Uint8Array;
  /**
   * Customer Provided Key Info.
   */
  customerProvidedKey?: CpkInfo;
  /**
   * Optional. Version 2019-07-07 and later.  Specifies the name of the encryption scope to use to
   * encrypt the data provided in the request. If not specified, encryption is performed with the
   * default account encryption scope.  For more information, see Encryption at Rest for Azure
   * Storage Services.
   */
  encryptionScope?: string;
}

/**
 * Options to configure {@link BlockBlobClient.stageBlockFromURL} operation.
 */
export interface BlockBlobStageBlockFromURLOptions extends CommonOptions {
  /**
   * An implementation of the `AbortSignalLike` interface to signal the request to cancel the operation.
   * For example, use the &commat;azure/abort-controller to create an `AbortSignal`.
   */
  abortSignal?: AbortSignalLike;
  /**
   * Specifies the bytes of the source Blob/File to upload.
   * If not specified, the entire content is uploaded as a single block.
   */
  range?: Range;
  /**
   * If specified, contains the lease id that must be matched and lease with this id
   * must be active in order for the operation to succeed.
   */
  conditions?: LeaseAccessConditions;
  /**
   * An MD5 hash of the content from the URI.
   * This hash is used to verify the integrity of the content during transport of the data from the URI.
   * When this is specified, the storage service compares the hash of the content that has arrived from the copy-source with this value.
   *
   * sourceContentMD5 and sourceContentCrc64 cannot be set at same time.
   */
  sourceContentMD5?: Uint8Array;
  /**
   * A CRC64 hash of the content from the URI.
   * This hash is used to verify the integrity of the content during transport of the data from the URI.
   * When this is specified, the storage service compares the hash of the content that has arrived from the copy-source with this value.
   *
   * sourceContentMD5 and sourceContentCrc64 cannot be set at same time.
   */
  sourceContentCrc64?: Uint8Array;
  /**
   * Customer Provided Key Info.
   */
  customerProvidedKey?: CpkInfo;
  /**
   * Optional. Version 2019-07-07 and later.  Specifies the name of the encryption scope to use to
   * encrypt the data provided in the request. If not specified, encryption is performed with the
   * default account encryption scope.  For more information, see Encryption at Rest for Azure
   * Storage Services.
   */
  encryptionScope?: string;
  /**
   * Only Bearer type is supported. Credentials should be a valid OAuth access token to copy source.
   */
  sourceAuthorization?: HttpAuthorization;
}

/**
 * Options to configure {@link BlockBlobClient.commitBlockList} operation.
 */
export interface BlockBlobCommitBlockListOptions extends CommonOptions {
  /**
   * An implementation of the `AbortSignalLike` interface to signal the request to cancel the operation.
   * For example, use the &commat;azure/abort-controller to create an `AbortSignal`.
   */
  abortSignal?: AbortSignalLike;
  /**
   * Conditions to meet when committing the block list.
   */
  conditions?: BlobRequestConditions;
  /**
   * HTTP headers to set when committing block list.
   */
  blobHTTPHeaders?: BlobHTTPHeaders;
  /**
   * A collection of key-value string pair to associate with the blob when committing block list.
   */
  metadata?: Metadata;
  /**
   * Customer Provided Key Info.
   */
  customerProvidedKey?: CpkInfo;
  /**
   * Optional. Version 2019-07-07 and later.  Specifies the name of the encryption scope to use to
   * encrypt the data provided in the request. If not specified, encryption is performed with the
   * default account encryption scope.  For more information, see Encryption at Rest for Azure
   * Storage Services.
   */
  encryptionScope?: string;
  /**
   * Optional. Specifies immutability policy for a blob.
   * Note that is parameter is only applicable to a blob within a container that
   * has version level worm enabled.
   */
  immutabilityPolicy?: BlobImmutabilityPolicy;
  /**
   * Optional. Indicates if a legal hold should be placed on the blob.
   * Note that is parameter is only applicable to a blob within a container that
   * has version level worm enabled.
   */
  legalHold?: boolean;
  /**
   * Access tier.
   * More Details - https://docs.microsoft.com/en-us/azure/storage/blobs/storage-blob-storage-tiers
   */
  tier?: BlockBlobTier | string;

  /**
   * Blob tags.
   */
  tags?: Tags;
}

/**
 * Options to configure {@link BlockBlobClient.getBlockList} operation.
 */
export interface BlockBlobGetBlockListOptions extends CommonOptions {
  /**
   * An implementation of the `AbortSignalLike` interface to signal the request to cancel the operation.
   * For example, use the &commat;azure/abort-controller to create an `AbortSignal`.
   */
  abortSignal?: AbortSignalLike;
  /**
   * If specified, contains the lease id that must be matched and lease with this id
   * must be active in order for the operation to succeed.
   */
  conditions?: LeaseAccessConditions & TagConditions;
}

/**
 * Option interface for the {@link BlockBlobClient.uploadStream} operation.
 */
export interface BlockBlobUploadStreamOptions extends CommonOptions {
  /**
   * An implementation of the `AbortSignalLike` interface to signal the request to cancel the operation.
   * For example, use the &commat;azure/abort-controller to create an `AbortSignal`.
   */
  abortSignal?: AbortSignalLike;

  /**
   * Blob HTTP Headers.
   *
   * A common header to set is `blobContentType`, enabling the
   * browser to provide functionality based on file type.
   *
   */
  blobHTTPHeaders?: BlobHTTPHeaders;

  /**
   * Metadata of block blob.
   */
  metadata?: { [propertyName: string]: string };

  /**
   * Access conditions headers.
   */
  conditions?: BlobRequestConditions;

  /**
   * Progress updater.
   */
  onProgress?: (progress: TransferProgressEvent) => void;

  /**
   * Optional. Version 2019-07-07 and later.  Specifies the name of the encryption scope to use to
   * encrypt the data provided in the request. If not specified, encryption is performed with the
   * default account encryption scope.  For more information, see Encryption at Rest for Azure
   * Storage Services.
   */
  encryptionScope?: string;

  /**
   * Blob tags.
   */
  tags?: Tags;

  /**
   * Access tier.
   * More Details - https://docs.microsoft.com/en-us/azure/storage/blobs/storage-blob-storage-tiers
   */
  tier?: BlockBlobTier | string;
}
/**
 * Option interface for {@link BlockBlobClient.uploadFile} and {@link BlockBlobClient.uploadSeekableStream}.
 */
export interface BlockBlobParallelUploadOptions extends CommonOptions {
  /**
   * An implementation of the `AbortSignalLike` interface to signal the request to cancel the operation.
   * For example, use the &commat;azure/abort-controller to create an `AbortSignal`.
   */
  abortSignal?: AbortSignalLike;

  /**
   * Destination block blob size in bytes.
   */
  blockSize?: number;

  /**
   * Blob size threshold in bytes to start concurrency uploading.
   * Default value is 256MB, blob size less than this option will
   * be uploaded via one I/O operation without concurrency.
   * You can customize a value less equal than the default value.
   */
  maxSingleShotSize?: number;

  /**
   * Progress updater.
   */
  onProgress?: (progress: TransferProgressEvent) => void;

  /**
   * Blob HTTP Headers. A common header to set is
   * `blobContentType`, enabling the browser to provide
   * functionality based on file type.
   *
   */
  blobHTTPHeaders?: BlobHTTPHeaders;

  /**
   * Metadata of block blob.
   */
  metadata?: { [propertyName: string]: string };

  /**
   * Access conditions headers.
   */
  conditions?: BlobRequestConditions;

  /**
   * Concurrency of parallel uploading. Must be greater than or equal to 0.
   */
  concurrency?: number;

  /**
   * Optional. Version 2019-07-07 and later.  Specifies the name of the encryption scope to use to
   * encrypt the data provided in the request. If not specified, encryption is performed with the
   * default account encryption scope.  For more information, see Encryption at Rest for Azure
   * Storage Services.
   */
  encryptionScope?: string;

  /**
   * Blob tags.
   */
  tags?: Tags;

  /**
   * Access tier.
   * More Details - https://docs.microsoft.com/en-us/azure/storage/blobs/storage-blob-storage-tiers
   */
  tier?: BlockBlobTier | string;
}

/**
 * Response type for {@link BlockBlobClient.uploadFile}, {@link BlockBlobClient.uploadStream}, and
 * {@link BlockBlobClient.uploadBrowserDate}.
 */
export type BlobUploadCommonResponse = WithResponse<BlockBlobUploadHeaders>;

/**
 * BlockBlobClient defines a set of operations applicable to block blobs.
 */
export class BlockBlobClient extends BlobClient {
  /**
   * blobContext provided by protocol layer.
   *
   * Note. Ideally BlobClient should set BlobClient.blobContext to protected. However, API
   * extractor has issue blocking that. Here we redecelare _blobContext in BlockBlobClient.
   */
  private _blobContext: StorageBlob;

  /**
   * blockBlobContext provided by protocol layer.
   */
  private blockBlobContext: BlockBlob;

  /**
   *
   * Creates an instance of BlockBlobClient.
   *
   * @param connectionString - Account connection string or a SAS connection string of an Azure storage account.
   *                                  [ Note - Account connection string can only be used in NODE.JS runtime. ]
   *                                  Account connection string example -
   *                                  `DefaultEndpointsProtocol=https;AccountName=myaccount;AccountKey=accountKey;EndpointSuffix=core.windows.net`
   *                                  SAS connection string example -
   *                                  `BlobEndpoint=https://myaccount.blob.core.windows.net/;QueueEndpoint=https://myaccount.queue.core.windows.net/;FileEndpoint=https://myaccount.file.core.windows.net/;TableEndpoint=https://myaccount.table.core.windows.net/;SharedAccessSignature=sasString`
   * @param containerName - Container name.
   * @param blobName - Blob name.
   * @param options - Optional. Options to configure the HTTP pipeline.
   */
  constructor(
    connectionString: string,
    containerName: string,
    blobName: string,
    // Legacy, no fix for eslint error without breaking. Disable it for this interface.
    /* eslint-disable-next-line @azure/azure-sdk/ts-naming-options*/
    options?: StoragePipelineOptions
  );
  /**
   * Creates an instance of BlockBlobClient.
   * This method accepts an encoded URL or non-encoded URL pointing to a block blob.
   * Encoded URL string will NOT be escaped twice, only special characters in URL path will be escaped.
   * If a blob name includes ? or %, blob name must be encoded in the URL.
   *
   * @param url - A URL string pointing to Azure Storage block blob, such as
   *                     "https://myaccount.blob.core.windows.net/mycontainer/blockblob". You can
   *                     append a SAS if using AnonymousCredential, such as
   *                     "https://myaccount.blob.core.windows.net/mycontainer/blockblob?sasString".
   *                     This method accepts an encoded URL or non-encoded URL pointing to a blob.
   *                     Encoded URL string will NOT be escaped twice, only special characters in URL path will be escaped.
   *                     However, if a blob name includes ? or %, blob name must be encoded in the URL.
   *                     Such as a blob named "my?blob%", the URL should be "https://myaccount.blob.core.windows.net/mycontainer/my%3Fblob%25".
   * @param credential -  Such as AnonymousCredential, StorageSharedKeyCredential or any credential from the `@azure/identity` package to authenticate requests to the service. You can also provide an object that implements the TokenCredential interface. If not specified, AnonymousCredential is used.
   * @param options - Optional. Options to configure the HTTP pipeline.
   */
  constructor(
    url: string,
    credential?: StorageSharedKeyCredential | AnonymousCredential | TokenCredential,
    // Legacy, no fix for eslint error without breaking. Disable it for this interface.
    /* eslint-disable-next-line @azure/azure-sdk/ts-naming-options*/
    options?: StoragePipelineOptions
  );
  /**
   * Creates an instance of BlockBlobClient.
   * This method accepts an encoded URL or non-encoded URL pointing to a block blob.
   * Encoded URL string will NOT be escaped twice, only special characters in URL path will be escaped.
   * If a blob name includes ? or %, blob name must be encoded in the URL.
   *
   * @param url - A URL string pointing to Azure Storage block blob, such as
   *                     "https://myaccount.blob.core.windows.net/mycontainer/blockblob". You can
   *                     append a SAS if using AnonymousCredential, such as
   *                     "https://myaccount.blob.core.windows.net/mycontainer/blockblob?sasString".
   *                     This method accepts an encoded URL or non-encoded URL pointing to a blob.
   *                     Encoded URL string will NOT be escaped twice, only special characters in URL path will be escaped.
   *                     However, if a blob name includes ? or %, blob name must be encoded in the URL.
   *                     Such as a blob named "my?blob%", the URL should be "https://myaccount.blob.core.windows.net/mycontainer/my%3Fblob%25".
   * @param pipeline - Call newPipeline() to create a default
   *                            pipeline, or provide a customized pipeline.
   */
  constructor(url: string, pipeline: PipelineLike);
  constructor(
    urlOrConnectionString: string,
    credentialOrPipelineOrContainerName?:
      | string
      | StorageSharedKeyCredential
      | AnonymousCredential
      | TokenCredential
      | PipelineLike,
    blobNameOrOptions?: string | StoragePipelineOptions,
    // Legacy, no fix for eslint error without breaking. Disable it for this interface.
    /* eslint-disable-next-line @azure/azure-sdk/ts-naming-options*/
    options?: StoragePipelineOptions
  ) {
    // In TypeScript we cannot simply pass all parameters to super() like below so have to duplicate the code instead.
    //   super(s, credentialOrPipelineOrContainerNameOrOptions, blobNameOrOptions, options);
    let pipeline: PipelineLike;
    let url: string;
    options = options || {};
    if (isPipelineLike(credentialOrPipelineOrContainerName)) {
      // (url: string, pipeline: Pipeline)
      url = urlOrConnectionString;
      pipeline = credentialOrPipelineOrContainerName;
    } else if (
      (isNode && credentialOrPipelineOrContainerName instanceof StorageSharedKeyCredential) ||
      credentialOrPipelineOrContainerName instanceof AnonymousCredential ||
      isTokenCredential(credentialOrPipelineOrContainerName)
    ) {
      // (url: string, credential?: StorageSharedKeyCredential | AnonymousCredential | TokenCredential, options?: StoragePipelineOptions)
      url = urlOrConnectionString;
      options = blobNameOrOptions as StoragePipelineOptions;
      pipeline = newPipeline(credentialOrPipelineOrContainerName, options);
    } else if (
      !credentialOrPipelineOrContainerName &&
      typeof credentialOrPipelineOrContainerName !== "string"
    ) {
      // (url: string, credential?: StorageSharedKeyCredential | AnonymousCredential | TokenCredential, options?: StoragePipelineOptions)
      // The second parameter is undefined. Use anonymous credential.
      url = urlOrConnectionString;
      pipeline = newPipeline(new AnonymousCredential(), options);
    } else if (
      credentialOrPipelineOrContainerName &&
      typeof credentialOrPipelineOrContainerName === "string" &&
      blobNameOrOptions &&
      typeof blobNameOrOptions === "string"
    ) {
      // (connectionString: string, containerName: string, blobName: string, options?: StoragePipelineOptions)
      const containerName = credentialOrPipelineOrContainerName;
      const blobName = blobNameOrOptions;

      const extractedCreds = extractConnectionStringParts(urlOrConnectionString);
      if (extractedCreds.kind === "AccountConnString") {
        if (isNode) {
          const sharedKeyCredential = new StorageSharedKeyCredential(
            extractedCreds.accountName!,
            extractedCreds.accountKey
          );
          url = appendToURLPath(
            appendToURLPath(extractedCreds.url, encodeURIComponent(containerName)),
            encodeURIComponent(blobName)
          );

          if (!options.proxyOptions) {
            options.proxyOptions = getDefaultProxySettings(extractedCreds.proxyUri);
          }

          pipeline = newPipeline(sharedKeyCredential, options);
        } else {
          throw new Error("Account connection string is only supported in Node.js environment");
        }
      } else if (extractedCreds.kind === "SASConnString") {
        url =
          appendToURLPath(
            appendToURLPath(extractedCreds.url, encodeURIComponent(containerName)),
            encodeURIComponent(blobName)
          ) +
          "?" +
          extractedCreds.accountSas;
        pipeline = newPipeline(new AnonymousCredential(), options);
      } else {
        throw new Error(
          "Connection string must be either an Account connection string or a SAS connection string"
        );
      }
    } else {
      throw new Error("Expecting non-empty strings for containerName and blobName parameters");
    }
    super(url, pipeline);
    this.blockBlobContext = this.storageClientContext.blockBlob;
    this._blobContext = this.storageClientContext.blob;
  }

  /**
   * Creates a new BlockBlobClient object identical to the source but with the
   * specified snapshot timestamp.
   * Provide "" will remove the snapshot and return a URL to the base blob.
   *
   * @param snapshot - The snapshot timestamp.
   * @returns A new BlockBlobClient object identical to the source but with the specified snapshot timestamp.
   */
  public withSnapshot(snapshot: string): BlockBlobClient {
    return new BlockBlobClient(
      setURLParameter(
        this.url,
        URLConstants.Parameters.SNAPSHOT,
        snapshot.length === 0 ? undefined : snapshot
      ),
      this.pipeline
    );
  }

  /**
   * ONLY AVAILABLE IN NODE.JS RUNTIME.
   *
   * Quick query for a JSON or CSV formatted blob.
   *
   * Example usage (Node.js):
   *
   * ```js
   * // Query and convert a blob to a string
   * const queryBlockBlobResponse = await blockBlobClient.query("select * from BlobStorage");
   * const downloaded = (await streamToBuffer(queryBlockBlobResponse.readableStreamBody)).toString();
   * console.log("Query blob content:", downloaded);
   *
   * async function streamToBuffer(readableStream) {
   *   return new Promise((resolve, reject) => {
   *     const chunks = [];
   *     readableStream.on("data", (data) => {
   *       chunks.push(data instanceof Buffer ? data : Buffer.from(data));
   *     });
   *     readableStream.on("end", () => {
   *       resolve(Buffer.concat(chunks));
   *     });
   *     readableStream.on("error", reject);
   *   });
   * }
   * ```
   *
   * @param query -
   * @param options -
   */
  public async query(
    query: string,
    options: BlockBlobQueryOptions = {}
  ): Promise<BlobDownloadResponseModel> {
    ensureCpkIfSpecified(options.customerProvidedKey, this.isHttps);

    const { span, updatedOptions } = createSpan("BlockBlobClient-query", options);

    try {
      if (!isNode) {
        throw new Error("This operation currently is only supported in Node.js.");
      }
      ensureCpkIfSpecified(options.customerProvidedKey, this.isHttps);
      const response = assertResponse<BlobQueryResponseInternal, BlobQueryHeaders>(
        await this._blobContext.query({
          abortSignal: options.abortSignal,
          queryRequest: {
            queryType: "SQL",
            expression: query,
            inputSerialization: toQuerySerialization(options.inputTextConfiguration),
            outputSerialization: toQuerySerialization(options.outputTextConfiguration),
          },
          leaseAccessConditions: options.conditions,
          modifiedAccessConditions: {
            ...options.conditions,
            ifTags: options.conditions?.tagConditions,
          },
          cpkInfo: options.customerProvidedKey,
          tracingOptions: updatedOptions.tracingOptions,
        })
      );
      return new BlobQueryResponse(response, {
        abortSignal: options.abortSignal,
        onProgress: options.onProgress,
        onError: options.onError,
      });
    } catch (e: any) {
      span.setStatus({
        code: SpanStatusCode.ERROR,
        message: e.message,
      });
      throw e;
    } finally {
      span.end();
    }
  }

  /**
   * Creates a new block blob, or updates the content of an existing block blob.
   * Updating an existing block blob overwrites any existing metadata on the blob.
   * Partial updates are not supported; the content of the existing blob is
   * overwritten with the new content. To perform a partial update of a block blob's,
   * use {@link stageBlock} and {@link commitBlockList}.
   *
   * This is a non-parallel uploading method, please use {@link uploadFile},
   * {@link uploadStream} or {@link uploadBrowserData} for better performance
   * with concurrency uploading.
   *
   * @see https://docs.microsoft.com/rest/api/storageservices/put-blob
   *
   * @param body - Blob, string, ArrayBuffer, ArrayBufferView or a function
   *                               which returns a new Readable stream whose offset is from data source beginning.
   * @param contentLength - Length of body in bytes. Use Buffer.byteLength() to calculate body length for a
   *                               string including non non-Base64/Hex-encoded characters.
   * @param options - Options to the Block Blob Upload operation.
   * @returns Response data for the Block Blob Upload operation.
   *
   * Example usage:
   *
   * ```js
   * const content = "Hello world!";
   * const uploadBlobResponse = await blockBlobClient.upload(content, content.length);
   * ```
   */
  public async upload(
    body: HttpRequestBody,
    contentLength: number,
    options: BlockBlobUploadOptions = {}
  ): Promise<BlockBlobUploadResponse> {
    options.conditions = options.conditions || {};
    const { span, updatedOptions } = createSpan("BlockBlobClient-upload", options);
    try {
      ensureCpkIfSpecified(options.customerProvidedKey, this.isHttps);
      return assertResponse(
        await this.blockBlobContext.upload(contentLength, body, {
          abortSignal: options.abortSignal,
          blobHttpHeaders: options.blobHTTPHeaders,
          leaseAccessConditions: options.conditions,
          metadata: options.metadata,
          modifiedAccessConditions: {
            ...options.conditions,
            ifTags: options.conditions?.tagConditions,
          },
          requestOptions: {
            onUploadProgress: options.onProgress,
          },
          cpkInfo: options.customerProvidedKey,
          encryptionScope: options.encryptionScope,
          immutabilityPolicyExpiry: options.immutabilityPolicy?.expiriesOn,
          immutabilityPolicyMode: options.immutabilityPolicy?.policyMode,
          legalHold: options.legalHold,
          tier: toAccessTier(options.tier),
          blobTagsString: toBlobTagsString(options.tags),
          tracingOptions: updatedOptions.tracingOptions,
        })
      );
    } catch (e: any) {
      span.setStatus({
        code: SpanStatusCode.ERROR,
        message: e.message,
      });
      throw e;
    } finally {
      span.end();
    }
  }

  /**
   * Creates a new Block Blob where the contents of the blob are read from a given URL.
   * This API is supported beginning with the 2020-04-08 version. Partial updates
   * are not supported with Put Blob from URL; the content of an existing blob is overwritten with
   * the content of the new blob.  To perform partial updates to a block blob’s contents using a
   * source URL, use {@link stageBlockFromURL} and {@link commitBlockList}.
   *
   * @param sourceURL - Specifies the URL of the blob. The value
   *                           may be a URL of up to 2 KB in length that specifies a blob.
   *                           The value should be URL-encoded as it would appear
   *                           in a request URI. The source blob must either be public
   *                           or must be authenticated via a shared access signature.
   *                           If the source blob is public, no authentication is required
   *                           to perform the operation. Here are some examples of source object URLs:
   *                           - https://myaccount.blob.core.windows.net/mycontainer/myblob
   *                           - https://myaccount.blob.core.windows.net/mycontainer/myblob?snapshot=<DateTime>
   * @param options - Optional parameters.
   */

  public async syncUploadFromURL(
    sourceURL: string,
    options: BlockBlobSyncUploadFromURLOptions = {}
  ): Promise<BlockBlobPutBlobFromUrlResponse> {
    options.conditions = options.conditions || {};
    const { span, updatedOptions } = createSpan("BlockBlobClient-syncUploadFromURL", options);
    try {
      ensureCpkIfSpecified(options.customerProvidedKey, this.isHttps);
      return assertResponse(
        await this.blockBlobContext.putBlobFromUrl(0, sourceURL, {
          ...options,
          blobHttpHeaders: options.blobHTTPHeaders,
          leaseAccessConditions: options.conditions,
          modifiedAccessConditions: {
            ...options.conditions,
            ifTags: options.conditions.tagConditions,
          },
          sourceModifiedAccessConditions: {
            sourceIfMatch: options.sourceConditions?.ifMatch,
            sourceIfModifiedSince: options.sourceConditions?.ifModifiedSince,
            sourceIfNoneMatch: options.sourceConditions?.ifNoneMatch,
            sourceIfUnmodifiedSince: options.sourceConditions?.ifUnmodifiedSince,
            sourceIfTags: options.sourceConditions?.tagConditions,
          },
          cpkInfo: options.customerProvidedKey,
          copySourceAuthorization: httpAuthorizationToString(options.sourceAuthorization),
          tier: toAccessTier(options.tier),
          blobTagsString: toBlobTagsString(options.tags),
          copySourceTags: options.copySourceTags,
          tracingOptions: updatedOptions.tracingOptions,
        })
      );
    } catch (e: any) {
      span.setStatus({
        code: SpanStatusCode.ERROR,
        message: e.message,
      });
      throw e;
    } finally {
      span.end();
    }
  }

  /**
   * Uploads the specified block to the block blob's "staging area" to be later
   * committed by a call to commitBlockList.
   * @see https://docs.microsoft.com/rest/api/storageservices/put-block
   *
   * @param blockId - A 64-byte value that is base64-encoded
   * @param body - Data to upload to the staging area.
   * @param contentLength - Number of bytes to upload.
   * @param options - Options to the Block Blob Stage Block operation.
   * @returns Response data for the Block Blob Stage Block operation.
   */
  public async stageBlock(
    blockId: string,
    body: HttpRequestBody,
    contentLength: number,
    options: BlockBlobStageBlockOptions = {}
  ): Promise<BlockBlobStageBlockResponse> {
    const { span, updatedOptions } = createSpan("BlockBlobClient-stageBlock", options);
    try {
      ensureCpkIfSpecified(options.customerProvidedKey, this.isHttps);
      return assertResponse(
        await this.blockBlobContext.stageBlock(blockId, contentLength, body, {
          abortSignal: options.abortSignal,
          leaseAccessConditions: options.conditions,
          requestOptions: {
            onUploadProgress: options.onProgress,
          },
          transactionalContentMD5: options.transactionalContentMD5,
          transactionalContentCrc64: options.transactionalContentCrc64,
          cpkInfo: options.customerProvidedKey,
          encryptionScope: options.encryptionScope,
          tracingOptions: updatedOptions.tracingOptions,
        })
      );
    } catch (e: any) {
      span.setStatus({
        code: SpanStatusCode.ERROR,
        message: e.message,
      });
      throw e;
    } finally {
      span.end();
    }
  }

  /**
   * The Stage Block From URL operation creates a new block to be committed as part
   * of a blob where the contents are read from a URL.
   * This API is available starting in version 2018-03-28.
   * @see https://docs.microsoft.com/en-us/rest/api/storageservices/put-block-from-url
   *
   * @param blockId - A 64-byte value that is base64-encoded
   * @param sourceURL - Specifies the URL of the blob. The value
   *                           may be a URL of up to 2 KB in length that specifies a blob.
   *                           The value should be URL-encoded as it would appear
   *                           in a request URI. The source blob must either be public
   *                           or must be authenticated via a shared access signature.
   *                           If the source blob is public, no authentication is required
   *                           to perform the operation. Here are some examples of source object URLs:
   *                           - https://myaccount.blob.core.windows.net/mycontainer/myblob
   *                           - https://myaccount.blob.core.windows.net/mycontainer/myblob?snapshot=<DateTime>
   * @param offset - From which position of the blob to download, greater than or equal to 0
   * @param count - How much data to be downloaded, greater than 0. Will download to the end when undefined
   * @param options - Options to the Block Blob Stage Block From URL operation.
   * @returns Response data for the Block Blob Stage Block From URL operation.
   */
  public async stageBlockFromURL(
    blockId: string,
    sourceURL: string,
    offset: number = 0,
    count?: number,
    options: BlockBlobStageBlockFromURLOptions = {}
  ): Promise<BlockBlobStageBlockFromURLResponse> {
    const { span, updatedOptions } = createSpan("BlockBlobClient-stageBlockFromURL", options);
    try {
      ensureCpkIfSpecified(options.customerProvidedKey, this.isHttps);
      return assertResponse(
        await this.blockBlobContext.stageBlockFromURL(blockId, 0, sourceURL, {
          abortSignal: options.abortSignal,
          leaseAccessConditions: options.conditions,
          sourceContentMD5: options.sourceContentMD5,
          sourceContentCrc64: options.sourceContentCrc64,
          sourceRange: offset === 0 && !count ? undefined : rangeToString({ offset, count }),
          cpkInfo: options.customerProvidedKey,
          encryptionScope: options.encryptionScope,
          copySourceAuthorization: httpAuthorizationToString(options.sourceAuthorization),
          tracingOptions: updatedOptions.tracingOptions,
        })
      );
    } catch (e: any) {
      span.setStatus({
        code: SpanStatusCode.ERROR,
        message: e.message,
      });
      throw e;
    } finally {
      span.end();
    }
  }

  /**
   * Writes a blob by specifying the list of block IDs that make up the blob.
   * In order to be written as part of a blob, a block must have been successfully written
   * to the server in a prior {@link stageBlock} operation. You can call {@link commitBlockList} to
   * update a blob by uploading only those blocks that have changed, then committing the new and existing
   * blocks together. Any blocks not specified in the block list and permanently deleted.
   * @see https://docs.microsoft.com/rest/api/storageservices/put-block-list
   *
   * @param blocks -  Array of 64-byte value that is base64-encoded
   * @param options - Options to the Block Blob Commit Block List operation.
   * @returns Response data for the Block Blob Commit Block List operation.
   */
  public async commitBlockList(
    blocks: string[],
    options: BlockBlobCommitBlockListOptions = {}
  ): Promise<BlockBlobCommitBlockListResponse> {
    options.conditions = options.conditions || {};
    const { span, updatedOptions } = createSpan("BlockBlobClient-commitBlockList", options);
    try {
      ensureCpkIfSpecified(options.customerProvidedKey, this.isHttps);
      return assertResponse(
        await this.blockBlobContext.commitBlockList(
          { latest: blocks },
          {
            abortSignal: options.abortSignal,
            blobHttpHeaders: options.blobHTTPHeaders,
            leaseAccessConditions: options.conditions,
            metadata: options.metadata,
            modifiedAccessConditions: {
              ...options.conditions,
              ifTags: options.conditions?.tagConditions,
            },
            cpkInfo: options.customerProvidedKey,
            encryptionScope: options.encryptionScope,
            immutabilityPolicyExpiry: options.immutabilityPolicy?.expiriesOn,
            immutabilityPolicyMode: options.immutabilityPolicy?.policyMode,
            legalHold: options.legalHold,
            tier: toAccessTier(options.tier),
            blobTagsString: toBlobTagsString(options.tags),
            tracingOptions: updatedOptions.tracingOptions,
          }
        )
      );
    } catch (e: any) {
      span.setStatus({
        code: SpanStatusCode.ERROR,
        message: e.message,
      });
      throw e;
    } finally {
      span.end();
    }
  }

  /**
   * Returns the list of blocks that have been uploaded as part of a block blob
   * using the specified block list filter.
   * @see https://docs.microsoft.com/rest/api/storageservices/get-block-list
   *
   * @param listType - Specifies whether to return the list of committed blocks,
   *                                        the list of uncommitted blocks, or both lists together.
   * @param options - Options to the Block Blob Get Block List operation.
   * @returns Response data for the Block Blob Get Block List operation.
   */
  public async getBlockList(
    listType: BlockListType,
    options: BlockBlobGetBlockListOptions = {}
  ): Promise<BlockBlobGetBlockListResponse> {
    const { span, updatedOptions } = createSpan("BlockBlobClient-getBlockList", options);
    try {
      const res = assertResponse<
        BlockBlobGetBlockListResponseInternal,
        BlockBlobGetBlockListHeaders
      >(
        await this.blockBlobContext.getBlockList(listType, {
          abortSignal: options.abortSignal,
          leaseAccessConditions: options.conditions,
          modifiedAccessConditions: {
            ...options.conditions,
            ifTags: options.conditions?.tagConditions,
          },
          tracingOptions: updatedOptions.tracingOptions,
        })
      );

      if (!res.committedBlocks) {
        res.committedBlocks = [];
      }

      if (!res.uncommittedBlocks) {
        res.uncommittedBlocks = [];
      }

      return res;
    } catch (e: any) {
      span.setStatus({
        code: SpanStatusCode.ERROR,
        message: e.message,
      });
      throw e;
    } finally {
      span.end();
    }
  }

  // High level functions

  /**
   * Uploads a Buffer(Node.js)/Blob(browsers)/ArrayBuffer/ArrayBufferView object to a BlockBlob.
   *
   * When data length is no more than the specifiled {@link BlockBlobParallelUploadOptions.maxSingleShotSize} (default is
   * {@link BLOCK_BLOB_MAX_UPLOAD_BLOB_BYTES}), this method will use 1 {@link upload} call to finish the upload.
   * Otherwise, this method will call {@link stageBlock} to upload blocks, and finally call {@link commitBlockList}
   * to commit the block list.
   *
   * A common {@link BlockBlobParallelUploadOptions.blobHTTPHeaders} option to set is
   * `blobContentType`, enabling the browser to provide
   * functionality based on file type.
   *
   * @param data - Buffer(Node.js), Blob, ArrayBuffer or ArrayBufferView
   * @param options -
   */
  public async uploadData(
    data: Buffer | Blob | ArrayBuffer | ArrayBufferView,
    options: BlockBlobParallelUploadOptions = {}
  ): Promise<BlobUploadCommonResponse> {
    const { span, updatedOptions } = createSpan("BlockBlobClient-uploadData", options);
    try {
      if (isNode) {
        let buffer: Buffer;
        if (data instanceof Buffer) {
          buffer = data;
        } else if (data instanceof ArrayBuffer) {
          buffer = Buffer.from(data);
        } else {
          data = data as ArrayBufferView;
          buffer = Buffer.from(data.buffer, data.byteOffset, data.byteLength);
        }

        return this.uploadSeekableInternal(
          (offset: number, size: number): Buffer => buffer.slice(offset, offset + size),
          buffer.byteLength,
          updatedOptions
        );
      } else {
        const browserBlob = new Blob([data]);
        return this.uploadSeekableInternal(
          (offset: number, size: number): Blob => browserBlob.slice(offset, offset + size),
          browserBlob.size,
          updatedOptions
        );
      }
    } catch (e: any) {
      span.setStatus({
        code: SpanStatusCode.ERROR,
        message: e.message,
      });
      throw e;
    } finally {
      span.end();
    }
  }

  /**
   * ONLY AVAILABLE IN BROWSERS.
   *
   * Uploads a browser Blob/File/ArrayBuffer/ArrayBufferView object to block blob.
   *
   * When buffer length lesser than or equal to 256MB, this method will use 1 upload call to finish the upload.
   * Otherwise, this method will call {@link stageBlock} to upload blocks, and finally call
   * {@link commitBlockList} to commit the block list.
   *
   * A common {@link BlockBlobParallelUploadOptions.blobHTTPHeaders} option to set is
   * `blobContentType`, enabling the browser to provide
   * functionality based on file type.
   *
   * @deprecated Use {@link uploadData} instead.
   *
   * @param browserData - Blob, File, ArrayBuffer or ArrayBufferView
   * @param options - Options to upload browser data.
   * @returns Response data for the Blob Upload operation.
   */
  public async uploadBrowserData(
    browserData: Blob | ArrayBuffer | ArrayBufferView,
    options: BlockBlobParallelUploadOptions = {}
  ): Promise<BlobUploadCommonResponse> {
    const { span, updatedOptions } = createSpan("BlockBlobClient-uploadBrowserData", options);
    try {
      const browserBlob = new Blob([browserData]);
      return await this.uploadSeekableInternal(
        (offset: number, size: number): Blob => browserBlob.slice(offset, offset + size),
        browserBlob.size,
        updatedOptions
      );
    } catch (e: any) {
      span.setStatus({
        code: SpanStatusCode.ERROR,
        message: e.message,
      });
      throw e;
    } finally {
      span.end();
    }
  }

  /**
   *
   * Uploads data to block blob. Requires a bodyFactory as the data source,
   * which need to return a {@link HttpRequestBody} object with the offset and size provided.
   *
   * When data length is no more than the specified {@link BlockBlobParallelUploadOptions.maxSingleShotSize} (default is
   * {@link BLOCK_BLOB_MAX_UPLOAD_BLOB_BYTES}), this method will use 1 {@link upload} call to finish the upload.
   * Otherwise, this method will call {@link stageBlock} to upload blocks, and finally call {@link commitBlockList}
   * to commit the block list.
   *
   * @param bodyFactory -
   * @param size - size of the data to upload.
   * @param options - Options to Upload to Block Blob operation.
   * @returns Response data for the Blob Upload operation.
   */
  private async uploadSeekableInternal(
    bodyFactory: (offset: number, size: number) => HttpRequestBody,
    size: number,
    options: BlockBlobParallelUploadOptions = {}
  ): Promise<BlobUploadCommonResponse> {
    if (!options.blockSize) {
      options.blockSize = 0;
    }
    if (options.blockSize < 0 || options.blockSize > BLOCK_BLOB_MAX_STAGE_BLOCK_BYTES) {
      throw new RangeError(
        `blockSize option must be >= 0 and <= ${BLOCK_BLOB_MAX_STAGE_BLOCK_BYTES}`
      );
    }

    if (options.maxSingleShotSize !== 0 && !options.maxSingleShotSize) {
      options.maxSingleShotSize = BLOCK_BLOB_MAX_UPLOAD_BLOB_BYTES;
    }
    if (
      options.maxSingleShotSize < 0 ||
      options.maxSingleShotSize > BLOCK_BLOB_MAX_UPLOAD_BLOB_BYTES
    ) {
      throw new RangeError(
        `maxSingleShotSize option must be >= 0 and <= ${BLOCK_BLOB_MAX_UPLOAD_BLOB_BYTES}`
      );
    }

    if (options.blockSize === 0) {
      if (size > BLOCK_BLOB_MAX_STAGE_BLOCK_BYTES * BLOCK_BLOB_MAX_BLOCKS) {
        throw new RangeError(`${size} is too larger to upload to a block blob.`);
      }
      if (size > options.maxSingleShotSize) {
        options.blockSize = Math.ceil(size / BLOCK_BLOB_MAX_BLOCKS);
        if (options.blockSize < DEFAULT_BLOB_DOWNLOAD_BLOCK_BYTES) {
          options.blockSize = DEFAULT_BLOB_DOWNLOAD_BLOCK_BYTES;
        }
      }
    }
    if (!options.blobHTTPHeaders) {
      options.blobHTTPHeaders = {};
    }
    if (!options.conditions) {
      options.conditions = {};
    }

    const { span, updatedOptions } = createSpan("BlockBlobClient-uploadSeekableInternal", options);

    try {
      if (size <= options.maxSingleShotSize) {
        return assertResponse(await this.upload(bodyFactory(0, size), size, updatedOptions));
      }

      const numBlocks: number = Math.floor((size - 1) / options.blockSize) + 1;
      if (numBlocks > BLOCK_BLOB_MAX_BLOCKS) {
        throw new RangeError(
          `The buffer's size is too big or the BlockSize is too small;` +
            `the number of blocks must be <= ${BLOCK_BLOB_MAX_BLOCKS}`
        );
      }

      const blockList: string[] = [];
      const blockIDPrefix = generateUuid();
      let transferProgress: number = 0;

      const batch = new Batch(options.concurrency);
      for (let i = 0; i < numBlocks; i++) {
        batch.addOperation(async (): Promise<any> => {
          const blockID = generateBlockID(blockIDPrefix, i);
          const start = options.blockSize! * i;
          const end = i === numBlocks - 1 ? size : start + options.blockSize!;
          const contentLength = end - start;
          blockList.push(blockID);
          await this.stageBlock(blockID, bodyFactory(start, contentLength), contentLength, {
            abortSignal: options.abortSignal,
            conditions: options.conditions,
            encryptionScope: options.encryptionScope,
            tracingOptions: updatedOptions.tracingOptions,
          });
          // Update progress after block is successfully uploaded to server, in case of block trying
          // TODO: Hook with convenience layer progress event in finer level
          transferProgress += contentLength;
          if (options.onProgress) {
            options.onProgress!({
              loadedBytes: transferProgress,
            });
          }
        });
      }
      await batch.do();

      return this.commitBlockList(blockList, updatedOptions);
    } catch (e: any) {
      span.setStatus({
        code: SpanStatusCode.ERROR,
        message: e.message,
      });
      throw e;
    } finally {
      span.end();
    }
  }

  /**
   * ONLY AVAILABLE IN NODE.JS RUNTIME.
   *
   * Uploads a local file in blocks to a block blob.
   *
   * When file size lesser than or equal to 256MB, this method will use 1 upload call to finish the upload.
   * Otherwise, this method will call stageBlock to upload blocks, and finally call commitBlockList
   * to commit the block list.
   *
   * @param filePath - Full path of local file
   * @param options - Options to Upload to Block Blob operation.
   * @returns Response data for the Blob Upload operation.
   */
  public async uploadFile(
    filePath: string,
    options: BlockBlobParallelUploadOptions = {}
  ): Promise<BlobUploadCommonResponse> {
    const { span, updatedOptions } = createSpan("BlockBlobClient-uploadFile", options);
    try {
      const size = (await fsStat(filePath)).size;
      return await this.uploadSeekableInternal(
        (offset, count) => {
          return () =>
            fsCreateReadStream(filePath, {
              autoClose: true,
              end: count ? offset + count - 1 : Infinity,
              start: offset,
            });
        },
        size,
        {
          ...options,
          tracingOptions: updatedOptions.tracingOptions,
        }
      );
    } catch (e: any) {
      span.setStatus({
        code: SpanStatusCode.ERROR,
        message: e.message,
      });
      throw e;
    } finally {
      span.end();
    }
  }

  /**
   * ONLY AVAILABLE IN NODE.JS RUNTIME.
   *
   * Uploads a Node.js Readable stream into block blob.
   *
   * PERFORMANCE IMPROVEMENT TIPS:
   * * Input stream highWaterMark is better to set a same value with bufferSize
   *    parameter, which will avoid Buffer.concat() operations.
   *
   * @param stream - Node.js Readable stream
   * @param bufferSize - Size of every buffer allocated, also the block size in the uploaded block blob. Default value is 8MB
   * @param maxConcurrency -  Max concurrency indicates the max number of buffers that can be allocated,
   *                                 positive correlation with max uploading concurrency. Default value is 5
   * @param options - Options to Upload Stream to Block Blob operation.
   * @returns Response data for the Blob Upload operation.
   */
  public async uploadStream(
    stream: Readable,
    bufferSize: number = DEFAULT_BLOCK_BUFFER_SIZE_BYTES,
    maxConcurrency: number = 5,
    options: BlockBlobUploadStreamOptions = {}
  ): Promise<BlobUploadCommonResponse> {
    if (!options.blobHTTPHeaders) {
      options.blobHTTPHeaders = {};
    }
    if (!options.conditions) {
      options.conditions = {};
    }

    const { span, updatedOptions } = createSpan("BlockBlobClient-uploadStream", options);

    try {
      let blockNum = 0;
      const blockIDPrefix = generateUuid();
      let transferProgress: number = 0;
      const blockList: string[] = [];

      const scheduler = new BufferScheduler(
        stream,
        bufferSize,
        maxConcurrency,
        async (body, length) => {
          const blockID = generateBlockID(blockIDPrefix, blockNum);
          blockList.push(blockID);
          blockNum++;

          await this.stageBlock(blockID, body, length, {
            conditions: options.conditions,
            encryptionScope: options.encryptionScope,
            tracingOptions: updatedOptions.tracingOptions,
          });

          // Update progress after block is successfully uploaded to server, in case of block trying
          transferProgress += length;
          if (options.onProgress) {
            options.onProgress({ loadedBytes: transferProgress });
          }
        },
        // concurrency should set a smaller value than maxConcurrency, which is helpful to
        // reduce the possibility when a outgoing handler waits for stream data, in
        // this situation, outgoing handlers are blocked.
        // Outgoing queue shouldn't be empty.
        Math.ceil((maxConcurrency / 4) * 3)
      );
      await scheduler.do();

      return assertResponse(
        await this.commitBlockList(blockList, {
          ...options,
          tracingOptions: updatedOptions.tracingOptions,
        })
      );
    } catch (e: any) {
      span.setStatus({
        code: SpanStatusCode.ERROR,
        message: e.message,
      });
      throw e;
    } finally {
      span.end();
    }
  }
}

/**
 * Options to configure the {@link PageBlobClient.create} operation.
 */
export interface PageBlobCreateOptions extends CommonOptions {
  /**
   * An implementation of the `AbortSignalLike` interface to signal the request to cancel the operation.
   * For example, use the &commat;azure/abort-controller to create an `AbortSignal`.
   */
  abortSignal?: AbortSignalLike;
  /**
   * Conditions to meet when creating a page blob.
   */
  conditions?: BlobRequestConditions;
  /**
   * A user-controlled value that can be used to track requests.
   * The value must be between 0 and 2^63 - 1. The default value is 0.
   */
  blobSequenceNumber?: number;
  /**
   * HTTP headers to set when creating a page blob.
   */
  blobHTTPHeaders?: BlobHTTPHeaders;
  /**
   * A collection of key-value string pair to associate with the blob when creating append blobs.
   */
  metadata?: Metadata;
  /**
   * Customer Provided Key Info.
   */
  customerProvidedKey?: CpkInfo;
  /**
   * Optional. Version 2019-07-07 and later.  Specifies the name of the encryption scope to use to
   * encrypt the data provided in the request. If not specified, encryption is performed with the
   * default account encryption scope.  For more information, see Encryption at Rest for Azure
   * Storage Services.
   */
  encryptionScope?: string;
  /**
   * Optional. Specifies immutability policy for a blob.
   * Note that is parameter is only applicable to a blob within a container that
   * has version level worm enabled.
   */
  immutabilityPolicy?: BlobImmutabilityPolicy;
  /**
   * Optional. Indicates if a legal hold should be placed on the blob.
   * Note that is parameter is only applicable to a blob within a container that
   * has version level worm enabled.
   */
  legalHold?: boolean;
  /**
   * Access tier.
   * More Details - https://docs.microsoft.com/en-us/azure/storage/blobs/storage-blob-storage-tiers
   */
  tier?: PremiumPageBlobTier | string;
  /**
   * Blob tags.
   */
  tags?: Tags;
}

/**
 * Options to configure the {@link PageBlobClient.createIfNotExists} operation.
 */
export interface PageBlobCreateIfNotExistsOptions extends CommonOptions {
  /**
   * An implementation of the `AbortSignalLike` interface to signal the request to cancel the operation.
   * For example, use the &commat;azure/abort-controller to create an `AbortSignal`.
   */
  abortSignal?: AbortSignalLike;
  /**
   * A user-controlled value that can be used to track requests.
   * The value must be between 0 and 2^63 - 1. The default value is 0.
   */
  blobSequenceNumber?: number;
  /**
   * HTTP headers to set when creating a page blob.
   */
  blobHTTPHeaders?: BlobHTTPHeaders;
  /**
   * A collection of key-value string pair to associate with the blob when creating append blobs.
   */
  metadata?: Metadata;
  /**
   * Customer Provided Key Info.
   */
  customerProvidedKey?: CpkInfo;
  /**
   * Optional. Version 2019-07-07 and later.  Specifies the name of the encryption scope to use to
   * encrypt the data provided in the request. If not specified, encryption is performed with the
   * default account encryption scope.  For more information, see Encryption at Rest for Azure
   * Storage Services.
   */
  encryptionScope?: string;
  /**
   * Optional. Specifies immutability policy for a blob.
   * Note that is parameter is only applicable to a blob within a container that
   * has version level worm enabled.
   */
  immutabilityPolicy?: BlobImmutabilityPolicy;
  /**
   * Optional. Indicates if a legal hold should be placed on the blob.
   * Note that is parameter is only applicable to a blob within a container that
   * has version level worm enabled.
   */
  legalHold?: boolean;
  /**
   * Access tier.
   * More Details - https://docs.microsoft.com/en-us/azure/storage/blobs/storage-blob-storage-tiers
   */
  tier?: PremiumPageBlobTier | string;
}

/**
 * Options to configure the {@link PageBlobClient.uploadPages} operation.
 */
export interface PageBlobUploadPagesOptions extends CommonOptions {
  /**
   * An implementation of the `AbortSignalLike` interface to signal the request to cancel the operation.
   * For example, use the &commat;azure/abort-controller to create an `AbortSignal`.
   */
  abortSignal?: AbortSignalLike;
  /**
   * Conditions to meet when uploading pages.
   */
  conditions?: PageBlobRequestConditions;
  /**
   * Callback to receive events on the progress of upload pages operation.
   */
  onProgress?: (progress: TransferProgressEvent) => void;
  /**
   * An MD5 hash of the content. This hash is used to verify the integrity of the content during transport.
   * When this is specified, the storage service compares the hash of the content that has arrived with this value.
   *
   * transactionalContentMD5 and transactionalContentCrc64 cannot be set at same time.
   */
  transactionalContentMD5?: Uint8Array;
  /**
   * A CRC64 hash of the content. This hash is used to verify the integrity of the content during transport.
   * When this is specified, the storage service compares the hash of the content that has arrived with this value.
   *
   * transactionalContentMD5 and transactionalContentCrc64 cannot be set at same time.
   */
  transactionalContentCrc64?: Uint8Array;
  /**
   * Customer Provided Key Info.
   */
  customerProvidedKey?: CpkInfo;
  /**
   * Optional. Version 2019-07-07 and later.  Specifies the name of the encryption scope to use to
   * encrypt the data provided in the request. If not specified, encryption is performed with the
   * default account encryption scope.  For more information, see Encryption at Rest for Azure
   * Storage Services.
   */
  encryptionScope?: string;
}

/**
 * Options to configure the {@link PageBlobClient.clearPages} operation.
 */
export interface PageBlobClearPagesOptions extends CommonOptions {
  /**
   * An implementation of the `AbortSignalLike` interface to signal the request to cancel the operation.
   * For example, use the &commat;azure/abort-controller to create an `AbortSignal`.
   */
  abortSignal?: AbortSignalLike;
  /**
   * Conditions to meet when clearing pages.
   */
  conditions?: PageBlobRequestConditions;
  /**
   * Customer Provided Key Info.
   */
  customerProvidedKey?: CpkInfo;
  /**
   * Optional. Version 2019-07-07 and later.  Specifies the name of the encryption scope to use to
   * encrypt the data provided in the request. If not specified, encryption is performed with the
   * default account encryption scope.  For more information, see Encryption at Rest for Azure
   * Storage Services.
   */
  encryptionScope?: string;
}

/**
 * Options to configure the {@link PageBlobClient.getPageRanges} operation.
 */
export interface PageBlobGetPageRangesOptions extends CommonOptions {
  /**
   * An implementation of the `AbortSignalLike` interface to signal the request to cancel the operation.
   * For example, use the &commat;azure/abort-controller to create an `AbortSignal`.
   */
  abortSignal?: AbortSignalLike;
  /**
   * Conditions to meet when getting page ranges.
   */
  conditions?: BlobRequestConditions;
}

/**
 * Options to configure page blob - get page ranges segment operations.
 *
 * See:
 * - {@link PageBlobClient.listPageRangesSegment}
 * - {@link PageBlobClient.listPageRangeItemSegments}
 * - {@link PageBlobClient.listPageRangeItems}
 */
interface PageBlobListPageRangesSegmentOptions extends CommonOptions {
  /**
   * An implementation of the `AbortSignalLike` interface to signal the request to cancel the operation.
   * For example, use the &commat;azure/abort-controller to create an `AbortSignal`.
   */
  abortSignal?: AbortSignalLike;
  /**
   * Conditions to meet when getting page ranges.
   */
  conditions?: BlobRequestConditions;
  /**
   * Specifies the maximum number of containers
   * to return. If the request does not specify maxPageSize, or specifies a
   * value greater than 5000, the server will return up to 5000 items. Note
   * that if the listing operation crosses a partition boundary, then the
   * service will return a continuation token for retrieving the remainder of
   * the results. For this reason, it is possible that the service will return
   * fewer results than specified by maxPageSize, or than the default of 5000.
   */
  maxPageSize?: number;
}

/**
 * Options to configure the {@link PageBlobClient.listPageRanges} operation.
 */
export interface PageBlobListPageRangesOptions extends CommonOptions {
  /**
   * An implementation of the `AbortSignalLike` interface to signal the request to cancel the operation.
   * For example, use the &commat;azure/abort-controller to create an `AbortSignal`.
   */
  abortSignal?: AbortSignalLike;
  /**
   * Conditions to meet when getting page ranges.
   */
  conditions?: BlobRequestConditions;
}

/**
 * Options to configure the {@link PageBlobClient.getRangesDiff} operation.
 */
export interface PageBlobGetPageRangesDiffOptions extends CommonOptions {
  /**
   * An implementation of the `AbortSignalLike` interface to signal the request to cancel the operation.
   * For example, use the &commat;azure/abort-controller to create an `AbortSignal`.
   */
  abortSignal?: AbortSignalLike;
  /**
   * Conditions to meet when getting page ranges diff.
   */
  conditions?: BlobRequestConditions;
  /**
   * (unused)
   */
  range?: string;
}

/**
 * Options to configure page blob - get page ranges diff segment operations.
 *
 * See:
 * - {@link PageBlobClient.listPageRangesDiffSegment}
 * - {@link PageBlobClient.listPageRangeDiffItemSegments}
 * - {@link PageBlobClient.listPageRangeDiffItems}
 */
interface PageBlobListPageRangesDiffSegmentOptions extends CommonOptions {
  /**
   * An implementation of the `AbortSignalLike` interface to signal the request to cancel the operation.
   * For example, use the &commat;azure/abort-controller to create an `AbortSignal`.
   */
  abortSignal?: AbortSignalLike;
  /**
   * Conditions to meet when getting page ranges.
   */
  conditions?: BlobRequestConditions;
  /**
   * Specifies the maximum number of containers
   * to return. If the request does not specify maxPageSize, or specifies a
   * value greater than 5000, the server will return up to 5000 items. Note
   * that if the listing operation crosses a partition boundary, then the
   * service will return a continuation token for retrieving the remainder of
   * the results. For this reason, it is possible that the service will return
   * fewer results than specified by maxPageSize, or than the default of 5000.
   */
  maxPageSize?: number;
}

/**
 * Options to configure the {@link PageBlobClient.listPageRangesDiff} operation.
 */
export interface PageBlobListPageRangesDiffOptions extends CommonOptions {
  /**
   * An implementation of the `AbortSignalLike` interface to signal the request to cancel the operation.
   * For example, use the &commat;azure/abort-controller to create an `AbortSignal`.
   */
  abortSignal?: AbortSignalLike;
  /**
   * Conditions to meet when getting page ranges diff.
   */
  conditions?: BlobRequestConditions;
}

/**
 * Options to configure {@link PageBlobClient.resize} operation.
 */
export interface PageBlobResizeOptions extends CommonOptions {
  /**
   * An implementation of the `AbortSignalLike` interface to signal the request to cancel the operation.
   * For example, use the &commat;azure/abort-controller to create an `AbortSignal`.
   */
  abortSignal?: AbortSignalLike;
  /**
   * Conditions to meet when resizing a page blob.
   */
  conditions?: BlobRequestConditions;
  /**
   * Optional. Version 2019-07-07 and later.  Specifies the name of the encryption scope to use to
   * encrypt the data provided in the request. If not specified, encryption is performed with the
   * default account encryption scope.  For more information, see Encryption at Rest for Azure
   * Storage Services.
   */
  encryptionScope?: string;
}

/**
 * Options to configure {@link PageBlobClient.updateSequenceNumber} operation.
 */
export interface PageBlobUpdateSequenceNumberOptions extends CommonOptions {
  /**
   * An implementation of the `AbortSignalLike` interface to signal the request to cancel the operation.
   * For example, use the &commat;azure/abort-controller to create an `AbortSignal`.
   */
  abortSignal?: AbortSignalLike;
  /**
   * Conditions to meet when updating sequence number.
   */
  conditions?: BlobRequestConditions;
}

/**
 * Options to configure {@link PageBlobClient.startCopyIncremental} operation.
 */
export interface PageBlobStartCopyIncrementalOptions extends CommonOptions {
  /**
   * An implementation of the `AbortSignalLike` interface to signal the request to cancel the operation.
   * For example, use the &commat;azure/abort-controller to create an `AbortSignal`.
   */
  abortSignal?: AbortSignalLike;
  /**
   * Conditions to meet when starting a copy incremental operation.
   */
  conditions?: ModifiedAccessConditions;
}

/**
 * Options to configure {@link PageBlobClient.uploadPagesFromURL} operation.
 */
export interface PageBlobUploadPagesFromURLOptions extends CommonOptions {
  /**
   * An implementation of the `AbortSignalLike` interface to signal the request to cancel the operation.
   * For example, use the &commat;azure/abort-controller to create an `AbortSignal`.
   */
  abortSignal?: AbortSignalLike;
  /**
   * Conditions to meet when updating sequence number.
   */
  conditions?: PageBlobRequestConditions;
  /**
   * Conditions to meet for the source Azure Blob/File when copying from a URL to the blob.
   */
  sourceConditions?: MatchConditions & ModificationConditions;
  /**
   * An MD5 hash of the content from the URI.
   * This hash is used to verify the integrity of the content during transport of the data from the URI.
   * When this is specified, the storage service compares the hash of the content that has arrived from the copy-source with this value.
   *
   * sourceContentMD5 and sourceContentCrc64 cannot be set at same time.
   */
  sourceContentMD5?: Uint8Array;
  /**
   * A CRC64 hash of the content from the URI.
   * This hash is used to verify the integrity of the content during transport of the data from the URI.
   * When this is specified, the storage service compares the hash of the content that has arrived from the copy-source with this value.
   *
   * sourceContentMD5 and sourceContentCrc64 cannot be set at same time.
   */
  sourceContentCrc64?: Uint8Array;
  /**
   * Customer Provided Key Info.
   */
  customerProvidedKey?: CpkInfo;
  /**
   * Optional. Version 2019-07-07 and later.  Specifies the name of the encryption scope to use to
   * encrypt the data provided in the request. If not specified, encryption is performed with the
   * default account encryption scope.  For more information, see Encryption at Rest for Azure
   * Storage Services.
   */
  encryptionScope?: string;
  /**
   * Only Bearer type is supported. Credentials should be a valid OAuth access token to copy source.
   */
  sourceAuthorization?: HttpAuthorization;
}

/**
 * Contains response data for the {@link PageBlobClient.createIfNotExists} operation.
 */
export interface PageBlobCreateIfNotExistsResponse extends PageBlobCreateResponse {
  /**
   * Indicate whether the blob is successfully created. Is false when the blob is not changed as it already exists.
   */
  succeeded: boolean;
}

/**
 * PageBlobClient defines a set of operations applicable to page blobs.
 */
export class PageBlobClient extends BlobClient {
  /**
   * pageBlobsContext provided by protocol layer.
   */
  private pageBlobContext: PageBlob;

  /**
   *
   * Creates an instance of PageBlobClient.
   *
   * @param connectionString - Account connection string or a SAS connection string of an Azure storage account.
   *                                  [ Note - Account connection string can only be used in NODE.JS runtime. ]
   *                                  Account connection string example -
   *                                  `DefaultEndpointsProtocol=https;AccountName=myaccount;AccountKey=accountKey;EndpointSuffix=core.windows.net`
   *                                  SAS connection string example -
   *                                  `BlobEndpoint=https://myaccount.blob.core.windows.net/;QueueEndpoint=https://myaccount.queue.core.windows.net/;FileEndpoint=https://myaccount.file.core.windows.net/;TableEndpoint=https://myaccount.table.core.windows.net/;SharedAccessSignature=sasString`
   * @param containerName - Container name.
   * @param blobName - Blob name.
   * @param options - Optional. Options to configure the HTTP pipeline.
   */
  constructor(
    connectionString: string,
    containerName: string,
    blobName: string,
    // Legacy, no fix for eslint error without breaking. Disable it for this interface.
    /* eslint-disable-next-line @azure/azure-sdk/ts-naming-options*/
    options?: StoragePipelineOptions
  );
  /**
   * Creates an instance of PageBlobClient.
   * This method accepts an encoded URL or non-encoded URL pointing to a blob.
   * Encoded URL string will NOT be escaped twice, only special characters in URL path will be escaped.
   * If a blob name includes ? or %, blob name must be encoded in the URL.
   *
   * @param url - A Client string pointing to Azure Storage page blob, such as
   *                     "https://myaccount.blob.core.windows.net/mycontainer/pageblob". You can append a SAS
   *                     if using AnonymousCredential, such as "https://myaccount.blob.core.windows.net/mycontainer/pageblob?sasString".
   * @param credential -  Such as AnonymousCredential, StorageSharedKeyCredential or any credential from the `@azure/identity` package to authenticate requests to the service. You can also provide an object that implements the TokenCredential interface. If not specified, AnonymousCredential is used.
   * @param options - Optional. Options to configure the HTTP pipeline.
   */
  constructor(
    url: string,
    credential: StorageSharedKeyCredential | AnonymousCredential | TokenCredential,
    // Legacy, no fix for eslint error without breaking. Disable it for this interface.
    /* eslint-disable-next-line @azure/azure-sdk/ts-naming-options*/
    options?: StoragePipelineOptions
  );
  /**
   * Creates an instance of PageBlobClient.
   *
   * @param url - A URL string pointing to Azure Storage page blob, such as
   *                     "https://myaccount.blob.core.windows.net/mycontainer/pageblob".
   *                     You can append a SAS if using AnonymousCredential, such as
   *                     "https://myaccount.blob.core.windows.net/mycontainer/pageblob?sasString".
   *                     This method accepts an encoded URL or non-encoded URL pointing to a blob.
   *                     Encoded URL string will NOT be escaped twice, only special characters in URL path will be escaped.
   *                     However, if a blob name includes ? or %, blob name must be encoded in the URL.
   *                     Such as a blob named "my?blob%", the URL should be "https://myaccount.blob.core.windows.net/mycontainer/my%3Fblob%25".
   * @param pipeline - Call newPipeline() to create a default
   *                            pipeline, or provide a customized pipeline.
   */
  constructor(url: string, pipeline: PipelineLike);
  constructor(
    urlOrConnectionString: string,
    credentialOrPipelineOrContainerName:
      | string
      | StorageSharedKeyCredential
      | AnonymousCredential
      | TokenCredential
      | PipelineLike,
    blobNameOrOptions?: string | StoragePipelineOptions,
    // Legacy, no fix for eslint error without breaking. Disable it for this interface.
    /* eslint-disable-next-line @azure/azure-sdk/ts-naming-options*/
    options?: StoragePipelineOptions
  ) {
    // In TypeScript we cannot simply pass all parameters to super() like below so have to duplicate the code instead.
    //   super(s, credentialOrPipelineOrContainerNameOrOptions, blobNameOrOptions, options);
    let pipeline: PipelineLike;
    let url: string;
    options = options || {};
    if (isPipelineLike(credentialOrPipelineOrContainerName)) {
      // (url: string, pipeline: Pipeline)
      url = urlOrConnectionString;
      pipeline = credentialOrPipelineOrContainerName;
    } else if (
      (isNode && credentialOrPipelineOrContainerName instanceof StorageSharedKeyCredential) ||
      credentialOrPipelineOrContainerName instanceof AnonymousCredential ||
      isTokenCredential(credentialOrPipelineOrContainerName)
    ) {
      // (url: string, credential?: StorageSharedKeyCredential | AnonymousCredential | TokenCredential, options?: StoragePipelineOptions)
      url = urlOrConnectionString;
      options = blobNameOrOptions as StoragePipelineOptions;
      pipeline = newPipeline(credentialOrPipelineOrContainerName, options);
    } else if (
      !credentialOrPipelineOrContainerName &&
      typeof credentialOrPipelineOrContainerName !== "string"
    ) {
      // (url: string, credential?: StorageSharedKeyCredential | AnonymousCredential | TokenCredential, options?: StoragePipelineOptions)
      // The second parameter is undefined. Use anonymous credential.
      url = urlOrConnectionString;
      pipeline = newPipeline(new AnonymousCredential(), options);
    } else if (
      credentialOrPipelineOrContainerName &&
      typeof credentialOrPipelineOrContainerName === "string" &&
      blobNameOrOptions &&
      typeof blobNameOrOptions === "string"
    ) {
      // (connectionString: string, containerName: string, blobName: string, options?: StoragePipelineOptions)
      const containerName = credentialOrPipelineOrContainerName;
      const blobName = blobNameOrOptions;

      const extractedCreds = extractConnectionStringParts(urlOrConnectionString);
      if (extractedCreds.kind === "AccountConnString") {
        if (isNode) {
          const sharedKeyCredential = new StorageSharedKeyCredential(
            extractedCreds.accountName!,
            extractedCreds.accountKey
          );
          url = appendToURLPath(
            appendToURLPath(extractedCreds.url, encodeURIComponent(containerName)),
            encodeURIComponent(blobName)
          );

          if (!options.proxyOptions) {
            options.proxyOptions = getDefaultProxySettings(extractedCreds.proxyUri);
          }

          pipeline = newPipeline(sharedKeyCredential, options);
        } else {
          throw new Error("Account connection string is only supported in Node.js environment");
        }
      } else if (extractedCreds.kind === "SASConnString") {
        url =
          appendToURLPath(
            appendToURLPath(extractedCreds.url, encodeURIComponent(containerName)),
            encodeURIComponent(blobName)
          ) +
          "?" +
          extractedCreds.accountSas;
        pipeline = newPipeline(new AnonymousCredential(), options);
      } else {
        throw new Error(
          "Connection string must be either an Account connection string or a SAS connection string"
        );
      }
    } else {
      throw new Error("Expecting non-empty strings for containerName and blobName parameters");
    }
    super(url, pipeline);
    this.pageBlobContext = this.storageClientContext.pageBlob;
  }

  /**
   * Creates a new PageBlobClient object identical to the source but with the
   * specified snapshot timestamp.
   * Provide "" will remove the snapshot and return a Client to the base blob.
   *
   * @param snapshot - The snapshot timestamp.
   * @returns A new PageBlobClient object identical to the source but with the specified snapshot timestamp.
   */
  public withSnapshot(snapshot: string): PageBlobClient {
    return new PageBlobClient(
      setURLParameter(
        this.url,
        URLConstants.Parameters.SNAPSHOT,
        snapshot.length === 0 ? undefined : snapshot
      ),
      this.pipeline
    );
  }

  /**
   * Creates a page blob of the specified length. Call uploadPages to upload data
   * data to a page blob.
   * @see https://docs.microsoft.com/rest/api/storageservices/put-blob
   *
   * @param size - size of the page blob.
   * @param options - Options to the Page Blob Create operation.
   * @returns Response data for the Page Blob Create operation.
   */
  public async create(
    size: number,
    options: PageBlobCreateOptions = {}
  ): Promise<PageBlobCreateResponse> {
    options.conditions = options.conditions || {};
    const { span, updatedOptions } = createSpan("PageBlobClient-create", options);
    try {
      ensureCpkIfSpecified(options.customerProvidedKey, this.isHttps);
      return assertResponse(
        await this.pageBlobContext.create(0, size, {
          abortSignal: options.abortSignal,
          blobHttpHeaders: options.blobHTTPHeaders,
          blobSequenceNumber: options.blobSequenceNumber,
          leaseAccessConditions: options.conditions,
          metadata: options.metadata,
          modifiedAccessConditions: {
            ...options.conditions,
            ifTags: options.conditions?.tagConditions,
          },
          cpkInfo: options.customerProvidedKey,
          encryptionScope: options.encryptionScope,
          immutabilityPolicyExpiry: options.immutabilityPolicy?.expiriesOn,
          immutabilityPolicyMode: options.immutabilityPolicy?.policyMode,
          legalHold: options.legalHold,
          tier: toAccessTier(options.tier),
          blobTagsString: toBlobTagsString(options.tags),
          tracingOptions: updatedOptions.tracingOptions,
        })
      );
    } catch (e: any) {
      span.setStatus({
        code: SpanStatusCode.ERROR,
        message: e.message,
      });
      throw e;
    } finally {
      span.end();
    }
  }

  /**
   * Creates a page blob of the specified length. Call uploadPages to upload data
   * data to a page blob. If the blob with the same name already exists, the content
   * of the existing blob will remain unchanged.
   * @see https://docs.microsoft.com/rest/api/storageservices/put-blob
   *
   * @param size - size of the page blob.
   * @param options -
   */
  public async createIfNotExists(
    size: number,
    options: PageBlobCreateIfNotExistsOptions = {}
  ): Promise<PageBlobCreateIfNotExistsResponse> {
    const { span, updatedOptions } = createSpan("PageBlobClient-createIfNotExists", options);
    try {
      const conditions = { ifNoneMatch: ETagAny };
      const res = assertResponse(
        await this.create(size, {
          ...options,
          conditions,
          tracingOptions: updatedOptions.tracingOptions,
        })
      );
      return {
        succeeded: true,
        ...res,
        _response: res._response, // _response is made non-enumerable
      };
    } catch (e: any) {
      if (e.details?.errorCode === "BlobAlreadyExists") {
        span.setStatus({
          code: SpanStatusCode.ERROR,
          message: "Expected exception when creating a blob only if it does not already exist.",
        });
        return {
          succeeded: false,
          ...e.response?.parsedHeaders,
          _response: e.response,
        };
      }

      span.setStatus({
        code: SpanStatusCode.ERROR,
        message: e.message,
      });
      throw e;
    } finally {
      span.end();
    }
  }

  /**
   * Writes 1 or more pages to the page blob. The start and end offsets must be a multiple of 512.
   * @see https://docs.microsoft.com/rest/api/storageservices/put-page
   *
   * @param body - Data to upload
   * @param offset - Offset of destination page blob
   * @param count - Content length of the body, also number of bytes to be uploaded
   * @param options - Options to the Page Blob Upload Pages operation.
   * @returns Response data for the Page Blob Upload Pages operation.
   */
  public async uploadPages(
    body: HttpRequestBody,
    offset: number,
    count: number,
    options: PageBlobUploadPagesOptions = {}
  ): Promise<PageBlobUploadPagesResponse> {
    options.conditions = options.conditions || {};
    const { span, updatedOptions } = createSpan("PageBlobClient-uploadPages", options);
    try {
      ensureCpkIfSpecified(options.customerProvidedKey, this.isHttps);
      return assertResponse(
        await this.pageBlobContext.uploadPages(count, body, {
          abortSignal: options.abortSignal,
          leaseAccessConditions: options.conditions,
          modifiedAccessConditions: {
            ...options.conditions,
            ifTags: options.conditions?.tagConditions,
          },
          requestOptions: {
            onUploadProgress: options.onProgress,
          },
          range: rangeToString({ offset, count }),
          sequenceNumberAccessConditions: options.conditions,
          transactionalContentMD5: options.transactionalContentMD5,
          transactionalContentCrc64: options.transactionalContentCrc64,
          cpkInfo: options.customerProvidedKey,
          encryptionScope: options.encryptionScope,
          tracingOptions: updatedOptions.tracingOptions,
        })
      );
    } catch (e: any) {
      span.setStatus({
        code: SpanStatusCode.ERROR,
        message: e.message,
      });
      throw e;
    } finally {
      span.end();
    }
  }

  /**
   * The Upload Pages operation writes a range of pages to a page blob where the
   * contents are read from a URL.
   * @see https://docs.microsoft.com/en-us/rest/api/storageservices/put-page-from-url
   *
   * @param sourceURL - Specify a URL to the copy source, Shared Access Signature(SAS) maybe needed for authentication
   * @param sourceOffset - The source offset to copy from. Pass 0 to copy from the beginning of source page blob
   * @param destOffset - Offset of destination page blob
   * @param count - Number of bytes to be uploaded from source page blob
   * @param options -
   */
  public async uploadPagesFromURL(
    sourceURL: string,
    sourceOffset: number,
    destOffset: number,
    count: number,
    options: PageBlobUploadPagesFromURLOptions = {}
  ): Promise<PageBlobUploadPagesFromURLResponse> {
    options.conditions = options.conditions || {};
    options.sourceConditions = options.sourceConditions || {};
    const { span, updatedOptions } = createSpan("PageBlobClient-uploadPagesFromURL", options);
    try {
      ensureCpkIfSpecified(options.customerProvidedKey, this.isHttps);
      return assertResponse(
        await this.pageBlobContext.uploadPagesFromURL(
          sourceURL,
          rangeToString({ offset: sourceOffset, count }),
          0,
          rangeToString({ offset: destOffset, count }),
          {
            abortSignal: options.abortSignal,
            sourceContentMD5: options.sourceContentMD5,
            sourceContentCrc64: options.sourceContentCrc64,
            leaseAccessConditions: options.conditions,
            sequenceNumberAccessConditions: options.conditions,
            modifiedAccessConditions: {
              ...options.conditions,
              ifTags: options.conditions?.tagConditions,
            },
            sourceModifiedAccessConditions: {
              sourceIfMatch: options.sourceConditions.ifMatch,
              sourceIfModifiedSince: options.sourceConditions.ifModifiedSince,
              sourceIfNoneMatch: options.sourceConditions.ifNoneMatch,
              sourceIfUnmodifiedSince: options.sourceConditions.ifUnmodifiedSince,
            },
            cpkInfo: options.customerProvidedKey,
            encryptionScope: options.encryptionScope,
            copySourceAuthorization: httpAuthorizationToString(options.sourceAuthorization),
            tracingOptions: updatedOptions.tracingOptions,
          }
        )
      );
    } catch (e: any) {
      span.setStatus({
        code: SpanStatusCode.ERROR,
        message: e.message,
      });
      throw e;
    } finally {
      span.end();
    }
  }

  /**
   * Frees the specified pages from the page blob.
   * @see https://docs.microsoft.com/rest/api/storageservices/put-page
   *
   * @param offset - Starting byte position of the pages to clear.
   * @param count - Number of bytes to clear.
   * @param options - Options to the Page Blob Clear Pages operation.
   * @returns Response data for the Page Blob Clear Pages operation.
   */
  public async clearPages(
    offset: number = 0,
    count?: number,
    options: PageBlobClearPagesOptions = {}
  ): Promise<PageBlobClearPagesResponse> {
    options.conditions = options.conditions || {};
    const { span, updatedOptions } = createSpan("PageBlobClient-clearPages", options);
    try {
      return assertResponse(
        await this.pageBlobContext.clearPages(0, {
          abortSignal: options.abortSignal,
          leaseAccessConditions: options.conditions,
          modifiedAccessConditions: {
            ...options.conditions,
            ifTags: options.conditions?.tagConditions,
          },
          range: rangeToString({ offset, count }),
          sequenceNumberAccessConditions: options.conditions,
          cpkInfo: options.customerProvidedKey,
          encryptionScope: options.encryptionScope,
          tracingOptions: updatedOptions.tracingOptions,
        })
      );
    } catch (e: any) {
      span.setStatus({
        code: SpanStatusCode.ERROR,
        message: e.message,
      });
      throw e;
    } finally {
      span.end();
    }
  }

  /**
   * Returns the list of valid page ranges for a page blob or snapshot of a page blob.
   * @see https://docs.microsoft.com/rest/api/storageservices/get-page-ranges
   *
   * @param offset - Starting byte position of the page ranges.
   * @param count - Number of bytes to get.
   * @param options - Options to the Page Blob Get Ranges operation.
   * @returns Response data for the Page Blob Get Ranges operation.
   */
  public async getPageRanges(
    offset: number = 0,
    count?: number,
    options: PageBlobGetPageRangesOptions = {}
  ): Promise<PageBlobGetPageRangesResponse> {
    options.conditions = options.conditions || {};
    const { span, updatedOptions } = createSpan("PageBlobClient-getPageRanges", options);
    try {
      const response = assertResponse<
        PageBlobGetPageRangesResponseInternal,
        PageBlobGetPageRangesHeaders,
        PageListInternal
      >(
        await this.pageBlobContext.getPageRanges({
          abortSignal: options.abortSignal,
          leaseAccessConditions: options.conditions,
          modifiedAccessConditions: {
            ...options.conditions,
            ifTags: options.conditions?.tagConditions,
          },
          range: rangeToString({ offset, count }),
          tracingOptions: updatedOptions.tracingOptions,
        })
      );
      return rangeResponseFromModel(response);
    } catch (e: any) {
      span.setStatus({
        code: SpanStatusCode.ERROR,
        message: e.message,
      });
      throw e;
    } finally {
      span.end();
    }
  }

  /**
   * getPageRangesSegment returns a single segment of page ranges starting from the
   * specified Marker. Use an empty Marker to start enumeration from the beginning.
   * After getting a segment, process it, and then call getPageRangesSegment again
   * (passing the the previously-returned Marker) to get the next segment.
   * @see https://docs.microsoft.com/rest/api/storageservices/get-page-ranges
   *
   * @param offset - Starting byte position of the page ranges.
   * @param count - Number of bytes to get.
   * @param marker - A string value that identifies the portion of the list to be returned with the next list operation.
   * @param options - Options to PageBlob Get Page Ranges Segment operation.
   */
  private async listPageRangesSegment(
    offset: number = 0,
    count?: number,
    marker?: string,
    options: PageBlobListPageRangesSegmentOptions = {}
  ): Promise<PageBlobGetPageRangesResponseModel> {
    const { span, updatedOptions } = createSpan("PageBlobClient-getPageRangesSegment", options);
    try {
      return assertResponse(
        await this.pageBlobContext.getPageRanges({
          abortSignal: options.abortSignal,
          leaseAccessConditions: options.conditions,
          modifiedAccessConditions: {
            ...options.conditions,
            ifTags: options.conditions?.tagConditions,
          },
          range: rangeToString({ offset, count }),
          marker: marker,
          maxPageSize: options.maxPageSize,
          tracingOptions: updatedOptions.tracingOptions,
        })
      );
    } catch (e: any) {
      span.setStatus({
        code: SpanStatusCode.ERROR,
        message: e.message,
      });
      throw e;
    } finally {
      span.end();
    }
  }
  /**
   * Returns an AsyncIterableIterator for {@link PageBlobGetPageRangesResponseModel}
   *
   * @param offset - Starting byte position of the page ranges.
   * @param count - Number of bytes to get.
   * @param marker - A string value that identifies the portion of
   *                          the get of page ranges to be returned with the next getting operation. The
   *                          operation returns the ContinuationToken value within the response body if the
   *                          getting operation did not return all page ranges remaining within the current page.
   *                          The ContinuationToken value can be used as the value for
   *                          the marker parameter in a subsequent call to request the next page of get
   *                          items. The marker value is opaque to the client.
   * @param options - Options to List Page Ranges operation.
   */
  private async *listPageRangeItemSegments(
    offset: number = 0,
    count?: number,
    marker?: string,
    options: PageBlobListPageRangesSegmentOptions = {}
  ): AsyncIterableIterator<PageBlobGetPageRangesResponseModel> {
    let getPageRangeItemSegmentsResponse;
    if (!!marker || marker === undefined) {
      do {
        getPageRangeItemSegmentsResponse = await this.listPageRangesSegment(
          offset,
          count,
          marker,
          options
        );
        marker = getPageRangeItemSegmentsResponse.continuationToken;
        yield await getPageRangeItemSegmentsResponse;
      } while (marker);
    }
  }

  /**
   * Returns an AsyncIterableIterator of {@link PageRangeInfo} objects
   *
   * @param offset - Starting byte position of the page ranges.
   * @param count - Number of bytes to get.
   * @param options - Options to List Page Ranges operation.
   */
  private async *listPageRangeItems(
    offset: number = 0,
    count?: number,
    options: PageBlobListPageRangesSegmentOptions = {}
  ): AsyncIterableIterator<PageRangeInfo> {
    let marker: string | undefined;
    for await (const getPageRangesSegment of this.listPageRangeItemSegments(
      offset,
      count,
      marker,
      options
    )) {
      yield* ExtractPageRangeInfoItems(getPageRangesSegment);
    }
  }

  /**
   * Returns an async iterable iterator to list of page ranges for a page blob.
   * @see https://docs.microsoft.com/rest/api/storageservices/get-page-ranges
   *
   *  .byPage() returns an async iterable iterator to list of page ranges for a page blob.
   *
   * Example using `for await` syntax:
   *
   * ```js
   * // Get the pageBlobClient before you run these snippets,
   * // Can be obtained from `blobServiceClient.getContainerClient("<your-container-name>").getPageBlobClient("<your-blob-name>");`
   * let i = 1;
   * for await (const pageRange of pageBlobClient.listPageRanges()) {
   *   console.log(`Page range ${i++}: ${pageRange.start} - ${pageRange.end}`);
   * }
   * ```
   *
   * Example using `iter.next()`:
   *
   * ```js
   * let i = 1;
   * let iter = pageBlobClient.listPageRanges();
   * let pageRangeItem = await iter.next();
   * while (!pageRangeItem.done) {
   *   console.log(`Page range ${i++}: ${pageRangeItem.value.start} - ${pageRangeItem.value.end}, IsClear: ${pageRangeItem.value.isClear}`);
   *   pageRangeItem = await iter.next();
   * }
   * ```
   *
   * Example using `byPage()`:
   *
   * ```js
   * // passing optional maxPageSize in the page settings
   * let i = 1;
   * for await (const response of pageBlobClient.listPageRanges().byPage({ maxPageSize: 20 })) {
   *   for (const pageRange of response) {
   *     console.log(`Page range ${i++}: ${pageRange.start} - ${pageRange.end}`);
   *   }
   * }
   * ```
   *
   * Example using paging with a marker:
   *
   * ```js
   * let i = 1;
   * let iterator = pageBlobClient.listPageRanges().byPage({ maxPageSize: 2 });
   * let response = (await iterator.next()).value;
   *
   * // Prints 2 page ranges
   * for (const pageRange of response) {
   *   console.log(`Page range ${i++}: ${pageRange.start} - ${pageRange.end}`);
   * }
   *
   * // Gets next marker
   * let marker = response.continuationToken;
   *
   * // Passing next marker as continuationToken
   *
   * iterator = pageBlobClient.listPageRanges().byPage({ continuationToken: marker, maxPageSize: 10 });
   * response = (await iterator.next()).value;
   *
   * // Prints 10 page ranges
   * for (const blob of response) {
   *   console.log(`Page range ${i++}: ${pageRange.start} - ${pageRange.end}`);
   * }
   * ```
   * @param offset - Starting byte position of the page ranges.
   * @param count - Number of bytes to get.
   * @param options - Options to the Page Blob Get Ranges operation.
   * @returns An asyncIterableIterator that supports paging.
   */
  public listPageRanges(
    offset: number = 0,
    count?: number,
    options: PageBlobListPageRangesOptions = {}
  ): PagedAsyncIterableIterator<PageRangeInfo, PageBlobGetPageRangesResponseModel> {
    options.conditions = options.conditions || {};
    // AsyncIterableIterator to iterate over blobs
    const iter = this.listPageRangeItems(offset, count, options);
    return {
      /**
       * The next method, part of the iteration protocol
       */
      next() {
        return iter.next();
      },
      /**
       * The connection to the async iterator, part of the iteration protocol
       */
      [Symbol.asyncIterator]() {
        return this;
      },
      /**
       * Return an AsyncIterableIterator that works a page at a time
       */
      byPage: (settings: PageSettings = {}) => {
        return this.listPageRangeItemSegments(offset, count, settings.continuationToken, {
          maxPageSize: settings.maxPageSize,
          ...options,
        });
      },
    };
  }

  /**
   * Gets the collection of page ranges that differ between a specified snapshot and this page blob.
   * @see https://docs.microsoft.com/rest/api/storageservices/get-page-ranges
   *
   * @param offset - Starting byte position of the page blob
   * @param count - Number of bytes to get ranges diff.
   * @param prevSnapshot - Timestamp of snapshot to retrieve the difference.
   * @param options - Options to the Page Blob Get Page Ranges Diff operation.
   * @returns Response data for the Page Blob Get Page Range Diff operation.
   */
  public async getPageRangesDiff(
    offset: number,
    count: number,
    prevSnapshot: string,
    options: PageBlobGetPageRangesDiffOptions = {}
  ): Promise<PageBlobGetPageRangesDiffResponse> {
    options.conditions = options.conditions || {};
    const { span, updatedOptions } = createSpan("PageBlobClient-getPageRangesDiff", options);

    try {
      const result = assertResponse<
        PageBlobGetPageRangesDiffResponseInternal,
        PageBlobGetPageRangesDiffHeaders,
        PageListInternal
      >(
        await this.pageBlobContext.getPageRangesDiff({
          abortSignal: options.abortSignal,
          leaseAccessConditions: options.conditions,
          modifiedAccessConditions: {
            ...options.conditions,
            ifTags: options.conditions?.tagConditions,
          },
          prevsnapshot: prevSnapshot,
          range: rangeToString({ offset, count }),
          tracingOptions: updatedOptions.tracingOptions,
        })
      );
      return rangeResponseFromModel(result);
    } catch (e: any) {
      span.setStatus({
        code: SpanStatusCode.ERROR,
        message: e.message,
      });
      throw e;
    } finally {
      span.end();
    }
  }

  /**
   * getPageRangesDiffSegment returns a single segment of page ranges starting from the
   * specified Marker for difference between previous snapshot and the target page blob.
   * Use an empty Marker to start enumeration from the beginning.
   * After getting a segment, process it, and then call getPageRangesDiffSegment again
   * (passing the the previously-returned Marker) to get the next segment.
   * @see https://docs.microsoft.com/rest/api/storageservices/get-page-ranges
   *
   * @param offset - Starting byte position of the page ranges.
   * @param count - Number of bytes to get.
   * @param prevSnapshotOrUrl - Timestamp of snapshot to retrieve the difference or URL of snapshot to retrieve the difference.
   * @param marker - A string value that identifies the portion of the get to be returned with the next get operation.
   * @param options - Options to the Page Blob Get Page Ranges Diff operation.
   */
  private async listPageRangesDiffSegment(
    offset: number,
    count: number,
    prevSnapshotOrUrl: string,
    marker?: string,
    options?: PageBlobListPageRangesDiffSegmentOptions
  ): Promise<PageBlobGetPageRangesResponseModel> {
    const { span, updatedOptions } = createSpan("PageBlobClient-getPageRangesDiffSegment", options);
    try {
      return assertResponse(
        await this.pageBlobContext.getPageRangesDiff({
          abortSignal: options?.abortSignal,
          leaseAccessConditions: options?.conditions,
          modifiedAccessConditions: {
            ...options?.conditions,
            ifTags: options?.conditions?.tagConditions,
          },
          prevsnapshot: prevSnapshotOrUrl,
          range: rangeToString({
            offset: offset,
            count: count,
          }),
          marker: marker,
          maxPageSize: options?.maxPageSize,
          tracingOptions: updatedOptions.tracingOptions,
        })
      );
    } catch (e: any) {
      span.setStatus({
        code: SpanStatusCode.ERROR,
        message: e.message,
      });
      throw e;
    } finally {
      span.end();
    }
  }
  /**
   * Returns an AsyncIterableIterator for {@link PageBlobGetPageRangesDiffResponseModel}
   *
   *
   * @param offset - Starting byte position of the page ranges.
   * @param count - Number of bytes to get.
   * @param prevSnapshotOrUrl - Timestamp of snapshot to retrieve the difference or URL of snapshot to retrieve the difference.
   * @param marker - A string value that identifies the portion of
   *                          the get of page ranges to be returned with the next getting operation. The
   *                          operation returns the ContinuationToken value within the response body if the
   *                          getting operation did not return all page ranges remaining within the current page.
   *                          The ContinuationToken value can be used as the value for
   *                          the marker parameter in a subsequent call to request the next page of get
   *                          items. The marker value is opaque to the client.
   * @param options - Options to the Page Blob Get Page Ranges Diff operation.
   */
  private async *listPageRangeDiffItemSegments(
    offset: number,
    count: number,
    prevSnapshotOrUrl: string,
    marker?: string,
    options?: PageBlobListPageRangesDiffSegmentOptions
  ): AsyncIterableIterator<PageBlobGetPageRangesDiffResponseModel> {
    let getPageRangeItemSegmentsResponse: PageBlobGetPageRangesResponseModel;
    if (!!marker || marker === undefined) {
      do {
        getPageRangeItemSegmentsResponse = await this.listPageRangesDiffSegment(
          offset,
          count,
          prevSnapshotOrUrl,
          marker,
          options
        );
        marker = getPageRangeItemSegmentsResponse.continuationToken;
        yield await getPageRangeItemSegmentsResponse;
      } while (marker);
    }
  }

  /**
   * Returns an AsyncIterableIterator of {@link PageRangeInfo} objects
   *
   * @param offset - Starting byte position of the page ranges.
   * @param count - Number of bytes to get.
   * @param prevSnapshotOrUrl - Timestamp of snapshot to retrieve the difference or URL of snapshot to retrieve the difference.
   * @param options - Options to the Page Blob Get Page Ranges Diff operation.
   */
  private async *listPageRangeDiffItems(
    offset: number,
    count: number,
    prevSnapshotOrUrl: string,
    options?: PageBlobListPageRangesDiffSegmentOptions
  ): AsyncIterableIterator<PageRangeInfo> {
    let marker: string | undefined;
    for await (const getPageRangesSegment of this.listPageRangeDiffItemSegments(
      offset,
      count,
      prevSnapshotOrUrl,
      marker,
      options
    )) {
      yield* ExtractPageRangeInfoItems(getPageRangesSegment);
    }
  }

  /**
   * Returns an async iterable iterator to list of page ranges that differ between a specified snapshot and this page blob.
   * @see https://docs.microsoft.com/rest/api/storageservices/get-page-ranges
   *
   *  .byPage() returns an async iterable iterator to list of page ranges that differ between a specified snapshot and this page blob.
   *
   * Example using `for await` syntax:
   *
   * ```js
   * // Get the pageBlobClient before you run these snippets,
   * // Can be obtained from `blobServiceClient.getContainerClient("<your-container-name>").getPageBlobClient("<your-blob-name>");`
   * let i = 1;
   * for await (const pageRange of pageBlobClient.listPageRangesDiff()) {
   *   console.log(`Page range ${i++}: ${pageRange.start} - ${pageRange.end}`);
   * }
   * ```
   *
   * Example using `iter.next()`:
   *
   * ```js
   * let i = 1;
   * let iter = pageBlobClient.listPageRangesDiff();
   * let pageRangeItem = await iter.next();
   * while (!pageRangeItem.done) {
   *   console.log(`Page range ${i++}: ${pageRangeItem.value.start} - ${pageRangeItem.value.end}, IsClear: ${pageRangeItem.value.isClear}`);
   *   pageRangeItem = await iter.next();
   * }
   * ```
   *
   * Example using `byPage()`:
   *
   * ```js
   * // passing optional maxPageSize in the page settings
   * let i = 1;
   * for await (const response of pageBlobClient.listPageRangesDiff().byPage({ maxPageSize: 20 })) {
   *   for (const pageRange of response) {
   *     console.log(`Page range ${i++}: ${pageRange.start} - ${pageRange.end}`);
   *   }
   * }
   * ```
   *
   * Example using paging with a marker:
   *
   * ```js
   * let i = 1;
   * let iterator = pageBlobClient.listPageRangesDiff().byPage({ maxPageSize: 2 });
   * let response = (await iterator.next()).value;
   *
   * // Prints 2 page ranges
   * for (const pageRange of response) {
   *   console.log(`Page range ${i++}: ${pageRange.start} - ${pageRange.end}`);
   * }
   *
   * // Gets next marker
   * let marker = response.continuationToken;
   *
   * // Passing next marker as continuationToken
   *
   * iterator = pageBlobClient.listPageRangesDiff().byPage({ continuationToken: marker, maxPageSize: 10 });
   * response = (await iterator.next()).value;
   *
   * // Prints 10 page ranges
   * for (const blob of response) {
   *   console.log(`Page range ${i++}: ${pageRange.start} - ${pageRange.end}`);
   * }
   * ```
   * @param offset - Starting byte position of the page ranges.
   * @param count - Number of bytes to get.
   * @param prevSnapshot - Timestamp of snapshot to retrieve the difference.
   * @param options - Options to the Page Blob Get Ranges operation.
   * @returns An asyncIterableIterator that supports paging.
   */
  public listPageRangesDiff(
    offset: number,
    count: number,
    prevSnapshot: string,
    options: PageBlobListPageRangesDiffOptions = {}
  ): PagedAsyncIterableIterator<PageRangeInfo, PageBlobGetPageRangesDiffResponseModel> {
    options.conditions = options.conditions || {};

    // AsyncIterableIterator to iterate over blobs
    const iter = this.listPageRangeDiffItems(offset, count, prevSnapshot, {
      ...options,
    });
    return {
      /**
       * The next method, part of the iteration protocol
       */
      next() {
        return iter.next();
      },
      /**
       * The connection to the async iterator, part of the iteration protocol
       */
      [Symbol.asyncIterator]() {
        return this;
      },
      /**
       * Return an AsyncIterableIterator that works a page at a time
       */
      byPage: (settings: PageSettings = {}) => {
        return this.listPageRangeDiffItemSegments(
          offset,
          count,
          prevSnapshot,
          settings.continuationToken,
          {
            maxPageSize: settings.maxPageSize,
            ...options,
          }
        );
      },
    };
  }

  /**
   * Gets the collection of page ranges that differ between a specified snapshot and this page blob for managed disks.
   * @see https://docs.microsoft.com/rest/api/storageservices/get-page-ranges
   *
   * @param offset - Starting byte position of the page blob
   * @param count - Number of bytes to get ranges diff.
   * @param prevSnapshotUrl - URL of snapshot to retrieve the difference.
   * @param options - Options to the Page Blob Get Page Ranges Diff operation.
   * @returns Response data for the Page Blob Get Page Range Diff operation.
   */
  public async getPageRangesDiffForManagedDisks(
    offset: number,
    count: number,
    prevSnapshotUrl: string,
    options: PageBlobGetPageRangesDiffOptions = {}
  ): Promise<PageBlobGetPageRangesDiffResponse> {
    options.conditions = options.conditions || {};
    const { span, updatedOptions } = createSpan(
      "PageBlobClient-GetPageRangesDiffForManagedDisks",
      options
    );

    try {
      const response = assertResponse<
        PageBlobGetPageRangesDiffResponseInternal,
        PageBlobGetPageRangesDiffHeaders,
        PageListInternal
      >(
        await this.pageBlobContext.getPageRangesDiff({
          abortSignal: options.abortSignal,
          leaseAccessConditions: options.conditions,
          modifiedAccessConditions: {
            ...options.conditions,
            ifTags: options.conditions?.tagConditions,
          },
          prevSnapshotUrl,
          range: rangeToString({ offset, count }),
          tracingOptions: updatedOptions.tracingOptions,
        })
      );
      return rangeResponseFromModel(response);
    } catch (e: any) {
      span.setStatus({
        code: SpanStatusCode.ERROR,
        message: e.message,
      });
      throw e;
    } finally {
      span.end();
    }
  }

  /**
   * Resizes the page blob to the specified size (which must be a multiple of 512).
   * @see https://docs.microsoft.com/rest/api/storageservices/set-blob-properties
   *
   * @param size - Target size
   * @param options - Options to the Page Blob Resize operation.
   * @returns Response data for the Page Blob Resize operation.
   */
  public async resize(
    size: number,
    options: PageBlobResizeOptions = {}
  ): Promise<PageBlobResizeResponse> {
    options.conditions = options.conditions || {};
    const { span, updatedOptions } = createSpan("PageBlobClient-resize", options);
    try {
      return assertResponse(
        await this.pageBlobContext.resize(size, {
          abortSignal: options.abortSignal,
          leaseAccessConditions: options.conditions,
          modifiedAccessConditions: {
            ...options.conditions,
            ifTags: options.conditions?.tagConditions,
          },
          encryptionScope: options.encryptionScope,
          tracingOptions: updatedOptions.tracingOptions,
        })
      );
    } catch (e: any) {
      span.setStatus({
        code: SpanStatusCode.ERROR,
        message: e.message,
      });
      throw e;
    } finally {
      span.end();
    }
  }

  /**
   * Sets a page blob's sequence number.
   * @see https://docs.microsoft.com/en-us/rest/api/storageservices/set-blob-properties
   *
   * @param sequenceNumberAction - Indicates how the service should modify the blob's sequence number.
   * @param sequenceNumber - Required if sequenceNumberAction is max or update
   * @param options - Options to the Page Blob Update Sequence Number operation.
   * @returns Response data for the Page Blob Update Sequence Number operation.
   */
  public async updateSequenceNumber(
    sequenceNumberAction: SequenceNumberActionType,
    sequenceNumber?: number,
    options: PageBlobUpdateSequenceNumberOptions = {}
  ): Promise<PageBlobUpdateSequenceNumberResponse> {
    options.conditions = options.conditions || {};
    const { span, updatedOptions } = createSpan("PageBlobClient-updateSequenceNumber", options);
    try {
      return assertResponse(
        await this.pageBlobContext.updateSequenceNumber(sequenceNumberAction, {
          abortSignal: options.abortSignal,
          blobSequenceNumber: sequenceNumber,
          leaseAccessConditions: options.conditions,
          modifiedAccessConditions: {
            ...options.conditions,
            ifTags: options.conditions?.tagConditions,
          },
          tracingOptions: updatedOptions.tracingOptions,
        })
      );
    } catch (e: any) {
      span.setStatus({
        code: SpanStatusCode.ERROR,
        message: e.message,
      });
      throw e;
    } finally {
      span.end();
    }
  }

  /**
   * Begins an operation to start an incremental copy from one page blob's snapshot to this page blob.
   * The snapshot is copied such that only the differential changes between the previously
   * copied snapshot are transferred to the destination.
   * The copied snapshots are complete copies of the original snapshot and can be read or copied from as usual.
   * @see https://docs.microsoft.com/rest/api/storageservices/incremental-copy-blob
   * @see https://docs.microsoft.com/en-us/azure/virtual-machines/windows/incremental-snapshots
   *
   * @param copySource - Specifies the name of the source page blob snapshot. For example,
   *                            https://myaccount.blob.core.windows.net/mycontainer/myblob?snapshot=<DateTime>
   * @param options - Options to the Page Blob Copy Incremental operation.
   * @returns Response data for the Page Blob Copy Incremental operation.
   */
  public async startCopyIncremental(
    copySource: string,
    options: PageBlobStartCopyIncrementalOptions = {}
  ): Promise<PageBlobCopyIncrementalResponse> {
    const { span, updatedOptions } = createSpan("PageBlobClient-startCopyIncremental", options);
    try {
      return assertResponse(
        await this.pageBlobContext.copyIncremental(copySource, {
          abortSignal: options.abortSignal,
          modifiedAccessConditions: {
            ...options.conditions,
            ifTags: options.conditions?.tagConditions,
          },
          tracingOptions: updatedOptions.tracingOptions,
        })
      );
    } catch (e: any) {
      span.setStatus({
        code: SpanStatusCode.ERROR,
        message: e.message,
      });
      throw e;
    } finally {
      span.end();
    }
  }
}<|MERGE_RESOLUTION|>--- conflicted
+++ resolved
@@ -1834,34 +1834,6 @@
     options.sourceConditions = options.sourceConditions || {};
 
     try {
-<<<<<<< HEAD
-      return assertResponse(
-        await this.blobContext.copyFromURL(copySource, {
-          abortSignal: options.abortSignal,
-          metadata: options.metadata,
-          leaseAccessConditions: options.conditions,
-          modifiedAccessConditions: {
-            ...options.conditions,
-            ifTags: options.conditions?.tagConditions,
-          },
-          sourceModifiedAccessConditions: {
-            sourceIfMatch: options.sourceConditions.ifMatch,
-            sourceIfModifiedSince: options.sourceConditions.ifModifiedSince,
-            sourceIfNoneMatch: options.sourceConditions.ifNoneMatch,
-            sourceIfUnmodifiedSince: options.sourceConditions.ifUnmodifiedSince,
-          },
-          sourceContentMD5: options.sourceContentMD5,
-          copySourceAuthorization: httpAuthorizationToString(options.sourceAuthorization),
-          blobTagsString: toBlobTagsString(options.tags),
-          immutabilityPolicyExpiry: options.immutabilityPolicy?.expiriesOn,
-          immutabilityPolicyMode: options.immutabilityPolicy?.policyMode,
-          legalHold: options.legalHold,
-          encryptionScope: options.encryptionScope,
-          copySourceTags: options.copySourceTags,
-          tracingOptions: updatedOptions.tracingOptions,
-        })
-      );
-=======
       return await this.blobContext.copyFromURL(copySource, {
         abortSignal: options.abortSignal,
         metadata: options.metadata,
@@ -1887,7 +1859,6 @@
         copySourceTags: options.copySourceTags,
         ...convertTracingToRequestOptionsBase(updatedOptions),
       });
->>>>>>> 51a8ccdb
     } catch (e: any) {
       span.setStatus({
         code: SpanStatusCode.ERROR,
