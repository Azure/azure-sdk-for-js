// Copyright (c) Microsoft Corporation.
// Licensed under the MIT license.
import { AbortSignalLike } from "@azure/abort-controller";
import {
  getDefaultProxySettings,
  RequestBodyType as HttpRequestBody,
  TransferProgressEvent,
} from "@azure/core-rest-pipeline";
import { isTokenCredential, TokenCredential } from "@azure/core-auth";
import { isNode } from "@azure/core-util";
import { PollOperationState } from "@azure/core-lro";
import { SpanStatusCode } from "@azure/core-tracing";
import { v4 as generateUuid } from "uuid";
import { Readable } from "stream";

import { BlobDownloadResponse } from "./BlobDownloadResponse";
import { BlobQueryResponse } from "./BlobQueryResponse";
import { AnonymousCredential } from "./credentials/AnonymousCredential";
import { StorageSharedKeyCredential } from "./credentials/StorageSharedKeyCredential";
import {
  AppendBlob,
  Blob as StorageBlob,
  BlockBlob,
  PageBlob,
} from "./generated/src/operationsInterfaces";
import {
  BlobGetPropertiesResponse as BlobGetPropertiesResponseInternal,
  BlobGetTagsResponse as BlobGetTagsResponseInternal,
} from "./generated/src";
import {
  AppendBlobAppendBlockFromUrlResponse,
  AppendBlobAppendBlockResponse,
  AppendBlobCreateResponse,
  BlobAbortCopyFromURLResponse,
  BlobCopyFromURLResponse,
  BlobCreateSnapshotResponse,
  BlobDeleteResponse,
  BlobDownloadOptionalParams,
  BlobDownloadResponseModel,
  BlobGetPropertiesResponseModel,
  BlobGetTagsHeaders,
  BlobSetHTTPHeadersResponse,
  BlobSetMetadataResponse,
  BlobSetTagsResponse,
  BlobSetTierResponse,
  BlobStartCopyFromURLResponse,
  BlobTags,
  BlobUndeleteResponse,
  BlockBlobCommitBlockListResponse,
  BlockBlobGetBlockListResponse,
  BlockBlobStageBlockFromURLResponse,
  BlockBlobStageBlockResponse,
  BlockBlobUploadHeaders,
  BlockBlobUploadResponse,
  BlockListType,
  CpkInfo,
  DeleteSnapshotsOptionType,
  LeaseAccessConditions,
  PageBlobClearPagesResponse,
  PageBlobCopyIncrementalResponse,
  PageBlobCreateResponse,
  PageBlobResizeResponse,
  PageBlobUpdateSequenceNumberResponse,
  PageBlobUploadPagesFromURLResponse,
  PageBlobUploadPagesResponse,
  RehydratePriority,
  SequenceNumberActionType,
  BlockBlobPutBlobFromUrlResponse,
  BlobHTTPHeaders,
  PageBlobGetPageRangesResponseModel,
  PageRangeInfo,
  PageBlobGetPageRangesDiffResponseModel,
  BlobCopySourceTags,
  BlobDownloadResponseInternal,
  BlobDownloadHeaders,
  BlobGetPropertiesHeaders,
  BlobQueryResponseInternal,
  BlobQueryHeaders,
  BlockBlobGetBlockListHeaders,
  BlockBlobGetBlockListResponseInternal,
  PageBlobGetPageRangesResponseInternal,
  PageBlobGetPageRangesHeaders,
  PageListInternal,
  PageBlobGetPageRangesDiffResponseInternal,
  PageBlobGetPageRangesDiffHeaders,
  BlobDeleteImmutabilityPolicyResponse,
  BlobSetImmutabilityPolicyResponse,
  BlobSetLegalHoldResponse,
} from "./generatedModels";
import {
  AppendBlobRequestConditions,
  BlobDownloadResponseParsed,
  BlobRequestConditions,
  BlockBlobTier,
  ensureCpkIfSpecified,
  Metadata,
  ObjectReplicationPolicy,
  PageBlobRequestConditions,
  PremiumPageBlobTier,
  Tags,
  toAccessTier,
  TagConditions,
  MatchConditions,
  ModificationConditions,
  ModifiedAccessConditions,
  BlobQueryArrowField,
  BlobImmutabilityPolicy,
  HttpAuthorization,
  PollerLikeWithCancellation,
} from "./models";
import {
  PageBlobGetPageRangesDiffResponse,
  PageBlobGetPageRangesResponse,
  rangeResponseFromModel,
} from "./PageBlobRangeResponse";
import { newPipeline, PipelineLike, isPipelineLike, StoragePipelineOptions } from "./Pipeline";
import {
  BlobBeginCopyFromUrlPoller,
  BlobBeginCopyFromUrlPollState,
  CopyPollerBlobClient,
} from "./pollers/BlobStartCopyFromUrlPoller";
import { Range, rangeToString } from "./Range";
import { CommonOptions, StorageClient } from "./StorageClient";
import { Batch } from "./utils/Batch";
import { BufferScheduler } from "../../storage-common/src";
import {
  BlobDoesNotUseCustomerSpecifiedEncryption,
  BlobUsesCustomerSpecifiedEncryptionMsg,
  BLOCK_BLOB_MAX_BLOCKS,
  BLOCK_BLOB_MAX_STAGE_BLOCK_BYTES,
  BLOCK_BLOB_MAX_UPLOAD_BLOB_BYTES,
  DEFAULT_BLOB_DOWNLOAD_BLOCK_BYTES,
  DEFAULT_BLOCK_BUFFER_SIZE_BYTES,
  DEFAULT_MAX_DOWNLOAD_RETRY_REQUESTS,
  ETagAny,
  URLConstants,
} from "./utils/constants";
import { createSpan } from "./utils/tracing";
import {
  appendToURLPath,
  appendToURLQuery,
  assertResponse,
  extractConnectionStringParts,
  ExtractPageRangeInfoItems,
  generateBlockID,
  getURLParameter,
  httpAuthorizationToString,
  isIpEndpointStyle,
  parseObjectReplicationRecord,
  setURLParameter,
  toBlobTags,
  toBlobTagsString,
  toQuerySerialization,
  toTags,
  WithResponse,
} from "./utils/utils.common";
import {
  fsCreateReadStream,
  fsStat,
  readStreamToLocalFile,
  streamToBuffer,
} from "./utils/utils.node";
import { SASProtocol } from "./sas/SASQueryParameters";
import { SasIPRange } from "./sas/SasIPRange";
import { generateBlobSASQueryParameters } from "./sas/BlobSASSignatureValues";
import { BlobSASPermissions } from "./sas/BlobSASPermissions";
import { BlobLeaseClient } from "./BlobLeaseClient";
import { PagedAsyncIterableIterator, PageSettings } from "@azure/core-paging";

/**
 * Options to configure the {@link BlobClient.beginCopyFromURL} operation.
 */
export interface BlobBeginCopyFromURLOptions extends BlobStartCopyFromURLOptions {
  /**
   * The amount of time in milliseconds the poller should wait between
   * calls to the service to determine the status of the Blob copy.
   * Defaults to 15 seconds.
   */
  intervalInMs?: number;
  /**
   * Callback to receive the state of the copy progress.
   */
  onProgress?: (state: BlobBeginCopyFromUrlPollState) => void;
  /**
   * Serialized poller state that can be used to resume polling from.
   * This may be useful when starting a copy on one process or thread
   * and you wish to continue polling on another process or thread.
   *
   * To get serialized poller state, call `poller.toString()` on an existing
   * poller.
   */
  resumeFrom?: string;
}

/**
 * Contains response data for the {@link BlobClient.beginCopyFromURL} operation.
 */
export interface BlobBeginCopyFromURLResponse extends BlobStartCopyFromURLResponse {}

/**
 * Options to configure the {@link BlobClient.download} operation.
 */
export interface BlobDownloadOptions extends CommonOptions {
  /**
   * An implementation of the `AbortSignalLike` interface to signal the request to cancel the operation.
   * For example, use the &commat;azure/abort-controller to create an `AbortSignal`.
   */
  abortSignal?: AbortSignalLike;
  /**
   * An opaque DateTime string value that, when present, specifies the blob snapshot to retrieve.
   */
  snapshot?: string;
  /**
   * When this is set to true and download range of blob, the service returns the MD5 hash for the range,
   * as long as the range is less than or equal to 4 MB in size.
   *
   * rangeGetContentCrc64 and rangeGetContentMD5 cannot be set at same time.
   */
  rangeGetContentMD5?: boolean;
  /**
   * When this is set to true and download range of blob, the service returns the CRC64 hash for the range,
   * as long as the range is less than or equal to 4 MB in size.
   *
   * rangeGetContentCrc64 and rangeGetContentMD5 cannot be set at same time.
   */
  rangeGetContentCrc64?: boolean;
  /**
   * Conditions to meet when downloading blobs.
   */
  conditions?: BlobRequestConditions;
  /**
   * Call back to receive events on the progress of download operation.
   */
  onProgress?: (progress: TransferProgressEvent) => void;

  /**
   * Optional. ONLY AVAILABLE IN NODE.JS.
   *
   * How many retries will perform when original body download stream unexpected ends.
   * Above kind of ends will not trigger retry policy defined in a pipeline,
   * because they doesn't emit network errors.
   *
   * With this option, every additional retry means an additional `FileClient.download()` request will be made
   * from the broken point, until the requested range has been successfully downloaded or maxRetryRequests is reached.
   *
   * Default value is 5, please set a larger value when loading large files in poor network.
   */
  maxRetryRequests?: number;
  /**
   * Customer Provided Key Info.
   */
  customerProvidedKey?: CpkInfo;
}

/**
 * Options to configure the {@link BlobClient.exists} operation.
 */
export interface BlobExistsOptions extends CommonOptions {
  /**
   * An implementation of the `AbortSignalLike` interface to signal the request to cancel the operation.
   * For example, use the &commat;azure/abort-controller to create an `AbortSignal`.
   */
  abortSignal?: AbortSignalLike;
  /**
   * Customer Provided Key Info.
   */
  customerProvidedKey?: CpkInfo;
  /**
   * Conditions to meet.
   */
  conditions?: BlobRequestConditions;
}

/**
 * Options to configure the {@link BlobClient.getProperties} operation.
 */
export interface BlobGetPropertiesOptions extends CommonOptions {
  /**
   * An implementation of the `AbortSignalLike` interface to signal the request to cancel the operation.
   * For example, use the &commat;azure/abort-controller to create an `AbortSignal`.
   */
  abortSignal?: AbortSignalLike;
  /**
   * Conditions to meet when getting blob properties.
   */
  conditions?: BlobRequestConditions;
  /**
   * Customer Provided Key Info.
   */
  customerProvidedKey?: CpkInfo;
}

/**
 * Options to configure the {@link BlobClient.delete} operation.
 */
export interface BlobDeleteOptions extends CommonOptions {
  /**
   * An implementation of the `AbortSignalLike` interface to signal the request to cancel the operation.
   * For example, use the &commat;azure/abort-controller to create an `AbortSignal`.
   */
  abortSignal?: AbortSignalLike;
  /**
   * Conditions to meet when deleting blobs.
   */
  conditions?: BlobRequestConditions;
  /**
   * Specifies options to delete blobs that have associated snapshots.
   * - `include`: Delete the base blob and all of its snapshots.
   * - `only`: Delete only the blob's snapshots and not the blob itself.
   */
  deleteSnapshots?: DeleteSnapshotsOptionType;
  /**
   * Customer Provided Key Info.
   */
  customerProvidedKey?: CpkInfo;
}

/**
 * Options to configure the {@link BlobClient.undelete} operation.
 */
export interface BlobUndeleteOptions extends CommonOptions {
  /**
   * An implementation of the `AbortSignalLike` interface to signal the request to cancel the operation.
   * For example, use the &commat;azure/abort-controller to create an `AbortSignal`.
   */
  abortSignal?: AbortSignalLike;
  /**
   * Customer Provided Key Info.
   */
  customerProvidedKey?: CpkInfo;
}

/**
 * Options to configure the {@link BlobClient.setHTTPHeaders} operation.
 */
export interface BlobSetHTTPHeadersOptions extends CommonOptions {
  /**
   * An implementation of the `AbortSignalLike` interface to signal the request to cancel the operation.
   * For example, use the &commat;azure/abort-controller to create an `AbortSignal`.
   */
  abortSignal?: AbortSignalLike;
  /**
   * Conditions to meet when setting blob HTTP headers.
   */
  conditions?: BlobRequestConditions;
  /**
   * Customer Provided Key Info.
   */
  customerProvidedKey?: CpkInfo;
}

/**
 * Options to configure the {@link BlobClient.setMetadata} operation.
 */
export interface BlobSetMetadataOptions extends CommonOptions {
  /**
   * An implementation of the `AbortSignalLike` interface to signal the request to cancel the operation.
   * For example, use the &commat;azure/abort-controller to create an `AbortSignal`.
   */
  abortSignal?: AbortSignalLike;
  /**
   * Conditions to meet when setting blob metadata.
   */
  conditions?: BlobRequestConditions;
  /**
   * Customer Provided Key Info.
   */
  customerProvidedKey?: CpkInfo;
  /**
   * Optional. Version 2019-07-07 and later.  Specifies the name of the encryption scope to use to
   * encrypt the data provided in the request. If not specified, encryption is performed with the
   * default account encryption scope.  For more information, see Encryption at Rest for Azure
   * Storage Services.
   */
  encryptionScope?: string;
}

/**
 * Options to configure the {@link BlobClient.setTags} operation.
 */
export interface BlobSetTagsOptions extends CommonOptions {
  /**
   * An implementation of the `AbortSignalLike` interface to signal the request to cancel the operation.
   * For example, use the &commat;azure/abort-controller to create an `AbortSignal`.
   */
  abortSignal?: AbortSignalLike;
  /**
   * Conditions to meet for the blob to perform this operation.
   */
  conditions?: TagConditions & LeaseAccessConditions;
}

/**
 * Options to configure the {@link BlobClient.getTags} operation.
 */
export interface BlobGetTagsOptions extends CommonOptions {
  /**
   * An implementation of the `AbortSignalLike` interface to signal the request to cancel the operation.
   * For example, use the &commat;azure/abort-controller to create an `AbortSignal`.
   */
  abortSignal?: AbortSignalLike;
  /**
   * Conditions to meet for the blob to perform this operation.
   */
  conditions?: TagConditions & LeaseAccessConditions;
}

/**
 * Contains response data for the {@link BlobClient.getTags} operation.
 */
export type BlobGetTagsResponse = WithResponse<
  { tags: Tags } & BlobGetTagsHeaders,
  BlobGetTagsHeaders,
  BlobTags
>;

/**
 * Options to configure Blob - Acquire Lease operation.
 */
export interface BlobAcquireLeaseOptions extends CommonOptions {
  /**
   * An implementation of the `AbortSignalLike` interface to signal the request to cancel the operation.
   * For example, use the &commat;azure/abort-controller to create an `AbortSignal`.
   */
  abortSignal?: AbortSignalLike;
  /**
   * Conditions to meet when acquiring the lease of a blob.
   */
  conditions?: ModifiedAccessConditions;
}

/**
 * Options to configure Blob - Release Lease operation.
 */
export interface BlobReleaseLeaseOptions extends CommonOptions {
  /**
   * An implementation of the `AbortSignalLike` interface to signal the request to cancel the operation.
   * For example, use the &commat;azure/abort-controller to create an `AbortSignal`.
   */
  abortSignal?: AbortSignalLike;
  /**
   * Conditions to meet when releasing the lease of a blob.
   */
  conditions?: ModifiedAccessConditions;
}

/**
 * Options to configure Blob - Renew Lease operation.
 */
export interface BlobRenewLeaseOptions extends CommonOptions {
  /**
   * An implementation of the `AbortSignalLike` interface to signal the request to cancel the operation.
   * For example, use the &commat;azure/abort-controller to create an `AbortSignal`.
   */
  abortSignal?: AbortSignalLike;
  /**
   * Conditions to meet when renewing the lease of a blob.
   */
  conditions?: ModifiedAccessConditions;
}

/**
 * Options to configure Blob - Change Lease operation.
 */
export interface BlobChangeLeaseOptions extends CommonOptions {
  /**
   * An implementation of the `AbortSignalLike` interface to signal the request to cancel the operation.
   * For example, use the &commat;azure/abort-controller to create an `AbortSignal`.
   */
  abortSignal?: AbortSignalLike;
  /**
   * Conditions to meet when changing the lease of a blob.
   */
  conditions?: ModifiedAccessConditions;
}

/**
 * Options to configure Blob - Break Lease operation.
 */
export interface BlobBreakLeaseOptions extends CommonOptions {
  /**
   * An implementation of the `AbortSignalLike` interface to signal the request to cancel the operation.
   * For example, use the &commat;azure/abort-controller to create an `AbortSignal`.
   */
  abortSignal?: AbortSignalLike;
  /**
   * Conditions to meet when breaking the lease of a blob.
   */
  conditions?: ModifiedAccessConditions;
}

/**
 * Options to configure the {@link BlobClient.createSnapshot} operation.
 */
export interface BlobCreateSnapshotOptions extends CommonOptions {
  /**
   * An implementation of the `AbortSignalLike` interface to signal the request to cancel the operation.
   * For example, use the &commat;azure/abort-controller to create an `AbortSignal`.
   */
  abortSignal?: AbortSignalLike;
  /**
   * A collection of key-value string pair to associate with the snapshot.
   */
  metadata?: Metadata;
  /**
   * Conditions to meet when creating blob snapshots.
   */
  conditions?: BlobRequestConditions;
  /**
   * Customer Provided Key Info.
   */
  customerProvidedKey?: CpkInfo;
  /**
   * Optional. Version 2019-07-07 and later.  Specifies the name of the encryption scope to use to
   * encrypt the data provided in the request. If not specified, encryption is performed with the
   * default account encryption scope.  For more information, see Encryption at Rest for Azure
   * Storage Services.
   */
  encryptionScope?: string;
}

/**
 * Options to configure the {@link BlobClient.beginCopyFromURL} operation.
 */
export interface BlobStartCopyFromURLOptions extends CommonOptions {
  /**
   * An implementation of the `AbortSignalLike` interface to signal the request to cancel the operation.
   * For example, use the &commat;azure/abort-controller to create an `AbortSignal`.
   */
  abortSignal?: AbortSignalLike;
  /**
   * A collection of key-value string pair to associate with the blob that are being copied.
   */
  metadata?: Metadata;
  /**
   * Conditions to meet for the destination blob when copying from a URL to the blob.
   */
  conditions?: BlobRequestConditions;
  /**
   * Conditions to meet for the source Azure Blob/File when copying from a URL to the blob.
   */
  sourceConditions?: ModifiedAccessConditions;
  /**
   * Access tier.
   * More Details - https://docs.microsoft.com/en-us/azure/storage/blobs/storage-blob-storage-tiers
   */
  tier?: BlockBlobTier | PremiumPageBlobTier | string;
  /**
   * Rehydrate Priority - possible values include 'High', 'Standard'.
   * More Details - https://docs.microsoft.com/en-us/azure/storage/blobs/storage-blob-rehydration#rehydrate-an-archived-blob-to-an-online-tier
   */
  rehydratePriority?: RehydratePriority;
  /**
   * Optional. Specifies immutability policy for a blob.
   * Note that is parameter is only applicable to a blob within a container that
   * has version level worm enabled.
   */
  immutabilityPolicy?: BlobImmutabilityPolicy;
  /**
   * Optional. Indicates if a legal hold should be placed on the blob.
   * Note that is parameter is only applicable to a blob within a container that
   * has version level worm enabled.
   */
  legalHold?: boolean;
  /**
   * Blob tags.
   */
  tags?: Tags;
  /**
   * Overrides the sealed state of the destination blob. Default true.
   */
  sealBlob?: boolean;
}

/**
 * Options to configure the {@link BlobClient.abortCopyFromURL} operation.
 */
export interface BlobAbortCopyFromURLOptions extends CommonOptions {
  /**
   * An implementation of the `AbortSignalLike` interface to signal the request to cancel the operation.
   * For example, use the &commat;azure/abort-controller to create an `AbortSignal`.
   */
  abortSignal?: AbortSignalLike;
  /**
   * If specified, contains the lease id that must be matched and lease with this id
   * must be active in order for the operation to succeed.
   */
  conditions?: LeaseAccessConditions;
}

/**
 * Options to configure the {@link BlobClient.syncCopyFromURL} operation.
 */
export interface BlobSyncCopyFromURLOptions extends CommonOptions {
  /**
   * An implementation of the `AbortSignalLike` interface to signal the request to cancel the operation.
   * For example, use the &commat;azure/abort-controller to create an `AbortSignal`.
   */
  abortSignal?: AbortSignalLike;
  /**
   * A collection of key-value string pair to associate with the snapshot.
   */
  metadata?: Metadata;
  /**
   * Conditions to meet for the destination blob when copying from a URL to the blob.
   */
  conditions?: BlobRequestConditions;
  /**
   * Conditions to meet for the source Azure Blob/File when copying from a URL to the blob.
   */
  sourceConditions?: MatchConditions & ModificationConditions;
  /**
   * Access tier.
   * More Details - https://docs.microsoft.com/en-us/azure/storage/blobs/storage-blob-storage-tiers
   */
  tier?: BlockBlobTier | PremiumPageBlobTier | string;
  /**
   * Specify the md5 calculated for the range of bytes that must be read from the copy source.
   */
  sourceContentMD5?: Uint8Array;
  /**
   * Optional. Specifies immutability policy for a blob.
   * Note that is parameter is only applicable to a blob within a container that
   * has version level worm enabled.
   */
  immutabilityPolicy?: BlobImmutabilityPolicy;
  /**
   * Optional. Indicates if a legal hold should be placed on the blob.
   * Note that is parameter is only applicable to a blob within a container that
   * has version level worm enabled.
   */
  legalHold?: boolean;
  /**
   * Blob tags.
   */
  tags?: Tags;
  /**
   * Only Bearer type is supported. Credentials should be a valid OAuth access token to copy source.
   */
  sourceAuthorization?: HttpAuthorization;
  /**
   * Optional. Version 2019-07-07 and later.  Specifies the name of the encryption scope to use to encrypt the data provided in the request. If not specified, encryption is performed with the default account encryption scope.  For more information, see Encryption at Rest for Azure Storage Services.
   */
  encryptionScope?: string;
  /**
   * Optional. Default 'REPLACE'.  Indicates if source tags should be copied or replaced with the tags specified by {@link tags}.
   */
  copySourceTags?: BlobCopySourceTags;
}

/**
 * Options to configure the {@link BlobClient.setAccessTier} operation.
 */
export interface BlobSetTierOptions extends CommonOptions {
  /**
   * An implementation of the `AbortSignalLike` interface to signal the request to cancel the operation.
   * For example, use the &commat;azure/abort-controller to create an `AbortSignal`.
   */
  abortSignal?: AbortSignalLike;
  /**
   * If specified, contains the lease id that must be matched and lease with this id
   * must be active in order for the operation to succeed.
   */
  conditions?: LeaseAccessConditions & TagConditions;
  /**
   * Rehydrate Priority - possible values include 'High', 'Standard'.
   * More Details - https://docs.microsoft.com/en-us/azure/storage/blobs/storage-blob-rehydration#rehydrate-an-archived-blob-to-an-online-tier
   */
  rehydratePriority?: RehydratePriority;
}

/**
 * Option interface for the {@link BlobClient.downloadToBuffer} operation.
 */
export interface BlobDownloadToBufferOptions extends CommonOptions {
  /**
   * An implementation of the `AbortSignalLike` interface to signal the request to cancel the operation.
   * For example, use the &commat;azure/abort-controller to create an `AbortSignal`.
   */
  abortSignal?: AbortSignalLike;

  /**
   * blockSize is the data every request trying to download.
   * Must be greater than or equal to 0.
   * If set to 0 or undefined, blockSize will automatically calculated according to the blob size.
   */
  blockSize?: number;

  /**
   * Optional. ONLY AVAILABLE IN NODE.JS.
   *
   * How many retries will perform when original block download stream unexpected ends.
   * Above kind of ends will not trigger retry policy defined in a pipeline,
   * because they doesn't emit network errors.
   *
   * With this option, every additional retry means an additional FileClient.download() request will be made
   * from the broken point, until the requested block has been successfully downloaded or
   * maxRetryRequestsPerBlock is reached.
   *
   * Default value is 5, please set a larger value when in poor network.
   */
  maxRetryRequestsPerBlock?: number;

  /**
   * Progress updater.
   */
  onProgress?: (progress: TransferProgressEvent) => void;

  /**
   * Access conditions headers.
   */
  conditions?: BlobRequestConditions;

  /**
   * Concurrency of parallel download.
   */
  concurrency?: number;
  /**
   * Customer Provided Key Info.
   */
  customerProvidedKey?: CpkInfo;
}

/**
 * Contains response data for the {@link BlobClient.deleteIfExists} operation.
 */
export interface BlobDeleteIfExistsResponse extends BlobDeleteResponse {
  /**
   * Indicate whether the blob is successfully deleted. Is false if the blob does not exist in the first place.
   */
  succeeded: boolean;
}

/**
 * Contains response data for the {@link BlobClient.getProperties} operation.
 */
export interface BlobGetPropertiesResponse extends BlobGetPropertiesResponseModel {
  /**
   * Parsed Object Replication Policy Id, Rule Id(s) and status of the source blob.
   */
  objectReplicationSourceProperties?: ObjectReplicationPolicy[];

  /**
   * Object Replication Policy Id of the destination blob.
   */
  objectReplicationDestinationPolicyId?: string;
}

/**
 * Common options of {@link BlobGenerateSasUrlOptions} and {@link ContainerGenerateSasUrlOptions}.
 */
export interface CommonGenerateSasUrlOptions {
  /**
   * The version of the service this SAS will target. If not specified, it will default to the version targeted by the
   * library.
   */
  version?: string;

  /**
   * Optional. SAS protocols, HTTPS only or HTTPSandHTTP
   */
  protocol?: SASProtocol;

  /**
   * Optional. When the SAS will take effect.
   */
  startsOn?: Date;

  /**
   * Optional only when identifier is provided. The time after which the SAS will no longer work.
   */
  expiresOn?: Date;

  /**
   * Optional. IP ranges allowed in this SAS.
   */
  ipRange?: SasIPRange;

  /**
   * Optional. The name of the access policy on the container this SAS references if any.
   *
   * @see https://docs.microsoft.com/en-us/rest/api/storageservices/establishing-a-stored-access-policy
   */
  identifier?: string;

  /**
   * Optional. Encryption scope to use when sending requests authorized with this SAS URI.
   */
  encryptionScope?: string;

  /**
   * Optional. The cache-control header for the SAS.
   */
  cacheControl?: string;

  /**
   * Optional. The content-disposition header for the SAS.
   */
  contentDisposition?: string;

  /**
   * Optional. The content-encoding header for the SAS.
   */
  contentEncoding?: string;

  /**
   * Optional. The content-language header for the SAS.
   */
  contentLanguage?: string;

  /**
   * Optional. The content-type header for the SAS.
   */
  contentType?: string;
}

/**
 * Options to configure {@link BlobClient.generateSasUrl} operation.
 */
export interface BlobGenerateSasUrlOptions extends CommonGenerateSasUrlOptions {
  /**
   * Optional only when identifier is provided. Specifies the list of permissions to be associated with the SAS.
   */
  permissions?: BlobSASPermissions;
}

/**
 * Options for deleting immutability policy {@link BlobClient.deleteImmutabilityPolicy} operation.
 */
export interface BlobDeleteImmutabilityPolicyOptions extends CommonOptions {
  /**
   * An implementation of the `AbortSignalLike` interface to signal the request to cancel the operation.
   * For example, use the &commat;azure/abort-controller to create an `AbortSignal`.
   */
  abortSignal?: AbortSignalLike;
}

/**
 * Options for setting immutability policy {@link BlobClient.setImmutabilityPolicy} operation.
 */
export interface BlobSetImmutabilityPolicyOptions extends CommonOptions {
  /**
   * An implementation of the `AbortSignalLike` interface to signal the request to cancel the operation.
   * For example, use the &commat;azure/abort-controller to create an `AbortSignal`.
   */
  abortSignal?: AbortSignalLike;
  modifiedAccessCondition?: ModificationConditions;
}

/**
 * Options for setting legal hold {@link BlobClient.setLegalHold} operation.
 */
export interface BlobSetLegalHoldOptions extends CommonOptions {
  /**
   * An implementation of the `AbortSignalLike` interface to signal the request to cancel the operation.
   * For example, use the &commat;azure/abort-controller to create an `AbortSignal`.
   */
  abortSignal?: AbortSignalLike;
}

/**
 * A BlobClient represents a URL to an Azure Storage blob; the blob may be a block blob,
 * append blob, or page blob.
 */
export class BlobClient extends StorageClient {
  /**
   * blobContext provided by protocol layer.
   */
  private blobContext: StorageBlob;

  private _name: string;
  private _containerName: string;

  private _versionId?: string;
  private _snapshot?: string;

  /**
   * The name of the blob.
   */
  public get name(): string {
    return this._name;
  }

  /**
   * The name of the storage container the blob is associated with.
   */
  public get containerName(): string {
    return this._containerName;
  }

  /**
   *
   * Creates an instance of BlobClient from connection string.
   *
   * @param connectionString - Account connection string or a SAS connection string of an Azure storage account.
   *                                  [ Note - Account connection string can only be used in NODE.JS runtime. ]
   *                                  Account connection string example -
   *                                  `DefaultEndpointsProtocol=https;AccountName=myaccount;AccountKey=accountKey;EndpointSuffix=core.windows.net`
   *                                  SAS connection string example -
   *                                  `BlobEndpoint=https://myaccount.blob.core.windows.net/;QueueEndpoint=https://myaccount.queue.core.windows.net/;FileEndpoint=https://myaccount.file.core.windows.net/;TableEndpoint=https://myaccount.table.core.windows.net/;SharedAccessSignature=sasString`
   * @param containerName - Container name.
   * @param blobName - Blob name.
   * @param options - Optional. Options to configure the HTTP pipeline.
   */
  constructor(
    connectionString: string,
    containerName: string,
    blobName: string,
    // Legacy, no fix for eslint error without breaking. Disable it for this interface.
    /* eslint-disable-next-line @azure/azure-sdk/ts-naming-options*/
    options?: StoragePipelineOptions
  );
  /**
   * Creates an instance of BlobClient.
   * This method accepts an encoded URL or non-encoded URL pointing to a blob.
   * Encoded URL string will NOT be escaped twice, only special characters in URL path will be escaped.
   * If a blob name includes ? or %, blob name must be encoded in the URL.
   *
   * @param url - A Client string pointing to Azure Storage blob service, such as
   *                     "https://myaccount.blob.core.windows.net". You can append a SAS
   *                     if using AnonymousCredential, such as "https://myaccount.blob.core.windows.net?sasString".
   * @param credential -  Such as AnonymousCredential, StorageSharedKeyCredential or any credential from the `@azure/identity` package to authenticate requests to the service. You can also provide an object that implements the TokenCredential interface. If not specified, AnonymousCredential is used.
   * @param options - Optional. Options to configure the HTTP pipeline.
   */
  constructor(
    url: string,
    credential?: StorageSharedKeyCredential | AnonymousCredential | TokenCredential,
    // Legacy, no fix for eslint error without breaking. Disable it for this interface.
    /* eslint-disable-next-line @azure/azure-sdk/ts-naming-options*/
    options?: StoragePipelineOptions
  );
  /**
   * Creates an instance of BlobClient.
   * This method accepts an encoded URL or non-encoded URL pointing to a blob.
   * Encoded URL string will NOT be escaped twice, only special characters in URL path will be escaped.
   * If a blob name includes ? or %, blob name must be encoded in the URL.
   *
   * @param url - A URL string pointing to Azure Storage blob, such as
   *                     "https://myaccount.blob.core.windows.net/mycontainer/blob".
   *                     You can append a SAS if using AnonymousCredential, such as
   *                     "https://myaccount.blob.core.windows.net/mycontainer/blob?sasString".
   *                     This method accepts an encoded URL or non-encoded URL pointing to a blob.
   *                     Encoded URL string will NOT be escaped twice, only special characters in URL path will be escaped.
   *                     However, if a blob name includes ? or %, blob name must be encoded in the URL.
   *                     Such as a blob named "my?blob%", the URL should be "https://myaccount.blob.core.windows.net/mycontainer/my%3Fblob%25".
   * @param pipeline - Call newPipeline() to create a default
   *                            pipeline, or provide a customized pipeline.
   */
  constructor(url: string, pipeline: PipelineLike);
  constructor(
    urlOrConnectionString: string,
    credentialOrPipelineOrContainerName?:
      | string
      | StorageSharedKeyCredential
      | AnonymousCredential
      | TokenCredential
      | PipelineLike,
    blobNameOrOptions?: string | StoragePipelineOptions,
    // Legacy, no fix for eslint error without breaking. Disable it for this interface.
    /* eslint-disable-next-line @azure/azure-sdk/ts-naming-options*/
    options?: StoragePipelineOptions
  ) {
    options = options || {};
    let pipeline: PipelineLike;
    let url: string;
    if (isPipelineLike(credentialOrPipelineOrContainerName)) {
      // (url: string, pipeline: Pipeline)
      url = urlOrConnectionString;
      pipeline = credentialOrPipelineOrContainerName;
    } else if (
      (isNode && credentialOrPipelineOrContainerName instanceof StorageSharedKeyCredential) ||
      credentialOrPipelineOrContainerName instanceof AnonymousCredential ||
      isTokenCredential(credentialOrPipelineOrContainerName)
    ) {
      // (url: string, credential?: StorageSharedKeyCredential | AnonymousCredential | TokenCredential, options?: StoragePipelineOptions)
      url = urlOrConnectionString;
      options = blobNameOrOptions as StoragePipelineOptions;
      pipeline = newPipeline(credentialOrPipelineOrContainerName, options);
    } else if (
      !credentialOrPipelineOrContainerName &&
      typeof credentialOrPipelineOrContainerName !== "string"
    ) {
      // (url: string, credential?: StorageSharedKeyCredential | AnonymousCredential | TokenCredential, options?: StoragePipelineOptions)
      // The second parameter is undefined. Use anonymous credential.
      url = urlOrConnectionString;
      pipeline = newPipeline(new AnonymousCredential(), options);
    } else if (
      credentialOrPipelineOrContainerName &&
      typeof credentialOrPipelineOrContainerName === "string" &&
      blobNameOrOptions &&
      typeof blobNameOrOptions === "string"
    ) {
      // (connectionString: string, containerName: string, blobName: string, options?: StoragePipelineOptions)
      const containerName = credentialOrPipelineOrContainerName;
      const blobName = blobNameOrOptions;

      const extractedCreds = extractConnectionStringParts(urlOrConnectionString);
      if (extractedCreds.kind === "AccountConnString") {
        if (isNode) {
          const sharedKeyCredential = new StorageSharedKeyCredential(
            extractedCreds.accountName!,
            extractedCreds.accountKey
          );
          url = appendToURLPath(
            appendToURLPath(extractedCreds.url, encodeURIComponent(containerName)),
            encodeURIComponent(blobName)
          );

          if (!options.proxyOptions) {
            options.proxyOptions = getDefaultProxySettings(extractedCreds.proxyUri);
          }

          pipeline = newPipeline(sharedKeyCredential, options);
        } else {
          throw new Error("Account connection string is only supported in Node.js environment");
        }
      } else if (extractedCreds.kind === "SASConnString") {
        url =
          appendToURLPath(
            appendToURLPath(extractedCreds.url, encodeURIComponent(containerName)),
            encodeURIComponent(blobName)
          ) +
          "?" +
          extractedCreds.accountSas;
        pipeline = newPipeline(new AnonymousCredential(), options);
      } else {
        throw new Error(
          "Connection string must be either an Account connection string or a SAS connection string"
        );
      }
    } else {
      throw new Error("Expecting non-empty strings for containerName and blobName parameters");
    }

    super(url, pipeline);
    ({ blobName: this._name, containerName: this._containerName } =
      this.getBlobAndContainerNamesFromUrl());
    this.blobContext = this.storageClientContext.blob;

    this._snapshot = getURLParameter(this.url, URLConstants.Parameters.SNAPSHOT) as string;
    this._versionId = getURLParameter(this.url, URLConstants.Parameters.VERSIONID) as string;
  }

  /**
   * Creates a new BlobClient object identical to the source but with the specified snapshot timestamp.
   * Provide "" will remove the snapshot and return a Client to the base blob.
   *
   * @param snapshot - The snapshot timestamp.
   * @returns A new BlobClient object identical to the source but with the specified snapshot timestamp
   */
  public withSnapshot(snapshot: string): BlobClient {
    return new BlobClient(
      setURLParameter(
        this.url,
        URLConstants.Parameters.SNAPSHOT,
        snapshot.length === 0 ? undefined : snapshot
      ),
      this.pipeline
    );
  }

  /**
   * Creates a new BlobClient object pointing to a version of this blob.
   * Provide "" will remove the versionId and return a Client to the base blob.
   *
   * @param versionId - The versionId.
   * @returns A new BlobClient object pointing to the version of this blob.
   */
  public withVersion(versionId: string): BlobClient {
    return new BlobClient(
      setURLParameter(
        this.url,
        URLConstants.Parameters.VERSIONID,
        versionId.length === 0 ? undefined : versionId
      ),
      this.pipeline
    );
  }

  /**
   * Creates a AppendBlobClient object.
   *
   */
  public getAppendBlobClient(): AppendBlobClient {
    return new AppendBlobClient(this.url, this.pipeline);
  }

  /**
   * Creates a BlockBlobClient object.
   *
   */
  public getBlockBlobClient(): BlockBlobClient {
    return new BlockBlobClient(this.url, this.pipeline);
  }

  /**
   * Creates a PageBlobClient object.
   *
   */
  public getPageBlobClient(): PageBlobClient {
    return new PageBlobClient(this.url, this.pipeline);
  }

  /**
   * Reads or downloads a blob from the system, including its metadata and properties.
   * You can also call Get Blob to read a snapshot.
   *
   * * In Node.js, data returns in a Readable stream readableStreamBody
   * * In browsers, data returns in a promise blobBody
   *
   * @see https://docs.microsoft.com/en-us/rest/api/storageservices/get-blob
   *
   * @param offset - From which position of the blob to download, greater than or equal to 0
   * @param count - How much data to be downloaded, greater than 0. Will download to the end when undefined
   * @param options - Optional options to Blob Download operation.
   *
   *
   * Example usage (Node.js):
   *
   * ```js
   * // Download and convert a blob to a string
   * const downloadBlockBlobResponse = await blobClient.download();
   * const downloaded = await streamToBuffer(downloadBlockBlobResponse.readableStreamBody);
   * console.log("Downloaded blob content:", downloaded.toString());
   *
   * async function streamToBuffer(readableStream) {
   * return new Promise((resolve, reject) => {
   * const chunks = [];
   * readableStream.on("data", (data) => {
   * chunks.push(data instanceof Buffer ? data : Buffer.from(data));
   * });
   * readableStream.on("end", () => {
   * resolve(Buffer.concat(chunks));
   * });
   * readableStream.on("error", reject);
   * });
   * }
   * ```
   *
   * Example usage (browser):
   *
   * ```js
   * // Download and convert a blob to a string
   * const downloadBlockBlobResponse = await blobClient.download();
   * const downloaded = await blobToString(await downloadBlockBlobResponse.blobBody);
   * console.log(
   *   "Downloaded blob content",
   *   downloaded
   * );
   *
   * async function blobToString(blob: Blob): Promise<string> {
   *   const fileReader = new FileReader();
   *   return new Promise<string>((resolve, reject) => {
   *     fileReader.onloadend = (ev: any) => {
   *       resolve(ev.target!.result);
   *     };
   *     fileReader.onerror = reject;
   *     fileReader.readAsText(blob);
   *   });
   * }
   * ```
   */
  public async download(
    offset: number = 0,
    count?: number,
    options: BlobDownloadOptions = {}
  ): Promise<BlobDownloadResponseParsed> {
    options.conditions = options.conditions || {};
    options.conditions = options.conditions || {};
    ensureCpkIfSpecified(options.customerProvidedKey, this.isHttps);

    const { span, updatedOptions } = createSpan("BlobClient-download", options);

    try {
      const res = assertResponse<BlobDownloadResponseInternal, BlobDownloadHeaders>(
        await this.blobContext.download({
          abortSignal: options.abortSignal,
          leaseAccessConditions: options.conditions,
          modifiedAccessConditions: {
            ...options.conditions,
            ifTags: options.conditions?.tagConditions,
          },
          requestOptions: {
            onDownloadProgress: isNode ? undefined : options.onProgress, // for Node.js, progress is reported by RetriableReadableStream
          },
          range: offset === 0 && !count ? undefined : rangeToString({ offset, count }),
          rangeGetContentMD5: options.rangeGetContentMD5,
          rangeGetContentCRC64: options.rangeGetContentCrc64,
          snapshot: options.snapshot,
          cpkInfo: options.customerProvidedKey,
          tracingOptions: updatedOptions.tracingOptions,
        })
      );

      const wrappedRes: BlobDownloadResponseParsed = {
        ...res,
        _response: res._response, // _response is made non-enumerable
        objectReplicationDestinationPolicyId: res.objectReplicationPolicyId,
        objectReplicationSourceProperties: parseObjectReplicationRecord(res.objectReplicationRules),
      };
      // Return browser response immediately
      if (!isNode) {
        return wrappedRes;
      }

      // We support retrying when download stream unexpected ends in Node.js runtime
      // Following code shouldn't be bundled into browser build, however some
      // bundlers may try to bundle following code and "FileReadResponse.ts".
      // In this case, "FileDownloadResponse.browser.ts" will be used as a shim of "FileDownloadResponse.ts"
      // The config is in package.json "browser" field
      if (options.maxRetryRequests === undefined || options.maxRetryRequests < 0) {
        // TODO: Default value or make it a required parameter?
        options.maxRetryRequests = DEFAULT_MAX_DOWNLOAD_RETRY_REQUESTS;
      }

      if (res.contentLength === undefined) {
        throw new RangeError(`File download response doesn't contain valid content length header`);
      }

      if (!res.etag) {
        throw new RangeError(`File download response doesn't contain valid etag header`);
      }

      return new BlobDownloadResponse(
        wrappedRes,
        async (start: number): Promise<NodeJS.ReadableStream> => {
          const updatedDownloadOptions: BlobDownloadOptionalParams = {
            leaseAccessConditions: options.conditions,
            modifiedAccessConditions: {
              ifMatch: options.conditions!.ifMatch || res.etag,
              ifModifiedSince: options.conditions!.ifModifiedSince,
              ifNoneMatch: options.conditions!.ifNoneMatch,
              ifUnmodifiedSince: options.conditions!.ifUnmodifiedSince,
              ifTags: options.conditions?.tagConditions,
            },
            range: rangeToString({
              count: offset + res.contentLength! - start,
              offset: start,
            }),
            rangeGetContentMD5: options.rangeGetContentMD5,
            rangeGetContentCRC64: options.rangeGetContentCrc64,
            snapshot: options.snapshot,
            cpkInfo: options.customerProvidedKey,
          };

          // Debug purpose only
          // console.log(
          //   `Read from internal stream, range: ${
          //     updatedOptions.range
          //   }, options: ${JSON.stringify(updatedOptions)}`
          // );

          return (
            await this.blobContext.download({
              abortSignal: options.abortSignal,
              ...updatedDownloadOptions,
            })
          ).readableStreamBody!;
        },
        offset,
        res.contentLength!,
        {
          maxRetryRequests: options.maxRetryRequests,
          onProgress: options.onProgress,
        }
      );
    } catch (e: any) {
      span.setStatus({
        code: SpanStatusCode.ERROR,
        message: e.message,
      });
      throw e;
    } finally {
      span.end();
    }
  }

  /**
   * Returns true if the Azure blob resource represented by this client exists; false otherwise.
   *
   * NOTE: use this function with care since an existing blob might be deleted by other clients or
   * applications. Vice versa new blobs might be added by other clients or applications after this
   * function completes.
   *
   * @param options - options to Exists operation.
   */
  public async exists(options: BlobExistsOptions = {}): Promise<boolean> {
    const { span, updatedOptions } = createSpan("BlobClient-exists", options);
    try {
      ensureCpkIfSpecified(options.customerProvidedKey, this.isHttps);
      await this.getProperties({
        abortSignal: options.abortSignal,
        customerProvidedKey: options.customerProvidedKey,
        conditions: options.conditions,
        tracingOptions: updatedOptions.tracingOptions,
      });
      return true;
    } catch (e: any) {
      if (e.statusCode === 404) {
        // Expected exception when checking blob existence
        return false;
      } else if (
        e.statusCode === 409 &&
        (e.details.errorCode === BlobUsesCustomerSpecifiedEncryptionMsg ||
          e.details.errorCode === BlobDoesNotUseCustomerSpecifiedEncryption)
      ) {
        // Expected exception when checking blob existence
        return true;
      }

      span.setStatus({
        code: SpanStatusCode.ERROR,
        message: e.message,
      });
      throw e;
    } finally {
      span.end();
    }
  }

  /**
   * Returns all user-defined metadata, standard HTTP properties, and system properties
   * for the blob. It does not return the content of the blob.
   * @see https://docs.microsoft.com/en-us/rest/api/storageservices/get-blob-properties
   *
   * WARNING: The `metadata` object returned in the response will have its keys in lowercase, even if
   * they originally contained uppercase characters. This differs from the metadata keys returned by
   * the methods of {@link ContainerClient} that list blobs using the `includeMetadata` option, which
   * will retain their original casing.
   *
   * @param options - Optional options to Get Properties operation.
   */
  public async getProperties(
    options: BlobGetPropertiesOptions = {}
  ): Promise<BlobGetPropertiesResponse> {
    const { span, updatedOptions } = createSpan("BlobClient-getProperties", options);
    try {
      options.conditions = options.conditions || {};
      ensureCpkIfSpecified(options.customerProvidedKey, this.isHttps);
      const res = assertResponse<BlobGetPropertiesResponseInternal, BlobGetPropertiesHeaders>(
        await this.blobContext.getProperties({
          abortSignal: options.abortSignal,
          leaseAccessConditions: options.conditions,
          modifiedAccessConditions: {
            ...options.conditions,
            ifTags: options.conditions?.tagConditions,
          },
          cpkInfo: options.customerProvidedKey,
          tracingOptions: updatedOptions.tracingOptions,
        })
      );

      return {
        ...res,
        _response: res._response, // _response is made non-enumerable
        objectReplicationDestinationPolicyId: res.objectReplicationPolicyId,
        objectReplicationSourceProperties: parseObjectReplicationRecord(res.objectReplicationRules),
      };
    } catch (e: any) {
      span.setStatus({
        code: SpanStatusCode.ERROR,
        message: e.message,
      });
      throw e;
    } finally {
      span.end();
    }
  }

  /**
   * Marks the specified blob or snapshot for deletion. The blob is later deleted
   * during garbage collection. Note that in order to delete a blob, you must delete
   * all of its snapshots. You can delete both at the same time with the Delete
   * Blob operation.
   * @see https://docs.microsoft.com/en-us/rest/api/storageservices/delete-blob
   *
   * @param options - Optional options to Blob Delete operation.
   */
  public async delete(options: BlobDeleteOptions = {}): Promise<BlobDeleteResponse> {
    const { span, updatedOptions } = createSpan("BlobClient-delete", options);
    options.conditions = options.conditions || {};
    try {
      return assertResponse(
        await this.blobContext.delete({
          abortSignal: options.abortSignal,
          deleteSnapshots: options.deleteSnapshots,
          leaseAccessConditions: options.conditions,
          modifiedAccessConditions: {
            ...options.conditions,
            ifTags: options.conditions?.tagConditions,
          },
          tracingOptions: updatedOptions.tracingOptions,
        })
      );
    } catch (e: any) {
      span.setStatus({
        code: SpanStatusCode.ERROR,
        message: e.message,
      });
      throw e;
    } finally {
      span.end();
    }
  }

  /**
   * Marks the specified blob or snapshot for deletion if it exists. The blob is later deleted
   * during garbage collection. Note that in order to delete a blob, you must delete
   * all of its snapshots. You can delete both at the same time with the Delete
   * Blob operation.
   * @see https://docs.microsoft.com/en-us/rest/api/storageservices/delete-blob
   *
   * @param options - Optional options to Blob Delete operation.
   */
  public async deleteIfExists(
    options: BlobDeleteOptions = {}
  ): Promise<BlobDeleteIfExistsResponse> {
    const { span, updatedOptions } = createSpan("BlobClient-deleteIfExists", options);
    try {
      const res = assertResponse(await this.delete(updatedOptions));
      return {
        succeeded: true,
        ...res,
        _response: res._response, // _response is made non-enumerable
      };
    } catch (e: any) {
      if (e.details?.errorCode === "BlobNotFound") {
        span.setStatus({
          code: SpanStatusCode.ERROR,
          message: "Expected exception when deleting a blob or snapshot only if it exists.",
        });
        return {
          succeeded: false,
          ...e.response?.parsedHeaders,
          _response: e.response,
        };
      }
      span.setStatus({
        code: SpanStatusCode.ERROR,
        message: e.message,
      });
      throw e;
    } finally {
      span.end();
    }
  }

  /**
   * Restores the contents and metadata of soft deleted blob and any associated
   * soft deleted snapshots. Undelete Blob is supported only on version 2017-07-29
   * or later.
   * @see https://docs.microsoft.com/en-us/rest/api/storageservices/undelete-blob
   *
   * @param options - Optional options to Blob Undelete operation.
   */
  public async undelete(options: BlobUndeleteOptions = {}): Promise<BlobUndeleteResponse> {
    const { span, updatedOptions } = createSpan("BlobClient-undelete", options);
    try {
      return assertResponse(
        await this.blobContext.undelete({
          abortSignal: options.abortSignal,
          tracingOptions: updatedOptions.tracingOptions,
        })
      );
    } catch (e: any) {
      span.setStatus({
        code: SpanStatusCode.ERROR,
        message: e.message,
      });
      throw e;
    } finally {
      span.end();
    }
  }

  /**
   * Sets system properties on the blob.
   *
   * If no value provided, or no value provided for the specified blob HTTP headers,
   * these blob HTTP headers without a value will be cleared.
   * @see https://docs.microsoft.com/en-us/rest/api/storageservices/set-blob-properties
   *
   * @param blobHTTPHeaders - If no value provided, or no value provided for
   *                                                   the specified blob HTTP headers, these blob HTTP
   *                                                   headers without a value will be cleared.
   *                                                   A common header to set is `blobContentType`
   *                                                   enabling the browser to provide functionality
   *                                                   based on file type.
   * @param options - Optional options to Blob Set HTTP Headers operation.
   */
  public async setHTTPHeaders(
    blobHTTPHeaders?: BlobHTTPHeaders,
    options: BlobSetHTTPHeadersOptions = {}
  ): Promise<BlobSetHTTPHeadersResponse> {
    const { span, updatedOptions } = createSpan("BlobClient-setHTTPHeaders", options);
    options.conditions = options.conditions || {};
    try {
      ensureCpkIfSpecified(options.customerProvidedKey, this.isHttps);
      return assertResponse(
        await this.blobContext.setHttpHeaders({
          abortSignal: options.abortSignal,
          blobHttpHeaders: blobHTTPHeaders,
          leaseAccessConditions: options.conditions,
          modifiedAccessConditions: {
            ...options.conditions,
            ifTags: options.conditions?.tagConditions,
          },
          // cpkInfo: options.customerProvidedKey, // CPK is not included in Swagger, should change this back when this issue is fixed in Swagger.
          tracingOptions: updatedOptions.tracingOptions,
        })
      );
    } catch (e: any) {
      span.setStatus({
        code: SpanStatusCode.ERROR,
        message: e.message,
      });
      throw e;
    } finally {
      span.end();
    }
  }

  /**
   * Sets user-defined metadata for the specified blob as one or more name-value pairs.
   *
   * If no option provided, or no metadata defined in the parameter, the blob
   * metadata will be removed.
   * @see https://docs.microsoft.com/en-us/rest/api/storageservices/set-blob-metadata
   *
   * @param metadata - Replace existing metadata with this value.
   *                               If no value provided the existing metadata will be removed.
   * @param options - Optional options to Set Metadata operation.
   */
  public async setMetadata(
    metadata?: Metadata,
    options: BlobSetMetadataOptions = {}
  ): Promise<BlobSetMetadataResponse> {
    const { span, updatedOptions } = createSpan("BlobClient-setMetadata", options);
    options.conditions = options.conditions || {};
    try {
      ensureCpkIfSpecified(options.customerProvidedKey, this.isHttps);
      return assertResponse(
        await this.blobContext.setMetadata({
          abortSignal: options.abortSignal,
          leaseAccessConditions: options.conditions,
          metadata,
          modifiedAccessConditions: {
            ...options.conditions,
            ifTags: options.conditions?.tagConditions,
          },
          cpkInfo: options.customerProvidedKey,
          encryptionScope: options.encryptionScope,
          tracingOptions: updatedOptions.tracingOptions,
        })
      );
    } catch (e: any) {
      span.setStatus({
        code: SpanStatusCode.ERROR,
        message: e.message,
      });
      throw e;
    } finally {
      span.end();
    }
  }

  /**
   * Sets tags on the underlying blob.
   * A blob can have up to 10 tags. Tag keys must be between 1 and 128 characters.  Tag values must be between 0 and 256 characters.
   * Valid tag key and value characters include lower and upper case letters, digits (0-9),
   * space (' '), plus ('+'), minus ('-'), period ('.'), foward slash ('/'), colon (':'), equals ('='), and underscore ('_').
   *
   * @param tags -
   * @param options -
   */
  public async setTags(tags: Tags, options: BlobSetTagsOptions = {}): Promise<BlobSetTagsResponse> {
    const { span, updatedOptions } = createSpan("BlobClient-setTags", options);
    try {
      return assertResponse(
        await this.blobContext.setTags({
          abortSignal: options.abortSignal,
          leaseAccessConditions: options.conditions,
          modifiedAccessConditions: {
            ...options.conditions,
            ifTags: options.conditions?.tagConditions,
          },
          tracingOptions: updatedOptions.tracingOptions,
          tags: toBlobTags(tags),
        })
      );
    } catch (e: any) {
      span.setStatus({
        code: SpanStatusCode.ERROR,
        message: e.message,
      });
      throw e;
    } finally {
      span.end();
    }
  }

  /**
   * Gets the tags associated with the underlying blob.
   *
   * @param options -
   */
  public async getTags(options: BlobGetTagsOptions = {}): Promise<BlobGetTagsResponse> {
    const { span, updatedOptions } = createSpan("BlobClient-getTags", options);
    try {
      const response = assertResponse<BlobGetTagsResponseInternal, BlobGetTagsHeaders, BlobTags>(
        await this.blobContext.getTags({
          abortSignal: options.abortSignal,
          leaseAccessConditions: options.conditions,
          modifiedAccessConditions: {
            ...options.conditions,
            ifTags: options.conditions?.tagConditions,
          },
          tracingOptions: updatedOptions.tracingOptions,
        })
      );
      const wrappedResponse: BlobGetTagsResponse = {
        ...response,
        _response: response._response, // _response is made non-enumerable
        tags: toTags({ blobTagSet: response.blobTagSet }) || {},
      };
      return wrappedResponse;
    } catch (e: any) {
      span.setStatus({
        code: SpanStatusCode.ERROR,
        message: e.message,
      });
      throw e;
    } finally {
      span.end();
    }
  }

  /**
   * Get a {@link BlobLeaseClient} that manages leases on the blob.
   *
   * @param proposeLeaseId - Initial proposed lease Id.
   * @returns A new BlobLeaseClient object for managing leases on the blob.
   */
  public getBlobLeaseClient(proposeLeaseId?: string): BlobLeaseClient {
    return new BlobLeaseClient(this, proposeLeaseId);
  }

  /**
   * Creates a read-only snapshot of a blob.
   * @see https://docs.microsoft.com/en-us/rest/api/storageservices/snapshot-blob
   *
   * @param options - Optional options to the Blob Create Snapshot operation.
   */
  public async createSnapshot(
    options: BlobCreateSnapshotOptions = {}
  ): Promise<BlobCreateSnapshotResponse> {
    const { span, updatedOptions } = createSpan("BlobClient-createSnapshot", options);
    options.conditions = options.conditions || {};
    try {
      ensureCpkIfSpecified(options.customerProvidedKey, this.isHttps);
      return assertResponse(
        await this.blobContext.createSnapshot({
          abortSignal: options.abortSignal,
          leaseAccessConditions: options.conditions,
          metadata: options.metadata,
          modifiedAccessConditions: {
            ...options.conditions,
            ifTags: options.conditions?.tagConditions,
          },
          cpkInfo: options.customerProvidedKey,
          encryptionScope: options.encryptionScope,
          tracingOptions: updatedOptions.tracingOptions,
        })
      );
    } catch (e: any) {
      span.setStatus({
        code: SpanStatusCode.ERROR,
        message: e.message,
      });
      throw e;
    } finally {
      span.end();
    }
  }

  /**
   * Asynchronously copies a blob to a destination within the storage account.
   * This method returns a long running operation poller that allows you to wait
   * indefinitely until the copy is completed.
   * You can also cancel a copy before it is completed by calling `cancelOperation` on the poller.
   * Note that the onProgress callback will not be invoked if the operation completes in the first
   * request, and attempting to cancel a completed copy will result in an error being thrown.
   *
   * In version 2012-02-12 and later, the source for a Copy Blob operation can be
   * a committed blob in any Azure storage account.
   * Beginning with version 2015-02-21, the source for a Copy Blob operation can be
   * an Azure file in any Azure storage account.
   * Only storage accounts created on or after June 7th, 2012 allow the Copy Blob
   * operation to copy from another storage account.
   * @see https://docs.microsoft.com/en-us/rest/api/storageservices/copy-blob
   *
   * Example using automatic polling:
   *
   * ```js
   * const copyPoller = await blobClient.beginCopyFromURL('url');
   * const result = await copyPoller.pollUntilDone();
   * ```
   *
   * Example using manual polling:
   *
   * ```js
   * const copyPoller = await blobClient.beginCopyFromURL('url');
   * while (!poller.isDone()) {
   *    await poller.poll();
   * }
   * const result = copyPoller.getResult();
   * ```
   *
   * Example using progress updates:
   *
   * ```js
   * const copyPoller = await blobClient.beginCopyFromURL('url', {
   *   onProgress(state) {
   *     console.log(`Progress: ${state.copyProgress}`);
   *   }
   * });
   * const result = await copyPoller.pollUntilDone();
   * ```
   *
   * Example using a changing polling interval (default 15 seconds):
   *
   * ```js
   * const copyPoller = await blobClient.beginCopyFromURL('url', {
   *   intervalInMs: 1000 // poll blob every 1 second for copy progress
   * });
   * const result = await copyPoller.pollUntilDone();
   * ```
   *
   * Example using copy cancellation:
   *
   * ```js
   * const copyPoller = await blobClient.beginCopyFromURL('url');
   * // cancel operation after starting it.
   * try {
   *   await copyPoller.cancelOperation();
   *   // calls to get the result now throw PollerCancelledError
   *   await copyPoller.getResult();
   * } catch (err) {
   *   if (err.name === 'PollerCancelledError') {
   *     console.log('The copy was cancelled.');
   *   }
   * }
   * ```
   *
   * @param copySource - url to the source Azure Blob/File.
   * @param options - Optional options to the Blob Start Copy From URL operation.
   */
  public async beginCopyFromURL(
    copySource: string,
    options: BlobBeginCopyFromURLOptions = {}
  ): Promise<
    PollerLikeWithCancellation<
      PollOperationState<BlobBeginCopyFromURLResponse>,
      BlobBeginCopyFromURLResponse
    >
  > {
    const client: CopyPollerBlobClient = {
      abortCopyFromURL: (...args) => this.abortCopyFromURL(...args),
      getProperties: (...args) => this.getProperties(...args),
      startCopyFromURL: (...args) => this.startCopyFromURL(...args),
    };
    const poller = new BlobBeginCopyFromUrlPoller({
      blobClient: client,
      copySource,
      intervalInMs: options.intervalInMs,
      onProgress: options.onProgress,
      resumeFrom: options.resumeFrom,
      startCopyFromURLOptions: options,
    });

    // Trigger the startCopyFromURL call by calling poll.
    // Any errors from this method should be surfaced to the user.
    await poller.poll();

    return poller;
  }

  /**
   * Aborts a pending asynchronous Copy Blob operation, and leaves a destination blob with zero
   * length and full metadata. Version 2012-02-12 and newer.
   * @see https://docs.microsoft.com/en-us/rest/api/storageservices/abort-copy-blob
   *
   * @param copyId - Id of the Copy From URL operation.
   * @param options - Optional options to the Blob Abort Copy From URL operation.
   */
  public async abortCopyFromURL(
    copyId: string,
    options: BlobAbortCopyFromURLOptions = {}
  ): Promise<BlobAbortCopyFromURLResponse> {
    const { span, updatedOptions } = createSpan("BlobClient-abortCopyFromURL", options);
    try {
      return assertResponse(
        await this.blobContext.abortCopyFromURL(copyId, {
          abortSignal: options.abortSignal,
          leaseAccessConditions: options.conditions,
          tracingOptions: updatedOptions.tracingOptions,
        })
      );
    } catch (e: any) {
      span.setStatus({
        code: SpanStatusCode.ERROR,
        message: e.message,
      });
      throw e;
    } finally {
      span.end();
    }
  }

  /**
   * The synchronous Copy From URL operation copies a blob or an internet resource to a new blob. It will not
   * return a response until the copy is complete.
   * @see https://docs.microsoft.com/en-us/rest/api/storageservices/copy-blob-from-url
   *
   * @param copySource - The source URL to copy from, Shared Access Signature(SAS) maybe needed for authentication
   * @param options -
   */
  public async syncCopyFromURL(
    copySource: string,
    options: BlobSyncCopyFromURLOptions = {}
  ): Promise<BlobCopyFromURLResponse> {
    const { span, updatedOptions } = createSpan("BlobClient-syncCopyFromURL", options);
    options.conditions = options.conditions || {};
    options.sourceConditions = options.sourceConditions || {};

    try {
<<<<<<< HEAD
      return assertResponse(
        await this.blobContext.copyFromURL(copySource, {
          abortSignal: options.abortSignal,
          metadata: options.metadata,
          leaseAccessConditions: options.conditions,
          modifiedAccessConditions: {
            ...options.conditions,
            ifTags: options.conditions?.tagConditions,
          },
          sourceModifiedAccessConditions: {
            sourceIfMatch: options.sourceConditions.ifMatch,
            sourceIfModifiedSince: options.sourceConditions.ifModifiedSince,
            sourceIfNoneMatch: options.sourceConditions.ifNoneMatch,
            sourceIfUnmodifiedSince: options.sourceConditions.ifUnmodifiedSince,
          },
          sourceContentMD5: options.sourceContentMD5,
          copySourceAuthorization: httpAuthorizationToString(options.sourceAuthorization),
          blobTagsString: toBlobTagsString(options.tags),
          immutabilityPolicyExpiry: options.immutabilityPolicy?.expiriesOn,
          immutabilityPolicyMode: options.immutabilityPolicy?.policyMode,
          legalHold: options.legalHold,
          encryptionScope: options.encryptionScope,
          copySourceTags: options.copySourceTags,
          tracingOptions: updatedOptions.tracingOptions,
        })
      );
=======
      return await this.blobContext.copyFromURL(copySource, {
        abortSignal: options.abortSignal,
        metadata: options.metadata,
        leaseAccessConditions: options.conditions,
        modifiedAccessConditions: {
          ...options.conditions,
          ifTags: options.conditions?.tagConditions,
        },
        sourceModifiedAccessConditions: {
          sourceIfMatch: options.sourceConditions.ifMatch,
          sourceIfModifiedSince: options.sourceConditions.ifModifiedSince,
          sourceIfNoneMatch: options.sourceConditions.ifNoneMatch,
          sourceIfUnmodifiedSince: options.sourceConditions.ifUnmodifiedSince,
        },
        sourceContentMD5: options.sourceContentMD5,
        copySourceAuthorization: httpAuthorizationToString(options.sourceAuthorization),
        tier: toAccessTier(options.tier),
        blobTagsString: toBlobTagsString(options.tags),
        immutabilityPolicyExpiry: options.immutabilityPolicy?.expiriesOn,
        immutabilityPolicyMode: options.immutabilityPolicy?.policyMode,
        legalHold: options.legalHold,
        encryptionScope: options.encryptionScope,
        copySourceTags: options.copySourceTags,
        ...convertTracingToRequestOptionsBase(updatedOptions),
      });
>>>>>>> bb592c23
    } catch (e: any) {
      span.setStatus({
        code: SpanStatusCode.ERROR,
        message: e.message,
      });
      throw e;
    } finally {
      span.end();
    }
  }

  /**
   * Sets the tier on a blob. The operation is allowed on a page blob in a premium
   * storage account and on a block blob in a blob storage account (locally redundant
   * storage only). A premium page blob's tier determines the allowed size, IOPS,
   * and bandwidth of the blob. A block blob's tier determines Hot/Cool/Archive
   * storage type. This operation does not update the blob's ETag.
   * @see https://docs.microsoft.com/en-us/rest/api/storageservices/set-blob-tier
   *
   * @param tier - The tier to be set on the blob. Valid values are Hot, Cool, or Archive.
   * @param options - Optional options to the Blob Set Tier operation.
   */
  public async setAccessTier(
    tier: BlockBlobTier | PremiumPageBlobTier | string,
    options: BlobSetTierOptions = {}
  ): Promise<BlobSetTierResponse> {
    const { span, updatedOptions } = createSpan("BlobClient-setAccessTier", options);
    try {
      return assertResponse(
        await this.blobContext.setTier(toAccessTier(tier)!, {
          abortSignal: options.abortSignal,
          leaseAccessConditions: options.conditions,
          modifiedAccessConditions: {
            ...options.conditions,
            ifTags: options.conditions?.tagConditions,
          },
          rehydratePriority: options.rehydratePriority,
          tracingOptions: updatedOptions.tracingOptions,
        })
      );
    } catch (e: any) {
      span.setStatus({
        code: SpanStatusCode.ERROR,
        message: e.message,
      });
      throw e;
    } finally {
      span.end();
    }
  }

  // High level function

  /**
   * ONLY AVAILABLE IN NODE.JS RUNTIME.
   *
   * Downloads an Azure Blob in parallel to a buffer.
   * Offset and count are optional, downloads the entire blob if they are not provided.
   *
   * Warning: Buffers can only support files up to about one gigabyte on 32-bit systems or about two
   * gigabytes on 64-bit systems due to limitations of Node.js/V8. For blobs larger than this size,
   * consider {@link downloadToFile}.
   *
   * @param offset - From which position of the block blob to download(in bytes)
   * @param count - How much data(in bytes) to be downloaded. Will download to the end when passing undefined
   * @param options - BlobDownloadToBufferOptions
   */
  public async downloadToBuffer(
    offset?: number,
    count?: number,
    options?: BlobDownloadToBufferOptions
  ): Promise<Buffer>;

  /**
   * ONLY AVAILABLE IN NODE.JS RUNTIME.
   *
   * Downloads an Azure Blob in parallel to a buffer.
   * Offset and count are optional, downloads the entire blob if they are not provided.
   *
   * Warning: Buffers can only support files up to about one gigabyte on 32-bit systems or about two
   * gigabytes on 64-bit systems due to limitations of Node.js/V8. For blobs larger than this size,
   * consider {@link downloadToFile}.
   *
   * @param buffer - Buffer to be fill, must have length larger than count
   * @param offset - From which position of the block blob to download(in bytes)
   * @param count - How much data(in bytes) to be downloaded. Will download to the end when passing undefined
   * @param options - BlobDownloadToBufferOptions
   */
  public async downloadToBuffer(
    buffer: Buffer,
    offset?: number,
    count?: number,
    options?: BlobDownloadToBufferOptions
  ): Promise<Buffer>;

  public async downloadToBuffer(
    param1?: Buffer | number,
    param2?: number,
    param3?: BlobDownloadToBufferOptions | number,
    param4: BlobDownloadToBufferOptions = {}
  ): Promise<Buffer | undefined> {
    let buffer: Buffer | undefined;
    let offset = 0;
    let count = 0;
    let options = param4;
    if (param1 instanceof Buffer) {
      buffer = param1;
      offset = param2 || 0;
      count = typeof param3 === "number" ? param3 : 0;
    } else {
      offset = typeof param1 === "number" ? param1 : 0;
      count = typeof param2 === "number" ? param2 : 0;
      options = (param3 as BlobDownloadToBufferOptions) || {};
    }
    const { span, updatedOptions } = createSpan("BlobClient-downloadToBuffer", options);

    try {
      if (!options.blockSize) {
        options.blockSize = 0;
      }
      if (options.blockSize < 0) {
        throw new RangeError("blockSize option must be >= 0");
      }
      if (options.blockSize === 0) {
        options.blockSize = DEFAULT_BLOB_DOWNLOAD_BLOCK_BYTES;
      }

      if (offset < 0) {
        throw new RangeError("offset option must be >= 0");
      }

      if (count && count <= 0) {
        throw new RangeError("count option must be greater than 0");
      }

      if (!options.conditions) {
        options.conditions = {};
      }

      // Customer doesn't specify length, get it
      if (!count) {
        const response = await this.getProperties({
          ...options,
          tracingOptions: updatedOptions.tracingOptions,
        });
        count = response.contentLength! - offset;
        if (count < 0) {
          throw new RangeError(
            `offset ${offset} shouldn't be larger than blob size ${response.contentLength!}`
          );
        }
      }

      // Allocate the buffer of size = count if the buffer is not provided
      if (!buffer) {
        try {
          buffer = Buffer.alloc(count);
        } catch (error: any) {
          throw new Error(
            `Unable to allocate the buffer of size: ${count}(in bytes). Please try passing your own buffer to the "downloadToBuffer" method or try using other methods like "download" or "downloadToFile".\t ${error.message}`
          );
        }
      }

      if (buffer.length < count) {
        throw new RangeError(
          `The buffer's size should be equal to or larger than the request count of bytes: ${count}`
        );
      }

      let transferProgress: number = 0;
      const batch = new Batch(options.concurrency);
      for (let off = offset; off < offset + count; off = off + options.blockSize) {
        batch.addOperation(async () => {
          // Exclusive chunk end position
          let chunkEnd = offset + count!;
          if (off + options.blockSize! < chunkEnd) {
            chunkEnd = off + options.blockSize!;
          }
          const response = await this.download(off, chunkEnd - off, {
            abortSignal: options.abortSignal,
            conditions: options.conditions,
            maxRetryRequests: options.maxRetryRequestsPerBlock,
            customerProvidedKey: options.customerProvidedKey,
            tracingOptions: updatedOptions.tracingOptions,
          });
          const stream = response.readableStreamBody!;
          await streamToBuffer(stream, buffer!, off - offset, chunkEnd - offset);
          // Update progress after block is downloaded, in case of block trying
          // Could provide finer grained progress updating inside HTTP requests,
          // only if convenience layer download try is enabled
          transferProgress += chunkEnd - off;
          if (options.onProgress) {
            options.onProgress({ loadedBytes: transferProgress });
          }
        });
      }
      await batch.do();
      return buffer;
    } catch (e: any) {
      span.setStatus({
        code: SpanStatusCode.ERROR,
        message: e.message,
      });
      throw e;
    } finally {
      span.end();
    }
  }

  /**
   * ONLY AVAILABLE IN NODE.JS RUNTIME.
   *
   * Downloads an Azure Blob to a local file.
   * Fails if the the given file path already exits.
   * Offset and count are optional, pass 0 and undefined respectively to download the entire blob.
   *
   * @param filePath -
   * @param offset - From which position of the block blob to download.
   * @param count - How much data to be downloaded. Will download to the end when passing undefined.
   * @param options - Options to Blob download options.
   * @returns The response data for blob download operation,
   *                                                 but with readableStreamBody set to undefined since its
   *                                                 content is already read and written into a local file
   *                                                 at the specified path.
   */
  public async downloadToFile(
    filePath: string,
    offset: number = 0,
    count?: number,
    options: BlobDownloadOptions = {}
  ): Promise<BlobDownloadResponseParsed> {
    const { span, updatedOptions } = createSpan("BlobClient-downloadToFile", options);
    try {
      const response = await this.download(offset, count, {
        ...options,
        tracingOptions: updatedOptions.tracingOptions,
      });
      if (response.readableStreamBody) {
        await readStreamToLocalFile(response.readableStreamBody, filePath);
      }

      // The stream is no longer accessible so setting it to undefined.
      (response as any).blobDownloadStream = undefined;
      return response;
    } catch (e: any) {
      span.setStatus({
        code: SpanStatusCode.ERROR,
        message: e.message,
      });
      throw e;
    } finally {
      span.end();
    }
  }

  private getBlobAndContainerNamesFromUrl(): { blobName: string; containerName: string } {
    let containerName;
    let blobName;
    try {
      //  URL may look like the following
      // "https://myaccount.blob.core.windows.net/mycontainer/blob?sasString";
      // "https://myaccount.blob.core.windows.net/mycontainer/blob";
      // "https://myaccount.blob.core.windows.net/mycontainer/blob/a.txt?sasString";
      // "https://myaccount.blob.core.windows.net/mycontainer/blob/a.txt";
      // IPv4/IPv6 address hosts, Endpoints - `http://127.0.0.1:10000/devstoreaccount1/containername/blob`
      // http://localhost:10001/devstoreaccount1/containername/blob

      const parsedUrl = new URL(this.url);

      if (parsedUrl.host.split(".")[1] === "blob") {
        // "https://myaccount.blob.core.windows.net/containername/blob".
        // .getPath() -> /containername/blob
        const pathComponents = parsedUrl.pathname.match("/([^/]*)(/(.*))?");
        containerName = pathComponents![1];
        blobName = pathComponents![3];
      } else if (isIpEndpointStyle(parsedUrl)) {
        // IPv4/IPv6 address hosts... Example - http://192.0.0.10:10001/devstoreaccount1/containername/blob
        // Single word domain without a [dot] in the endpoint... Example - http://localhost:10001/devstoreaccount1/containername/blob
        // .getPath() -> /devstoreaccount1/containername/blob
        const pathComponents = parsedUrl.pathname.match("/([^/]*)/([^/]*)(/(.*))?");
        containerName = pathComponents![2];
        blobName = pathComponents![4];
      } else {
        // "https://customdomain.com/containername/blob".
        // .getPath() -> /containername/blob
        const pathComponents = parsedUrl.pathname.match("/([^/]*)(/(.*))?");
        containerName = pathComponents![1];
        blobName = pathComponents![3];
      }

      // decode the encoded blobName, containerName - to get all the special characters that might be present in them
      containerName = decodeURIComponent(containerName);
      blobName = decodeURIComponent(blobName);

      // Azure Storage Server will replace "\" with "/" in the blob names
      //   doing the same in the SDK side so that the user doesn't have to replace "\" instances in the blobName
      blobName = blobName.replace(/\\/g, "/");

      if (!containerName) {
        throw new Error("Provided containerName is invalid.");
      }

      return { blobName, containerName };
    } catch (error: any) {
      throw new Error("Unable to extract blobName and containerName with provided information.");
    }
  }

  /**
   * Asynchronously copies a blob to a destination within the storage account.
   * In version 2012-02-12 and later, the source for a Copy Blob operation can be
   * a committed blob in any Azure storage account.
   * Beginning with version 2015-02-21, the source for a Copy Blob operation can be
   * an Azure file in any Azure storage account.
   * Only storage accounts created on or after June 7th, 2012 allow the Copy Blob
   * operation to copy from another storage account.
   * @see https://docs.microsoft.com/en-us/rest/api/storageservices/copy-blob
   *
   * @param copySource - url to the source Azure Blob/File.
   * @param options - Optional options to the Blob Start Copy From URL operation.
   */
  private async startCopyFromURL(
    copySource: string,
    options: BlobStartCopyFromURLOptions = {}
  ): Promise<BlobStartCopyFromURLResponse> {
    const { span, updatedOptions } = createSpan("BlobClient-startCopyFromURL", options);
    options.conditions = options.conditions || {};
    options.sourceConditions = options.sourceConditions || {};

    try {
      return assertResponse(
        await this.blobContext.startCopyFromURL(copySource, {
          abortSignal: options.abortSignal,
          leaseAccessConditions: options.conditions,
          metadata: options.metadata,
          modifiedAccessConditions: {
            ...options.conditions,
            ifTags: options.conditions?.tagConditions,
          },
          sourceModifiedAccessConditions: {
            sourceIfMatch: options.sourceConditions.ifMatch,
            sourceIfModifiedSince: options.sourceConditions.ifModifiedSince,
            sourceIfNoneMatch: options.sourceConditions.ifNoneMatch,
            sourceIfUnmodifiedSince: options.sourceConditions.ifUnmodifiedSince,
            sourceIfTags: options.sourceConditions.tagConditions,
          },
          immutabilityPolicyExpiry: options.immutabilityPolicy?.expiriesOn,
          immutabilityPolicyMode: options.immutabilityPolicy?.policyMode,
          legalHold: options.legalHold,
          rehydratePriority: options.rehydratePriority,
          tier: toAccessTier(options.tier),
          blobTagsString: toBlobTagsString(options.tags),
          sealBlob: options.sealBlob,
          tracingOptions: updatedOptions.tracingOptions,
        })
      );
    } catch (e: any) {
      span.setStatus({
        code: SpanStatusCode.ERROR,
        message: e.message,
      });
      throw e;
    } finally {
      span.end();
    }
  }

  /**
   * Only available for BlobClient constructed with a shared key credential.
   *
   * Generates a Blob Service Shared Access Signature (SAS) URI based on the client properties
   * and parameters passed in. The SAS is signed by the shared key credential of the client.
   *
   * @see https://docs.microsoft.com/en-us/rest/api/storageservices/constructing-a-service-sas
   *
   * @param options - Optional parameters.
   * @returns The SAS URI consisting of the URI to the resource represented by this client, followed by the generated SAS token.
   */
  public generateSasUrl(options: BlobGenerateSasUrlOptions): Promise<string> {
    return new Promise((resolve) => {
      if (!(this.credential instanceof StorageSharedKeyCredential)) {
        throw new RangeError(
          "Can only generate the SAS when the client is initialized with a shared key credential"
        );
      }

      const sas = generateBlobSASQueryParameters(
        {
          containerName: this._containerName,
          blobName: this._name,
          snapshotTime: this._snapshot,
          versionId: this._versionId,
          ...options,
        },
        this.credential
      ).toString();

      resolve(appendToURLQuery(this.url, sas));
    });
  }

  /**
   * Delete the immutablility policy on the blob.
   *
   * @param options - Optional options to delete immutability policy on the blob.
   */
  public async deleteImmutabilityPolicy(
    options?: BlobDeleteImmutabilityPolicyOptions
  ): Promise<BlobDeleteImmutabilityPolicyResponse> {
    const { span, updatedOptions } = createSpan("BlobClient-deleteImmutabilityPolicy", options);
    try {
      return assertResponse(
        await this.blobContext.deleteImmutabilityPolicy({
          tracingOptions: updatedOptions.tracingOptions,
        })
      );
    } catch (e: any) {
      span.setStatus({
        code: SpanStatusCode.ERROR,
        message: e.message,
      });
      throw e;
    } finally {
      span.end();
    }
  }

  /**
   * Set immutablility policy on the blob.
   *
   * @param options - Optional options to set immutability policy on the blob.
   */
  public async setImmutabilityPolicy(
    immutabilityPolicy: BlobImmutabilityPolicy,
    options?: BlobSetImmutabilityPolicyOptions
  ): Promise<BlobSetImmutabilityPolicyResponse> {
    const { span, updatedOptions } = createSpan("BlobClient-setImmutabilityPolicy", options);
    try {
      return assertResponse(
        await this.blobContext.setImmutabilityPolicy({
          immutabilityPolicyExpiry: immutabilityPolicy.expiriesOn,
          immutabilityPolicyMode: immutabilityPolicy.policyMode,
          tracingOptions: updatedOptions.tracingOptions,
        })
      );
    } catch (e: any) {
      span.setStatus({
        code: SpanStatusCode.ERROR,
        message: e.message,
      });
      throw e;
    } finally {
      span.end();
    }
  }

  /**
   * Set legal hold on the blob.
   *
   * @param options - Optional options to set legal hold on the blob.
   */
  public async setLegalHold(
    legalHoldEnabled: boolean,
    options?: BlobSetLegalHoldOptions
  ): Promise<BlobSetLegalHoldResponse> {
    const { span, updatedOptions } = createSpan("BlobClient-setLegalHold", options);
    try {
      return assertResponse(
        await this.blobContext.setLegalHold(legalHoldEnabled, {
          tracingOptions: updatedOptions.tracingOptions,
        })
      );
    } catch (e: any) {
      span.setStatus({
        code: SpanStatusCode.ERROR,
        message: e.message,
      });
      throw e;
    } finally {
      span.end();
    }
  }
}

/**
 * Options to configure {@link AppendBlobClient.create} operation.
 */
export interface AppendBlobCreateOptions extends CommonOptions {
  /**
   * An implementation of the `AbortSignalLike` interface to signal the request to cancel the operation.
   * For example, use the &commat;azure/abort-controller to create an `AbortSignal`.
   */
  abortSignal?: AbortSignalLike;

  /**
   * Conditions to meet when creating append blobs.
   */
  conditions?: BlobRequestConditions;
  /**
   * HTTP headers to set when creating append blobs. A common header
   * to set is `blobContentType`, enabling the browser to provide functionality
   * based on file type.
   *
   */
  blobHTTPHeaders?: BlobHTTPHeaders;
  /**
   * A collection of key-value string pair to associate with the blob when creating append blobs.
   */
  metadata?: Metadata;
  /**
   * Customer Provided Key Info.
   */
  customerProvidedKey?: CpkInfo;
  /**
   * Optional. Version 2019-07-07 and later.  Specifies the name of the encryption scope to use to
   * encrypt the data provided in the request. If not specified, encryption is performed with the
   * default account encryption scope.  For more information, see Encryption at Rest for Azure
   * Storage Services.
   */
  encryptionScope?: string;
  /**
   * Optional. Specifies immutability policy for a blob.
   * Note that is parameter is only applicable to a blob within a container that
   * has version level worm enabled.
   */
  immutabilityPolicy?: BlobImmutabilityPolicy;
  /**
   * Optional. Indicates if a legal hold should be placed on the blob.
   * Note that is parameter is only applicable to a blob within a container that
   * has version level worm enabled.
   */
  legalHold?: boolean;
  /**
   * Blob tags.
   */
  tags?: Tags;
}

/**
 * Options to configure {@link AppendBlobClient.createIfNotExists} operation.
 */
export interface AppendBlobCreateIfNotExistsOptions extends CommonOptions {
  /**
   * An implementation of the `AbortSignalLike` interface to signal the request to cancel the operation.
   * For example, use the &commat;azure/abort-controller to create an `AbortSignal`.
   */
  abortSignal?: AbortSignalLike;
  /**
   * HTTP headers to set when creating append blobs. A common header to set is
   * `blobContentType`, enabling the browser to provide functionality
   * based on file type.
   *
   */
  blobHTTPHeaders?: BlobHTTPHeaders;
  /**
   * A collection of key-value string pair to associate with the blob when creating append blobs.
   */
  metadata?: Metadata;
  /**
   * Customer Provided Key Info.
   */
  customerProvidedKey?: CpkInfo;
  /**
   * Optional. Version 2019-07-07 and later.  Specifies the name of the encryption scope to use to
   * encrypt the data provided in the request. If not specified, encryption is performed with the
   * default account encryption scope.  For more information, see Encryption at Rest for Azure
   * Storage Services.
   */
  encryptionScope?: string;
  /**
   * Optional. Specifies immutability policy for a blob.
   * Note that is parameter is only applicable to a blob within a container that
   * has version level worm enabled.
   */
  immutabilityPolicy?: BlobImmutabilityPolicy;
  /**
   * Optional. Indicates if a legal hold should be placed on the blob.
   * Note that is parameter is only applicable to a blob within a container that
   * has version level worm enabled.
   */
  legalHold?: boolean;
}

/**
 * Options to configure {@link AppendBlobClient.seal} operation.
 */
export interface AppendBlobSealOptions extends CommonOptions {
  /**
   * An implementation of the `AbortSignalLike` interface to signal the request to cancel the operation.
   * For example, use the &commat;azure/abort-controller to create an `AbortSignal`.
   */
  abortSignal?: AbortSignalLike;
  /**
   * Conditions to meet.
   */
  conditions?: AppendBlobRequestConditions;
}

/**
 * Options to configure the {@link AppendBlobClient.appendBlock} operation.
 */
export interface AppendBlobAppendBlockOptions extends CommonOptions {
  /**
   * An implementation of the `AbortSignalLike` interface to signal the request to cancel the operation.
   * For example, use the &commat;azure/abort-controller to create an `AbortSignal`.
   */
  abortSignal?: AbortSignalLike;
  /**
   * Conditions to meet when appending append blob blocks.
   */
  conditions?: AppendBlobRequestConditions;
  /**
   * Callback to receive events on the progress of append block operation.
   */
  onProgress?: (progress: TransferProgressEvent) => void;
  /**
   * An MD5 hash of the block content. This hash is used to verify the integrity of the block during transport.
   * When this is specified, the storage service compares the hash of the content that has arrived with this value.
   *
   * transactionalContentMD5 and transactionalContentCrc64 cannot be set at same time.
   */
  transactionalContentMD5?: Uint8Array;
  /**
   * A CRC64 hash of the append block content. This hash is used to verify the integrity of the append block during transport.
   * When this is specified, the storage service compares the hash of the content that has arrived with this value.
   *
   * transactionalContentMD5 and transactionalContentCrc64 cannot be set at same time.
   */
  transactionalContentCrc64?: Uint8Array;
  /**
   * Customer Provided Key Info.
   */
  customerProvidedKey?: CpkInfo;
  /**
   * Optional. Version 2019-07-07 and later.  Specifies the name of the encryption scope to use to
   * encrypt the data provided in the request. If not specified, encryption is performed with the
   * default account encryption scope.  For more information, see Encryption at Rest for Azure
   * Storage Services.
   */
  encryptionScope?: string;
}

/**
 * Options to configure the {@link AppendBlobClient.appendBlockFromURL} operation.
 */
export interface AppendBlobAppendBlockFromURLOptions extends CommonOptions {
  /**
   * An implementation of the `AbortSignalLike` interface to signal the request to cancel the operation.
   * For example, use the &commat;azure/abort-controller to create an `AbortSignal`.
   */
  abortSignal?: AbortSignalLike;
  /**
   * Conditions to meet when appending append blob blocks.
   */
  conditions?: AppendBlobRequestConditions;
  /**
   * Conditions to meet for the source Azure Blob/File when copying from a URL to the blob.
   */
  sourceConditions?: MatchConditions & ModificationConditions;
  /**
   * An MD5 hash of the append block content from the URI.
   * This hash is used to verify the integrity of the append block during transport of the data from the URI.
   * When this is specified, the storage service compares the hash of the content that has arrived from the copy-source with this value.
   *
   * sourceContentMD5 and sourceContentCrc64 cannot be set at same time.
   */
  sourceContentMD5?: Uint8Array;
  /**
   * A CRC64 hash of the append block content from the URI.
   * This hash is used to verify the integrity of the append block during transport of the data from the URI.
   * When this is specified, the storage service compares the hash of the content that has arrived from the copy-source with this value.
   *
   * sourceContentMD5 and sourceContentCrc64 cannot be set at same time.
   */
  sourceContentCrc64?: Uint8Array;
  /**
   * Customer Provided Key Info.
   */
  customerProvidedKey?: CpkInfo;
  /**
   * Optional. Version 2019-07-07 and later.  Specifies the name of the encryption scope to use to
   * encrypt the data provided in the request. If not specified, encryption is performed with the
   * default account encryption scope.  For more information, see Encryption at Rest for Azure
   * Storage Services.
   */
  encryptionScope?: string;
  /**
   * Only Bearer type is supported. Credentials should be a valid OAuth access token to copy source.
   */
  sourceAuthorization?: HttpAuthorization;
}

/**
 * Contains response data for the {@link appendBlobClient.createIfNotExists} operation.
 */
export interface AppendBlobCreateIfNotExistsResponse extends AppendBlobCreateResponse {
  /**
   * Indicate whether the blob is successfully created. Is false when the blob is not changed as it already exists.
   */
  succeeded: boolean;
}

/**
 * AppendBlobClient defines a set of operations applicable to append blobs.
 */
export class AppendBlobClient extends BlobClient {
  /**
   * appendBlobsContext provided by protocol layer.
   */
  private appendBlobContext: AppendBlob;

  /**
   *
   * Creates an instance of AppendBlobClient.
   *
   * @param connectionString - Account connection string or a SAS connection string of an Azure storage account.
   *                                  [ Note - Account connection string can only be used in NODE.JS runtime. ]
   *                                  Account connection string example -
   *                                  `DefaultEndpointsProtocol=https;AccountName=myaccount;AccountKey=accountKey;EndpointSuffix=core.windows.net`
   *                                  SAS connection string example -
   *                                  `BlobEndpoint=https://myaccount.blob.core.windows.net/;QueueEndpoint=https://myaccount.queue.core.windows.net/;FileEndpoint=https://myaccount.file.core.windows.net/;TableEndpoint=https://myaccount.table.core.windows.net/;SharedAccessSignature=sasString`
   * @param containerName - Container name.
   * @param blobName - Blob name.
   * @param options - Optional. Options to configure the HTTP pipeline.
   */
  constructor(
    connectionString: string,
    containerName: string,
    blobName: string,
    // Legacy, no fix for eslint error without breaking. Disable it for this interface.
    /* eslint-disable-next-line @azure/azure-sdk/ts-naming-options*/
    options?: StoragePipelineOptions
  );
  /**
   * Creates an instance of AppendBlobClient.
   * This method accepts an encoded URL or non-encoded URL pointing to an append blob.
   * Encoded URL string will NOT be escaped twice, only special characters in URL path will be escaped.
   * If a blob name includes ? or %, blob name must be encoded in the URL.
   *
   * @param url - A URL string pointing to Azure Storage append blob, such as
   *                     "https://myaccount.blob.core.windows.net/mycontainer/appendblob". You can
   *                     append a SAS if using AnonymousCredential, such as
   *                     "https://myaccount.blob.core.windows.net/mycontainer/appendblob?sasString".
   *                     This method accepts an encoded URL or non-encoded URL pointing to a blob.
   *                     Encoded URL string will NOT be escaped twice, only special characters in URL path will be escaped.
   *                     However, if a blob name includes ? or %, blob name must be encoded in the URL.
   *                     Such as a blob named "my?blob%", the URL should be "https://myaccount.blob.core.windows.net/mycontainer/my%3Fblob%25".
   * @param credential -  Such as AnonymousCredential, StorageSharedKeyCredential or any credential from the `@azure/identity` package to authenticate requests to the service. You can also provide an object that implements the TokenCredential interface. If not specified, AnonymousCredential is used.
   * @param options - Optional. Options to configure the HTTP pipeline.
   */
  constructor(
    url: string,
    credential: StorageSharedKeyCredential | AnonymousCredential | TokenCredential,
    // Legacy, no fix for eslint error without breaking. Disable it for this interface.
    /* eslint-disable-next-line @azure/azure-sdk/ts-naming-options*/
    options?: StoragePipelineOptions
  );
  /**
   * Creates an instance of AppendBlobClient.
   * This method accepts an encoded URL or non-encoded URL pointing to an append blob.
   * Encoded URL string will NOT be escaped twice, only special characters in URL path will be escaped.
   * If a blob name includes ? or %, blob name must be encoded in the URL.
   *
   * @param url - A URL string pointing to Azure Storage append blob, such as
   *                     "https://myaccount.blob.core.windows.net/mycontainer/appendblob". You can
   *                     append a SAS if using AnonymousCredential, such as
   *                     "https://myaccount.blob.core.windows.net/mycontainer/appendblob?sasString".
   *                     This method accepts an encoded URL or non-encoded URL pointing to a blob.
   *                     Encoded URL string will NOT be escaped twice, only special characters in URL path will be escaped.
   *                     However, if a blob name includes ? or %, blob name must be encoded in the URL.
   *                     Such as a blob named "my?blob%", the URL should be "https://myaccount.blob.core.windows.net/mycontainer/my%3Fblob%25".
   * @param pipeline - Call newPipeline() to create a default
   *                            pipeline, or provide a customized pipeline.
   */
  constructor(url: string, pipeline: PipelineLike);
  constructor(
    urlOrConnectionString: string,
    credentialOrPipelineOrContainerName:
      | string
      | StorageSharedKeyCredential
      | AnonymousCredential
      | TokenCredential
      | PipelineLike,
    blobNameOrOptions?: string | StoragePipelineOptions,
    // Legacy, no fix for eslint error without breaking. Disable it for this interface.
    /* eslint-disable-next-line @azure/azure-sdk/ts-naming-options*/
    options?: StoragePipelineOptions
  ) {
    // In TypeScript we cannot simply pass all parameters to super() like below so have to duplicate the code instead.
    //   super(s, credentialOrPipelineOrContainerNameOrOptions, blobNameOrOptions, options);
    let pipeline: PipelineLike;
    let url: string;
    options = options || {};
    if (isPipelineLike(credentialOrPipelineOrContainerName)) {
      // (url: string, pipeline: Pipeline)
      url = urlOrConnectionString;
      pipeline = credentialOrPipelineOrContainerName;
    } else if (
      (isNode && credentialOrPipelineOrContainerName instanceof StorageSharedKeyCredential) ||
      credentialOrPipelineOrContainerName instanceof AnonymousCredential ||
      isTokenCredential(credentialOrPipelineOrContainerName)
    ) {
      // (url: string, credential?: StorageSharedKeyCredential | AnonymousCredential | TokenCredential, options?: StoragePipelineOptions)      url = urlOrConnectionString;
      url = urlOrConnectionString;
      options = blobNameOrOptions as StoragePipelineOptions;
      pipeline = newPipeline(credentialOrPipelineOrContainerName, options);
    } else if (
      !credentialOrPipelineOrContainerName &&
      typeof credentialOrPipelineOrContainerName !== "string"
    ) {
      // (url: string, credential?: StorageSharedKeyCredential | AnonymousCredential | TokenCredential, options?: StoragePipelineOptions)
      url = urlOrConnectionString;
      // The second parameter is undefined. Use anonymous credential.
      pipeline = newPipeline(new AnonymousCredential(), options);
    } else if (
      credentialOrPipelineOrContainerName &&
      typeof credentialOrPipelineOrContainerName === "string" &&
      blobNameOrOptions &&
      typeof blobNameOrOptions === "string"
    ) {
      // (connectionString: string, containerName: string, blobName: string, options?: StoragePipelineOptions)
      const containerName = credentialOrPipelineOrContainerName;
      const blobName = blobNameOrOptions;

      const extractedCreds = extractConnectionStringParts(urlOrConnectionString);
      if (extractedCreds.kind === "AccountConnString") {
        if (isNode) {
          const sharedKeyCredential = new StorageSharedKeyCredential(
            extractedCreds.accountName!,
            extractedCreds.accountKey
          );
          url = appendToURLPath(
            appendToURLPath(extractedCreds.url, encodeURIComponent(containerName)),
            encodeURIComponent(blobName)
          );

          if (!options.proxyOptions) {
            options.proxyOptions = getDefaultProxySettings(extractedCreds.proxyUri);
          }

          pipeline = newPipeline(sharedKeyCredential, options);
        } else {
          throw new Error("Account connection string is only supported in Node.js environment");
        }
      } else if (extractedCreds.kind === "SASConnString") {
        url =
          appendToURLPath(
            appendToURLPath(extractedCreds.url, encodeURIComponent(containerName)),
            encodeURIComponent(blobName)
          ) +
          "?" +
          extractedCreds.accountSas;
        pipeline = newPipeline(new AnonymousCredential(), options);
      } else {
        throw new Error(
          "Connection string must be either an Account connection string or a SAS connection string"
        );
      }
    } else {
      throw new Error("Expecting non-empty strings for containerName and blobName parameters");
    }
    super(url, pipeline);
    this.appendBlobContext = this.storageClientContext.appendBlob;
  }

  /**
   * Creates a new AppendBlobClient object identical to the source but with the
   * specified snapshot timestamp.
   * Provide "" will remove the snapshot and return a Client to the base blob.
   *
   * @param snapshot - The snapshot timestamp.
   * @returns A new AppendBlobClient object identical to the source but with the specified snapshot timestamp.
   */
  public withSnapshot(snapshot: string): AppendBlobClient {
    return new AppendBlobClient(
      setURLParameter(
        this.url,
        URLConstants.Parameters.SNAPSHOT,
        snapshot.length === 0 ? undefined : snapshot
      ),
      this.pipeline
    );
  }

  /**
   * Creates a 0-length append blob. Call AppendBlock to append data to an append blob.
   * @see https://docs.microsoft.com/rest/api/storageservices/put-blob
   *
   * @param options - Options to the Append Block Create operation.
   *
   *
   * Example usage:
   *
   * ```js
   * const appendBlobClient = containerClient.getAppendBlobClient("<blob name>");
   * await appendBlobClient.create();
   * ```
   */
  public async create(options: AppendBlobCreateOptions = {}): Promise<AppendBlobCreateResponse> {
    const { span, updatedOptions } = createSpan("AppendBlobClient-create", options);
    options.conditions = options.conditions || {};
    try {
      ensureCpkIfSpecified(options.customerProvidedKey, this.isHttps);

      return assertResponse(
        await this.appendBlobContext.create(0, {
          abortSignal: options.abortSignal,
          blobHttpHeaders: options.blobHTTPHeaders,
          leaseAccessConditions: options.conditions,
          metadata: options.metadata,
          modifiedAccessConditions: {
            ...options.conditions,
            ifTags: options.conditions?.tagConditions,
          },
          cpkInfo: options.customerProvidedKey,
          encryptionScope: options.encryptionScope,
          immutabilityPolicyExpiry: options.immutabilityPolicy?.expiriesOn,
          immutabilityPolicyMode: options.immutabilityPolicy?.policyMode,
          legalHold: options.legalHold,
          blobTagsString: toBlobTagsString(options.tags),
          tracingOptions: updatedOptions.tracingOptions,
        })
      );
    } catch (e: any) {
      span.setStatus({
        code: SpanStatusCode.ERROR,
        message: e.message,
      });
      throw e;
    } finally {
      span.end();
    }
  }

  /**
   * Creates a 0-length append blob. Call AppendBlock to append data to an append blob.
   * If the blob with the same name already exists, the content of the existing blob will remain unchanged.
   * @see https://docs.microsoft.com/rest/api/storageservices/put-blob
   *
   * @param options -
   */
  public async createIfNotExists(
    options: AppendBlobCreateIfNotExistsOptions = {}
  ): Promise<AppendBlobCreateIfNotExistsResponse> {
    const { span, updatedOptions } = createSpan("AppendBlobClient-createIfNotExists", options);
    const conditions = { ifNoneMatch: ETagAny };
    try {
      const res = assertResponse(
        await this.create({
          ...updatedOptions,
          conditions,
        })
      );
      return {
        succeeded: true,
        ...res,
        _response: res._response, // _response is made non-enumerable
      };
    } catch (e: any) {
      if (e.details?.errorCode === "BlobAlreadyExists") {
        span.setStatus({
          code: SpanStatusCode.ERROR,
          message: "Expected exception when creating a blob only if it does not already exist.",
        });
        return {
          succeeded: false,
          ...e.response?.parsedHeaders,
          _response: e.response,
        };
      }

      span.setStatus({
        code: SpanStatusCode.ERROR,
        message: e.message,
      });
      throw e;
    } finally {
      span.end();
    }
  }

  /**
   * Seals the append blob, making it read only.
   *
   * @param options -
   */
  public async seal(options: AppendBlobSealOptions = {}): Promise<AppendBlobAppendBlockResponse> {
    const { span, updatedOptions } = createSpan("AppendBlobClient-seal", options);
    options.conditions = options.conditions || {};
    try {
      return assertResponse(
        await this.appendBlobContext.seal({
          abortSignal: options.abortSignal,
          appendPositionAccessConditions: options.conditions,
          leaseAccessConditions: options.conditions,
          modifiedAccessConditions: {
            ...options.conditions,
            ifTags: options.conditions?.tagConditions,
          },
          tracingOptions: updatedOptions.tracingOptions,
        })
      );
    } catch (e: any) {
      span.setStatus({
        code: SpanStatusCode.ERROR,
        message: e.message,
      });
      throw e;
    } finally {
      span.end();
    }
  }

  /**
   * Commits a new block of data to the end of the existing append blob.
   * @see https://docs.microsoft.com/rest/api/storageservices/append-block
   *
   * @param body - Data to be appended.
   * @param contentLength - Length of the body in bytes.
   * @param options - Options to the Append Block operation.
   *
   *
   * Example usage:
   *
   * ```js
   * const content = "Hello World!";
   *
   * // Create a new append blob and append data to the blob.
   * const newAppendBlobClient = containerClient.getAppendBlobClient("<blob name>");
   * await newAppendBlobClient.create();
   * await newAppendBlobClient.appendBlock(content, content.length);
   *
   * // Append data to an existing append blob.
   * const existingAppendBlobClient = containerClient.getAppendBlobClient("<blob name>");
   * await existingAppendBlobClient.appendBlock(content, content.length);
   * ```
   */
  public async appendBlock(
    body: HttpRequestBody,
    contentLength: number,
    options: AppendBlobAppendBlockOptions = {}
  ): Promise<AppendBlobAppendBlockResponse> {
    const { span, updatedOptions } = createSpan("AppendBlobClient-appendBlock", options);
    options.conditions = options.conditions || {};
    try {
      ensureCpkIfSpecified(options.customerProvidedKey, this.isHttps);

      return assertResponse(
        await this.appendBlobContext.appendBlock(contentLength, body, {
          abortSignal: options.abortSignal,
          appendPositionAccessConditions: options.conditions,
          leaseAccessConditions: options.conditions,
          modifiedAccessConditions: {
            ...options.conditions,
            ifTags: options.conditions?.tagConditions,
          },
          requestOptions: {
            onUploadProgress: options.onProgress,
          },
          transactionalContentMD5: options.transactionalContentMD5,
          transactionalContentCrc64: options.transactionalContentCrc64,
          cpkInfo: options.customerProvidedKey,
          encryptionScope: options.encryptionScope,
          tracingOptions: updatedOptions.tracingOptions,
        })
      );
    } catch (e: any) {
      span.setStatus({
        code: SpanStatusCode.ERROR,
        message: e.message,
      });
      throw e;
    } finally {
      span.end();
    }
  }

  /**
   * The Append Block operation commits a new block of data to the end of an existing append blob
   * where the contents are read from a source url.
   * @see https://docs.microsoft.com/en-us/rest/api/storageservices/append-block-from-url
   *
   * @param sourceURL -
   *                 The url to the blob that will be the source of the copy. A source blob in the same storage account can
   *                 be authenticated via Shared Key. However, if the source is a blob in another account, the source blob
   *                 must either be public or must be authenticated via a shared access signature. If the source blob is
   *                 public, no authentication is required to perform the operation.
   * @param sourceOffset - Offset in source to be appended
   * @param count - Number of bytes to be appended as a block
   * @param options -
   */
  public async appendBlockFromURL(
    sourceURL: string,
    sourceOffset: number,
    count: number,
    options: AppendBlobAppendBlockFromURLOptions = {}
  ): Promise<AppendBlobAppendBlockFromUrlResponse> {
    const { span, updatedOptions } = createSpan("AppendBlobClient-appendBlockFromURL", options);
    options.conditions = options.conditions || {};
    options.sourceConditions = options.sourceConditions || {};
    try {
      ensureCpkIfSpecified(options.customerProvidedKey, this.isHttps);

      return assertResponse(
        await this.appendBlobContext.appendBlockFromUrl(sourceURL, 0, {
          abortSignal: options.abortSignal,
          sourceRange: rangeToString({ offset: sourceOffset, count }),
          sourceContentMD5: options.sourceContentMD5,
          sourceContentCrc64: options.sourceContentCrc64,
          leaseAccessConditions: options.conditions,
          appendPositionAccessConditions: options.conditions,
          modifiedAccessConditions: {
            ...options.conditions,
            ifTags: options.conditions?.tagConditions,
          },
          sourceModifiedAccessConditions: {
            sourceIfMatch: options.sourceConditions.ifMatch,
            sourceIfModifiedSince: options.sourceConditions.ifModifiedSince,
            sourceIfNoneMatch: options.sourceConditions.ifNoneMatch,
            sourceIfUnmodifiedSince: options.sourceConditions.ifUnmodifiedSince,
          },
          copySourceAuthorization: httpAuthorizationToString(options.sourceAuthorization),
          cpkInfo: options.customerProvidedKey,
          encryptionScope: options.encryptionScope,
          tracingOptions: updatedOptions.tracingOptions,
        })
      );
    } catch (e: any) {
      span.setStatus({
        code: SpanStatusCode.ERROR,
        message: e.message,
      });
      throw e;
    } finally {
      span.end();
    }
  }
}

/**
 * Options to configure {@link BlockBlobClient.upload} operation.
 */
export interface BlockBlobUploadOptions extends CommonOptions {
  /**
   * An implementation of the `AbortSignalLike` interface to signal the request to cancel the operation.
   * For example, use the &commat;azure/abort-controller to create an `AbortSignal`.
   */
  abortSignal?: AbortSignalLike;
  /**
   * Conditions to meet when uploading to the block blob.
   */
  conditions?: BlobRequestConditions;
  /**
   * HTTP headers to set when uploading to a block blob. A common header to set is
   * `blobContentType`, enabling the browser to provide functionality
   * based on file type.
   *
   */
  blobHTTPHeaders?: BlobHTTPHeaders;
  /**
   * A collection of key-value string pair to associate with the blob when uploading to a block blob.
   */
  metadata?: Metadata;
  /**
   * Callback to receive events on the progress of upload operation.
   */
  onProgress?: (progress: TransferProgressEvent) => void;
  /**
   * Customer Provided Key Info.
   */
  customerProvidedKey?: CpkInfo;
  /**
   * Optional. Version 2019-07-07 and later.  Specifies the name of the encryption scope to use to
   * encrypt the data provided in the request. If not specified, encryption is performed with the
   * default account encryption scope.  For more information, see Encryption at Rest for Azure
   * Storage Services.
   */
  encryptionScope?: string;
  /**
   * Access tier.
   * More Details - https://docs.microsoft.com/en-us/azure/storage/blobs/storage-blob-storage-tiers
   */
  tier?: BlockBlobTier | string;
  /**
   * Optional. Specifies immutability policy for a blob.
   * Note that is parameter is only applicable to a blob within a container that
   * has version level worm enabled.
   */
  immutabilityPolicy?: BlobImmutabilityPolicy;
  /**
   * Optional. Indicates if a legal hold should be placed on the blob.
   * Note that is parameter is only applicable to a blob within a container that
   * has version level worm enabled.
   */
  legalHold?: boolean;
  /**
   * Blob tags.
   */
  tags?: Tags;
}

/**
 * Options to configure {@link BlockBlobClient.syncUploadFromURL} operation.
 */
export interface BlockBlobSyncUploadFromURLOptions extends CommonOptions {
  /**
   * Server timeout in seconds.
   * For more information, @see https://docs.microsoft.com/en-us/rest/api/storageservices/fileservices/setting-timeouts-for-blob-service-operations
   */
  timeoutInSeconds?: number;
  /**
   * An implementation of the `AbortSignalLike` interface to signal the request to cancel the operation.
   * For example, use the &commat;azure/abort-controller to create an `AbortSignal`.
   */
  abortSignal?: AbortSignalLike;
  /**
   * Optional. Specifies a user-defined name-value pair associated with the blob. If no name-value
   * pairs are specified, the operation will copy the metadata from the source blob or file to the
   * destination blob. If one or more name-value pairs are specified, the destination blob is
   * created with the specified metadata, and metadata is not copied from the source blob or file.
   * Note that beginning with version 2009-09-19, metadata names must adhere to the naming rules
   * for C# identifiers. See Naming and Referencing Containers, Blobs, and Metadata for more
   * information.
   */
  metadata?: Metadata;
  /**
   * Optional. Version 2019-07-07 and later.  Specifies the name of the encryption scope to use to
   * encrypt the data provided in the request. If not specified, encryption is performed with the
   * default account encryption scope.  For more information, see Encryption at Rest for Azure
   * Storage Services.
   */
  encryptionScope?: string;
  /**
   * Access tier.
   * More Details - https://docs.microsoft.com/en-us/azure/storage/blobs/storage-blob-storage-tiers
   */
  tier?: BlockBlobTier | string;
  /**
   * Specify the md5 calculated for the range of bytes that must be read from the copy source.
   */
  sourceContentMD5?: Uint8Array;
  /**
   * Blob tags.
   */
  tags?: Tags;
  /**
   * Optional, default is true.  Indicates if properties from the source blob should be copied.
   */
  copySourceBlobProperties?: boolean;
  /**
   * HTTP headers to set when uploading to a block blob.
   *
   * A common header to set is `blobContentType`, enabling the browser to provide functionality
   * based on file type.
   *
   */
  blobHTTPHeaders?: BlobHTTPHeaders;
  /**
   * Conditions to meet for the destination Azure Blob.
   */
  conditions?: BlobRequestConditions;
  /**
   * Customer Provided Key Info.
   */
  customerProvidedKey?: CpkInfo;
  /**
   * Optional. Conditions to meet for the source Azure Blob.
   */
  sourceConditions?: ModifiedAccessConditions;
  /**
   * Only Bearer type is supported. Credentials should be a valid OAuth access token to copy source.
   */
  sourceAuthorization?: HttpAuthorization;
  /**
   * Optional, default 'replace'.  Indicates if source tags should be copied or replaced with the tags specified by {@link tags}.
   */
  copySourceTags?: BlobCopySourceTags;
}

/**
 * Blob query error type.
 */
export interface BlobQueryError {
  /**
   * Whether error is fatal. Fatal error will stop query.
   */
  isFatal: boolean;
  /**
   * Error name.
   */
  name: string;
  /**
   * Position in bytes of the query.
   */
  position: number;
  /**
   * Error description.
   */
  description: string;
}

/**
 * Options to query blob with JSON format.
 */
export interface BlobQueryJsonTextConfiguration {
  /**
   * Record separator.
   */
  recordSeparator: string;
  /**
   * Query for a JSON format blob.
   */
  kind: "json";
}

/**
 * Options to query blob with CSV format.
 */
export interface BlobQueryCsvTextConfiguration {
  /**
   * Record separator.
   */
  recordSeparator: string;
  /**
   * Query for a CSV format blob.
   */
  kind: "csv";
  /**
   * Column separator. Default is ",".
   */
  columnSeparator?: string;
  /**
   * Field quote.
   */
  fieldQuote?: string;
  /**
   * Escape character.
   */
  escapeCharacter?: string;
  /**
   * Has headers. Default is false.
   */
  hasHeaders?: boolean;
}

/**
 * Options to query blob with Apache Arrow format. Only valid for {@link BlockBlobQueryOptions.outputTextConfiguration}.
 */
export interface BlobQueryArrowConfiguration {
  /**
   * Kind.
   */
  kind: "arrow";

  /**
   * List of {@link BlobQueryArrowField} describing the schema of the data.
   */
  schema: BlobQueryArrowField[];
}

/**
 * Options to query blob with Parquet format. Only valid for {@link BlockBlobQueryOptions.inputTextConfiguration}.
 */
export interface BlobQueryParquetConfiguration {
  /**
   * Kind.
   */
  kind: "parquet";
}

/**
 * Options to configure {@link BlockBlobClient.query} operation.
 */
export interface BlockBlobQueryOptions extends CommonOptions {
  /**
   * An implementation of the `AbortSignalLike` interface to signal the request to cancel the operation.
   * For example, use the &commat;azure/abort-controller to create an `AbortSignal`.
   */
  abortSignal?: AbortSignalLike;
  /**
   * Configurations for the query input.
   */
  inputTextConfiguration?:
    | BlobQueryJsonTextConfiguration
    | BlobQueryCsvTextConfiguration
    | BlobQueryParquetConfiguration;
  /**
   * Configurations for the query output.
   */
  outputTextConfiguration?:
    | BlobQueryJsonTextConfiguration
    | BlobQueryCsvTextConfiguration
    | BlobQueryArrowConfiguration;
  /**
   * Callback to receive events on the progress of query operation.
   */
  onProgress?: (progress: TransferProgressEvent) => void;
  /**
   * Callback to receive error events during the query operaiton.
   */
  onError?: (error: BlobQueryError) => void;
  /**
   * Conditions to meet when uploading to the block blob.
   */
  conditions?: BlobRequestConditions;
  /**
   * Customer Provided Key Info.
   */
  customerProvidedKey?: CpkInfo;
}

/**
 * Options to configure {@link BlockBlobClient.stageBlock} operation.
 */
export interface BlockBlobStageBlockOptions extends CommonOptions {
  /**
   * An implementation of the `AbortSignalLike` interface to signal the request to cancel the operation.
   * For example, use the &commat;azure/abort-controller to create an `AbortSignal`.
   */
  abortSignal?: AbortSignalLike;
  /**
   * If specified, contains the lease id that must be matched and lease with this id
   * must be active in order for the operation to succeed.
   */
  conditions?: LeaseAccessConditions;
  /**
   * Callback to receive events on the progress of stage block operation.
   */
  onProgress?: (progress: TransferProgressEvent) => void;
  /**
   * An MD5 hash of the block content. This hash is used to verify the integrity of the block during transport.
   * When this is specified, the storage service compares the hash of the content that has arrived with this value.
   *
   * transactionalContentMD5 and transactionalContentCrc64 cannot be set at same time.
   */
  transactionalContentMD5?: Uint8Array;

  /**
   * A CRC64 hash of the block content. This hash is used to verify the integrity of the block during transport.
   * When this is specified, the storage service compares the hash of the content that has arrived with this value.
   *
   * transactionalContentMD5 and transactionalContentCrc64 cannot be set at same time.
   */
  transactionalContentCrc64?: Uint8Array;
  /**
   * Customer Provided Key Info.
   */
  customerProvidedKey?: CpkInfo;
  /**
   * Optional. Version 2019-07-07 and later.  Specifies the name of the encryption scope to use to
   * encrypt the data provided in the request. If not specified, encryption is performed with the
   * default account encryption scope.  For more information, see Encryption at Rest for Azure
   * Storage Services.
   */
  encryptionScope?: string;
}

/**
 * Options to configure {@link BlockBlobClient.stageBlockFromURL} operation.
 */
export interface BlockBlobStageBlockFromURLOptions extends CommonOptions {
  /**
   * An implementation of the `AbortSignalLike` interface to signal the request to cancel the operation.
   * For example, use the &commat;azure/abort-controller to create an `AbortSignal`.
   */
  abortSignal?: AbortSignalLike;
  /**
   * Specifies the bytes of the source Blob/File to upload.
   * If not specified, the entire content is uploaded as a single block.
   */
  range?: Range;
  /**
   * If specified, contains the lease id that must be matched and lease with this id
   * must be active in order for the operation to succeed.
   */
  conditions?: LeaseAccessConditions;
  /**
   * An MD5 hash of the content from the URI.
   * This hash is used to verify the integrity of the content during transport of the data from the URI.
   * When this is specified, the storage service compares the hash of the content that has arrived from the copy-source with this value.
   *
   * sourceContentMD5 and sourceContentCrc64 cannot be set at same time.
   */
  sourceContentMD5?: Uint8Array;
  /**
   * A CRC64 hash of the content from the URI.
   * This hash is used to verify the integrity of the content during transport of the data from the URI.
   * When this is specified, the storage service compares the hash of the content that has arrived from the copy-source with this value.
   *
   * sourceContentMD5 and sourceContentCrc64 cannot be set at same time.
   */
  sourceContentCrc64?: Uint8Array;
  /**
   * Customer Provided Key Info.
   */
  customerProvidedKey?: CpkInfo;
  /**
   * Optional. Version 2019-07-07 and later.  Specifies the name of the encryption scope to use to
   * encrypt the data provided in the request. If not specified, encryption is performed with the
   * default account encryption scope.  For more information, see Encryption at Rest for Azure
   * Storage Services.
   */
  encryptionScope?: string;
  /**
   * Only Bearer type is supported. Credentials should be a valid OAuth access token to copy source.
   */
  sourceAuthorization?: HttpAuthorization;
}

/**
 * Options to configure {@link BlockBlobClient.commitBlockList} operation.
 */
export interface BlockBlobCommitBlockListOptions extends CommonOptions {
  /**
   * An implementation of the `AbortSignalLike` interface to signal the request to cancel the operation.
   * For example, use the &commat;azure/abort-controller to create an `AbortSignal`.
   */
  abortSignal?: AbortSignalLike;
  /**
   * Conditions to meet when committing the block list.
   */
  conditions?: BlobRequestConditions;
  /**
   * HTTP headers to set when committing block list.
   */
  blobHTTPHeaders?: BlobHTTPHeaders;
  /**
   * A collection of key-value string pair to associate with the blob when committing block list.
   */
  metadata?: Metadata;
  /**
   * Customer Provided Key Info.
   */
  customerProvidedKey?: CpkInfo;
  /**
   * Optional. Version 2019-07-07 and later.  Specifies the name of the encryption scope to use to
   * encrypt the data provided in the request. If not specified, encryption is performed with the
   * default account encryption scope.  For more information, see Encryption at Rest for Azure
   * Storage Services.
   */
  encryptionScope?: string;
  /**
   * Optional. Specifies immutability policy for a blob.
   * Note that is parameter is only applicable to a blob within a container that
   * has version level worm enabled.
   */
  immutabilityPolicy?: BlobImmutabilityPolicy;
  /**
   * Optional. Indicates if a legal hold should be placed on the blob.
   * Note that is parameter is only applicable to a blob within a container that
   * has version level worm enabled.
   */
  legalHold?: boolean;
  /**
   * Access tier.
   * More Details - https://docs.microsoft.com/en-us/azure/storage/blobs/storage-blob-storage-tiers
   */
  tier?: BlockBlobTier | string;

  /**
   * Blob tags.
   */
  tags?: Tags;
}

/**
 * Options to configure {@link BlockBlobClient.getBlockList} operation.
 */
export interface BlockBlobGetBlockListOptions extends CommonOptions {
  /**
   * An implementation of the `AbortSignalLike` interface to signal the request to cancel the operation.
   * For example, use the &commat;azure/abort-controller to create an `AbortSignal`.
   */
  abortSignal?: AbortSignalLike;
  /**
   * If specified, contains the lease id that must be matched and lease with this id
   * must be active in order for the operation to succeed.
   */
  conditions?: LeaseAccessConditions & TagConditions;
}

/**
 * Option interface for the {@link BlockBlobClient.uploadStream} operation.
 */
export interface BlockBlobUploadStreamOptions extends CommonOptions {
  /**
   * An implementation of the `AbortSignalLike` interface to signal the request to cancel the operation.
   * For example, use the &commat;azure/abort-controller to create an `AbortSignal`.
   */
  abortSignal?: AbortSignalLike;

  /**
   * Blob HTTP Headers.
   *
   * A common header to set is `blobContentType`, enabling the
   * browser to provide functionality based on file type.
   *
   */
  blobHTTPHeaders?: BlobHTTPHeaders;

  /**
   * Metadata of block blob.
   */
  metadata?: { [propertyName: string]: string };

  /**
   * Access conditions headers.
   */
  conditions?: BlobRequestConditions;

  /**
   * Progress updater.
   */
  onProgress?: (progress: TransferProgressEvent) => void;

  /**
   * Optional. Version 2019-07-07 and later.  Specifies the name of the encryption scope to use to
   * encrypt the data provided in the request. If not specified, encryption is performed with the
   * default account encryption scope.  For more information, see Encryption at Rest for Azure
   * Storage Services.
   */
  encryptionScope?: string;

  /**
   * Blob tags.
   */
  tags?: Tags;

  /**
   * Access tier.
   * More Details - https://docs.microsoft.com/en-us/azure/storage/blobs/storage-blob-storage-tiers
   */
  tier?: BlockBlobTier | string;
}
/**
 * Option interface for {@link BlockBlobClient.uploadFile} and {@link BlockBlobClient.uploadSeekableStream}.
 */
export interface BlockBlobParallelUploadOptions extends CommonOptions {
  /**
   * An implementation of the `AbortSignalLike` interface to signal the request to cancel the operation.
   * For example, use the &commat;azure/abort-controller to create an `AbortSignal`.
   */
  abortSignal?: AbortSignalLike;

  /**
   * Destination block blob size in bytes.
   */
  blockSize?: number;

  /**
   * Blob size threshold in bytes to start concurrency uploading.
   * Default value is 256MB, blob size less than this option will
   * be uploaded via one I/O operation without concurrency.
   * You can customize a value less equal than the default value.
   */
  maxSingleShotSize?: number;

  /**
   * Progress updater.
   */
  onProgress?: (progress: TransferProgressEvent) => void;

  /**
   * Blob HTTP Headers. A common header to set is
   * `blobContentType`, enabling the browser to provide
   * functionality based on file type.
   *
   */
  blobHTTPHeaders?: BlobHTTPHeaders;

  /**
   * Metadata of block blob.
   */
  metadata?: { [propertyName: string]: string };

  /**
   * Access conditions headers.
   */
  conditions?: BlobRequestConditions;

  /**
   * Concurrency of parallel uploading. Must be greater than or equal to 0.
   */
  concurrency?: number;

  /**
   * Optional. Version 2019-07-07 and later.  Specifies the name of the encryption scope to use to
   * encrypt the data provided in the request. If not specified, encryption is performed with the
   * default account encryption scope.  For more information, see Encryption at Rest for Azure
   * Storage Services.
   */
  encryptionScope?: string;

  /**
   * Blob tags.
   */
  tags?: Tags;

  /**
   * Access tier.
   * More Details - https://docs.microsoft.com/en-us/azure/storage/blobs/storage-blob-storage-tiers
   */
  tier?: BlockBlobTier | string;
}

/**
 * Response type for {@link BlockBlobClient.uploadFile}, {@link BlockBlobClient.uploadStream}, and
 * {@link BlockBlobClient.uploadBrowserDate}.
 */
export type BlobUploadCommonResponse = WithResponse<BlockBlobUploadHeaders>;

/**
 * BlockBlobClient defines a set of operations applicable to block blobs.
 */
export class BlockBlobClient extends BlobClient {
  /**
   * blobContext provided by protocol layer.
   *
   * Note. Ideally BlobClient should set BlobClient.blobContext to protected. However, API
   * extractor has issue blocking that. Here we redecelare _blobContext in BlockBlobClient.
   */
  private _blobContext: StorageBlob;

  /**
   * blockBlobContext provided by protocol layer.
   */
  private blockBlobContext: BlockBlob;

  /**
   *
   * Creates an instance of BlockBlobClient.
   *
   * @param connectionString - Account connection string or a SAS connection string of an Azure storage account.
   *                                  [ Note - Account connection string can only be used in NODE.JS runtime. ]
   *                                  Account connection string example -
   *                                  `DefaultEndpointsProtocol=https;AccountName=myaccount;AccountKey=accountKey;EndpointSuffix=core.windows.net`
   *                                  SAS connection string example -
   *                                  `BlobEndpoint=https://myaccount.blob.core.windows.net/;QueueEndpoint=https://myaccount.queue.core.windows.net/;FileEndpoint=https://myaccount.file.core.windows.net/;TableEndpoint=https://myaccount.table.core.windows.net/;SharedAccessSignature=sasString`
   * @param containerName - Container name.
   * @param blobName - Blob name.
   * @param options - Optional. Options to configure the HTTP pipeline.
   */
  constructor(
    connectionString: string,
    containerName: string,
    blobName: string,
    // Legacy, no fix for eslint error without breaking. Disable it for this interface.
    /* eslint-disable-next-line @azure/azure-sdk/ts-naming-options*/
    options?: StoragePipelineOptions
  );
  /**
   * Creates an instance of BlockBlobClient.
   * This method accepts an encoded URL or non-encoded URL pointing to a block blob.
   * Encoded URL string will NOT be escaped twice, only special characters in URL path will be escaped.
   * If a blob name includes ? or %, blob name must be encoded in the URL.
   *
   * @param url - A URL string pointing to Azure Storage block blob, such as
   *                     "https://myaccount.blob.core.windows.net/mycontainer/blockblob". You can
   *                     append a SAS if using AnonymousCredential, such as
   *                     "https://myaccount.blob.core.windows.net/mycontainer/blockblob?sasString".
   *                     This method accepts an encoded URL or non-encoded URL pointing to a blob.
   *                     Encoded URL string will NOT be escaped twice, only special characters in URL path will be escaped.
   *                     However, if a blob name includes ? or %, blob name must be encoded in the URL.
   *                     Such as a blob named "my?blob%", the URL should be "https://myaccount.blob.core.windows.net/mycontainer/my%3Fblob%25".
   * @param credential -  Such as AnonymousCredential, StorageSharedKeyCredential or any credential from the `@azure/identity` package to authenticate requests to the service. You can also provide an object that implements the TokenCredential interface. If not specified, AnonymousCredential is used.
   * @param options - Optional. Options to configure the HTTP pipeline.
   */
  constructor(
    url: string,
    credential?: StorageSharedKeyCredential | AnonymousCredential | TokenCredential,
    // Legacy, no fix for eslint error without breaking. Disable it for this interface.
    /* eslint-disable-next-line @azure/azure-sdk/ts-naming-options*/
    options?: StoragePipelineOptions
  );
  /**
   * Creates an instance of BlockBlobClient.
   * This method accepts an encoded URL or non-encoded URL pointing to a block blob.
   * Encoded URL string will NOT be escaped twice, only special characters in URL path will be escaped.
   * If a blob name includes ? or %, blob name must be encoded in the URL.
   *
   * @param url - A URL string pointing to Azure Storage block blob, such as
   *                     "https://myaccount.blob.core.windows.net/mycontainer/blockblob". You can
   *                     append a SAS if using AnonymousCredential, such as
   *                     "https://myaccount.blob.core.windows.net/mycontainer/blockblob?sasString".
   *                     This method accepts an encoded URL or non-encoded URL pointing to a blob.
   *                     Encoded URL string will NOT be escaped twice, only special characters in URL path will be escaped.
   *                     However, if a blob name includes ? or %, blob name must be encoded in the URL.
   *                     Such as a blob named "my?blob%", the URL should be "https://myaccount.blob.core.windows.net/mycontainer/my%3Fblob%25".
   * @param pipeline - Call newPipeline() to create a default
   *                            pipeline, or provide a customized pipeline.
   */
  constructor(url: string, pipeline: PipelineLike);
  constructor(
    urlOrConnectionString: string,
    credentialOrPipelineOrContainerName?:
      | string
      | StorageSharedKeyCredential
      | AnonymousCredential
      | TokenCredential
      | PipelineLike,
    blobNameOrOptions?: string | StoragePipelineOptions,
    // Legacy, no fix for eslint error without breaking. Disable it for this interface.
    /* eslint-disable-next-line @azure/azure-sdk/ts-naming-options*/
    options?: StoragePipelineOptions
  ) {
    // In TypeScript we cannot simply pass all parameters to super() like below so have to duplicate the code instead.
    //   super(s, credentialOrPipelineOrContainerNameOrOptions, blobNameOrOptions, options);
    let pipeline: PipelineLike;
    let url: string;
    options = options || {};
    if (isPipelineLike(credentialOrPipelineOrContainerName)) {
      // (url: string, pipeline: Pipeline)
      url = urlOrConnectionString;
      pipeline = credentialOrPipelineOrContainerName;
    } else if (
      (isNode && credentialOrPipelineOrContainerName instanceof StorageSharedKeyCredential) ||
      credentialOrPipelineOrContainerName instanceof AnonymousCredential ||
      isTokenCredential(credentialOrPipelineOrContainerName)
    ) {
      // (url: string, credential?: StorageSharedKeyCredential | AnonymousCredential | TokenCredential, options?: StoragePipelineOptions)
      url = urlOrConnectionString;
      options = blobNameOrOptions as StoragePipelineOptions;
      pipeline = newPipeline(credentialOrPipelineOrContainerName, options);
    } else if (
      !credentialOrPipelineOrContainerName &&
      typeof credentialOrPipelineOrContainerName !== "string"
    ) {
      // (url: string, credential?: StorageSharedKeyCredential | AnonymousCredential | TokenCredential, options?: StoragePipelineOptions)
      // The second parameter is undefined. Use anonymous credential.
      url = urlOrConnectionString;
      pipeline = newPipeline(new AnonymousCredential(), options);
    } else if (
      credentialOrPipelineOrContainerName &&
      typeof credentialOrPipelineOrContainerName === "string" &&
      blobNameOrOptions &&
      typeof blobNameOrOptions === "string"
    ) {
      // (connectionString: string, containerName: string, blobName: string, options?: StoragePipelineOptions)
      const containerName = credentialOrPipelineOrContainerName;
      const blobName = blobNameOrOptions;

      const extractedCreds = extractConnectionStringParts(urlOrConnectionString);
      if (extractedCreds.kind === "AccountConnString") {
        if (isNode) {
          const sharedKeyCredential = new StorageSharedKeyCredential(
            extractedCreds.accountName!,
            extractedCreds.accountKey
          );
          url = appendToURLPath(
            appendToURLPath(extractedCreds.url, encodeURIComponent(containerName)),
            encodeURIComponent(blobName)
          );

          if (!options.proxyOptions) {
            options.proxyOptions = getDefaultProxySettings(extractedCreds.proxyUri);
          }

          pipeline = newPipeline(sharedKeyCredential, options);
        } else {
          throw new Error("Account connection string is only supported in Node.js environment");
        }
      } else if (extractedCreds.kind === "SASConnString") {
        url =
          appendToURLPath(
            appendToURLPath(extractedCreds.url, encodeURIComponent(containerName)),
            encodeURIComponent(blobName)
          ) +
          "?" +
          extractedCreds.accountSas;
        pipeline = newPipeline(new AnonymousCredential(), options);
      } else {
        throw new Error(
          "Connection string must be either an Account connection string or a SAS connection string"
        );
      }
    } else {
      throw new Error("Expecting non-empty strings for containerName and blobName parameters");
    }
    super(url, pipeline);
    this.blockBlobContext = this.storageClientContext.blockBlob;
    this._blobContext = this.storageClientContext.blob;
  }

  /**
   * Creates a new BlockBlobClient object identical to the source but with the
   * specified snapshot timestamp.
   * Provide "" will remove the snapshot and return a URL to the base blob.
   *
   * @param snapshot - The snapshot timestamp.
   * @returns A new BlockBlobClient object identical to the source but with the specified snapshot timestamp.
   */
  public withSnapshot(snapshot: string): BlockBlobClient {
    return new BlockBlobClient(
      setURLParameter(
        this.url,
        URLConstants.Parameters.SNAPSHOT,
        snapshot.length === 0 ? undefined : snapshot
      ),
      this.pipeline
    );
  }

  /**
   * ONLY AVAILABLE IN NODE.JS RUNTIME.
   *
   * Quick query for a JSON or CSV formatted blob.
   *
   * Example usage (Node.js):
   *
   * ```js
   * // Query and convert a blob to a string
   * const queryBlockBlobResponse = await blockBlobClient.query("select * from BlobStorage");
   * const downloaded = (await streamToBuffer(queryBlockBlobResponse.readableStreamBody)).toString();
   * console.log("Query blob content:", downloaded);
   *
   * async function streamToBuffer(readableStream) {
   *   return new Promise((resolve, reject) => {
   *     const chunks = [];
   *     readableStream.on("data", (data) => {
   *       chunks.push(data instanceof Buffer ? data : Buffer.from(data));
   *     });
   *     readableStream.on("end", () => {
   *       resolve(Buffer.concat(chunks));
   *     });
   *     readableStream.on("error", reject);
   *   });
   * }
   * ```
   *
   * @param query -
   * @param options -
   */
  public async query(
    query: string,
    options: BlockBlobQueryOptions = {}
  ): Promise<BlobDownloadResponseModel> {
    ensureCpkIfSpecified(options.customerProvidedKey, this.isHttps);

    const { span, updatedOptions } = createSpan("BlockBlobClient-query", options);

    try {
      if (!isNode) {
        throw new Error("This operation currently is only supported in Node.js.");
      }
      ensureCpkIfSpecified(options.customerProvidedKey, this.isHttps);
      const response = assertResponse<BlobQueryResponseInternal, BlobQueryHeaders>(
        await this._blobContext.query({
          abortSignal: options.abortSignal,
          queryRequest: {
            queryType: "SQL",
            expression: query,
            inputSerialization: toQuerySerialization(options.inputTextConfiguration),
            outputSerialization: toQuerySerialization(options.outputTextConfiguration),
          },
          leaseAccessConditions: options.conditions,
          modifiedAccessConditions: {
            ...options.conditions,
            ifTags: options.conditions?.tagConditions,
          },
          cpkInfo: options.customerProvidedKey,
          tracingOptions: updatedOptions.tracingOptions,
        })
      );
      return new BlobQueryResponse(response, {
        abortSignal: options.abortSignal,
        onProgress: options.onProgress,
        onError: options.onError,
      });
    } catch (e: any) {
      span.setStatus({
        code: SpanStatusCode.ERROR,
        message: e.message,
      });
      throw e;
    } finally {
      span.end();
    }
  }

  /**
   * Creates a new block blob, or updates the content of an existing block blob.
   * Updating an existing block blob overwrites any existing metadata on the blob.
   * Partial updates are not supported; the content of the existing blob is
   * overwritten with the new content. To perform a partial update of a block blob's,
   * use {@link stageBlock} and {@link commitBlockList}.
   *
   * This is a non-parallel uploading method, please use {@link uploadFile},
   * {@link uploadStream} or {@link uploadBrowserData} for better performance
   * with concurrency uploading.
   *
   * @see https://docs.microsoft.com/rest/api/storageservices/put-blob
   *
   * @param body - Blob, string, ArrayBuffer, ArrayBufferView or a function
   *                               which returns a new Readable stream whose offset is from data source beginning.
   * @param contentLength - Length of body in bytes. Use Buffer.byteLength() to calculate body length for a
   *                               string including non non-Base64/Hex-encoded characters.
   * @param options - Options to the Block Blob Upload operation.
   * @returns Response data for the Block Blob Upload operation.
   *
   * Example usage:
   *
   * ```js
   * const content = "Hello world!";
   * const uploadBlobResponse = await blockBlobClient.upload(content, content.length);
   * ```
   */
  public async upload(
    body: HttpRequestBody,
    contentLength: number,
    options: BlockBlobUploadOptions = {}
  ): Promise<BlockBlobUploadResponse> {
    options.conditions = options.conditions || {};
    const { span, updatedOptions } = createSpan("BlockBlobClient-upload", options);
    try {
      ensureCpkIfSpecified(options.customerProvidedKey, this.isHttps);
      return assertResponse(
        await this.blockBlobContext.upload(contentLength, body, {
          abortSignal: options.abortSignal,
          blobHttpHeaders: options.blobHTTPHeaders,
          leaseAccessConditions: options.conditions,
          metadata: options.metadata,
          modifiedAccessConditions: {
            ...options.conditions,
            ifTags: options.conditions?.tagConditions,
          },
          requestOptions: {
            onUploadProgress: options.onProgress,
          },
          cpkInfo: options.customerProvidedKey,
          encryptionScope: options.encryptionScope,
          immutabilityPolicyExpiry: options.immutabilityPolicy?.expiriesOn,
          immutabilityPolicyMode: options.immutabilityPolicy?.policyMode,
          legalHold: options.legalHold,
          tier: toAccessTier(options.tier),
          blobTagsString: toBlobTagsString(options.tags),
          tracingOptions: updatedOptions.tracingOptions,
        })
      );
    } catch (e: any) {
      span.setStatus({
        code: SpanStatusCode.ERROR,
        message: e.message,
      });
      throw e;
    } finally {
      span.end();
    }
  }

  /**
   * Creates a new Block Blob where the contents of the blob are read from a given URL.
   * This API is supported beginning with the 2020-04-08 version. Partial updates
   * are not supported with Put Blob from URL; the content of an existing blob is overwritten with
   * the content of the new blob.  To perform partial updates to a block blob’s contents using a
   * source URL, use {@link stageBlockFromURL} and {@link commitBlockList}.
   *
   * @param sourceURL - Specifies the URL of the blob. The value
   *                           may be a URL of up to 2 KB in length that specifies a blob.
   *                           The value should be URL-encoded as it would appear
   *                           in a request URI. The source blob must either be public
   *                           or must be authenticated via a shared access signature.
   *                           If the source blob is public, no authentication is required
   *                           to perform the operation. Here are some examples of source object URLs:
   *                           - https://myaccount.blob.core.windows.net/mycontainer/myblob
   *                           - https://myaccount.blob.core.windows.net/mycontainer/myblob?snapshot=<DateTime>
   * @param options - Optional parameters.
   */

  public async syncUploadFromURL(
    sourceURL: string,
    options: BlockBlobSyncUploadFromURLOptions = {}
  ): Promise<BlockBlobPutBlobFromUrlResponse> {
    options.conditions = options.conditions || {};
    const { span, updatedOptions } = createSpan("BlockBlobClient-syncUploadFromURL", options);
    try {
      ensureCpkIfSpecified(options.customerProvidedKey, this.isHttps);
      return assertResponse(
        await this.blockBlobContext.putBlobFromUrl(0, sourceURL, {
          ...options,
          blobHttpHeaders: options.blobHTTPHeaders,
          leaseAccessConditions: options.conditions,
          modifiedAccessConditions: {
            ...options.conditions,
            ifTags: options.conditions.tagConditions,
          },
          sourceModifiedAccessConditions: {
            sourceIfMatch: options.sourceConditions?.ifMatch,
            sourceIfModifiedSince: options.sourceConditions?.ifModifiedSince,
            sourceIfNoneMatch: options.sourceConditions?.ifNoneMatch,
            sourceIfUnmodifiedSince: options.sourceConditions?.ifUnmodifiedSince,
            sourceIfTags: options.sourceConditions?.tagConditions,
          },
          cpkInfo: options.customerProvidedKey,
          copySourceAuthorization: httpAuthorizationToString(options.sourceAuthorization),
          tier: toAccessTier(options.tier),
          blobTagsString: toBlobTagsString(options.tags),
          copySourceTags: options.copySourceTags,
          tracingOptions: updatedOptions.tracingOptions,
        })
      );
    } catch (e: any) {
      span.setStatus({
        code: SpanStatusCode.ERROR,
        message: e.message,
      });
      throw e;
    } finally {
      span.end();
    }
  }

  /**
   * Uploads the specified block to the block blob's "staging area" to be later
   * committed by a call to commitBlockList.
   * @see https://docs.microsoft.com/rest/api/storageservices/put-block
   *
   * @param blockId - A 64-byte value that is base64-encoded
   * @param body - Data to upload to the staging area.
   * @param contentLength - Number of bytes to upload.
   * @param options - Options to the Block Blob Stage Block operation.
   * @returns Response data for the Block Blob Stage Block operation.
   */
  public async stageBlock(
    blockId: string,
    body: HttpRequestBody,
    contentLength: number,
    options: BlockBlobStageBlockOptions = {}
  ): Promise<BlockBlobStageBlockResponse> {
    const { span, updatedOptions } = createSpan("BlockBlobClient-stageBlock", options);
    try {
      ensureCpkIfSpecified(options.customerProvidedKey, this.isHttps);
      return assertResponse(
        await this.blockBlobContext.stageBlock(blockId, contentLength, body, {
          abortSignal: options.abortSignal,
          leaseAccessConditions: options.conditions,
          requestOptions: {
            onUploadProgress: options.onProgress,
          },
          transactionalContentMD5: options.transactionalContentMD5,
          transactionalContentCrc64: options.transactionalContentCrc64,
          cpkInfo: options.customerProvidedKey,
          encryptionScope: options.encryptionScope,
          tracingOptions: updatedOptions.tracingOptions,
        })
      );
    } catch (e: any) {
      span.setStatus({
        code: SpanStatusCode.ERROR,
        message: e.message,
      });
      throw e;
    } finally {
      span.end();
    }
  }

  /**
   * The Stage Block From URL operation creates a new block to be committed as part
   * of a blob where the contents are read from a URL.
   * This API is available starting in version 2018-03-28.
   * @see https://docs.microsoft.com/en-us/rest/api/storageservices/put-block-from-url
   *
   * @param blockId - A 64-byte value that is base64-encoded
   * @param sourceURL - Specifies the URL of the blob. The value
   *                           may be a URL of up to 2 KB in length that specifies a blob.
   *                           The value should be URL-encoded as it would appear
   *                           in a request URI. The source blob must either be public
   *                           or must be authenticated via a shared access signature.
   *                           If the source blob is public, no authentication is required
   *                           to perform the operation. Here are some examples of source object URLs:
   *                           - https://myaccount.blob.core.windows.net/mycontainer/myblob
   *                           - https://myaccount.blob.core.windows.net/mycontainer/myblob?snapshot=<DateTime>
   * @param offset - From which position of the blob to download, greater than or equal to 0
   * @param count - How much data to be downloaded, greater than 0. Will download to the end when undefined
   * @param options - Options to the Block Blob Stage Block From URL operation.
   * @returns Response data for the Block Blob Stage Block From URL operation.
   */
  public async stageBlockFromURL(
    blockId: string,
    sourceURL: string,
    offset: number = 0,
    count?: number,
    options: BlockBlobStageBlockFromURLOptions = {}
  ): Promise<BlockBlobStageBlockFromURLResponse> {
    const { span, updatedOptions } = createSpan("BlockBlobClient-stageBlockFromURL", options);
    try {
      ensureCpkIfSpecified(options.customerProvidedKey, this.isHttps);
      return assertResponse(
        await this.blockBlobContext.stageBlockFromURL(blockId, 0, sourceURL, {
          abortSignal: options.abortSignal,
          leaseAccessConditions: options.conditions,
          sourceContentMD5: options.sourceContentMD5,
          sourceContentCrc64: options.sourceContentCrc64,
          sourceRange: offset === 0 && !count ? undefined : rangeToString({ offset, count }),
          cpkInfo: options.customerProvidedKey,
          encryptionScope: options.encryptionScope,
          copySourceAuthorization: httpAuthorizationToString(options.sourceAuthorization),
          tracingOptions: updatedOptions.tracingOptions,
        })
      );
    } catch (e: any) {
      span.setStatus({
        code: SpanStatusCode.ERROR,
        message: e.message,
      });
      throw e;
    } finally {
      span.end();
    }
  }

  /**
   * Writes a blob by specifying the list of block IDs that make up the blob.
   * In order to be written as part of a blob, a block must have been successfully written
   * to the server in a prior {@link stageBlock} operation. You can call {@link commitBlockList} to
   * update a blob by uploading only those blocks that have changed, then committing the new and existing
   * blocks together. Any blocks not specified in the block list and permanently deleted.
   * @see https://docs.microsoft.com/rest/api/storageservices/put-block-list
   *
   * @param blocks -  Array of 64-byte value that is base64-encoded
   * @param options - Options to the Block Blob Commit Block List operation.
   * @returns Response data for the Block Blob Commit Block List operation.
   */
  public async commitBlockList(
    blocks: string[],
    options: BlockBlobCommitBlockListOptions = {}
  ): Promise<BlockBlobCommitBlockListResponse> {
    options.conditions = options.conditions || {};
    const { span, updatedOptions } = createSpan("BlockBlobClient-commitBlockList", options);
    try {
      ensureCpkIfSpecified(options.customerProvidedKey, this.isHttps);
      return assertResponse(
        await this.blockBlobContext.commitBlockList(
          { latest: blocks },
          {
            abortSignal: options.abortSignal,
            blobHttpHeaders: options.blobHTTPHeaders,
            leaseAccessConditions: options.conditions,
            metadata: options.metadata,
            modifiedAccessConditions: {
              ...options.conditions,
              ifTags: options.conditions?.tagConditions,
            },
            cpkInfo: options.customerProvidedKey,
            encryptionScope: options.encryptionScope,
            immutabilityPolicyExpiry: options.immutabilityPolicy?.expiriesOn,
            immutabilityPolicyMode: options.immutabilityPolicy?.policyMode,
            legalHold: options.legalHold,
            tier: toAccessTier(options.tier),
            blobTagsString: toBlobTagsString(options.tags),
            tracingOptions: updatedOptions.tracingOptions,
          }
        )
      );
    } catch (e: any) {
      span.setStatus({
        code: SpanStatusCode.ERROR,
        message: e.message,
      });
      throw e;
    } finally {
      span.end();
    }
  }

  /**
   * Returns the list of blocks that have been uploaded as part of a block blob
   * using the specified block list filter.
   * @see https://docs.microsoft.com/rest/api/storageservices/get-block-list
   *
   * @param listType - Specifies whether to return the list of committed blocks,
   *                                        the list of uncommitted blocks, or both lists together.
   * @param options - Options to the Block Blob Get Block List operation.
   * @returns Response data for the Block Blob Get Block List operation.
   */
  public async getBlockList(
    listType: BlockListType,
    options: BlockBlobGetBlockListOptions = {}
  ): Promise<BlockBlobGetBlockListResponse> {
    const { span, updatedOptions } = createSpan("BlockBlobClient-getBlockList", options);
    try {
      const res = assertResponse<
        BlockBlobGetBlockListResponseInternal,
        BlockBlobGetBlockListHeaders
      >(
        await this.blockBlobContext.getBlockList(listType, {
          abortSignal: options.abortSignal,
          leaseAccessConditions: options.conditions,
          modifiedAccessConditions: {
            ...options.conditions,
            ifTags: options.conditions?.tagConditions,
          },
          tracingOptions: updatedOptions.tracingOptions,
        })
      );

      if (!res.committedBlocks) {
        res.committedBlocks = [];
      }

      if (!res.uncommittedBlocks) {
        res.uncommittedBlocks = [];
      }

      return res;
    } catch (e: any) {
      span.setStatus({
        code: SpanStatusCode.ERROR,
        message: e.message,
      });
      throw e;
    } finally {
      span.end();
    }
  }

  // High level functions

  /**
   * Uploads a Buffer(Node.js)/Blob(browsers)/ArrayBuffer/ArrayBufferView object to a BlockBlob.
   *
   * When data length is no more than the specifiled {@link BlockBlobParallelUploadOptions.maxSingleShotSize} (default is
   * {@link BLOCK_BLOB_MAX_UPLOAD_BLOB_BYTES}), this method will use 1 {@link upload} call to finish the upload.
   * Otherwise, this method will call {@link stageBlock} to upload blocks, and finally call {@link commitBlockList}
   * to commit the block list.
   *
   * A common {@link BlockBlobParallelUploadOptions.blobHTTPHeaders} option to set is
   * `blobContentType`, enabling the browser to provide
   * functionality based on file type.
   *
   * @param data - Buffer(Node.js), Blob, ArrayBuffer or ArrayBufferView
   * @param options -
   */
  public async uploadData(
    data: Buffer | Blob | ArrayBuffer | ArrayBufferView,
    options: BlockBlobParallelUploadOptions = {}
  ): Promise<BlobUploadCommonResponse> {
    const { span, updatedOptions } = createSpan("BlockBlobClient-uploadData", options);
    try {
      if (isNode) {
        let buffer: Buffer;
        if (data instanceof Buffer) {
          buffer = data;
        } else if (data instanceof ArrayBuffer) {
          buffer = Buffer.from(data);
        } else {
          data = data as ArrayBufferView;
          buffer = Buffer.from(data.buffer, data.byteOffset, data.byteLength);
        }

        return this.uploadSeekableInternal(
          (offset: number, size: number): Buffer => buffer.slice(offset, offset + size),
          buffer.byteLength,
          updatedOptions
        );
      } else {
        const browserBlob = new Blob([data]);
        return this.uploadSeekableInternal(
          (offset: number, size: number): Blob => browserBlob.slice(offset, offset + size),
          browserBlob.size,
          updatedOptions
        );
      }
    } catch (e: any) {
      span.setStatus({
        code: SpanStatusCode.ERROR,
        message: e.message,
      });
      throw e;
    } finally {
      span.end();
    }
  }

  /**
   * ONLY AVAILABLE IN BROWSERS.
   *
   * Uploads a browser Blob/File/ArrayBuffer/ArrayBufferView object to block blob.
   *
   * When buffer length lesser than or equal to 256MB, this method will use 1 upload call to finish the upload.
   * Otherwise, this method will call {@link stageBlock} to upload blocks, and finally call
   * {@link commitBlockList} to commit the block list.
   *
   * A common {@link BlockBlobParallelUploadOptions.blobHTTPHeaders} option to set is
   * `blobContentType`, enabling the browser to provide
   * functionality based on file type.
   *
   * @deprecated Use {@link uploadData} instead.
   *
   * @param browserData - Blob, File, ArrayBuffer or ArrayBufferView
   * @param options - Options to upload browser data.
   * @returns Response data for the Blob Upload operation.
   */
  public async uploadBrowserData(
    browserData: Blob | ArrayBuffer | ArrayBufferView,
    options: BlockBlobParallelUploadOptions = {}
  ): Promise<BlobUploadCommonResponse> {
    const { span, updatedOptions } = createSpan("BlockBlobClient-uploadBrowserData", options);
    try {
      const browserBlob = new Blob([browserData]);
      return await this.uploadSeekableInternal(
        (offset: number, size: number): Blob => browserBlob.slice(offset, offset + size),
        browserBlob.size,
        updatedOptions
      );
    } catch (e: any) {
      span.setStatus({
        code: SpanStatusCode.ERROR,
        message: e.message,
      });
      throw e;
    } finally {
      span.end();
    }
  }

  /**
   *
   * Uploads data to block blob. Requires a bodyFactory as the data source,
   * which need to return a {@link HttpRequestBody} object with the offset and size provided.
   *
   * When data length is no more than the specified {@link BlockBlobParallelUploadOptions.maxSingleShotSize} (default is
   * {@link BLOCK_BLOB_MAX_UPLOAD_BLOB_BYTES}), this method will use 1 {@link upload} call to finish the upload.
   * Otherwise, this method will call {@link stageBlock} to upload blocks, and finally call {@link commitBlockList}
   * to commit the block list.
   *
   * @param bodyFactory -
   * @param size - size of the data to upload.
   * @param options - Options to Upload to Block Blob operation.
   * @returns Response data for the Blob Upload operation.
   */
  private async uploadSeekableInternal(
    bodyFactory: (offset: number, size: number) => HttpRequestBody,
    size: number,
    options: BlockBlobParallelUploadOptions = {}
  ): Promise<BlobUploadCommonResponse> {
    if (!options.blockSize) {
      options.blockSize = 0;
    }
    if (options.blockSize < 0 || options.blockSize > BLOCK_BLOB_MAX_STAGE_BLOCK_BYTES) {
      throw new RangeError(
        `blockSize option must be >= 0 and <= ${BLOCK_BLOB_MAX_STAGE_BLOCK_BYTES}`
      );
    }

    if (options.maxSingleShotSize !== 0 && !options.maxSingleShotSize) {
      options.maxSingleShotSize = BLOCK_BLOB_MAX_UPLOAD_BLOB_BYTES;
    }
    if (
      options.maxSingleShotSize < 0 ||
      options.maxSingleShotSize > BLOCK_BLOB_MAX_UPLOAD_BLOB_BYTES
    ) {
      throw new RangeError(
        `maxSingleShotSize option must be >= 0 and <= ${BLOCK_BLOB_MAX_UPLOAD_BLOB_BYTES}`
      );
    }

    if (options.blockSize === 0) {
      if (size > BLOCK_BLOB_MAX_STAGE_BLOCK_BYTES * BLOCK_BLOB_MAX_BLOCKS) {
        throw new RangeError(`${size} is too larger to upload to a block blob.`);
      }
      if (size > options.maxSingleShotSize) {
        options.blockSize = Math.ceil(size / BLOCK_BLOB_MAX_BLOCKS);
        if (options.blockSize < DEFAULT_BLOB_DOWNLOAD_BLOCK_BYTES) {
          options.blockSize = DEFAULT_BLOB_DOWNLOAD_BLOCK_BYTES;
        }
      }
    }
    if (!options.blobHTTPHeaders) {
      options.blobHTTPHeaders = {};
    }
    if (!options.conditions) {
      options.conditions = {};
    }

    const { span, updatedOptions } = createSpan("BlockBlobClient-uploadSeekableInternal", options);

    try {
      if (size <= options.maxSingleShotSize) {
        return assertResponse(await this.upload(bodyFactory(0, size), size, updatedOptions));
      }

      const numBlocks: number = Math.floor((size - 1) / options.blockSize) + 1;
      if (numBlocks > BLOCK_BLOB_MAX_BLOCKS) {
        throw new RangeError(
          `The buffer's size is too big or the BlockSize is too small;` +
            `the number of blocks must be <= ${BLOCK_BLOB_MAX_BLOCKS}`
        );
      }

      const blockList: string[] = [];
      const blockIDPrefix = generateUuid();
      let transferProgress: number = 0;

      const batch = new Batch(options.concurrency);
      for (let i = 0; i < numBlocks; i++) {
        batch.addOperation(async (): Promise<any> => {
          const blockID = generateBlockID(blockIDPrefix, i);
          const start = options.blockSize! * i;
          const end = i === numBlocks - 1 ? size : start + options.blockSize!;
          const contentLength = end - start;
          blockList.push(blockID);
          await this.stageBlock(blockID, bodyFactory(start, contentLength), contentLength, {
            abortSignal: options.abortSignal,
            conditions: options.conditions,
            encryptionScope: options.encryptionScope,
            tracingOptions: updatedOptions.tracingOptions,
          });
          // Update progress after block is successfully uploaded to server, in case of block trying
          // TODO: Hook with convenience layer progress event in finer level
          transferProgress += contentLength;
          if (options.onProgress) {
            options.onProgress!({
              loadedBytes: transferProgress,
            });
          }
        });
      }
      await batch.do();

      return this.commitBlockList(blockList, updatedOptions);
    } catch (e: any) {
      span.setStatus({
        code: SpanStatusCode.ERROR,
        message: e.message,
      });
      throw e;
    } finally {
      span.end();
    }
  }

  /**
   * ONLY AVAILABLE IN NODE.JS RUNTIME.
   *
   * Uploads a local file in blocks to a block blob.
   *
   * When file size lesser than or equal to 256MB, this method will use 1 upload call to finish the upload.
   * Otherwise, this method will call stageBlock to upload blocks, and finally call commitBlockList
   * to commit the block list.
   *
   * @param filePath - Full path of local file
   * @param options - Options to Upload to Block Blob operation.
   * @returns Response data for the Blob Upload operation.
   */
  public async uploadFile(
    filePath: string,
    options: BlockBlobParallelUploadOptions = {}
  ): Promise<BlobUploadCommonResponse> {
    const { span, updatedOptions } = createSpan("BlockBlobClient-uploadFile", options);
    try {
      const size = (await fsStat(filePath)).size;
      return await this.uploadSeekableInternal(
        (offset, count) => {
          return () =>
            fsCreateReadStream(filePath, {
              autoClose: true,
              end: count ? offset + count - 1 : Infinity,
              start: offset,
            });
        },
        size,
        {
          ...options,
          tracingOptions: updatedOptions.tracingOptions,
        }
      );
    } catch (e: any) {
      span.setStatus({
        code: SpanStatusCode.ERROR,
        message: e.message,
      });
      throw e;
    } finally {
      span.end();
    }
  }

  /**
   * ONLY AVAILABLE IN NODE.JS RUNTIME.
   *
   * Uploads a Node.js Readable stream into block blob.
   *
   * PERFORMANCE IMPROVEMENT TIPS:
   * * Input stream highWaterMark is better to set a same value with bufferSize
   *    parameter, which will avoid Buffer.concat() operations.
   *
   * @param stream - Node.js Readable stream
   * @param bufferSize - Size of every buffer allocated, also the block size in the uploaded block blob. Default value is 8MB
   * @param maxConcurrency -  Max concurrency indicates the max number of buffers that can be allocated,
   *                                 positive correlation with max uploading concurrency. Default value is 5
   * @param options - Options to Upload Stream to Block Blob operation.
   * @returns Response data for the Blob Upload operation.
   */
  public async uploadStream(
    stream: Readable,
    bufferSize: number = DEFAULT_BLOCK_BUFFER_SIZE_BYTES,
    maxConcurrency: number = 5,
    options: BlockBlobUploadStreamOptions = {}
  ): Promise<BlobUploadCommonResponse> {
    if (!options.blobHTTPHeaders) {
      options.blobHTTPHeaders = {};
    }
    if (!options.conditions) {
      options.conditions = {};
    }

    const { span, updatedOptions } = createSpan("BlockBlobClient-uploadStream", options);

    try {
      let blockNum = 0;
      const blockIDPrefix = generateUuid();
      let transferProgress: number = 0;
      const blockList: string[] = [];

      const scheduler = new BufferScheduler(
        stream,
        bufferSize,
        maxConcurrency,
        async (body, length) => {
          const blockID = generateBlockID(blockIDPrefix, blockNum);
          blockList.push(blockID);
          blockNum++;

          await this.stageBlock(blockID, body, length, {
            conditions: options.conditions,
            encryptionScope: options.encryptionScope,
            tracingOptions: updatedOptions.tracingOptions,
          });

          // Update progress after block is successfully uploaded to server, in case of block trying
          transferProgress += length;
          if (options.onProgress) {
            options.onProgress({ loadedBytes: transferProgress });
          }
        },
        // concurrency should set a smaller value than maxConcurrency, which is helpful to
        // reduce the possibility when a outgoing handler waits for stream data, in
        // this situation, outgoing handlers are blocked.
        // Outgoing queue shouldn't be empty.
        Math.ceil((maxConcurrency / 4) * 3)
      );
      await scheduler.do();

      return assertResponse(
        await this.commitBlockList(blockList, {
          ...options,
          tracingOptions: updatedOptions.tracingOptions,
        })
      );
    } catch (e: any) {
      span.setStatus({
        code: SpanStatusCode.ERROR,
        message: e.message,
      });
      throw e;
    } finally {
      span.end();
    }
  }
}

/**
 * Options to configure the {@link PageBlobClient.create} operation.
 */
export interface PageBlobCreateOptions extends CommonOptions {
  /**
   * An implementation of the `AbortSignalLike` interface to signal the request to cancel the operation.
   * For example, use the &commat;azure/abort-controller to create an `AbortSignal`.
   */
  abortSignal?: AbortSignalLike;
  /**
   * Conditions to meet when creating a page blob.
   */
  conditions?: BlobRequestConditions;
  /**
   * A user-controlled value that can be used to track requests.
   * The value must be between 0 and 2^63 - 1. The default value is 0.
   */
  blobSequenceNumber?: number;
  /**
   * HTTP headers to set when creating a page blob.
   */
  blobHTTPHeaders?: BlobHTTPHeaders;
  /**
   * A collection of key-value string pair to associate with the blob when creating append blobs.
   */
  metadata?: Metadata;
  /**
   * Customer Provided Key Info.
   */
  customerProvidedKey?: CpkInfo;
  /**
   * Optional. Version 2019-07-07 and later.  Specifies the name of the encryption scope to use to
   * encrypt the data provided in the request. If not specified, encryption is performed with the
   * default account encryption scope.  For more information, see Encryption at Rest for Azure
   * Storage Services.
   */
  encryptionScope?: string;
  /**
   * Optional. Specifies immutability policy for a blob.
   * Note that is parameter is only applicable to a blob within a container that
   * has version level worm enabled.
   */
  immutabilityPolicy?: BlobImmutabilityPolicy;
  /**
   * Optional. Indicates if a legal hold should be placed on the blob.
   * Note that is parameter is only applicable to a blob within a container that
   * has version level worm enabled.
   */
  legalHold?: boolean;
  /**
   * Access tier.
   * More Details - https://docs.microsoft.com/en-us/azure/storage/blobs/storage-blob-storage-tiers
   */
  tier?: PremiumPageBlobTier | string;
  /**
   * Blob tags.
   */
  tags?: Tags;
}

/**
 * Options to configure the {@link PageBlobClient.createIfNotExists} operation.
 */
export interface PageBlobCreateIfNotExistsOptions extends CommonOptions {
  /**
   * An implementation of the `AbortSignalLike` interface to signal the request to cancel the operation.
   * For example, use the &commat;azure/abort-controller to create an `AbortSignal`.
   */
  abortSignal?: AbortSignalLike;
  /**
   * A user-controlled value that can be used to track requests.
   * The value must be between 0 and 2^63 - 1. The default value is 0.
   */
  blobSequenceNumber?: number;
  /**
   * HTTP headers to set when creating a page blob.
   */
  blobHTTPHeaders?: BlobHTTPHeaders;
  /**
   * A collection of key-value string pair to associate with the blob when creating append blobs.
   */
  metadata?: Metadata;
  /**
   * Customer Provided Key Info.
   */
  customerProvidedKey?: CpkInfo;
  /**
   * Optional. Version 2019-07-07 and later.  Specifies the name of the encryption scope to use to
   * encrypt the data provided in the request. If not specified, encryption is performed with the
   * default account encryption scope.  For more information, see Encryption at Rest for Azure
   * Storage Services.
   */
  encryptionScope?: string;
  /**
   * Optional. Specifies immutability policy for a blob.
   * Note that is parameter is only applicable to a blob within a container that
   * has version level worm enabled.
   */
  immutabilityPolicy?: BlobImmutabilityPolicy;
  /**
   * Optional. Indicates if a legal hold should be placed on the blob.
   * Note that is parameter is only applicable to a blob within a container that
   * has version level worm enabled.
   */
  legalHold?: boolean;
  /**
   * Access tier.
   * More Details - https://docs.microsoft.com/en-us/azure/storage/blobs/storage-blob-storage-tiers
   */
  tier?: PremiumPageBlobTier | string;
}

/**
 * Options to configure the {@link PageBlobClient.uploadPages} operation.
 */
export interface PageBlobUploadPagesOptions extends CommonOptions {
  /**
   * An implementation of the `AbortSignalLike` interface to signal the request to cancel the operation.
   * For example, use the &commat;azure/abort-controller to create an `AbortSignal`.
   */
  abortSignal?: AbortSignalLike;
  /**
   * Conditions to meet when uploading pages.
   */
  conditions?: PageBlobRequestConditions;
  /**
   * Callback to receive events on the progress of upload pages operation.
   */
  onProgress?: (progress: TransferProgressEvent) => void;
  /**
   * An MD5 hash of the content. This hash is used to verify the integrity of the content during transport.
   * When this is specified, the storage service compares the hash of the content that has arrived with this value.
   *
   * transactionalContentMD5 and transactionalContentCrc64 cannot be set at same time.
   */
  transactionalContentMD5?: Uint8Array;
  /**
   * A CRC64 hash of the content. This hash is used to verify the integrity of the content during transport.
   * When this is specified, the storage service compares the hash of the content that has arrived with this value.
   *
   * transactionalContentMD5 and transactionalContentCrc64 cannot be set at same time.
   */
  transactionalContentCrc64?: Uint8Array;
  /**
   * Customer Provided Key Info.
   */
  customerProvidedKey?: CpkInfo;
  /**
   * Optional. Version 2019-07-07 and later.  Specifies the name of the encryption scope to use to
   * encrypt the data provided in the request. If not specified, encryption is performed with the
   * default account encryption scope.  For more information, see Encryption at Rest for Azure
   * Storage Services.
   */
  encryptionScope?: string;
}

/**
 * Options to configure the {@link PageBlobClient.clearPages} operation.
 */
export interface PageBlobClearPagesOptions extends CommonOptions {
  /**
   * An implementation of the `AbortSignalLike` interface to signal the request to cancel the operation.
   * For example, use the &commat;azure/abort-controller to create an `AbortSignal`.
   */
  abortSignal?: AbortSignalLike;
  /**
   * Conditions to meet when clearing pages.
   */
  conditions?: PageBlobRequestConditions;
  /**
   * Customer Provided Key Info.
   */
  customerProvidedKey?: CpkInfo;
  /**
   * Optional. Version 2019-07-07 and later.  Specifies the name of the encryption scope to use to
   * encrypt the data provided in the request. If not specified, encryption is performed with the
   * default account encryption scope.  For more information, see Encryption at Rest for Azure
   * Storage Services.
   */
  encryptionScope?: string;
}

/**
 * Options to configure the {@link PageBlobClient.getPageRanges} operation.
 */
export interface PageBlobGetPageRangesOptions extends CommonOptions {
  /**
   * An implementation of the `AbortSignalLike` interface to signal the request to cancel the operation.
   * For example, use the &commat;azure/abort-controller to create an `AbortSignal`.
   */
  abortSignal?: AbortSignalLike;
  /**
   * Conditions to meet when getting page ranges.
   */
  conditions?: BlobRequestConditions;
}

/**
 * Options to configure page blob - get page ranges segment operations.
 *
 * See:
 * - {@link PageBlobClient.listPageRangesSegment}
 * - {@link PageBlobClient.listPageRangeItemSegments}
 * - {@link PageBlobClient.listPageRangeItems}
 */
interface PageBlobListPageRangesSegmentOptions extends CommonOptions {
  /**
   * An implementation of the `AbortSignalLike` interface to signal the request to cancel the operation.
   * For example, use the &commat;azure/abort-controller to create an `AbortSignal`.
   */
  abortSignal?: AbortSignalLike;
  /**
   * Conditions to meet when getting page ranges.
   */
  conditions?: BlobRequestConditions;
  /**
   * Specifies the maximum number of containers
   * to return. If the request does not specify maxPageSize, or specifies a
   * value greater than 5000, the server will return up to 5000 items. Note
   * that if the listing operation crosses a partition boundary, then the
   * service will return a continuation token for retrieving the remainder of
   * the results. For this reason, it is possible that the service will return
   * fewer results than specified by maxPageSize, or than the default of 5000.
   */
  maxPageSize?: number;
}

/**
 * Options to configure the {@link PageBlobClient.listPageRanges} operation.
 */
export interface PageBlobListPageRangesOptions extends CommonOptions {
  /**
   * An implementation of the `AbortSignalLike` interface to signal the request to cancel the operation.
   * For example, use the &commat;azure/abort-controller to create an `AbortSignal`.
   */
  abortSignal?: AbortSignalLike;
  /**
   * Conditions to meet when getting page ranges.
   */
  conditions?: BlobRequestConditions;
}

/**
 * Options to configure the {@link PageBlobClient.getRangesDiff} operation.
 */
export interface PageBlobGetPageRangesDiffOptions extends CommonOptions {
  /**
   * An implementation of the `AbortSignalLike` interface to signal the request to cancel the operation.
   * For example, use the &commat;azure/abort-controller to create an `AbortSignal`.
   */
  abortSignal?: AbortSignalLike;
  /**
   * Conditions to meet when getting page ranges diff.
   */
  conditions?: BlobRequestConditions;
  /**
   * (unused)
   */
  range?: string;
}

/**
 * Options to configure page blob - get page ranges diff segment operations.
 *
 * See:
 * - {@link PageBlobClient.listPageRangesDiffSegment}
 * - {@link PageBlobClient.listPageRangeDiffItemSegments}
 * - {@link PageBlobClient.listPageRangeDiffItems}
 */
interface PageBlobListPageRangesDiffSegmentOptions extends CommonOptions {
  /**
   * An implementation of the `AbortSignalLike` interface to signal the request to cancel the operation.
   * For example, use the &commat;azure/abort-controller to create an `AbortSignal`.
   */
  abortSignal?: AbortSignalLike;
  /**
   * Conditions to meet when getting page ranges.
   */
  conditions?: BlobRequestConditions;
  /**
   * Specifies the maximum number of containers
   * to return. If the request does not specify maxPageSize, or specifies a
   * value greater than 5000, the server will return up to 5000 items. Note
   * that if the listing operation crosses a partition boundary, then the
   * service will return a continuation token for retrieving the remainder of
   * the results. For this reason, it is possible that the service will return
   * fewer results than specified by maxPageSize, or than the default of 5000.
   */
  maxPageSize?: number;
}

/**
 * Options to configure the {@link PageBlobClient.listPageRangesDiff} operation.
 */
export interface PageBlobListPageRangesDiffOptions extends CommonOptions {
  /**
   * An implementation of the `AbortSignalLike` interface to signal the request to cancel the operation.
   * For example, use the &commat;azure/abort-controller to create an `AbortSignal`.
   */
  abortSignal?: AbortSignalLike;
  /**
   * Conditions to meet when getting page ranges diff.
   */
  conditions?: BlobRequestConditions;
}

/**
 * Options to configure {@link PageBlobClient.resize} operation.
 */
export interface PageBlobResizeOptions extends CommonOptions {
  /**
   * An implementation of the `AbortSignalLike` interface to signal the request to cancel the operation.
   * For example, use the &commat;azure/abort-controller to create an `AbortSignal`.
   */
  abortSignal?: AbortSignalLike;
  /**
   * Conditions to meet when resizing a page blob.
   */
  conditions?: BlobRequestConditions;
  /**
   * Optional. Version 2019-07-07 and later.  Specifies the name of the encryption scope to use to
   * encrypt the data provided in the request. If not specified, encryption is performed with the
   * default account encryption scope.  For more information, see Encryption at Rest for Azure
   * Storage Services.
   */
  encryptionScope?: string;
}

/**
 * Options to configure {@link PageBlobClient.updateSequenceNumber} operation.
 */
export interface PageBlobUpdateSequenceNumberOptions extends CommonOptions {
  /**
   * An implementation of the `AbortSignalLike` interface to signal the request to cancel the operation.
   * For example, use the &commat;azure/abort-controller to create an `AbortSignal`.
   */
  abortSignal?: AbortSignalLike;
  /**
   * Conditions to meet when updating sequence number.
   */
  conditions?: BlobRequestConditions;
}

/**
 * Options to configure {@link PageBlobClient.startCopyIncremental} operation.
 */
export interface PageBlobStartCopyIncrementalOptions extends CommonOptions {
  /**
   * An implementation of the `AbortSignalLike` interface to signal the request to cancel the operation.
   * For example, use the &commat;azure/abort-controller to create an `AbortSignal`.
   */
  abortSignal?: AbortSignalLike;
  /**
   * Conditions to meet when starting a copy incremental operation.
   */
  conditions?: ModifiedAccessConditions;
}

/**
 * Options to configure {@link PageBlobClient.uploadPagesFromURL} operation.
 */
export interface PageBlobUploadPagesFromURLOptions extends CommonOptions {
  /**
   * An implementation of the `AbortSignalLike` interface to signal the request to cancel the operation.
   * For example, use the &commat;azure/abort-controller to create an `AbortSignal`.
   */
  abortSignal?: AbortSignalLike;
  /**
   * Conditions to meet when updating sequence number.
   */
  conditions?: PageBlobRequestConditions;
  /**
   * Conditions to meet for the source Azure Blob/File when copying from a URL to the blob.
   */
  sourceConditions?: MatchConditions & ModificationConditions;
  /**
   * An MD5 hash of the content from the URI.
   * This hash is used to verify the integrity of the content during transport of the data from the URI.
   * When this is specified, the storage service compares the hash of the content that has arrived from the copy-source with this value.
   *
   * sourceContentMD5 and sourceContentCrc64 cannot be set at same time.
   */
  sourceContentMD5?: Uint8Array;
  /**
   * A CRC64 hash of the content from the URI.
   * This hash is used to verify the integrity of the content during transport of the data from the URI.
   * When this is specified, the storage service compares the hash of the content that has arrived from the copy-source with this value.
   *
   * sourceContentMD5 and sourceContentCrc64 cannot be set at same time.
   */
  sourceContentCrc64?: Uint8Array;
  /**
   * Customer Provided Key Info.
   */
  customerProvidedKey?: CpkInfo;
  /**
   * Optional. Version 2019-07-07 and later.  Specifies the name of the encryption scope to use to
   * encrypt the data provided in the request. If not specified, encryption is performed with the
   * default account encryption scope.  For more information, see Encryption at Rest for Azure
   * Storage Services.
   */
  encryptionScope?: string;
  /**
   * Only Bearer type is supported. Credentials should be a valid OAuth access token to copy source.
   */
  sourceAuthorization?: HttpAuthorization;
}

/**
 * Contains response data for the {@link PageBlobClient.createIfNotExists} operation.
 */
export interface PageBlobCreateIfNotExistsResponse extends PageBlobCreateResponse {
  /**
   * Indicate whether the blob is successfully created. Is false when the blob is not changed as it already exists.
   */
  succeeded: boolean;
}

/**
 * PageBlobClient defines a set of operations applicable to page blobs.
 */
export class PageBlobClient extends BlobClient {
  /**
   * pageBlobsContext provided by protocol layer.
   */
  private pageBlobContext: PageBlob;

  /**
   *
   * Creates an instance of PageBlobClient.
   *
   * @param connectionString - Account connection string or a SAS connection string of an Azure storage account.
   *                                  [ Note - Account connection string can only be used in NODE.JS runtime. ]
   *                                  Account connection string example -
   *                                  `DefaultEndpointsProtocol=https;AccountName=myaccount;AccountKey=accountKey;EndpointSuffix=core.windows.net`
   *                                  SAS connection string example -
   *                                  `BlobEndpoint=https://myaccount.blob.core.windows.net/;QueueEndpoint=https://myaccount.queue.core.windows.net/;FileEndpoint=https://myaccount.file.core.windows.net/;TableEndpoint=https://myaccount.table.core.windows.net/;SharedAccessSignature=sasString`
   * @param containerName - Container name.
   * @param blobName - Blob name.
   * @param options - Optional. Options to configure the HTTP pipeline.
   */
  constructor(
    connectionString: string,
    containerName: string,
    blobName: string,
    // Legacy, no fix for eslint error without breaking. Disable it for this interface.
    /* eslint-disable-next-line @azure/azure-sdk/ts-naming-options*/
    options?: StoragePipelineOptions
  );
  /**
   * Creates an instance of PageBlobClient.
   * This method accepts an encoded URL or non-encoded URL pointing to a blob.
   * Encoded URL string will NOT be escaped twice, only special characters in URL path will be escaped.
   * If a blob name includes ? or %, blob name must be encoded in the URL.
   *
   * @param url - A Client string pointing to Azure Storage page blob, such as
   *                     "https://myaccount.blob.core.windows.net/mycontainer/pageblob". You can append a SAS
   *                     if using AnonymousCredential, such as "https://myaccount.blob.core.windows.net/mycontainer/pageblob?sasString".
   * @param credential -  Such as AnonymousCredential, StorageSharedKeyCredential or any credential from the `@azure/identity` package to authenticate requests to the service. You can also provide an object that implements the TokenCredential interface. If not specified, AnonymousCredential is used.
   * @param options - Optional. Options to configure the HTTP pipeline.
   */
  constructor(
    url: string,
    credential: StorageSharedKeyCredential | AnonymousCredential | TokenCredential,
    // Legacy, no fix for eslint error without breaking. Disable it for this interface.
    /* eslint-disable-next-line @azure/azure-sdk/ts-naming-options*/
    options?: StoragePipelineOptions
  );
  /**
   * Creates an instance of PageBlobClient.
   *
   * @param url - A URL string pointing to Azure Storage page blob, such as
   *                     "https://myaccount.blob.core.windows.net/mycontainer/pageblob".
   *                     You can append a SAS if using AnonymousCredential, such as
   *                     "https://myaccount.blob.core.windows.net/mycontainer/pageblob?sasString".
   *                     This method accepts an encoded URL or non-encoded URL pointing to a blob.
   *                     Encoded URL string will NOT be escaped twice, only special characters in URL path will be escaped.
   *                     However, if a blob name includes ? or %, blob name must be encoded in the URL.
   *                     Such as a blob named "my?blob%", the URL should be "https://myaccount.blob.core.windows.net/mycontainer/my%3Fblob%25".
   * @param pipeline - Call newPipeline() to create a default
   *                            pipeline, or provide a customized pipeline.
   */
  constructor(url: string, pipeline: PipelineLike);
  constructor(
    urlOrConnectionString: string,
    credentialOrPipelineOrContainerName:
      | string
      | StorageSharedKeyCredential
      | AnonymousCredential
      | TokenCredential
      | PipelineLike,
    blobNameOrOptions?: string | StoragePipelineOptions,
    // Legacy, no fix for eslint error without breaking. Disable it for this interface.
    /* eslint-disable-next-line @azure/azure-sdk/ts-naming-options*/
    options?: StoragePipelineOptions
  ) {
    // In TypeScript we cannot simply pass all parameters to super() like below so have to duplicate the code instead.
    //   super(s, credentialOrPipelineOrContainerNameOrOptions, blobNameOrOptions, options);
    let pipeline: PipelineLike;
    let url: string;
    options = options || {};
    if (isPipelineLike(credentialOrPipelineOrContainerName)) {
      // (url: string, pipeline: Pipeline)
      url = urlOrConnectionString;
      pipeline = credentialOrPipelineOrContainerName;
    } else if (
      (isNode && credentialOrPipelineOrContainerName instanceof StorageSharedKeyCredential) ||
      credentialOrPipelineOrContainerName instanceof AnonymousCredential ||
      isTokenCredential(credentialOrPipelineOrContainerName)
    ) {
      // (url: string, credential?: StorageSharedKeyCredential | AnonymousCredential | TokenCredential, options?: StoragePipelineOptions)
      url = urlOrConnectionString;
      options = blobNameOrOptions as StoragePipelineOptions;
      pipeline = newPipeline(credentialOrPipelineOrContainerName, options);
    } else if (
      !credentialOrPipelineOrContainerName &&
      typeof credentialOrPipelineOrContainerName !== "string"
    ) {
      // (url: string, credential?: StorageSharedKeyCredential | AnonymousCredential | TokenCredential, options?: StoragePipelineOptions)
      // The second parameter is undefined. Use anonymous credential.
      url = urlOrConnectionString;
      pipeline = newPipeline(new AnonymousCredential(), options);
    } else if (
      credentialOrPipelineOrContainerName &&
      typeof credentialOrPipelineOrContainerName === "string" &&
      blobNameOrOptions &&
      typeof blobNameOrOptions === "string"
    ) {
      // (connectionString: string, containerName: string, blobName: string, options?: StoragePipelineOptions)
      const containerName = credentialOrPipelineOrContainerName;
      const blobName = blobNameOrOptions;

      const extractedCreds = extractConnectionStringParts(urlOrConnectionString);
      if (extractedCreds.kind === "AccountConnString") {
        if (isNode) {
          const sharedKeyCredential = new StorageSharedKeyCredential(
            extractedCreds.accountName!,
            extractedCreds.accountKey
          );
          url = appendToURLPath(
            appendToURLPath(extractedCreds.url, encodeURIComponent(containerName)),
            encodeURIComponent(blobName)
          );

          if (!options.proxyOptions) {
            options.proxyOptions = getDefaultProxySettings(extractedCreds.proxyUri);
          }

          pipeline = newPipeline(sharedKeyCredential, options);
        } else {
          throw new Error("Account connection string is only supported in Node.js environment");
        }
      } else if (extractedCreds.kind === "SASConnString") {
        url =
          appendToURLPath(
            appendToURLPath(extractedCreds.url, encodeURIComponent(containerName)),
            encodeURIComponent(blobName)
          ) +
          "?" +
          extractedCreds.accountSas;
        pipeline = newPipeline(new AnonymousCredential(), options);
      } else {
        throw new Error(
          "Connection string must be either an Account connection string or a SAS connection string"
        );
      }
    } else {
      throw new Error("Expecting non-empty strings for containerName and blobName parameters");
    }
    super(url, pipeline);
    this.pageBlobContext = this.storageClientContext.pageBlob;
  }

  /**
   * Creates a new PageBlobClient object identical to the source but with the
   * specified snapshot timestamp.
   * Provide "" will remove the snapshot and return a Client to the base blob.
   *
   * @param snapshot - The snapshot timestamp.
   * @returns A new PageBlobClient object identical to the source but with the specified snapshot timestamp.
   */
  public withSnapshot(snapshot: string): PageBlobClient {
    return new PageBlobClient(
      setURLParameter(
        this.url,
        URLConstants.Parameters.SNAPSHOT,
        snapshot.length === 0 ? undefined : snapshot
      ),
      this.pipeline
    );
  }

  /**
   * Creates a page blob of the specified length. Call uploadPages to upload data
   * data to a page blob.
   * @see https://docs.microsoft.com/rest/api/storageservices/put-blob
   *
   * @param size - size of the page blob.
   * @param options - Options to the Page Blob Create operation.
   * @returns Response data for the Page Blob Create operation.
   */
  public async create(
    size: number,
    options: PageBlobCreateOptions = {}
  ): Promise<PageBlobCreateResponse> {
    options.conditions = options.conditions || {};
    const { span, updatedOptions } = createSpan("PageBlobClient-create", options);
    try {
      ensureCpkIfSpecified(options.customerProvidedKey, this.isHttps);
      return assertResponse(
        await this.pageBlobContext.create(0, size, {
          abortSignal: options.abortSignal,
          blobHttpHeaders: options.blobHTTPHeaders,
          blobSequenceNumber: options.blobSequenceNumber,
          leaseAccessConditions: options.conditions,
          metadata: options.metadata,
          modifiedAccessConditions: {
            ...options.conditions,
            ifTags: options.conditions?.tagConditions,
          },
          cpkInfo: options.customerProvidedKey,
          encryptionScope: options.encryptionScope,
          immutabilityPolicyExpiry: options.immutabilityPolicy?.expiriesOn,
          immutabilityPolicyMode: options.immutabilityPolicy?.policyMode,
          legalHold: options.legalHold,
          tier: toAccessTier(options.tier),
          blobTagsString: toBlobTagsString(options.tags),
          tracingOptions: updatedOptions.tracingOptions,
        })
      );
    } catch (e: any) {
      span.setStatus({
        code: SpanStatusCode.ERROR,
        message: e.message,
      });
      throw e;
    } finally {
      span.end();
    }
  }

  /**
   * Creates a page blob of the specified length. Call uploadPages to upload data
   * data to a page blob. If the blob with the same name already exists, the content
   * of the existing blob will remain unchanged.
   * @see https://docs.microsoft.com/rest/api/storageservices/put-blob
   *
   * @param size - size of the page blob.
   * @param options -
   */
  public async createIfNotExists(
    size: number,
    options: PageBlobCreateIfNotExistsOptions = {}
  ): Promise<PageBlobCreateIfNotExistsResponse> {
    const { span, updatedOptions } = createSpan("PageBlobClient-createIfNotExists", options);
    try {
      const conditions = { ifNoneMatch: ETagAny };
      const res = assertResponse(
        await this.create(size, {
          ...options,
          conditions,
          tracingOptions: updatedOptions.tracingOptions,
        })
      );
      return {
        succeeded: true,
        ...res,
        _response: res._response, // _response is made non-enumerable
      };
    } catch (e: any) {
      if (e.details?.errorCode === "BlobAlreadyExists") {
        span.setStatus({
          code: SpanStatusCode.ERROR,
          message: "Expected exception when creating a blob only if it does not already exist.",
        });
        return {
          succeeded: false,
          ...e.response?.parsedHeaders,
          _response: e.response,
        };
      }

      span.setStatus({
        code: SpanStatusCode.ERROR,
        message: e.message,
      });
      throw e;
    } finally {
      span.end();
    }
  }

  /**
   * Writes 1 or more pages to the page blob. The start and end offsets must be a multiple of 512.
   * @see https://docs.microsoft.com/rest/api/storageservices/put-page
   *
   * @param body - Data to upload
   * @param offset - Offset of destination page blob
   * @param count - Content length of the body, also number of bytes to be uploaded
   * @param options - Options to the Page Blob Upload Pages operation.
   * @returns Response data for the Page Blob Upload Pages operation.
   */
  public async uploadPages(
    body: HttpRequestBody,
    offset: number,
    count: number,
    options: PageBlobUploadPagesOptions = {}
  ): Promise<PageBlobUploadPagesResponse> {
    options.conditions = options.conditions || {};
    const { span, updatedOptions } = createSpan("PageBlobClient-uploadPages", options);
    try {
      ensureCpkIfSpecified(options.customerProvidedKey, this.isHttps);
      return assertResponse(
        await this.pageBlobContext.uploadPages(count, body, {
          abortSignal: options.abortSignal,
          leaseAccessConditions: options.conditions,
          modifiedAccessConditions: {
            ...options.conditions,
            ifTags: options.conditions?.tagConditions,
          },
          requestOptions: {
            onUploadProgress: options.onProgress,
          },
          range: rangeToString({ offset, count }),
          sequenceNumberAccessConditions: options.conditions,
          transactionalContentMD5: options.transactionalContentMD5,
          transactionalContentCrc64: options.transactionalContentCrc64,
          cpkInfo: options.customerProvidedKey,
          encryptionScope: options.encryptionScope,
          tracingOptions: updatedOptions.tracingOptions,
        })
      );
    } catch (e: any) {
      span.setStatus({
        code: SpanStatusCode.ERROR,
        message: e.message,
      });
      throw e;
    } finally {
      span.end();
    }
  }

  /**
   * The Upload Pages operation writes a range of pages to a page blob where the
   * contents are read from a URL.
   * @see https://docs.microsoft.com/en-us/rest/api/storageservices/put-page-from-url
   *
   * @param sourceURL - Specify a URL to the copy source, Shared Access Signature(SAS) maybe needed for authentication
   * @param sourceOffset - The source offset to copy from. Pass 0 to copy from the beginning of source page blob
   * @param destOffset - Offset of destination page blob
   * @param count - Number of bytes to be uploaded from source page blob
   * @param options -
   */
  public async uploadPagesFromURL(
    sourceURL: string,
    sourceOffset: number,
    destOffset: number,
    count: number,
    options: PageBlobUploadPagesFromURLOptions = {}
  ): Promise<PageBlobUploadPagesFromURLResponse> {
    options.conditions = options.conditions || {};
    options.sourceConditions = options.sourceConditions || {};
    const { span, updatedOptions } = createSpan("PageBlobClient-uploadPagesFromURL", options);
    try {
      ensureCpkIfSpecified(options.customerProvidedKey, this.isHttps);
      return assertResponse(
        await this.pageBlobContext.uploadPagesFromURL(
          sourceURL,
          rangeToString({ offset: sourceOffset, count }),
          0,
          rangeToString({ offset: destOffset, count }),
          {
            abortSignal: options.abortSignal,
            sourceContentMD5: options.sourceContentMD5,
            sourceContentCrc64: options.sourceContentCrc64,
            leaseAccessConditions: options.conditions,
            sequenceNumberAccessConditions: options.conditions,
            modifiedAccessConditions: {
              ...options.conditions,
              ifTags: options.conditions?.tagConditions,
            },
            sourceModifiedAccessConditions: {
              sourceIfMatch: options.sourceConditions.ifMatch,
              sourceIfModifiedSince: options.sourceConditions.ifModifiedSince,
              sourceIfNoneMatch: options.sourceConditions.ifNoneMatch,
              sourceIfUnmodifiedSince: options.sourceConditions.ifUnmodifiedSince,
            },
            cpkInfo: options.customerProvidedKey,
            encryptionScope: options.encryptionScope,
            copySourceAuthorization: httpAuthorizationToString(options.sourceAuthorization),
            tracingOptions: updatedOptions.tracingOptions,
          }
        )
      );
    } catch (e: any) {
      span.setStatus({
        code: SpanStatusCode.ERROR,
        message: e.message,
      });
      throw e;
    } finally {
      span.end();
    }
  }

  /**
   * Frees the specified pages from the page blob.
   * @see https://docs.microsoft.com/rest/api/storageservices/put-page
   *
   * @param offset - Starting byte position of the pages to clear.
   * @param count - Number of bytes to clear.
   * @param options - Options to the Page Blob Clear Pages operation.
   * @returns Response data for the Page Blob Clear Pages operation.
   */
  public async clearPages(
    offset: number = 0,
    count?: number,
    options: PageBlobClearPagesOptions = {}
  ): Promise<PageBlobClearPagesResponse> {
    options.conditions = options.conditions || {};
    const { span, updatedOptions } = createSpan("PageBlobClient-clearPages", options);
    try {
      return assertResponse(
        await this.pageBlobContext.clearPages(0, {
          abortSignal: options.abortSignal,
          leaseAccessConditions: options.conditions,
          modifiedAccessConditions: {
            ...options.conditions,
            ifTags: options.conditions?.tagConditions,
          },
          range: rangeToString({ offset, count }),
          sequenceNumberAccessConditions: options.conditions,
          cpkInfo: options.customerProvidedKey,
          encryptionScope: options.encryptionScope,
          tracingOptions: updatedOptions.tracingOptions,
        })
      );
    } catch (e: any) {
      span.setStatus({
        code: SpanStatusCode.ERROR,
        message: e.message,
      });
      throw e;
    } finally {
      span.end();
    }
  }

  /**
   * Returns the list of valid page ranges for a page blob or snapshot of a page blob.
   * @see https://docs.microsoft.com/rest/api/storageservices/get-page-ranges
   *
   * @param offset - Starting byte position of the page ranges.
   * @param count - Number of bytes to get.
   * @param options - Options to the Page Blob Get Ranges operation.
   * @returns Response data for the Page Blob Get Ranges operation.
   */
  public async getPageRanges(
    offset: number = 0,
    count?: number,
    options: PageBlobGetPageRangesOptions = {}
  ): Promise<PageBlobGetPageRangesResponse> {
    options.conditions = options.conditions || {};
    const { span, updatedOptions } = createSpan("PageBlobClient-getPageRanges", options);
    try {
      const response = assertResponse<
        PageBlobGetPageRangesResponseInternal,
        PageBlobGetPageRangesHeaders,
        PageListInternal
      >(
        await this.pageBlobContext.getPageRanges({
          abortSignal: options.abortSignal,
          leaseAccessConditions: options.conditions,
          modifiedAccessConditions: {
            ...options.conditions,
            ifTags: options.conditions?.tagConditions,
          },
          range: rangeToString({ offset, count }),
          tracingOptions: updatedOptions.tracingOptions,
        })
      );
      return rangeResponseFromModel(response);
    } catch (e: any) {
      span.setStatus({
        code: SpanStatusCode.ERROR,
        message: e.message,
      });
      throw e;
    } finally {
      span.end();
    }
  }

  /**
   * getPageRangesSegment returns a single segment of page ranges starting from the
   * specified Marker. Use an empty Marker to start enumeration from the beginning.
   * After getting a segment, process it, and then call getPageRangesSegment again
   * (passing the the previously-returned Marker) to get the next segment.
   * @see https://docs.microsoft.com/rest/api/storageservices/get-page-ranges
   *
   * @param offset - Starting byte position of the page ranges.
   * @param count - Number of bytes to get.
   * @param marker - A string value that identifies the portion of the list to be returned with the next list operation.
   * @param options - Options to PageBlob Get Page Ranges Segment operation.
   */
  private async listPageRangesSegment(
    offset: number = 0,
    count?: number,
    marker?: string,
    options: PageBlobListPageRangesSegmentOptions = {}
  ): Promise<PageBlobGetPageRangesResponseModel> {
    const { span, updatedOptions } = createSpan("PageBlobClient-getPageRangesSegment", options);
    try {
      return assertResponse(
        await this.pageBlobContext.getPageRanges({
          abortSignal: options.abortSignal,
          leaseAccessConditions: options.conditions,
          modifiedAccessConditions: {
            ...options.conditions,
            ifTags: options.conditions?.tagConditions,
          },
          range: rangeToString({ offset, count }),
          marker: marker,
          maxPageSize: options.maxPageSize,
          tracingOptions: updatedOptions.tracingOptions,
        })
      );
    } catch (e: any) {
      span.setStatus({
        code: SpanStatusCode.ERROR,
        message: e.message,
      });
      throw e;
    } finally {
      span.end();
    }
  }
  /**
   * Returns an AsyncIterableIterator for {@link PageBlobGetPageRangesResponseModel}
   *
   * @param offset - Starting byte position of the page ranges.
   * @param count - Number of bytes to get.
   * @param marker - A string value that identifies the portion of
   *                          the get of page ranges to be returned with the next getting operation. The
   *                          operation returns the ContinuationToken value within the response body if the
   *                          getting operation did not return all page ranges remaining within the current page.
   *                          The ContinuationToken value can be used as the value for
   *                          the marker parameter in a subsequent call to request the next page of get
   *                          items. The marker value is opaque to the client.
   * @param options - Options to List Page Ranges operation.
   */
  private async *listPageRangeItemSegments(
    offset: number = 0,
    count?: number,
    marker?: string,
    options: PageBlobListPageRangesSegmentOptions = {}
  ): AsyncIterableIterator<PageBlobGetPageRangesResponseModel> {
    let getPageRangeItemSegmentsResponse;
    if (!!marker || marker === undefined) {
      do {
        getPageRangeItemSegmentsResponse = await this.listPageRangesSegment(
          offset,
          count,
          marker,
          options
        );
        marker = getPageRangeItemSegmentsResponse.continuationToken;
        yield await getPageRangeItemSegmentsResponse;
      } while (marker);
    }
  }

  /**
   * Returns an AsyncIterableIterator of {@link PageRangeInfo} objects
   *
   * @param offset - Starting byte position of the page ranges.
   * @param count - Number of bytes to get.
   * @param options - Options to List Page Ranges operation.
   */
  private async *listPageRangeItems(
    offset: number = 0,
    count?: number,
    options: PageBlobListPageRangesSegmentOptions = {}
  ): AsyncIterableIterator<PageRangeInfo> {
    let marker: string | undefined;
    for await (const getPageRangesSegment of this.listPageRangeItemSegments(
      offset,
      count,
      marker,
      options
    )) {
      yield* ExtractPageRangeInfoItems(getPageRangesSegment);
    }
  }

  /**
   * Returns an async iterable iterator to list of page ranges for a page blob.
   * @see https://docs.microsoft.com/rest/api/storageservices/get-page-ranges
   *
   *  .byPage() returns an async iterable iterator to list of page ranges for a page blob.
   *
   * Example using `for await` syntax:
   *
   * ```js
   * // Get the pageBlobClient before you run these snippets,
   * // Can be obtained from `blobServiceClient.getContainerClient("<your-container-name>").getPageBlobClient("<your-blob-name>");`
   * let i = 1;
   * for await (const pageRange of pageBlobClient.listPageRanges()) {
   *   console.log(`Page range ${i++}: ${pageRange.start} - ${pageRange.end}`);
   * }
   * ```
   *
   * Example using `iter.next()`:
   *
   * ```js
   * let i = 1;
   * let iter = pageBlobClient.listPageRanges();
   * let pageRangeItem = await iter.next();
   * while (!pageRangeItem.done) {
   *   console.log(`Page range ${i++}: ${pageRangeItem.value.start} - ${pageRangeItem.value.end}, IsClear: ${pageRangeItem.value.isClear}`);
   *   pageRangeItem = await iter.next();
   * }
   * ```
   *
   * Example using `byPage()`:
   *
   * ```js
   * // passing optional maxPageSize in the page settings
   * let i = 1;
   * for await (const response of pageBlobClient.listPageRanges().byPage({ maxPageSize: 20 })) {
   *   for (const pageRange of response) {
   *     console.log(`Page range ${i++}: ${pageRange.start} - ${pageRange.end}`);
   *   }
   * }
   * ```
   *
   * Example using paging with a marker:
   *
   * ```js
   * let i = 1;
   * let iterator = pageBlobClient.listPageRanges().byPage({ maxPageSize: 2 });
   * let response = (await iterator.next()).value;
   *
   * // Prints 2 page ranges
   * for (const pageRange of response) {
   *   console.log(`Page range ${i++}: ${pageRange.start} - ${pageRange.end}`);
   * }
   *
   * // Gets next marker
   * let marker = response.continuationToken;
   *
   * // Passing next marker as continuationToken
   *
   * iterator = pageBlobClient.listPageRanges().byPage({ continuationToken: marker, maxPageSize: 10 });
   * response = (await iterator.next()).value;
   *
   * // Prints 10 page ranges
   * for (const blob of response) {
   *   console.log(`Page range ${i++}: ${pageRange.start} - ${pageRange.end}`);
   * }
   * ```
   * @param offset - Starting byte position of the page ranges.
   * @param count - Number of bytes to get.
   * @param options - Options to the Page Blob Get Ranges operation.
   * @returns An asyncIterableIterator that supports paging.
   */
  public listPageRanges(
    offset: number = 0,
    count?: number,
    options: PageBlobListPageRangesOptions = {}
  ): PagedAsyncIterableIterator<PageRangeInfo, PageBlobGetPageRangesResponseModel> {
    options.conditions = options.conditions || {};
    // AsyncIterableIterator to iterate over blobs
    const iter = this.listPageRangeItems(offset, count, options);
    return {
      /**
       * The next method, part of the iteration protocol
       */
      next() {
        return iter.next();
      },
      /**
       * The connection to the async iterator, part of the iteration protocol
       */
      [Symbol.asyncIterator]() {
        return this;
      },
      /**
       * Return an AsyncIterableIterator that works a page at a time
       */
      byPage: (settings: PageSettings = {}) => {
        return this.listPageRangeItemSegments(offset, count, settings.continuationToken, {
          maxPageSize: settings.maxPageSize,
          ...options,
        });
      },
    };
  }

  /**
   * Gets the collection of page ranges that differ between a specified snapshot and this page blob.
   * @see https://docs.microsoft.com/rest/api/storageservices/get-page-ranges
   *
   * @param offset - Starting byte position of the page blob
   * @param count - Number of bytes to get ranges diff.
   * @param prevSnapshot - Timestamp of snapshot to retrieve the difference.
   * @param options - Options to the Page Blob Get Page Ranges Diff operation.
   * @returns Response data for the Page Blob Get Page Range Diff operation.
   */
  public async getPageRangesDiff(
    offset: number,
    count: number,
    prevSnapshot: string,
    options: PageBlobGetPageRangesDiffOptions = {}
  ): Promise<PageBlobGetPageRangesDiffResponse> {
    options.conditions = options.conditions || {};
    const { span, updatedOptions } = createSpan("PageBlobClient-getPageRangesDiff", options);

    try {
      const result = assertResponse<
        PageBlobGetPageRangesDiffResponseInternal,
        PageBlobGetPageRangesDiffHeaders,
        PageListInternal
      >(
        await this.pageBlobContext.getPageRangesDiff({
          abortSignal: options.abortSignal,
          leaseAccessConditions: options.conditions,
          modifiedAccessConditions: {
            ...options.conditions,
            ifTags: options.conditions?.tagConditions,
          },
          prevsnapshot: prevSnapshot,
          range: rangeToString({ offset, count }),
          tracingOptions: updatedOptions.tracingOptions,
        })
      );
      return rangeResponseFromModel(result);
    } catch (e: any) {
      span.setStatus({
        code: SpanStatusCode.ERROR,
        message: e.message,
      });
      throw e;
    } finally {
      span.end();
    }
  }

  /**
   * getPageRangesDiffSegment returns a single segment of page ranges starting from the
   * specified Marker for difference between previous snapshot and the target page blob.
   * Use an empty Marker to start enumeration from the beginning.
   * After getting a segment, process it, and then call getPageRangesDiffSegment again
   * (passing the the previously-returned Marker) to get the next segment.
   * @see https://docs.microsoft.com/rest/api/storageservices/get-page-ranges
   *
   * @param offset - Starting byte position of the page ranges.
   * @param count - Number of bytes to get.
   * @param prevSnapshotOrUrl - Timestamp of snapshot to retrieve the difference or URL of snapshot to retrieve the difference.
   * @param marker - A string value that identifies the portion of the get to be returned with the next get operation.
   * @param options - Options to the Page Blob Get Page Ranges Diff operation.
   */
  private async listPageRangesDiffSegment(
    offset: number,
    count: number,
    prevSnapshotOrUrl: string,
    marker?: string,
    options?: PageBlobListPageRangesDiffSegmentOptions
  ): Promise<PageBlobGetPageRangesResponseModel> {
    const { span, updatedOptions } = createSpan("PageBlobClient-getPageRangesDiffSegment", options);
    try {
      return assertResponse(
        await this.pageBlobContext.getPageRangesDiff({
          abortSignal: options?.abortSignal,
          leaseAccessConditions: options?.conditions,
          modifiedAccessConditions: {
            ...options?.conditions,
            ifTags: options?.conditions?.tagConditions,
          },
          prevsnapshot: prevSnapshotOrUrl,
          range: rangeToString({
            offset: offset,
            count: count,
          }),
          marker: marker,
          maxPageSize: options?.maxPageSize,
          tracingOptions: updatedOptions.tracingOptions,
        })
      );
    } catch (e: any) {
      span.setStatus({
        code: SpanStatusCode.ERROR,
        message: e.message,
      });
      throw e;
    } finally {
      span.end();
    }
  }
  /**
   * Returns an AsyncIterableIterator for {@link PageBlobGetPageRangesDiffResponseModel}
   *
   *
   * @param offset - Starting byte position of the page ranges.
   * @param count - Number of bytes to get.
   * @param prevSnapshotOrUrl - Timestamp of snapshot to retrieve the difference or URL of snapshot to retrieve the difference.
   * @param marker - A string value that identifies the portion of
   *                          the get of page ranges to be returned with the next getting operation. The
   *                          operation returns the ContinuationToken value within the response body if the
   *                          getting operation did not return all page ranges remaining within the current page.
   *                          The ContinuationToken value can be used as the value for
   *                          the marker parameter in a subsequent call to request the next page of get
   *                          items. The marker value is opaque to the client.
   * @param options - Options to the Page Blob Get Page Ranges Diff operation.
   */
  private async *listPageRangeDiffItemSegments(
    offset: number,
    count: number,
    prevSnapshotOrUrl: string,
    marker?: string,
    options?: PageBlobListPageRangesDiffSegmentOptions
  ): AsyncIterableIterator<PageBlobGetPageRangesDiffResponseModel> {
    let getPageRangeItemSegmentsResponse: PageBlobGetPageRangesResponseModel;
    if (!!marker || marker === undefined) {
      do {
        getPageRangeItemSegmentsResponse = await this.listPageRangesDiffSegment(
          offset,
          count,
          prevSnapshotOrUrl,
          marker,
          options
        );
        marker = getPageRangeItemSegmentsResponse.continuationToken;
        yield await getPageRangeItemSegmentsResponse;
      } while (marker);
    }
  }

  /**
   * Returns an AsyncIterableIterator of {@link PageRangeInfo} objects
   *
   * @param offset - Starting byte position of the page ranges.
   * @param count - Number of bytes to get.
   * @param prevSnapshotOrUrl - Timestamp of snapshot to retrieve the difference or URL of snapshot to retrieve the difference.
   * @param options - Options to the Page Blob Get Page Ranges Diff operation.
   */
  private async *listPageRangeDiffItems(
    offset: number,
    count: number,
    prevSnapshotOrUrl: string,
    options?: PageBlobListPageRangesDiffSegmentOptions
  ): AsyncIterableIterator<PageRangeInfo> {
    let marker: string | undefined;
    for await (const getPageRangesSegment of this.listPageRangeDiffItemSegments(
      offset,
      count,
      prevSnapshotOrUrl,
      marker,
      options
    )) {
      yield* ExtractPageRangeInfoItems(getPageRangesSegment);
    }
  }

  /**
   * Returns an async iterable iterator to list of page ranges that differ between a specified snapshot and this page blob.
   * @see https://docs.microsoft.com/rest/api/storageservices/get-page-ranges
   *
   *  .byPage() returns an async iterable iterator to list of page ranges that differ between a specified snapshot and this page blob.
   *
   * Example using `for await` syntax:
   *
   * ```js
   * // Get the pageBlobClient before you run these snippets,
   * // Can be obtained from `blobServiceClient.getContainerClient("<your-container-name>").getPageBlobClient("<your-blob-name>");`
   * let i = 1;
   * for await (const pageRange of pageBlobClient.listPageRangesDiff()) {
   *   console.log(`Page range ${i++}: ${pageRange.start} - ${pageRange.end}`);
   * }
   * ```
   *
   * Example using `iter.next()`:
   *
   * ```js
   * let i = 1;
   * let iter = pageBlobClient.listPageRangesDiff();
   * let pageRangeItem = await iter.next();
   * while (!pageRangeItem.done) {
   *   console.log(`Page range ${i++}: ${pageRangeItem.value.start} - ${pageRangeItem.value.end}, IsClear: ${pageRangeItem.value.isClear}`);
   *   pageRangeItem = await iter.next();
   * }
   * ```
   *
   * Example using `byPage()`:
   *
   * ```js
   * // passing optional maxPageSize in the page settings
   * let i = 1;
   * for await (const response of pageBlobClient.listPageRangesDiff().byPage({ maxPageSize: 20 })) {
   *   for (const pageRange of response) {
   *     console.log(`Page range ${i++}: ${pageRange.start} - ${pageRange.end}`);
   *   }
   * }
   * ```
   *
   * Example using paging with a marker:
   *
   * ```js
   * let i = 1;
   * let iterator = pageBlobClient.listPageRangesDiff().byPage({ maxPageSize: 2 });
   * let response = (await iterator.next()).value;
   *
   * // Prints 2 page ranges
   * for (const pageRange of response) {
   *   console.log(`Page range ${i++}: ${pageRange.start} - ${pageRange.end}`);
   * }
   *
   * // Gets next marker
   * let marker = response.continuationToken;
   *
   * // Passing next marker as continuationToken
   *
   * iterator = pageBlobClient.listPageRangesDiff().byPage({ continuationToken: marker, maxPageSize: 10 });
   * response = (await iterator.next()).value;
   *
   * // Prints 10 page ranges
   * for (const blob of response) {
   *   console.log(`Page range ${i++}: ${pageRange.start} - ${pageRange.end}`);
   * }
   * ```
   * @param offset - Starting byte position of the page ranges.
   * @param count - Number of bytes to get.
   * @param prevSnapshot - Timestamp of snapshot to retrieve the difference.
   * @param options - Options to the Page Blob Get Ranges operation.
   * @returns An asyncIterableIterator that supports paging.
   */
  public listPageRangesDiff(
    offset: number,
    count: number,
    prevSnapshot: string,
    options: PageBlobListPageRangesDiffOptions = {}
  ): PagedAsyncIterableIterator<PageRangeInfo, PageBlobGetPageRangesDiffResponseModel> {
    options.conditions = options.conditions || {};

    // AsyncIterableIterator to iterate over blobs
    const iter = this.listPageRangeDiffItems(offset, count, prevSnapshot, {
      ...options,
    });
    return {
      /**
       * The next method, part of the iteration protocol
       */
      next() {
        return iter.next();
      },
      /**
       * The connection to the async iterator, part of the iteration protocol
       */
      [Symbol.asyncIterator]() {
        return this;
      },
      /**
       * Return an AsyncIterableIterator that works a page at a time
       */
      byPage: (settings: PageSettings = {}) => {
        return this.listPageRangeDiffItemSegments(
          offset,
          count,
          prevSnapshot,
          settings.continuationToken,
          {
            maxPageSize: settings.maxPageSize,
            ...options,
          }
        );
      },
    };
  }

  /**
   * Gets the collection of page ranges that differ between a specified snapshot and this page blob for managed disks.
   * @see https://docs.microsoft.com/rest/api/storageservices/get-page-ranges
   *
   * @param offset - Starting byte position of the page blob
   * @param count - Number of bytes to get ranges diff.
   * @param prevSnapshotUrl - URL of snapshot to retrieve the difference.
   * @param options - Options to the Page Blob Get Page Ranges Diff operation.
   * @returns Response data for the Page Blob Get Page Range Diff operation.
   */
  public async getPageRangesDiffForManagedDisks(
    offset: number,
    count: number,
    prevSnapshotUrl: string,
    options: PageBlobGetPageRangesDiffOptions = {}
  ): Promise<PageBlobGetPageRangesDiffResponse> {
    options.conditions = options.conditions || {};
    const { span, updatedOptions } = createSpan(
      "PageBlobClient-GetPageRangesDiffForManagedDisks",
      options
    );

    try {
      const response = assertResponse<
        PageBlobGetPageRangesDiffResponseInternal,
        PageBlobGetPageRangesDiffHeaders,
        PageListInternal
      >(
        await this.pageBlobContext.getPageRangesDiff({
          abortSignal: options.abortSignal,
          leaseAccessConditions: options.conditions,
          modifiedAccessConditions: {
            ...options.conditions,
            ifTags: options.conditions?.tagConditions,
          },
          prevSnapshotUrl,
          range: rangeToString({ offset, count }),
          tracingOptions: updatedOptions.tracingOptions,
        })
      );
      return rangeResponseFromModel(response);
    } catch (e: any) {
      span.setStatus({
        code: SpanStatusCode.ERROR,
        message: e.message,
      });
      throw e;
    } finally {
      span.end();
    }
  }

  /**
   * Resizes the page blob to the specified size (which must be a multiple of 512).
   * @see https://docs.microsoft.com/rest/api/storageservices/set-blob-properties
   *
   * @param size - Target size
   * @param options - Options to the Page Blob Resize operation.
   * @returns Response data for the Page Blob Resize operation.
   */
  public async resize(
    size: number,
    options: PageBlobResizeOptions = {}
  ): Promise<PageBlobResizeResponse> {
    options.conditions = options.conditions || {};
    const { span, updatedOptions } = createSpan("PageBlobClient-resize", options);
    try {
      return assertResponse(
        await this.pageBlobContext.resize(size, {
          abortSignal: options.abortSignal,
          leaseAccessConditions: options.conditions,
          modifiedAccessConditions: {
            ...options.conditions,
            ifTags: options.conditions?.tagConditions,
          },
          encryptionScope: options.encryptionScope,
          tracingOptions: updatedOptions.tracingOptions,
        })
      );
    } catch (e: any) {
      span.setStatus({
        code: SpanStatusCode.ERROR,
        message: e.message,
      });
      throw e;
    } finally {
      span.end();
    }
  }

  /**
   * Sets a page blob's sequence number.
   * @see https://docs.microsoft.com/en-us/rest/api/storageservices/set-blob-properties
   *
   * @param sequenceNumberAction - Indicates how the service should modify the blob's sequence number.
   * @param sequenceNumber - Required if sequenceNumberAction is max or update
   * @param options - Options to the Page Blob Update Sequence Number operation.
   * @returns Response data for the Page Blob Update Sequence Number operation.
   */
  public async updateSequenceNumber(
    sequenceNumberAction: SequenceNumberActionType,
    sequenceNumber?: number,
    options: PageBlobUpdateSequenceNumberOptions = {}
  ): Promise<PageBlobUpdateSequenceNumberResponse> {
    options.conditions = options.conditions || {};
    const { span, updatedOptions } = createSpan("PageBlobClient-updateSequenceNumber", options);
    try {
      return assertResponse(
        await this.pageBlobContext.updateSequenceNumber(sequenceNumberAction, {
          abortSignal: options.abortSignal,
          blobSequenceNumber: sequenceNumber,
          leaseAccessConditions: options.conditions,
          modifiedAccessConditions: {
            ...options.conditions,
            ifTags: options.conditions?.tagConditions,
          },
          tracingOptions: updatedOptions.tracingOptions,
        })
      );
    } catch (e: any) {
      span.setStatus({
        code: SpanStatusCode.ERROR,
        message: e.message,
      });
      throw e;
    } finally {
      span.end();
    }
  }

  /**
   * Begins an operation to start an incremental copy from one page blob's snapshot to this page blob.
   * The snapshot is copied such that only the differential changes between the previously
   * copied snapshot are transferred to the destination.
   * The copied snapshots are complete copies of the original snapshot and can be read or copied from as usual.
   * @see https://docs.microsoft.com/rest/api/storageservices/incremental-copy-blob
   * @see https://docs.microsoft.com/en-us/azure/virtual-machines/windows/incremental-snapshots
   *
   * @param copySource - Specifies the name of the source page blob snapshot. For example,
   *                            https://myaccount.blob.core.windows.net/mycontainer/myblob?snapshot=<DateTime>
   * @param options - Options to the Page Blob Copy Incremental operation.
   * @returns Response data for the Page Blob Copy Incremental operation.
   */
  public async startCopyIncremental(
    copySource: string,
    options: PageBlobStartCopyIncrementalOptions = {}
  ): Promise<PageBlobCopyIncrementalResponse> {
    const { span, updatedOptions } = createSpan("PageBlobClient-startCopyIncremental", options);
    try {
      return assertResponse(
        await this.pageBlobContext.copyIncremental(copySource, {
          abortSignal: options.abortSignal,
          modifiedAccessConditions: {
            ...options.conditions,
            ifTags: options.conditions?.tagConditions,
          },
          tracingOptions: updatedOptions.tracingOptions,
        })
      );
    } catch (e: any) {
      span.setStatus({
        code: SpanStatusCode.ERROR,
        message: e.message,
      });
      throw e;
    } finally {
      span.end();
    }
  }
}<|MERGE_RESOLUTION|>--- conflicted
+++ resolved
@@ -1834,7 +1834,6 @@
     options.sourceConditions = options.sourceConditions || {};
 
     try {
-<<<<<<< HEAD
       return assertResponse(
         await this.blobContext.copyFromURL(copySource, {
           abortSignal: options.abortSignal,
@@ -1852,6 +1851,7 @@
           },
           sourceContentMD5: options.sourceContentMD5,
           copySourceAuthorization: httpAuthorizationToString(options.sourceAuthorization),
+          tier: toAccessTier(options.tier),
           blobTagsString: toBlobTagsString(options.tags),
           immutabilityPolicyExpiry: options.immutabilityPolicy?.expiriesOn,
           immutabilityPolicyMode: options.immutabilityPolicy?.policyMode,
@@ -1861,33 +1861,6 @@
           tracingOptions: updatedOptions.tracingOptions,
         })
       );
-=======
-      return await this.blobContext.copyFromURL(copySource, {
-        abortSignal: options.abortSignal,
-        metadata: options.metadata,
-        leaseAccessConditions: options.conditions,
-        modifiedAccessConditions: {
-          ...options.conditions,
-          ifTags: options.conditions?.tagConditions,
-        },
-        sourceModifiedAccessConditions: {
-          sourceIfMatch: options.sourceConditions.ifMatch,
-          sourceIfModifiedSince: options.sourceConditions.ifModifiedSince,
-          sourceIfNoneMatch: options.sourceConditions.ifNoneMatch,
-          sourceIfUnmodifiedSince: options.sourceConditions.ifUnmodifiedSince,
-        },
-        sourceContentMD5: options.sourceContentMD5,
-        copySourceAuthorization: httpAuthorizationToString(options.sourceAuthorization),
-        tier: toAccessTier(options.tier),
-        blobTagsString: toBlobTagsString(options.tags),
-        immutabilityPolicyExpiry: options.immutabilityPolicy?.expiriesOn,
-        immutabilityPolicyMode: options.immutabilityPolicy?.policyMode,
-        legalHold: options.legalHold,
-        encryptionScope: options.encryptionScope,
-        copySourceTags: options.copySourceTags,
-        ...convertTracingToRequestOptionsBase(updatedOptions),
-      });
->>>>>>> bb592c23
     } catch (e: any) {
       span.setStatus({
         code: SpanStatusCode.ERROR,
