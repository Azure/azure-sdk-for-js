--- conflicted
+++ resolved
@@ -26,16 +26,11 @@
 export * from "./LoggingPolicyFactory";
 export * from "./TelemetryPolicyFactory";
 export * from "./UniqueRequestIDPolicyFactory";
-<<<<<<< HEAD
 export { CommonOptions } from "./StorageClient";
 export * from "./generatedModels";
 export { RestError };
-=======
-export { Models, RestError };
-export { CommonOptions } from "./StorageClient";
 export {
   PageBlobGetPageRangesDiffResponse,
   PageBlobGetPageRangesResponse,
   PageList
-} from "./PageBlobRangeResponse";
->>>>>>> 592b32e9
+} from "./PageBlobRangeResponse";