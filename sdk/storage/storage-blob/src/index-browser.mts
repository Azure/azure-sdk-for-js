// Copyright (c) Microsoft Corporation.
// Licensed under the MIT License.

import { RestError } from "@azure/core-rest-pipeline";

export * from "./BlobServiceClient.js";
export * from "./Clients.js";
export * from "./ContainerClient.js";
export * from "./BlobLeaseClient.js";
export * from "./BlobBatch.js";
export * from "./BlobBatchClient.js";
export * from "./BatchResponse.js";
export { SasIPRange } from "./sas/SasIPRange.js";
export { Range } from "./Range.js";
export {
  BlockBlobTier,
  BlobImmutabilityPolicy,
  PremiumPageBlobTier,
  Tags,
  TagConditions,
  ContainerRequestConditions,
  HttpAuthorization,
  ModificationConditions,
  MatchConditions,
  ObjectReplicationPolicy,
  getBlobServiceAccountAudience,
} from "./models.js";
export {
  Pipeline,
  PipelineLike,
  PipelineOptions,
  isPipelineLike,
  newPipeline,
  StoragePipelineOptions,
  RequestPolicyFactory,
  RequestPolicy,
  RequestPolicyOptions,
  WebResource,
  HttpOperationResponse,
  HttpHeaders,
  HttpRequestBody,
  IHttpClient,
  StorageOAuthScopes,
  ServiceClientOptions,
} from "./Pipeline.js";
<<<<<<< HEAD
export { BaseRequestPolicy } from "./policies/RequestPolicy.js";
export * from "./policies/AnonymousCredentialPolicy.js";
export * from "./policies/CredentialPolicy.js";
export * from "./StorageRetryPolicyFactory.js";
export * from "./StorageClient.js";
=======
export { CommonOptions } from "./StorageClient.js";
>>>>>>> e59b5521
export * from "./generatedModels.js";
export { RestError };
export {
  PageBlobGetPageRangesDiffResponse,
  PageBlobGetPageRangesResponse,
  PageList,
} from "./PageBlobRangeResponse.js";
export { logger } from "./log.js";

// Re-export from @azure/storage-common for backward compatibility
export {
  BaseRequestPolicy,
  AnonymousCredential,
  Credential,
  StorageBrowserPolicyFactory,
  StorageRetryPolicyFactory,
  StorageRetryOptions,
  StorageRetryPolicyType,
  AnonymousCredentialPolicy,
  CredentialPolicy,
  StorageBrowserPolicy,
  StorageRetryPolicy,
  storageBrowserPolicy,
  storageRetryPolicy,
  storageCorrectContentLengthPolicy,
  UserDelegationKey,
} from "@azure/storage-common";<|MERGE_RESOLUTION|>--- conflicted
+++ resolved
@@ -43,15 +43,7 @@
   StorageOAuthScopes,
   ServiceClientOptions,
 } from "./Pipeline.js";
-<<<<<<< HEAD
-export { BaseRequestPolicy } from "./policies/RequestPolicy.js";
-export * from "./policies/AnonymousCredentialPolicy.js";
-export * from "./policies/CredentialPolicy.js";
-export * from "./StorageRetryPolicyFactory.js";
 export * from "./StorageClient.js";
-=======
-export { CommonOptions } from "./StorageClient.js";
->>>>>>> e59b5521
 export * from "./generatedModels.js";
 export { RestError };
 export {
