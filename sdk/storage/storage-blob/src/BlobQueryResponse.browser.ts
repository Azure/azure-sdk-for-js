// Copyright (c) Microsoft Corporation.
// Licensed under the MIT license.

import {
  BlobDownloadResponseModel,
  BlobType,
  CopyStatusType,
  LeaseDurationType,
  LeaseStateType,
  LeaseStatusType,
  BlobQueryResponseModel
} from "./generatedModels";
import { Metadata } from "./models";
import { BlobQuickQueryStreamOptions } from "./utils/BlobQuickQueryStream";

/**
 * ONLY AVAILABLE IN BROWSER RUNTIME.
 *
 * BlobQueryResponse implements BlobDownloadResponseModel interface, and in browser runtime it will
 * parse avor data returned by blob query.
 */
export class BlobQueryResponse implements BlobDownloadResponseModel {
  /**
   * Indicates that the service supports
   * requests for partial file content.
   *
   * @readonly
   */
  public get acceptRanges(): string | undefined {
    return this.originalResponse.acceptRanges;
  }

  /**
   * Returns if it was previously specified
   * for the file.
   *
   * @readonly
   */
  public get cacheControl(): string | undefined {
    return this.originalResponse.cacheControl;
  }

  /**
   * Returns the value that was specified
   * for the 'x-ms-content-disposition' header and specifies how to process the
   * response.
   *
   * @readonly
   */
  public get contentDisposition(): string | undefined {
    return this.originalResponse.contentDisposition;
  }

  /**
   * Returns the value that was specified
   * for the Content-Encoding request header.
   *
   * @readonly
   */
  public get contentEncoding(): string | undefined {
    return this.originalResponse.contentEncoding;
  }

  /**
   * Returns the value that was specified
   * for the Content-Language request header.
   *
   * @readonly
   */
  public get contentLanguage(): string | undefined {
    return this.originalResponse.contentLanguage;
  }

  /**
   * The current sequence number for a
   * page blob. This header is not returned for block blobs or append blobs.
   *
   * @readonly
   */
  public get blobSequenceNumber(): number | undefined {
    return this.originalResponse.blobSequenceNumber;
  }

  /**
   * The blob's type. Possible values include:
   * 'BlockBlob', 'PageBlob', 'AppendBlob'.
   *
   * @readonly
   */
  public get blobType(): BlobType | undefined {
    return this.originalResponse.blobType;
  }

  /**
   * The number of bytes present in the
   * response body.
   *
   * @readonly
   */
  public get contentLength(): number | undefined {
    return this.originalResponse.contentLength;
  }

  /**
   * If the file has an MD5 hash and the
   * request is to read the full file, this response header is returned so that
   * the client can check for message content integrity. If the request is to
   * read a specified range and the 'x-ms-range-get-content-md5' is set to
   * true, then the request returns an MD5 hash for the range, as long as the
   * range size is less than or equal to 4 MB. If neither of these sets of
   * conditions is true, then no value is returned for the 'Content-MD5'
   * header.
   *
   * @readonly
   */
  public get contentMD5(): Uint8Array | undefined {
    return this.originalResponse.contentMD5;
  }

  /**
   * Indicates the range of bytes returned if
   * the client requested a subset of the file by setting the Range request
   * header.
   *
   * @readonly
   */
  public get contentRange(): string | undefined {
    return this.originalResponse.contentRange;
  }

  /**
   * The content type specified for the file.
   * The default content type is 'application/octet-stream'
   *
   * @readonly
   */
  public get contentType(): string | undefined {
    return this.originalResponse.contentType;
  }

  /**
   * Conclusion time of the last attempted
   * Copy File operation where this file was the destination file. This value
   * can specify the time of a completed, aborted, or failed copy attempt.
   *
   * @readonly
   */
  public get copyCompletedOn(): Date | undefined {
    return undefined;
  }

  /**
   * String identifier for the last attempted Copy
   * File operation where this file was the destination file.
   *
   * @readonly
   */
  public get copyId(): string | undefined {
    return this.originalResponse.copyId;
  }

  /**
   * Contains the number of bytes copied and
   * the total bytes in the source in the last attempted Copy File operation
   * where this file was the destination file. Can show between 0 and
   * Content-Length bytes copied.
   *
   * @readonly
   */
  public get copyProgress(): string | undefined {
    return this.originalResponse.copyProgress;
  }

  /**
   * URL up to 2KB in length that specifies the
   * source file used in the last attempted Copy File operation where this file
   * was the destination file.
   *
   * @readonly
   */
  public get copySource(): string | undefined {
    return this.originalResponse.copySource;
  }

  /**
   * State of the copy operation
   * identified by 'x-ms-copy-id'. Possible values include: 'pending',
   * 'success', 'aborted', 'failed'
   *
   * @readonly
   */
  public get copyStatus(): CopyStatusType | undefined {
    return this.originalResponse.copyStatus;
  }

  /**
   * Only appears when
   * x-ms-copy-status is failed or pending. Describes cause of fatal or
   * non-fatal copy operation failure.
   *
   * @readonly
   */
  public get copyStatusDescription(): string | undefined {
    return this.originalResponse.copyStatusDescription;
  }

  /**
   * When a blob is leased,
   * specifies whether the lease is of infinite or fixed duration. Possible
   * values include: 'infinite', 'fixed'.
   *
   * @readonly
   */
  public get leaseDuration(): LeaseDurationType | undefined {
    return this.originalResponse.leaseDuration;
  }

  /**
   * Lease state of the blob. Possible
   * values include: 'available', 'leased', 'expired', 'breaking', 'broken'.
   *
   * @readonly
   */
  public get leaseState(): LeaseStateType | undefined {
    return this.originalResponse.leaseState;
  }

  /**
   * The current lease status of the
   * blob. Possible values include: 'locked', 'unlocked'.
   *
   * @readonly
   */
  public get leaseStatus(): LeaseStatusType | undefined {
    return this.originalResponse.leaseStatus;
  }

  /**
   * A UTC date/time value generated by the service that
   * indicates the time at which the response was initiated.
   *
   * @readonly
   */
  public get date(): Date | undefined {
    return this.originalResponse.date;
  }

  /**
   * The number of committed blocks
   * present in the blob. This header is returned only for append blobs.
   *
   * @readonly
   */
  public get blobCommittedBlockCount(): number | undefined {
    return this.originalResponse.blobCommittedBlockCount;
  }

  /**
   * The ETag contains a value that you can use to
   * perform operations conditionally, in quotes.
   *
   * @readonly
   */
  public get etag(): string | undefined {
    return this.originalResponse.etag;
  }

  /**
   * The error code.
   *
   * @readonly
   */
  public get errorCode(): string | undefined {
    return this.originalResponse.errorCode;
  }

  /**
   * The value of this header is set to
   * true if the file data and application metadata are completely encrypted
   * using the specified algorithm. Otherwise, the value is set to false (when
   * the file is unencrypted, or if only parts of the file/application metadata
   * are encrypted).
   *
   * @readonly
   */
  public get isServerEncrypted(): boolean | undefined {
    return this.originalResponse.isServerEncrypted;
  }

  /**
   * If the blob has a MD5 hash, and if
   * request contains range header (Range or x-ms-range), this response header
   * is returned with the value of the whole blob's MD5 value. This value may
   * or may not be equal to the value returned in Content-MD5 header, with the
   * latter calculated from the requested range.
   *
   * @readonly
   */
  public get blobContentMD5(): Uint8Array | undefined {
    return this.originalResponse.blobContentMD5;
  }

  /**
   * Returns the date and time the file was last
   * modified. Any operation that modifies the file or its properties updates
   * the last modified time.
   *
   * @readonly
   */
  public get lastModified(): Date | undefined {
    return this.originalResponse.lastModified;
  }

  /**
   * A name-value pair
   * to associate with a file storage object.
   *
   * @readonly
   */
  public get metadata(): Metadata | undefined {
    return this.originalResponse.metadata;
  }

  /**
   * This header uniquely identifies the request
   * that was made and can be used for troubleshooting the request.
   *
   * @readonly
   */
  public get requestId(): string | undefined {
    return this.originalResponse.requestId;
  }

  /**
   * If a client request id header is sent in the request, this header will be present in the
   * response with the same value.
   *
   * @readonly
   */
  public get clientRequestId(): string | undefined {
    return this.originalResponse.clientRequestId;
  }

  /**
   * Indicates the version of the File service used
   * to execute the request.
   *
   * @readonly
   */
  public get version(): string | undefined {
    return this.originalResponse.version;
  }

  /**
   * The SHA-256 hash of the encryption key used to encrypt the blob. This value is only returned
   * when the blob was encrypted with a customer-provided key.
   *
   * @readonly
   */
  public get encryptionKeySha256(): string | undefined {
    return this.originalResponse.encryptionKeySha256;
  }

  /**
   * If the request is to read a specified range and the x-ms-range-get-content-crc64 is set to
   * true, then the request returns a crc64 for the range, as long as the range size is less than
   * or equal to 4 MB. If both x-ms-range-get-content-crc64 & x-ms-range-get-content-md5 is
   * specified in the same request, it will fail with 400(Bad Request)
   */
  public get contentCrc64(): Uint8Array | undefined {
    return this.originalResponse.contentCrc64;
  }

  /**
   * The response body as a browser Blob.
   * Always undefined in node.js.
   *
   * @readonly
   */
  public get blobBody(): Promise<Blob> | undefined {
    throw Error(`Quick query in browser is not supported yet.`);
  }

  /**
   * The response body as a node.js Readable stream.
   * Always undefined in the browser.
   *
   * @readonly
   */
  public get readableStreamBody(): NodeJS.ReadableStream | undefined {
    return undefined;
  }

<<<<<<< HEAD
=======
  /**
   * The HTTP response.
   */
  public get _response(): HttpResponse & {
    parsedHeaders: BlobDownloadHeaders;
  } {
    return this.originalResponse._response;
  }

>>>>>>> da8f04bb
  private originalResponse: BlobQueryResponseModel;

  /**
   * Creates an instance of BlobQueryResponse.
   *
   * @param originalResponse -
   * @param options -
   */
  public constructor(
    originalResponse: BlobQueryResponseModel,
    _options: BlobQuickQueryStreamOptions = {}
  ) {
    this.originalResponse = originalResponse;
  }
}<|MERGE_RESOLUTION|>--- conflicted
+++ resolved
@@ -391,18 +391,6 @@
     return undefined;
   }
 
-<<<<<<< HEAD
-=======
-  /**
-   * The HTTP response.
-   */
-  public get _response(): HttpResponse & {
-    parsedHeaders: BlobDownloadHeaders;
-  } {
-    return this.originalResponse._response;
-  }
-
->>>>>>> da8f04bb
   private originalResponse: BlobQueryResponseModel;
 
   /**
