// Copyright (c) Microsoft Corporation. All rights reserved.
// Licensed under the MIT License.
import {
  BaseRequestPolicy,
  bearerTokenAuthenticationPolicy,
  deserializationPolicy,
  getDefaultProxySettings,
  HttpClient as IHttpClient,
  HttpHeaders,
  HttpOperationResponse,
  HttpPipelineLogger as IHttpPipelineLogger,
  HttpPipelineLogLevel,
  HttpRequestBody,
  isNode,
  isTokenCredential,
  proxyPolicy,
  ProxySettings,
  RequestPolicy,
  RequestPolicyFactory,
  RequestPolicyOptions,
  ServiceClientOptions,
  TokenCredential,
<<<<<<< HEAD
  isTokenCredential,
  bearerTokenAuthenticationPolicy,
  ProxySettings,
  tracingPolicy
=======
  WebResource,
>>>>>>> 0c4f787b
} from "@azure/core-http";

import { BrowserPolicyFactory } from "./BrowserPolicyFactory";
import { AnonymousCredential } from "./credentials/AnonymousCredential";
import { SharedKeyCredential } from "./credentials/SharedKeyCredential";
import { DfsPolicyFactory } from "./DfsPolicyFactory";
import { KeepAliveOptions, KeepAlivePolicyFactory } from "./KeepAlivePolicyFactory";
import { LoggingPolicyFactory } from "./LoggingPolicyFactory";
import { RetryOptions, RetryPolicyFactory } from "./RetryPolicyFactory";
import { TelemetryOptions, TelemetryPolicyFactory } from "./TelemetryPolicyFactory";
import { UniqueRequestIDPolicyFactory } from "./UniqueRequestIDPolicyFactory";
<<<<<<< HEAD
import { SharedKeyCredential } from "./credentials/SharedKeyCredential";
import { AnonymousCredential } from "./credentials/AnonymousCredential";
import { StorageOAuthScopes } from "./utils/constants";
=======
import { DefaultStorageScope } from "./utils/constants";
>>>>>>> 0c4f787b

// Export following interfaces and types for customers who want to implement their
// own RequestPolicy or HTTPClient
export {
  BaseRequestPolicy,
  StorageOAuthScopes,
  deserializationPolicy,
  IHttpClient,
  IHttpPipelineLogger,
  HttpHeaders,
  HttpPipelineLogLevel,
  HttpRequestBody,
  HttpOperationResponse,
  WebResource,
  RequestPolicyFactory,
  RequestPolicy,
  RequestPolicyOptions
};

/**
 * Option interface for Pipeline constructor.
 *
 * @export
 * @interface PipelineOptions
 */
export interface PipelineOptions {
  /**
   * Optional. Configures the HTTP pipeline logger.
   *
   * @type {IHttpPipelineLogger}
   * @memberof PipelineOptions
   */
  logger?: IHttpPipelineLogger;
  /**
   * Optional. Configures the HTTP client to send requests and receive responses.
   *
   * @type {IHttpClient}
   * @memberof PipelineOptions
   */
  HTTPClient?: IHttpClient;
}

/**
 * A Pipeline class containing HTTP request policies.
 * You can create a default Pipeline by calling newPipeline().
 * Or you can create a Pipeline with your own policies by the constructor of Pipeline.
 * Refer to newPipeline() and provided policies as reference before
 * implementing your customized Pipeline.
 *
 * @export
 * @class Pipeline
 */
export class Pipeline {
  /**
   * A list of chained request policy factories.
   *
   * @type {RequestPolicyFactory[]}
   * @memberof Pipeline
   */
  public readonly factories: RequestPolicyFactory[];
  /**
   * Configures pipeline logger and HTTP client.
   *
   * @type {PipelineOptions}
   * @memberof Pipeline
   */
  public readonly options: PipelineOptions;

  /**
   * Creates an instance of Pipeline. Customize HTTPClient by implementing IHttpClient interface.
   *
   * @param {RequestPolicyFactory[]} factories
   * @param {PipelineOptions} [options={}]
   * @memberof Pipeline
   */
  constructor(factories: RequestPolicyFactory[], options: PipelineOptions = {}) {
    this.factories = factories;
    this.options = options;
  }

  /**
   * Transfer Pipeline object to ServiceClientOptions object which required by
   * ServiceClient constructor.
   *
   * @returns {ServiceClientOptions} The ServiceClientOptions object from this Pipeline.
   * @memberof Pipeline
   */
  public toServiceClientOptions(): ServiceClientOptions {
    return {
      httpClient: this.options.HTTPClient,
      httpPipelineLogger: this.options.logger,
      requestPolicyFactories: this.factories
    };
  }
}

/**
 * Option interface for newPipeline() method.
 *
 * @export
 * @interface NewPipelineOptions
 */
export interface NewPipelineOptions {
  proxy?: ProxySettings | string;
  /**
   * Telemetry configures the built-in telemetry policy behavior.
   *
   * @type {TelemetryOptions}
   * @memberof NewPipelineOptions
   */
  telemetry?: TelemetryOptions;
  /**
   * Configures the built-in retry policy behavior.
   *
   * @type {RetryOptions}
   * @memberof NewPipelineOptions
   */
  retryOptions?: RetryOptions;
  /**
   * Keep alive configurations. Default keep-alive is enabled.
   *
   * @type {KeepAliveOptions}
   * @memberof NewPipelineOptions
   */
  keepAliveOptions?: KeepAliveOptions;

  /**
   * Configures the HTTP pipeline logger.
   *
   * @type {IHttpPipelineLogger}
   * @memberof NewPipelineOptions
   */
  logger?: IHttpPipelineLogger;
  /**
   * Configures the HTTP client to send requests and receive responses.
   *
   * @type {IHttpClient}
   * @memberof NewPipelineOptions
   */
  httpClient?: IHttpClient;
}

/**
 * Creates a new Pipeline object with Credential provided.
 *
 * @export
 * @param {SharedKeyCredential | AnonymousCredential | TokenCredential} credential Such as AnonymousCredential, SharedKeyCredential
 *                                                  or a TokenCredential from @azure/identity.
 * @param {NewPipelineOptions} [pipelineOptions] Optional. Options.
 * @returns {Pipeline} A new Pipeline object.
 */
export function newPipeline(
  credential: SharedKeyCredential | AnonymousCredential | TokenCredential,
  pipelineOptions: NewPipelineOptions = {}
): Pipeline {
  // Order is important. Closer to the API at the top & closer to the network at the bottom.
  // The credential's policy factory must appear close to the wire so it can sign any
  // changes made by other factories (like UniqueRequestIDPolicyFactory)
  const factories: RequestPolicyFactory[] = [
<<<<<<< HEAD
    tracingPolicy(),
=======
    new DfsPolicyFactory(),
>>>>>>> 0c4f787b
    new KeepAlivePolicyFactory(pipelineOptions.keepAliveOptions),
    new TelemetryPolicyFactory(pipelineOptions.telemetry),
    new UniqueRequestIDPolicyFactory(),
    new BrowserPolicyFactory(),
    deserializationPolicy(), // Default deserializationPolicy is provided by protocol layer
    new RetryPolicyFactory(pipelineOptions.retryOptions),
    new LoggingPolicyFactory()
  ];

  if (isNode) {
    // ProxyPolicy is only avaiable in Node.js runtime, not in browsers
    let proxySettings: ProxySettings | undefined;
    if (typeof pipelineOptions.proxy === "string" || !pipelineOptions.proxy) {
      proxySettings = getDefaultProxySettings(pipelineOptions.proxy);
    } else {
      proxySettings = pipelineOptions.proxy;
    }
    factories.push(proxyPolicy(proxySettings));
  }
  factories.push(
    isTokenCredential(credential)
      ? bearerTokenAuthenticationPolicy(credential, StorageOAuthScopes)
      : credential
  );

  return new Pipeline(factories, {
    HTTPClient: pipelineOptions.httpClient,
    logger: pipelineOptions.logger
  });
}<|MERGE_RESOLUTION|>--- conflicted
+++ resolved
@@ -20,14 +20,11 @@
   RequestPolicyOptions,
   ServiceClientOptions,
   TokenCredential,
-<<<<<<< HEAD
   isTokenCredential,
   bearerTokenAuthenticationPolicy,
   ProxySettings,
-  tracingPolicy
-=======
+  tracingPolicy,
   WebResource,
->>>>>>> 0c4f787b
 } from "@azure/core-http";
 
 import { BrowserPolicyFactory } from "./BrowserPolicyFactory";
@@ -39,13 +36,10 @@
 import { RetryOptions, RetryPolicyFactory } from "./RetryPolicyFactory";
 import { TelemetryOptions, TelemetryPolicyFactory } from "./TelemetryPolicyFactory";
 import { UniqueRequestIDPolicyFactory } from "./UniqueRequestIDPolicyFactory";
-<<<<<<< HEAD
 import { SharedKeyCredential } from "./credentials/SharedKeyCredential";
 import { AnonymousCredential } from "./credentials/AnonymousCredential";
 import { StorageOAuthScopes } from "./utils/constants";
-=======
 import { DefaultStorageScope } from "./utils/constants";
->>>>>>> 0c4f787b
 
 // Export following interfaces and types for customers who want to implement their
 // own RequestPolicy or HTTPClient
@@ -205,11 +199,8 @@
   // The credential's policy factory must appear close to the wire so it can sign any
   // changes made by other factories (like UniqueRequestIDPolicyFactory)
   const factories: RequestPolicyFactory[] = [
-<<<<<<< HEAD
     tracingPolicy(),
-=======
     new DfsPolicyFactory(),
->>>>>>> 0c4f787b
     new KeepAlivePolicyFactory(pipelineOptions.keepAliveOptions),
     new TelemetryPolicyFactory(pipelineOptions.telemetry),
     new UniqueRequestIDPolicyFactory(),
