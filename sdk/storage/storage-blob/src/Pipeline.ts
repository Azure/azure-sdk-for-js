--- conflicted
+++ resolved
@@ -435,12 +435,8 @@
   };
   const policyInstance = factory.create(mockHttpClient, mockRequestPolicyOptions);
   const policyName = policyInstance.constructor.name;
-<<<<<<< HEAD
-  return knownPolicies.includes(policyName);
-=======
   // bundlers sometimes add a custom suffix to the class name to make it unique
   return knownPolicies.some((knownPolicyName) => {
     return policyName.startsWith(knownPolicyName);
   });
->>>>>>> fde8df1c
 }