--- conflicted
+++ resolved
@@ -1091,16 +1091,9 @@
    *    parameter, which will avoid Buffer.concat() operations.
    *
    * @param {Readable} stream Node.js Readable stream
-<<<<<<< HEAD
-   * @param {number} bufferSize Size of every buffer allocated, also the block size in the uploaded block blob
-   * @param {number} maxBuffers Max buffers will allocate during uploading, positive correlation
-   *                            with max uploading concurrency
-=======
-   * @param {BlockBlobClient} blockBlobClient A BlockBlobClient instance
    * @param {number} bufferSize Size of every buffer allocated, also the block size in the uploaded block blob. Default value is 8MB
    * @param {number} maxConcurrency  Max concurrency indicates the max number of buffers that can be allocated,
    *                                 positive correlation with max uploading concurrency. Default value is 5
->>>>>>> 357faccf
    * @param {BlockBlobUploadStreamOptions} [options] Options to Upload Stream to Block Blob operation.
    * @returns {Promise<BlobUploadCommonResponse>} Response data for the Blob Upload operation.
    */
