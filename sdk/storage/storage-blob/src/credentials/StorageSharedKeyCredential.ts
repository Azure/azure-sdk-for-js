--- conflicted
+++ resolved
@@ -37,22 +37,6 @@
   }
 
   /**
-<<<<<<< HEAD
-=======
-   * Creates a StorageSharedKeyCredentialPolicy object.
-   *
-   * @param nextPolicy -
-   * @param options -
-   */
-  public create(
-    nextPolicy: RequestPolicy,
-    options: RequestPolicyOptions
-  ): StorageSharedKeyCredentialPolicy {
-    return new StorageSharedKeyCredentialPolicy(nextPolicy, options, this);
-  }
-
-  /**
->>>>>>> da8f04bb
    * Generates a hash signature for an HTTP request or for a SAS.
    *
    * @param stringToSign -
