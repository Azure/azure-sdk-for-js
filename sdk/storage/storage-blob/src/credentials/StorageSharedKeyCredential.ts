--- conflicted
+++ resolved
@@ -48,24 +48,6 @@
   }
 
   /**
-<<<<<<< HEAD
-=======
-   * Creates a StorageSharedKeyCredentialPolicy object.
-   *
-   * @param nextPolicy -
-   * @param options -
-   *
-   * @memberof StorageSharedKeyCredential
-   */
-  public create(
-    nextPolicy: RequestPolicy,
-    options: RequestPolicyOptions
-  ): StorageSharedKeyCredentialPolicy {
-    return new StorageSharedKeyCredentialPolicy(nextPolicy, options, this);
-  }
-
-  /**
->>>>>>> 38a2bdd5
    * Generates a hash signature for an HTTP request or for a SAS.
    *
    * @param stringToSign -
