<<<<<<< HEAD
import { createHmac } from "crypto";
import { UserDelegationKey } from '../ServiceURL';
=======
import * as Crypto from "crypto";
import { UserDelegationKey } from "../BlobServiceClient";
>>>>>>> fe179f75

/**
 * ONLY AVAILABLE IN NODE.JS RUNTIME.
 *
 * UserDelegationKeyCredential is only used for generation of user delegation SAS.
 * @see https://docs.microsoft.com/en-us/rest/api/storageservices/create-user-delegation-sas
 *
 * @export
 * @class UserDelegationKeyCredential
 */
export class UserDelegationKeyCredential {
  /**
   * Azure Storage account name; readonly.
   *
   * @type {string}
   * @memberof UserDelegationKeyCredential
   */
  public readonly accountName: string;

  /**
   * Azure Storage user delegation key; readonly.
   *
   * @type {UserDelegationKey}
   * @memberof UserDelegationKeyCredential
   */
  public readonly userDelegationKey: UserDelegationKey;

  /**
   * Key value in Buffer type.
   *
   * @private
   * @type {Buffer}
   * @memberof UserDelegationKeyCredential
   */
  private readonly key: Buffer;

  /**
   * Creates an instance of UserDelegationKeyCredential.
   * @param {string} accountName
   * @param {UserDelegationKey} userDelegationKey
   * @memberof UserDelegationKeyCredential
   */
  constructor(accountName: string, userDelegationKey: UserDelegationKey) {
    this.accountName = accountName;
    this.userDelegationKey = userDelegationKey;
    this.key = Buffer.from(userDelegationKey.value, "base64");
  }

  /**
   * Generates a hash signature for an HTTP request or for a SAS.
   *
   * @param {string} stringToSign
   * @returns {string}
   * @memberof UserDelegationKeyCredential
   */
  public computeHMACSHA256(stringToSign: string): string {
    // console.log(`stringToSign: ${JSON.stringify(stringToSign)}`);

<<<<<<< HEAD
    return createHmac("sha256", this.key)
=======
    return Crypto.createHmac("sha256", this.key)
>>>>>>> fe179f75
      .update(stringToSign, "utf8")
      .digest("base64");
  }
}<|MERGE_RESOLUTION|>--- conflicted
+++ resolved
@@ -1,10 +1,5 @@
-<<<<<<< HEAD
 import { createHmac } from "crypto";
-import { UserDelegationKey } from '../ServiceURL';
-=======
-import * as Crypto from "crypto";
 import { UserDelegationKey } from "../BlobServiceClient";
->>>>>>> fe179f75
 
 /**
  * ONLY AVAILABLE IN NODE.JS RUNTIME.
@@ -63,11 +58,7 @@
   public computeHMACSHA256(stringToSign: string): string {
     // console.log(`stringToSign: ${JSON.stringify(stringToSign)}`);
 
-<<<<<<< HEAD
     return createHmac("sha256", this.key)
-=======
-    return Crypto.createHmac("sha256", this.key)
->>>>>>> fe179f75
       .update(stringToSign, "utf8")
       .digest("base64");
   }
