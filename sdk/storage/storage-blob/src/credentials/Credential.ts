// Copyright (c) Microsoft Corporation.
// Licensed under the MIT license.

import { PipelinePolicy, PipelineRequest, PipelineResponse, SendRequest } from "@azure/core-https";

/**
 * Credential is an abstract class for Azure Storage HTTP requests signing. This
 * class will host an credentialPolicyCreator factory which generates CredentialPolicy.
 */
<<<<<<< HEAD
export abstract class Credential implements PipelinePolicy {
  public abstract name: string;
  public sendRequest(request: PipelineRequest, next: SendRequest): Promise<PipelineResponse> {
    return next(this.signRequest(request));
=======
export abstract class Credential implements RequestPolicyFactory {
  /**
   * Creates a RequestPolicy object.
   *
   * @param _nextPolicy -
   * @param _options -
   */
  public create(
    // tslint:disable-next-line:variable-name
    _nextPolicy: RequestPolicy,
    // tslint:disable-next-line:variable-name
    _options: RequestPolicyOptions
  ): RequestPolicy {
    throw new Error("Method should be implemented in children classes.");
>>>>>>> da8f04bb
  }
  protected abstract signRequest(request: PipelineRequest): PipelineRequest;
}<|MERGE_RESOLUTION|>--- conflicted
+++ resolved
@@ -7,27 +7,10 @@
  * Credential is an abstract class for Azure Storage HTTP requests signing. This
  * class will host an credentialPolicyCreator factory which generates CredentialPolicy.
  */
-<<<<<<< HEAD
 export abstract class Credential implements PipelinePolicy {
   public abstract name: string;
   public sendRequest(request: PipelineRequest, next: SendRequest): Promise<PipelineResponse> {
     return next(this.signRequest(request));
-=======
-export abstract class Credential implements RequestPolicyFactory {
-  /**
-   * Creates a RequestPolicy object.
-   *
-   * @param _nextPolicy -
-   * @param _options -
-   */
-  public create(
-    // tslint:disable-next-line:variable-name
-    _nextPolicy: RequestPolicy,
-    // tslint:disable-next-line:variable-name
-    _options: RequestPolicyOptions
-  ): RequestPolicy {
-    throw new Error("Method should be implemented in children classes.");
->>>>>>> da8f04bb
   }
   protected abstract signRequest(request: PipelineRequest): PipelineRequest;
 }