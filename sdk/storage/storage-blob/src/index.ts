// Copyright (c) Microsoft Corporation. All rights reserved.
// Licensed under the MIT License.

import { RestError } from "@azure/core-http";

export * from "./BlobServiceClient";
export * from "./ContainerClient";
// ordering of these clients is important as there are circular dependencies
export * from "./BlobClient";
export * from "./AppendBlobClient";
export * from "./BlockBlobClient";
export * from "./PageBlobClient";
export * from "./AccountSASPermissions";
export * from "./AccountSASResourceTypes";
export * from "./AccountSASServices";
export * from "./AccountSASSignatureValues";
export * from "./BatchRequest";
export * from "./BatchResponse";
export * from "./BlobSASPermissions";
export * from "./BlobSASSignatureValues";
export * from "./BrowserPolicyFactory";
export * from "./ContainerSASPermissions";
export * from "./credentials/AnonymousCredential";
export * from "./credentials/Credential";
export * from "./credentials/SharedKeyCredential";
export { SasIPRange } from "./SasIPRange";
export { Range } from "./Range";
export * from "./LeaseClient";
export { BlockBlobTier, PremiumPageBlobTier } from "./models";
export * from "./Pipeline";
export * from "./policies/AnonymousCredentialPolicy";
export * from "./policies/CredentialPolicy";
export * from "./RetryPolicyFactory";
export * from "./LoggingPolicyFactory";
export * from "./policies/SharedKeyCredentialPolicy";
export * from "./TelemetryPolicyFactory";
export * from "./UniqueRequestIDPolicyFactory";
export * from "./SASQueryParameters";
<<<<<<< HEAD
export { CommonOptions } from "./StorageClient";
export * from "./generatedModels";
export { RestError };
=======
export { Models, RestError };
export { CommonOptions } from "./StorageClient";
export {
  PageBlobGetPageRangesDiffResponse,
  PageBlobGetPageRangesResponse,
  PageList
} from "./PageBlobRangeResponse";
>>>>>>> 592b32e9
<|MERGE_RESOLUTION|>--- conflicted
+++ resolved
@@ -36,16 +36,11 @@
 export * from "./TelemetryPolicyFactory";
 export * from "./UniqueRequestIDPolicyFactory";
 export * from "./SASQueryParameters";
-<<<<<<< HEAD
 export { CommonOptions } from "./StorageClient";
 export * from "./generatedModels";
 export { RestError };
-=======
-export { Models, RestError };
-export { CommonOptions } from "./StorageClient";
 export {
   PageBlobGetPageRangesDiffResponse,
   PageBlobGetPageRangesResponse,
   PageList
-} from "./PageBlobRangeResponse";
->>>>>>> 592b32e9
+} from "./PageBlobRangeResponse";