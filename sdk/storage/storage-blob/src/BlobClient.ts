--- conflicted
+++ resolved
@@ -1,68 +1,55 @@
 // Copyright (c) Microsoft Corporation. All rights reserved.
 // Licensed under the MIT License.
 import { AbortSignal, AbortSignalLike } from "@azure/abort-controller";
-import { isNode, isTokenCredential, TokenCredential, TransferProgressEvent } from "@azure/core-http";
-
-<<<<<<< HEAD
 import {
   isNode,
-  TransferProgressEvent,
+  isTokenCredential,
   TokenCredential,
-  isTokenCredential
+  TransferProgressEvent
 } from "@azure/core-http";
+
 import { CanonicalCode } from "@azure/core-tracing";
 import * as Models from "./generated/src/models";
-import { AbortSignalLike } from "@azure/abort-controller";
-=======
->>>>>>> 0c4f787b
 import { BlobDownloadResponse } from "./BlobDownloadResponse";
 import { ContextAborter } from "./ContextAborter";
-import { AnonymousCredential } from "./credentials/AnonymousCredential";
-import { SharedKeyCredential } from "./credentials/SharedKeyCredential";
-import * as Models from "./generated/src/models";
 import { Blob } from "./generated/src/operations";
-import { AppendBlobClient, BlockBlobClient, PageBlobClient, StorageClient } from "./internal";
-import { LeaseClient } from "./LeaseClient";
+import {
+  AppendBlobClient,
+  BlockBlobClient,
+  PageBlobClient,
+  StorageClient,
+  CommonOptions
+} from "./internal";
 import {
   BlobAccessConditions,
   BlockBlobTier,
   ensureCpkIfSpecified,
   Metadata,
   PremiumPageBlobTier,
-  toAccessTier,
+  toAccessTier
 } from "./models";
 import { newPipeline, NewPipelineOptions, Pipeline } from "./Pipeline";
 import { DfsContext } from "./policies/DfsPolicy";
 import { rangeToString } from "./Range";
-import { Batch } from "./utils/Batch";
 import {
   DEFAULT_BLOB_DOWNLOAD_BLOCK_BYTES,
   DEFAULT_MAX_DOWNLOAD_RETRY_REQUESTS,
-  URLConstants,
+  URLConstants
 } from "./utils/constants";
-import {
-  extractConnectionStringParts,
-<<<<<<< HEAD
-  appendToURLPath
-} from "./utils/utils.common";
-import { readStreamToLocalFile } from "./utils/utils.node";
-import { AppendBlobClient, StorageClient, CommonOptions } from "./internal";
-import { BlockBlobClient } from "./internal";
-import { PageBlobClient } from "./internal";
+import { extractConnectionStringParts, appendToURLPath } from "./utils/utils.common";
+
 import { SharedKeyCredential } from "./credentials/SharedKeyCredential";
 import { AnonymousCredential } from "./credentials/AnonymousCredential";
 import { Batch } from "./utils/Batch";
 import { streamToBuffer } from "./utils/utils.node";
 import { LeaseClient } from "./LeaseClient";
 import { createSpan } from "./utils/tracing";
-=======
+import {
   getURLHost,
   getURLPath,
   readStreamToLocalFile,
-  setURLParameter,
+  setURLParameter
 } from "./utils/utils.common";
-import { streamToBuffer } from "./utils/utils.node";
->>>>>>> 0c4f787b
 
 /**
  * Options to configure Blob - Download operation.
