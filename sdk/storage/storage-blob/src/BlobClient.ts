--- conflicted
+++ resolved
@@ -61,7 +61,6 @@
 import { streamToBuffer } from "./utils/utils.node";
 import { BlobLeaseClient } from "./BlobLeaseClient";
 import { createSpan } from "./utils/tracing";
-<<<<<<< HEAD
 import { HttpRequestBody } from "@azure/core-http";
 import {
   AppendBlobCreateResponse,
@@ -110,7 +109,6 @@
   PageBlobGetPageRangesResponse,
   rangeResponseFromModel
 } from "./PageBlobRangeResponse";
-=======
 import {
   BlobBeginCopyFromUrlPoller,
   BlobBeginCopyFromUrlPollState,
@@ -160,7 +158,6 @@
  * @interface BlobBeginCopyFromURLResponse
  */
 export interface BlobBeginCopyFromURLResponse extends BlobStartCopyFromURLResponse {}
->>>>>>> b5fc0896
 
 /**
  * Options to configure Blob - Download operation.
@@ -1853,7 +1850,56 @@
       throw new Error("Unable to extract blobName and containerName with provided information.");
     }
   }
-<<<<<<< HEAD
+
+  /**
+   * Asynchronously copies a blob to a destination within the storage account.
+   * In version 2012-02-12 and later, the source for a Copy Blob operation can be
+   * a committed blob in any Azure storage account.
+   * Beginning with version 2015-02-21, the source for a Copy Blob operation can be
+   * an Azure file in any Azure storage account.
+   * Only storage accounts created on or after June 7th, 2012 allow the Copy Blob
+   * operation to copy from another storage account.
+   * @see https://docs.microsoft.com/en-us/rest/api/storageservices/copy-blob
+   *
+   * @param {string} copySource url to the source Azure Blob/File.
+   * @param {BlobStartCopyFromURLOptions} [options] Optional options to the Blob Start Copy From URL operation.
+   * @returns {Promise<BlobStartCopyFromURLResponse>}
+   * @memberof BlobClient
+   */
+  private async startCopyFromURL(
+    copySource: string,
+    options: BlobStartCopyFromURLOptions = {}
+  ): Promise<BlobStartCopyFromURLResponse> {
+    const { span, spanOptions } = createSpan("BlobClient-startCopyFromURL", options.spanOptions);
+    options.conditions = options.conditions || {};
+    options.sourceConditions = options.sourceConditions || {};
+
+    try {
+      return this.blobContext.startCopyFromURL(copySource, {
+        abortSignal: options.abortSignal,
+        leaseAccessConditions: options.conditions,
+        metadata: options.metadata,
+        modifiedAccessConditions: options.conditions,
+        sourceModifiedAccessConditions: {
+          sourceIfMatch: options.sourceConditions.ifMatch,
+          sourceIfModifiedSince: options.sourceConditions.ifModifiedSince,
+          sourceIfNoneMatch: options.sourceConditions.ifNoneMatch,
+          sourceIfUnmodifiedSince: options.sourceConditions.ifUnmodifiedSince
+        },
+        rehydratePriority: options.rehydratePriority,
+        tier: toAccessTier(options.tier),
+        spanOptions
+      });
+    } catch (e) {
+      span.setStatus({
+        code: CanonicalCode.UNKNOWN,
+        message: e.message
+      });
+      throw e;
+    } finally {
+      span.end();
+    }
+  }
 }
 
 /**
@@ -2153,7 +2199,7 @@
             appendToURLPath(extractedCreds.url, encodeURIComponent(containerName)),
             encodeURIComponent(blobName)
           );
-          options.proxy = extractedCreds.proxyUri;
+          options.proxyOptions = getDefaultProxySettings(extractedCreds.proxyUri);
           pipeline = newPipeline(sharedKeyCredential, options);
         } else {
           throw new Error("Account connection string is only supported in Node.js environment");
@@ -2313,37 +2359,6 @@
         sourceContentCrc64: options.sourceContentCrc64,
         leaseAccessConditions: options.conditions,
         appendPositionAccessConditions: options.conditions,
-=======
-
-  /**
-   * Asynchronously copies a blob to a destination within the storage account.
-   * In version 2012-02-12 and later, the source for a Copy Blob operation can be
-   * a committed blob in any Azure storage account.
-   * Beginning with version 2015-02-21, the source for a Copy Blob operation can be
-   * an Azure file in any Azure storage account.
-   * Only storage accounts created on or after June 7th, 2012 allow the Copy Blob
-   * operation to copy from another storage account.
-   * @see https://docs.microsoft.com/en-us/rest/api/storageservices/copy-blob
-   *
-   * @param {string} copySource url to the source Azure Blob/File.
-   * @param {BlobStartCopyFromURLOptions} [options] Optional options to the Blob Start Copy From URL operation.
-   * @returns {Promise<BlobStartCopyFromURLResponse>}
-   * @memberof BlobClient
-   */
-  private async startCopyFromURL(
-    copySource: string,
-    options: BlobStartCopyFromURLOptions = {}
-  ): Promise<BlobStartCopyFromURLResponse> {
-    const { span, spanOptions } = createSpan("BlobClient-startCopyFromURL", options.spanOptions);
-    options.conditions = options.conditions || {};
-    options.sourceConditions = options.sourceConditions || {};
-
-    try {
-      return this.blobContext.startCopyFromURL(copySource, {
-        abortSignal: options.abortSignal,
-        leaseAccessConditions: options.conditions,
-        metadata: options.metadata,
->>>>>>> b5fc0896
         modifiedAccessConditions: options.conditions,
         sourceModifiedAccessConditions: {
           sourceIfMatch: options.sourceConditions.ifMatch,
@@ -2351,7 +2366,6 @@
           sourceIfNoneMatch: options.sourceConditions.ifNoneMatch,
           sourceIfUnmodifiedSince: options.sourceConditions.ifUnmodifiedSince
         },
-<<<<<<< HEAD
         cpkInfo: options.customerProvidedKey,
         spanOptions
       });
@@ -2905,7 +2919,7 @@
             appendToURLPath(extractedCreds.url, encodeURIComponent(containerName)),
             encodeURIComponent(blobName)
           );
-          options.proxy = extractedCreds.proxyUri;
+          options.proxyOptions = getDefaultProxySettings(extractedCreds.proxyUri);
           pipeline = newPipeline(sharedKeyCredential, options);
         } else {
           throw new Error("Account connection string is only supported in Node.js environment");
@@ -4060,7 +4074,7 @@
             appendToURLPath(extractedCreds.url, encodeURIComponent(containerName)),
             encodeURIComponent(blobName)
           );
-          options.proxy = extractedCreds.proxyUri;
+          options.proxyOptions = getDefaultProxySettings(extractedCreds.proxyUri);
           pipeline = newPipeline(sharedKeyCredential, options);
         } else {
           throw new Error("Account connection string is only supported in Node.js environment");
@@ -4132,9 +4146,6 @@
         metadata: options.metadata,
         modifiedAccessConditions: options.conditions,
         cpkInfo: options.customerProvidedKey,
-=======
-        rehydratePriority: options.rehydratePriority,
->>>>>>> b5fc0896
         tier: toAccessTier(options.tier),
         spanOptions
       });
@@ -4148,7 +4159,6 @@
       span.end();
     }
   }
-<<<<<<< HEAD
 
   /**
    * Writes 1 or more pages to the page blob. The start and end offsets must be a multiple of 512.
@@ -4485,6 +4495,4 @@
       span.end();
     }
   }
-=======
->>>>>>> b5fc0896
 }