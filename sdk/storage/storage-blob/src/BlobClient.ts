--- conflicted
+++ resolved
@@ -347,11 +347,7 @@
    * @type {ModifiedAccessConditions}
    * @memberof BlobAcquireLeaseOptions
    */
-<<<<<<< HEAD
-  conditions?: Models.ModifiedAccessConditions;
-=======
-  modifiedAccessConditions?: ModifiedAccessConditions;
->>>>>>> e0fdc875
+  conditions?: ModifiedAccessConditions;
 }
 
 /**
@@ -375,11 +371,7 @@
    * @type {ModifiedAccessConditions}
    * @memberof BlobReleaseLeaseOptions
    */
-<<<<<<< HEAD
-  conditions?: Models.ModifiedAccessConditions;
-=======
-  modifiedAccessConditions?: ModifiedAccessConditions;
->>>>>>> e0fdc875
+  conditions?: ModifiedAccessConditions;
 }
 
 /**
@@ -403,11 +395,7 @@
    * @type {ModifiedAccessConditions}
    * @memberof BlobRenewLeaseOptions
    */
-<<<<<<< HEAD
-  conditions?: Models.ModifiedAccessConditions;
-=======
-  modifiedAccessConditions?: ModifiedAccessConditions;
->>>>>>> e0fdc875
+  conditions?: ModifiedAccessConditions;
 }
 
 /**
@@ -431,11 +419,7 @@
    * @type {ModifiedAccessConditions}
    * @memberof BlobChangeLeaseOptions
    */
-<<<<<<< HEAD
-  conditions?: Models.ModifiedAccessConditions;
-=======
-  modifiedAccessConditions?: ModifiedAccessConditions;
->>>>>>> e0fdc875
+  conditions?: ModifiedAccessConditions;
 }
 
 /**
@@ -459,11 +443,7 @@
    * @type {ModifiedAccessConditions}
    * @memberof BlobBreakLeaseOptions
    */
-<<<<<<< HEAD
-  conditions?: Models.ModifiedAccessConditions;
-=======
-  modifiedAccessConditions?: ModifiedAccessConditions;
->>>>>>> e0fdc875
+  conditions?: ModifiedAccessConditions;
 }
 
 /**
@@ -539,11 +519,7 @@
    * @type {ModifiedAccessConditions}
    * @memberof BlobStartCopyFromURLOptions
    */
-<<<<<<< HEAD
-  sourceConditions?: Models.ModifiedAccessConditions;
-=======
-  sourceModifiedAccessConditions?: ModifiedAccessConditions;
->>>>>>> e0fdc875
+  sourceConditions?: ModifiedAccessConditions;
   /**
    * Access tier.
    * More Details - https://docs.microsoft.com/en-us/azure/storage/blobs/storage-blob-storage-tiers
@@ -584,11 +560,7 @@
    * @type {LeaseAccessConditions}
    * @memberof BlobAbortCopyFromURLOptions
    */
-<<<<<<< HEAD
-  conditions?: Models.LeaseAccessConditions;
-=======
-  leaseAccessConditions?: LeaseAccessConditions;
->>>>>>> e0fdc875
+  conditions?: LeaseAccessConditions;
 }
 
 /**
@@ -626,11 +598,7 @@
    * @type {ModifiedAccessConditions}
    * @memberof BlobSyncCopyFromURLOptions
    */
-<<<<<<< HEAD
-  sourceConditions?: Models.ModifiedAccessConditions;
-=======
-  sourceModifiedAccessConditions?: ModifiedAccessConditions;
->>>>>>> e0fdc875
+  sourceConditions?: ModifiedAccessConditions;
 }
 
 /**
@@ -655,11 +623,7 @@
    * @type {LeaseAccessConditions}
    * @memberof BlobSetTierOptions
    */
-<<<<<<< HEAD
-  conditions?: Models.LeaseAccessConditions;
-=======
-  leaseAccessConditions?: LeaseAccessConditions;
->>>>>>> e0fdc875
+  conditions?: LeaseAccessConditions;
   /**
    * Rehydrate Priority - possible values include 'High', 'Standard'.
    * More Details - https://docs.microsoft.com/en-us/azure/storage/blobs/storage-blob-rehydration#rehydrate-an-archived-blob-to-an-online-tier
@@ -980,16 +944,9 @@
     offset: number = 0,
     count?: number,
     options: BlobDownloadOptions = {}
-<<<<<<< HEAD
-  ): Promise<Models.BlobDownloadResponse> {
+  ): Promise<BlobDownloadResponse> {
     options.conditions = options.conditions || {};
     options.conditions = options.conditions || {};
-=======
-  ): Promise<BlobDownloadResponseModel> {
-    options.blobAccessConditions = options.blobAccessConditions || {};
-    options.blobAccessConditions.modifiedAccessConditions =
-      options.blobAccessConditions.modifiedAccessConditions || {};
->>>>>>> e0fdc875
     ensureCpkIfSpecified(options.customerProvidedKey, this.isHttps);
 
     const { span, spanOptions } = createSpan("BlobClient-download", options.spanOptions);
@@ -1034,13 +991,8 @@
       return new BlobDownloadResponse(
         res,
         async (start: number): Promise<NodeJS.ReadableStream> => {
-<<<<<<< HEAD
-          const updatedOptions: Models.BlobDownloadOptionalParams = {
+          const updatedOptions: BlobDownloadOptionalParams = {
             leaseAccessConditions: options.conditions,
-=======
-          const updatedOptions: BlobDownloadOptionalParams = {
-            leaseAccessConditions: options.blobAccessConditions!.leaseAccessConditions,
->>>>>>> e0fdc875
             modifiedAccessConditions: {
               ifMatch: options.conditions!.ifMatch || res.eTag,
               ifModifiedSince: options.conditions!.ifModifiedSince,
