// Copyright (c) Microsoft Corporation.
// Licensed under the MIT license.

<<<<<<< HEAD
import { createSpanFunction } from "@azure/core-tracing";
=======
import { createTracingClient } from "@azure/core-tracing";
import { SDK_VERSION } from "./constants";
>>>>>>> fde8df1c

/**
 * Creates a span using the global tracer.
 * @internal
 */
export const tracingClient = createTracingClient({
  packageName: "@azure/storage-blob",
  packageVersion: SDK_VERSION,
  namespace: "Microsoft.Storage",
});<|MERGE_RESOLUTION|>--- conflicted
+++ resolved
@@ -1,12 +1,8 @@
 // Copyright (c) Microsoft Corporation.
 // Licensed under the MIT license.
 
-<<<<<<< HEAD
-import { createSpanFunction } from "@azure/core-tracing";
-=======
 import { createTracingClient } from "@azure/core-tracing";
 import { SDK_VERSION } from "./constants";
->>>>>>> fde8df1c
 
 /**
  * Creates a span using the global tracer.
