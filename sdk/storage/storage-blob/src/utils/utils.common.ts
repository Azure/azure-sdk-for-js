// Copyright (c) Microsoft Corporation. All rights reserved.
// Licensed under the MIT License.
<<<<<<< HEAD

import { AbortSignalLike } from "@azure/abort-controller";
import { HttpHeaders, isNode, URLBuilder } from "@azure/core-http";
import { HeaderConstants, URLConstants, DevelopmentConnectionString } from "./constants";
=======
import { AbortSignalLike } from "@azure/abort-controller";
import { HttpHeaders, isNode, URLBuilder } from "@azure/core-http";
import * as fs from "fs";

import { HeaderConstants, URLConstants } from "./constants";
>>>>>>> 0c4f787b

/**
 * Reserved URL characters must be properly escaped for Storage services like Blob or File.
 *
 * ## URL encode and escape strategy for JS SDKs
 *
 * When customers pass a URL string into XxxClient classes constrcutor, the URL string may already be URL encoded or not.
 * But before sending to Azure Storage server, the URL must be encoded. However, it's hard for a SDK to guess whether the URL
 * string has been encoded or not. We have 2 potential strategies, and chose strategy two for the XxxClient constructors.
 *
 * ### Strategy One: Assume the customer URL string is not encoded, and always encode URL string in SDK.
 *
 * This is what legacy V2 SDK does, simple and works for most of the cases.
 * - When customer URL string is "http://account.blob.core.windows.net/con/b:",
 *   SDK will encode it to "http://account.blob.core.windows.net/con/b%3A" and send to server. A blob named "b:" will be created.
 * - When customer URL string is "http://account.blob.core.windows.net/con/b%3A",
 *   SDK will encode it to "http://account.blob.core.windows.net/con/b%253A" and send to server. A blob named "b%3A" will be created.
 *
 * But this strategy will make it not possible to create a blob with "?" in it's name. Because when customer URL string is
 * "http://account.blob.core.windows.net/con/blob?name", the "?name" will be treated as URL paramter instead of blob name.
 * If customer URL string is "http://account.blob.core.windows.net/con/blob%3Fname", a blob named "blob%3Fname" will be created.
 * V2 SDK doesn't have this issue because it doesn't allow customer pass in a full URL, it accepts a separate blob name and encodeURIComponent for it.
 * We cannot accept a SDK cannot create a blob name with "?". So we implement strategy two:
 *
 * ### Strategy Two: SDK doesn't assume the URL has been encoded or not. It will just escape the special characters.
 *
 * This is what V10 Blob Go SDK does. It accepts a URL type in Go, and call url.EscapedPath() to escape the special chars unescaped.
 * - When customer URL string is "http://account.blob.core.windows.net/con/b:",
 *   SDK will escape ":" like "http://account.blob.core.windows.net/con/b%3A" and send to server. A blob named "b:" will be created.
 * - When customer URL string is "http://account.blob.core.windows.net/con/b%3A",
 *   There is no special characters, so send "http://account.blob.core.windows.net/con/b%3A" to server. A blob named "b:" will be created.
 * - When customer URL string is "http://account.blob.core.windows.net/con/b%253A",
 *   There is no special characters, so send "http://account.blob.core.windows.net/con/b%253A" to server. A blob named "b%3A" will be created.
 *
 * This strategy gives us flexibility to create with any special characters. But "%" will be treated as a special characters, if the URL string
 * is not encoded, there shouldn't a "%" in the URL string, otherwise the URL is not a valid URL.
 * If customer needs to create a blob with "%" in it's blob name, use "%25" insead of "%". Just like above 3rd sample.
 * And following URL strings are invalid:
 * - "http://account.blob.core.windows.net/con/b%"
 * - "http://account.blob.core.windows.net/con/b%2"
 * - "http://account.blob.core.windows.net/con/b%G"
 *
 * Another special character is "?", use "%2F" to represent a blob name with "?" in a URL string.
 *
 * ### Strategy for containerName, blobName or other specific XXXName parameters in methods such as `containerClient.getBlobClient(blobName)`
 *
 * We will apply strategy one, and call encodeURIComponent for these parameters like blobName. Because what customers passes in is a plain name instead of a URL.
 *
 * @see https://docs.microsoft.com/en-us/rest/api/storageservices/naming-and-referencing-containers--blobs--and-metadata
 * @see https://docs.microsoft.com/en-us/rest/api/storageservices/naming-and-referencing-shares--directories--files--and-metadata
 *
 * @export
 * @param {string} url
 * @returns {string}
 */
export function escapeURLPath(url: string): string {
  const urlParsed = URLBuilder.parse(url);

  let path = urlParsed.getPath();
  path = path || "/";

  path = escape(path);
  urlParsed.setPath(path);

  return urlParsed.toString();
}

export interface ConnectionString {
  kind: "AccountConnString" | "SASConnString";
  url: string;
  accountName: string;
  accountKey?: any;
  accountSas?: string;
  proxyUri?: string; // Development Connection String may contain proxyUri
}

function getProxyUriFromDevConnString(connectionString: string): string {
  // Development Connection String
  // https://docs.microsoft.com/en-us/azure/storage/common/storage-configure-connection-string#connect-to-the-emulator-account-using-the-well-known-account-name-and-key
  let proxyUri = "";
  if (connectionString.search("DevelopmentStorageProxyUri=") !== -1) {
    // CONNECTION_STRING=UseDevelopmentStorage=true;DevelopmentStorageProxyUri=http://myProxyUri
    const matchCredentials = connectionString.split(";");
    for (const element of matchCredentials) {
      if (element.trim().startsWith("DevelopmentStorageProxyUri=")) {
        proxyUri = element.trim().match("DevelopmentStorageProxyUri=(.*)")![1];
      }
    }
  }
  return proxyUri;
}

function getValueInConnString(
  connectionString: string,
  argument:
    | "BlobEndpoint"
    | "AccountName"
    | "AccountKey"
    | "DefaultEndpointsProtocol"
    | "EndpointSuffix"
    | "SharedAccessSignature"
) {
  const elements = connectionString.split(";");
  for (const element of elements) {
    if (element.trim().startsWith(argument)) {
      return element.trim().match(argument + "=(.*)")![1];
    }
  }
  return "";
}

/**
 * Compatible Object.entries support.
 * For example, {a: 1, b: 2} will return [["a", "1"], ["b", "2"]].
 *
 * @export
 * @param {*} obj
 * @returns {Array<Array<string>>}
 */
export function objectEntries(obj: any): Array<Array<string>> {
  const ownProps = Object.keys(obj);
  let i = ownProps.length;
  const resArray = new Array(i);
  while (i--) {
    resArray[i] = [ownProps[i], obj[ownProps[i]]];
  }
  return resArray;
}

/**
 * Extracts the parts of an Azure Storage account connection string.
 *
 * @export
 * @param {string} connectionString Connection string.
 * @returns {ConnString}  String key value pairs of the storage account's url and credentials.
 */
export function extractConnectionStringParts(connectionString: string): ConnectionString {
  let proxyUri = "";

  if (connectionString.startsWith("UseDevelopmentStorage=true")) {
    // Development connection string
    proxyUri = getProxyUriFromDevConnString(connectionString);
    connectionString = DevelopmentConnectionString;
  }

  // Matching BlobEndpoint in the Account connection string
  let blobEndpoint = getValueInConnString(connectionString, "BlobEndpoint");
  // Slicing off '/' at the end if exists
  // (The methods that use `extractConnectionStringParts` expect the url to not have `/` at the end)
  blobEndpoint = blobEndpoint.endsWith("/") ? blobEndpoint.slice(0, -1) : blobEndpoint;

  if (
    connectionString.search("DefaultEndpointsProtocol=") !== -1 &&
    connectionString.search("AccountKey=") !== -1
  ) {
    // Account connection string

    let defaultEndpointsProtocol = "";
    let accountName = "";
    let accountKey = Buffer.from("accountKey", "base64");
    let endpointSuffix = "";

    // Get account name and key
    accountName = getValueInConnString(connectionString, "AccountName");
    accountKey = Buffer.from(getValueInConnString(connectionString, "AccountKey"), "base64");

    if (!blobEndpoint) {
      // BlobEndpoint is not present in the Account connection string
      // Can be obtained from `${defaultEndpointsProtocol}://${accountName}.blob.${endpointSuffix}`

      defaultEndpointsProtocol = getValueInConnString(connectionString, "DefaultEndpointsProtocol");
      const protocol = defaultEndpointsProtocol!.toLowerCase();
      if (protocol !== "https" && protocol !== "http") {
        throw new Error(
          "Invalid DefaultEndpointsProtocol in the provided Connection String. Expecting 'https' or 'http'"
        );
      }

      endpointSuffix = getValueInConnString(connectionString, "EndpointSuffix");
      if (!endpointSuffix) {
        throw new Error("Invalid EndpointSuffix in the provided Connection String");
      }
      blobEndpoint = `${defaultEndpointsProtocol}://${accountName}.blob.${endpointSuffix}`;
    }

    if (!accountName) {
      throw new Error("Invalid AccountName in the provided Connection String");
    } else if (accountKey.length === 0) {
      throw new Error("Invalid AccountKey in the provided Connection String");
    }

    return {
      kind: "AccountConnString",
      url: blobEndpoint,
      accountName,
      accountKey,
      proxyUri
    };
  } else {
    // SAS connection string

    let accountSas = getValueInConnString(connectionString, "SharedAccessSignature");
    let accountName = getAccountNameFromUrl(blobEndpoint);
    if (!blobEndpoint) {
      throw new Error("Invalid BlobEndpoint in the provided SAS Connection String");
    } else if (!accountSas) {
      throw new Error("Invalid SharedAccessSignature in the provided SAS Connection String");
    } else if (!accountName) {
      throw new Error("Invalid AccountName in the provided SAS Connection String");
    }

    return { kind: "SASConnString", url: blobEndpoint, accountName, accountSas };
  }
}

/**
 * Internal escape method implmented Strategy Two mentioned in escapeURL() description.
 *
 * @param {string} text
 * @returns {string}
 */
function escape(text: string): string {
  return encodeURIComponent(text)
    .replace(/%2F/g, "/") // Don't escape for "/"
    .replace(/'/g, "%27") // Escape for "'"
    .replace(/\+/g, "%20")
    .replace(/%25/g, "%"); // Revert encoded "%"
}

/**
 * Append a string to URL path. Will remove duplicated "/" in front of the string
 * when URL path ends with a "/".
 *
 * @export
 * @param {string} url Source URL string
 * @param {string} name String to be appended to URL
 * @returns {string} An updated URL string
 */
export function appendToURLPath(url: string, name: string): string {
  const urlParsed = URLBuilder.parse(url);

  let path = urlParsed.getPath();
  path = path ? (path.endsWith("/") ? `${path}${name}` : `${path}/${name}`) : name;
  urlParsed.setPath(path);

  return urlParsed.toString();
}

/**
 * Set URL parameter name and value. If name exists in URL parameters, old value
 * will be replaced by name key. If not provide value, the parameter will be deleted.
 *
 * @export
 * @param {string} url Source URL string
 * @param {string} name Parameter name
 * @param {string} [value] Parameter value
 * @returns {string} An updated URL string
 */
export function setURLParameter(url: string, name: string, value?: string): string {
  const urlParsed = URLBuilder.parse(url);
  urlParsed.setQueryParameter(name, value);
  return urlParsed.toString();
}

/**
 * Get URL parameter by name.
 *
 * @export
 * @param {string} url
 * @param {string} name
 * @returns {(string | string[] | undefined)}
 */
export function getURLParameter(url: string, name: string): string | string[] | undefined {
  const urlParsed = URLBuilder.parse(url);
  return urlParsed.getQueryParameterValue(name);
}

/**
 * Set URL host.
 *
 * @export
 * @param {string} url Source URL string
 * @param {string} host New host string
 * @returns An updated URL string
 */
export function setURLHost(url: string, host: string): string {
  const urlParsed = URLBuilder.parse(url);
  urlParsed.setHost(host);
  return urlParsed.toString();
}

/**
 * Get URL path from an URL string.
 *
 * @export
 * @param {string} url Source URL string
 * @returns {(string | undefined)}
 */
export function getURLPath(url: string): string | undefined {
  const urlParsed = URLBuilder.parse(url);
  return urlParsed.getPath();
}

/**
 * Get URL scheme from an URL string.
 *
 * @export
 * @param {string} url Source URL string
 * @returns {(string | undefined)}
 */
export function getURLScheme(url: string): string | undefined {
  const urlParsed = URLBuilder.parse(url);
  return urlParsed.getScheme();
}

/**
 * Get URL path and query from an URL string.
 *
 * @export
 * @param {string} url Source URL string
 * @returns {(string | undefined)}
 */
export function getURLPathAndQuery(url: string): string | undefined {
  const urlParsed = URLBuilder.parse(url);
  const pathString = urlParsed.getPath();
  if (!pathString) {
    throw new RangeError("Invalid url without valid path.");
  }

  let queryString = urlParsed.getQuery() || "";
  queryString = queryString.trim();
  if (queryString != "") {
    queryString = queryString.startsWith("?") ? queryString : `?${queryString}`; // Ensure query string start with '?'
  }

  return `${pathString}${queryString}`;
}

/**
 * Get URL scheme from an URL string.
 * Get URL host from an URL string.
 *
 * @export
 * @param {string} url Source URL string
 * @returns {(string | undefined)}
 */
export function getURLHost(url: string): string | undefined {
  const urlParsed = URLBuilder.parse(url);
  return urlParsed.getHost();
}

/**
 * Get URL query key value pairs from an URL string.
 *
 * @export
 * @param {string} url
 * @returns {{[key: string]: string}}
 */
export function getURLQueries(url: string): { [key: string]: string } {
  let queryString = URLBuilder.parse(url).getQuery();
  if (!queryString) {
    return {};
  }

  queryString = queryString.trim();
  queryString = queryString.startsWith("?") ? queryString.substr(1) : queryString;

  let querySubStrings: string[] = queryString.split("&");
  querySubStrings = querySubStrings.filter((value: string) => {
    const indexOfEqual = value.indexOf("=");
    const lastIndexOfEqual = value.lastIndexOf("=");
    return (
      indexOfEqual > 0 && indexOfEqual === lastIndexOfEqual && lastIndexOfEqual < value.length - 1
    );
  });

  const queries: { [key: string]: string } = {};
  for (const querySubString of querySubStrings) {
    const splitResults = querySubString.split("=");
    const key: string = splitResults[0];
    const value: string = splitResults[1];
    queries[key] = value;
  }

  return queries;
}

/**
 * Rounds a date off to seconds.
 *
 * @export
 * @param {Date} date
 * @param {boolean} [withMilliseconds=true] If true, YYYY-MM-DDThh:mm:ss.fffffffZ will be returned;
 *                                          If false, YYYY-MM-DDThh:mm:ssZ will be returned.
 * @returns {string} Date string in ISO8061 format, with or without 7 milliseconds component
 */
export function truncatedISO8061Date(date: Date, withMilliseconds: boolean = true): string {
  // Date.toISOString() will return like "2018-10-29T06:34:36.139Z"
  const dateString = date.toISOString();

  return withMilliseconds
    ? dateString.substring(0, dateString.length - 1) + "0000" + "Z"
    : dateString.substring(0, dateString.length - 5) + "Z";
}

/**
 * Base64 encode.
 *
 * @export
 * @param {string} content
 * @returns {string}
 */
export function base64encode(content: string): string {
  return !isNode ? btoa(content) : Buffer.from(content).toString("base64");
}

/**
 * Base64 decode.
 *
 * @export
 * @param {string} encodedString
 * @returns {string}
 */
export function base64decode(encodedString: string): string {
  return !isNode ? atob(encodedString) : Buffer.from(encodedString, "base64").toString();
}

/**
 * Generate a 64 bytes base64 block ID string.
 *
 * @export
 * @param {number} blockIndex
 * @returns {string}
 */
export function generateBlockID(blockIDPrefix: string, blockIndex: number): string {
  // To generate a 64 bytes base64 string, source string should be 48
  const maxSourceStringLength = 48;

  // A blob can have a maximum of 100,000 uncommitted blocks at any given time
  const maxBlockIndexLength = 6;

  const maxAllowedBlockIDPrefixLength = maxSourceStringLength - maxBlockIndexLength;

  if (blockIDPrefix.length > maxAllowedBlockIDPrefixLength) {
    blockIDPrefix = blockIDPrefix.slice(0, maxAllowedBlockIDPrefixLength);
  }
  const res =
    blockIDPrefix +
    padStart(blockIndex.toString(), maxSourceStringLength - blockIDPrefix.length, "0");
  return base64encode(res);
}

/**
 * Delay specified time interval.
 *
 * @export
 * @param {number} timeInMs
 * @param {AbortSignalLike} [aborter]
 * @param {Error} [abortError]
 */
export async function delay(timeInMs: number, aborter?: AbortSignalLike, abortError?: Error) {
  return new Promise((resolve, reject) => {
    let timeout: any;

    const abortHandler = () => {
      if (timeout !== undefined) {
        clearTimeout(timeout);
      }
      reject(abortError);
    };

    const resolveHandler = () => {
      if (aborter !== undefined) {
        aborter.removeEventListener("abort", abortHandler);
      }
      resolve();
    };

    timeout = setTimeout(resolveHandler, timeInMs);
    if (aborter !== undefined) {
      aborter.addEventListener("abort", abortHandler);
    }
  });
}

/**
 * String.prototype.padStart()
 *
 * @export
 * @param {string} currentString
 * @param {number} targetLength
 * @param {string} [padString=" "]
 * @returns {string}
 */
export function padStart(
  currentString: string,
  targetLength: number,
  padString: string = " "
): string {
  if (String.prototype.padStart) {
    return currentString.padStart(targetLength, padString);
  }

  padString = padString || " ";
  if (currentString.length > targetLength) {
    return currentString;
  } else {
    targetLength = targetLength - currentString.length;
    if (targetLength > padString.length) {
      padString += padString.repeat(targetLength / padString.length);
    }
    return padString.slice(0, targetLength) + currentString;
  }
}

export function sanitizeURL(url: string): string {
  let safeURL: string = url;
  if (getURLParameter(safeURL, URLConstants.Parameters.SIGNATURE)) {
    safeURL = setURLParameter(safeURL, URLConstants.Parameters.SIGNATURE, "*****");
  }

  return safeURL;
}

export function sanitizeHeaders(originalHeader: HttpHeaders): HttpHeaders {
  const headers: HttpHeaders = new HttpHeaders();
  for (const header of originalHeader.headersArray()) {
    if (header.name.toLowerCase() === HeaderConstants.AUTHORIZATION.toLowerCase()) {
      headers.set(header.name, "*****");
    } else if (header.name.toLowerCase() === HeaderConstants.X_MS_COPY_SOURCE) {
      headers.set(header.name, sanitizeURL(header.value));
    } else {
      headers.set(header.name, header.value);
    }
  }

  return headers;
}
<<<<<<< HEAD
=======

/**
 * ONLY AVAILABLE IN NODE.JS RUNTIME.
 *
 * Writes the content of a readstream to a local file. Returns a Promise which is completed after the file handle is closed.
 * If Promise is rejected, the reason will be set to the first error raised by either the
 * ReadableStream or the fs.WriteStream.
 *
 * @export
 * @param {NodeJS.ReadableStream} rs The read stream.
 * @param {string} file Destination file path.
 * @returns {Promise<void>}
 */
export async function readStreamToLocalFile(
  rs: NodeJS.ReadableStream,
  file: string
): Promise<void> {
  return new Promise<void>((resolve, reject) => {
    const ws = fs.createWriteStream(file);

    // Set STREAM_DEBUG env var to log stream events while running tests
    if (process.env.STREAM_DEBUG) {
      rs.on("close", () => console.log("rs.close"));
      rs.on("data", () => console.log("rs.data"));
      rs.on("end", () => console.log("rs.end"));
      rs.on("error", () => console.log("rs.error"));

      ws.on("close", () => console.log("ws.close"));
      ws.on("drain", () => console.log("ws.drain"));
      ws.on("error", () => console.log("ws.error"));
      ws.on("finish", () => console.log("ws.finish"));
      ws.on("pipe", () => console.log("ws.pipe"));
      ws.on("unpipe", () => console.log("ws.unpipe"));
    }

    let error: Error;

    rs.on("error", (err: Error) => {
      // First error wins
      if (!error) {
        error = err;
      }

      // When rs.error is raised, rs.end will never be raised automatically, so it must be raised manually
      // to ensure ws.close is eventually raised.
      rs.emit("end");
    });

    ws.on("error", (err: Error) => {
      // First error wins
      if (!error) {
        error = err;
      }
    });

    ws.on("close", () => {
      if (error) {
        reject(error);
      } else {
        resolve();
      }
    });

    rs.pipe(ws);
  });
}

>>>>>>> 0c4f787b
/**
 * If two strings are equal when compared case insensitive.
 *
 * @export
 * @param {string} str1
 * @param {string} str2
 * @returns {boolean}
 */
export function iEqual(str1: string, str2: string): boolean {
  return str1.toLocaleLowerCase() === str2.toLocaleLowerCase();
}

export function getAccountNameFromUrl(url: string): string {
  if (url.startsWith("http://127.0.0.1:10000")) {
    // Dev Conn String
    return getValueInConnString(DevelopmentConnectionString, "AccountName");
  } else {
    try {
      // `${defaultEndpointsProtocol}://${accountName}.blob.${endpointSuffix}`;
      // Slicing off '/' at the end if exists
      url = url.endsWith("/") ? url.slice(0, -1) : url;

      const accountName = url.substring(url.lastIndexOf("://") + 3, url.lastIndexOf(".blob."));
      if (!accountName) {
        throw new Error("Provided accountName is invalid.");
      }

      return accountName;
    } catch (error) {
      throw new Error("Unable to extract accountName with provided information.");
    }
  }
}<|MERGE_RESOLUTION|>--- conflicted
+++ resolved
@@ -1,17 +1,10 @@
 // Copyright (c) Microsoft Corporation. All rights reserved.
 // Licensed under the MIT License.
-<<<<<<< HEAD
-
-import { AbortSignalLike } from "@azure/abort-controller";
-import { HttpHeaders, isNode, URLBuilder } from "@azure/core-http";
-import { HeaderConstants, URLConstants, DevelopmentConnectionString } from "./constants";
-=======
 import { AbortSignalLike } from "@azure/abort-controller";
 import { HttpHeaders, isNode, URLBuilder } from "@azure/core-http";
 import * as fs from "fs";
 
-import { HeaderConstants, URLConstants } from "./constants";
->>>>>>> 0c4f787b
+import { DevelopmentConnectionString, HeaderConstants, URLConstants } from "./constants";
 
 /**
  * Reserved URL characters must be properly escaped for Storage services like Blob or File.
@@ -550,8 +543,6 @@
 
   return headers;
 }
-<<<<<<< HEAD
-=======
 
 /**
  * ONLY AVAILABLE IN NODE.JS RUNTIME.
@@ -619,7 +610,6 @@
   });
 }
 
->>>>>>> 0c4f787b
 /**
  * If two strings are equal when compared case insensitive.
  *
