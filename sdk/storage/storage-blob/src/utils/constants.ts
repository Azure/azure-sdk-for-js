// Copyright (c) Microsoft Corporation. All rights reserved.
// Licensed under the MIT License.

<<<<<<< HEAD
export const SDK_VERSION: string = "12.2.1";
export const SERVICE_VERSION: string = "2020-02-10";
=======
export const SDK_VERSION: string = "12.2.2";
export const SERVICE_VERSION: string = "2019-12-12";
>>>>>>> 5a4d3071

export const BLOCK_BLOB_MAX_UPLOAD_BLOB_BYTES: number = 256 * 1024 * 1024; // 256MB
export const BLOCK_BLOB_MAX_STAGE_BLOCK_BYTES: number = 4000 * 1024 * 1024; // 4000MB
export const BLOCK_BLOB_MAX_BLOCKS: number = 50000;
export const DEFAULT_BLOCK_BUFFER_SIZE_BYTES: number = 8 * 1024 * 1024; // 8MB
export const DEFAULT_BLOB_DOWNLOAD_BLOCK_BYTES: number = 4 * 1024 * 1024; // 4MB
export const DEFAULT_MAX_DOWNLOAD_RETRY_REQUESTS: number = 5;
/**
 * The OAuth scope to use with Azure Storage.
 */
export const StorageOAuthScopes: string | string[] = "https://storage.azure.com/.default";

export const URLConstants = {
  Parameters: {
    FORCE_BROWSER_NO_CACHE: "_",
    SIGNATURE: "sig",
    SNAPSHOT: "snapshot",
    VERSIONID: "versionid",
    TIMEOUT: "timeout"
  }
};

export const HTTPURLConnection = {
  HTTP_ACCEPTED: 202,
  HTTP_CONFLICT: 409,
  HTTP_NOT_FOUND: 404,
  HTTP_PRECON_FAILED: 412,
  HTTP_RANGE_NOT_SATISFIABLE: 416
};

export const HeaderConstants = {
  AUTHORIZATION: "Authorization",
  AUTHORIZATION_SCHEME: "Bearer",
  CONTENT_ENCODING: "Content-Encoding",
  CONTENT_ID: "Content-ID",
  CONTENT_LANGUAGE: "Content-Language",
  CONTENT_LENGTH: "Content-Length",
  CONTENT_MD5: "Content-Md5",
  CONTENT_TRANSFER_ENCODING: "Content-Transfer-Encoding",
  CONTENT_TYPE: "Content-Type",
  COOKIE: "Cookie",
  DATE: "date",
  IF_MATCH: "if-match",
  IF_MODIFIED_SINCE: "if-modified-since",
  IF_NONE_MATCH: "if-none-match",
  IF_UNMODIFIED_SINCE: "if-unmodified-since",
  PREFIX_FOR_STORAGE: "x-ms-",
  RANGE: "Range",
  USER_AGENT: "User-Agent",
  X_MS_CLIENT_REQUEST_ID: "x-ms-client-request-id",
  X_MS_COPY_SOURCE: "x-ms-copy-source",
  X_MS_DATE: "x-ms-date",
  X_MS_ERROR_CODE: "x-ms-error-code",
  X_MS_VERSION: "x-ms-version"
};

export const ETagNone = "";
export const ETagAny = "*";

export const SIZE_1_MB = 1 * 1024 * 1024;
export const BATCH_MAX_REQUEST = 256;
export const BATCH_MAX_PAYLOAD_IN_BYTES = 4 * SIZE_1_MB;
export const HTTP_LINE_ENDING = "\r\n";
export const HTTP_VERSION_1_1 = "HTTP/1.1";

export const EncryptionAlgorithmAES25 = "AES256";

export const DevelopmentConnectionString = `DefaultEndpointsProtocol=http;AccountName=devstoreaccount1;AccountKey=Eby8vdM02xNOcqFlqUwJPLlmEtlCDXJ1OUzFT50uSRZ6IFsuFq2UVErCz4I6tq/K1SZFPTOtr/KBHBeksoGMGw==;BlobEndpoint=http://127.0.0.1:10000/devstoreaccount1;`;

export const StorageBlobLoggingAllowedHeaderNames = [
  "Access-Control-Allow-Origin",
  "Cache-Control",
  "Content-Length",
  "Content-Type",
  "Date",
  "Request-Id",
  "traceparent",
  "Transfer-Encoding",
  "User-Agent",
  "x-ms-client-request-id",
  "x-ms-date",
  "x-ms-error-code",
  "x-ms-request-id",
  "x-ms-return-client-request-id",
  "x-ms-version",
  "Accept-Ranges",
  "Content-Disposition",
  "Content-Encoding",
  "Content-Language",
  "Content-MD5",
  "Content-Range",
  "ETag",
  "Last-Modified",
  "Server",
  "Vary",
  "x-ms-content-crc64",
  "x-ms-copy-action",
  "x-ms-copy-completion-time",
  "x-ms-copy-id",
  "x-ms-copy-progress",
  "x-ms-copy-status",
  "x-ms-has-immutability-policy",
  "x-ms-has-legal-hold",
  "x-ms-lease-state",
  "x-ms-lease-status",
  "x-ms-range",
  "x-ms-request-server-encrypted",
  "x-ms-server-encrypted",
  "x-ms-snapshot",
  "x-ms-source-range",
  "If-Match",
  "If-Modified-Since",
  "If-None-Match",
  "If-Unmodified-Since",
  "x-ms-access-tier",
  "x-ms-access-tier-change-time",
  "x-ms-access-tier-inferred",
  "x-ms-account-kind",
  "x-ms-archive-status",
  "x-ms-blob-append-offset",
  "x-ms-blob-cache-control",
  "x-ms-blob-committed-block-count",
  "x-ms-blob-condition-appendpos",
  "x-ms-blob-condition-maxsize",
  "x-ms-blob-content-disposition",
  "x-ms-blob-content-encoding",
  "x-ms-blob-content-language",
  "x-ms-blob-content-length",
  "x-ms-blob-content-md5",
  "x-ms-blob-content-type",
  "x-ms-blob-public-access",
  "x-ms-blob-sequence-number",
  "x-ms-blob-type",
  "x-ms-copy-destination-snapshot",
  "x-ms-creation-time",
  "x-ms-default-encryption-scope",
  "x-ms-delete-snapshots",
  "x-ms-delete-type-permanent",
  "x-ms-deny-encryption-scope-override",
  "x-ms-encryption-algorithm",
  "x-ms-if-sequence-number-eq",
  "x-ms-if-sequence-number-le",
  "x-ms-if-sequence-number-lt",
  "x-ms-incremental-copy",
  "x-ms-lease-action",
  "x-ms-lease-break-period",
  "x-ms-lease-duration",
  "x-ms-lease-id",
  "x-ms-lease-time",
  "x-ms-page-write",
  "x-ms-proposed-lease-id",
  "x-ms-range-get-content-md5",
  "x-ms-rehydrate-priority",
  "x-ms-sequence-number-action",
  "x-ms-sku-name",
  "x-ms-source-content-md5",
  "x-ms-source-if-match",
  "x-ms-source-if-modified-since",
  "x-ms-source-if-none-match",
  "x-ms-source-if-unmodified-since",
  "x-ms-tag-count",
  "x-ms-encryption-key-sha256",
  "x-ms-if-tags",
  "x-ms-source-if-tags"
];

export const StorageBlobLoggingAllowedQueryParameters = [
  "comp",
  "maxresults",
  "rscc",
  "rscd",
  "rsce",
  "rscl",
  "rsct",
  "se",
  "si",
  "sip",
  "sp",
  "spr",
  "sr",
  "srt",
  "ss",
  "st",
  "sv",
  "include",
  "marker",
  "prefix",
  "copyid",
  "restype",
  "blockid",
  "blocklisttype",
  "delimiter",
  "prevsnapshot",
  "ske",
  "skoid",
  "sks",
  "skt",
  "sktid",
  "skv",
  "snapshot"
];<|MERGE_RESOLUTION|>--- conflicted
+++ resolved
@@ -1,13 +1,8 @@
 // Copyright (c) Microsoft Corporation. All rights reserved.
 // Licensed under the MIT License.
 
-<<<<<<< HEAD
-export const SDK_VERSION: string = "12.2.1";
+export const SDK_VERSION: string = "12.3.0-prerelease.1";
 export const SERVICE_VERSION: string = "2020-02-10";
-=======
-export const SDK_VERSION: string = "12.2.2";
-export const SERVICE_VERSION: string = "2019-12-12";
->>>>>>> 5a4d3071
 
 export const BLOCK_BLOB_MAX_UPLOAD_BLOB_BYTES: number = 256 * 1024 * 1024; // 256MB
 export const BLOCK_BLOB_MAX_STAGE_BLOCK_BYTES: number = 4000 * 1024 * 1024; // 4000MB
