// Copyright (c) Microsoft Corporation. All rights reserved.
// Licensed under the MIT License.

import {
  HttpRequestBody,
  TransferProgressEvent,
  TokenCredential,
  isTokenCredential,
  isNode
} from "@azure/core-http";
import { CanonicalCode } from "@azure/core-tracing";
import {
  BlobHTTPHeaders,
  AppendBlobCreateResponse,
  AppendBlobAppendBlockFromUrlResponse,
  AppendBlobAppendBlockResponse,
  CpkInfo,
  ModifiedAccessConditions
} from "./generatedModels";
import { AbortSignalLike } from "@azure/abort-controller";
import { BlobClient, CommonOptions } from "./internal";
import { AppendBlob } from "./generated/src/operations";
import {
  AppendBlobRequestConditions,
  BlobRequestConditions,
  Metadata,
  ensureCpkIfSpecified
} from "./models";
import { newPipeline, StoragePipelineOptions, Pipeline } from "./Pipeline";
import { URLConstants } from "./utils/constants";
import {
  setURLParameter,
  extractConnectionStringParts,
  appendToURLPath
} from "./utils/utils.common";
import { SharedKeyCredential } from "./credentials/SharedKeyCredential";
import { AnonymousCredential } from "./credentials/AnonymousCredential";
import { rangeToString } from "./Range";
import { createSpan } from "./utils/tracing";

/**
 * Options to configure Append Blob - Create operation.
 *
 * @export
 * @interface AppendBlobCreateOptions
 */
export interface AppendBlobCreateOptions extends CommonOptions {
  /**
   * An implementation of the `AbortSignalLike` interface to signal the request to cancel the operation.
   * For example, use the &commat;azure/abort-controller to create an `AbortSignal`.
   *
   * @type {AbortSignalLike}
   * @memberof AppendBlobCreateOptions
   */
  abortSignal?: AbortSignalLike;

  /**
   * Conditions to meet when creating append blobs.
   *
   * @type {BlobRequestConditions}
   * @memberof AppendBlobCreateOptions
   */
  conditions?: BlobRequestConditions;
  /**
   * HTTP headers to set when creating append blobs.
   *
   * @type {BlobHTTPHeaders}
   * @memberof AppendBlobCreateOptions
   */
  blobHTTPHeaders?: BlobHTTPHeaders;
  /**
   * A collection of key-value string pair to associate with the blob when creating append blobs.
   *
   * @type {Metadata}
   * @memberof AppendBlobCreateOptions
   */
  metadata?: Metadata;
  /**
   * Customer Provided Key Info.
   *
   * @type {CpkInfo}
   * @memberof AppendBlobCreateOptions
   */
  customerProvidedKey?: CpkInfo;
}

/**
 * Optiosn to confgiure the Append Blob - Append Block operation.
 *
 * @export
 * @interface AppendBlobAppendBlockOptions
 */
export interface AppendBlobAppendBlockOptions extends CommonOptions {
  /**
   * An implementation of the `AbortSignalLike` interface to signal the request to cancel the operation.
   * For example, use the &commat;azure/abort-controller to create an `AbortSignal`.
   *
   * @type {AbortSignalLike}
   * @memberof AppendBlobAppendBlockOptions
   */
  abortSignal?: AbortSignalLike;
  /**
   * Conditions to meet when appending append blob blocks.
   *
   * @type {AppendBlobRequestConditions}
   * @memberof AppendBlobAppendBlockOptions
   */
  conditions?: AppendBlobRequestConditions;
  /**
   * Callback to receive events on the progress of append block operation.
   *
   * @memberof AppendBlobAppendBlockOptions
   */
  onProgress?: (progress: TransferProgressEvent) => void;
  /**
   * An MD5 hash of the block content. This hash is used to verify the integrity of the block during transport.
   * When this is specified, the storage service compares the hash of the content that has arrived with this value.
   *
   * transactionalContentMD5 and transactionalContentCrc64 cannot be set at same time.
   *
   * @type {Uint8Array}
   * @memberof AppendBlobAppendBlockOptions
   */
  transactionalContentMD5?: Uint8Array;
  /**
   * A CRC64 hash of the append block content. This hash is used to verify the integrity of the append block during transport.
   * When this is specified, the storage service compares the hash of the content that has arrived with this value.
   *
   * transactionalContentMD5 and transactionalContentCrc64 cannot be set at same time.
   *
   * @type {Uint8Array}
   * @memberof AppendBlobAppendBlockOptions
   */
  transactionalContentCrc64?: Uint8Array;
  /**
   * Customer Provided Key Info.
   *
   * @type {CpkInfo}
   * @memberof AppendBlobAppendBlockOptions
   */
  customerProvidedKey?: CpkInfo;
}

export interface AppendBlobAppendBlockFromURLOptions extends CommonOptions {
  /**
   * An implementation of the `AbortSignalLike` interface to signal the request to cancel the operation.
   * For example, use the &commat;azure/abort-controller to create an `AbortSignal`.
   *
   * @type {AbortSignalLike}
   * @memberof AppendBlobAppendBlockFromURLOptions
   */
  abortSignal?: AbortSignalLike;
  /**
   * Conditions to meet when appending append blob blocks.
   *
   * @type {AppendBlobRequestConditions}
   * @memberof AppendBlobAppendBlockFromURLOptions
   */
  conditions?: AppendBlobRequestConditions;
  /**
   * Conditions to meet for the source Azure Blob/File when copying from a URL to the blob.
   *
   * @type {ModifiedAccessConditions}
   * @memberof AppendBlobAppendBlockFromURLOptions
   */
<<<<<<< HEAD
  sourceConditions?: Models.ModifiedAccessConditions;
=======
  sourceModifiedAccessConditions?: ModifiedAccessConditions;
>>>>>>> e0fdc875
  /**
   * An MD5 hash of the append block content from the URI.
   * This hash is used to verify the integrity of the append block during transport of the data from the URI.
   * When this is specified, the storage service compares the hash of the content that has arrived from the copy-source with this value.
   *
   * sourceContentMD5 and sourceContentCrc64 cannot be set at same time.
   *
   * @type {Uint8Array}
   * @memberof AppendBlobAppendBlockFromURLOptions
   */
  sourceContentMD5?: Uint8Array;
  /**
   * A CRC64 hash of the append block content from the URI.
   * This hash is used to verify the integrity of the append block during transport of the data from the URI.
   * When this is specified, the storage service compares the hash of the content that has arrived from the copy-source with this value.
   *
   * sourceContentMD5 and sourceContentCrc64 cannot be set at same time.
   *
   * @type {Uint8Array}
   * @memberof AppendBlobAppendBlockFromURLOptions
   */
  sourceContentCrc64?: Uint8Array;
  /**
   * Customer Provided Key Info.
   *
   * @type {CpkInfo}
   * @memberof AppendBlobAppendBlockFromURLOptions
   */
  customerProvidedKey?: CpkInfo;
}

/**
 * AppendBlobClient defines a set of operations applicable to append blobs.
 *
 * @export
 * @class AppendBlobClient
 * @extends {BlobClient}
 */
export class AppendBlobClient extends BlobClient {
  /**
   * appendBlobsContext provided by protocol layer.
   *
   * @private
   * @type {AppendBlobs}
   * @memberof AppendBlobClient
   */
  private appendBlobContext: AppendBlob;

  /**
   *
   * Creates an instance of AppendBlobClient.
   *
   * @param {string} connectionString Account connection string or a SAS connection string of an Azure storage account.
   *                                  [ Note - Account connection string can only be used in NODE.JS runtime. ]
   *                                  Account connection string example -
   *                                  `DefaultEndpointsProtocol=https;AccountName=myaccount;AccountKey=accountKey;EndpointSuffix=core.windows.net`
   *                                  SAS connection string example -
   *                                  `BlobEndpoint=https://myaccount.blob.core.windows.net/;QueueEndpoint=https://myaccount.queue.core.windows.net/;FileEndpoint=https://myaccount.file.core.windows.net/;TableEndpoint=https://myaccount.table.core.windows.net/;SharedAccessSignature=sasString`
   * @param {string} containerName Container name.
   * @param {string} blobName Blob name.
   * @param {StoragePipelineOptions} [options] Optional. Options to configure the HTTP pipeline.
   * @memberof AppendBlobClient
   */
  constructor(
    connectionString: string,
    containerName: string,
    blobName: string,
    options?: StoragePipelineOptions
  );
  /**
   * Creates an instance of AppendBlobClient.
   * This method accepts an encoded URL or non-encoded URL pointing to an append blob.
   * Encoded URL string will NOT be escaped twice, only special characters in URL path will be escaped.
   * If a blob name includes ? or %, blob name must be encoded in the URL.
   *
   * @param {string} url A URL string pointing to Azure Storage append blob, such as
   *                     "https://myaccount.blob.core.windows.net/mycontainer/appendblob". You can
   *                     append a SAS if using AnonymousCredential, such as
   *                     "https://myaccount.blob.core.windows.net/mycontainer/appendblob?sasString".
   *                     This method accepts an encoded URL or non-encoded URL pointing to a blob.
   *                     Encoded URL string will NOT be escaped twice, only special characters in URL path will be escaped.
   *                     However, if a blob name includes ? or %, blob name must be encoded in the URL.
   *                     Such as a blob named "my?blob%", the URL should be "https://myaccount.blob.core.windows.net/mycontainer/my%3Fblob%25".
   * @param {SharedKeyCredential | AnonymousCredential | TokenCredential} credential Such as AnonymousCredential, SharedKeyCredential
   *                                                  or a TokenCredential from @azure/identity. If not specified,
   *                                                  AnonymousCredential is used.
   * @param {StoragePipelineOptions} [options] Optional. Options to configure the HTTP pipeline.
   * @memberof AppendBlobClient
   */
  constructor(
    url: string,
    credential: SharedKeyCredential | AnonymousCredential | TokenCredential,
    options?: StoragePipelineOptions
  );
  /**
   * Creates an instance of AppendBlobClient.
   * This method accepts an encoded URL or non-encoded URL pointing to an append blob.
   * Encoded URL string will NOT be escaped twice, only special characters in URL path will be escaped.
   * If a blob name includes ? or %, blob name must be encoded in the URL.
   *
   * @param {string} url A URL string pointing to Azure Storage append blob, such as
   *                     "https://myaccount.blob.core.windows.net/mycontainer/appendblob". You can
   *                     append a SAS if using AnonymousCredential, such as
   *                     "https://myaccount.blob.core.windows.net/mycontainer/appendblob?sasString".
   *                     This method accepts an encoded URL or non-encoded URL pointing to a blob.
   *                     Encoded URL string will NOT be escaped twice, only special characters in URL path will be escaped.
   *                     However, if a blob name includes ? or %, blob name must be encoded in the URL.
   *                     Such as a blob named "my?blob%", the URL should be "https://myaccount.blob.core.windows.net/mycontainer/my%3Fblob%25".
   * @param {Pipeline} pipeline Call newPipeline() to create a default
   *                            pipeline, or provide a customized pipeline.
   * @memberof AppendBlobClient
   */
  constructor(url: string, pipeline: Pipeline);
  constructor(
    urlOrConnectionString: string,
    credentialOrPipelineOrContainerName:
      | string
      | SharedKeyCredential
      | AnonymousCredential
      | TokenCredential
      | Pipeline,
    blobNameOrOptions?: string | StoragePipelineOptions,
    options?: StoragePipelineOptions
  ) {
    // In TypeScript we cannot simply pass all parameters to super() like below so have to duplicate the code instead.
    //   super(s, credentialOrPipelineOrContainerNameOrOptions, blobNameOrOptions, options);
    let pipeline: Pipeline;
    let url: string;
    options = options || {};
    if (credentialOrPipelineOrContainerName instanceof Pipeline) {
      // (url: string, pipeline: Pipeline)
      url = urlOrConnectionString;
      pipeline = credentialOrPipelineOrContainerName;
    } else if (
      (isNode && credentialOrPipelineOrContainerName instanceof SharedKeyCredential) ||
      credentialOrPipelineOrContainerName instanceof AnonymousCredential ||
      isTokenCredential(credentialOrPipelineOrContainerName)
    ) {
      // (url: string, credential?: SharedKeyCredential | AnonymousCredential | TokenCredential, options?: StoragePipelineOptions)      url = urlOrConnectionString;
      url = urlOrConnectionString;
      options = blobNameOrOptions as StoragePipelineOptions;
      pipeline = newPipeline(credentialOrPipelineOrContainerName, options);
    } else if (
      !credentialOrPipelineOrContainerName &&
      typeof credentialOrPipelineOrContainerName !== "string"
    ) {
      // (url: string, credential?: SharedKeyCredential | AnonymousCredential | TokenCredential, options?: StoragePipelineOptions)
      url = urlOrConnectionString;
      // The second parameter is undefined. Use anonymous credential.
      pipeline = newPipeline(new AnonymousCredential(), options);
    } else if (
      credentialOrPipelineOrContainerName &&
      typeof credentialOrPipelineOrContainerName === "string" &&
      blobNameOrOptions &&
      typeof blobNameOrOptions === "string"
    ) {
      // (connectionString: string, containerName: string, blobName: string, options?: StoragePipelineOptions)
      const containerName = credentialOrPipelineOrContainerName;
      const blobName = blobNameOrOptions;

      const extractedCreds = extractConnectionStringParts(urlOrConnectionString);
      if (extractedCreds.kind === "AccountConnString") {
        if (isNode) {
          const sharedKeyCredential = new SharedKeyCredential(
            extractedCreds.accountName!,
            extractedCreds.accountKey
          );
          url = appendToURLPath(
            appendToURLPath(extractedCreds.url, encodeURIComponent(containerName)),
            encodeURIComponent(blobName)
          );
          options.proxy = extractedCreds.proxyUri;
          pipeline = newPipeline(sharedKeyCredential, options);
        } else {
          throw new Error("Account connection string is only supported in Node.js environment");
        }
      } else if (extractedCreds.kind === "SASConnString") {
        url =
          appendToURLPath(
            appendToURLPath(extractedCreds.url, encodeURIComponent(containerName)),
            encodeURIComponent(blobName)
          ) +
          "?" +
          extractedCreds.accountSas;
        pipeline = newPipeline(new AnonymousCredential(), options);
      } else {
        throw new Error(
          "Connection string must be either an Account connection string or a SAS connection string"
        );
      }
    } else {
      throw new Error("Expecting non-empty strings for containerName and blobName parameters");
    }
    super(url, pipeline);
    this.appendBlobContext = new AppendBlob(this.storageClientContext);
  }

  /**
   * Creates a new AppendBlobClient object identical to the source but with the
   * specified snapshot timestamp.
   * Provide "" will remove the snapshot and return a Client to the base blob.
   *
   * @param {string} snapshot The snapshot timestamp.
   * @returns {AppendBlobClient} A new AppendBlobClient object identical to the source but with the specified snapshot timestamp.
   * @memberof AppendBlobClient
   */
  public withSnapshot(snapshot: string): AppendBlobClient {
    return new AppendBlobClient(
      setURLParameter(
        this.url,
        URLConstants.Parameters.SNAPSHOT,
        snapshot.length === 0 ? undefined : snapshot
      ),
      this.pipeline
    );
  }

  /**
   * Creates a 0-length append blob. Call AppendBlock to append data to an append blob.
   * @see https://docs.microsoft.com/rest/api/storageservices/put-blob
   *
   * @param {AppendBlobCreateOptions} [options] Options to the Append Block Create operation.
   * @returns {Promise<AppendBlobsCreateResponse>}
   * @memberof AppendBlobClient
   */
  public async create(options: AppendBlobCreateOptions = {}): Promise<AppendBlobCreateResponse> {
    const { span, spanOptions } = createSpan("AppendBlobClient-create", options.spanOptions);
    options.conditions = options.conditions || {};
    try {
      ensureCpkIfSpecified(options.customerProvidedKey, this.isHttps);

      return this.appendBlobContext.create(0, {
        abortSignal: options.abortSignal,
        blobHTTPHeaders: options.blobHTTPHeaders,
        leaseAccessConditions: options.conditions,
        metadata: options.metadata,
        modifiedAccessConditions: options.conditions,
        cpkInfo: options.customerProvidedKey,
        spanOptions
      });
    } catch (e) {
      span.setStatus({
        code: CanonicalCode.UNKNOWN,
        message: e.message
      });
      throw e;
    } finally {
      span.end();
    }
  }

  /**
   * Commits a new block of data to the end of the existing append blob.
   * @see https://docs.microsoft.com/rest/api/storageservices/append-block
   *
   * @param {HttpRequestBody} body Data to be appended.
   * @param {number} contentLength Length of the body in bytes.
   * @param {AppendBlobAppendBlockOptions} [options] Options to the Append Block operation.
   * @returns {Promise<AppendBlobsAppendBlockResponse>}
   * @memberof AppendBlobClient
   */
  public async appendBlock(
    body: HttpRequestBody,
    contentLength: number,
    options: AppendBlobAppendBlockOptions = {}
  ): Promise<AppendBlobAppendBlockResponse> {
    const { span, spanOptions } = createSpan("AppendBlobClient-appendBlock", options.spanOptions);
    options.conditions = options.conditions || {};
    try {
      ensureCpkIfSpecified(options.customerProvidedKey, this.isHttps);

      return this.appendBlobContext.appendBlock(body, contentLength, {
        abortSignal: options.abortSignal,
        appendPositionAccessConditions: options.conditions,
        leaseAccessConditions: options.conditions,
        modifiedAccessConditions: options.conditions,
        onUploadProgress: options.onProgress,
        transactionalContentMD5: options.transactionalContentMD5,
        transactionalContentCrc64: options.transactionalContentCrc64,
        cpkInfo: options.customerProvidedKey,
        spanOptions
      });
    } catch (e) {
      span.setStatus({
        code: CanonicalCode.UNKNOWN,
        message: e.message
      });
      throw e;
    } finally {
      span.end();
    }
  }

  /**
   * The Append Block operation commits a new block of data to the end of an existing append blob
   * where the contents are read from a source url.
   * @see https://docs.microsoft.com/en-us/rest/api/storageservices/append-block-from-url
   *
   * @param {string} sourceURL
   *                 The url to the blob that will be the source of the copy. A source blob in the same storage account can
   *                 be authenticated via Shared Key. However, if the source is a blob in another account, the source blob
   *                 must either be public or must be authenticated via a shared access signature. If the source blob is
   *                 public, no authentication is required to perform the operation.
   * @param {number} sourceOffset Offset in source to be appended
   * @param {number} count Number of bytes to be appended as a block
   * @param {AppendBlobAppendBlockFromURLOptions} [options={}]
   * @returns {Promise<AppendBlobAppendBlockFromUrlResponse>}
   * @memberof AppendBlobClient
   */
  public async appendBlockFromURL(
    sourceURL: string,
    sourceOffset: number,
    count: number,
    options: AppendBlobAppendBlockFromURLOptions = {}
  ): Promise<AppendBlobAppendBlockFromUrlResponse> {
    const { span, spanOptions } = createSpan(
      "AppendBlobClient-appendBlockFromURL",
      options.spanOptions
    );
    options.conditions = options.conditions || {};
    options.sourceConditions = options.sourceConditions || {};
    try {
      ensureCpkIfSpecified(options.customerProvidedKey, this.isHttps);

      return this.appendBlobContext.appendBlockFromUrl(sourceURL, 0, {
        abortSignal: options.abortSignal,
        sourceRange: rangeToString({ offset: sourceOffset, count }),
        sourceContentMD5: options.sourceContentMD5,
        sourceContentCrc64: options.sourceContentCrc64,
        leaseAccessConditions: options.conditions,
        appendPositionAccessConditions: options.conditions,
        modifiedAccessConditions: options.conditions,
        sourceModifiedAccessConditions: {
          sourceIfMatch: options.sourceConditions.ifMatch,
          sourceIfModifiedSince: options.sourceConditions.ifModifiedSince,
          sourceIfNoneMatch: options.sourceConditions.ifNoneMatch,
          sourceIfUnmodifiedSince: options.sourceConditions.ifUnmodifiedSince
        },
        cpkInfo: options.customerProvidedKey,
        spanOptions
      });
    } catch (e) {
      span.setStatus({
        code: CanonicalCode.UNKNOWN,
        message: e.message
      });
      throw e;
    } finally {
      span.end();
    }
  }
}<|MERGE_RESOLUTION|>--- conflicted
+++ resolved
@@ -163,11 +163,7 @@
    * @type {ModifiedAccessConditions}
    * @memberof AppendBlobAppendBlockFromURLOptions
    */
-<<<<<<< HEAD
-  sourceConditions?: Models.ModifiedAccessConditions;
-=======
-  sourceModifiedAccessConditions?: ModifiedAccessConditions;
->>>>>>> e0fdc875
+  sourceConditions?: ModifiedAccessConditions;
   /**
    * An MD5 hash of the append block content from the URI.
    * This hash is used to verify the integrity of the append block during transport of the data from the URI.
