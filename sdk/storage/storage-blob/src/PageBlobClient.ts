--- conflicted
+++ resolved
@@ -5,21 +5,16 @@
 
 import * as Models from "./generated/lib/models";
 import { Aborter } from "./Aborter";
-import { BlobClient, NewPipelineOptions, StorageClient } from "./internal";
+import { BlobClient } from "./internal";
 import { PageBlob } from "./generated/lib/operations";
 import { rangeToString } from "./Range";
 import { BlobAccessConditions, Metadata, PageBlobAccessConditions } from "./models";
 import { Pipeline } from "./Pipeline";
 import { URLConstants } from "./utils/constants";
-<<<<<<< HEAD
-import { appendToURLPath, setURLParameter, extractPartsWithValidation } from "./utils/utils.common";
+import { setURLParameter, extractPartsWithValidation } from "./utils/utils.common";
 import { SharedKeyCredential } from "./credentials/SharedKeyCredential";
 import { StorageClient, NewPipelineOptions } from "./StorageClient";
-=======
-import { setURLParameter } from "./utils/utils.common";
 import { Credential } from "./credentials/Credential";
-import { SharedKeyCredential } from "./credentials/SharedKeyCredential";
->>>>>>> 0490a7b2
 
 export interface PageBlobCreateOptions {
   abortSignal?: Aborter;
@@ -75,7 +70,6 @@
  * @extends {StorageClient}
  */
 export class PageBlobClient extends BlobClient {
-
   /**
    * pageBlobsContext provided by protocol layer.
    *
@@ -94,7 +88,12 @@
    * @param {NewPipelineOptions} [options] Optional. Options to configure the HTTP pipeline.
    * @memberof PageBlobClient
    */
-  constructor(connectionString: string, containerName: string, blobName: string,  options?: NewPipelineOptions)
+  constructor(
+    connectionString: string,
+    containerName: string,
+    blobName: string,
+    options?: NewPipelineOptions
+  );
   /**
    * Creates an instance of PageBlobClient.
    * This method accepts an encoded URL or non-encoded URL pointing to a blob.
@@ -108,7 +107,7 @@
    * @param {NewPipelineOptions} [options] Optional. Options to configure the HTTP pipeline.
    * @memberof PageBlobClient
    */
-  constructor(url: string, credential: Credential, options?: NewPipelineOptions)
+  constructor(url: string, credential: Credential, options?: NewPipelineOptions);
   /**
    * Creates an instance of PageBlobClient.
    *
@@ -124,12 +123,13 @@
    *                            pipeline, or provide a customized pipeline.
    * @memberof PageBlobClient
    */
-  constructor(url: string, pipeline: Pipeline)
+  constructor(url: string, pipeline: Pipeline);
   constructor(
     s: string,
     credentialOrPipelineOrContainerName: string | Credential | Pipeline,
     blobNameOrOptions?: string | NewPipelineOptions,
-    options?: NewPipelineOptions) {
+    options?: NewPipelineOptions
+  ) {
     // In TypeScript we cannot simply pass all parameters to super() like below so have to duplicate the code instead.
     //   super(s, credentialOrPipelineOrContainerNameOrOptions, blobNameOrOptions, options);
     let pipeline: Pipeline;
@@ -137,8 +137,12 @@
       pipeline = credentialOrPipelineOrContainerName;
     } else if (credentialOrPipelineOrContainerName instanceof Credential) {
       pipeline = StorageClient.newPipeline(credentialOrPipelineOrContainerName, options);
-    } else if (credentialOrPipelineOrContainerName && typeof credentialOrPipelineOrContainerName === "string"
-               && blobNameOrOptions && typeof blobNameOrOptions === "string") {
+    } else if (
+      credentialOrPipelineOrContainerName &&
+      typeof credentialOrPipelineOrContainerName === "string" &&
+      blobNameOrOptions &&
+      typeof blobNameOrOptions === "string"
+    ) {
       const containerName = credentialOrPipelineOrContainerName;
       const blobName = blobNameOrOptions;
       // TODO: extract parts from connection string
