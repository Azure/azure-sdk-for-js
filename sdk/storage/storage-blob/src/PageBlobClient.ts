// Copyright (c) Microsoft Corporation. All rights reserved.
// Licensed under the MIT License.

import {
  HttpRequestBody,
  TransferProgressEvent,
  TokenCredential,
  isTokenCredential,
  isNode
} from "@azure/core-http";
import { CanonicalCode } from "@azure/core-tracing";
import { AbortSignalLike } from "@azure/abort-controller";
import { BlobClient, CommonOptions } from "./internal";
import {
  BlobHTTPHeaders,
  CpkInfo,
  ModifiedAccessConditions,
  PageBlobCreateResponse,
  PageBlobUploadPagesResponse,
  PageBlobUploadPagesFromURLResponse,
  PageBlobClearPagesResponse,
  PageBlobResizeResponse,
  SequenceNumberActionType,
  PageBlobUpdateSequenceNumberResponse,
  PageBlobCopyIncrementalResponse
} from "./generatedModels";
import { PageBlob } from "./generated/src/operations";
import { rangeToString } from "./Range";
import {
  BlobRequestConditions,
  Metadata,
  PageBlobRequestConditions,
  ensureCpkIfSpecified,
  PremiumPageBlobTier,
  toAccessTier
} from "./models";
import { newPipeline, StoragePipelineOptions, Pipeline } from "./Pipeline";
import { URLConstants } from "./utils/constants";
import {
  setURLParameter,
  extractConnectionStringParts,
  appendToURLPath
} from "./utils/utils.common";
import { SharedKeyCredential } from "./credentials/SharedKeyCredential";
import { AnonymousCredential } from "./credentials/AnonymousCredential";
import { createSpan } from "./utils/tracing";
import {
  PageBlobGetPageRangesDiffResponse,
  PageBlobGetPageRangesResponse,
  rangeResponseFromModel
} from "./PageBlobRangeResponse";

/**
 * Options to configure Page Blob - Create operation.
 *
 * @export
 * @interface PageBlobCreateOptions
 */
export interface PageBlobCreateOptions extends CommonOptions {
  /**
   * An implementation of the `AbortSignalLike` interface to signal the request to cancel the operation.
   * For example, use the &commat;azure/abort-controller to create an `AbortSignal`.
   *
   * @type {AbortSignalLike}
   * @memberof PageBlobCreateOptions
   */
  abortSignal?: AbortSignalLike;
  /**
   * Conditions to meet when creating a page blob.
   *
   * @type {BlobRequestConditions}
   * @memberof PageBlobCreateOptions
   */
  conditions?: BlobRequestConditions;
  /**
   * A user-controlled value that can be used to track requests.
   * The value must be between 0 and 2^63 - 1. The default value is 0.
   *
   * @type {number}
   * @memberof PageBlobCreateOptions
   */
  blobSequenceNumber?: number;
  /**
   * HTTP headers to set when creating a page blob.
   *
   * @type {BlobHTTPHeaders}
   * @memberof PageBlobCreateOptions
   */
  blobHTTPHeaders?: BlobHTTPHeaders;
  /**
   * A collection of key-value string pair to associate with the blob when creating append blobs.
   *
   * @type {Metadata}
   * @memberof PageBlobCreateOptions
   */
  metadata?: Metadata;
  /**
   * Customer Provided Key Info.
   *
   * @type {CpkInfo}
   * @memberof PageBlobCreateOptions
   */
  customerProvidedKey?: CpkInfo;
  /**
   * Access tier.
   * More Details - https://docs.microsoft.com/en-us/azure/storage/blobs/storage-blob-storage-tiers
   *
   * @type {PremiumPageBlobTier | string}
   * @memberof PageBlobCreateOptions
   */
  tier?: PremiumPageBlobTier | string;
}

/**
 * Options to configure Page Blob - Upload Pages operation.
 *
 * @export
 * @interface PageBlobUploadPagesOptions
 */
export interface PageBlobUploadPagesOptions extends CommonOptions {
  /**
   * An implementation of the `AbortSignalLike` interface to signal the request to cancel the operation.
   * For example, use the &commat;azure/abort-controller to create an `AbortSignal`.
   *
   * @type {AbortSignalLike}
   * @memberof PageBlobUploadPagesOptions
   */
  abortSignal?: AbortSignalLike;
  /**
   * Conditions to meet when uploading pages.
   *
   * @type {PageBlobRequestConditions}
   * @memberof PageBlobUploadPagesOptions
   */
  conditions?: PageBlobRequestConditions;
  /**
   * Callback to receive events on the progress of upload pages operation.
   *
   * @memberof PageBlobUploadPagesOptions
   */
  onProgress?: (progress: TransferProgressEvent) => void;
  /**
   * An MD5 hash of the content. This hash is used to verify the integrity of the content during transport.
   * When this is specified, the storage service compares the hash of the content that has arrived with this value.
   *
   * transactionalContentMD5 and transactionalContentCrc64 cannot be set at same time.
   *
   * @type {Uint8Array}
   * @memberof PageBlobUploadPagesOptions
   */
  transactionalContentMD5?: Uint8Array;
  /**
   * A CRC64 hash of the content. This hash is used to verify the integrity of the content during transport.
   * When this is specified, the storage service compares the hash of the content that has arrived with this value.
   *
   * transactionalContentMD5 and transactionalContentCrc64 cannot be set at same time.
   *
   * @type {Uint8Array}
   * @memberof PageBlobUploadPagesOptions
   */
  transactionalContentCrc64?: Uint8Array;
  /**
   * Customer Provided Key Info.
   *
   * @type {CpkInfo}
   * @memberof PageBlobUploadPagesOptions
   */
  customerProvidedKey?: CpkInfo;
}

/**
 * Options to configure Page Blob - Clear Pages operation.
 *
 * @export
 * @interface PageBlobClearPagesOptions
 */
export interface PageBlobClearPagesOptions extends CommonOptions {
  /**
   * An implementation of the `AbortSignalLike` interface to signal the request to cancel the operation.
   * For example, use the &commat;azure/abort-controller to create an `AbortSignal`.
   *
   * @type {AbortSignalLike}
   * @memberof PageBlobClearPagesOptions
   */
  abortSignal?: AbortSignalLike;
  /**
   * Conditions to meet when clearing pages.
   *
   * @type {PageBlobRequestConditions}
   * @memberof PageBlobClearPagesOptions
   */
  conditions?: PageBlobRequestConditions;
  /**
   * Customer Provided Key Info.
   *
   * @type {CpkInfo}
   * @memberof PageBlobClearPagesOptions
   */
  customerProvidedKey?: CpkInfo;
}

/**
 * Options to configure Page Blob - Get Page Ranges operation.
 *
 * @export
 * @interface PageBlobGetPageRangesOptions
 */
export interface PageBlobGetPageRangesOptions extends CommonOptions {
  /**
   * An implementation of the `AbortSignalLike` interface to signal the request to cancel the operation.
   * For example, use the &commat;azure/abort-controller to create an `AbortSignal`.
   *
   * @type {AbortSignalLike}
   * @memberof PageBlobGetPageRangesOptions
   */
  abortSignal?: AbortSignalLike;
  /**
   * Conditions to meet when getting page ranges.
   *
   * @type {BlobRequestConditions}
   * @memberof PageBlobGetPageRangesOptions
   */
  conditions?: BlobRequestConditions;
}

/**
 * Options to configure Page Blob - Get Ranges Diff operation.
 *
 * @export
 * @interface PageBlobGetPageRangesDiffOptions
 */
export interface PageBlobGetPageRangesDiffOptions extends CommonOptions {
  /**
   * An implementation of the `AbortSignalLike` interface to signal the request to cancel the operation.
   * For example, use the &commat;azure/abort-controller to create an `AbortSignal`.
   *
   * @type {AbortSignalLike}
   * @memberof PageBlobGetPageRangesDiffOptions
   */
  abortSignal?: AbortSignalLike;
  /**
   * Conditions to meet when getting page ranges diff.
   *
   * @type {BlobRequestConditions}
   * @memberof PageBlobGetPageRangesDiffOptions
   */
  conditions?: BlobRequestConditions;
  /**
   * (unused)
   *
   * @type {string}
   * @memberof PageBlobGetPageRangesDiffOptions
   */
  range?: string;
}

/**
 * Options to configure Page Blob - Resize operation.
 *
 * @export
 * @interface PageBlobResizeOptions
 */
export interface PageBlobResizeOptions extends CommonOptions {
  /**
   * An implementation of the `AbortSignalLike` interface to signal the request to cancel the operation.
   * For example, use the &commat;azure/abort-controller to create an `AbortSignal`.
   *
   * @type {AbortSignalLike}
   * @memberof PageBlobResizeOptions
   */
  abortSignal?: AbortSignalLike;
  /**
   * Conditions to meet when resizing a page blob.
   *
   * @type {BlobRequestConditions}
   * @memberof PageBlobResizeOptions
   */
  conditions?: BlobRequestConditions;
}

/**
 * Options to configure Page Blob - Update Sequence Number operation.
 *
 * @export
 * @interface PageBlobUpdateSequenceNumberOptions
 */
export interface PageBlobUpdateSequenceNumberOptions extends CommonOptions {
  /**
   * An implementation of the `AbortSignalLike` interface to signal the request to cancel the operation.
   * For example, use the &commat;azure/abort-controller to create an `AbortSignal`.
   *
   * @type {AbortSignalLike}
   * @memberof PageBlobUpdateSequenceNumberOptions
   */
  abortSignal?: AbortSignalLike;
  /**
   * Conditions to meet when updating sequence number.
   *
   * @type {BlobRequestConditions}
   * @memberof PageBlobUpdateSequenceNumberOptions
   */
  conditions?: BlobRequestConditions;
}

/**
 * Options to configure Page Blob - Start Copy Incremental operation.
 *
 * @export
 * @interface PageBlobStartCopyIncrementalOptions
 */
export interface PageBlobStartCopyIncrementalOptions extends CommonOptions {
  /**
   * An implementation of the `AbortSignalLike` interface to signal the request to cancel the operation.
   * For example, use the &commat;azure/abort-controller to create an `AbortSignal`.
   *
   * @type {AbortSignalLike}
   * @memberof PageBlobStartCopyIncrementalOptions
   */
  abortSignal?: AbortSignalLike;
  /**
   * Conditions to meet when startting copy incremental operation.
   *
   * @type {ModifiedAccessConditions}
   * @memberof PageBlobStartCopyIncrementalOptions
   */
<<<<<<< HEAD
  conditions?: Models.ModifiedAccessConditions;
=======
  modifiedAccessConditions?: ModifiedAccessConditions;
>>>>>>> e0fdc875
}

export interface PageBlobUploadPagesFromURLOptions extends CommonOptions {
  /**
   * An implementation of the `AbortSignalLike` interface to signal the request to cancel the operation.
   * For example, use the &commat;azure/abort-controller to create an `AbortSignal`.
   *
   * @type {AbortSignalLike}
   * @memberof PageBlobUploadPagesFromURLOptions
   */
  abortSignal?: AbortSignalLike;
  /**
   * Conditions to meet when updating sequence number.
   *
   * @type {PageBlobRequestConditions}
   * @memberof PageBlobUploadPagesFromURLOptions
   */
  conditions?: PageBlobRequestConditions;
  /**
   * Conditions to meet for the source Azure Blob/File when copying from a URL to the blob.
   *
   * @type {ModifiedAccessConditions}
   * @memberof PageBlobUploadPagesFromURLOptions
   */
<<<<<<< HEAD
  sourceConditions?: Models.ModifiedAccessConditions;
=======
  sourceModifiedAccessConditions?: ModifiedAccessConditions;
>>>>>>> e0fdc875
  /**
   * An MD5 hash of the content from the URI.
   * This hash is used to verify the integrity of the content during transport of the data from the URI.
   * When this is specified, the storage service compares the hash of the content that has arrived from the copy-source with this value.
   *
   * sourceContentMD5 and sourceContentCrc64 cannot be set at same time.
   *
   * @type {Uint8Array}
   * @memberof PageBlobUploadPagesFromURLOptions
   */
  sourceContentMD5?: Uint8Array;
  /**
   * A CRC64 hash of the content from the URI.
   * This hash is used to verify the integrity of the content during transport of the data from the URI.
   * When this is specified, the storage service compares the hash of the content that has arrived from the copy-source with this value.
   *
   * sourceContentMD5 and sourceContentCrc64 cannot be set at same time.
   *
   * @type {Uint8Array}
   * @memberof PageBlobUploadPagesFromURLOptions
   */
  sourceContentCrc64?: Uint8Array;
  /**
   * Customer Provided Key Info.
   *
   * @type {CpkInfo}
   * @memberof PageBlobUploadPagesFromURLOptions
   */
  customerProvidedKey?: CpkInfo;
}

/**
 * PageBlobClient defines a set of operations applicable to page blobs.
 *
 * @export
 * @class PageBlobClient
 * @extends {BlobClient}
 */
export class PageBlobClient extends BlobClient {
  /**
   * pageBlobsContext provided by protocol layer.
   *
   * @private
   * @type {PageBlobs}
   * @memberof PageBlobClient
   */
  private pageBlobContext: PageBlob;

  /**
   *
   * Creates an instance of PageBlobClient.
   *
   * @param {string} connectionString Account connection string or a SAS connection string of an Azure storage account.
   *                                  [ Note - Account connection string can only be used in NODE.JS runtime. ]
   *                                  Account connection string example -
   *                                  `DefaultEndpointsProtocol=https;AccountName=myaccount;AccountKey=accountKey;EndpointSuffix=core.windows.net`
   *                                  SAS connection string example -
   *                                  `BlobEndpoint=https://myaccount.blob.core.windows.net/;QueueEndpoint=https://myaccount.queue.core.windows.net/;FileEndpoint=https://myaccount.file.core.windows.net/;TableEndpoint=https://myaccount.table.core.windows.net/;SharedAccessSignature=sasString`
   * @param {string} containerName Container name.
   * @param {string} blobName Blob name.
   * @param {StoragePipelineOptions} [options] Optional. Options to configure the HTTP pipeline.
   * @memberof PageBlobClient
   */
  constructor(
    connectionString: string,
    containerName: string,
    blobName: string,
    options?: StoragePipelineOptions
  );
  /**
   * Creates an instance of PageBlobClient.
   * This method accepts an encoded URL or non-encoded URL pointing to a blob.
   * Encoded URL string will NOT be escaped twice, only special characters in URL path will be escaped.
   * If a blob name includes ? or %, blob name must be encoded in the URL.
   *
   * @param {string} url A Client string pointing to Azure Storage blob service, such as
   *                     "https://myaccount.blob.core.windows.net". You can append a SAS
   *                     if using AnonymousCredential, such as "https://myaccount.blob.core.windows.net?sasString".
   * @param {SharedKeyCredential | AnonymousCredential | TokenCredential} credential Such as AnonymousCredential, SharedKeyCredential
   *                                                  or a TokenCredential from @azure/identity.
   * @param {StoragePipelineOptions} [options] Optional. Options to configure the HTTP pipeline.
   * @memberof PageBlobClient
   */
  constructor(
    url: string,
    credential: SharedKeyCredential | AnonymousCredential | TokenCredential,
    options?: StoragePipelineOptions
  );
  /**
   * Creates an instance of PageBlobClient.
   *
   * @param {string} url A URL string pointing to Azure Storage blob, such as
   *                     "https://myaccount.blob.core.windows.net/mycontainer/blob".
   *                     You can append a SAS if using AnonymousCredential, such as
   *                     "https://myaccount.blob.core.windows.net/mycontainer/blob?sasString".
   *                     This method accepts an encoded URL or non-encoded URL pointing to a blob.
   *                     Encoded URL string will NOT be escaped twice, only special characters in URL path will be escaped.
   *                     However, if a blob name includes ? or %, blob name must be encoded in the URL.
   *                     Such as a blob named "my?blob%", the URL should be "https://myaccount.blob.core.windows.net/mycontainer/my%3Fblob%25".
   * @param {Pipeline} pipeline Call newPipeline() to create a default
   *                            pipeline, or provide a customized pipeline.
   * @memberof PageBlobClient
   */
  constructor(url: string, pipeline: Pipeline);
  constructor(
    urlOrConnectionString: string,
    credentialOrPipelineOrContainerName:
      | string
      | SharedKeyCredential
      | AnonymousCredential
      | TokenCredential
      | Pipeline,
    blobNameOrOptions?: string | StoragePipelineOptions,
    options?: StoragePipelineOptions
  ) {
    // In TypeScript we cannot simply pass all parameters to super() like below so have to duplicate the code instead.
    //   super(s, credentialOrPipelineOrContainerNameOrOptions, blobNameOrOptions, options);
    let pipeline: Pipeline;
    let url: string;
    options = options || {};
    if (credentialOrPipelineOrContainerName instanceof Pipeline) {
      // (url: string, pipeline: Pipeline)
      url = urlOrConnectionString;
      pipeline = credentialOrPipelineOrContainerName;
    } else if (
      (isNode && credentialOrPipelineOrContainerName instanceof SharedKeyCredential) ||
      credentialOrPipelineOrContainerName instanceof AnonymousCredential ||
      isTokenCredential(credentialOrPipelineOrContainerName)
    ) {
      // (url: string, credential?: SharedKeyCredential | AnonymousCredential | TokenCredential, options?: StoragePipelineOptions)
      url = urlOrConnectionString;
      options = blobNameOrOptions as StoragePipelineOptions;
      pipeline = newPipeline(credentialOrPipelineOrContainerName, options);
    } else if (
      !credentialOrPipelineOrContainerName &&
      typeof credentialOrPipelineOrContainerName !== "string"
    ) {
      // (url: string, credential?: SharedKeyCredential | AnonymousCredential | TokenCredential, options?: StoragePipelineOptions)
      // The second parameter is undefined. Use anonymous credential.
      url = urlOrConnectionString;
      pipeline = newPipeline(new AnonymousCredential(), options);
    } else if (
      credentialOrPipelineOrContainerName &&
      typeof credentialOrPipelineOrContainerName === "string" &&
      blobNameOrOptions &&
      typeof blobNameOrOptions === "string"
    ) {
      // (connectionString: string, containerName: string, blobName: string, options?: StoragePipelineOptions)
      const containerName = credentialOrPipelineOrContainerName;
      const blobName = blobNameOrOptions;

      const extractedCreds = extractConnectionStringParts(urlOrConnectionString);
      if (extractedCreds.kind === "AccountConnString") {
        if (isNode) {
          const sharedKeyCredential = new SharedKeyCredential(
            extractedCreds.accountName!,
            extractedCreds.accountKey
          );
          url = appendToURLPath(
            appendToURLPath(extractedCreds.url, encodeURIComponent(containerName)),
            encodeURIComponent(blobName)
          );
          options.proxy = extractedCreds.proxyUri;
          pipeline = newPipeline(sharedKeyCredential, options);
        } else {
          throw new Error("Account connection string is only supported in Node.js environment");
        }
      } else if (extractedCreds.kind === "SASConnString") {
        url =
          appendToURLPath(
            appendToURLPath(extractedCreds.url, encodeURIComponent(containerName)),
            encodeURIComponent(blobName)
          ) +
          "?" +
          extractedCreds.accountSas;
        pipeline = newPipeline(new AnonymousCredential(), options);
      } else {
        throw new Error(
          "Connection string must be either an Account connection string or a SAS connection string"
        );
      }
    } else {
      throw new Error("Expecting non-empty strings for containerName and blobName parameters");
    }
    super(url, pipeline);
    this.pageBlobContext = new PageBlob(this.storageClientContext);
  }

  /**
   * Creates a new PageBlobClient object identical to the source but with the
   * specified snapshot timestamp.
   * Provide "" will remove the snapshot and return a Client to the base blob.
   *
   * @param {string} snapshot The snapshot timestamp.
   * @returns {PageBlobClient} A new PageBlobClient object identical to the source but with the specified snapshot timestamp.
   * @memberof PageBlobClient
   */
  public withSnapshot(snapshot: string): PageBlobClient {
    return new PageBlobClient(
      setURLParameter(
        this.url,
        URLConstants.Parameters.SNAPSHOT,
        snapshot.length === 0 ? undefined : snapshot
      ),
      this.pipeline
    );
  }

  /**
   * Creates a page blob of the specified length. Call uploadPages to upload data
   * data to a page blob.
   * @see https://docs.microsoft.com/rest/api/storageservices/put-blob
   *
   * @param {number} size size of the page blob.
   * @param {PageBlobCreateOptions} [options] Options to the Page Blob Create operation.
   * @returns {Promise<PageBlobCreateResponse>} Response data for the Page Blob Create operation.
   * @memberof PageBlobClient
   */
  public async create(
    size: number,
    options: PageBlobCreateOptions = {}
<<<<<<< HEAD
  ): Promise<Models.PageBlobCreateResponse> {
    options.conditions = options.conditions || {};
=======
  ): Promise<PageBlobCreateResponse> {
    options.accessConditions = options.accessConditions || {};
>>>>>>> e0fdc875
    const { span, spanOptions } = createSpan("PageBlobClient-create", options.spanOptions);
    try {
      ensureCpkIfSpecified(options.customerProvidedKey, this.isHttps);
      return this.pageBlobContext.create(0, size, {
        abortSignal: options.abortSignal,
        blobHTTPHeaders: options.blobHTTPHeaders,
        blobSequenceNumber: options.blobSequenceNumber,
        leaseAccessConditions: options.conditions,
        metadata: options.metadata,
        modifiedAccessConditions: options.conditions,
        cpkInfo: options.customerProvidedKey,
        tier: toAccessTier(options.tier),
        spanOptions
      });
    } catch (e) {
      span.setStatus({
        code: CanonicalCode.UNKNOWN,
        message: e.message
      });
      throw e;
    } finally {
      span.end();
    }
  }

  /**
   * Writes 1 or more pages to the page blob. The start and end offsets must be a multiple of 512.
   * @see https://docs.microsoft.com/rest/api/storageservices/put-page
   *
   * @param {HttpRequestBody} body Data to upload
   * @param {number} offset Offset of destination page blob
   * @param {number} count Content length of the body, also number of bytes to be uploaded
   * @param {PageBlobUploadPagesOptions} [options] Options to the Page Blob Upload Pages operation.
   * @returns {Promise<PageBlobsUploadPagesResponse>} Response data for the Page Blob Upload Pages operation.
   * @memberof PageBlobClient
   */
  public async uploadPages(
    body: HttpRequestBody,
    offset: number,
    count: number,
    options: PageBlobUploadPagesOptions = {}
<<<<<<< HEAD
  ): Promise<Models.PageBlobUploadPagesResponse> {
    options.conditions = options.conditions || {};
=======
  ): Promise<PageBlobUploadPagesResponse> {
    options.accessConditions = options.accessConditions || {};
>>>>>>> e0fdc875
    const { span, spanOptions } = createSpan("PageBlobClient-uploadPages", options.spanOptions);
    try {
      ensureCpkIfSpecified(options.customerProvidedKey, this.isHttps);
      return this.pageBlobContext.uploadPages(body, count, {
        abortSignal: options.abortSignal,
        leaseAccessConditions: options.conditions,
        modifiedAccessConditions: options.conditions,
        onUploadProgress: options.onProgress,
        range: rangeToString({ offset, count }),
        sequenceNumberAccessConditions: options.conditions,
        transactionalContentMD5: options.transactionalContentMD5,
        transactionalContentCrc64: options.transactionalContentCrc64,
        cpkInfo: options.customerProvidedKey,
        spanOptions
      });
    } catch (e) {
      span.setStatus({
        code: CanonicalCode.UNKNOWN,
        message: e.message
      });
      throw e;
    } finally {
      span.end();
    }
  }

  /**
   * The Upload Pages operation writes a range of pages to a page blob where the
   * contents are read from a URL.
   * @see https://docs.microsoft.com/en-us/rest/api/storageservices/put-page-from-url
   *
   * @param {string} sourceURL Specify a URL to the copy source, Shared Access Signature(SAS) maybe needed for authentication
   * @param {number} sourceOffset The source offset to copy from. Pass 0 to copy from the beginning of source page blob
   * @param {number} destOffset Offset of destination page blob
   * @param {number} count Number of bytes to be uploaded from source page blob
   * @param {PageBlobUploadPagesFromURLOptions} [options={}]
   * @returns {Promise<PageBlobUploadPagesFromURLResponse>}
   * @memberof PageBlobClient
   */
  public async uploadPagesFromURL(
    sourceURL: string,
    sourceOffset: number,
    destOffset: number,
    count: number,
    options: PageBlobUploadPagesFromURLOptions = {}
<<<<<<< HEAD
  ): Promise<Models.PageBlobUploadPagesFromURLResponse> {
    options.conditions = options.conditions || {};
    options.sourceConditions = options.sourceConditions || {};
=======
  ): Promise<PageBlobUploadPagesFromURLResponse> {
    options.accessConditions = options.accessConditions || {};
    options.sourceModifiedAccessConditions = options.sourceModifiedAccessConditions || {};
>>>>>>> e0fdc875
    const { span, spanOptions } = createSpan(
      "PageBlobClient-uploadPagesFromURL",
      options.spanOptions
    );
    try {
      ensureCpkIfSpecified(options.customerProvidedKey, this.isHttps);
      return this.pageBlobContext.uploadPagesFromURL(
        sourceURL,
        rangeToString({ offset: sourceOffset, count }),
        0,
        rangeToString({ offset: destOffset, count }),
        {
          abortSignal: options.abortSignal,
          sourceContentMD5: options.sourceContentMD5,
          sourceContentCrc64: options.sourceContentCrc64,
          leaseAccessConditions: options.conditions,
          sequenceNumberAccessConditions: options.conditions,
          modifiedAccessConditions: options.conditions,
          sourceModifiedAccessConditions: {
            sourceIfMatch: options.sourceConditions.ifMatch,
            sourceIfModifiedSince: options.sourceConditions.ifModifiedSince,
            sourceIfNoneMatch: options.sourceConditions.ifNoneMatch,
            sourceIfUnmodifiedSince: options.sourceConditions.ifUnmodifiedSince
          },
          cpkInfo: options.customerProvidedKey,
          spanOptions
        }
      );
    } catch (e) {
      span.setStatus({
        code: CanonicalCode.UNKNOWN,
        message: e.message
      });
      throw e;
    } finally {
      span.end();
    }
  }

  /**
   * Frees the specified pages from the page blob.
   * @see https://docs.microsoft.com/rest/api/storageservices/put-page
   *
   * @param {number} [offset] Starting byte position of the pages to clear.
   * @param {number} [count] Number of bytes to clear.
   * @param {PageBlobClearPagesOptions} [options] Options to the Page Blob Clear Pages operation.
   * @returns {Promise<PageBlobClearPagesResponse>} Response data for the Page Blob Clear Pages operation.
   * @memberof PageBlobClient
   */
  public async clearPages(
    offset: number = 0,
    count?: number,
    options: PageBlobClearPagesOptions = {}
<<<<<<< HEAD
  ): Promise<Models.PageBlobClearPagesResponse> {
    options.conditions = options.conditions || {};
=======
  ): Promise<PageBlobClearPagesResponse> {
    options.accessConditions = options.accessConditions || {};
>>>>>>> e0fdc875
    const { span, spanOptions } = createSpan("PageBlobClient-clearPages", options.spanOptions);
    try {
      return this.pageBlobContext.clearPages(0, {
        abortSignal: options.abortSignal,
        leaseAccessConditions: options.conditions,
        modifiedAccessConditions: options.conditions,
        range: rangeToString({ offset, count }),
        sequenceNumberAccessConditions: options.conditions,
        cpkInfo: options.customerProvidedKey,
        spanOptions
      });
    } catch (e) {
      span.setStatus({
        code: CanonicalCode.UNKNOWN,
        message: e.message
      });
      throw e;
    } finally {
      span.end();
    }
  }

  /**
   * Returns the list of valid page ranges for a page blob or snapshot of a page blob.
   * @see https://docs.microsoft.com/rest/api/storageservices/get-page-ranges
   *
   * @param {number} [offset] Starting byte position of the page ranges.
   * @param {number} [count] Number of bytes to get.
   * @param {PageBlobGetPageRangesOptions} [options] Options to the Page Blob Get Ranges operation.
   * @returns {Promise<PageBlobGetPageRangesResponse>} Response data for the Page Blob Get Ranges operation.
   * @memberof PageBlobClient
   */
  public async getPageRanges(
    offset: number = 0,
    count?: number,
    options: PageBlobGetPageRangesOptions = {}
  ): Promise<PageBlobGetPageRangesResponse> {
    options.conditions = options.conditions || {};
    const { span, spanOptions } = createSpan("PageBlobClient-getPageRanges", options.spanOptions);
    try {
      return this.pageBlobContext
        .getPageRanges({
          abortSignal: options.abortSignal,
          leaseAccessConditions: options.conditions,
          modifiedAccessConditions: options.conditions,
          range: rangeToString({ offset, count }),
          spanOptions
        })
        .then(rangeResponseFromModel);
    } catch (e) {
      span.setStatus({
        code: CanonicalCode.UNKNOWN,
        message: e.message
      });
      throw e;
    } finally {
      span.end();
    }
  }

  /**
   * Gets the collection of page ranges that differ between a specified snapshot and this page blob.
   * @see https://docs.microsoft.com/rest/api/storageservices/get-page-ranges
   *
   * @param {number} offset Starting byte position of the page blob
   * @param {number} count Number of bytes to get ranges diff.
   * @param {string} prevSnapshot Timestamp of snapshot to retrive the difference.
   * @param {PageBlobGetPageRangesDiffOptions} [options] Options to the Page Blob Get Page Ranges Diff operation.
   * @returns {Promise<PageBlobGetPageRangesDiffResponse>} Response data for the Page Blob Get Page Range Diff operation.
   * @memberof PageBlobClient
   */
  public async getPageRangesDiff(
    offset: number,
    count: number,
    prevSnapshot: string,
    options: PageBlobGetPageRangesDiffOptions = {}
  ): Promise<PageBlobGetPageRangesDiffResponse> {
    options.conditions = options.conditions || {};
    const { span, spanOptions } = createSpan(
      "PageBlobClient-getPageRangesDiff",
      options.spanOptions
    );
    try {
      return this.pageBlobContext
        .getPageRangesDiff({
          abortSignal: options.abortSignal,
          leaseAccessConditions: options.conditions,
          modifiedAccessConditions: options.conditions,
          prevsnapshot: prevSnapshot,
          range: rangeToString({ offset, count }),
          spanOptions
        })
        .then(rangeResponseFromModel);
    } catch (e) {
      span.setStatus({
        code: CanonicalCode.UNKNOWN,
        message: e.message
      });
      throw e;
    } finally {
      span.end();
    }
  }

  /**
   * Resizes the page blob to the specified size (which must be a multiple of 512).
   * @see https://docs.microsoft.com/rest/api/storageservices/set-blob-properties
   *
   * @param {number} size Target size
   * @param {PageBlobResizeOptions} [options] Options to the Page Blob Resize operation.
   * @returns {Promise<PageBlobResizeResponse>} Response data for the Page Blob Resize operation.
   * @memberof PageBlobClient
   */
  public async resize(
    size: number,
    options: PageBlobResizeOptions = {}
<<<<<<< HEAD
  ): Promise<Models.PageBlobResizeResponse> {
    options.conditions = options.conditions || {};
=======
  ): Promise<PageBlobResizeResponse> {
    options.accessConditions = options.accessConditions || {};
>>>>>>> e0fdc875
    const { span, spanOptions } = createSpan("PageBlobClient-resize", options.spanOptions);
    try {
      return this.pageBlobContext.resize(size, {
        abortSignal: options.abortSignal,
        leaseAccessConditions: options.conditions,
        modifiedAccessConditions: options.conditions,
        spanOptions
      });
    } catch (e) {
      span.setStatus({
        code: CanonicalCode.UNKNOWN,
        message: e.message
      });
      throw e;
    } finally {
      span.end();
    }
  }

  /**
   * Sets a page blob's sequence number.
   * @see https://docs.microsoft.com/en-us/rest/api/storageservices/set-blob-properties
   *
   * @param {SequenceNumberActionType} sequenceNumberAction Indicates how the service should modify the blob's sequence number.
   * @param {number} [sequenceNumber] Required if sequenceNumberAction is max or update
   * @param {PageBlobUpdateSequenceNumberOptions} [options] Options to the Page Blob Update Sequence Number operation.
   * @returns {Promise<PageBlobUpdateSequenceNumberResponse>} Response data for the Page Blob Update Sequence Number operation.
   * @memberof PageBlobClient
   */
  public async updateSequenceNumber(
    sequenceNumberAction: SequenceNumberActionType,
    sequenceNumber?: number,
    options: PageBlobUpdateSequenceNumberOptions = {}
<<<<<<< HEAD
  ): Promise<Models.PageBlobUpdateSequenceNumberResponse> {
    options.conditions = options.conditions || {};
=======
  ): Promise<PageBlobUpdateSequenceNumberResponse> {
    options.accessConditions = options.accessConditions || {};
>>>>>>> e0fdc875
    const { span, spanOptions } = createSpan(
      "PageBlobClient-updateSequenceNumber",
      options.spanOptions
    );
    try {
      return this.pageBlobContext.updateSequenceNumber(sequenceNumberAction, {
        abortSignal: options.abortSignal,
        blobSequenceNumber: sequenceNumber,
        leaseAccessConditions: options.conditions,
        modifiedAccessConditions: options.conditions,
        spanOptions
      });
    } catch (e) {
      span.setStatus({
        code: CanonicalCode.UNKNOWN,
        message: e.message
      });
      throw e;
    } finally {
      span.end();
    }
  }

  /**
   * Begins an operation to start an incremental copy from one page blob's snapshot to this page blob.
   * The snapshot is copied such that only the differential changes between the previously
   * copied snapshot are transferred to the destination.
   * The copied snapshots are complete copies of the original snapshot and can be read or copied from as usual.
   * @see https://docs.microsoft.com/rest/api/storageservices/incremental-copy-blob
   * @see https://docs.microsoft.com/en-us/azure/virtual-machines/windows/incremental-snapshots
   *
   * @param {string} copySource Specifies the name of the source page blob snapshot. For example,
   *                            https://myaccount.blob.core.windows.net/mycontainer/myblob?snapshot=<DateTime>
   * @param {PageBlobStartCopyIncrementalOptions} [options] Options to the Page Blob Copy Incremental operation.
   * @returns {Promise<PageBlobCopyIncrementalResponse>} Response data for the Page Blob Copy Incremental operation.
   * @memberof PageBlobClient
   */
  public async startCopyIncremental(
    copySource: string,
    options: PageBlobStartCopyIncrementalOptions = {}
  ): Promise<PageBlobCopyIncrementalResponse> {
    const { span, spanOptions } = createSpan(
      "PageBlobClient-startCopyIncremental",
      options.spanOptions
    );
    try {
      return this.pageBlobContext.copyIncremental(copySource, {
        abortSignal: options.abortSignal,
        modifiedAccessConditions: options.conditions,
        spanOptions
      });
    } catch (e) {
      span.setStatus({
        code: CanonicalCode.UNKNOWN,
        message: e.message
      });
      throw e;
    } finally {
      span.end();
    }
  }
}<|MERGE_RESOLUTION|>--- conflicted
+++ resolved
@@ -323,11 +323,7 @@
    * @type {ModifiedAccessConditions}
    * @memberof PageBlobStartCopyIncrementalOptions
    */
-<<<<<<< HEAD
-  conditions?: Models.ModifiedAccessConditions;
-=======
-  modifiedAccessConditions?: ModifiedAccessConditions;
->>>>>>> e0fdc875
+  conditions?: ModifiedAccessConditions;
 }
 
 export interface PageBlobUploadPagesFromURLOptions extends CommonOptions {
@@ -352,11 +348,7 @@
    * @type {ModifiedAccessConditions}
    * @memberof PageBlobUploadPagesFromURLOptions
    */
-<<<<<<< HEAD
-  sourceConditions?: Models.ModifiedAccessConditions;
-=======
-  sourceModifiedAccessConditions?: ModifiedAccessConditions;
->>>>>>> e0fdc875
+  sourceConditions?: ModifiedAccessConditions;
   /**
    * An MD5 hash of the content from the URI.
    * This hash is used to verify the integrity of the content during transport of the data from the URI.
@@ -578,13 +570,8 @@
   public async create(
     size: number,
     options: PageBlobCreateOptions = {}
-<<<<<<< HEAD
-  ): Promise<Models.PageBlobCreateResponse> {
+  ): Promise<PageBlobCreateResponse> {
     options.conditions = options.conditions || {};
-=======
-  ): Promise<PageBlobCreateResponse> {
-    options.accessConditions = options.accessConditions || {};
->>>>>>> e0fdc875
     const { span, spanOptions } = createSpan("PageBlobClient-create", options.spanOptions);
     try {
       ensureCpkIfSpecified(options.customerProvidedKey, this.isHttps);
@@ -626,13 +613,8 @@
     offset: number,
     count: number,
     options: PageBlobUploadPagesOptions = {}
-<<<<<<< HEAD
-  ): Promise<Models.PageBlobUploadPagesResponse> {
+  ): Promise<PageBlobUploadPagesResponse> {
     options.conditions = options.conditions || {};
-=======
-  ): Promise<PageBlobUploadPagesResponse> {
-    options.accessConditions = options.accessConditions || {};
->>>>>>> e0fdc875
     const { span, spanOptions } = createSpan("PageBlobClient-uploadPages", options.spanOptions);
     try {
       ensureCpkIfSpecified(options.customerProvidedKey, this.isHttps);
@@ -678,15 +660,9 @@
     destOffset: number,
     count: number,
     options: PageBlobUploadPagesFromURLOptions = {}
-<<<<<<< HEAD
-  ): Promise<Models.PageBlobUploadPagesFromURLResponse> {
+  ): Promise<PageBlobUploadPagesFromURLResponse> {
     options.conditions = options.conditions || {};
     options.sourceConditions = options.sourceConditions || {};
-=======
-  ): Promise<PageBlobUploadPagesFromURLResponse> {
-    options.accessConditions = options.accessConditions || {};
-    options.sourceModifiedAccessConditions = options.sourceModifiedAccessConditions || {};
->>>>>>> e0fdc875
     const { span, spanOptions } = createSpan(
       "PageBlobClient-uploadPagesFromURL",
       options.spanOptions
@@ -740,13 +716,8 @@
     offset: number = 0,
     count?: number,
     options: PageBlobClearPagesOptions = {}
-<<<<<<< HEAD
-  ): Promise<Models.PageBlobClearPagesResponse> {
+  ): Promise<PageBlobClearPagesResponse> {
     options.conditions = options.conditions || {};
-=======
-  ): Promise<PageBlobClearPagesResponse> {
-    options.accessConditions = options.accessConditions || {};
->>>>>>> e0fdc875
     const { span, spanOptions } = createSpan("PageBlobClient-clearPages", options.spanOptions);
     try {
       return this.pageBlobContext.clearPages(0, {
@@ -863,13 +834,8 @@
   public async resize(
     size: number,
     options: PageBlobResizeOptions = {}
-<<<<<<< HEAD
-  ): Promise<Models.PageBlobResizeResponse> {
+  ): Promise<PageBlobResizeResponse> {
     options.conditions = options.conditions || {};
-=======
-  ): Promise<PageBlobResizeResponse> {
-    options.accessConditions = options.accessConditions || {};
->>>>>>> e0fdc875
     const { span, spanOptions } = createSpan("PageBlobClient-resize", options.spanOptions);
     try {
       return this.pageBlobContext.resize(size, {
@@ -903,13 +869,8 @@
     sequenceNumberAction: SequenceNumberActionType,
     sequenceNumber?: number,
     options: PageBlobUpdateSequenceNumberOptions = {}
-<<<<<<< HEAD
-  ): Promise<Models.PageBlobUpdateSequenceNumberResponse> {
+  ): Promise<PageBlobUpdateSequenceNumberResponse> {
     options.conditions = options.conditions || {};
-=======
-  ): Promise<PageBlobUpdateSequenceNumberResponse> {
-    options.accessConditions = options.accessConditions || {};
->>>>>>> e0fdc875
     const { span, spanOptions } = createSpan(
       "PageBlobClient-updateSequenceNumber",
       options.spanOptions
