import { generateUuid } from "@azure/ms-rest-js";

<<<<<<< HEAD
import { Aborter } from "@azure/core-aborter";
import { BlockBlobURL } from "./BlockBlobURL";
import {
  BlobUploadCommonResponse,
  IUploadToBlockBlobOptions
} from "./highlevel.common";
=======
import { Aborter } from "./Aborter";
import { BlockBlobClient } from "./BlockBlobClient";
import { BlobUploadCommonResponse, IUploadToBlockBlobOptions } from "./highlevel.common";
>>>>>>> 0186e89c
import { Batch } from "./utils/Batch";
import {
  BLOCK_BLOB_MAX_BLOCKS,
  BLOCK_BLOB_MAX_STAGE_BLOCK_BYTES,
  BLOCK_BLOB_MAX_UPLOAD_BLOB_BYTES,
  DEFAULT_BLOB_DOWNLOAD_BLOCK_BYTES
} from "./utils/constants";
import { generateBlockID } from "./utils/utils.common";

/**
 * ONLY AVAILABLE IN BROWSERS.
 *
 * Uploads a browser Blob/File/ArrayBuffer/ArrayBufferView object to block blob.
 *
 * When buffer length <= 256MB, this method will use 1 upload call to finish the upload.
 * Otherwise, this method will call stageBlock to upload blocks, and finally call commitBlockList
 * to commit the block list.
 *
 * @export
 * @param {Aborter} aborter Create a new Aborter instance with Aborter.none or Aborter.timeout(),
 *                          goto documents of Aborter for more examples about request cancellation
 * @param {Blob | ArrayBuffer | ArrayBufferView} browserData Blob, File, ArrayBuffer or ArrayBufferView
 * @param {BlockBlobClient} blockBlobClient
 * @param {IUploadToBlockBlobOptions} [options]
 * @returns {Promise<BlobUploadCommonResponse>}
 */
export async function uploadBrowserDataToBlockBlob(
  aborter: Aborter,
  browserData: Blob | ArrayBuffer | ArrayBufferView,
  blockBlobClient: BlockBlobClient,
  options?: IUploadToBlockBlobOptions
): Promise<BlobUploadCommonResponse> {
  const browserBlob = new Blob([browserData]);
  return UploadSeekableBlobToBlockBlob(
    aborter,
    (offset: number, size: number): Blob => {
      return browserBlob.slice(offset, offset + size);
    },
    browserBlob.size,
    blockBlobClient,
    options
  );
}

/**
 * ONLY AVAILABLE IN BROWSERS.
 *
 * Uploads a browser Blob object to block blob. Requires a blobFactory as the data source,
 * which need to return a Blob object with the offset and size provided.
 *
 * When buffer length <= 256MB, this method will use 1 upload call to finish the upload.
 * Otherwise, this method will call stageBlock to upload blocks, and finally call commitBlockList
 * to commit the block list.
 *
 * @param {Aborter} aborter Create a new Aborter instance with Aborter.none or Aborter.timeout(),
 *                          goto documents of Aborter for more examples about request cancellation
 * @param {(offset: number, size: number) => Blob} blobFactory
 * @param {number} size
 * @param {BlockBlobClient} blockBlobClient
 * @param {IUploadToBlockBlobOptions} [options]
 * @returns {Promise<BlobUploadCommonResponse>}
 */
async function UploadSeekableBlobToBlockBlob(
  aborter: Aborter,
  blobFactory: (offset: number, size: number) => Blob,
  size: number,
  blockBlobClient: BlockBlobClient,
  options: IUploadToBlockBlobOptions = {}
): Promise<BlobUploadCommonResponse> {
  if (!options.blockSize) {
    options.blockSize = 0;
  }
  if (options.blockSize < 0 || options.blockSize > BLOCK_BLOB_MAX_STAGE_BLOCK_BYTES) {
    throw new RangeError(
      `blockSize option must be >= 0 and <= ${BLOCK_BLOB_MAX_STAGE_BLOCK_BYTES}`
    );
  }

  if (options.maxSingleShotSize !== 0 && !options.maxSingleShotSize) {
    options.maxSingleShotSize = BLOCK_BLOB_MAX_UPLOAD_BLOB_BYTES;
  }
  if (
    options.maxSingleShotSize < 0 ||
    options.maxSingleShotSize > BLOCK_BLOB_MAX_UPLOAD_BLOB_BYTES
  ) {
    throw new RangeError(
      `maxSingleShotSize option must be >= 0 and <= ${BLOCK_BLOB_MAX_UPLOAD_BLOB_BYTES}`
    );
  }

  if (options.blockSize === 0) {
    if (size > BLOCK_BLOB_MAX_STAGE_BLOCK_BYTES * BLOCK_BLOB_MAX_BLOCKS) {
      throw new RangeError(`${size} is too larger to upload to a block blob.`);
    }
    if (size > options.maxSingleShotSize) {
      options.blockSize = Math.ceil(size / BLOCK_BLOB_MAX_BLOCKS);
      if (options.blockSize < DEFAULT_BLOB_DOWNLOAD_BLOCK_BYTES) {
        options.blockSize = DEFAULT_BLOB_DOWNLOAD_BLOCK_BYTES;
      }
    }
  }
  if (!options.blobHTTPHeaders) {
    options.blobHTTPHeaders = {};
  }
  if (!options.blobAccessConditions) {
    options.blobAccessConditions = {};
  }

  if (size <= options.maxSingleShotSize) {
    return blockBlobClient.upload(aborter, blobFactory(0, size), size, options);
  }

  const numBlocks: number = Math.floor((size - 1) / options.blockSize) + 1;
  if (numBlocks > BLOCK_BLOB_MAX_BLOCKS) {
    throw new RangeError(
      `The buffer's size is too big or the BlockSize is too small;` +
        `the number of blocks must be <= ${BLOCK_BLOB_MAX_BLOCKS}`
    );
  }

  const blockList: string[] = [];
  const blockIDPrefix = generateUuid();
  let transferProgress: number = 0;

  const batch = new Batch(options.parallelism);
  for (let i = 0; i < numBlocks; i++) {
    batch.addOperation(
      async (): Promise<any> => {
        const blockID = generateBlockID(blockIDPrefix, i);
        const start = options.blockSize! * i;
        const end = i === numBlocks - 1 ? size : start + options.blockSize!;
        const contentLength = end - start;
        blockList.push(blockID);
        await blockBlobClient.stageBlock(
          aborter,
          blockID,
          blobFactory(start, contentLength),
          contentLength,
          {
            leaseAccessConditions: options.blobAccessConditions!.leaseAccessConditions
          }
        );
        // Update progress after block is successfully uploaded to server, in case of block trying
        // TODO: Hook with convenience layer progress event in finer level
        transferProgress += contentLength;
        if (options.progress) {
          options.progress!({
            loadedBytes: transferProgress
          });
        }
      }
    );
  }
  await batch.do();

  return blockBlobClient.commitBlockList(aborter, blockList, options);
}<|MERGE_RESOLUTION|>--- conflicted
+++ resolved
@@ -1,17 +1,8 @@
 import { generateUuid } from "@azure/ms-rest-js";
 
-<<<<<<< HEAD
 import { Aborter } from "@azure/core-aborter";
-import { BlockBlobURL } from "./BlockBlobURL";
-import {
-  BlobUploadCommonResponse,
-  IUploadToBlockBlobOptions
-} from "./highlevel.common";
-=======
-import { Aborter } from "./Aborter";
 import { BlockBlobClient } from "./BlockBlobClient";
 import { BlobUploadCommonResponse, IUploadToBlockBlobOptions } from "./highlevel.common";
->>>>>>> 0186e89c
 import { Batch } from "./utils/Batch";
 import {
   BLOCK_BLOB_MAX_BLOCKS,
