--- conflicted
+++ resolved
@@ -3,18 +3,8 @@
 import { TokenCredential, isTokenCredential, isNode, HttpResponse } from "@azure/core-http";
 import { CanonicalCode } from "@azure/core-tracing";
 import { AbortSignalLike } from "@azure/abort-controller";
-<<<<<<< HEAD
-import { ListContainersIncludeType } from "./generated/src/models/index";
-import * as Models from "./generated/src/models";
-=======
-import { BatchRequest } from "./BatchRequest";
-import { BatchResponseParser } from "./BatchResponseParser";
-import { ParsedBatchResponse } from "./BatchResponse";
-import { utf8ByteLength } from "./BatchUtils";
 import {
-  ServiceSubmitBatchOptionalParamsModel,
   ServiceGetUserDelegationKeyHeaders,
-  ServiceSubmitBatchHeaders,
   ContainerCreateResponse,
   ContainerDeleteResponse,
   ServiceGetPropertiesResponse,
@@ -24,11 +14,9 @@
   ServiceGetAccountInfoResponse,
   ServiceListContainersSegmentResponse,
   ContainerItem,
-  ServiceSubmitBatchResponseModel,
   ListContainersIncludeType,
   UserDelegationKeyModel
 } from "./generatedModels";
->>>>>>> 04defe79
 import { Service } from "./generated/src/operations";
 import { newPipeline, StoragePipelineOptions, Pipeline } from "./Pipeline";
 import {
@@ -130,27 +118,6 @@
    */
   abortSignal?: AbortSignalLike;
 }
-<<<<<<< HEAD
-=======
-/**
- * Options to configure the Service - Submit Batch Optional Params.
- *
- * @export
- * @interface ServiceSubmitBatchOptionalParams
- */
-export interface ServiceSubmitBatchOptionalParams
-  extends ServiceSubmitBatchOptionalParamsModel,
-    CommonOptions {
-  /**
-   * An implementation of the `AbortSignalLike` interface to signal the request to cancel the operation.
-   * For example, use the &commat;azure/abort-controller to create an `AbortSignal`.
-   *
-   * @type {AbortSignalLike}
-   * @memberof ServiceSubmitBatchOptionalParams
-   */
-  abortSignal?: AbortSignalLike;
-}
->>>>>>> 04defe79
 
 /**
  * Options to configure the Service - List Container Segment operation.
@@ -292,22 +259,6 @@
     };
   };
 
-<<<<<<< HEAD
-=======
-export declare type ServiceSubmitBatchResponse = ParsedBatchResponse &
-  ServiceSubmitBatchHeaders & {
-    /**
-     * The underlying HTTP response.
-     */
-    _response: HttpResponse & {
-      /**
-       * The parsed HTTP response headers.
-       */
-      parsedHeaders: ServiceSubmitBatchHeaders;
-    };
-  };
-
->>>>>>> 04defe79
 /**
  * A BlobServiceClient represents a Client to the Azure Storage Blob service allowing you
  * to manipulate blob containers.
@@ -887,94 +838,14 @@
   }
 
   /**
-<<<<<<< HEAD
    * Creates a BlobBatchClient object to conduct batch operations.
-=======
-   * Submit batch request which consists of multiple subrequests.
-   *
-   * @example
-   * ```js
-   * let batchDeleteRequest = new BatchDeleteRequest();
-   * await batchDeleteRequest.addSubRequest(urlInString0, credential0);
-   * await batchDeleteRequest.addSubRequest(urlInString1, credential1, {
-   *  deleteSnapshots: "include"
-   * });
-   * const deleteBatchResp = await blobServiceClient.submitBatch(batchDeleteRequest);
-   * console.log(deleteBatchResp.subResponsesSucceededCount);
-   * ```
-   *
-   * @example
-   * ```js
-   * let batchSetTierRequest = new BatchSetTierRequest();
-   * await batchSetTierRequest.addSubRequest(blockBlobClient0, "Cool");
-   * await batchSetTierRequest.addSubRequest(blockBlobClient1, "Cool", {
-   *  conditions: { leaseId: leaseId }
-   * });
-   * const setTierBatchResp = await blobServiceClient.submitBatch(batchSetTierRequest);
-   * console.log(setTierBatchResp.subResponsesSucceededCount);
-   * ```
->>>>>>> 04defe79
    *
    * @see https://docs.microsoft.com/en-us/rest/api/storageservices/blob-batch
    *
    * @returns {BlobBatchClient} A new BlobBatchClient object for this service.
    * @memberof BlobServiceClient
    */
-<<<<<<< HEAD
   public getBlobBatchClient(): BlobBatchClient {
     return new BlobBatchClient(this.serviceContext);
-=======
-  public async submitBatch(
-    batchRequest: BatchRequest,
-    options: ServiceSubmitBatchOptionalParams = {}
-  ): Promise<ServiceSubmitBatchResponse> {
-    if (!batchRequest || batchRequest.getSubRequests().size == 0) {
-      throw new RangeError("Batch request should contain one or more sub requests.");
-    }
-
-    const { span, spanOptions } = createSpan("BlobServiceClient-submitBatch", options.spanOptions);
-    try {
-      const batchRequestBody = batchRequest.getHttpRequestBody();
-
-      const rawBatchResponse: ServiceSubmitBatchResponseModel = await this.serviceContext.submitBatch(
-        batchRequestBody,
-        utf8ByteLength(batchRequestBody),
-        batchRequest.getMultiPartContentType(),
-        {
-          ...options,
-          spanOptions
-        }
-      );
-
-      // Parse the sub responses result, if logic reaches here(i.e. the batch request succeeded with status code 202).
-      const batchResponseParser = new BatchResponseParser(
-        rawBatchResponse,
-        batchRequest.getSubRequests()
-      );
-      const responseSummary = await batchResponseParser.parseBatchResponse();
-
-      const res: ServiceSubmitBatchResponse = {
-        _response: rawBatchResponse._response,
-        contentType: rawBatchResponse.contentType,
-        errorCode: rawBatchResponse.errorCode,
-        requestId: rawBatchResponse.requestId,
-        clientRequestId: rawBatchResponse.clientRequestId,
-        version: rawBatchResponse.version,
-        subResponses: responseSummary.subResponses,
-        subResponsesSucceededCount: responseSummary.subResponsesSucceededCount,
-        subResponsesFailedCount: responseSummary.subResponsesFailedCount
-      };
-
-      return res;
-    } catch (e) {
-      span.setStatus({
-        code: CanonicalCode.UNKNOWN,
-        message: e.message
-      });
-      throw e;
-    } finally {
-      span.end();
-    }
->>>>>>> 04defe79
   }
 }