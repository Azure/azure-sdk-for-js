// Copyright (c) Microsoft Corporation. All rights reserved.
// Licensed under the MIT License.

import * as Models from "./generated/lib/models";
import { Aborter } from "./Aborter";
import { ListContainersIncludeType } from "./generated/lib/models/index";
import { Service } from "./generated/lib/operations";
import { Pipeline } from "./Pipeline";
<<<<<<< HEAD
import { StorageClient, NewPipelineOptions } from "./StorageClient";
import { ContainerClient } from "./ContainerClient";
import { appendToURLPath, extractPartsWithValidation } from "./utils/utils.common";
import { Credential } from "./credentials/Credential";
import { SharedKeyCredential } from "./credentials/SharedKeyCredential";
import { AnonymousCredential } from "./credentials/AnonymousCredential";
=======
import { ContainerClient } from "./ContainerClient";
import { appendToURLPath } from "./utils/utils.common";
import { StorageClient } from './internal';
>>>>>>> 04b75037

/**
 * Options to configure the Service - Get Properties operation.
 *
 * @export
 * @interface ServiceGetPropertiesOptions
 */
export interface ServiceGetPropertiesOptions {
  /**
   * Aborter instance to cancel request. It can be created with Aborter.none
   * or Aborter.timeout(). Go to documents of {@link Aborter} for more examples
   * about request cancellation.
   *
   * @type {Aborter}
   * @memberof ServiceGetPropertiesOptions
   */
  abortSignal?: Aborter;
}

/**
 * Options to configure the Service - Set Properties operation.
 *
 * @export
 * @interface ServiceSetPropertiesOptions
 */
export interface ServiceSetPropertiesOptions {
  /**
   * Aborter instance to cancel request. It can be created with Aborter.none
   * or Aborter.timeout(). Go to documents of {@link Aborter} for more examples
   * about request cancellation.
   *
   * @type {Aborter}
   * @memberof ServiceSetPropertiesOptions
   */
  abortSignal?: Aborter;
}

/**
 * Options to configure the Service - Get Account Info operation.
 *
 * @export
 * @interface ServiceGetAccountInfoOptions
 */
export interface ServiceGetAccountInfoOptions {
  /**
   * Aborter instance to cancel request. It can be created with Aborter.none
   * or Aborter.timeout(). Go to documents of {@link Aborter} for more examples
   * about request cancellation.
   *
   * @type {Aborter}
   * @memberof ServiceGetAccountInfoOptions
   */
  abortSignal?: Aborter;
}

/**
 * Options to configure the Service - Get Statistics operation.
 *
 * @export
 * @interface ServiceGetStatisticsOptions
 */
export interface ServiceGetStatisticsOptions {
  /**
   * Aborter instance to cancel request. It can be created with Aborter.none
   * or Aborter.timeout(). Go to documents of {@link Aborter} for more examples
   * about request cancellation.
   *
   * @type {Aborter}
   * @memberof ServiceGetStatisticsOptions
   */
  abortSignal?: Aborter;
}

/**
 * Options to configure the Service - List Container Segment operation.
 *
 * @export
 * @interface ServiceListContainersSegmentOptions
 */
export interface ServiceListContainersSegmentOptions {
  /**
   * Aborter instance to cancel request. It can be created with Aborter.none
   * or Aborter.timeout(). Go to documents of {@link Aborter} for more examples
   * about request cancellation.
   *
   * @type {Aborter}
   * @memberof ServiceListContainersSegmentOptions
   */
  abortSignal?: Aborter;
  /**
   * @member {string} [prefix] Filters the results to return only containers
   * whose name begins with the specified prefix.
   */
  prefix?: string;
  /**
   * @member {number} [maxresults] Specifies the maximum number of containers
   * to return. If the request does not specify maxresults, or specifies a
   * value greater than 5000, the server will return up to 5000 items. Note
   * that if the listing operation crosses a partition boundary, then the
   * service will return a continuation token for retrieving the remainder of
   * the results. For this reason, it is possible that the service will return
   * fewer results than specified by maxresults, or than the default of 5000.
   */
  maxresults?: number;
  /**
   * @member {ListContainersIncludeType} [include] Include this parameter to
   * specify that the container's metadata be returned as part of the response
   * body. Possible values include: 'metadata'
   */
  include?: ListContainersIncludeType;
}

/**
 * A BlobServiceClient represents a Client to the Azure Storage Blob service allowing you
 * to manipulate blob containers.
 *
 * @export
 * @class BlobServiceClient
 */
export class BlobServiceClient extends StorageClient {
  /**
   * serviceContext provided by protocol layer.
   *
   * @private
   * @type {Service}
   * @memberof BlobServiceClient
   */
  private serviceContext: Service;

  /**
   * Creates an instance of BlobServiceClient from connection string.
   *
   * @param {string} connectionString Connection string for an Azure storage account.
   * @param {NewPipelineOptions} [options] Optional. Options to configure the HTTP pipeline.
   * @memberof BlobServiceClient
   */
  public static fromConnectionString(connectionString: string, options?: NewPipelineOptions) {
    const extractedCreds = extractPartsWithValidation(connectionString);
    const sharedKeyCredential = new SharedKeyCredential(
      extractedCreds.accountName,
      extractedCreds.accountKey
    );
    const pipeline = StorageClient.newPipeline(sharedKeyCredential, options);
    return new BlobServiceClient(extractedCreds.url, pipeline);
  }

  /**
   * Creates an instance of BlobServiceClient.
   *
   * @param {string} url A Client string pointing to Azure Storage blob service, such as
   *                     "https://myaccount.blob.core.windows.net". You can append a SAS
   *                     if using AnonymousCredential, such as "https://myaccount.blob.core.windows.net?sasString".
   * @param {Credential} credential Such as AnonymousCredential, SharedKeyCredential or TokenCredential.
   *                                If not specified, AnonymousCredential is used.
   * @param {NewPipelineOptions} [options] Optional. Options to configure the HTTP pipeline.
   * @memberof BlobServiceClient
   */
  constructor(url: string, credential?: Credential, options?: NewPipelineOptions);
  /**
   * Creates an instance of BlobServiceClient.
   *
   * @param {string} url A Client string pointing to Azure Storage blob service, such as
   *                     "https://myaccount.blob.core.windows.net". You can append a SAS
   *                     if using AnonymousCredential, such as "https://myaccount.blob.core.windows.net?sasString".
   * @param {Pipeline} pipeline Call newPipeline() to create a default
   *                            pipeline, or provide a customized pipeline.
   * @memberof BlobServiceClient
   */
  constructor(url: string, pipeline: Pipeline);
  constructor(
    url: string,
    credentialOrPipeline?: Credential | Pipeline,
    options?: NewPipelineOptions
  ) {
    let pipeline: Pipeline;
    if (credentialOrPipeline instanceof Pipeline) {
      pipeline = credentialOrPipeline;
    } else if (credentialOrPipeline instanceof Credential) {
      pipeline = StorageClient.newPipeline(credentialOrPipeline, options);
    } else {
      // The second parameter is undefined. Use anonymous credential
      pipeline = StorageClient.newPipeline(new AnonymousCredential(), options);
    }
    super(url, pipeline);
    this.serviceContext = new Service(this.storageClientContext);
  }

  /**
   * Creates a ContainerClient object
   *
   * @param containerName A container name
   * @returns {ContainerClient}
   * @memberof BlobServiceClient
   */
  public createContainerClient(containerName: string): ContainerClient {
    return new ContainerClient(
      appendToURLPath(this.url, encodeURIComponent(containerName)),
      this.pipeline
    );
  }

  /**
   * Gets the properties of a storage account’s Blob service, including properties
   * for Storage Analytics and CORS (Cross-Origin Resource Sharing) rules.
   * @see https://docs.microsoft.com/en-us/rest/api/storageservices/get-blob-service-properties}
   *
   * @param {ServiceGetPropertiesOptions} [options] Optional options to the Service Get Properties operation.
   * @returns {Promise<Models.ServiceGetPropertiesResponse>}
   * @memberof BlobServiceClient
   */
  public async getProperties(
    options: ServiceGetPropertiesOptions = {}
  ): Promise<Models.ServiceGetPropertiesResponse> {
    const aborter = options.abortSignal || Aborter.none;
    return this.serviceContext.getProperties({
      abortSignal: aborter || Aborter.none
    });
  }

  /**
   * Sets properties for a storage account’s Blob service endpoint, including properties
   * for Storage Analytics, CORS (Cross-Origin Resource Sharing) rules and soft delete settings.
   * @see https://docs.microsoft.com/en-us/rest/api/storageservices/set-blob-service-properties}
   *
   * @param {Models.StorageServiceProperties} properties
   * @param {ServiceSetPropertiesOptions} [options] Optional options to the Service Set Properties operation.
   * @returns {Promise<Models.ServiceSetPropertiesResponse>}
   * @memberof BlobServiceClient
   */
  public async setProperties(
    properties: Models.StorageServiceProperties,
    options: ServiceSetPropertiesOptions = {}
  ): Promise<Models.ServiceSetPropertiesResponse> {
    const aborter = options.abortSignal || Aborter.none;
    return this.serviceContext.setProperties(properties, {
      abortSignal: aborter || Aborter.none
    });
  }

  /**
   * Retrieves statistics related to replication for the Blob service. It is only
   * available on the secondary location endpoint when read-access geo-redundant
   * replication is enabled for the storage account.
   * @see https://docs.microsoft.com/en-us/rest/api/storageservices/get-blob-service-stats}
   *
   * @param {ServiceGetStatisticsOptions} [options] Optional options to the Service Get Statistics operation.
   * @returns {Promise<Models.ServiceGetStatisticsResponse>}
   * @memberof BlobServiceClient
   */
  public async getStatistics(
    options: ServiceGetStatisticsOptions = {}
  ): Promise<Models.ServiceGetStatisticsResponse> {
    const aborter = options.abortSignal || Aborter.none;
    return this.serviceContext.getStatistics({
      abortSignal: aborter || Aborter.none
    });
  }

  /**
   * The Get Account Information operation returns the sku name and account kind
   * for the specified account.
   * The Get Account Information operation is available on service versions beginning
   * with version 2018-03-28.
   * @see https://docs.microsoft.com/en-us/rest/api/storageservices/get-account-information
   *
   * @param {ServiceGetAccountInfoOptions} [options] Optional options to the Service Get Account Info operation.
   * @returns {Promise<Models.ServiceGetAccountInfoResponse>}
   * @memberof BlobServiceClient
   */
  public async getAccountInfo(
    options: ServiceGetAccountInfoOptions = {}
  ): Promise<Models.ServiceGetAccountInfoResponse> {
    const aborter = options.abortSignal || Aborter.none;
    return this.serviceContext.getAccountInfo({
      abortSignal: aborter || Aborter.none
    });
  }

  /**
   * Iterates over containers under the specified account.
   *
   * @param {ServiceListContainersSegmentOptions} [options={}] Options to list containers(optional)
   * @returns {AsyncIterableIterator<Models.ContainerItem>}
   * @memberof BlobServiceClient
   *
   * @example
   * for await (const container of blobServiceClient.listContainers()) {
   *   console.log(`Container: ${container.name}`);
   * }
   *
   * @example
   * let iter1 = blobServiceClient.listContainers();
   * let i = 1;
   * for await (const container of iter1) {
   *   console.log(`${i}: ${container.name}`);
   *   i++;
   * }
   *
   * @example
   * let iter2 = await blobServiceClient.listContainers();
   * i = 1;
   * let containerItem = await iter2.next();
   * do {
   *   console.log(`Container ${i++}: ${containerItem.value.name}`);
   *   containerItem = await iter2.next();
   * } while (containerItem.value);
   *
   */
  public async *listContainers(
    options: ServiceListContainersSegmentOptions = {}
  ): AsyncIterableIterator<Models.ContainerItem> {
    let marker = undefined;
    const blobServiceClient = this;
    const aborter = !options.abortSignal ? Aborter.none : options.abortSignal;
    let listContainersResponse;
    do {
      listContainersResponse = await blobServiceClient.listContainersSegment(marker, {
        ...options,
        abortSignal: aborter
      });
      marker = listContainersResponse.nextMarker;
      yield* listContainersResponse.containerItems;
    } while (marker);
  }

  /**
   * Returns a list of the containers under the specified account.
   * @see https://docs.microsoft.com/en-us/rest/api/storageservices/list-containers2
   *
   * @param {Aborter} aborter Create a new Aborter instance with Aborter.none or Aborter.timeout(),
   *                          goto documents of Aborter for more examples about request cancellation
   * @param {string} [marker] A string value that identifies the portion of
   *                          the list of containers to be returned with the next listing operation. The
   *                          operation returns the NextMarker value within the response body if the
   *                          listing operation did not return all containers remaining to be listed
   *                          with the current page. The NextMarker value can be used as the value for
   *                          the marker parameter in a subsequent call to request the next page of list
   *                          items. The marker value is opaque to the client.
   * @param {ServiceListContainersSegmentOptions} [options] Optional options to the Service List Container Segment operation.
   * @returns {Promise<Models.ServiceListContainersSegmentResponse>}
   * @memberof BlobServiceClient
   */
  public async listContainersSegment(
    marker?: string,
    options: ServiceListContainersSegmentOptions = {}
  ): Promise<Models.ServiceListContainersSegmentResponse> {
    const aborter = options.abortSignal || Aborter.none;
    return this.serviceContext.listContainersSegment({
      abortSignal: aborter,
      marker,
      ...options
    });
  }
}<|MERGE_RESOLUTION|>--- conflicted
+++ resolved
@@ -5,19 +5,13 @@
 import { Aborter } from "./Aborter";
 import { ListContainersIncludeType } from "./generated/lib/models/index";
 import { Service } from "./generated/lib/operations";
-import { Pipeline } from "./Pipeline";
-<<<<<<< HEAD
-import { StorageClient, NewPipelineOptions } from "./StorageClient";
+import { newPipeline, NewPipelineOptions, Pipeline } from "./Pipeline";
 import { ContainerClient } from "./ContainerClient";
 import { appendToURLPath, extractPartsWithValidation } from "./utils/utils.common";
 import { Credential } from "./credentials/Credential";
 import { SharedKeyCredential } from "./credentials/SharedKeyCredential";
 import { AnonymousCredential } from "./credentials/AnonymousCredential";
-=======
-import { ContainerClient } from "./ContainerClient";
-import { appendToURLPath } from "./utils/utils.common";
-import { StorageClient } from './internal';
->>>>>>> 04b75037
+import { StorageClient } from "./internal";
 
 /**
  * Options to configure the Service - Get Properties operation.
@@ -160,7 +154,7 @@
       extractedCreds.accountName,
       extractedCreds.accountKey
     );
-    const pipeline = StorageClient.newPipeline(sharedKeyCredential, options);
+    const pipeline = newPipeline(sharedKeyCredential, options);
     return new BlobServiceClient(extractedCreds.url, pipeline);
   }
 
@@ -196,10 +190,10 @@
     if (credentialOrPipeline instanceof Pipeline) {
       pipeline = credentialOrPipeline;
     } else if (credentialOrPipeline instanceof Credential) {
-      pipeline = StorageClient.newPipeline(credentialOrPipeline, options);
+      pipeline = newPipeline(credentialOrPipeline, options);
     } else {
       // The second parameter is undefined. Use anonymous credential
-      pipeline = StorageClient.newPipeline(new AnonymousCredential(), options);
+      pipeline = newPipeline(new AnonymousCredential(), options);
     }
     super(url, pipeline);
     this.serviceContext = new Service(this.storageClientContext);
