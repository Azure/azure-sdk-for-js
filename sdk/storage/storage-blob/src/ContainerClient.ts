--- conflicted
+++ resolved
@@ -13,13 +13,9 @@
 import * as Models from "./generated/src/models";
 import { Container } from "./generated/src/operations";
 import { ContainerAccessConditions, Metadata } from "./models";
-<<<<<<< HEAD
-import { newPipeline, NewPipelineOptions, Pipeline } from "./Pipeline";
-import { ETagNone, DevelopmentConnectionString } from "./utils/constants";
-=======
+import { DevelopmentConnectionString } from "./utils/constants";
 import { newPipeline, StoragePipelineOptions, Pipeline } from "./Pipeline";
 import { ETagNone } from "./utils/constants";
->>>>>>> f67580af
 import {
   appendToURLPath,
   truncatedISO8061Date,
