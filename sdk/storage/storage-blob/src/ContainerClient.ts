--- conflicted
+++ resolved
@@ -8,7 +8,6 @@
 import { ContainerAccessConditions, Metadata } from "./models";
 import { newPipeline, NewPipelineOptions, Pipeline } from "./Pipeline";
 import { ETagNone } from "./utils/constants";
-<<<<<<< HEAD
 import {
   appendToURLPath,
   truncatedISO8061Date,
@@ -18,14 +17,6 @@
 import { Credential } from "./credentials/Credential";
 import { SharedKeyCredential } from "./credentials/SharedKeyCredential";
 import { AnonymousCredential } from "./credentials/AnonymousCredential";
-=======
-import { appendToURLPath, truncatedISO8061Date } from "./utils/utils.common";
-import { BlobClient, StorageClient } from "./internal";
-import { AppendBlobClient } from "./internal";
-import { BlockBlobClient } from "./internal";
-import { PageBlobClient } from "./internal";
-import { LeaseClient } from "./LeaseClient";
->>>>>>> bd14e277
 
 /**
  * Options to configure Container - Create operation.
