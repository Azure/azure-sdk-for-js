--- conflicted
+++ resolved
@@ -32,29 +32,6 @@
 } from "./generatedModels";
 import { CommonOptions, StorageClient } from "./StorageClient";
 import {
-<<<<<<< HEAD
-=======
-  Metadata,
-  ObjectReplicationPolicy,
-  Tags,
-  ContainerRequestConditions,
-  ModifiedAccessConditions
-} from "./models";
-import {
-  HttpRequestBody,
-  HttpResponse,
-  TokenCredential,
-  URLBuilder,
-  getDefaultProxySettings,
-  isNode,
-  isTokenCredential
-} from "@azure/core-http";
-import { PageSettings, PagedAsyncIterableIterator } from "@azure/core-paging";
-import { PipelineLike, StoragePipelineOptions, isPipelineLike, newPipeline } from "./Pipeline";
-import {
-  appendToURLPath,
-  appendToURLQuery,
->>>>>>> 33a3d04a
   BlobNameToString,
   ConvertInternalResponseOfListBlobFlat,
   ConvertInternalResponseOfListBlobHierarchy,
@@ -68,8 +45,6 @@
   toTags,
   truncatedISO8061Date
 } from "./utils/utils.common";
-<<<<<<< HEAD
-import { CommonOptions, StorageClient } from "./StorageClient";
 import {
   ContainerRequestConditions,
   Metadata,
@@ -93,8 +68,6 @@
   isPipelineLike,
   newPipeline
 } from "./Pipeline";
-=======
->>>>>>> 33a3d04a
 import { convertTracingToRequestOptionsBase, createSpan } from "./utils/tracing";
 import { AbortSignalLike } from "@azure/abort-controller";
 import { AnonymousCredential } from "./credentials/AnonymousCredential";
@@ -102,10 +75,7 @@
 import { BlobLeaseClient } from "./BlobLeaseClient";
 import { Container } from "./generated/src/operations";
 import { ContainerSASPermissions } from "./sas/ContainerSASPermissions";
-<<<<<<< HEAD
 import { ListBlobsIncludeItem } from "./generated/src";
-=======
->>>>>>> 33a3d04a
 import { SpanStatusCode } from "@azure/core-tracing";
 import { StorageSharedKeyCredential } from "./credentials/StorageSharedKeyCredential";
 import { generateBlobSASQueryParameters } from "./sas/BlobSASSignatureValues";
