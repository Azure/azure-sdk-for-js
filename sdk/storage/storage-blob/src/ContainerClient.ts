--- conflicted
+++ resolved
@@ -622,7 +622,75 @@
    * @returns {DirectoryClient}
    * @memberof ContainerClient
    */
-<<<<<<< HEAD
+  public getDirectoryClient(directoryName: string): DirectoryClient {
+    return new DirectoryClient(
+      appendToURLPath(this.url, encodeURIComponent(directoryName)),
+      this.pipeline
+    );
+  }
+
+  /**
+   * Creates a BlobClient object.
+   *
+   * @param {string} blobName A blob name
+   * @returns {BlobClient} A new BlobClient object for the given blob name.
+   * @memberof BlobClient
+   */
+  public getBlobClient(blobName: string): BlobClient {
+    return new BlobClient(appendToURLPath(this.url, encodeURIComponent(blobName)), this.pipeline);
+  }
+
+  /**
+   * Creates a AppendBlobClient object.
+   *
+   * @param {string} blobName An append blob name
+   * @returns {AppendBlobClient}
+   * @memberof ContainerClient
+   */
+  public getAppendBlobClient(blobName: string): AppendBlobClient {
+    return new AppendBlobClient(
+      appendToURLPath(this.url, encodeURIComponent(blobName)),
+      this.pipeline
+    );
+  }
+
+  /**
+   * Creates a BlockBlobClient object.
+   *
+   * @param {string} blobName A block blob name
+   * @returns {BlockBlobClient}
+   * @memberof ContainerClient
+   */
+  public getBlockBlobClient(blobName: string): BlockBlobClient {
+    return new BlockBlobClient(
+      appendToURLPath(this.url, encodeURIComponent(blobName)),
+      this.pipeline
+    );
+  }
+
+  /**
+   * Creates a PageBlobClient object.
+   *
+   * @param {string} blobName A page blob name
+   * @returns {PageBlobClient}
+   * @memberof ContainerClient
+   */
+  public getPageBlobClient(blobName: string): PageBlobClient {
+    return new PageBlobClient(
+      appendToURLPath(this.url, encodeURIComponent(blobName)),
+      this.pipeline
+    );
+  }
+
+  /**
+   * Creates a new container under the specified account. If the container with
+   * the same name already exists, the operation fails.
+   * @see https://docs.microsoft.com/en-us/rest/api/storageservices/create-container
+   *
+   * @param {ContainerCreateOptions} [options] Options to Container Create operation.
+   * @returns {Promise<Models.ContainerCreateResponse>}
+   * @memberof ContainerClient
+   */
   public async create(
     options: ContainerCreateOptions = {}
   ): Promise<Models.ContainerCreateResponse> {
@@ -646,7 +714,7 @@
   }
 
   /**
-   * Returns true if the Azrue container resource represented by this client exists; false otherwise.
+   * Returns true if the Azure container resource represented by this client exists; false otherwise.
    *
    * NOTE: use this function with care since an existing container might be deleted by other clients or
    * applications. Vice versa new containers with the same name might be added by other clients or
@@ -677,85 +745,6 @@
     } finally {
       span.end();
     }
-=======
-  public getDirectoryClient(directoryName: string): DirectoryClient {
-    return new DirectoryClient(
-      appendToURLPath(this.url, encodeURIComponent(directoryName)),
-      this.pipeline
-    );
->>>>>>> 0c4f787b
-  }
-
-  /**
-   * Creates a BlobClient object.
-   *
-   * @param {string} blobName A blob name
-   * @returns {BlobClient} A new BlobClient object for the given blob name.
-   * @memberof BlobClient
-   */
-  public getBlobClient(blobName: string): BlobClient {
-    return new BlobClient(appendToURLPath(this.url, encodeURIComponent(blobName)), this.pipeline);
-  }
-
-  /**
-   * Creates a AppendBlobClient object.
-   *
-   * @param {string} blobName An append blob name
-   * @returns {AppendBlobClient}
-   * @memberof ContainerClient
-   */
-  public getAppendBlobClient(blobName: string): AppendBlobClient {
-    return new AppendBlobClient(
-      appendToURLPath(this.url, encodeURIComponent(blobName)),
-      this.pipeline
-    );
-  }
-
-  /**
-   * Creates a BlockBlobClient object.
-   *
-   * @param {string} blobName A block blob name
-   * @returns {BlockBlobClient}
-   * @memberof ContainerClient
-   */
-  public getBlockBlobClient(blobName: string): BlockBlobClient {
-    return new BlockBlobClient(
-      appendToURLPath(this.url, encodeURIComponent(blobName)),
-      this.pipeline
-    );
-  }
-
-  /**
-   * Creates a PageBlobClient object.
-   *
-   * @param {string} blobName A page blob name
-   * @returns {PageBlobClient}
-   * @memberof ContainerClient
-   */
-  public getPageBlobClient(blobName: string): PageBlobClient {
-    return new PageBlobClient(
-      appendToURLPath(this.url, encodeURIComponent(blobName)),
-      this.pipeline
-    );
-  }
-
-  /**
-   * Creates a new container under the specified account. If the container with
-   * the same name already exists, the operation fails.
-   * @see https://docs.microsoft.com/en-us/rest/api/storageservices/create-container
-   *
-   * @param {ContainerCreateOptions} [options] Options to Container Create operation.
-   * @returns {Promise<Models.ContainerCreateResponse>}
-   * @memberof ContainerClient
-   */
-  public async create(
-    options: ContainerCreateOptions = {}
-  ): Promise<Models.ContainerCreateResponse> {
-    // Spread operator in destructuring assignments,
-    // this will filter out unwanted properties from the response object into result object
-    return this.containerContext.create({
-      ...options
-    });
   }
 
   /**
