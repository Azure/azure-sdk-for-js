--- conflicted
+++ resolved
@@ -1299,13 +1299,8 @@
    *
    * @see https://docs.microsoft.com/rest/api/storageservices/put-blob
    *
-<<<<<<< HEAD
-   * @param {string} blobName Name of the block blob to create or update.
-   * @param {RequestBodyType} body Blob, string, ArrayBuffer, ArrayBufferView or a function
-=======
    * @param blobName - Name of the block blob to create or update.
    * @param body - Blob, string, ArrayBuffer, ArrayBufferView or a function
->>>>>>> 38a2bdd5
    *                               which returns a new Readable stream whose offset is from data source beginning.
    * @param contentLength - Length of body in bytes. Use Buffer.byteLength() to calculate body length for a
    *                               string including non non-Base64/Hex-encoded characters.
