--- conflicted
+++ resolved
@@ -1,44 +1,16 @@
 let nock = require('nock');
 
-<<<<<<< HEAD
-module.exports.hash = "2b301541372f4fb5ca5e004a2f14a0d3";
-
-module.exports.testInfo = {"uniqueName":{"container":"container159210827261600382","blob":"blob159210827263107667"},"newDate":{}}
-
-nock('https://fakestorageaccount.blob.core.windows.net:443', {"encodedQueryParams":true})
-  .put('/container159210827261600382')
-=======
 module.exports.hash = "afa85391c0cc900675990e5afe772e0c";
 
 module.exports.testInfo = {"uniqueName":{"container":"container159341668720405141","blob":"blob159341668750408325"},"newDate":{}}
 
 nock('https://fakestorageaccount.blob.core.windows.net:443', {"encodedQueryParams":true})
   .put('/container159341668720405141')
->>>>>>> d69ba6e0
   .query(true)
   .reply(201, "", [
   'Content-Length',
   '0',
   'Last-Modified',
-<<<<<<< HEAD
-  'Sun, 14 Jun 2020 04:17:52 GMT',
-  'ETag',
-  '"0x8D81019E80CB658"',
-  'Server',
-  'Windows-Azure-Blob/1.0 Microsoft-HTTPAPI/2.0',
-  'x-ms-request-id',
-  'c1308f08-201e-003e-5a02-42dadf000000',
-  'x-ms-client-request-id',
-  '8788f914-5e65-4185-98ff-b32eafb5320a',
-  'x-ms-version',
-  '2019-12-12',
-  'Date',
-  'Sun, 14 Jun 2020 04:17:51 GMT'
-]);
-
-nock('https://fakestorageaccount.blob.core.windows.net:443', {"encodedQueryParams":true})
-  .put('/container159210827261600382/blob159210827263107667', "Hello World")
-=======
   'Mon, 29 Jun 2020 07:44:45 GMT',
   'ETag',
   '"0x8D81C004B058141"',
@@ -56,26 +28,12 @@
 
 nock('https://fakestorageaccount.blob.core.windows.net:443', {"encodedQueryParams":true})
   .put('/container159341668720405141/blob159341668750408325', "Hello World")
->>>>>>> d69ba6e0
   .reply(201, "", [
   'Content-Length',
   '0',
   'Content-MD5',
   'sQqNsWTgdUEFt6mb5y4/5Q==',
   'Last-Modified',
-<<<<<<< HEAD
-  'Sun, 14 Jun 2020 04:17:52 GMT',
-  'ETag',
-  '"0x8D81019E80F6C26"',
-  'Server',
-  'Windows-Azure-Blob/1.0 Microsoft-HTTPAPI/2.0',
-  'x-ms-request-id',
-  'c1308f10-201e-003e-5f02-42dadf000000',
-  'x-ms-client-request-id',
-  'f09daa72-47ec-409b-afc9-c1427f5b51aa',
-  'x-ms-version',
-  '2019-12-12',
-=======
   'Mon, 29 Jun 2020 07:44:46 GMT',
   'ETag',
   '"0x8D81C004B3338A7"',
@@ -87,7 +45,6 @@
   'c0348608-e0c6-4d84-b1b5-6f7317396a54',
   'x-ms-version',
   '2019-07-07',
->>>>>>> d69ba6e0
   'x-ms-content-crc64',
   'YeJLfssylmU=',
   'x-ms-request-server-encrypted',
@@ -95,49 +52,16 @@
   'x-ms-version-id',
   '2020-06-14T04:17:52.6476838Z',
   'Date',
-<<<<<<< HEAD
-  'Sun, 14 Jun 2020 04:17:51 GMT'
-]);
-
-nock('https://fakestorageaccount.blob.core.windows.net:443', {"encodedQueryParams":true})
-  .put('/container159210827261600382/blob159210827263107667')
-=======
   'Mon, 29 Jun 2020 07:44:45 GMT'
 ]);
 
 nock('https://fakestorageaccount.blob.core.windows.net:443', {"encodedQueryParams":true})
   .put('/container159341668720405141/blob159341668750408325')
->>>>>>> d69ba6e0
   .query(true)
   .reply(201, "", [
   'Content-Length',
   '0',
   'Last-Modified',
-<<<<<<< HEAD
-  'Sun, 14 Jun 2020 04:17:52 GMT',
-  'ETag',
-  '"0x8D81019E80F6C26"',
-  'Server',
-  'Windows-Azure-Blob/1.0 Microsoft-HTTPAPI/2.0',
-  'x-ms-request-id',
-  'c1308f15-201e-003e-6402-42dadf000000',
-  'x-ms-client-request-id',
-  '5e8e9658-b411-41d1-9eca-5fe0a42f1b8a',
-  'x-ms-version',
-  '2019-12-12',
-  'x-ms-version-id',
-  '2020-06-14T04:17:52.6676963Z',
-  'x-ms-snapshot',
-  '2020-06-14T04:17:52.6666963Z',
-  'x-ms-request-server-encrypted',
-  'false',
-  'Date',
-  'Sun, 14 Jun 2020 04:17:51 GMT'
-]);
-
-nock('https://fakestorageaccount.blob.core.windows.net:443', {"encodedQueryParams":true})
-  .head('/container159210827261600382/blob159210827263107667')
-=======
   'Mon, 29 Jun 2020 07:44:46 GMT',
   'ETag',
   '"0x8D81C004B3338A7"',
@@ -159,7 +83,6 @@
 
 nock('https://fakestorageaccount.blob.core.windows.net:443', {"encodedQueryParams":true})
   .head('/container159341668720405141/blob159341668750408325')
->>>>>>> d69ba6e0
   .query(true)
   .reply(200, "", [
   'Content-Length',
@@ -169,39 +92,21 @@
   'Content-MD5',
   'sQqNsWTgdUEFt6mb5y4/5Q==',
   'Last-Modified',
-<<<<<<< HEAD
-  'Sun, 14 Jun 2020 04:17:52 GMT',
+  'Mon, 29 Jun 2020 07:44:46 GMT',
   'Accept-Ranges',
   'bytes',
   'ETag',
-  '"0x8D81019E80F6C26"',
-  'Server',
-  'Windows-Azure-Blob/1.0 Microsoft-HTTPAPI/2.0',
-  'x-ms-request-id',
-  'c1308f1c-201e-003e-6a02-42dadf000000',
-  'x-ms-client-request-id',
-  '675d86b6-45ee-4c7f-ae57-c97270513d70',
-  'x-ms-version',
-  '2019-12-12',
+  '"0x8D81C004B3338A7"',
+  'Server',
+  'Windows-Azure-Blob/1.0 Microsoft-HTTPAPI/2.0',
+  'x-ms-request-id',
+  '148ba6d0-f01e-0065-17e9-4d0c4b000000',
+  'x-ms-client-request-id',
+  '6ee873d9-8f11-4e4c-8afe-db6646f93400',
+  'x-ms-version',
+  '2019-07-07',
   'x-ms-creation-time',
-  'Sun, 14 Jun 2020 04:17:52 GMT',
-=======
-  'Mon, 29 Jun 2020 07:44:46 GMT',
-  'Accept-Ranges',
-  'bytes',
-  'ETag',
-  '"0x8D81C004B3338A7"',
-  'Server',
-  'Windows-Azure-Blob/1.0 Microsoft-HTTPAPI/2.0',
-  'x-ms-request-id',
-  '148ba6d0-f01e-0065-17e9-4d0c4b000000',
-  'x-ms-client-request-id',
-  '6ee873d9-8f11-4e4c-8afe-db6646f93400',
-  'x-ms-version',
-  '2019-07-07',
-  'x-ms-creation-time',
-  'Mon, 29 Jun 2020 07:44:46 GMT',
->>>>>>> d69ba6e0
+  'Mon, 29 Jun 2020 07:44:46 GMT',
   'x-ms-blob-type',
   'BlockBlob',
   'x-ms-server-encrypted',
@@ -210,14 +115,6 @@
   'Hot',
   'x-ms-access-tier-inferred',
   'true',
-<<<<<<< HEAD
-  'Date',
-  'Sun, 14 Jun 2020 04:17:51 GMT'
-]);
-
-nock('https://fakestorageaccount.blob.core.windows.net:443', {"encodedQueryParams":true})
-  .delete('/container159210827261600382/blob159210827263107667')
-=======
   'Access-Control-Expose-Headers',
   'x-ms-request-id,x-ms-client-request-id,Server,x-ms-version,Content-Type,Last-Modified,ETag,x-ms-creation-time,Content-MD5,x-ms-blob-type,x-ms-server-encrypted,x-ms-access-tier,x-ms-access-tier-inferred,Accept-Ranges,Content-Length,Date,Transfer-Encoding',
   'Access-Control-Allow-Origin',
@@ -228,7 +125,6 @@
 
 nock('https://fakestorageaccount.blob.core.windows.net:443', {"encodedQueryParams":true})
   .delete('/container159341668720405141/blob159341668750408325')
->>>>>>> d69ba6e0
   .query(true)
   .reply(202, "", [
   'Content-Length',
@@ -236,29 +132,14 @@
   'Server',
   'Windows-Azure-Blob/1.0 Microsoft-HTTPAPI/2.0',
   'x-ms-request-id',
-<<<<<<< HEAD
-  'c1308f1d-201e-003e-6b02-42dadf000000',
-  'x-ms-client-request-id',
-  '5d5b115a-9a0e-4bc9-a9f9-5f009c2b76f4',
-  'x-ms-version',
-  '2019-12-12',
-=======
   '148ba764-f01e-0065-19e9-4d0c4b000000',
   'x-ms-client-request-id',
   '51cdc4c9-4e36-4833-ab02-365350c8f6c5',
   'x-ms-version',
   '2019-07-07',
->>>>>>> d69ba6e0
   'x-ms-delete-type-permanent',
   'true',
   'Date',
-<<<<<<< HEAD
-  'Sun, 14 Jun 2020 04:17:51 GMT'
-]);
-
-nock('https://fakestorageaccount.blob.core.windows.net:443', {"encodedQueryParams":true})
-  .delete('/container159210827261600382/blob159210827263107667')
-=======
   'Mon, 29 Jun 2020 07:44:46 GMT'
 ]);
 
@@ -286,38 +167,20 @@
 
 nock('https://fakestorageaccount.blob.core.windows.net:443', {"encodedQueryParams":true})
   .delete('/container159341668720405141/blob159341668750408325')
->>>>>>> d69ba6e0
   .reply(202, "", [
   'Content-Length',
   '0',
   'Server',
   'Windows-Azure-Blob/1.0 Microsoft-HTTPAPI/2.0',
   'x-ms-request-id',
-<<<<<<< HEAD
-  'c1308f21-201e-003e-6f02-42dadf000000',
-  'x-ms-client-request-id',
-  'c9f86be3-0bdb-476a-9387-3598cf040aa1',
-  'x-ms-version',
-  '2019-12-12',
+  '148ba91b-f01e-0065-21e9-4d0c4b000000',
+  'x-ms-client-request-id',
+  'b3bf741f-2d57-4812-a610-79316ed2929d',
+  'x-ms-version',
+  '2019-07-07',
   'x-ms-delete-type-permanent',
   'false',
   'Date',
-  'Sun, 14 Jun 2020 04:17:51 GMT'
-]);
-
-nock('https://fakestorageaccount.blob.core.windows.net:443', {"encodedQueryParams":true})
-  .get('/container159210827261600382')
-  .query(true)
-  .reply(200, "﻿<?xml version=\"1.0\" encoding=\"utf-8\"?><EnumerationResults ServiceEndpoint=\"https://fakestorageaccount.blob.core.windows.net/\" ContainerName=\"container159210827261600382\"><Blobs /><NextMarker /></EnumerationResults>", [
-=======
-  '148ba91b-f01e-0065-21e9-4d0c4b000000',
-  'x-ms-client-request-id',
-  'b3bf741f-2d57-4812-a610-79316ed2929d',
-  'x-ms-version',
-  '2019-07-07',
-  'x-ms-delete-type-permanent',
-  'false',
-  'Date',
   'Mon, 29 Jun 2020 07:44:46 GMT'
 ]);
 
@@ -325,7 +188,6 @@
   .get('/container159341668720405141')
   .query(true)
   .reply(200, "﻿<?xml version=\"1.0\" encoding=\"utf-8\"?><EnumerationResults ServiceEndpoint=\"https://fakestorageaccount.blob.core.windows.net/\" ContainerName=\"container159341668720405141\"><Blobs /><NextMarker /></EnumerationResults>", [
->>>>>>> d69ba6e0
   'Transfer-Encoding',
   'chunked',
   'Content-Type',
@@ -333,19 +195,6 @@
   'Server',
   'Windows-Azure-Blob/1.0 Microsoft-HTTPAPI/2.0',
   'x-ms-request-id',
-<<<<<<< HEAD
-  'c1308f23-201e-003e-7102-42dadf000000',
-  'x-ms-client-request-id',
-  'c392433c-1185-4711-b7ef-e6c307bb2002',
-  'x-ms-version',
-  '2019-12-12',
-  'Date',
-  'Sun, 14 Jun 2020 04:17:51 GMT'
-]);
-
-nock('https://fakestorageaccount.blob.core.windows.net:443', {"encodedQueryParams":true})
-  .delete('/container159210827261600382')
-=======
   '148ba9c5-f01e-0065-3de9-4d0c4b000000',
   'x-ms-client-request-id',
   '92e8186a-6091-4216-ae21-1a3fec576f8f',
@@ -361,7 +210,6 @@
 
 nock('https://fakestorageaccount.blob.core.windows.net:443', {"encodedQueryParams":true})
   .delete('/container159341668720405141')
->>>>>>> d69ba6e0
   .query(true)
   .reply(202, "", [
   'Content-Length',
@@ -369,15 +217,6 @@
   'Server',
   'Windows-Azure-Blob/1.0 Microsoft-HTTPAPI/2.0',
   'x-ms-request-id',
-<<<<<<< HEAD
-  'c1308f28-201e-003e-7602-42dadf000000',
-  'x-ms-client-request-id',
-  '4ebfd373-142f-4d56-8485-49ce3614d534',
-  'x-ms-version',
-  '2019-12-12',
-  'Date',
-  'Sun, 14 Jun 2020 04:17:51 GMT'
-=======
   '148baab9-f01e-0065-17e9-4d0c4b000000',
   'x-ms-client-request-id',
   '490a55e5-67a5-4ba7-abe9-4bd305bfad19',
@@ -385,5 +224,4 @@
   '2019-07-07',
   'Date',
   'Mon, 29 Jun 2020 07:44:47 GMT'
->>>>>>> d69ba6e0
 ]);