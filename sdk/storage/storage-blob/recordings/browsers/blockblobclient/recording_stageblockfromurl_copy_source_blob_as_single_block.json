--- conflicted
+++ resolved
@@ -1,162 +1,86 @@
 {
- "recordings": [
-  {
-   "method": "PUT",
-<<<<<<< HEAD
-   "url": "https://fakestorageaccount.blob.core.windows.net/container157003456730201017",
-=======
-   "url": "https://fakestorageaccount.blob.core.windows.net/container156930906758703030",
->>>>>>> 0c4f787b
-   "query": {
-    "restype": "container"
-   },
-   "requestBody": null,
-   "status": 201,
-   "response": "",
-   "responseHeaders": {
-<<<<<<< HEAD
-    "date": "Wed, 02 Oct 2019 16:42:46 GMT",
-    "last-modified": "Wed, 02 Oct 2019 16:42:47 GMT",
-    "server": "Windows-Azure-Blob/1.0 Microsoft-HTTPAPI/2.0",
-    "etag": "\"0x8D747578E3CE625\"",
-    "x-ms-request-id": "215f422c-201e-0080-3440-7993dc000000",
-    "x-ms-version": "2019-02-02",
-    "x-ms-client-request-id": "7f54dcea-d928-4929-98be-3245c6d33199",
-=======
-    "date": "Tue, 24 Sep 2019 07:06:44 GMT",
-    "last-modified": "Tue, 24 Sep 2019 07:06:44 GMT",
-    "server": "Windows-Azure-Blob/1.0 Microsoft-HTTPAPI/2.0",
-    "etag": "\"0x8D740BDC252C0E1\"",
-    "x-ms-request-id": "0a8ebe9f-901e-0029-2ca6-7248d4000000",
-    "x-ms-version": "2019-02-02",
-    "x-ms-client-request-id": "a893522a-7c45-4d85-b1bf-c7970bdb9de8",
->>>>>>> 0c4f787b
-    "content-length": "0"
-   }
-  },
-  {
-   "method": "PUT",
-<<<<<<< HEAD
-   "url": "https://fakestorageaccount.blob.core.windows.net/container157003456730201017/blob157003456739008262",
-=======
-   "url": "https://fakestorageaccount.blob.core.windows.net/container156930906758703030/blob156930906772305560",
->>>>>>> 0c4f787b
-   "query": {},
-   "requestBody": "HelloWorld",
-   "status": 201,
-   "response": "",
-   "responseHeaders": {
-    "x-ms-content-crc64": "8R2aIe9T07E=",
-<<<<<<< HEAD
+  "recordings": [
+    {
+      "method": "PUT",
+      "url": "https://fakestorageaccount.blob.core.windows.net/container157003456730201017",
+      "status": 201,
+      "response": "",
+      "responseHeaders": {
+        "date": "Wed, 02 Oct 2019 16:42:46 GMT",
+        "last-modified": "Wed, 02 Oct 2019 16:42:47 GMT",
+        "server": "Windows-Azure-Blob/1.0 Microsoft-HTTPAPI/2.0",
+        "etag": "\"0x8D747578E3CE625\"",
+        "date": "Wed, 02 Oct 2019 16:42:46 GMT",
+        "last-modified": "Wed, 02 Oct 2019 16:42:47 GMT",
+        "server": "Windows-Azure-Blob/1.0 Microsoft-HTTPAPI/2.0",
+        "etag": "\"0x8D747578E3CE625\"",
+        "x-ms-request-id": "215f422c-201e-0080-3440-7993dc000000",
+        "x-ms-version": "2019-02-02",
+        "x-ms-client-request-id": "7f54dcea-d928-4929-98be-3245c6d33199",
+        "server": "Windows-Azure-Blob/1.0 Microsoft-HTTPAPI/2.0",
+        "content-md5": "aOEJ8PQMpyoV4FzCJ4b45g==",
+        "etag": "\"0x8D747578E478D74\"",
+        "x-ms-request-id": "215f4296-201e-0080-0840-7993dc000000",
+        "x-ms-version": "2019-02-02",
+        "url": "https://fakestorageaccount.blob.core.windows.net/container157003456730201017/blob157003456739008262",
+        {
+          "method": "PUT",
+          "url": "https://fakestorageaccount.blob.core.windows.net/container157003456730201017",
+          "query": {
+            "comp": "acl",
+            "restype": "container"
     "date": "Wed, 02 Oct 2019 16:42:47 GMT",
-    "last-modified": "Wed, 02 Oct 2019 16:42:47 GMT",
-    "server": "Windows-Azure-Blob/1.0 Microsoft-HTTPAPI/2.0",
-    "content-md5": "aOEJ8PQMpyoV4FzCJ4b45g==",
-    "etag": "\"0x8D747578E478D74\"",
-    "x-ms-request-id": "215f4296-201e-0080-0840-7993dc000000",
-    "x-ms-version": "2019-02-02",
-    "x-ms-client-request-id": "403e645b-921b-49cf-a753-a821a500d760",
-=======
-    "date": "Tue, 24 Sep 2019 07:06:44 GMT",
-    "last-modified": "Tue, 24 Sep 2019 07:06:45 GMT",
-    "server": "Windows-Azure-Blob/1.0 Microsoft-HTTPAPI/2.0",
-    "content-md5": "aOEJ8PQMpyoV4FzCJ4b45g==",
-    "etag": "\"0x8D740BDC2677492\"",
-    "x-ms-request-id": "0a8ebf1d-901e-0029-23a6-7248d4000000",
-    "x-ms-version": "2019-02-02",
-    "x-ms-client-request-id": "ffafb193-38ff-4383-b853-25926fecf0e2",
->>>>>>> 0c4f787b
-    "x-ms-request-server-encrypted": "true",
-    "content-length": "0"
-   }
-  },
-  {
-   "method": "PUT",
-<<<<<<< HEAD
-   "url": "https://fakestorageaccount.blob.core.windows.net/container157003456730201017",
-=======
-   "url": "https://fakestorageaccount.blob.core.windows.net/container156930906758703030",
->>>>>>> 0c4f787b
-   "query": {
-    "comp": "acl",
-    "restype": "container"
-   },
-   "requestBody": "<?xml version=\"1.0\" encoding=\"UTF-8\" standalone=\"yes\"?><SignedIdentifiers/>",
-   "status": 403,
-<<<<<<< HEAD
-   "response": "<?xml version=\"1.0\" encoding=\"utf-8\"?><Error><Code>AuthorizationFailure</Code><Message>This request is not authorized to perform this operation.\nRequestId:215f42f7-201e-0080-5340-7993dc000000\nTime:2019-10-02T16:42:47.1898654Z</Message></Error>",
-   "responseHeaders": {
-    "date": "Wed, 02 Oct 2019 16:42:47 GMT",
-    "server": "Windows-Azure-Blob/1.0 Microsoft-HTTPAPI/2.0",
-    "x-ms-error-code": "AuthorizationFailure",
-    "content-type": "application/xml",
-    "x-ms-request-id": "215f42f7-201e-0080-5340-7993dc000000",
-    "x-ms-version": "2019-02-02",
-    "x-ms-client-request-id": "dacd3bd7-a3ad-4f89-bd87-fdd77e9e2526",
-=======
-   "response": "<?xml version=\"1.0\" encoding=\"utf-8\"?><Error><Code>AuthorizationFailure</Code><Message>This request is not authorized to perform this operation.\nRequestId:0a8ebf84-901e-0029-7ca6-7248d4000000\nTime:2019-09-24T07:06:45.2096251Z</Message></Error>",
-   "responseHeaders": {
-    "date": "Tue, 24 Sep 2019 07:06:45 GMT",
-    "server": "Windows-Azure-Blob/1.0 Microsoft-HTTPAPI/2.0",
-    "x-ms-error-code": "AuthorizationFailure",
-    "content-type": "application/xml",
-    "x-ms-request-id": "0a8ebf84-901e-0029-7ca6-7248d4000000",
-    "x-ms-version": "2019-02-02",
-    "x-ms-client-request-id": "0d42695a-0410-4d07-9ba2-c4a4ac47e472",
->>>>>>> 0c4f787b
-    "content-length": "246"
-   }
-  },
-  {
-   "method": "PUT",
-<<<<<<< HEAD
-   "url": "https://fakestorageaccount.blob.core.windows.net/container157003456730201017/newblockblob157003456754602263",
-=======
-   "url": "https://fakestorageaccount.blob.core.windows.net/container156930906758703030/newblockblob156930906798905726",
->>>>>>> 0c4f787b
-   "query": {
-    "blockid": "MQ==",
-    "comp": "block"
-   },
-   "requestBody": null,
-   "status": 201,
-   "response": "",
-   "responseHeaders": {
-    "x-ms-content-crc64": "8R2aIe9T07E=",
-<<<<<<< HEAD
+            "last-modified": "Wed, 02 Oct 2019 16:42:47 GMT",
+            "server": "Windows-Azure-Blob/1.0 Microsoft-HTTPAPI/2.0",
+            "content-md5": "aOEJ8PQMpyoV4FzCJ4b45g==",
+            "etag": "\"0x8D747578E478D74\"",
+            "x-ms-request-id": "215f4296-201e-0080-0840-7993dc000000",
+            "x-ms-version": "2019-02-02",
+            "x-ms-client-request-id": "403e645b-921b-49cf-a753-a821a500d760",
+            "blockid": "MQ==",
+            "comp": "block"
+          },
+          "requestBody": null,
+          "status": 201,
+          "response": "",
+          "url": "https://fakestorageaccount.blob.core.windows.net/container157003456730201017",
+          "x-ms-request-id": "215f432f-201e-0080-0440-7993dc000000",
+          "x-ms-version": "2019-02-02",
+          "x-ms-client-request-id": "bb481897-70d9-468a-8e39-e4b52d6eb009",
+          "content-length": "0"
+        }
+      },
+      "response": "<?xml version=\"1.0\" encoding=\"utf-8\"?><Error><Code>AuthorizationFailure</Code><Message>This request is not authorized to perform this operation.\nRequestId:215f42f7-201e-0080-5340-7993dc000000\nTime:2019-10-02T16:42:47.1898654Z</Message></Error>",
+      "responseHeaders": {
+        "date": "Wed, 02 Oct 2019 16:42:47 GMT",
+        "server": "Windows-Azure-Blob/1.0 Microsoft-HTTPAPI/2.0",
+        "x-ms-error-code": "AuthorizationFailure",
+        "content-type": "application/xml",
+        "x-ms-request-id": "215f42f7-201e-0080-5340-7993dc000000",
+        "x-ms-version": "2019-02-02",
+        "x-ms-client-request-id": "dacd3bd7-a3ad-4f89-bd87-fdd77e9e2526",
+        "method": "DELETE",
+        "url": "https://fakestorageaccount.blob.core.windows.net/container157003456730201017",
+        "query": {
+          "restype": "container"
+        },
+        "url": "https://fakestorageaccount.blob.core.windows.net/container157003456730201017/newblockblob157003456754602263",
+        "server": "Windows-Azure-Blob/1.0 Microsoft-HTTPAPI/2.0",
+        "x-ms-request-id": "215f43d8-201e-0080-1240-7993dc000000",
+        "x-ms-version": "2019-02-02",
+        "x-ms-client-request-id": "c8b11290-984e-470e-9058-6e3efca8fa43",
+        "content-length": "0"
+      }
+    }
+  ],
+  "uniqueTestInfo": {
     "date": "Wed, 02 Oct 2019 16:42:47 GMT",
     "server": "Windows-Azure-Blob/1.0 Microsoft-HTTPAPI/2.0",
     "x-ms-request-server-encrypted": "true",
     "x-ms-request-id": "215f432f-201e-0080-0440-7993dc000000",
     "x-ms-version": "2019-02-02",
     "x-ms-client-request-id": "bb481897-70d9-468a-8e39-e4b52d6eb009",
-=======
-    "date": "Tue, 24 Sep 2019 07:06:45 GMT",
-    "server": "Windows-Azure-Blob/1.0 Microsoft-HTTPAPI/2.0",
-    "x-ms-request-server-encrypted": "true",
-    "x-ms-request-id": "0a8ebff8-901e-0029-69a6-7248d4000000",
-    "x-ms-version": "2019-02-02",
-    "x-ms-client-request-id": "9c3dcbe1-e023-4123-a634-8b8516945551",
->>>>>>> 0c4f787b
-    "content-length": "0"
-   }
-  },
-  {
-   "method": "GET",
-<<<<<<< HEAD
-   "url": "https://fakestorageaccount.blob.core.windows.net/container157003456730201017/newblockblob157003456754602263",
-=======
-   "url": "https://fakestorageaccount.blob.core.windows.net/container156930906758703030/newblockblob156930906798905726",
->>>>>>> 0c4f787b
-   "query": {
-    "blocklisttype": "uncommitted",
-    "comp": "blocklist"
-   },
-   "requestBody": null,
-   "status": 200,
-   "response": "<?xml version=\"1.0\" encoding=\"utf-8\"?><BlockList><UncommittedBlocks><Block><Name>MQ==</Name><Size>10</Size></Block></UncommittedBlocks></BlockList>",
-   "responseHeaders": {
-<<<<<<< HEAD
+    "url": "https://fakestorageaccount.blob.core.windows.net/container157003456730201017/newblockblob157003456754602263",
     "date": "Wed, 02 Oct 2019 16:42:47 GMT",
     "server": "Windows-Azure-Blob/1.0 Microsoft-HTTPAPI/2.0",
     "transfer-encoding": "chunked",
@@ -164,57 +88,12 @@
     "x-ms-request-id": "215f439b-201e-0080-5b40-7993dc000000",
     "x-ms-version": "2019-02-02",
     "x-ms-client-request-id": "934936b9-1d91-42c5-b2aa-140605328ba0"
-=======
-    "date": "Tue, 24 Sep 2019 07:06:45 GMT",
-    "server": "Windows-Azure-Blob/1.0 Microsoft-HTTPAPI/2.0",
-    "transfer-encoding": "chunked",
-    "content-type": "application/xml",
-    "x-ms-request-id": "0a8ec0a7-901e-0029-0ba6-7248d4000000",
-    "x-ms-version": "2019-02-02",
-    "x-ms-client-request-id": "7ae9a6d5-0902-4f42-ba72-b0a77ff24f65"
->>>>>>> 0c4f787b
-   }
-  },
-  {
-   "method": "DELETE",
-<<<<<<< HEAD
    "url": "https://fakestorageaccount.blob.core.windows.net/container157003456730201017",
-=======
-   "url": "https://fakestorageaccount.blob.core.windows.net/container156930906758703030",
->>>>>>> 0c4f787b
-   "query": {
-    "restype": "container"
-   },
-   "requestBody": null,
-   "status": 202,
-   "response": "",
-   "responseHeaders": {
-<<<<<<< HEAD
     "date": "Wed, 02 Oct 2019 16:42:47 GMT",
     "server": "Windows-Azure-Blob/1.0 Microsoft-HTTPAPI/2.0",
     "x-ms-request-id": "215f43d8-201e-0080-1240-7993dc000000",
     "x-ms-version": "2019-02-02",
     "x-ms-client-request-id": "c8b11290-984e-470e-9058-6e3efca8fa43",
-=======
-    "date": "Tue, 24 Sep 2019 07:06:45 GMT",
-    "server": "Windows-Azure-Blob/1.0 Microsoft-HTTPAPI/2.0",
-    "x-ms-request-id": "0a8ec105-901e-0029-5fa6-7248d4000000",
-    "x-ms-version": "2019-02-02",
-    "x-ms-client-request-id": "f732be2d-1e38-4f97-b40e-18519afc1ead",
->>>>>>> 0c4f787b
-    "content-length": "0"
-   }
-  }
- ],
- "uniqueTestInfo": {
-<<<<<<< HEAD
-  "container": "container157003456730201017",
-  "blob": "blob157003456739008262",
-  "newblockblob": "newblockblob157003456754602263"
-=======
-  "container": "container156930906758703030",
-  "blob": "blob156930906772305560",
-  "newblockblob": "newblockblob156930906798905726"
->>>>>>> 0c4f787b
- }
-}+    "container": "container157003456730201017",
+    "blob": "blob157003456739008262",
+    "newblockblob": "newblockblob157003456754602263"