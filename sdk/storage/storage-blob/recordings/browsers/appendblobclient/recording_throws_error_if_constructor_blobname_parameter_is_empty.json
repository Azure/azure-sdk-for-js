{
 "recordings": [
  {
   "method": "PUT",
<<<<<<< HEAD
   "url": "https://fakestorageaccount.blob.core.windows.net/container157003454535407726",
=======
   "url": "https://fakestorageaccount.blob.core.windows.net/container156930902004105355",
>>>>>>> 0c4f787b
   "query": {
    "restype": "container"
   },
   "requestBody": null,
   "status": 201,
   "response": "",
   "responseHeaders": {
<<<<<<< HEAD
    "date": "Wed, 02 Oct 2019 16:42:24 GMT",
    "last-modified": "Wed, 02 Oct 2019 16:42:25 GMT",
    "server": "Windows-Azure-Blob/1.0 Microsoft-HTTPAPI/2.0",
    "etag": "\"0x8D7475781250419\"",
    "x-ms-request-id": "215efcaa-201e-0080-2c40-7993dc000000",
    "x-ms-version": "2019-02-02",
    "x-ms-client-request-id": "22f10b26-1f55-4b63-85f4-289fadd44c4d",
=======
    "date": "Tue, 24 Sep 2019 07:05:57 GMT",
    "last-modified": "Tue, 24 Sep 2019 07:05:57 GMT",
    "server": "Windows-Azure-Blob/1.0 Microsoft-HTTPAPI/2.0",
    "etag": "\"0x8D740BDA5FBC439\"",
    "x-ms-request-id": "0a8e3a28-901e-0029-76a6-7248d4000000",
    "x-ms-version": "2019-02-02",
    "x-ms-client-request-id": "3ae80cd6-d0d5-49db-a7c5-75a5c1a45fa9",
>>>>>>> 0c4f787b
    "content-length": "0"
   }
  },
  {
   "method": "DELETE",
<<<<<<< HEAD
   "url": "https://fakestorageaccount.blob.core.windows.net/container157003454535407726",
=======
   "url": "https://fakestorageaccount.blob.core.windows.net/container156930902004105355",
>>>>>>> 0c4f787b
   "query": {
    "restype": "container"
   },
   "requestBody": null,
   "status": 202,
   "response": "",
   "responseHeaders": {
<<<<<<< HEAD
    "date": "Wed, 02 Oct 2019 16:42:25 GMT",
    "server": "Windows-Azure-Blob/1.0 Microsoft-HTTPAPI/2.0",
    "x-ms-request-id": "215efcfe-201e-0080-7940-7993dc000000",
    "x-ms-version": "2019-02-02",
    "x-ms-client-request-id": "e5e080a0-53d9-41ef-900c-aad4b5bc5903",
=======
    "date": "Tue, 24 Sep 2019 07:05:57 GMT",
    "server": "Windows-Azure-Blob/1.0 Microsoft-HTTPAPI/2.0",
    "x-ms-request-id": "0a8e3a6b-901e-0029-2aa6-7248d4000000",
    "x-ms-version": "2019-02-02",
    "x-ms-client-request-id": "714ce2f8-6d4e-4b71-87c9-195392bf4c06",
>>>>>>> 0c4f787b
    "content-length": "0"
   }
  }
 ],
 "uniqueTestInfo": {
<<<<<<< HEAD
  "container": "container157003454535407726",
  "blob": "blob157003454542603489"
=======
  "container": "container156930902004105355",
  "blob": "blob156930902021309898"
>>>>>>> 0c4f787b
 }
}<|MERGE_RESOLUTION|>--- conflicted
+++ resolved
@@ -1,77 +1,34 @@
 {
- "recordings": [
-  {
-   "method": "PUT",
-<<<<<<< HEAD
+  "recordings": [
+    {
+      "method": "PUT",
+      "url": "https://fakestorageaccount.blob.core.windows.net/container157003454535407726",
+      "status": 201,
+      "response": "",
+      "responseHeaders": {
+        "date": "Wed, 02 Oct 2019 16:42:24 GMT",
+        "last-modified": "Wed, 02 Oct 2019 16:42:25 GMT",
+        "server": "Windows-Azure-Blob/1.0 Microsoft-HTTPAPI/2.0",
+        "etag": "\"0x8D7475781250419\"",
+        "date": "Wed, 02 Oct 2019 16:42:24 GMT",
+        "last-modified": "Wed, 02 Oct 2019 16:42:25 GMT",
+        "server": "Windows-Azure-Blob/1.0 Microsoft-HTTPAPI/2.0",
+        "etag": "\"0x8D7475781250419\"",
+        "x-ms-request-id": "215efcaa-201e-0080-2c40-7993dc000000",
+        "x-ms-version": "2019-02-02",
+        "x-ms-client-request-id": "22f10b26-1f55-4b63-85f4-289fadd44c4d",
+        "server": "Windows-Azure-Blob/1.0 Microsoft-HTTPAPI/2.0",
+        "x-ms-request-id": "215efcfe-201e-0080-7940-7993dc000000",
+        "x-ms-version": "2019-02-02",
+        "x-ms-client-request-id": "e5e080a0-53d9-41ef-900c-aad4b5bc5903",
+        "content-length": "0"
    "url": "https://fakestorageaccount.blob.core.windows.net/container157003454535407726",
-=======
-   "url": "https://fakestorageaccount.blob.core.windows.net/container156930902004105355",
->>>>>>> 0c4f787b
-   "query": {
-    "restype": "container"
-   },
-   "requestBody": null,
-   "status": 201,
-   "response": "",
-   "responseHeaders": {
-<<<<<<< HEAD
-    "date": "Wed, 02 Oct 2019 16:42:24 GMT",
-    "last-modified": "Wed, 02 Oct 2019 16:42:25 GMT",
-    "server": "Windows-Azure-Blob/1.0 Microsoft-HTTPAPI/2.0",
-    "etag": "\"0x8D7475781250419\"",
-    "x-ms-request-id": "215efcaa-201e-0080-2c40-7993dc000000",
-    "x-ms-version": "2019-02-02",
-    "x-ms-client-request-id": "22f10b26-1f55-4b63-85f4-289fadd44c4d",
-=======
-    "date": "Tue, 24 Sep 2019 07:05:57 GMT",
-    "last-modified": "Tue, 24 Sep 2019 07:05:57 GMT",
-    "server": "Windows-Azure-Blob/1.0 Microsoft-HTTPAPI/2.0",
-    "etag": "\"0x8D740BDA5FBC439\"",
-    "x-ms-request-id": "0a8e3a28-901e-0029-76a6-7248d4000000",
-    "x-ms-version": "2019-02-02",
-    "x-ms-client-request-id": "3ae80cd6-d0d5-49db-a7c5-75a5c1a45fa9",
->>>>>>> 0c4f787b
-    "content-length": "0"
-   }
-  },
-  {
-   "method": "DELETE",
-<<<<<<< HEAD
-   "url": "https://fakestorageaccount.blob.core.windows.net/container157003454535407726",
-=======
-   "url": "https://fakestorageaccount.blob.core.windows.net/container156930902004105355",
->>>>>>> 0c4f787b
-   "query": {
-    "restype": "container"
-   },
-   "requestBody": null,
-   "status": 202,
-   "response": "",
-   "responseHeaders": {
-<<<<<<< HEAD
-    "date": "Wed, 02 Oct 2019 16:42:25 GMT",
+        "blob": "blob157003454542603489"
+      }
+    }    "date": "Wed, 02 Oct 2019 16:42:25 GMT",
     "server": "Windows-Azure-Blob/1.0 Microsoft-HTTPAPI/2.0",
     "x-ms-request-id": "215efcfe-201e-0080-7940-7993dc000000",
     "x-ms-version": "2019-02-02",
     "x-ms-client-request-id": "e5e080a0-53d9-41ef-900c-aad4b5bc5903",
-=======
-    "date": "Tue, 24 Sep 2019 07:05:57 GMT",
-    "server": "Windows-Azure-Blob/1.0 Microsoft-HTTPAPI/2.0",
-    "x-ms-request-id": "0a8e3a6b-901e-0029-2aa6-7248d4000000",
-    "x-ms-version": "2019-02-02",
-    "x-ms-client-request-id": "714ce2f8-6d4e-4b71-87c9-195392bf4c06",
->>>>>>> 0c4f787b
-    "content-length": "0"
-   }
-  }
- ],
- "uniqueTestInfo": {
-<<<<<<< HEAD
-  "container": "container157003454535407726",
-  "blob": "blob157003454542603489"
-=======
-  "container": "container156930902004105355",
-  "blob": "blob156930902021309898"
->>>>>>> 0c4f787b
- }
-}+    "container": "container157003454535407726",
+    "blob": "blob157003454542603489"