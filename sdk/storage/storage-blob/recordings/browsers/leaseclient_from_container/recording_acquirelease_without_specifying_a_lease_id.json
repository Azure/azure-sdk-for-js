{
 "recordings": [
  {
   "method": "PUT",
<<<<<<< HEAD
   "url": "https://fakestorageaccount.blob.core.windows.net/container157003458337703537",
=======
   "url": "https://fakestorageaccount.blob.core.windows.net/container156930912656103628",
>>>>>>> 0c4f787b
   "query": {
    "restype": "container"
   },
   "requestBody": null,
   "status": 201,
   "response": "",
   "responseHeaders": {
<<<<<<< HEAD
    "date": "Wed, 02 Oct 2019 16:43:02 GMT",
    "last-modified": "Wed, 02 Oct 2019 16:43:03 GMT",
    "server": "Windows-Azure-Blob/1.0 Microsoft-HTTPAPI/2.0",
    "etag": "\"0x8D7475797CE987C\"",
    "x-ms-request-id": "215f7818-201e-0080-7740-7993dc000000",
    "x-ms-version": "2019-02-02",
    "x-ms-client-request-id": "faef61f2-919e-43de-aafa-c0a60f981a7c",
=======
    "date": "Tue, 24 Sep 2019 07:07:43 GMT",
    "last-modified": "Tue, 24 Sep 2019 07:07:43 GMT",
    "server": "Windows-Azure-Blob/1.0 Microsoft-HTTPAPI/2.0",
    "etag": "\"0x8D740BDE5798405\"",
    "x-ms-request-id": "0a8f88ea-901e-0029-63a6-7248d4000000",
    "x-ms-version": "2019-02-02",
    "x-ms-client-request-id": "ed4573d6-1c9c-465d-9ec8-7492f54f6fb7",
>>>>>>> 0c4f787b
    "content-length": "0"
   }
  },
  {
   "method": "PUT",
<<<<<<< HEAD
   "url": "https://fakestorageaccount.blob.core.windows.net/container157003458337703537",
=======
   "url": "https://fakestorageaccount.blob.core.windows.net/container156930912656103628",
>>>>>>> 0c4f787b
   "query": {
    "comp": "lease",
    "restype": "container"
   },
   "requestBody": null,
   "status": 201,
   "response": "",
   "responseHeaders": {
<<<<<<< HEAD
    "date": "Wed, 02 Oct 2019 16:43:03 GMT",
    "last-modified": "Wed, 02 Oct 2019 16:43:03 GMT",
    "server": "Windows-Azure-Blob/1.0 Microsoft-HTTPAPI/2.0",
    "etag": "\"0x8D7475797CE987C\"",
    "x-ms-request-id": "215f7845-201e-0080-1b40-7993dc000000",
    "x-ms-version": "2019-02-02",
    "x-ms-client-request-id": "14957383-b8ec-4c72-9f28-4f3a78f67080",
    "content-length": "0",
    "x-ms-lease-id": "9c61aef9-4dc4-4814-a7c9-dc74da9c19e9"
=======
    "date": "Tue, 24 Sep 2019 07:07:43 GMT",
    "last-modified": "Tue, 24 Sep 2019 07:07:43 GMT",
    "server": "Windows-Azure-Blob/1.0 Microsoft-HTTPAPI/2.0",
    "etag": "\"0x8D740BDE5798405\"",
    "x-ms-request-id": "0a8f8974-901e-0029-62a6-7248d4000000",
    "x-ms-version": "2019-02-02",
    "x-ms-client-request-id": "2e4ef594-f989-4eb6-8a7a-7f17ba2337e3",
    "content-length": "0",
    "x-ms-lease-id": "d1081f4a-d893-46b4-a071-b9277e4c7f26"
>>>>>>> 0c4f787b
   }
  },
  {
   "method": "GET",
<<<<<<< HEAD
   "url": "https://fakestorageaccount.blob.core.windows.net/container157003458337703537",
=======
   "url": "https://fakestorageaccount.blob.core.windows.net/container156930912656103628",
>>>>>>> 0c4f787b
   "query": {
    "restype": "container"
   },
   "requestBody": null,
   "status": 200,
   "response": "",
   "responseHeaders": {
<<<<<<< HEAD
    "date": "Wed, 02 Oct 2019 16:43:03 GMT",
    "x-ms-has-legal-hold": "false",
    "etag": "\"0x8D7475797CE987C\"",
    "x-ms-client-request-id": "22b8247b-59ff-4582-87e7-fd9b754dc5be",
=======
    "date": "Tue, 24 Sep 2019 07:07:43 GMT",
    "x-ms-has-legal-hold": "false",
    "etag": "\"0x8D740BDE5798405\"",
    "x-ms-client-request-id": "0b46a054-7df1-4d79-8c10-b8b7f719f2ae",
>>>>>>> 0c4f787b
    "x-ms-has-immutability-policy": "false",
    "content-length": "0",
    "x-ms-lease-state": "leased",
    "x-ms-lease-status": "locked",
<<<<<<< HEAD
    "last-modified": "Wed, 02 Oct 2019 16:43:03 GMT",
    "server": "Windows-Azure-Blob/1.0 Microsoft-HTTPAPI/2.0",
    "x-ms-deny-encryption-scope-override": "false",
    "x-ms-default-encryption-scope": "$account-encryption-key",
    "x-ms-request-id": "215f78b5-201e-0080-7440-7993dc000000",
=======
    "last-modified": "Tue, 24 Sep 2019 07:07:43 GMT",
    "server": "Windows-Azure-Blob/1.0 Microsoft-HTTPAPI/2.0",
    "x-ms-deny-encryption-scope-override": "false",
    "x-ms-default-encryption-scope": "$account-encryption-key",
    "x-ms-request-id": "0a8f89e3-901e-0029-42a6-7248d4000000",
>>>>>>> 0c4f787b
    "x-ms-version": "2019-02-02",
    "x-ms-lease-duration": "fixed"
   }
  },
  {
   "method": "PUT",
<<<<<<< HEAD
   "url": "https://fakestorageaccount.blob.core.windows.net/container157003458337703537",
=======
   "url": "https://fakestorageaccount.blob.core.windows.net/container156930912656103628",
>>>>>>> 0c4f787b
   "query": {
    "comp": "lease",
    "restype": "container"
   },
   "requestBody": null,
   "status": 200,
   "response": "",
   "responseHeaders": {
<<<<<<< HEAD
    "date": "Wed, 02 Oct 2019 16:43:03 GMT",
    "last-modified": "Wed, 02 Oct 2019 16:43:03 GMT",
    "server": "Windows-Azure-Blob/1.0 Microsoft-HTTPAPI/2.0",
    "etag": "\"0x8D7475797CE987C\"",
    "x-ms-request-id": "215f78e3-201e-0080-1840-7993dc000000",
    "x-ms-version": "2019-02-02",
    "x-ms-client-request-id": "46fb96b2-f83d-4a18-8f26-d60b9be6f9d2",
=======
    "date": "Tue, 24 Sep 2019 07:07:44 GMT",
    "last-modified": "Tue, 24 Sep 2019 07:07:43 GMT",
    "server": "Windows-Azure-Blob/1.0 Microsoft-HTTPAPI/2.0",
    "etag": "\"0x8D740BDE5798405\"",
    "x-ms-request-id": "0a8f8a3f-901e-0029-11a6-7248d4000000",
    "x-ms-version": "2019-02-02",
    "x-ms-client-request-id": "2b34c11d-6c8f-45a3-9234-c0fdbd85133e",
>>>>>>> 0c4f787b
    "content-length": "0"
   }
  },
  {
   "method": "DELETE",
<<<<<<< HEAD
   "url": "https://fakestorageaccount.blob.core.windows.net/container157003458337703537",
=======
   "url": "https://fakestorageaccount.blob.core.windows.net/container156930912656103628",
>>>>>>> 0c4f787b
   "query": {
    "restype": "container"
   },
   "requestBody": null,
   "status": 202,
   "response": "",
   "responseHeaders": {
<<<<<<< HEAD
    "date": "Wed, 02 Oct 2019 16:43:03 GMT",
    "server": "Windows-Azure-Blob/1.0 Microsoft-HTTPAPI/2.0",
    "x-ms-request-id": "215f790e-201e-0080-3c40-7993dc000000",
    "x-ms-version": "2019-02-02",
    "x-ms-client-request-id": "f968a675-503a-4ef9-86e6-45094cf9879c",
=======
    "date": "Tue, 24 Sep 2019 07:07:44 GMT",
    "server": "Windows-Azure-Blob/1.0 Microsoft-HTTPAPI/2.0",
    "x-ms-request-id": "0a8f8abb-901e-0029-71a6-7248d4000000",
    "x-ms-version": "2019-02-02",
    "x-ms-client-request-id": "90b3ef1d-0ea8-4e52-a2cc-9fa252331c25",
>>>>>>> 0c4f787b
    "content-length": "0"
   }
  }
 ],
 "uniqueTestInfo": {
<<<<<<< HEAD
  "container": "container157003458337703537"
=======
  "container": "container156930912656103628"
>>>>>>> 0c4f787b
 }
}<|MERGE_RESOLUTION|>--- conflicted
+++ resolved
@@ -1,194 +1,115 @@
 {
- "recordings": [
-  {
-   "method": "PUT",
-<<<<<<< HEAD
-   "url": "https://fakestorageaccount.blob.core.windows.net/container157003458337703537",
-=======
-   "url": "https://fakestorageaccount.blob.core.windows.net/container156930912656103628",
->>>>>>> 0c4f787b
-   "query": {
-    "restype": "container"
-   },
-   "requestBody": null,
-   "status": 201,
-   "response": "",
-   "responseHeaders": {
-<<<<<<< HEAD
-    "date": "Wed, 02 Oct 2019 16:43:02 GMT",
-    "last-modified": "Wed, 02 Oct 2019 16:43:03 GMT",
-    "server": "Windows-Azure-Blob/1.0 Microsoft-HTTPAPI/2.0",
-    "etag": "\"0x8D7475797CE987C\"",
-    "x-ms-request-id": "215f7818-201e-0080-7740-7993dc000000",
-    "x-ms-version": "2019-02-02",
-    "x-ms-client-request-id": "faef61f2-919e-43de-aafa-c0a60f981a7c",
-=======
-    "date": "Tue, 24 Sep 2019 07:07:43 GMT",
-    "last-modified": "Tue, 24 Sep 2019 07:07:43 GMT",
-    "server": "Windows-Azure-Blob/1.0 Microsoft-HTTPAPI/2.0",
-    "etag": "\"0x8D740BDE5798405\"",
-    "x-ms-request-id": "0a8f88ea-901e-0029-63a6-7248d4000000",
-    "x-ms-version": "2019-02-02",
-    "x-ms-client-request-id": "ed4573d6-1c9c-465d-9ec8-7492f54f6fb7",
->>>>>>> 0c4f787b
-    "content-length": "0"
-   }
-  },
-  {
-   "method": "PUT",
-<<<<<<< HEAD
-   "url": "https://fakestorageaccount.blob.core.windows.net/container157003458337703537",
-=======
-   "url": "https://fakestorageaccount.blob.core.windows.net/container156930912656103628",
->>>>>>> 0c4f787b
-   "query": {
-    "comp": "lease",
-    "restype": "container"
-   },
-   "requestBody": null,
-   "status": 201,
-   "response": "",
-   "responseHeaders": {
-<<<<<<< HEAD
-    "date": "Wed, 02 Oct 2019 16:43:03 GMT",
-    "last-modified": "Wed, 02 Oct 2019 16:43:03 GMT",
-    "server": "Windows-Azure-Blob/1.0 Microsoft-HTTPAPI/2.0",
-    "etag": "\"0x8D7475797CE987C\"",
-    "x-ms-request-id": "215f7845-201e-0080-1b40-7993dc000000",
-    "x-ms-version": "2019-02-02",
-    "x-ms-client-request-id": "14957383-b8ec-4c72-9f28-4f3a78f67080",
-    "content-length": "0",
-    "x-ms-lease-id": "9c61aef9-4dc4-4814-a7c9-dc74da9c19e9"
-=======
-    "date": "Tue, 24 Sep 2019 07:07:43 GMT",
-    "last-modified": "Tue, 24 Sep 2019 07:07:43 GMT",
-    "server": "Windows-Azure-Blob/1.0 Microsoft-HTTPAPI/2.0",
-    "etag": "\"0x8D740BDE5798405\"",
-    "x-ms-request-id": "0a8f8974-901e-0029-62a6-7248d4000000",
-    "x-ms-version": "2019-02-02",
-    "x-ms-client-request-id": "2e4ef594-f989-4eb6-8a7a-7f17ba2337e3",
-    "content-length": "0",
-    "x-ms-lease-id": "d1081f4a-d893-46b4-a071-b9277e4c7f26"
->>>>>>> 0c4f787b
-   }
-  },
-  {
-   "method": "GET",
-<<<<<<< HEAD
-   "url": "https://fakestorageaccount.blob.core.windows.net/container157003458337703537",
-=======
-   "url": "https://fakestorageaccount.blob.core.windows.net/container156930912656103628",
->>>>>>> 0c4f787b
-   "query": {
-    "restype": "container"
-   },
-   "requestBody": null,
-   "status": 200,
-   "response": "",
-   "responseHeaders": {
-<<<<<<< HEAD
-    "date": "Wed, 02 Oct 2019 16:43:03 GMT",
-    "x-ms-has-legal-hold": "false",
-    "etag": "\"0x8D7475797CE987C\"",
-    "x-ms-client-request-id": "22b8247b-59ff-4582-87e7-fd9b754dc5be",
-=======
-    "date": "Tue, 24 Sep 2019 07:07:43 GMT",
-    "x-ms-has-legal-hold": "false",
-    "etag": "\"0x8D740BDE5798405\"",
-    "x-ms-client-request-id": "0b46a054-7df1-4d79-8c10-b8b7f719f2ae",
->>>>>>> 0c4f787b
-    "x-ms-has-immutability-policy": "false",
-    "content-length": "0",
-    "x-ms-lease-state": "leased",
-    "x-ms-lease-status": "locked",
-<<<<<<< HEAD
-    "last-modified": "Wed, 02 Oct 2019 16:43:03 GMT",
-    "server": "Windows-Azure-Blob/1.0 Microsoft-HTTPAPI/2.0",
-    "x-ms-deny-encryption-scope-override": "false",
-    "x-ms-default-encryption-scope": "$account-encryption-key",
-    "x-ms-request-id": "215f78b5-201e-0080-7440-7993dc000000",
-=======
-    "last-modified": "Tue, 24 Sep 2019 07:07:43 GMT",
-    "server": "Windows-Azure-Blob/1.0 Microsoft-HTTPAPI/2.0",
-    "x-ms-deny-encryption-scope-override": "false",
-    "x-ms-default-encryption-scope": "$account-encryption-key",
-    "x-ms-request-id": "0a8f89e3-901e-0029-42a6-7248d4000000",
->>>>>>> 0c4f787b
-    "x-ms-version": "2019-02-02",
-    "x-ms-lease-duration": "fixed"
-   }
-  },
-  {
-   "method": "PUT",
-<<<<<<< HEAD
-   "url": "https://fakestorageaccount.blob.core.windows.net/container157003458337703537",
-=======
-   "url": "https://fakestorageaccount.blob.core.windows.net/container156930912656103628",
->>>>>>> 0c4f787b
-   "query": {
-    "comp": "lease",
-    "restype": "container"
-   },
-   "requestBody": null,
-   "status": 200,
-   "response": "",
-   "responseHeaders": {
-<<<<<<< HEAD
-    "date": "Wed, 02 Oct 2019 16:43:03 GMT",
-    "last-modified": "Wed, 02 Oct 2019 16:43:03 GMT",
-    "server": "Windows-Azure-Blob/1.0 Microsoft-HTTPAPI/2.0",
-    "etag": "\"0x8D7475797CE987C\"",
-    "x-ms-request-id": "215f78e3-201e-0080-1840-7993dc000000",
-    "x-ms-version": "2019-02-02",
-    "x-ms-client-request-id": "46fb96b2-f83d-4a18-8f26-d60b9be6f9d2",
-=======
-    "date": "Tue, 24 Sep 2019 07:07:44 GMT",
-    "last-modified": "Tue, 24 Sep 2019 07:07:43 GMT",
-    "server": "Windows-Azure-Blob/1.0 Microsoft-HTTPAPI/2.0",
-    "etag": "\"0x8D740BDE5798405\"",
-    "x-ms-request-id": "0a8f8a3f-901e-0029-11a6-7248d4000000",
-    "x-ms-version": "2019-02-02",
-    "x-ms-client-request-id": "2b34c11d-6c8f-45a3-9234-c0fdbd85133e",
->>>>>>> 0c4f787b
-    "content-length": "0"
-   }
-  },
-  {
-   "method": "DELETE",
-<<<<<<< HEAD
-   "url": "https://fakestorageaccount.blob.core.windows.net/container157003458337703537",
-=======
-   "url": "https://fakestorageaccount.blob.core.windows.net/container156930912656103628",
->>>>>>> 0c4f787b
-   "query": {
-    "restype": "container"
-   },
-   "requestBody": null,
-   "status": 202,
-   "response": "",
-   "responseHeaders": {
-<<<<<<< HEAD
-    "date": "Wed, 02 Oct 2019 16:43:03 GMT",
-    "server": "Windows-Azure-Blob/1.0 Microsoft-HTTPAPI/2.0",
-    "x-ms-request-id": "215f790e-201e-0080-3c40-7993dc000000",
-    "x-ms-version": "2019-02-02",
-    "x-ms-client-request-id": "f968a675-503a-4ef9-86e6-45094cf9879c",
-=======
-    "date": "Tue, 24 Sep 2019 07:07:44 GMT",
-    "server": "Windows-Azure-Blob/1.0 Microsoft-HTTPAPI/2.0",
-    "x-ms-request-id": "0a8f8abb-901e-0029-71a6-7248d4000000",
-    "x-ms-version": "2019-02-02",
-    "x-ms-client-request-id": "90b3ef1d-0ea8-4e52-a2cc-9fa252331c25",
->>>>>>> 0c4f787b
-    "content-length": "0"
-   }
+  "recordings": [
+    {
+      "method": "PUT",
+      "url": "https://fakestorageaccount.blob.core.windows.net/container157003458337703537",
+      "query": {
+        "restype": "container"
+      },
+      "requestBody": null,
+      "status": 201,
+      "response": "",
+      "responseHeaders": {
+        "date": "Wed, 02 Oct 2019 16:43:02 GMT",
+        "last-modified": "Wed, 02 Oct 2019 16:43:03 GMT",
+        "server": "Windows-Azure-Blob/1.0 Microsoft-HTTPAPI/2.0",
+        "etag": "\"0x8D7475797CE987C\"",
+        "x-ms-request-id": "215f7818-201e-0080-7740-7993dc000000",
+        "x-ms-version": "2019-02-02",
+        "x-ms-client-request-id": "faef61f2-919e-43de-aafa-c0a60f981a7c",
+        "content-length": "0"
+      }
+    },
+    {
+      "method": "PUT",
+      "url": "https://fakestorageaccount.blob.core.windows.net/container157003458337703537",
+      "query": {
+        "comp": "lease",
+        "restype": "container"
+      },
+      "requestBody": null,
+      "status": 201,
+      "response": "",
+      "responseHeaders": {
+        "date": "Wed, 02 Oct 2019 16:43:03 GMT",
+        "last-modified": "Wed, 02 Oct 2019 16:43:03 GMT",
+        "server": "Windows-Azure-Blob/1.0 Microsoft-HTTPAPI/2.0",
+        "etag": "\"0x8D7475797CE987C\"",
+        "x-ms-request-id": "215f7845-201e-0080-1b40-7993dc000000",
+        "x-ms-version": "2019-02-02",
+        "x-ms-client-request-id": "14957383-b8ec-4c72-9f28-4f3a78f67080",
+        "content-length": "0",
+        "x-ms-lease-id": "9c61aef9-4dc4-4814-a7c9-dc74da9c19e9"
+      }
+    },
+    {
+      "method": "GET",
+      "url": "https://fakestorageaccount.blob.core.windows.net/container157003458337703537",
+      "query": {
+        "restype": "container"
+      },
+      "requestBody": null,
+      "status": 200,
+      "response": "",
+      "responseHeaders": {
+        "date": "Wed, 02 Oct 2019 16:43:03 GMT",
+        "x-ms-has-legal-hold": "false",
+        "etag": "\"0x8D7475797CE987C\"",
+        "x-ms-client-request-id": "22b8247b-59ff-4582-87e7-fd9b754dc5be",
+        "x-ms-has-immutability-policy": "false",
+        "content-length": "0",
+        "x-ms-lease-state": "leased",
+        "x-ms-lease-status": "locked",
+        "last-modified": "Wed, 02 Oct 2019 16:43:03 GMT",
+        "server": "Windows-Azure-Blob/1.0 Microsoft-HTTPAPI/2.0",
+        "x-ms-deny-encryption-scope-override": "false",
+        "x-ms-default-encryption-scope": "$account-encryption-key",
+        "x-ms-request-id": "215f78b5-201e-0080-7440-7993dc000000",
+        "x-ms-version": "2019-02-02",
+        "x-ms-lease-duration": "fixed"
+      }
+    },
+    {
+      "method": "PUT",
+      "url": "https://fakestorageaccount.blob.core.windows.net/container157003458337703537",
+      "query": {
+        "comp": "lease",
+        "restype": "container"
+      },
+      "requestBody": null,
+      "status": 200,
+      "response": "",
+      "responseHeaders": {
+        "date": "Wed, 02 Oct 2019 16:43:03 GMT",
+        "last-modified": "Wed, 02 Oct 2019 16:43:03 GMT",
+        "server": "Windows-Azure-Blob/1.0 Microsoft-HTTPAPI/2.0",
+        "etag": "\"0x8D7475797CE987C\"",
+        "x-ms-request-id": "215f78e3-201e-0080-1840-7993dc000000",
+        "x-ms-version": "2019-02-02",
+        "x-ms-client-request-id": "46fb96b2-f83d-4a18-8f26-d60b9be6f9d2",
+        "content-length": "0"
+      }
+    },
+    {
+      "method": "DELETE",
+      "url": "https://fakestorageaccount.blob.core.windows.net/container157003458337703537",
+      "query": {
+        "restype": "container"
+      },
+      "requestBody": null,
+      "status": 202,
+      "response": "",
+      "responseHeaders": {
+        "date": "Wed, 02 Oct 2019 16:43:03 GMT",
+        "server": "Windows-Azure-Blob/1.0 Microsoft-HTTPAPI/2.0",
+        "x-ms-request-id": "215f790e-201e-0080-3c40-7993dc000000",
+        "x-ms-version": "2019-02-02",
+        "x-ms-client-request-id": "f968a675-503a-4ef9-86e6-45094cf9879c",
+        "content-length": "0"
+      }
+    }
+  ],
+  "uniqueTestInfo": {
+    "container": "container157003458337703537"
   }
- ],
- "uniqueTestInfo": {
-<<<<<<< HEAD
-  "container": "container157003458337703537"
-=======
-  "container": "container156930912656103628"
->>>>>>> 0c4f787b
- }
 }