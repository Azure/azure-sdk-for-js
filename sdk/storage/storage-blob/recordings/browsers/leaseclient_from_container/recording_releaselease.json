{
 "recordings": [
  {
   "method": "PUT",
<<<<<<< HEAD
   "url": "https://fakestorageaccount.blob.core.windows.net/container157003458378609757",
=======
   "url": "https://fakestorageaccount.blob.core.windows.net/container156930912726801471",
>>>>>>> 0c4f787b
   "query": {
    "restype": "container"
   },
   "requestBody": null,
   "status": 201,
   "response": "",
   "responseHeaders": {
<<<<<<< HEAD
    "date": "Wed, 02 Oct 2019 16:43:03 GMT",
    "last-modified": "Wed, 02 Oct 2019 16:43:03 GMT",
    "server": "Windows-Azure-Blob/1.0 Microsoft-HTTPAPI/2.0",
    "etag": "\"0x8D74757980D1041\"",
    "x-ms-request-id": "215f7938-201e-0080-5e40-7993dc000000",
    "x-ms-version": "2019-02-02",
    "x-ms-client-request-id": "46819a40-430a-4a35-8d92-a4e5e02ff575",
=======
    "date": "Tue, 24 Sep 2019 07:07:44 GMT",
    "last-modified": "Tue, 24 Sep 2019 07:07:44 GMT",
    "server": "Windows-Azure-Blob/1.0 Microsoft-HTTPAPI/2.0",
    "etag": "\"0x8D740BDE5E50345\"",
    "x-ms-request-id": "0a8f8b16-901e-0029-3ea6-7248d4000000",
    "x-ms-version": "2019-02-02",
    "x-ms-client-request-id": "1664c302-a43c-40d1-a33a-1c7227090221",
>>>>>>> 0c4f787b
    "content-length": "0"
   }
  },
  {
   "method": "PUT",
<<<<<<< HEAD
   "url": "https://fakestorageaccount.blob.core.windows.net/container157003458378609757",
=======
   "url": "https://fakestorageaccount.blob.core.windows.net/container156930912726801471",
>>>>>>> 0c4f787b
   "query": {
    "comp": "lease",
    "restype": "container"
   },
   "requestBody": null,
   "status": 201,
   "response": "",
   "responseHeaders": {
<<<<<<< HEAD
    "date": "Wed, 02 Oct 2019 16:43:03 GMT",
    "last-modified": "Wed, 02 Oct 2019 16:43:03 GMT",
    "server": "Windows-Azure-Blob/1.0 Microsoft-HTTPAPI/2.0",
    "etag": "\"0x8D74757980D1041\"",
    "x-ms-request-id": "215f796d-201e-0080-0c40-7993dc000000",
    "x-ms-version": "2019-02-02",
    "x-ms-client-request-id": "b77747d8-ea28-46a8-8b8b-37bacd58fc15",
=======
    "date": "Tue, 24 Sep 2019 07:07:44 GMT",
    "last-modified": "Tue, 24 Sep 2019 07:07:44 GMT",
    "server": "Windows-Azure-Blob/1.0 Microsoft-HTTPAPI/2.0",
    "etag": "\"0x8D740BDE5E50345\"",
    "x-ms-request-id": "0a8f8b75-901e-0029-10a6-7248d4000000",
    "x-ms-version": "2019-02-02",
    "x-ms-client-request-id": "f387d19e-96a0-4269-8d47-5706c671b3f6",
>>>>>>> 0c4f787b
    "content-length": "0",
    "x-ms-lease-id": "ca761232-ed42-11ce-bacd-00aa0057b223"
   }
  },
  {
   "method": "GET",
<<<<<<< HEAD
   "url": "https://fakestorageaccount.blob.core.windows.net/container157003458378609757",
=======
   "url": "https://fakestorageaccount.blob.core.windows.net/container156930912726801471",
>>>>>>> 0c4f787b
   "query": {
    "restype": "container"
   },
   "requestBody": null,
   "status": 200,
   "response": "",
   "responseHeaders": {
<<<<<<< HEAD
    "date": "Wed, 02 Oct 2019 16:43:03 GMT",
    "x-ms-has-legal-hold": "false",
    "etag": "\"0x8D74757980D1041\"",
    "x-ms-client-request-id": "459a7b61-ab56-413b-b69a-aa91e79221c6",
=======
    "date": "Tue, 24 Sep 2019 07:07:44 GMT",
    "x-ms-has-legal-hold": "false",
    "etag": "\"0x8D740BDE5E50345\"",
    "x-ms-client-request-id": "55c834f9-f74c-4104-a0d7-8636eafd4032",
>>>>>>> 0c4f787b
    "x-ms-has-immutability-policy": "false",
    "content-length": "0",
    "x-ms-lease-state": "leased",
    "x-ms-lease-status": "locked",
<<<<<<< HEAD
    "last-modified": "Wed, 02 Oct 2019 16:43:03 GMT",
    "server": "Windows-Azure-Blob/1.0 Microsoft-HTTPAPI/2.0",
    "x-ms-deny-encryption-scope-override": "false",
    "x-ms-default-encryption-scope": "$account-encryption-key",
    "x-ms-request-id": "215f799b-201e-0080-3640-7993dc000000",
=======
    "last-modified": "Tue, 24 Sep 2019 07:07:44 GMT",
    "server": "Windows-Azure-Blob/1.0 Microsoft-HTTPAPI/2.0",
    "x-ms-deny-encryption-scope-override": "false",
    "x-ms-default-encryption-scope": "$account-encryption-key",
    "x-ms-request-id": "0a8f8ba9-901e-0029-38a6-7248d4000000",
>>>>>>> 0c4f787b
    "x-ms-version": "2019-02-02",
    "x-ms-lease-duration": "infinite"
   }
  },
  {
   "method": "PUT",
<<<<<<< HEAD
   "url": "https://fakestorageaccount.blob.core.windows.net/container157003458378609757",
=======
   "url": "https://fakestorageaccount.blob.core.windows.net/container156930912726801471",
>>>>>>> 0c4f787b
   "query": {
    "comp": "lease",
    "restype": "container"
   },
   "requestBody": null,
   "status": 200,
   "response": "",
   "responseHeaders": {
<<<<<<< HEAD
    "date": "Wed, 02 Oct 2019 16:43:03 GMT",
    "last-modified": "Wed, 02 Oct 2019 16:43:03 GMT",
    "server": "Windows-Azure-Blob/1.0 Microsoft-HTTPAPI/2.0",
    "etag": "\"0x8D74757980D1041\"",
    "x-ms-request-id": "215f79d7-201e-0080-6840-7993dc000000",
    "x-ms-version": "2019-02-02",
    "x-ms-client-request-id": "c448d5f8-14c5-4255-a296-63e039e0fc55",
=======
    "date": "Tue, 24 Sep 2019 07:07:44 GMT",
    "last-modified": "Tue, 24 Sep 2019 07:07:44 GMT",
    "server": "Windows-Azure-Blob/1.0 Microsoft-HTTPAPI/2.0",
    "etag": "\"0x8D740BDE5E50345\"",
    "x-ms-request-id": "0a8f8c0d-901e-0029-10a6-7248d4000000",
    "x-ms-version": "2019-02-02",
    "x-ms-client-request-id": "a0237441-5947-49e4-bf8f-07e501d11b19",
>>>>>>> 0c4f787b
    "content-length": "0"
   }
  },
  {
   "method": "DELETE",
<<<<<<< HEAD
   "url": "https://fakestorageaccount.blob.core.windows.net/container157003458378609757",
=======
   "url": "https://fakestorageaccount.blob.core.windows.net/container156930912726801471",
>>>>>>> 0c4f787b
   "query": {
    "restype": "container"
   },
   "requestBody": null,
   "status": 202,
   "response": "",
   "responseHeaders": {
<<<<<<< HEAD
    "date": "Wed, 02 Oct 2019 16:43:03 GMT",
    "server": "Windows-Azure-Blob/1.0 Microsoft-HTTPAPI/2.0",
    "x-ms-request-id": "215f7a0f-201e-0080-1940-7993dc000000",
    "x-ms-version": "2019-02-02",
    "x-ms-client-request-id": "88bb0700-8d4d-4957-a048-d5a154ce846f",
=======
    "date": "Tue, 24 Sep 2019 07:07:44 GMT",
    "server": "Windows-Azure-Blob/1.0 Microsoft-HTTPAPI/2.0",
    "x-ms-request-id": "0a8f8ca3-901e-0029-18a6-7248d4000000",
    "x-ms-version": "2019-02-02",
    "x-ms-client-request-id": "057b249e-2cd7-415e-9fc2-83f26991f91c",
>>>>>>> 0c4f787b
    "content-length": "0"
   }
  }
 ],
 "uniqueTestInfo": {
<<<<<<< HEAD
  "container": "container157003458378609757"
=======
  "container": "container156930912726801471"
>>>>>>> 0c4f787b
 }
}<|MERGE_RESOLUTION|>--- conflicted
+++ resolved
@@ -1,192 +1,115 @@
 {
- "recordings": [
-  {
-   "method": "PUT",
-<<<<<<< HEAD
-   "url": "https://fakestorageaccount.blob.core.windows.net/container157003458378609757",
-=======
-   "url": "https://fakestorageaccount.blob.core.windows.net/container156930912726801471",
->>>>>>> 0c4f787b
-   "query": {
-    "restype": "container"
-   },
-   "requestBody": null,
-   "status": 201,
-   "response": "",
-   "responseHeaders": {
-<<<<<<< HEAD
-    "date": "Wed, 02 Oct 2019 16:43:03 GMT",
-    "last-modified": "Wed, 02 Oct 2019 16:43:03 GMT",
-    "server": "Windows-Azure-Blob/1.0 Microsoft-HTTPAPI/2.0",
-    "etag": "\"0x8D74757980D1041\"",
-    "x-ms-request-id": "215f7938-201e-0080-5e40-7993dc000000",
-    "x-ms-version": "2019-02-02",
-    "x-ms-client-request-id": "46819a40-430a-4a35-8d92-a4e5e02ff575",
-=======
-    "date": "Tue, 24 Sep 2019 07:07:44 GMT",
-    "last-modified": "Tue, 24 Sep 2019 07:07:44 GMT",
-    "server": "Windows-Azure-Blob/1.0 Microsoft-HTTPAPI/2.0",
-    "etag": "\"0x8D740BDE5E50345\"",
-    "x-ms-request-id": "0a8f8b16-901e-0029-3ea6-7248d4000000",
-    "x-ms-version": "2019-02-02",
-    "x-ms-client-request-id": "1664c302-a43c-40d1-a33a-1c7227090221",
->>>>>>> 0c4f787b
-    "content-length": "0"
-   }
-  },
-  {
-   "method": "PUT",
-<<<<<<< HEAD
-   "url": "https://fakestorageaccount.blob.core.windows.net/container157003458378609757",
-=======
-   "url": "https://fakestorageaccount.blob.core.windows.net/container156930912726801471",
->>>>>>> 0c4f787b
-   "query": {
-    "comp": "lease",
-    "restype": "container"
-   },
-   "requestBody": null,
-   "status": 201,
-   "response": "",
-   "responseHeaders": {
-<<<<<<< HEAD
-    "date": "Wed, 02 Oct 2019 16:43:03 GMT",
-    "last-modified": "Wed, 02 Oct 2019 16:43:03 GMT",
-    "server": "Windows-Azure-Blob/1.0 Microsoft-HTTPAPI/2.0",
-    "etag": "\"0x8D74757980D1041\"",
-    "x-ms-request-id": "215f796d-201e-0080-0c40-7993dc000000",
-    "x-ms-version": "2019-02-02",
-    "x-ms-client-request-id": "b77747d8-ea28-46a8-8b8b-37bacd58fc15",
-=======
-    "date": "Tue, 24 Sep 2019 07:07:44 GMT",
-    "last-modified": "Tue, 24 Sep 2019 07:07:44 GMT",
-    "server": "Windows-Azure-Blob/1.0 Microsoft-HTTPAPI/2.0",
-    "etag": "\"0x8D740BDE5E50345\"",
-    "x-ms-request-id": "0a8f8b75-901e-0029-10a6-7248d4000000",
-    "x-ms-version": "2019-02-02",
-    "x-ms-client-request-id": "f387d19e-96a0-4269-8d47-5706c671b3f6",
->>>>>>> 0c4f787b
-    "content-length": "0",
-    "x-ms-lease-id": "ca761232-ed42-11ce-bacd-00aa0057b223"
-   }
-  },
-  {
-   "method": "GET",
-<<<<<<< HEAD
-   "url": "https://fakestorageaccount.blob.core.windows.net/container157003458378609757",
-=======
-   "url": "https://fakestorageaccount.blob.core.windows.net/container156930912726801471",
->>>>>>> 0c4f787b
-   "query": {
-    "restype": "container"
-   },
-   "requestBody": null,
-   "status": 200,
-   "response": "",
-   "responseHeaders": {
-<<<<<<< HEAD
-    "date": "Wed, 02 Oct 2019 16:43:03 GMT",
-    "x-ms-has-legal-hold": "false",
-    "etag": "\"0x8D74757980D1041\"",
-    "x-ms-client-request-id": "459a7b61-ab56-413b-b69a-aa91e79221c6",
-=======
-    "date": "Tue, 24 Sep 2019 07:07:44 GMT",
-    "x-ms-has-legal-hold": "false",
-    "etag": "\"0x8D740BDE5E50345\"",
-    "x-ms-client-request-id": "55c834f9-f74c-4104-a0d7-8636eafd4032",
->>>>>>> 0c4f787b
-    "x-ms-has-immutability-policy": "false",
-    "content-length": "0",
-    "x-ms-lease-state": "leased",
-    "x-ms-lease-status": "locked",
-<<<<<<< HEAD
-    "last-modified": "Wed, 02 Oct 2019 16:43:03 GMT",
-    "server": "Windows-Azure-Blob/1.0 Microsoft-HTTPAPI/2.0",
-    "x-ms-deny-encryption-scope-override": "false",
-    "x-ms-default-encryption-scope": "$account-encryption-key",
-    "x-ms-request-id": "215f799b-201e-0080-3640-7993dc000000",
-=======
-    "last-modified": "Tue, 24 Sep 2019 07:07:44 GMT",
-    "server": "Windows-Azure-Blob/1.0 Microsoft-HTTPAPI/2.0",
-    "x-ms-deny-encryption-scope-override": "false",
-    "x-ms-default-encryption-scope": "$account-encryption-key",
-    "x-ms-request-id": "0a8f8ba9-901e-0029-38a6-7248d4000000",
->>>>>>> 0c4f787b
-    "x-ms-version": "2019-02-02",
-    "x-ms-lease-duration": "infinite"
-   }
-  },
-  {
-   "method": "PUT",
-<<<<<<< HEAD
-   "url": "https://fakestorageaccount.blob.core.windows.net/container157003458378609757",
-=======
-   "url": "https://fakestorageaccount.blob.core.windows.net/container156930912726801471",
->>>>>>> 0c4f787b
-   "query": {
-    "comp": "lease",
-    "restype": "container"
-   },
-   "requestBody": null,
-   "status": 200,
-   "response": "",
-   "responseHeaders": {
-<<<<<<< HEAD
-    "date": "Wed, 02 Oct 2019 16:43:03 GMT",
-    "last-modified": "Wed, 02 Oct 2019 16:43:03 GMT",
-    "server": "Windows-Azure-Blob/1.0 Microsoft-HTTPAPI/2.0",
-    "etag": "\"0x8D74757980D1041\"",
-    "x-ms-request-id": "215f79d7-201e-0080-6840-7993dc000000",
-    "x-ms-version": "2019-02-02",
-    "x-ms-client-request-id": "c448d5f8-14c5-4255-a296-63e039e0fc55",
-=======
-    "date": "Tue, 24 Sep 2019 07:07:44 GMT",
-    "last-modified": "Tue, 24 Sep 2019 07:07:44 GMT",
-    "server": "Windows-Azure-Blob/1.0 Microsoft-HTTPAPI/2.0",
-    "etag": "\"0x8D740BDE5E50345\"",
-    "x-ms-request-id": "0a8f8c0d-901e-0029-10a6-7248d4000000",
-    "x-ms-version": "2019-02-02",
-    "x-ms-client-request-id": "a0237441-5947-49e4-bf8f-07e501d11b19",
->>>>>>> 0c4f787b
-    "content-length": "0"
-   }
-  },
-  {
-   "method": "DELETE",
-<<<<<<< HEAD
-   "url": "https://fakestorageaccount.blob.core.windows.net/container157003458378609757",
-=======
-   "url": "https://fakestorageaccount.blob.core.windows.net/container156930912726801471",
->>>>>>> 0c4f787b
-   "query": {
-    "restype": "container"
-   },
-   "requestBody": null,
-   "status": 202,
-   "response": "",
-   "responseHeaders": {
-<<<<<<< HEAD
-    "date": "Wed, 02 Oct 2019 16:43:03 GMT",
-    "server": "Windows-Azure-Blob/1.0 Microsoft-HTTPAPI/2.0",
-    "x-ms-request-id": "215f7a0f-201e-0080-1940-7993dc000000",
-    "x-ms-version": "2019-02-02",
-    "x-ms-client-request-id": "88bb0700-8d4d-4957-a048-d5a154ce846f",
-=======
-    "date": "Tue, 24 Sep 2019 07:07:44 GMT",
-    "server": "Windows-Azure-Blob/1.0 Microsoft-HTTPAPI/2.0",
-    "x-ms-request-id": "0a8f8ca3-901e-0029-18a6-7248d4000000",
-    "x-ms-version": "2019-02-02",
-    "x-ms-client-request-id": "057b249e-2cd7-415e-9fc2-83f26991f91c",
->>>>>>> 0c4f787b
-    "content-length": "0"
-   }
+  "recordings": [
+    {
+      "method": "PUT",
+      "url": "https://fakestorageaccount.blob.core.windows.net/container157003458378609757",
+      "query": {
+        "restype": "container"
+      },
+      "requestBody": null,
+      "status": 201,
+      "response": "",
+      "responseHeaders": {
+        "date": "Wed, 02 Oct 2019 16:43:03 GMT",
+        "last-modified": "Wed, 02 Oct 2019 16:43:03 GMT",
+        "server": "Windows-Azure-Blob/1.0 Microsoft-HTTPAPI/2.0",
+        "etag": "\"0x8D74757980D1041\"",
+        "x-ms-request-id": "215f7938-201e-0080-5e40-7993dc000000",
+        "x-ms-version": "2019-02-02",
+        "x-ms-client-request-id": "46819a40-430a-4a35-8d92-a4e5e02ff575",
+        "content-length": "0"
+      }
+    },
+    {
+      "method": "PUT",
+      "url": "https://fakestorageaccount.blob.core.windows.net/container157003458378609757",
+      "query": {
+        "comp": "lease",
+        "restype": "container"
+      },
+      "requestBody": null,
+      "status": 201,
+      "response": "",
+      "responseHeaders": {
+        "date": "Wed, 02 Oct 2019 16:43:03 GMT",
+        "last-modified": "Wed, 02 Oct 2019 16:43:03 GMT",
+        "server": "Windows-Azure-Blob/1.0 Microsoft-HTTPAPI/2.0",
+        "etag": "\"0x8D74757980D1041\"",
+        "x-ms-request-id": "215f796d-201e-0080-0c40-7993dc000000",
+        "x-ms-version": "2019-02-02",
+        "x-ms-client-request-id": "b77747d8-ea28-46a8-8b8b-37bacd58fc15",
+        "content-length": "0",
+        "x-ms-lease-id": "ca761232-ed42-11ce-bacd-00aa0057b223"
+      }
+    },
+    {
+      "method": "GET",
+      "url": "https://fakestorageaccount.blob.core.windows.net/container157003458378609757",
+      "query": {
+        "restype": "container"
+      },
+      "requestBody": null,
+      "status": 200,
+      "response": "",
+      "responseHeaders": {
+        "date": "Wed, 02 Oct 2019 16:43:03 GMT",
+        "x-ms-has-legal-hold": "false",
+        "etag": "\"0x8D74757980D1041\"",
+        "x-ms-client-request-id": "459a7b61-ab56-413b-b69a-aa91e79221c6",
+        "x-ms-has-immutability-policy": "false",
+        "content-length": "0",
+        "x-ms-lease-state": "leased",
+        "x-ms-lease-status": "locked",
+        "last-modified": "Wed, 02 Oct 2019 16:43:03 GMT",
+        "server": "Windows-Azure-Blob/1.0 Microsoft-HTTPAPI/2.0",
+        "x-ms-deny-encryption-scope-override": "false",
+        "x-ms-default-encryption-scope": "$account-encryption-key",
+        "x-ms-request-id": "215f799b-201e-0080-3640-7993dc000000",
+        "x-ms-version": "2019-02-02",
+        "x-ms-lease-duration": "infinite"
+      }
+    },
+    {
+      "method": "PUT",
+      "url": "https://fakestorageaccount.blob.core.windows.net/container157003458378609757",
+      "query": {
+        "comp": "lease",
+        "restype": "container"
+      },
+      "requestBody": null,
+      "status": 200,
+      "response": "",
+      "responseHeaders": {
+        "date": "Wed, 02 Oct 2019 16:43:03 GMT",
+        "last-modified": "Wed, 02 Oct 2019 16:43:03 GMT",
+        "server": "Windows-Azure-Blob/1.0 Microsoft-HTTPAPI/2.0",
+        "etag": "\"0x8D74757980D1041\"",
+        "x-ms-request-id": "215f79d7-201e-0080-6840-7993dc000000",
+        "x-ms-version": "2019-02-02",
+        "x-ms-client-request-id": "c448d5f8-14c5-4255-a296-63e039e0fc55",
+        "content-length": "0"
+      }
+    },
+    {
+      "method": "DELETE",
+      "url": "https://fakestorageaccount.blob.core.windows.net/container157003458378609757",
+      "query": {
+        "restype": "container"
+      },
+      "requestBody": null,
+      "status": 202,
+      "response": "",
+      "responseHeaders": {
+        "date": "Wed, 02 Oct 2019 16:43:03 GMT",
+        "server": "Windows-Azure-Blob/1.0 Microsoft-HTTPAPI/2.0",
+        "x-ms-request-id": "215f7a0f-201e-0080-1940-7993dc000000",
+        "x-ms-version": "2019-02-02",
+        "x-ms-client-request-id": "88bb0700-8d4d-4957-a048-d5a154ce846f",
+        "content-length": "0"
+      }
+    }
+  ],
+  "uniqueTestInfo": {
+    "container": "container157003458378609757"
   }
- ],
- "uniqueTestInfo": {
-<<<<<<< HEAD
-  "container": "container157003458378609757"
-=======
-  "container": "container156930912726801471"
->>>>>>> 0c4f787b
- }
 }