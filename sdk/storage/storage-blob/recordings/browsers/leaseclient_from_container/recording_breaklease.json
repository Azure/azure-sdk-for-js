{
 "recordings": [
  {
   "method": "PUT",
<<<<<<< HEAD
   "url": "https://fakestorageaccount.blob.core.windows.net/container157003460121206620",
=======
   "url": "https://fakestorageaccount.blob.core.windows.net/container156930914587708234",
>>>>>>> 0c4f787b
   "query": {
    "restype": "container"
   },
   "requestBody": null,
   "status": 201,
   "response": "",
   "responseHeaders": {
<<<<<<< HEAD
    "date": "Wed, 02 Oct 2019 16:43:20 GMT",
    "last-modified": "Wed, 02 Oct 2019 16:43:20 GMT",
    "server": "Windows-Azure-Blob/1.0 Microsoft-HTTPAPI/2.0",
    "etag": "\"0x8D74757A26E77F5\"",
    "x-ms-request-id": "215f9b70-201e-0080-1140-7993dc000000",
    "x-ms-version": "2019-02-02",
    "x-ms-client-request-id": "11ab517b-7a18-4f7e-907d-d47f23d309b5",
=======
    "date": "Tue, 24 Sep 2019 07:08:02 GMT",
    "last-modified": "Tue, 24 Sep 2019 07:08:03 GMT",
    "server": "Windows-Azure-Blob/1.0 Microsoft-HTTPAPI/2.0",
    "etag": "\"0x8D740BDF0FCAD7B\"",
    "x-ms-request-id": "0a8fca66-901e-0029-2fa6-7248d4000000",
    "x-ms-version": "2019-02-02",
    "x-ms-client-request-id": "c33fa3da-f054-412d-9f2c-dbbc1a23c040",
>>>>>>> 0c4f787b
    "content-length": "0"
   }
  },
  {
   "method": "PUT",
<<<<<<< HEAD
   "url": "https://fakestorageaccount.blob.core.windows.net/container157003460121206620",
=======
   "url": "https://fakestorageaccount.blob.core.windows.net/container156930914587708234",
>>>>>>> 0c4f787b
   "query": {
    "comp": "lease",
    "restype": "container"
   },
   "requestBody": null,
   "status": 201,
   "response": "",
   "responseHeaders": {
<<<<<<< HEAD
    "date": "Wed, 02 Oct 2019 16:43:21 GMT",
    "last-modified": "Wed, 02 Oct 2019 16:43:20 GMT",
    "server": "Windows-Azure-Blob/1.0 Microsoft-HTTPAPI/2.0",
    "etag": "\"0x8D74757A26E77F5\"",
    "x-ms-request-id": "215f9bc8-201e-0080-5840-7993dc000000",
    "x-ms-version": "2019-02-02",
    "x-ms-client-request-id": "675f6c02-279f-4a4d-99c2-38f216ba305f",
=======
    "date": "Tue, 24 Sep 2019 07:08:03 GMT",
    "last-modified": "Tue, 24 Sep 2019 07:08:03 GMT",
    "server": "Windows-Azure-Blob/1.0 Microsoft-HTTPAPI/2.0",
    "etag": "\"0x8D740BDF0FCAD7B\"",
    "x-ms-request-id": "0a8fcad2-901e-0029-13a6-7248d4000000",
    "x-ms-version": "2019-02-02",
    "x-ms-client-request-id": "d93a7cc7-e379-43b0-81da-cf0cee260b1c",
>>>>>>> 0c4f787b
    "content-length": "0",
    "x-ms-lease-id": "ca761232-ed42-11ce-bacd-00aa0057b223"
   }
  },
  {
   "method": "GET",
<<<<<<< HEAD
   "url": "https://fakestorageaccount.blob.core.windows.net/container157003460121206620",
=======
   "url": "https://fakestorageaccount.blob.core.windows.net/container156930914587708234",
>>>>>>> 0c4f787b
   "query": {
    "restype": "container"
   },
   "requestBody": null,
   "status": 200,
   "response": "",
   "responseHeaders": {
<<<<<<< HEAD
    "date": "Wed, 02 Oct 2019 16:43:21 GMT",
    "x-ms-has-legal-hold": "false",
    "etag": "\"0x8D74757A26E77F5\"",
    "x-ms-client-request-id": "62a90df4-3bf2-41b6-a6f9-cf90b8b435da",
=======
    "date": "Tue, 24 Sep 2019 07:08:03 GMT",
    "x-ms-has-legal-hold": "false",
    "etag": "\"0x8D740BDF0FCAD7B\"",
    "x-ms-client-request-id": "b45b951f-5e95-491a-91d7-ff1ea774b475",
>>>>>>> 0c4f787b
    "x-ms-has-immutability-policy": "false",
    "content-length": "0",
    "x-ms-lease-state": "leased",
    "x-ms-lease-status": "locked",
<<<<<<< HEAD
    "last-modified": "Wed, 02 Oct 2019 16:43:20 GMT",
    "server": "Windows-Azure-Blob/1.0 Microsoft-HTTPAPI/2.0",
    "x-ms-deny-encryption-scope-override": "false",
    "x-ms-default-encryption-scope": "$account-encryption-key",
    "x-ms-request-id": "215f9be1-201e-0080-6f40-7993dc000000",
=======
    "last-modified": "Tue, 24 Sep 2019 07:08:03 GMT",
    "server": "Windows-Azure-Blob/1.0 Microsoft-HTTPAPI/2.0",
    "x-ms-deny-encryption-scope-override": "false",
    "x-ms-default-encryption-scope": "$account-encryption-key",
    "x-ms-request-id": "0a8fcb46-901e-0029-7aa6-7248d4000000",
>>>>>>> 0c4f787b
    "x-ms-version": "2019-02-02",
    "x-ms-lease-duration": "fixed"
   }
  },
  {
   "method": "PUT",
<<<<<<< HEAD
   "url": "https://fakestorageaccount.blob.core.windows.net/container157003460121206620",
=======
   "url": "https://fakestorageaccount.blob.core.windows.net/container156930914587708234",
>>>>>>> 0c4f787b
   "query": {
    "comp": "lease",
    "restype": "container"
   },
   "requestBody": null,
   "status": 202,
   "response": "",
   "responseHeaders": {
<<<<<<< HEAD
    "date": "Wed, 02 Oct 2019 16:43:21 GMT",
    "last-modified": "Wed, 02 Oct 2019 16:43:20 GMT",
    "server": "Windows-Azure-Blob/1.0 Microsoft-HTTPAPI/2.0",
    "etag": "\"0x8D74757A26E77F5\"",
    "x-ms-request-id": "215f9c03-201e-0080-0a40-7993dc000000",
    "x-ms-version": "2019-02-02",
    "x-ms-client-request-id": "e26ce5ce-1307-45d8-80ea-a2ac16b90ead",
=======
    "date": "Tue, 24 Sep 2019 07:08:03 GMT",
    "last-modified": "Tue, 24 Sep 2019 07:08:03 GMT",
    "server": "Windows-Azure-Blob/1.0 Microsoft-HTTPAPI/2.0",
    "etag": "\"0x8D740BDF0FCAD7B\"",
    "x-ms-request-id": "0a8fcbc0-901e-0029-69a6-7248d4000000",
    "x-ms-version": "2019-02-02",
    "x-ms-client-request-id": "f6d80e6f-2809-4d5d-a323-ff9223d7a4a6",
>>>>>>> 0c4f787b
    "x-ms-lease-time": "3",
    "content-length": "0"
   }
  },
  {
   "method": "GET",
<<<<<<< HEAD
   "url": "https://fakestorageaccount.blob.core.windows.net/container157003460121206620",
=======
   "url": "https://fakestorageaccount.blob.core.windows.net/container156930914587708234",
>>>>>>> 0c4f787b
   "query": {
    "restype": "container"
   },
   "requestBody": null,
   "status": 200,
   "response": "",
   "responseHeaders": {
<<<<<<< HEAD
    "date": "Wed, 02 Oct 2019 16:43:21 GMT",
    "x-ms-has-legal-hold": "false",
    "etag": "\"0x8D74757A26E77F5\"",
    "x-ms-client-request-id": "3248ba01-1311-401f-a7fa-c1944fbb8b87",
=======
    "date": "Tue, 24 Sep 2019 07:08:03 GMT",
    "x-ms-has-legal-hold": "false",
    "etag": "\"0x8D740BDF0FCAD7B\"",
    "x-ms-client-request-id": "2fddb268-73f9-488a-a635-a30439f8558b",
>>>>>>> 0c4f787b
    "x-ms-has-immutability-policy": "false",
    "content-length": "0",
    "x-ms-lease-state": "breaking",
    "x-ms-lease-status": "locked",
<<<<<<< HEAD
    "last-modified": "Wed, 02 Oct 2019 16:43:20 GMT",
    "server": "Windows-Azure-Blob/1.0 Microsoft-HTTPAPI/2.0",
    "x-ms-deny-encryption-scope-override": "false",
    "x-ms-default-encryption-scope": "$account-encryption-key",
    "x-ms-request-id": "215f9c3d-201e-0080-3a40-7993dc000000",
=======
    "last-modified": "Tue, 24 Sep 2019 07:08:03 GMT",
    "server": "Windows-Azure-Blob/1.0 Microsoft-HTTPAPI/2.0",
    "x-ms-deny-encryption-scope-override": "false",
    "x-ms-default-encryption-scope": "$account-encryption-key",
    "x-ms-request-id": "0a8fcd78-901e-0029-78a6-7248d4000000",
>>>>>>> 0c4f787b
    "x-ms-version": "2019-02-02"
   }
  },
  {
   "method": "GET",
<<<<<<< HEAD
   "url": "https://fakestorageaccount.blob.core.windows.net/container157003460121206620",
=======
   "url": "https://fakestorageaccount.blob.core.windows.net/container156930914587708234",
>>>>>>> 0c4f787b
   "query": {
    "restype": "container"
   },
   "requestBody": null,
   "status": 200,
   "response": "",
   "responseHeaders": {
<<<<<<< HEAD
    "date": "Wed, 02 Oct 2019 16:43:24 GMT",
    "x-ms-has-legal-hold": "false",
    "etag": "\"0x8D74757A26E77F5\"",
    "x-ms-client-request-id": "442e05d2-dabd-418d-9033-cf0d695f6a41",
=======
    "date": "Tue, 24 Sep 2019 07:08:07 GMT",
    "x-ms-has-legal-hold": "false",
    "etag": "\"0x8D740BDF0FCAD7B\"",
    "x-ms-client-request-id": "fddfb1ad-227e-449f-b87c-f18ba9b3e65f",
>>>>>>> 0c4f787b
    "x-ms-has-immutability-policy": "false",
    "content-length": "0",
    "x-ms-lease-state": "broken",
    "x-ms-lease-status": "unlocked",
<<<<<<< HEAD
    "last-modified": "Wed, 02 Oct 2019 16:43:20 GMT",
    "server": "Windows-Azure-Blob/1.0 Microsoft-HTTPAPI/2.0",
    "x-ms-deny-encryption-scope-override": "false",
    "x-ms-default-encryption-scope": "$account-encryption-key",
    "x-ms-request-id": "215fa231-201e-0080-3240-7993dc000000",
=======
    "last-modified": "Tue, 24 Sep 2019 07:08:03 GMT",
    "server": "Windows-Azure-Blob/1.0 Microsoft-HTTPAPI/2.0",
    "x-ms-deny-encryption-scope-override": "false",
    "x-ms-default-encryption-scope": "$account-encryption-key",
    "x-ms-request-id": "0a8fd7dc-901e-0029-1fa6-7248d4000000",
>>>>>>> 0c4f787b
    "x-ms-version": "2019-02-02"
   }
  },
  {
   "method": "DELETE",
<<<<<<< HEAD
   "url": "https://fakestorageaccount.blob.core.windows.net/container157003460121206620",
=======
   "url": "https://fakestorageaccount.blob.core.windows.net/container156930914587708234",
>>>>>>> 0c4f787b
   "query": {
    "restype": "container"
   },
   "requestBody": null,
   "status": 202,
   "response": "",
   "responseHeaders": {
<<<<<<< HEAD
    "date": "Wed, 02 Oct 2019 16:43:24 GMT",
    "server": "Windows-Azure-Blob/1.0 Microsoft-HTTPAPI/2.0",
    "x-ms-request-id": "215fa24e-201e-0080-4840-7993dc000000",
    "x-ms-version": "2019-02-02",
    "x-ms-client-request-id": "32396f5b-dd43-4cb0-ad7e-67c058d3f24e",
=======
    "date": "Tue, 24 Sep 2019 07:08:07 GMT",
    "server": "Windows-Azure-Blob/1.0 Microsoft-HTTPAPI/2.0",
    "x-ms-request-id": "0a8fd84a-901e-0029-58a6-7248d4000000",
    "x-ms-version": "2019-02-02",
    "x-ms-client-request-id": "d902f4c9-3e21-40da-8174-a756a24cd0e4",
>>>>>>> 0c4f787b
    "content-length": "0"
   }
  }
 ],
 "uniqueTestInfo": {
<<<<<<< HEAD
  "container": "container157003460121206620"
=======
  "container": "container156930914587708234"
>>>>>>> 0c4f787b
 }
}<|MERGE_RESOLUTION|>--- conflicted
+++ resolved
@@ -1,283 +1,168 @@
 {
- "recordings": [
-  {
-   "method": "PUT",
-<<<<<<< HEAD
-   "url": "https://fakestorageaccount.blob.core.windows.net/container157003460121206620",
-=======
-   "url": "https://fakestorageaccount.blob.core.windows.net/container156930914587708234",
->>>>>>> 0c4f787b
-   "query": {
-    "restype": "container"
-   },
-   "requestBody": null,
-   "status": 201,
-   "response": "",
-   "responseHeaders": {
-<<<<<<< HEAD
-    "date": "Wed, 02 Oct 2019 16:43:20 GMT",
-    "last-modified": "Wed, 02 Oct 2019 16:43:20 GMT",
-    "server": "Windows-Azure-Blob/1.0 Microsoft-HTTPAPI/2.0",
-    "etag": "\"0x8D74757A26E77F5\"",
-    "x-ms-request-id": "215f9b70-201e-0080-1140-7993dc000000",
-    "x-ms-version": "2019-02-02",
-    "x-ms-client-request-id": "11ab517b-7a18-4f7e-907d-d47f23d309b5",
-=======
-    "date": "Tue, 24 Sep 2019 07:08:02 GMT",
-    "last-modified": "Tue, 24 Sep 2019 07:08:03 GMT",
-    "server": "Windows-Azure-Blob/1.0 Microsoft-HTTPAPI/2.0",
-    "etag": "\"0x8D740BDF0FCAD7B\"",
-    "x-ms-request-id": "0a8fca66-901e-0029-2fa6-7248d4000000",
-    "x-ms-version": "2019-02-02",
-    "x-ms-client-request-id": "c33fa3da-f054-412d-9f2c-dbbc1a23c040",
->>>>>>> 0c4f787b
-    "content-length": "0"
-   }
-  },
-  {
-   "method": "PUT",
-<<<<<<< HEAD
-   "url": "https://fakestorageaccount.blob.core.windows.net/container157003460121206620",
-=======
-   "url": "https://fakestorageaccount.blob.core.windows.net/container156930914587708234",
->>>>>>> 0c4f787b
-   "query": {
-    "comp": "lease",
-    "restype": "container"
-   },
-   "requestBody": null,
-   "status": 201,
-   "response": "",
-   "responseHeaders": {
-<<<<<<< HEAD
-    "date": "Wed, 02 Oct 2019 16:43:21 GMT",
-    "last-modified": "Wed, 02 Oct 2019 16:43:20 GMT",
-    "server": "Windows-Azure-Blob/1.0 Microsoft-HTTPAPI/2.0",
-    "etag": "\"0x8D74757A26E77F5\"",
-    "x-ms-request-id": "215f9bc8-201e-0080-5840-7993dc000000",
-    "x-ms-version": "2019-02-02",
-    "x-ms-client-request-id": "675f6c02-279f-4a4d-99c2-38f216ba305f",
-=======
-    "date": "Tue, 24 Sep 2019 07:08:03 GMT",
-    "last-modified": "Tue, 24 Sep 2019 07:08:03 GMT",
-    "server": "Windows-Azure-Blob/1.0 Microsoft-HTTPAPI/2.0",
-    "etag": "\"0x8D740BDF0FCAD7B\"",
-    "x-ms-request-id": "0a8fcad2-901e-0029-13a6-7248d4000000",
-    "x-ms-version": "2019-02-02",
-    "x-ms-client-request-id": "d93a7cc7-e379-43b0-81da-cf0cee260b1c",
->>>>>>> 0c4f787b
-    "content-length": "0",
-    "x-ms-lease-id": "ca761232-ed42-11ce-bacd-00aa0057b223"
-   }
-  },
-  {
-   "method": "GET",
-<<<<<<< HEAD
-   "url": "https://fakestorageaccount.blob.core.windows.net/container157003460121206620",
-=======
-   "url": "https://fakestorageaccount.blob.core.windows.net/container156930914587708234",
->>>>>>> 0c4f787b
-   "query": {
-    "restype": "container"
-   },
-   "requestBody": null,
-   "status": 200,
-   "response": "",
-   "responseHeaders": {
-<<<<<<< HEAD
-    "date": "Wed, 02 Oct 2019 16:43:21 GMT",
-    "x-ms-has-legal-hold": "false",
-    "etag": "\"0x8D74757A26E77F5\"",
-    "x-ms-client-request-id": "62a90df4-3bf2-41b6-a6f9-cf90b8b435da",
-=======
-    "date": "Tue, 24 Sep 2019 07:08:03 GMT",
-    "x-ms-has-legal-hold": "false",
-    "etag": "\"0x8D740BDF0FCAD7B\"",
-    "x-ms-client-request-id": "b45b951f-5e95-491a-91d7-ff1ea774b475",
->>>>>>> 0c4f787b
-    "x-ms-has-immutability-policy": "false",
-    "content-length": "0",
-    "x-ms-lease-state": "leased",
-    "x-ms-lease-status": "locked",
-<<<<<<< HEAD
-    "last-modified": "Wed, 02 Oct 2019 16:43:20 GMT",
-    "server": "Windows-Azure-Blob/1.0 Microsoft-HTTPAPI/2.0",
-    "x-ms-deny-encryption-scope-override": "false",
-    "x-ms-default-encryption-scope": "$account-encryption-key",
-    "x-ms-request-id": "215f9be1-201e-0080-6f40-7993dc000000",
-=======
-    "last-modified": "Tue, 24 Sep 2019 07:08:03 GMT",
-    "server": "Windows-Azure-Blob/1.0 Microsoft-HTTPAPI/2.0",
-    "x-ms-deny-encryption-scope-override": "false",
-    "x-ms-default-encryption-scope": "$account-encryption-key",
-    "x-ms-request-id": "0a8fcb46-901e-0029-7aa6-7248d4000000",
->>>>>>> 0c4f787b
-    "x-ms-version": "2019-02-02",
-    "x-ms-lease-duration": "fixed"
-   }
-  },
-  {
-   "method": "PUT",
-<<<<<<< HEAD
-   "url": "https://fakestorageaccount.blob.core.windows.net/container157003460121206620",
-=======
-   "url": "https://fakestorageaccount.blob.core.windows.net/container156930914587708234",
->>>>>>> 0c4f787b
-   "query": {
-    "comp": "lease",
-    "restype": "container"
-   },
-   "requestBody": null,
-   "status": 202,
-   "response": "",
-   "responseHeaders": {
-<<<<<<< HEAD
-    "date": "Wed, 02 Oct 2019 16:43:21 GMT",
-    "last-modified": "Wed, 02 Oct 2019 16:43:20 GMT",
-    "server": "Windows-Azure-Blob/1.0 Microsoft-HTTPAPI/2.0",
-    "etag": "\"0x8D74757A26E77F5\"",
-    "x-ms-request-id": "215f9c03-201e-0080-0a40-7993dc000000",
-    "x-ms-version": "2019-02-02",
-    "x-ms-client-request-id": "e26ce5ce-1307-45d8-80ea-a2ac16b90ead",
-=======
-    "date": "Tue, 24 Sep 2019 07:08:03 GMT",
-    "last-modified": "Tue, 24 Sep 2019 07:08:03 GMT",
-    "server": "Windows-Azure-Blob/1.0 Microsoft-HTTPAPI/2.0",
-    "etag": "\"0x8D740BDF0FCAD7B\"",
-    "x-ms-request-id": "0a8fcbc0-901e-0029-69a6-7248d4000000",
-    "x-ms-version": "2019-02-02",
-    "x-ms-client-request-id": "f6d80e6f-2809-4d5d-a323-ff9223d7a4a6",
->>>>>>> 0c4f787b
-    "x-ms-lease-time": "3",
-    "content-length": "0"
-   }
-  },
-  {
-   "method": "GET",
-<<<<<<< HEAD
-   "url": "https://fakestorageaccount.blob.core.windows.net/container157003460121206620",
-=======
-   "url": "https://fakestorageaccount.blob.core.windows.net/container156930914587708234",
->>>>>>> 0c4f787b
-   "query": {
-    "restype": "container"
-   },
-   "requestBody": null,
-   "status": 200,
-   "response": "",
-   "responseHeaders": {
-<<<<<<< HEAD
-    "date": "Wed, 02 Oct 2019 16:43:21 GMT",
-    "x-ms-has-legal-hold": "false",
-    "etag": "\"0x8D74757A26E77F5\"",
-    "x-ms-client-request-id": "3248ba01-1311-401f-a7fa-c1944fbb8b87",
-=======
-    "date": "Tue, 24 Sep 2019 07:08:03 GMT",
-    "x-ms-has-legal-hold": "false",
-    "etag": "\"0x8D740BDF0FCAD7B\"",
-    "x-ms-client-request-id": "2fddb268-73f9-488a-a635-a30439f8558b",
->>>>>>> 0c4f787b
-    "x-ms-has-immutability-policy": "false",
-    "content-length": "0",
-    "x-ms-lease-state": "breaking",
-    "x-ms-lease-status": "locked",
-<<<<<<< HEAD
-    "last-modified": "Wed, 02 Oct 2019 16:43:20 GMT",
-    "server": "Windows-Azure-Blob/1.0 Microsoft-HTTPAPI/2.0",
-    "x-ms-deny-encryption-scope-override": "false",
-    "x-ms-default-encryption-scope": "$account-encryption-key",
-    "x-ms-request-id": "215f9c3d-201e-0080-3a40-7993dc000000",
-=======
-    "last-modified": "Tue, 24 Sep 2019 07:08:03 GMT",
-    "server": "Windows-Azure-Blob/1.0 Microsoft-HTTPAPI/2.0",
-    "x-ms-deny-encryption-scope-override": "false",
-    "x-ms-default-encryption-scope": "$account-encryption-key",
-    "x-ms-request-id": "0a8fcd78-901e-0029-78a6-7248d4000000",
->>>>>>> 0c4f787b
-    "x-ms-version": "2019-02-02"
-   }
-  },
-  {
-   "method": "GET",
-<<<<<<< HEAD
-   "url": "https://fakestorageaccount.blob.core.windows.net/container157003460121206620",
-=======
-   "url": "https://fakestorageaccount.blob.core.windows.net/container156930914587708234",
->>>>>>> 0c4f787b
-   "query": {
-    "restype": "container"
-   },
-   "requestBody": null,
-   "status": 200,
-   "response": "",
-   "responseHeaders": {
-<<<<<<< HEAD
-    "date": "Wed, 02 Oct 2019 16:43:24 GMT",
-    "x-ms-has-legal-hold": "false",
-    "etag": "\"0x8D74757A26E77F5\"",
-    "x-ms-client-request-id": "442e05d2-dabd-418d-9033-cf0d695f6a41",
-=======
-    "date": "Tue, 24 Sep 2019 07:08:07 GMT",
-    "x-ms-has-legal-hold": "false",
-    "etag": "\"0x8D740BDF0FCAD7B\"",
-    "x-ms-client-request-id": "fddfb1ad-227e-449f-b87c-f18ba9b3e65f",
->>>>>>> 0c4f787b
-    "x-ms-has-immutability-policy": "false",
-    "content-length": "0",
-    "x-ms-lease-state": "broken",
-    "x-ms-lease-status": "unlocked",
-<<<<<<< HEAD
-    "last-modified": "Wed, 02 Oct 2019 16:43:20 GMT",
-    "server": "Windows-Azure-Blob/1.0 Microsoft-HTTPAPI/2.0",
-    "x-ms-deny-encryption-scope-override": "false",
-    "x-ms-default-encryption-scope": "$account-encryption-key",
-    "x-ms-request-id": "215fa231-201e-0080-3240-7993dc000000",
-=======
-    "last-modified": "Tue, 24 Sep 2019 07:08:03 GMT",
-    "server": "Windows-Azure-Blob/1.0 Microsoft-HTTPAPI/2.0",
-    "x-ms-deny-encryption-scope-override": "false",
-    "x-ms-default-encryption-scope": "$account-encryption-key",
-    "x-ms-request-id": "0a8fd7dc-901e-0029-1fa6-7248d4000000",
->>>>>>> 0c4f787b
-    "x-ms-version": "2019-02-02"
-   }
-  },
-  {
-   "method": "DELETE",
-<<<<<<< HEAD
-   "url": "https://fakestorageaccount.blob.core.windows.net/container157003460121206620",
-=======
-   "url": "https://fakestorageaccount.blob.core.windows.net/container156930914587708234",
->>>>>>> 0c4f787b
-   "query": {
-    "restype": "container"
-   },
-   "requestBody": null,
-   "status": 202,
-   "response": "",
-   "responseHeaders": {
-<<<<<<< HEAD
-    "date": "Wed, 02 Oct 2019 16:43:24 GMT",
-    "server": "Windows-Azure-Blob/1.0 Microsoft-HTTPAPI/2.0",
-    "x-ms-request-id": "215fa24e-201e-0080-4840-7993dc000000",
-    "x-ms-version": "2019-02-02",
-    "x-ms-client-request-id": "32396f5b-dd43-4cb0-ad7e-67c058d3f24e",
-=======
-    "date": "Tue, 24 Sep 2019 07:08:07 GMT",
-    "server": "Windows-Azure-Blob/1.0 Microsoft-HTTPAPI/2.0",
-    "x-ms-request-id": "0a8fd84a-901e-0029-58a6-7248d4000000",
-    "x-ms-version": "2019-02-02",
-    "x-ms-client-request-id": "d902f4c9-3e21-40da-8174-a756a24cd0e4",
->>>>>>> 0c4f787b
-    "content-length": "0"
-   }
+  "recordings": [
+    {
+      "method": "PUT",
+      "url": "https://fakestorageaccount.blob.core.windows.net/container157003460121206620",
+      "query": {
+        "restype": "container"
+      },
+      "requestBody": null,
+      "status": 201,
+      "response": "",
+      "responseHeaders": {
+        "date": "Wed, 02 Oct 2019 16:43:20 GMT",
+        "last-modified": "Wed, 02 Oct 2019 16:43:20 GMT",
+        "server": "Windows-Azure-Blob/1.0 Microsoft-HTTPAPI/2.0",
+        "etag": "\"0x8D74757A26E77F5\"",
+        "x-ms-request-id": "215f9b70-201e-0080-1140-7993dc000000",
+        "x-ms-version": "2019-02-02",
+        "x-ms-client-request-id": "11ab517b-7a18-4f7e-907d-d47f23d309b5",
+        "content-length": "0"
+      }
+    },
+    {
+      "method": "PUT",
+      "url": "https://fakestorageaccount.blob.core.windows.net/container157003460121206620",
+      "query": {
+        "comp": "lease",
+        "restype": "container"
+      },
+      "requestBody": null,
+      "status": 201,
+      "response": "",
+      "responseHeaders": {
+        "date": "Wed, 02 Oct 2019 16:43:21 GMT",
+        "last-modified": "Wed, 02 Oct 2019 16:43:20 GMT",
+        "server": "Windows-Azure-Blob/1.0 Microsoft-HTTPAPI/2.0",
+        "etag": "\"0x8D74757A26E77F5\"",
+        "x-ms-request-id": "215f9bc8-201e-0080-5840-7993dc000000",
+        "x-ms-version": "2019-02-02",
+        "x-ms-client-request-id": "675f6c02-279f-4a4d-99c2-38f216ba305f",
+        "content-length": "0",
+        "x-ms-lease-id": "ca761232-ed42-11ce-bacd-00aa0057b223"
+      }
+    },
+    {
+      "method": "GET",
+      "url": "https://fakestorageaccount.blob.core.windows.net/container157003460121206620",
+      "query": {
+        "restype": "container"
+      },
+      "requestBody": null,
+      "status": 200,
+      "response": "",
+      "responseHeaders": {
+        "date": "Wed, 02 Oct 2019 16:43:21 GMT",
+        "x-ms-has-legal-hold": "false",
+        "etag": "\"0x8D74757A26E77F5\"",
+        "x-ms-client-request-id": "62a90df4-3bf2-41b6-a6f9-cf90b8b435da",
+        "x-ms-has-immutability-policy": "false",
+        "content-length": "0",
+        "x-ms-lease-state": "leased",
+        "x-ms-lease-status": "locked",
+        "last-modified": "Wed, 02 Oct 2019 16:43:20 GMT",
+        "server": "Windows-Azure-Blob/1.0 Microsoft-HTTPAPI/2.0",
+        "x-ms-deny-encryption-scope-override": "false",
+        "x-ms-default-encryption-scope": "$account-encryption-key",
+        "x-ms-request-id": "215f9be1-201e-0080-6f40-7993dc000000",
+        "x-ms-version": "2019-02-02",
+        "x-ms-lease-duration": "fixed"
+      }
+    },
+    {
+      "method": "PUT",
+      "url": "https://fakestorageaccount.blob.core.windows.net/container157003460121206620",
+      "query": {
+        "comp": "lease",
+        "restype": "container"
+      },
+      "requestBody": null,
+      "status": 202,
+      "response": "",
+      "responseHeaders": {
+        "date": "Wed, 02 Oct 2019 16:43:21 GMT",
+        "last-modified": "Wed, 02 Oct 2019 16:43:20 GMT",
+        "server": "Windows-Azure-Blob/1.0 Microsoft-HTTPAPI/2.0",
+        "etag": "\"0x8D74757A26E77F5\"",
+        "x-ms-request-id": "215f9c03-201e-0080-0a40-7993dc000000",
+        "x-ms-version": "2019-02-02",
+        "x-ms-client-request-id": "e26ce5ce-1307-45d8-80ea-a2ac16b90ead",
+        "x-ms-lease-time": "3",
+        "content-length": "0"
+      }
+    },
+    {
+      "method": "GET",
+      "url": "https://fakestorageaccount.blob.core.windows.net/container157003460121206620",
+      "query": {
+        "restype": "container"
+      },
+      "requestBody": null,
+      "status": 200,
+      "response": "",
+      "responseHeaders": {
+        "date": "Wed, 02 Oct 2019 16:43:21 GMT",
+        "x-ms-has-legal-hold": "false",
+        "etag": "\"0x8D74757A26E77F5\"",
+        "x-ms-client-request-id": "3248ba01-1311-401f-a7fa-c1944fbb8b87",
+        "x-ms-has-immutability-policy": "false",
+        "content-length": "0",
+        "x-ms-lease-state": "breaking",
+        "x-ms-lease-status": "locked",
+        "last-modified": "Wed, 02 Oct 2019 16:43:20 GMT",
+        "server": "Windows-Azure-Blob/1.0 Microsoft-HTTPAPI/2.0",
+        "x-ms-deny-encryption-scope-override": "false",
+        "x-ms-default-encryption-scope": "$account-encryption-key",
+        "x-ms-request-id": "215f9c3d-201e-0080-3a40-7993dc000000",
+        "x-ms-version": "2019-02-02"
+      }
+    },
+    {
+      "method": "GET",
+      "url": "https://fakestorageaccount.blob.core.windows.net/container157003460121206620",
+      "query": {
+        "restype": "container"
+      },
+      "requestBody": null,
+      "status": 200,
+      "response": "",
+      "responseHeaders": {
+        "date": "Wed, 02 Oct 2019 16:43:24 GMT",
+        "x-ms-has-legal-hold": "false",
+        "etag": "\"0x8D74757A26E77F5\"",
+        "x-ms-client-request-id": "442e05d2-dabd-418d-9033-cf0d695f6a41",
+        "x-ms-has-immutability-policy": "false",
+        "content-length": "0",
+        "x-ms-lease-state": "broken",
+        "x-ms-lease-status": "unlocked",
+        "last-modified": "Wed, 02 Oct 2019 16:43:20 GMT",
+        "server": "Windows-Azure-Blob/1.0 Microsoft-HTTPAPI/2.0",
+        "x-ms-deny-encryption-scope-override": "false",
+        "x-ms-default-encryption-scope": "$account-encryption-key",
+        "x-ms-request-id": "215fa231-201e-0080-3240-7993dc000000",
+        "x-ms-version": "2019-02-02"
+      }
+    },
+    {
+      "method": "DELETE",
+      "url": "https://fakestorageaccount.blob.core.windows.net/container157003460121206620",
+      "query": {
+        "restype": "container"
+      },
+      "requestBody": null,
+      "status": 202,
+      "response": "",
+      "responseHeaders": {
+        "date": "Wed, 02 Oct 2019 16:43:24 GMT",
+        "server": "Windows-Azure-Blob/1.0 Microsoft-HTTPAPI/2.0",
+        "x-ms-request-id": "215fa24e-201e-0080-4840-7993dc000000",
+        "x-ms-version": "2019-02-02",
+        "x-ms-client-request-id": "32396f5b-dd43-4cb0-ad7e-67c058d3f24e",
+        "content-length": "0"
+      }
+    }
+  ],
+  "uniqueTestInfo": {
+    "container": "container157003460121206620"
   }
- ],
- "uniqueTestInfo": {
-<<<<<<< HEAD
-  "container": "container157003460121206620"
-=======
-  "container": "container156930914587708234"
->>>>>>> 0c4f787b
- }
 }