--- conflicted
+++ resolved
@@ -1,309 +1,182 @@
 {
- "recordings": [
-  {
-   "method": "PUT",
-<<<<<<< HEAD
-   "url": "https://fakestorageaccount.blob.core.windows.net/container157003463484706281",
-=======
-   "url": "https://fakestorageaccount.blob.core.windows.net/container156930918418402472",
->>>>>>> 0c4f787b
-   "query": {
-    "restype": "container"
-   },
-   "requestBody": null,
-   "status": 201,
-   "response": "",
-   "responseHeaders": {
-<<<<<<< HEAD
-    "date": "Wed, 02 Oct 2019 16:43:54 GMT",
-    "last-modified": "Wed, 02 Oct 2019 16:43:54 GMT",
-    "server": "Windows-Azure-Blob/1.0 Microsoft-HTTPAPI/2.0",
-    "etag": "\"0x8D74757B67AEA3F\"",
-    "x-ms-request-id": "215fddb3-201e-0080-3b40-7993dc000000",
-    "x-ms-version": "2019-02-02",
-    "x-ms-client-request-id": "9c14a53a-d93f-4891-b0e7-cecb85185651",
-=======
-    "date": "Tue, 24 Sep 2019 07:08:41 GMT",
-    "last-modified": "Tue, 24 Sep 2019 07:08:41 GMT",
-    "server": "Windows-Azure-Blob/1.0 Microsoft-HTTPAPI/2.0",
-    "etag": "\"0x8D740BE07D1FCC2\"",
-    "x-ms-request-id": "0a90438d-901e-0029-6ca6-7248d4000000",
-    "x-ms-version": "2019-02-02",
-    "x-ms-client-request-id": "fa03b69a-08e9-421a-94ef-601dd15f2372",
->>>>>>> 0c4f787b
-    "content-length": "0"
-   }
-  },
-  {
-   "method": "PUT",
-<<<<<<< HEAD
-   "url": "https://fakestorageaccount.blob.core.windows.net/container157003463484706281/blob157003463493102937",
-=======
-   "url": "https://fakestorageaccount.blob.core.windows.net/container156930918418402472/blob156930918432100938",
->>>>>>> 0c4f787b
-   "query": {},
-   "requestBody": null,
-   "status": 201,
-   "response": "",
-   "responseHeaders": {
-<<<<<<< HEAD
-    "date": "Wed, 02 Oct 2019 16:43:54 GMT",
-    "last-modified": "Wed, 02 Oct 2019 16:43:54 GMT",
-    "server": "Windows-Azure-Blob/1.0 Microsoft-HTTPAPI/2.0",
-    "etag": "\"0x8D74757B687239A\"",
-    "x-ms-request-id": "215fdddf-201e-0080-6240-7993dc000000",
-    "x-ms-version": "2019-02-02",
-    "x-ms-client-request-id": "f3fa0bdd-3974-49d9-afea-0ddcbc2a9396",
-=======
-    "date": "Tue, 24 Sep 2019 07:08:41 GMT",
-    "last-modified": "Tue, 24 Sep 2019 07:08:41 GMT",
-    "server": "Windows-Azure-Blob/1.0 Microsoft-HTTPAPI/2.0",
-    "etag": "\"0x8D740BE07E6FA8A\"",
-    "x-ms-request-id": "0a9043f6-901e-0029-4da6-7248d4000000",
-    "x-ms-version": "2019-02-02",
-    "x-ms-client-request-id": "b9c03f2c-3531-4263-b105-874e2a3b5e51",
->>>>>>> 0c4f787b
-    "x-ms-request-server-encrypted": "true",
-    "content-length": "0"
-   }
-  },
-  {
-   "method": "GET",
-<<<<<<< HEAD
-   "url": "https://fakestorageaccount.blob.core.windows.net/container157003463484706281/blob157003463493102937",
-=======
-   "url": "https://fakestorageaccount.blob.core.windows.net/container156930918418402472/blob156930918432100938",
->>>>>>> 0c4f787b
-   "query": {},
-   "requestBody": null,
-   "status": 200,
-   "response": "\u0000\u0000\u0000\u0000\u0000\u0000\u0000\u0000\u0000\u0000\u0000\u0000\u0000\u0000\u0000\u0000\u0000\u0000\u0000\u0000\u0000\u0000\u0000\u0000\u0000\u0000\u0000\u0000\u0000\u0000\u0000\u0000\u0000\u0000\u0000\u0000\u0000\u0000\u0000\u0000\u0000\u0000\u0000\u0000\u0000\u0000\u0000\u0000\u0000\u0000\u0000\u0000\u0000\u0000\u0000\u0000\u0000\u0000\u0000\u0000\u0000\u0000\u0000\u0000\u0000\u0000\u0000\u0000\u0000\u0000\u0000\u0000\u0000\u0000\u0000\u0000\u0000\u0000\u0000\u0000\u0000\u0000\u0000\u0000\u0000\u0000\u0000\u0000\u0000\u0000\u0000\u0000\u0000\u0000\u0000\u0000\u0000\u0000\u0000\u0000\u0000\u0000\u0000\u0000\u0000\u0000\u0000\u0000\u0000\u0000\u0000\u0000\u0000\u0000\u0000\u0000\u0000\u0000\u0000\u0000\u0000\u0000\u0000\u0000\u0000\u0000\u0000\u0000\u0000\u0000\u0000\u0000\u0000\u0000\u0000\u0000\u0000\u0000\u0000\u0000\u0000\u0000\u0000\u0000\u0000\u0000\u0000\u0000\u0000\u0000\u0000\u0000\u0000\u0000\u0000\u0000\u0000\u0000\u0000\u0000\u0000\u0000\u0000\u0000\u0000\u0000\u0000\u0000\u0000\u0000\u0000\u0000\u0000\u0000\u0000\u0000\u0000\u0000\u0000\u0000\u0000\u0000\u0000\u0000\u0000\u0000\u0000\u0000\u0000\u0000\u0000\u0000\u0000\u0000\u0000\u0000\u0000\u0000\u0000\u0000\u0000\u0000\u0000\u0000\u0000\u0000\u0000\u0000\u0000\u0000\u0000\u0000\u0000\u0000\u0000\u0000\u0000\u0000\u0000\u0000\u0000\u0000\u0000\u0000\u0000\u0000\u0000\u0000\u0000\u0000\u0000\u0000\u0000\u0000\u0000\u0000\u0000\u0000\u0000\u0000\u0000\u0000\u0000\u0000\u0000\u0000\u0000\u0000\u0000\u0000\u0000\u0000\u0000\u0000\u0000\u0000\u0000\u0000\u0000\u0000\u0000\u0000\u0000\u0000\u0000\u0000\u0000\u0000\u0000\u0000\u0000\u0000\u0000\u0000\u0000\u0000\u0000\u0000\u0000\u0000\u0000\u0000\u0000\u0000\u0000\u0000\u0000\u0000\u0000\u0000\u0000\u0000\u0000\u0000\u0000\u0000\u0000\u0000\u0000\u0000\u0000\u0000\u0000\u0000\u0000\u0000\u0000\u0000\u0000\u0000\u0000\u0000\u0000\u0000\u0000\u0000\u0000\u0000\u0000\u0000\u0000\u0000\u0000\u0000\u0000\u0000\u0000\u0000\u0000\u0000\u0000\u0000\u0000\u0000\u0000\u0000\u0000\u0000\u0000\u0000\u0000\u0000\u0000\u0000\u0000\u0000\u0000\u0000\u0000\u0000\u0000\u0000\u0000\u0000\u0000\u0000\u0000\u0000\u0000\u0000\u0000\u0000\u0000\u0000\u0000\u0000\u0000\u0000\u0000\u0000\u0000\u0000\u0000\u0000\u0000\u0000\u0000\u0000\u0000\u0000\u0000\u0000\u0000\u0000\u0000\u0000\u0000\u0000\u0000\u0000\u0000\u0000\u0000\u0000\u0000\u0000\u0000\u0000\u0000\u0000\u0000\u0000\u0000\u0000\u0000\u0000\u0000\u0000\u0000\u0000\u0000\u0000\u0000\u0000\u0000\u0000\u0000\u0000\u0000\u0000\u0000\u0000\u0000\u0000\u0000\u0000\u0000\u0000\u0000\u0000\u0000\u0000\u0000\u0000\u0000\u0000\u0000\u0000\u0000\u0000\u0000\u0000\u0000\u0000\u0000\u0000\u0000\u0000\u0000\u0000\u0000\u0000\u0000\u0000\u0000\u0000\u0000\u0000\u0000\u0000\u0000\u0000\u0000\u0000\u0000\u0000\u0000\u0000\u0000\u0000\u0000\u0000\u0000\u0000\u0000\u0000\u0000\u0000\u0000\u0000\u0000\u0000\u0000\u0000\u0000\u0000\u0000\u0000\u0000\u0000\u0000\u0000\u0000\u0000\u0000\u0000\u0000\u0000\u0000\u0000\u0000\u0000\u0000\u0000\u0000\u0000\u0000\u0000\u0000\u0000\u0000\u0000\u0000\u0000\u0000\u0000\u0000\u0000\u0000\u0000\u0000\u0000\u0000\u0000\u0000\u0000\u0000\u0000\u0000\u0000\u0000\u0000\u0000\u0000\u0000\u0000\u0000\u0000\u0000\u0000\u0000\u0000\u0000\u0000\u0000\u0000\u0000\u0000\u0000\u0000\u0000\u0000\u0000\u0000\u0000\u0000\u0000\u0000\u0000\u0000\u0000\u0000\u0000\u0000\u0000\u0000\u0000\u0000\u0000\u0000\u0000\u0000\u0000\u0000\u0000\u0000\u0000\u0000\u0000\u0000\u0000\u0000\u0000\u0000\u0000\u0000\u0000\u0000\u0000\u0000\u0000\u0000\u0000\u0000\u0000\u0000\u0000\u0000\u0000\u0000\u0000\u0000\u0000\u0000\u0000\u0000\u0000\u0000\u0000\u0000\u0000\u0000\u0000\u0000\u0000\u0000\u0000\u0000\u0000\u0000\u0000\u0000\u0000\u0000\u0000\u0000\u0000\u0000\u0000\u0000\u0000\u0000\u0000\u0000\u0000\u0000\u0000\u0000\u0000\u0000\u0000\u0000\u0000\u0000\u0000\u0000\u0000\u0000\u0000\u0000\u0000\u0000\u0000\u0000\u0000\u0000\u0000\u0000\u0000\u0000\u0000\u0000\u0000\u0000\u0000\u0000\u0000\u0000\u0000\u0000\u0000\u0000\u0000\u0000\u0000\u0000\u0000\u0000\u0000\u0000\u0000\u0000\u0000\u0000\u0000\u0000\u0000\u0000\u0000\u0000\u0000\u0000\u0000\u0000\u0000\u0000\u0000\u0000\u0000\u0000\u0000\u0000\u0000\u0000\u0000\u0000\u0000\u0000\u0000\u0000\u0000\u0000\u0000\u0000\u0000\u0000\u0000\u0000\u0000\u0000\u0000\u0000\u0000\u0000\u0000\u0000\u0000\u0000\u0000\u0000\u0000\u0000\u0000\u0000\u0000\u0000\u0000\u0000\u0000\u0000\u0000\u0000\u0000\u0000\u0000\u0000\u0000\u0000\u0000\u0000\u0000\u0000\u0000\u0000\u0000\u0000\u0000\u0000\u0000\u0000\u0000\u0000\u0000\u0000\u0000\u0000\u0000\u0000\u0000\u0000\u0000\u0000\u0000\u0000\u0000\u0000\u0000\u0000\u0000\u0000\u0000\u0000\u0000\u0000\u0000\u0000\u0000\u0000\u0000\u0000\u0000\u0000\u0000\u0000\u0000\u0000\u0000\u0000\u0000\u0000\u0000\u0000\u0000\u0000\u0000\u0000\u0000\u0000\u0000\u0000\u0000\u0000\u0000\u0000\u0000\u0000\u0000\u0000\u0000\u0000\u0000\u0000\u0000\u0000\u0000\u0000\u0000\u0000\u0000\u0000\u0000\u0000\u0000\u0000\u0000\u0000\u0000\u0000\u0000\u0000\u0000\u0000\u0000\u0000\u0000\u0000\u0000\u0000\u0000\u0000\u0000\u0000\u0000\u0000\u0000\u0000\u0000\u0000\u0000\u0000\u0000\u0000\u0000\u0000\u0000\u0000\u0000\u0000\u0000\u0000\u0000\u0000\u0000\u0000\u0000\u0000\u0000\u0000\u0000\u0000\u0000\u0000\u0000\u0000\u0000\u0000\u0000\u0000\u0000\u0000\u0000\u0000\u0000\u0000\u0000\u0000\u0000\u0000\u0000\u0000\u0000\u0000\u0000\u0000\u0000\u0000\u0000\u0000\u0000\u0000\u0000\u0000\u0000\u0000\u0000\u0000\u0000\u0000\u0000\u0000\u0000\u0000\u0000\u0000\u0000\u0000\u0000\u0000\u0000\u0000\u0000\u0000\u0000\u0000\u0000\u0000\u0000\u0000\u0000\u0000\u0000\u0000\u0000\u0000\u0000\u0000\u0000\u0000\u0000\u0000\u0000\u0000\u0000\u0000\u0000\u0000\u0000\u0000\u0000\u0000\u0000\u0000\u0000\u0000\u0000\u0000\u0000\u0000\u0000\u0000\u0000\u0000\u0000\u0000\u0000\u0000\u0000\u0000\u0000\u0000\u0000\u0000\u0000\u0000\u0000\u0000\u0000\u0000\u0000\u0000\u0000\u0000\u0000\u0000\u0000\u0000\u0000\u0000\u0000\u0000\u0000\u0000\u0000\u0000\u0000\u0000\u0000\u0000\u0000\u0000\u0000\u0000\u0000\u0000\u0000\u0000\u0000\u0000\u0000\u0000\u0000\u0000\u0000\u0000",
-   "responseHeaders": {
-    "x-ms-blob-type": "PageBlob",
-<<<<<<< HEAD
-    "date": "Wed, 02 Oct 2019 16:43:54 GMT",
-    "x-ms-tag-count": "0",
-    "x-ms-server-encrypted": "true",
-    "x-ms-client-request-id": "5031b0ff-6635-4c5b-bf5a-8d7151eaaa59",
-    "content-length": "1024",
-    "x-ms-lease-state": "available",
-    "x-ms-lease-status": "unlocked",
-    "x-ms-creation-time": "Wed, 02 Oct 2019 16:43:54 GMT",
-    "last-modified": "Wed, 02 Oct 2019 16:43:54 GMT",
-    "server": "Windows-Azure-Blob/1.0 Microsoft-HTTPAPI/2.0",
-    "x-ms-blob-sequence-number": "0",
-    "etag": "\"0x8D74757B687239A\"",
-    "content-type": "application/octet-stream",
-    "x-ms-request-id": "215fde1b-201e-0080-1740-7993dc000000",
-=======
-    "date": "Tue, 24 Sep 2019 07:08:41 GMT",
-    "x-ms-server-encrypted": "true",
-    "x-ms-client-request-id": "dfbed7b5-693f-4567-b013-411c529eacc7",
-    "content-length": "1024",
-    "x-ms-lease-state": "available",
-    "x-ms-lease-status": "unlocked",
-    "x-ms-creation-time": "Tue, 24 Sep 2019 07:08:41 GMT",
-    "last-modified": "Tue, 24 Sep 2019 07:08:41 GMT",
-    "server": "Windows-Azure-Blob/1.0 Microsoft-HTTPAPI/2.0",
-    "x-ms-blob-sequence-number": "0",
-    "etag": "\"0x8D740BE07E6FA8A\"",
-    "content-type": "application/octet-stream",
-    "x-ms-request-id": "0a90447b-901e-0029-40a6-7248d4000000",
->>>>>>> 0c4f787b
-    "x-ms-version": "2019-02-02",
-    "accept-ranges": "bytes"
-   }
-  },
-  {
-   "method": "PUT",
-<<<<<<< HEAD
-   "url": "https://fakestorageaccount.blob.core.windows.net/container157003463484706281/blob157003463493102937",
-=======
-   "url": "https://fakestorageaccount.blob.core.windows.net/container156930918418402472/blob156930918432100938",
->>>>>>> 0c4f787b
-   "query": {
-    "comp": "page"
-   },
-   "requestBody": "aaaaaaaaaaaaaaaaaaaaaaaaaaaaaaaaaaaaaaaaaaaaaaaaaaaaaaaaaaaaaaaaaaaaaaaaaaaaaaaaaaaaaaaaaaaaaaaaaaaaaaaaaaaaaaaaaaaaaaaaaaaaaaaaaaaaaaaaaaaaaaaaaaaaaaaaaaaaaaaaaaaaaaaaaaaaaaaaaaaaaaaaaaaaaaaaaaaaaaaaaaaaaaaaaaaaaaaaaaaaaaaaaaaaaaaaaaaaaaaaaaaaaaaaaaaaaaaaaaaaaaaaaaaaaaaaaaaaaaaaaaaaaaaaaaaaaaaaaaaaaaaaaaaaaaaaaaaaaaaaaaaaaaaaaaaaaaaaaaaaaaaaaaaaaaaaaaaaaaaaaaaaaaaaaaaaaaaaaaaaaaaaaaaaaaaaaaaaaaaaaaaaaaaaaaaaaaaaaaaaaaaaaaaaaaaaaaaaaaaaaaaaaaaaaaaaaaaaaaaaaaaaaaaaaaaaaaaaaaaaaaaaaaaaaaaaaaaaaaaaaaaaaaaaaaaa",
-   "status": 201,
-   "response": "",
-   "responseHeaders": {
-    "x-ms-content-crc64": "u661BimQ84c=",
-<<<<<<< HEAD
-    "date": "Wed, 02 Oct 2019 16:43:54 GMT",
-    "last-modified": "Wed, 02 Oct 2019 16:43:54 GMT",
-    "server": "Windows-Azure-Blob/1.0 Microsoft-HTTPAPI/2.0",
-    "x-ms-blob-sequence-number": "0",
-    "etag": "\"0x8D74757B69BC1F0\"",
-    "x-ms-request-id": "215fde41-201e-0080-3a40-7993dc000000",
-    "x-ms-version": "2019-02-02",
-    "x-ms-client-request-id": "bde051c3-52c2-47a8-951c-abf9befa4550",
-=======
-    "date": "Tue, 24 Sep 2019 07:08:41 GMT",
-    "last-modified": "Tue, 24 Sep 2019 07:08:41 GMT",
-    "server": "Windows-Azure-Blob/1.0 Microsoft-HTTPAPI/2.0",
-    "x-ms-blob-sequence-number": "0",
-    "etag": "\"0x8D740BE0810F83D\"",
-    "x-ms-request-id": "0a9044f8-901e-0029-2fa6-7248d4000000",
-    "x-ms-version": "2019-02-02",
-    "x-ms-client-request-id": "d6b0c619-e36e-404d-be0b-46e61ee766c3",
->>>>>>> 0c4f787b
-    "x-ms-request-server-encrypted": "true",
-    "content-length": "0"
-   }
-  },
-  {
-   "method": "PUT",
-<<<<<<< HEAD
-   "url": "https://fakestorageaccount.blob.core.windows.net/container157003463484706281/blob157003463493102937",
-=======
-   "url": "https://fakestorageaccount.blob.core.windows.net/container156930918418402472/blob156930918432100938",
->>>>>>> 0c4f787b
-   "query": {
-    "comp": "page"
-   },
-   "requestBody": "bbbbbbbbbbbbbbbbbbbbbbbbbbbbbbbbbbbbbbbbbbbbbbbbbbbbbbbbbbbbbbbbbbbbbbbbbbbbbbbbbbbbbbbbbbbbbbbbbbbbbbbbbbbbbbbbbbbbbbbbbbbbbbbbbbbbbbbbbbbbbbbbbbbbbbbbbbbbbbbbbbbbbbbbbbbbbbbbbbbbbbbbbbbbbbbbbbbbbbbbbbbbbbbbbbbbbbbbbbbbbbbbbbbbbbbbbbbbbbbbbbbbbbbbbbbbbbbbbbbbbbbbbbbbbbbbbbbbbbbbbbbbbbbbbbbbbbbbbbbbbbbbbbbbbbbbbbbbbbbbbbbbbbbbbbbbbbbbbbbbbbbbbbbbbbbbbbbbbbbbbbbbbbbbbbbbbbbbbbbbbbbbbbbbbbbbbbbbbbbbbbbbbbbbbbbbbbbbbbbbbbbbbbbbbbbbbbbbbbbbbbbbbbbbbbbbbbbbbbbbbbbbbbbbbbbbbbbbbbbbbbbbbbbbbbbbbbbbbbbbbbbbbbbbbbbb",
-   "status": 201,
-   "response": "",
-   "responseHeaders": {
-    "x-ms-content-crc64": "zGf3rvhKPeA=",
-<<<<<<< HEAD
-    "date": "Wed, 02 Oct 2019 16:43:54 GMT",
-    "last-modified": "Wed, 02 Oct 2019 16:43:54 GMT",
-    "server": "Windows-Azure-Blob/1.0 Microsoft-HTTPAPI/2.0",
-    "x-ms-blob-sequence-number": "0",
-    "etag": "\"0x8D74757B6A14179\"",
-    "x-ms-request-id": "215fde54-201e-0080-4b40-7993dc000000",
-    "x-ms-version": "2019-02-02",
-    "x-ms-client-request-id": "fbbe19f6-8967-4e70-ad61-9d514af00b0e",
-=======
-    "date": "Tue, 24 Sep 2019 07:08:41 GMT",
-    "last-modified": "Tue, 24 Sep 2019 07:08:42 GMT",
-    "server": "Windows-Azure-Blob/1.0 Microsoft-HTTPAPI/2.0",
-    "x-ms-blob-sequence-number": "0",
-    "etag": "\"0x8D740BE081BF6B4\"",
-    "x-ms-request-id": "0a904532-901e-0029-61a6-7248d4000000",
-    "x-ms-version": "2019-02-02",
-    "x-ms-client-request-id": "f68459e7-e2d2-46c5-ab76-a6dbadfe49d2",
->>>>>>> 0c4f787b
-    "x-ms-request-server-encrypted": "true",
-    "content-length": "0"
-   }
-  },
-  {
-   "method": "GET",
-<<<<<<< HEAD
-   "url": "https://fakestorageaccount.blob.core.windows.net/container157003463484706281/blob157003463493102937",
-=======
-   "url": "https://fakestorageaccount.blob.core.windows.net/container156930918418402472/blob156930918432100938",
->>>>>>> 0c4f787b
-   "query": {
-    "comp": "pagelist"
-   },
-   "requestBody": null,
-   "status": 200,
-   "response": "<?xml version=\"1.0\" encoding=\"utf-8\"?><PageList><PageRange><Start>0</Start><End>511</End></PageRange></PageList>",
-   "responseHeaders": {
-<<<<<<< HEAD
-    "date": "Wed, 02 Oct 2019 16:43:54 GMT",
-    "last-modified": "Wed, 02 Oct 2019 16:43:54 GMT",
-    "server": "Windows-Azure-Blob/1.0 Microsoft-HTTPAPI/2.0",
-    "etag": "\"0x8D74757B6A14179\"",
-    "transfer-encoding": "chunked",
-    "content-type": "application/xml",
-    "x-ms-request-id": "215fde7d-201e-0080-6e40-7993dc000000",
-    "x-ms-version": "2019-02-02",
-    "x-ms-client-request-id": "0296134a-9dde-46e9-aecc-651a28186987",
-=======
-    "date": "Tue, 24 Sep 2019 07:08:41 GMT",
-    "last-modified": "Tue, 24 Sep 2019 07:08:42 GMT",
-    "server": "Windows-Azure-Blob/1.0 Microsoft-HTTPAPI/2.0",
-    "etag": "\"0x8D740BE081BF6B4\"",
-    "transfer-encoding": "chunked",
-    "content-type": "application/xml",
-    "x-ms-request-id": "0a9045a9-901e-0029-4ba6-7248d4000000",
-    "x-ms-version": "2019-02-02",
-    "x-ms-client-request-id": "610914b2-164a-4bb3-98e4-8697f613fa58",
->>>>>>> 0c4f787b
-    "x-ms-blob-content-length": "1024"
-   }
-  },
-  {
-   "method": "GET",
-<<<<<<< HEAD
-   "url": "https://fakestorageaccount.blob.core.windows.net/container157003463484706281/blob157003463493102937",
-=======
-   "url": "https://fakestorageaccount.blob.core.windows.net/container156930918418402472/blob156930918432100938",
->>>>>>> 0c4f787b
-   "query": {
-    "comp": "pagelist"
-   },
-   "requestBody": null,
-   "status": 200,
-   "response": "<?xml version=\"1.0\" encoding=\"utf-8\"?><PageList><PageRange><Start>512</Start><End>1023</End></PageRange></PageList>",
-   "responseHeaders": {
-<<<<<<< HEAD
-    "date": "Wed, 02 Oct 2019 16:43:54 GMT",
-    "last-modified": "Wed, 02 Oct 2019 16:43:54 GMT",
-    "server": "Windows-Azure-Blob/1.0 Microsoft-HTTPAPI/2.0",
-    "etag": "\"0x8D74757B6A14179\"",
-    "transfer-encoding": "chunked",
-    "content-type": "application/xml",
-    "x-ms-request-id": "215fdead-201e-0080-1a40-7993dc000000",
-    "x-ms-version": "2019-02-02",
-    "x-ms-client-request-id": "aad29b6f-edde-4809-a1c4-3c2a52c7112e",
-=======
-    "date": "Tue, 24 Sep 2019 07:08:41 GMT",
-    "last-modified": "Tue, 24 Sep 2019 07:08:42 GMT",
-    "server": "Windows-Azure-Blob/1.0 Microsoft-HTTPAPI/2.0",
-    "etag": "\"0x8D740BE081BF6B4\"",
-    "transfer-encoding": "chunked",
-    "content-type": "application/xml",
-    "x-ms-request-id": "0a904621-901e-0029-34a6-7248d4000000",
-    "x-ms-version": "2019-02-02",
-    "x-ms-client-request-id": "0288539d-385e-4b49-b498-364ae4ddc817",
->>>>>>> 0c4f787b
-    "x-ms-blob-content-length": "1024"
-   }
-  },
-  {
-   "method": "DELETE",
-<<<<<<< HEAD
-   "url": "https://fakestorageaccount.blob.core.windows.net/container157003463484706281",
-=======
-   "url": "https://fakestorageaccount.blob.core.windows.net/container156930918418402472",
->>>>>>> 0c4f787b
-   "query": {
-    "restype": "container"
-   },
-   "requestBody": null,
-   "status": 202,
-   "response": "",
-   "responseHeaders": {
-<<<<<<< HEAD
-    "date": "Wed, 02 Oct 2019 16:43:54 GMT",
-    "server": "Windows-Azure-Blob/1.0 Microsoft-HTTPAPI/2.0",
-    "x-ms-request-id": "215fded6-201e-0080-3d40-7993dc000000",
-    "x-ms-version": "2019-02-02",
-    "x-ms-client-request-id": "5a49b527-e0da-4658-a52e-0df3db96bb2f",
-=======
-    "date": "Tue, 24 Sep 2019 07:08:42 GMT",
-    "server": "Windows-Azure-Blob/1.0 Microsoft-HTTPAPI/2.0",
-    "x-ms-request-id": "0a904678-901e-0029-04a6-7248d4000000",
-    "x-ms-version": "2019-02-02",
-    "x-ms-client-request-id": "6b03050c-1645-41b5-b8b6-dcb7dea2dfa0",
->>>>>>> 0c4f787b
-    "content-length": "0"
-   }
+  "recordings": [
+    {
+      "method": "PUT",
+      "url": "https://fakestorageaccount.blob.core.windows.net/container157003463484706281",
+      "query": {
+        "restype": "container"
+      },
+      "requestBody": null,
+      "status": 201,
+      "response": "",
+      "responseHeaders": {
+        "date": "Wed, 02 Oct 2019 16:43:54 GMT",
+        "last-modified": "Wed, 02 Oct 2019 16:43:54 GMT",
+        "server": "Windows-Azure-Blob/1.0 Microsoft-HTTPAPI/2.0",
+        "etag": "\"0x8D74757B67AEA3F\"",
+        "x-ms-request-id": "215fddb3-201e-0080-3b40-7993dc000000",
+        "x-ms-version": "2019-02-02",
+        "x-ms-client-request-id": "9c14a53a-d93f-4891-b0e7-cecb85185651",
+        "content-length": "0"
+      }
+    },
+    {
+      "method": "PUT",
+      "url": "https://fakestorageaccount.blob.core.windows.net/container157003463484706281/blob157003463493102937",
+      "query": {},
+      "requestBody": null,
+      "status": 201,
+      "response": "",
+      "responseHeaders": {
+        "date": "Wed, 02 Oct 2019 16:43:54 GMT",
+        "last-modified": "Wed, 02 Oct 2019 16:43:54 GMT",
+        "server": "Windows-Azure-Blob/1.0 Microsoft-HTTPAPI/2.0",
+        "etag": "\"0x8D74757B687239A\"",
+        "x-ms-request-id": "215fdddf-201e-0080-6240-7993dc000000",
+        "x-ms-version": "2019-02-02",
+        "x-ms-client-request-id": "f3fa0bdd-3974-49d9-afea-0ddcbc2a9396",
+        "x-ms-request-server-encrypted": "true",
+        "content-length": "0"
+      }
+    },
+    {
+      "method": "GET",
+      "url": "https://fakestorageaccount.blob.core.windows.net/container157003463484706281/blob157003463493102937",
+      "query": {},
+      "requestBody": null,
+      "status": 200,
+      "response": "\u0000\u0000\u0000\u0000\u0000\u0000\u0000\u0000\u0000\u0000\u0000\u0000\u0000\u0000\u0000\u0000\u0000\u0000\u0000\u0000\u0000\u0000\u0000\u0000\u0000\u0000\u0000\u0000\u0000\u0000\u0000\u0000\u0000\u0000\u0000\u0000\u0000\u0000\u0000\u0000\u0000\u0000\u0000\u0000\u0000\u0000\u0000\u0000\u0000\u0000\u0000\u0000\u0000\u0000\u0000\u0000\u0000\u0000\u0000\u0000\u0000\u0000\u0000\u0000\u0000\u0000\u0000\u0000\u0000\u0000\u0000\u0000\u0000\u0000\u0000\u0000\u0000\u0000\u0000\u0000\u0000\u0000\u0000\u0000\u0000\u0000\u0000\u0000\u0000\u0000\u0000\u0000\u0000\u0000\u0000\u0000\u0000\u0000\u0000\u0000\u0000\u0000\u0000\u0000\u0000\u0000\u0000\u0000\u0000\u0000\u0000\u0000\u0000\u0000\u0000\u0000\u0000\u0000\u0000\u0000\u0000\u0000\u0000\u0000\u0000\u0000\u0000\u0000\u0000\u0000\u0000\u0000\u0000\u0000\u0000\u0000\u0000\u0000\u0000\u0000\u0000\u0000\u0000\u0000\u0000\u0000\u0000\u0000\u0000\u0000\u0000\u0000\u0000\u0000\u0000\u0000\u0000\u0000\u0000\u0000\u0000\u0000\u0000\u0000\u0000\u0000\u0000\u0000\u0000\u0000\u0000\u0000\u0000\u0000\u0000\u0000\u0000\u0000\u0000\u0000\u0000\u0000\u0000\u0000\u0000\u0000\u0000\u0000\u0000\u0000\u0000\u0000\u0000\u0000\u0000\u0000\u0000\u0000\u0000\u0000\u0000\u0000\u0000\u0000\u0000\u0000\u0000\u0000\u0000\u0000\u0000\u0000\u0000\u0000\u0000\u0000\u0000\u0000\u0000\u0000\u0000\u0000\u0000\u0000\u0000\u0000\u0000\u0000\u0000\u0000\u0000\u0000\u0000\u0000\u0000\u0000\u0000\u0000\u0000\u0000\u0000\u0000\u0000\u0000\u0000\u0000\u0000\u0000\u0000\u0000\u0000\u0000\u0000\u0000\u0000\u0000\u0000\u0000\u0000\u0000\u0000\u0000\u0000\u0000\u0000\u0000\u0000\u0000\u0000\u0000\u0000\u0000\u0000\u0000\u0000\u0000\u0000\u0000\u0000\u0000\u0000\u0000\u0000\u0000\u0000\u0000\u0000\u0000\u0000\u0000\u0000\u0000\u0000\u0000\u0000\u0000\u0000\u0000\u0000\u0000\u0000\u0000\u0000\u0000\u0000\u0000\u0000\u0000\u0000\u0000\u0000\u0000\u0000\u0000\u0000\u0000\u0000\u0000\u0000\u0000\u0000\u0000\u0000\u0000\u0000\u0000\u0000\u0000\u0000\u0000\u0000\u0000\u0000\u0000\u0000\u0000\u0000\u0000\u0000\u0000\u0000\u0000\u0000\u0000\u0000\u0000\u0000\u0000\u0000\u0000\u0000\u0000\u0000\u0000\u0000\u0000\u0000\u0000\u0000\u0000\u0000\u0000\u0000\u0000\u0000\u0000\u0000\u0000\u0000\u0000\u0000\u0000\u0000\u0000\u0000\u0000\u0000\u0000\u0000\u0000\u0000\u0000\u0000\u0000\u0000\u0000\u0000\u0000\u0000\u0000\u0000\u0000\u0000\u0000\u0000\u0000\u0000\u0000\u0000\u0000\u0000\u0000\u0000\u0000\u0000\u0000\u0000\u0000\u0000\u0000\u0000\u0000\u0000\u0000\u0000\u0000\u0000\u0000\u0000\u0000\u0000\u0000\u0000\u0000\u0000\u0000\u0000\u0000\u0000\u0000\u0000\u0000\u0000\u0000\u0000\u0000\u0000\u0000\u0000\u0000\u0000\u0000\u0000\u0000\u0000\u0000\u0000\u0000\u0000\u0000\u0000\u0000\u0000\u0000\u0000\u0000\u0000\u0000\u0000\u0000\u0000\u0000\u0000\u0000\u0000\u0000\u0000\u0000\u0000\u0000\u0000\u0000\u0000\u0000\u0000\u0000\u0000\u0000\u0000\u0000\u0000\u0000\u0000\u0000\u0000\u0000\u0000\u0000\u0000\u0000\u0000\u0000\u0000\u0000\u0000\u0000\u0000\u0000\u0000\u0000\u0000\u0000\u0000\u0000\u0000\u0000\u0000\u0000\u0000\u0000\u0000\u0000\u0000\u0000\u0000\u0000\u0000\u0000\u0000\u0000\u0000\u0000\u0000\u0000\u0000\u0000\u0000\u0000\u0000\u0000\u0000\u0000\u0000\u0000\u0000\u0000\u0000\u0000\u0000\u0000\u0000\u0000\u0000\u0000\u0000\u0000\u0000\u0000\u0000\u0000\u0000\u0000\u0000\u0000\u0000\u0000\u0000\u0000\u0000\u0000\u0000\u0000\u0000\u0000\u0000\u0000\u0000\u0000\u0000\u0000\u0000\u0000\u0000\u0000\u0000\u0000\u0000\u0000\u0000\u0000\u0000\u0000\u0000\u0000\u0000\u0000\u0000\u0000\u0000\u0000\u0000\u0000\u0000\u0000\u0000\u0000\u0000\u0000\u0000\u0000\u0000\u0000\u0000\u0000\u0000\u0000\u0000\u0000\u0000\u0000\u0000\u0000\u0000\u0000\u0000\u0000\u0000\u0000\u0000\u0000\u0000\u0000\u0000\u0000\u0000\u0000\u0000\u0000\u0000\u0000\u0000\u0000\u0000\u0000\u0000\u0000\u0000\u0000\u0000\u0000\u0000\u0000\u0000\u0000\u0000\u0000\u0000\u0000\u0000\u0000\u0000\u0000\u0000\u0000\u0000\u0000\u0000\u0000\u0000\u0000\u0000\u0000\u0000\u0000\u0000\u0000\u0000\u0000\u0000\u0000\u0000\u0000\u0000\u0000\u0000\u0000\u0000\u0000\u0000\u0000\u0000\u0000\u0000\u0000\u0000\u0000\u0000\u0000\u0000\u0000\u0000\u0000\u0000\u0000\u0000\u0000\u0000\u0000\u0000\u0000\u0000\u0000\u0000\u0000\u0000\u0000\u0000\u0000\u0000\u0000\u0000\u0000\u0000\u0000\u0000\u0000\u0000\u0000\u0000\u0000\u0000\u0000\u0000\u0000\u0000\u0000\u0000\u0000\u0000\u0000\u0000\u0000\u0000\u0000\u0000\u0000\u0000\u0000\u0000\u0000\u0000\u0000\u0000\u0000\u0000\u0000\u0000\u0000\u0000\u0000\u0000\u0000\u0000\u0000\u0000\u0000\u0000\u0000\u0000\u0000\u0000\u0000\u0000\u0000\u0000\u0000\u0000\u0000\u0000\u0000\u0000\u0000\u0000\u0000\u0000\u0000\u0000\u0000\u0000\u0000\u0000\u0000\u0000\u0000\u0000\u0000\u0000\u0000\u0000\u0000\u0000\u0000\u0000\u0000\u0000\u0000\u0000\u0000\u0000\u0000\u0000\u0000\u0000\u0000\u0000\u0000\u0000\u0000\u0000\u0000\u0000\u0000\u0000\u0000\u0000\u0000\u0000\u0000\u0000\u0000\u0000\u0000\u0000\u0000\u0000\u0000\u0000\u0000\u0000\u0000\u0000\u0000\u0000\u0000\u0000\u0000\u0000\u0000\u0000\u0000\u0000\u0000\u0000\u0000\u0000\u0000\u0000\u0000\u0000\u0000\u0000\u0000\u0000\u0000\u0000\u0000\u0000\u0000\u0000\u0000\u0000\u0000\u0000\u0000\u0000\u0000\u0000\u0000\u0000\u0000\u0000\u0000\u0000\u0000\u0000\u0000\u0000\u0000\u0000\u0000\u0000\u0000\u0000\u0000\u0000\u0000\u0000\u0000\u0000\u0000\u0000\u0000\u0000\u0000\u0000\u0000\u0000\u0000\u0000\u0000\u0000\u0000\u0000\u0000\u0000\u0000\u0000\u0000\u0000\u0000\u0000\u0000\u0000\u0000\u0000\u0000\u0000\u0000\u0000\u0000\u0000\u0000\u0000\u0000\u0000\u0000\u0000\u0000\u0000\u0000\u0000\u0000\u0000\u0000\u0000\u0000\u0000\u0000\u0000\u0000\u0000\u0000\u0000\u0000\u0000\u0000\u0000\u0000\u0000\u0000\u0000\u0000\u0000\u0000\u0000\u0000\u0000\u0000\u0000\u0000\u0000\u0000\u0000\u0000\u0000\u0000\u0000\u0000\u0000\u0000\u0000\u0000\u0000\u0000\u0000\u0000\u0000\u0000\u0000\u0000\u0000\u0000\u0000\u0000\u0000\u0000\u0000\u0000\u0000\u0000\u0000\u0000\u0000\u0000\u0000\u0000\u0000\u0000\u0000\u0000\u0000\u0000\u0000\u0000\u0000\u0000\u0000\u0000\u0000\u0000\u0000\u0000\u0000\u0000\u0000\u0000\u0000\u0000\u0000\u0000\u0000\u0000\u0000\u0000",
+      "responseHeaders": {
+        "x-ms-blob-type": "PageBlob",
+        "date": "Wed, 02 Oct 2019 16:43:54 GMT",
+        "x-ms-tag-count": "0",
+        "x-ms-server-encrypted": "true",
+        "x-ms-client-request-id": "5031b0ff-6635-4c5b-bf5a-8d7151eaaa59",
+        "content-length": "1024",
+        "x-ms-lease-state": "available",
+        "x-ms-lease-status": "unlocked",
+        "x-ms-creation-time": "Wed, 02 Oct 2019 16:43:54 GMT",
+        "last-modified": "Wed, 02 Oct 2019 16:43:54 GMT",
+        "server": "Windows-Azure-Blob/1.0 Microsoft-HTTPAPI/2.0",
+        "x-ms-blob-sequence-number": "0",
+        "etag": "\"0x8D74757B687239A\"",
+        "content-type": "application/octet-stream",
+        "x-ms-request-id": "215fde1b-201e-0080-1740-7993dc000000",
+        "x-ms-version": "2019-02-02",
+        "accept-ranges": "bytes"
+      }
+    },
+    {
+      "method": "PUT",
+      "url": "https://fakestorageaccount.blob.core.windows.net/container157003463484706281/blob157003463493102937",
+      "query": {
+        "comp": "page"
+      },
+      "requestBody": "aaaaaaaaaaaaaaaaaaaaaaaaaaaaaaaaaaaaaaaaaaaaaaaaaaaaaaaaaaaaaaaaaaaaaaaaaaaaaaaaaaaaaaaaaaaaaaaaaaaaaaaaaaaaaaaaaaaaaaaaaaaaaaaaaaaaaaaaaaaaaaaaaaaaaaaaaaaaaaaaaaaaaaaaaaaaaaaaaaaaaaaaaaaaaaaaaaaaaaaaaaaaaaaaaaaaaaaaaaaaaaaaaaaaaaaaaaaaaaaaaaaaaaaaaaaaaaaaaaaaaaaaaaaaaaaaaaaaaaaaaaaaaaaaaaaaaaaaaaaaaaaaaaaaaaaaaaaaaaaaaaaaaaaaaaaaaaaaaaaaaaaaaaaaaaaaaaaaaaaaaaaaaaaaaaaaaaaaaaaaaaaaaaaaaaaaaaaaaaaaaaaaaaaaaaaaaaaaaaaaaaaaaaaaaaaaaaaaaaaaaaaaaaaaaaaaaaaaaaaaaaaaaaaaaaaaaaaaaaaaaaaaaaaaaaaaaaaaaaaaaaaaaaaaaaaa",
+      "status": 201,
+      "response": "",
+      "responseHeaders": {
+        "x-ms-content-crc64": "u661BimQ84c=",
+        "date": "Wed, 02 Oct 2019 16:43:54 GMT",
+        "last-modified": "Wed, 02 Oct 2019 16:43:54 GMT",
+        "server": "Windows-Azure-Blob/1.0 Microsoft-HTTPAPI/2.0",
+        "x-ms-blob-sequence-number": "0",
+        "etag": "\"0x8D74757B69BC1F0\"",
+        "x-ms-request-id": "215fde41-201e-0080-3a40-7993dc000000",
+        "x-ms-version": "2019-02-02",
+        "x-ms-client-request-id": "bde051c3-52c2-47a8-951c-abf9befa4550",
+        "x-ms-request-server-encrypted": "true",
+        "content-length": "0"
+      }
+    },
+    {
+      "method": "PUT",
+      "url": "https://fakestorageaccount.blob.core.windows.net/container157003463484706281/blob157003463493102937",
+      "query": {
+        "comp": "page"
+      },
+      "requestBody": "bbbbbbbbbbbbbbbbbbbbbbbbbbbbbbbbbbbbbbbbbbbbbbbbbbbbbbbbbbbbbbbbbbbbbbbbbbbbbbbbbbbbbbbbbbbbbbbbbbbbbbbbbbbbbbbbbbbbbbbbbbbbbbbbbbbbbbbbbbbbbbbbbbbbbbbbbbbbbbbbbbbbbbbbbbbbbbbbbbbbbbbbbbbbbbbbbbbbbbbbbbbbbbbbbbbbbbbbbbbbbbbbbbbbbbbbbbbbbbbbbbbbbbbbbbbbbbbbbbbbbbbbbbbbbbbbbbbbbbbbbbbbbbbbbbbbbbbbbbbbbbbbbbbbbbbbbbbbbbbbbbbbbbbbbbbbbbbbbbbbbbbbbbbbbbbbbbbbbbbbbbbbbbbbbbbbbbbbbbbbbbbbbbbbbbbbbbbbbbbbbbbbbbbbbbbbbbbbbbbbbbbbbbbbbbbbbbbbbbbbbbbbbbbbbbbbbbbbbbbbbbbbbbbbbbbbbbbbbbbbbbbbbbbbbbbbbbbbbbbbbbbbbbbbbbbb",
+      "status": 201,
+      "response": "",
+      "responseHeaders": {
+        "x-ms-content-crc64": "zGf3rvhKPeA=",
+        "date": "Wed, 02 Oct 2019 16:43:54 GMT",
+        "last-modified": "Wed, 02 Oct 2019 16:43:54 GMT",
+        "server": "Windows-Azure-Blob/1.0 Microsoft-HTTPAPI/2.0",
+        "x-ms-blob-sequence-number": "0",
+        "etag": "\"0x8D74757B6A14179\"",
+        "x-ms-request-id": "215fde54-201e-0080-4b40-7993dc000000",
+        "x-ms-version": "2019-02-02",
+        "x-ms-client-request-id": "fbbe19f6-8967-4e70-ad61-9d514af00b0e",
+        "x-ms-request-server-encrypted": "true",
+        "content-length": "0"
+      }
+    },
+    {
+      "method": "GET",
+      "url": "https://fakestorageaccount.blob.core.windows.net/container157003463484706281/blob157003463493102937",
+      "query": {
+        "comp": "pagelist"
+      },
+      "requestBody": null,
+      "status": 200,
+      "response": "<?xml version=\"1.0\" encoding=\"utf-8\"?><PageList><PageRange><Start>0</Start><End>511</End></PageRange></PageList>",
+      "responseHeaders": {
+        "date": "Wed, 02 Oct 2019 16:43:54 GMT",
+        "last-modified": "Wed, 02 Oct 2019 16:43:54 GMT",
+        "server": "Windows-Azure-Blob/1.0 Microsoft-HTTPAPI/2.0",
+        "etag": "\"0x8D74757B6A14179\"",
+        "transfer-encoding": "chunked",
+        "content-type": "application/xml",
+        "x-ms-request-id": "215fde7d-201e-0080-6e40-7993dc000000",
+        "x-ms-version": "2019-02-02",
+        "x-ms-client-request-id": "0296134a-9dde-46e9-aecc-651a28186987",
+        "x-ms-blob-content-length": "1024"
+      }
+    },
+    {
+      "method": "GET",
+      "url": "https://fakestorageaccount.blob.core.windows.net/container157003463484706281/blob157003463493102937",
+      "query": {
+        "comp": "pagelist"
+      },
+      "requestBody": null,
+      "status": 200,
+      "response": "<?xml version=\"1.0\" encoding=\"utf-8\"?><PageList><PageRange><Start>512</Start><End>1023</End></PageRange></PageList>",
+      "responseHeaders": {
+        "date": "Wed, 02 Oct 2019 16:43:54 GMT",
+        "last-modified": "Wed, 02 Oct 2019 16:43:54 GMT",
+        "server": "Windows-Azure-Blob/1.0 Microsoft-HTTPAPI/2.0",
+        "etag": "\"0x8D74757B6A14179\"",
+        "transfer-encoding": "chunked",
+        "content-type": "application/xml",
+        "x-ms-request-id": "215fdead-201e-0080-1a40-7993dc000000",
+        "x-ms-version": "2019-02-02",
+        "x-ms-client-request-id": "aad29b6f-edde-4809-a1c4-3c2a52c7112e",
+        "x-ms-blob-content-length": "1024"
+      }
+    },
+    {
+      "method": "DELETE",
+      "url": "https://fakestorageaccount.blob.core.windows.net/container157003463484706281",
+      "query": {
+        "restype": "container"
+      },
+      "requestBody": null,
+      "status": 202,
+      "response": "",
+      "responseHeaders": {
+        "date": "Wed, 02 Oct 2019 16:43:54 GMT",
+        "server": "Windows-Azure-Blob/1.0 Microsoft-HTTPAPI/2.0",
+        "x-ms-request-id": "215fded6-201e-0080-3d40-7993dc000000",
+        "x-ms-version": "2019-02-02",
+        "x-ms-client-request-id": "5a49b527-e0da-4658-a52e-0df3db96bb2f",
+        "content-length": "0"
+      }
+    }
+  ],
+  "uniqueTestInfo": {
+    "container": "container157003463484706281",
+    "blob": "blob157003463493102937"
   }
- ],
- "uniqueTestInfo": {
-<<<<<<< HEAD
-  "container": "container157003463484706281",
-  "blob": "blob157003463493102937"
-=======
-  "container": "container156930918418402472",
-  "blob": "blob156930918432100938"
->>>>>>> 0c4f787b
- }
 }