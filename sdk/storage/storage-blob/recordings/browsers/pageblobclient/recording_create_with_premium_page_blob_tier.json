{
 "recordings": [
  {
   "method": "PUT",
<<<<<<< HEAD
   "url": "https://fakestorageaccount.blob.core.windows.net/container157003463332004679",
=======
   "url": "https://fakestorageaccount.blob.core.windows.net/container156930918157100446",
>>>>>>> 0c4f787b
   "query": {
    "restype": "container"
   },
   "requestBody": null,
   "status": 201,
   "response": "",
   "responseHeaders": {
<<<<<<< HEAD
    "date": "Wed, 02 Oct 2019 16:43:52 GMT",
    "last-modified": "Wed, 02 Oct 2019 16:43:53 GMT",
    "server": "Windows-Azure-Blob/1.0 Microsoft-HTTPAPI/2.0",
    "etag": "\"0x8D74757B591D816\"",
    "x-ms-request-id": "215fd9a4-201e-0080-1e40-7993dc000000",
    "x-ms-version": "2019-02-02",
    "x-ms-client-request-id": "99a9ff3a-8090-4f32-8fa7-e39fc4bd8292",
=======
    "date": "Tue, 24 Sep 2019 07:08:38 GMT",
    "last-modified": "Tue, 24 Sep 2019 07:08:38 GMT",
    "server": "Windows-Azure-Blob/1.0 Microsoft-HTTPAPI/2.0",
    "etag": "\"0x8D740BE06432609\"",
    "x-ms-request-id": "0a903af6-901e-0029-41a6-7248d4000000",
    "x-ms-version": "2019-02-02",
    "x-ms-client-request-id": "ead0ece9-363c-4c56-91f6-efaa9704c777",
>>>>>>> 0c4f787b
    "content-length": "0"
   }
  },
  {
   "method": "PUT",
<<<<<<< HEAD
   "url": "https://fakestorageaccount.blob.core.windows.net/container157003463332004679/blob157003463339008865",
   "query": {},
   "requestBody": null,
   "status": 400,
   "response": "<?xml version=\"1.0\" encoding=\"utf-8\"?><Error><Code>AccessTierNotSupportedForBlobType</Code><Message>The access tier is not supported for this blob type.\nRequestId:215fd9e5-201e-0080-5840-7993dc000000\nTime:2019-10-02T16:43:53.0846150Z</Message></Error>",
   "responseHeaders": {
    "date": "Wed, 02 Oct 2019 16:43:52 GMT",
    "server": "Windows-Azure-Blob/1.0 Microsoft-HTTPAPI/2.0",
    "x-ms-error-code": "AccessTierNotSupportedForBlobType",
    "content-type": "application/xml",
    "x-ms-request-id": "215fd9e5-201e-0080-5840-7993dc000000",
    "x-ms-version": "2019-02-02",
    "x-ms-client-request-id": "750d523c-a9e3-4599-ba3e-7f5fd1f80413",
=======
   "url": "https://fakestorageaccount.blob.core.windows.net/container156930918157100446/blob156930918170702028",
   "query": {},
   "requestBody": null,
   "status": 400,
   "response": "<?xml version=\"1.0\" encoding=\"utf-8\"?><Error><Code>AccessTierNotSupportedForBlobType</Code><Message>The access tier is not supported for this blob type.\nRequestId:0a903b48-901e-0029-0ca6-7248d4000000\nTime:2019-09-24T07:08:39.0603330Z</Message></Error>",
   "responseHeaders": {
    "date": "Tue, 24 Sep 2019 07:08:38 GMT",
    "server": "Windows-Azure-Blob/1.0 Microsoft-HTTPAPI/2.0",
    "x-ms-error-code": "AccessTierNotSupportedForBlobType",
    "content-type": "application/xml",
    "x-ms-request-id": "0a903b48-901e-0029-0ca6-7248d4000000",
    "x-ms-version": "2019-02-02",
    "x-ms-client-request-id": "04d9dc5e-e100-4ed6-8f55-6b2dee7f142e",
>>>>>>> 0c4f787b
    "content-length": "254"
   }
  },
  {
   "method": "DELETE",
<<<<<<< HEAD
   "url": "https://fakestorageaccount.blob.core.windows.net/container157003463332004679",
=======
   "url": "https://fakestorageaccount.blob.core.windows.net/container156930918157100446",
>>>>>>> 0c4f787b
   "query": {
    "restype": "container"
   },
   "requestBody": null,
   "status": 202,
   "response": "",
   "responseHeaders": {
<<<<<<< HEAD
    "date": "Wed, 02 Oct 2019 16:43:52 GMT",
    "server": "Windows-Azure-Blob/1.0 Microsoft-HTTPAPI/2.0",
    "x-ms-request-id": "215fda0b-201e-0080-7a40-7993dc000000",
    "x-ms-version": "2019-02-02",
    "x-ms-client-request-id": "0adfa8f6-3992-4030-978b-6fb31511292a",
=======
    "date": "Tue, 24 Sep 2019 07:08:38 GMT",
    "server": "Windows-Azure-Blob/1.0 Microsoft-HTTPAPI/2.0",
    "x-ms-request-id": "0a903bcb-901e-0029-7ea6-7248d4000000",
    "x-ms-version": "2019-02-02",
    "x-ms-client-request-id": "eee72ef9-48dc-4a83-895c-f7b04435a219",
>>>>>>> 0c4f787b
    "content-length": "0"
   }
  }
 ],
 "uniqueTestInfo": {
<<<<<<< HEAD
  "container": "container157003463332004679",
  "blob": "blob157003463339008865"
=======
  "container": "container156930918157100446",
  "blob": "blob156930918170702028"
>>>>>>> 0c4f787b
 }
}<|MERGE_RESOLUTION|>--- conflicted
+++ resolved
@@ -1,111 +1,64 @@
 {
- "recordings": [
-  {
-   "method": "PUT",
-<<<<<<< HEAD
-   "url": "https://fakestorageaccount.blob.core.windows.net/container157003463332004679",
-=======
-   "url": "https://fakestorageaccount.blob.core.windows.net/container156930918157100446",
->>>>>>> 0c4f787b
-   "query": {
-    "restype": "container"
-   },
-   "requestBody": null,
-   "status": 201,
-   "response": "",
-   "responseHeaders": {
-<<<<<<< HEAD
-    "date": "Wed, 02 Oct 2019 16:43:52 GMT",
-    "last-modified": "Wed, 02 Oct 2019 16:43:53 GMT",
-    "server": "Windows-Azure-Blob/1.0 Microsoft-HTTPAPI/2.0",
-    "etag": "\"0x8D74757B591D816\"",
-    "x-ms-request-id": "215fd9a4-201e-0080-1e40-7993dc000000",
-    "x-ms-version": "2019-02-02",
-    "x-ms-client-request-id": "99a9ff3a-8090-4f32-8fa7-e39fc4bd8292",
-=======
-    "date": "Tue, 24 Sep 2019 07:08:38 GMT",
-    "last-modified": "Tue, 24 Sep 2019 07:08:38 GMT",
-    "server": "Windows-Azure-Blob/1.0 Microsoft-HTTPAPI/2.0",
-    "etag": "\"0x8D740BE06432609\"",
-    "x-ms-request-id": "0a903af6-901e-0029-41a6-7248d4000000",
-    "x-ms-version": "2019-02-02",
-    "x-ms-client-request-id": "ead0ece9-363c-4c56-91f6-efaa9704c777",
->>>>>>> 0c4f787b
-    "content-length": "0"
-   }
-  },
-  {
-   "method": "PUT",
-<<<<<<< HEAD
-   "url": "https://fakestorageaccount.blob.core.windows.net/container157003463332004679/blob157003463339008865",
-   "query": {},
-   "requestBody": null,
-   "status": 400,
-   "response": "<?xml version=\"1.0\" encoding=\"utf-8\"?><Error><Code>AccessTierNotSupportedForBlobType</Code><Message>The access tier is not supported for this blob type.\nRequestId:215fd9e5-201e-0080-5840-7993dc000000\nTime:2019-10-02T16:43:53.0846150Z</Message></Error>",
-   "responseHeaders": {
-    "date": "Wed, 02 Oct 2019 16:43:52 GMT",
-    "server": "Windows-Azure-Blob/1.0 Microsoft-HTTPAPI/2.0",
-    "x-ms-error-code": "AccessTierNotSupportedForBlobType",
-    "content-type": "application/xml",
-    "x-ms-request-id": "215fd9e5-201e-0080-5840-7993dc000000",
-    "x-ms-version": "2019-02-02",
-    "x-ms-client-request-id": "750d523c-a9e3-4599-ba3e-7f5fd1f80413",
-=======
-   "url": "https://fakestorageaccount.blob.core.windows.net/container156930918157100446/blob156930918170702028",
-   "query": {},
-   "requestBody": null,
-   "status": 400,
-   "response": "<?xml version=\"1.0\" encoding=\"utf-8\"?><Error><Code>AccessTierNotSupportedForBlobType</Code><Message>The access tier is not supported for this blob type.\nRequestId:0a903b48-901e-0029-0ca6-7248d4000000\nTime:2019-09-24T07:08:39.0603330Z</Message></Error>",
-   "responseHeaders": {
-    "date": "Tue, 24 Sep 2019 07:08:38 GMT",
-    "server": "Windows-Azure-Blob/1.0 Microsoft-HTTPAPI/2.0",
-    "x-ms-error-code": "AccessTierNotSupportedForBlobType",
-    "content-type": "application/xml",
-    "x-ms-request-id": "0a903b48-901e-0029-0ca6-7248d4000000",
-    "x-ms-version": "2019-02-02",
-    "x-ms-client-request-id": "04d9dc5e-e100-4ed6-8f55-6b2dee7f142e",
->>>>>>> 0c4f787b
-    "content-length": "254"
-   }
-  },
-  {
-   "method": "DELETE",
-<<<<<<< HEAD
-   "url": "https://fakestorageaccount.blob.core.windows.net/container157003463332004679",
-=======
-   "url": "https://fakestorageaccount.blob.core.windows.net/container156930918157100446",
->>>>>>> 0c4f787b
-   "query": {
-    "restype": "container"
-   },
-   "requestBody": null,
-   "status": 202,
-   "response": "",
-   "responseHeaders": {
-<<<<<<< HEAD
-    "date": "Wed, 02 Oct 2019 16:43:52 GMT",
-    "server": "Windows-Azure-Blob/1.0 Microsoft-HTTPAPI/2.0",
-    "x-ms-request-id": "215fda0b-201e-0080-7a40-7993dc000000",
-    "x-ms-version": "2019-02-02",
-    "x-ms-client-request-id": "0adfa8f6-3992-4030-978b-6fb31511292a",
-=======
-    "date": "Tue, 24 Sep 2019 07:08:38 GMT",
-    "server": "Windows-Azure-Blob/1.0 Microsoft-HTTPAPI/2.0",
-    "x-ms-request-id": "0a903bcb-901e-0029-7ea6-7248d4000000",
-    "x-ms-version": "2019-02-02",
-    "x-ms-client-request-id": "eee72ef9-48dc-4a83-895c-f7b04435a219",
->>>>>>> 0c4f787b
-    "content-length": "0"
-   }
+  "recordings": [
+    {
+      "method": "PUT",
+      "url": "https://fakestorageaccount.blob.core.windows.net/container157003463332004679",
+      "query": {
+        "restype": "container"
+      },
+      "requestBody": null,
+      "status": 201,
+      "response": "",
+      "responseHeaders": {
+        "date": "Wed, 02 Oct 2019 16:43:52 GMT",
+        "last-modified": "Wed, 02 Oct 2019 16:43:53 GMT",
+        "server": "Windows-Azure-Blob/1.0 Microsoft-HTTPAPI/2.0",
+        "etag": "\"0x8D74757B591D816\"",
+        "x-ms-request-id": "215fd9a4-201e-0080-1e40-7993dc000000",
+        "x-ms-version": "2019-02-02",
+        "x-ms-client-request-id": "99a9ff3a-8090-4f32-8fa7-e39fc4bd8292",
+        "content-length": "0"
+      }
+    },
+    {
+      "method": "PUT",
+      "url": "https://fakestorageaccount.blob.core.windows.net/container157003463332004679/blob157003463339008865",
+      "query": {},
+      "requestBody": null,
+      "status": 400,
+      "response": "<?xml version=\"1.0\" encoding=\"utf-8\"?><Error><Code>AccessTierNotSupportedForBlobType</Code><Message>The access tier is not supported for this blob type.\nRequestId:215fd9e5-201e-0080-5840-7993dc000000\nTime:2019-10-02T16:43:53.0846150Z</Message></Error>",
+      "responseHeaders": {
+        "date": "Wed, 02 Oct 2019 16:43:52 GMT",
+        "server": "Windows-Azure-Blob/1.0 Microsoft-HTTPAPI/2.0",
+        "x-ms-error-code": "AccessTierNotSupportedForBlobType",
+        "content-type": "application/xml",
+        "x-ms-request-id": "215fd9e5-201e-0080-5840-7993dc000000",
+        "x-ms-version": "2019-02-02",
+        "x-ms-client-request-id": "750d523c-a9e3-4599-ba3e-7f5fd1f80413",
+        "content-length": "254"
+      }
+    },
+    {
+      "method": "DELETE",
+      "url": "https://fakestorageaccount.blob.core.windows.net/container157003463332004679",
+      "query": {
+        "restype": "container"
+      },
+      "requestBody": null,
+      "status": 202,
+      "response": "",
+      "responseHeaders": {
+        "date": "Wed, 02 Oct 2019 16:43:52 GMT",
+        "server": "Windows-Azure-Blob/1.0 Microsoft-HTTPAPI/2.0",
+        "x-ms-request-id": "215fda0b-201e-0080-7a40-7993dc000000",
+        "x-ms-version": "2019-02-02",
+        "x-ms-client-request-id": "0adfa8f6-3992-4030-978b-6fb31511292a",
+        "content-length": "0"
+      }
+    }
+  ],
+  "uniqueTestInfo": {
+    "container": "container157003463332004679",
+    "blob": "blob157003463339008865"
   }
- ],
- "uniqueTestInfo": {
-<<<<<<< HEAD
-  "container": "container157003463332004679",
-  "blob": "blob157003463339008865"
-=======
-  "container": "container156930918157100446",
-  "blob": "blob156930918170702028"
->>>>>>> 0c4f787b
- }
 }