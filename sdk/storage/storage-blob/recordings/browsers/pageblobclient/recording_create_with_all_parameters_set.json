--- conflicted
+++ resolved
@@ -1,223 +1,131 @@
 {
- "recordings": [
-  {
-   "method": "PUT",
-<<<<<<< HEAD
-   "url": "https://fakestorageaccount.blob.core.windows.net/container157003463293104508",
-=======
-   "url": "https://fakestorageaccount.blob.core.windows.net/container156930918087706057",
->>>>>>> 0c4f787b
-   "query": {
-    "restype": "container"
-   },
-   "requestBody": null,
-   "status": 201,
-   "response": "",
-   "responseHeaders": {
-<<<<<<< HEAD
-    "date": "Wed, 02 Oct 2019 16:43:52 GMT",
-    "last-modified": "Wed, 02 Oct 2019 16:43:52 GMT",
-    "server": "Windows-Azure-Blob/1.0 Microsoft-HTTPAPI/2.0",
-    "etag": "\"0x8D74757B559CA94\"",
-    "x-ms-request-id": "215fd8b1-201e-0080-4b40-7993dc000000",
-    "x-ms-version": "2019-02-02",
-    "x-ms-client-request-id": "f710fdac-635c-4c02-96c8-9f18fab7a3f7",
-=======
-    "date": "Tue, 24 Sep 2019 07:08:37 GMT",
-    "last-modified": "Tue, 24 Sep 2019 07:08:38 GMT",
-    "server": "Windows-Azure-Blob/1.0 Microsoft-HTTPAPI/2.0",
-    "etag": "\"0x8D740BE05D954C7\"",
-    "x-ms-request-id": "0a9038e7-901e-0029-76a6-7248d4000000",
-    "x-ms-version": "2019-02-02",
-    "x-ms-client-request-id": "98674015-02b5-4131-b11e-b2ca3814e860",
->>>>>>> 0c4f787b
-    "content-length": "0"
-   }
-  },
-  {
-   "method": "PUT",
-<<<<<<< HEAD
-   "url": "https://fakestorageaccount.blob.core.windows.net/container157003463293104508/blob157003463302208709",
-=======
-   "url": "https://fakestorageaccount.blob.core.windows.net/container156930918087706057/blob156930918101505441",
->>>>>>> 0c4f787b
-   "query": {},
-   "requestBody": null,
-   "status": 201,
-   "response": "",
-   "responseHeaders": {
-<<<<<<< HEAD
-    "date": "Wed, 02 Oct 2019 16:43:52 GMT",
-    "last-modified": "Wed, 02 Oct 2019 16:43:52 GMT",
-    "server": "Windows-Azure-Blob/1.0 Microsoft-HTTPAPI/2.0",
-    "etag": "\"0x8D74757B5640969\"",
-    "x-ms-request-id": "215fd8dc-201e-0080-6f40-7993dc000000",
-    "x-ms-version": "2019-02-02",
-    "x-ms-client-request-id": "cfa22e47-e24c-4812-87ad-c3038d1f2496",
-=======
-    "date": "Tue, 24 Sep 2019 07:08:38 GMT",
-    "last-modified": "Tue, 24 Sep 2019 07:08:38 GMT",
-    "server": "Windows-Azure-Blob/1.0 Microsoft-HTTPAPI/2.0",
-    "etag": "\"0x8D740BE05F000AE\"",
-    "x-ms-request-id": "0a90394a-901e-0029-4da6-7248d4000000",
-    "x-ms-version": "2019-02-02",
-    "x-ms-client-request-id": "4337ca07-ac4c-43ec-b3b9-2efe71efb64e",
->>>>>>> 0c4f787b
-    "x-ms-request-server-encrypted": "true",
-    "content-length": "0"
-   }
-  },
-  {
-   "method": "GET",
-<<<<<<< HEAD
-   "url": "https://fakestorageaccount.blob.core.windows.net/container157003463293104508/blob157003463302208709",
-=======
-   "url": "https://fakestorageaccount.blob.core.windows.net/container156930918087706057/blob156930918101505441",
->>>>>>> 0c4f787b
-   "query": {},
-   "requestBody": null,
-   "status": 200,
-   "response": "\u0000\u0000\u0000\u0000\u0000\u0000\u0000\u0000\u0000\u0000\u0000\u0000\u0000\u0000\u0000\u0000\u0000\u0000\u0000\u0000\u0000\u0000\u0000\u0000\u0000\u0000\u0000\u0000\u0000\u0000\u0000\u0000\u0000\u0000\u0000\u0000\u0000\u0000\u0000\u0000\u0000\u0000\u0000\u0000\u0000\u0000\u0000\u0000\u0000\u0000\u0000\u0000\u0000\u0000\u0000\u0000\u0000\u0000\u0000\u0000\u0000\u0000\u0000\u0000\u0000\u0000\u0000\u0000\u0000\u0000\u0000\u0000\u0000\u0000\u0000\u0000\u0000\u0000\u0000\u0000\u0000\u0000\u0000\u0000\u0000\u0000\u0000\u0000\u0000\u0000\u0000\u0000\u0000\u0000\u0000\u0000\u0000\u0000\u0000\u0000\u0000\u0000\u0000\u0000\u0000\u0000\u0000\u0000\u0000\u0000\u0000\u0000\u0000\u0000\u0000\u0000\u0000\u0000\u0000\u0000\u0000\u0000\u0000\u0000\u0000\u0000\u0000\u0000\u0000\u0000\u0000\u0000\u0000\u0000\u0000\u0000\u0000\u0000\u0000\u0000\u0000\u0000\u0000\u0000\u0000\u0000\u0000\u0000\u0000\u0000\u0000\u0000\u0000\u0000\u0000\u0000\u0000\u0000\u0000\u0000\u0000\u0000\u0000\u0000\u0000\u0000\u0000\u0000\u0000\u0000\u0000\u0000\u0000\u0000\u0000\u0000\u0000\u0000\u0000\u0000\u0000\u0000\u0000\u0000\u0000\u0000\u0000\u0000\u0000\u0000\u0000\u0000\u0000\u0000\u0000\u0000\u0000\u0000\u0000\u0000\u0000\u0000\u0000\u0000\u0000\u0000\u0000\u0000\u0000\u0000\u0000\u0000\u0000\u0000\u0000\u0000\u0000\u0000\u0000\u0000\u0000\u0000\u0000\u0000\u0000\u0000\u0000\u0000\u0000\u0000\u0000\u0000\u0000\u0000\u0000\u0000\u0000\u0000\u0000\u0000\u0000\u0000\u0000\u0000\u0000\u0000\u0000\u0000\u0000\u0000\u0000\u0000\u0000\u0000\u0000\u0000\u0000\u0000\u0000\u0000\u0000\u0000\u0000\u0000\u0000\u0000\u0000\u0000\u0000\u0000\u0000\u0000\u0000\u0000\u0000\u0000\u0000\u0000\u0000\u0000\u0000\u0000\u0000\u0000\u0000\u0000\u0000\u0000\u0000\u0000\u0000\u0000\u0000\u0000\u0000\u0000\u0000\u0000\u0000\u0000\u0000\u0000\u0000\u0000\u0000\u0000\u0000\u0000\u0000\u0000\u0000\u0000\u0000\u0000\u0000\u0000\u0000\u0000\u0000\u0000\u0000\u0000\u0000\u0000\u0000\u0000\u0000\u0000\u0000\u0000\u0000\u0000\u0000\u0000\u0000\u0000\u0000\u0000\u0000\u0000\u0000\u0000\u0000\u0000\u0000\u0000\u0000\u0000\u0000\u0000\u0000\u0000\u0000\u0000\u0000\u0000\u0000\u0000\u0000\u0000\u0000\u0000\u0000\u0000\u0000\u0000\u0000\u0000\u0000\u0000\u0000\u0000\u0000\u0000\u0000\u0000\u0000\u0000\u0000\u0000\u0000\u0000\u0000\u0000\u0000\u0000\u0000\u0000\u0000\u0000\u0000\u0000\u0000\u0000\u0000\u0000\u0000\u0000\u0000\u0000\u0000\u0000\u0000\u0000\u0000\u0000\u0000\u0000\u0000\u0000\u0000\u0000\u0000\u0000\u0000\u0000\u0000\u0000\u0000\u0000\u0000\u0000\u0000\u0000\u0000\u0000\u0000\u0000\u0000\u0000\u0000\u0000\u0000\u0000\u0000\u0000\u0000\u0000\u0000\u0000\u0000\u0000\u0000\u0000\u0000\u0000\u0000\u0000\u0000\u0000\u0000\u0000\u0000\u0000\u0000\u0000\u0000\u0000\u0000\u0000\u0000\u0000\u0000\u0000\u0000\u0000\u0000\u0000\u0000\u0000\u0000\u0000\u0000\u0000\u0000\u0000\u0000\u0000\u0000\u0000\u0000\u0000\u0000\u0000\u0000\u0000\u0000\u0000\u0000\u0000\u0000\u0000\u0000\u0000\u0000\u0000\u0000\u0000\u0000\u0000\u0000\u0000\u0000\u0000\u0000\u0000\u0000\u0000\u0000\u0000\u0000\u0000",
-   "responseHeaders": {
-    "x-ms-blob-type": "PageBlob",
-<<<<<<< HEAD
-    "date": "Wed, 02 Oct 2019 16:43:52 GMT",
-=======
-    "date": "Tue, 24 Sep 2019 07:08:38 GMT",
->>>>>>> 0c4f787b
-    "content-encoding": "blobContentEncoding",
-    "x-ms-server-encrypted": "true",
-<<<<<<< HEAD
-    "x-ms-client-request-id": "a18df878-32a9-460a-b7d6-2cd50f4743d1",
-=======
-    "x-ms-client-request-id": "91292cfd-fe17-4428-8361-5534b096410c",
->>>>>>> 0c4f787b
-    "content-disposition": "blobContentDisposition",
-    "content-length": "512",
-    "x-ms-lease-state": "available",
-    "x-ms-lease-status": "unlocked",
-    "accept-ranges": "bytes",
-<<<<<<< HEAD
-    "x-ms-creation-time": "Wed, 02 Oct 2019 16:43:52 GMT",
-    "last-modified": "Wed, 02 Oct 2019 16:43:52 GMT",
-    "server": "Windows-Azure-Blob/1.0 Microsoft-HTTPAPI/2.0",
-    "x-ms-blob-sequence-number": "0",
-    "etag": "\"0x8D74757B5640969\"",
-    "content-language": "blobContentLanguage",
-    "x-ms-request-id": "215fd913-201e-0080-1c40-7993dc000000",
-=======
-    "x-ms-creation-time": "Tue, 24 Sep 2019 07:08:38 GMT",
-    "last-modified": "Tue, 24 Sep 2019 07:08:38 GMT",
-    "server": "Windows-Azure-Blob/1.0 Microsoft-HTTPAPI/2.0",
-    "x-ms-blob-sequence-number": "0",
-    "etag": "\"0x8D740BE05F000AE\"",
-    "content-language": "blobContentLanguage",
-    "x-ms-request-id": "0a9039b7-901e-0029-2ca6-7248d4000000",
->>>>>>> 0c4f787b
-    "cache-control": "blobCacheControl",
-    "x-ms-version": "2019-02-02",
-    "x-ms-meta-key1": "vala",
-    "content-type": "blobContentType",
-    "x-ms-meta-key2": "valb"
-   }
-  },
-  {
-   "method": "HEAD",
-<<<<<<< HEAD
-   "url": "https://fakestorageaccount.blob.core.windows.net/container157003463293104508/blob157003463302208709",
-=======
-   "url": "https://fakestorageaccount.blob.core.windows.net/container156930918087706057/blob156930918101505441",
->>>>>>> 0c4f787b
-   "query": {},
-   "requestBody": null,
-   "status": 200,
-   "response": "",
-   "responseHeaders": {
-    "x-ms-blob-type": "PageBlob",
-<<<<<<< HEAD
-    "date": "Wed, 02 Oct 2019 16:43:52 GMT",
-=======
-    "date": "Tue, 24 Sep 2019 07:08:38 GMT",
->>>>>>> 0c4f787b
-    "content-encoding": "blobContentEncoding",
-    "x-ms-server-encrypted": "true",
-<<<<<<< HEAD
-    "x-ms-access-tier": "Cool",
-    "x-ms-client-request-id": "d93dcee2-f3fa-49bb-aec1-f527a83813a2",
-=======
-    "x-ms-access-tier": "Hot",
-    "x-ms-client-request-id": "82bcf995-362f-4694-a48e-308025db9754",
->>>>>>> 0c4f787b
-    "content-disposition": "blobContentDisposition",
-    "content-length": "512",
-    "x-ms-lease-state": "available",
-    "x-ms-lease-status": "unlocked",
-    "accept-ranges": "bytes",
-<<<<<<< HEAD
-    "x-ms-creation-time": "Wed, 02 Oct 2019 16:43:52 GMT",
-    "last-modified": "Wed, 02 Oct 2019 16:43:52 GMT",
-    "server": "Windows-Azure-Blob/1.0 Microsoft-HTTPAPI/2.0",
-    "x-ms-blob-sequence-number": "0",
-    "etag": "\"0x8D74757B5640969\"",
-=======
-    "x-ms-creation-time": "Tue, 24 Sep 2019 07:08:38 GMT",
-    "last-modified": "Tue, 24 Sep 2019 07:08:38 GMT",
-    "server": "Windows-Azure-Blob/1.0 Microsoft-HTTPAPI/2.0",
-    "x-ms-blob-sequence-number": "0",
-    "etag": "\"0x8D740BE05F000AE\"",
->>>>>>> 0c4f787b
-    "content-language": "blobContentLanguage",
-    "x-ms-access-tier-inferred": "true",
-    "cache-control": "blobCacheControl",
-    "x-ms-version": "2019-02-02",
-    "x-ms-meta-key1": "vala",
-    "content-type": "blobContentType",
-<<<<<<< HEAD
-    "x-ms-request-id": "215fd94e-201e-0080-4d40-7993dc000000",
-=======
-    "x-ms-request-id": "0a903a2d-901e-0029-16a6-7248d4000000",
->>>>>>> 0c4f787b
-    "x-ms-meta-key2": "valb"
-   }
-  },
-  {
-   "method": "DELETE",
-<<<<<<< HEAD
-   "url": "https://fakestorageaccount.blob.core.windows.net/container157003463293104508",
-=======
-   "url": "https://fakestorageaccount.blob.core.windows.net/container156930918087706057",
->>>>>>> 0c4f787b
-   "query": {
-    "restype": "container"
-   },
-   "requestBody": null,
-   "status": 202,
-   "response": "",
-   "responseHeaders": {
-<<<<<<< HEAD
-    "date": "Wed, 02 Oct 2019 16:43:52 GMT",
-    "server": "Windows-Azure-Blob/1.0 Microsoft-HTTPAPI/2.0",
-    "x-ms-request-id": "215fd975-201e-0080-7240-7993dc000000",
-    "x-ms-version": "2019-02-02",
-    "x-ms-client-request-id": "daade1df-343d-4e54-9c29-71a43f8dcc0d",
-=======
-    "date": "Tue, 24 Sep 2019 07:08:38 GMT",
-    "server": "Windows-Azure-Blob/1.0 Microsoft-HTTPAPI/2.0",
-    "x-ms-request-id": "0a903a93-901e-0029-6fa6-7248d4000000",
-    "x-ms-version": "2019-02-02",
-    "x-ms-client-request-id": "2eafce25-c3fd-4174-8132-2edb8b88a334",
->>>>>>> 0c4f787b
-    "content-length": "0"
-   }
+  "recordings": [
+    {
+      "method": "PUT",
+      "url": "https://fakestorageaccount.blob.core.windows.net/container157003463293104508",
+      "query": {
+        "restype": "container"
+      },
+      "requestBody": null,
+      "status": 201,
+      "response": "",
+      "responseHeaders": {
+        "date": "Wed, 02 Oct 2019 16:43:52 GMT",
+        "last-modified": "Wed, 02 Oct 2019 16:43:52 GMT",
+        "server": "Windows-Azure-Blob/1.0 Microsoft-HTTPAPI/2.0",
+        "etag": "\"0x8D74757B559CA94\"",
+        "x-ms-request-id": "215fd8b1-201e-0080-4b40-7993dc000000",
+        "x-ms-version": "2019-02-02",
+        "x-ms-client-request-id": "f710fdac-635c-4c02-96c8-9f18fab7a3f7",
+        "content-length": "0"
+      }
+    },
+    {
+      "method": "PUT",
+      "url": "https://fakestorageaccount.blob.core.windows.net/container157003463293104508/blob157003463302208709",
+      "query": {},
+      "requestBody": null,
+      "status": 201,
+      "response": "",
+      "responseHeaders": {
+        "date": "Wed, 02 Oct 2019 16:43:52 GMT",
+        "last-modified": "Wed, 02 Oct 2019 16:43:52 GMT",
+        "server": "Windows-Azure-Blob/1.0 Microsoft-HTTPAPI/2.0",
+        "etag": "\"0x8D74757B5640969\"",
+        "x-ms-request-id": "215fd8dc-201e-0080-6f40-7993dc000000",
+        "x-ms-version": "2019-02-02",
+        "x-ms-client-request-id": "cfa22e47-e24c-4812-87ad-c3038d1f2496",
+        "x-ms-request-server-encrypted": "true",
+        "content-length": "0"
+      }
+    },
+    {
+      "method": "GET",
+      "url": "https://fakestorageaccount.blob.core.windows.net/container157003463293104508/blob157003463302208709",
+      "query": {},
+      "requestBody": null,
+      "status": 200,
+      "response": "\u0000\u0000\u0000\u0000\u0000\u0000\u0000\u0000\u0000\u0000\u0000\u0000\u0000\u0000\u0000\u0000\u0000\u0000\u0000\u0000\u0000\u0000\u0000\u0000\u0000\u0000\u0000\u0000\u0000\u0000\u0000\u0000\u0000\u0000\u0000\u0000\u0000\u0000\u0000\u0000\u0000\u0000\u0000\u0000\u0000\u0000\u0000\u0000\u0000\u0000\u0000\u0000\u0000\u0000\u0000\u0000\u0000\u0000\u0000\u0000\u0000\u0000\u0000\u0000\u0000\u0000\u0000\u0000\u0000\u0000\u0000\u0000\u0000\u0000\u0000\u0000\u0000\u0000\u0000\u0000\u0000\u0000\u0000\u0000\u0000\u0000\u0000\u0000\u0000\u0000\u0000\u0000\u0000\u0000\u0000\u0000\u0000\u0000\u0000\u0000\u0000\u0000\u0000\u0000\u0000\u0000\u0000\u0000\u0000\u0000\u0000\u0000\u0000\u0000\u0000\u0000\u0000\u0000\u0000\u0000\u0000\u0000\u0000\u0000\u0000\u0000\u0000\u0000\u0000\u0000\u0000\u0000\u0000\u0000\u0000\u0000\u0000\u0000\u0000\u0000\u0000\u0000\u0000\u0000\u0000\u0000\u0000\u0000\u0000\u0000\u0000\u0000\u0000\u0000\u0000\u0000\u0000\u0000\u0000\u0000\u0000\u0000\u0000\u0000\u0000\u0000\u0000\u0000\u0000\u0000\u0000\u0000\u0000\u0000\u0000\u0000\u0000\u0000\u0000\u0000\u0000\u0000\u0000\u0000\u0000\u0000\u0000\u0000\u0000\u0000\u0000\u0000\u0000\u0000\u0000\u0000\u0000\u0000\u0000\u0000\u0000\u0000\u0000\u0000\u0000\u0000\u0000\u0000\u0000\u0000\u0000\u0000\u0000\u0000\u0000\u0000\u0000\u0000\u0000\u0000\u0000\u0000\u0000\u0000\u0000\u0000\u0000\u0000\u0000\u0000\u0000\u0000\u0000\u0000\u0000\u0000\u0000\u0000\u0000\u0000\u0000\u0000\u0000\u0000\u0000\u0000\u0000\u0000\u0000\u0000\u0000\u0000\u0000\u0000\u0000\u0000\u0000\u0000\u0000\u0000\u0000\u0000\u0000\u0000\u0000\u0000\u0000\u0000\u0000\u0000\u0000\u0000\u0000\u0000\u0000\u0000\u0000\u0000\u0000\u0000\u0000\u0000\u0000\u0000\u0000\u0000\u0000\u0000\u0000\u0000\u0000\u0000\u0000\u0000\u0000\u0000\u0000\u0000\u0000\u0000\u0000\u0000\u0000\u0000\u0000\u0000\u0000\u0000\u0000\u0000\u0000\u0000\u0000\u0000\u0000\u0000\u0000\u0000\u0000\u0000\u0000\u0000\u0000\u0000\u0000\u0000\u0000\u0000\u0000\u0000\u0000\u0000\u0000\u0000\u0000\u0000\u0000\u0000\u0000\u0000\u0000\u0000\u0000\u0000\u0000\u0000\u0000\u0000\u0000\u0000\u0000\u0000\u0000\u0000\u0000\u0000\u0000\u0000\u0000\u0000\u0000\u0000\u0000\u0000\u0000\u0000\u0000\u0000\u0000\u0000\u0000\u0000\u0000\u0000\u0000\u0000\u0000\u0000\u0000\u0000\u0000\u0000\u0000\u0000\u0000\u0000\u0000\u0000\u0000\u0000\u0000\u0000\u0000\u0000\u0000\u0000\u0000\u0000\u0000\u0000\u0000\u0000\u0000\u0000\u0000\u0000\u0000\u0000\u0000\u0000\u0000\u0000\u0000\u0000\u0000\u0000\u0000\u0000\u0000\u0000\u0000\u0000\u0000\u0000\u0000\u0000\u0000\u0000\u0000\u0000\u0000\u0000\u0000\u0000\u0000\u0000\u0000\u0000\u0000\u0000\u0000\u0000\u0000\u0000\u0000\u0000\u0000\u0000\u0000\u0000\u0000\u0000\u0000\u0000\u0000\u0000\u0000\u0000\u0000\u0000\u0000\u0000\u0000\u0000\u0000\u0000\u0000\u0000\u0000\u0000\u0000\u0000\u0000\u0000\u0000\u0000\u0000\u0000\u0000\u0000\u0000\u0000\u0000\u0000\u0000\u0000\u0000\u0000\u0000\u0000\u0000\u0000\u0000\u0000\u0000\u0000\u0000\u0000\u0000\u0000\u0000\u0000\u0000\u0000\u0000\u0000\u0000\u0000\u0000\u0000\u0000\u0000",
+      "responseHeaders": {
+        "x-ms-blob-type": "PageBlob",
+        "date": "Wed, 02 Oct 2019 16:43:52 GMT",
+        "content-encoding": "blobContentEncoding",
+        "x-ms-server-encrypted": "true",
+        "x-ms-client-request-id": "a18df878-32a9-460a-b7d6-2cd50f4743d1",
+        "content-disposition": "blobContentDisposition",
+        "content-length": "512",
+        "x-ms-lease-state": "available",
+        "x-ms-lease-status": "unlocked",
+        "accept-ranges": "bytes",
+        "x-ms-creation-time": "Wed, 02 Oct 2019 16:43:52 GMT",
+        "last-modified": "Wed, 02 Oct 2019 16:43:52 GMT",
+        "server": "Windows-Azure-Blob/1.0 Microsoft-HTTPAPI/2.0",
+        "x-ms-blob-sequence-number": "0",
+        "etag": "\"0x8D74757B5640969\"",
+        "content-language": "blobContentLanguage",
+        "x-ms-request-id": "215fd913-201e-0080-1c40-7993dc000000",
+        "cache-control": "blobCacheControl",
+        "x-ms-version": "2019-02-02",
+        "x-ms-meta-key1": "vala",
+        "content-type": "blobContentType",
+        "x-ms-meta-key2": "valb"
+      }
+    },
+    {
+      "method": "HEAD",
+      "url": "https://fakestorageaccount.blob.core.windows.net/container157003463293104508/blob157003463302208709",
+      "query": {},
+      "requestBody": null,
+      "status": 200,
+      "response": "",
+      "responseHeaders": {
+        "x-ms-blob-type": "PageBlob",
+        "date": "Wed, 02 Oct 2019 16:43:52 GMT",
+        "content-encoding": "blobContentEncoding",
+        "x-ms-server-encrypted": "true",
+        "x-ms-access-tier": "Cool",
+        "x-ms-client-request-id": "d93dcee2-f3fa-49bb-aec1-f527a83813a2",
+        "content-disposition": "blobContentDisposition",
+        "content-length": "512",
+        "x-ms-lease-state": "available",
+        "x-ms-lease-status": "unlocked",
+        "accept-ranges": "bytes",
+        "x-ms-creation-time": "Wed, 02 Oct 2019 16:43:52 GMT",
+        "last-modified": "Wed, 02 Oct 2019 16:43:52 GMT",
+        "server": "Windows-Azure-Blob/1.0 Microsoft-HTTPAPI/2.0",
+        "x-ms-blob-sequence-number": "0",
+        "etag": "\"0x8D74757B5640969\"",
+        "content-language": "blobContentLanguage",
+        "x-ms-access-tier-inferred": "true",
+        "cache-control": "blobCacheControl",
+        "x-ms-version": "2019-02-02",
+        "x-ms-meta-key1": "vala",
+        "content-type": "blobContentType",
+        "x-ms-request-id": "215fd94e-201e-0080-4d40-7993dc000000",
+        "x-ms-meta-key2": "valb"
+      }
+    },
+    {
+      "method": "DELETE",
+      "url": "https://fakestorageaccount.blob.core.windows.net/container157003463293104508",
+      "query": {
+        "restype": "container"
+      },
+      "requestBody": null,
+      "status": 202,
+      "response": "",
+      "responseHeaders": {
+        "date": "Wed, 02 Oct 2019 16:43:52 GMT",
+        "server": "Windows-Azure-Blob/1.0 Microsoft-HTTPAPI/2.0",
+        "x-ms-request-id": "215fd975-201e-0080-7240-7993dc000000",
+        "x-ms-version": "2019-02-02",
+        "x-ms-client-request-id": "daade1df-343d-4e54-9c29-71a43f8dcc0d",
+        "content-length": "0"
+      }
+    }
+  ],
+  "uniqueTestInfo": {
+    "container": "container157003463293104508",
+    "blob": "blob157003463302208709"
   }
- ],
- "uniqueTestInfo": {
-<<<<<<< HEAD
-  "container": "container157003463293104508",
-  "blob": "blob157003463302208709"
-=======
-  "container": "container156930918087706057",
-  "blob": "blob156930918101505441"
->>>>>>> 0c4f787b
- }
 }