{
 "recordings": [
  {
   "method": "PUT",
<<<<<<< HEAD
   "url": "https://fakestorageaccount.blob.core.windows.net/container157003457695306096",
=======
   "url": "https://fakestorageaccount.blob.core.windows.net/container156930908530006877",
>>>>>>> 0c4f787b
   "query": {
    "restype": "container"
   },
   "requestBody": null,
   "status": 201,
   "response": "",
   "responseHeaders": {
<<<<<<< HEAD
    "date": "Wed, 02 Oct 2019 16:42:56 GMT",
    "last-modified": "Wed, 02 Oct 2019 16:42:56 GMT",
    "server": "Windows-Azure-Blob/1.0 Microsoft-HTTPAPI/2.0",
    "etag": "\"0x8D7475793FF15FC\"",
    "x-ms-request-id": "215f6294-201e-0080-3940-7993dc000000",
    "x-ms-version": "2019-02-02",
    "x-ms-client-request-id": "c4ef4e40-0af7-4d3c-91ad-70afad788929",
=======
    "date": "Tue, 24 Sep 2019 07:07:02 GMT",
    "last-modified": "Tue, 24 Sep 2019 07:07:02 GMT",
    "server": "Windows-Azure-Blob/1.0 Microsoft-HTTPAPI/2.0",
    "etag": "\"0x8D740BDCCE12546\"",
    "x-ms-request-id": "0a8efc3b-901e-0029-52a6-7248d4000000",
    "x-ms-version": "2019-02-02",
    "x-ms-client-request-id": "09ca24fd-558d-4f1f-b05a-1fe5382a4a71",
>>>>>>> 0c4f787b
    "content-length": "0"
   }
  },
  {
   "method": "PUT",
<<<<<<< HEAD
   "url": "https://fakestorageaccount.blob.core.windows.net/container157003457695306096/blockblob%2F0157003457705308272",
=======
   "url": "https://fakestorageaccount.blob.core.windows.net/container156930908530006877/blockblob%2F0156930908543709769",
>>>>>>> 0c4f787b
   "query": {},
   "requestBody": "",
   "status": 201,
   "response": "",
   "responseHeaders": {
    "x-ms-content-crc64": "AAAAAAAAAAA=",
<<<<<<< HEAD
    "date": "Wed, 02 Oct 2019 16:42:56 GMT",
    "last-modified": "Wed, 02 Oct 2019 16:42:56 GMT",
    "server": "Windows-Azure-Blob/1.0 Microsoft-HTTPAPI/2.0",
    "content-md5": "1B2M2Y8AsgTpgAmY7PhCfg==",
    "etag": "\"0x8D747579409642D\"",
    "x-ms-request-id": "215f62ec-201e-0080-0340-7993dc000000",
    "x-ms-version": "2019-02-02",
    "x-ms-client-request-id": "a0912db3-6dc5-4d9e-b2f7-f05d2e2e119d",
=======
    "date": "Tue, 24 Sep 2019 07:07:02 GMT",
    "last-modified": "Tue, 24 Sep 2019 07:07:02 GMT",
    "server": "Windows-Azure-Blob/1.0 Microsoft-HTTPAPI/2.0",
    "content-md5": "1B2M2Y8AsgTpgAmY7PhCfg==",
    "etag": "\"0x8D740BDCCF674AB\"",
    "x-ms-request-id": "0a8efcd5-901e-0029-5ba6-7248d4000000",
    "x-ms-version": "2019-02-02",
    "x-ms-client-request-id": "5825f3d8-1296-4737-a66f-4a007ce9289c",
>>>>>>> 0c4f787b
    "x-ms-request-server-encrypted": "true",
    "content-length": "0"
   }
  },
  {
   "method": "PUT",
<<<<<<< HEAD
   "url": "https://fakestorageaccount.blob.core.windows.net/container157003457695306096/blockblob%2F1157003457712100768",
=======
   "url": "https://fakestorageaccount.blob.core.windows.net/container156930908530006877/blockblob%2F1156930908557608927",
>>>>>>> 0c4f787b
   "query": {},
   "requestBody": "",
   "status": 201,
   "response": "",
   "responseHeaders": {
    "x-ms-content-crc64": "AAAAAAAAAAA=",
<<<<<<< HEAD
    "date": "Wed, 02 Oct 2019 16:42:56 GMT",
    "last-modified": "Wed, 02 Oct 2019 16:42:56 GMT",
    "server": "Windows-Azure-Blob/1.0 Microsoft-HTTPAPI/2.0",
    "content-md5": "1B2M2Y8AsgTpgAmY7PhCfg==",
    "etag": "\"0x8D747579413C6E9\"",
    "x-ms-request-id": "215f6334-201e-0080-4340-7993dc000000",
    "x-ms-version": "2019-02-02",
    "x-ms-client-request-id": "16ca661d-6517-45b7-8a31-a23628ebce32",
=======
    "date": "Tue, 24 Sep 2019 07:07:02 GMT",
    "last-modified": "Tue, 24 Sep 2019 07:07:02 GMT",
    "server": "Windows-Azure-Blob/1.0 Microsoft-HTTPAPI/2.0",
    "content-md5": "1B2M2Y8AsgTpgAmY7PhCfg==",
    "etag": "\"0x8D740BDCD0C2375\"",
    "x-ms-request-id": "0a8efd74-901e-0029-64a6-7248d4000000",
    "x-ms-version": "2019-02-02",
    "x-ms-client-request-id": "ece3a8b6-b60c-48cd-8026-3d6ac11aad99",
>>>>>>> 0c4f787b
    "x-ms-request-server-encrypted": "true",
    "content-length": "0"
   }
  },
  {
   "method": "GET",
<<<<<<< HEAD
   "url": "https://fakestorageaccount.blob.core.windows.net/container157003457695306096",
=======
   "url": "https://fakestorageaccount.blob.core.windows.net/container156930908530006877",
>>>>>>> 0c4f787b
   "query": {
    "comp": "list",
    "include": "copy,deleted,metadata,snapshots,uncommittedblobs",
    "prefix": "blockblob",
    "restype": "container"
   },
   "requestBody": null,
   "status": 200,
<<<<<<< HEAD
   "response": "<?xml version=\"1.0\" encoding=\"utf-8\"?><EnumerationResults ServiceEndpoint=\"https://fakestorageaccount.blob.core.windows.net/\" ContainerName=\"container157003457695306096\"><Prefix>blockblob</Prefix><Blobs><Blob><Name>blockblob/0157003457705308272</Name><Properties><Creation-Time>Wed, 02 Oct 2019 16:42:56 GMT</Creation-Time><Last-Modified>Wed, 02 Oct 2019 16:42:56 GMT</Last-Modified><Etag>0x8D747579409642D</Etag><Content-Length>0</Content-Length><Content-Type>application/octet-stream</Content-Type><Content-Encoding /><Content-Language /><Content-CRC64>AAAAAAAAAAA=</Content-CRC64><Content-MD5>1B2M2Y8AsgTpgAmY7PhCfg==</Content-MD5><Cache-Control /><Content-Disposition /><BlobType>BlockBlob</BlobType><AccessTier>Cool</AccessTier><AccessTierInferred>true</AccessTierInferred><LeaseStatus>unlocked</LeaseStatus><LeaseState>available</LeaseState><ServerEncrypted>true</ServerEncrypted><TagCount>0</TagCount></Properties><Metadata><keya>a</keya><keyb>c</keyb></Metadata></Blob><Blob><Name>blockblob/1157003457712100768</Name><Properties><Creation-Time>Wed, 02 Oct 2019 16:42:56 GMT</Creation-Time><Last-Modified>Wed, 02 Oct 2019 16:42:56 GMT</Last-Modified><Etag>0x8D747579413C6E9</Etag><Content-Length>0</Content-Length><Content-Type>application/octet-stream</Content-Type><Content-Encoding /><Content-Language /><Content-CRC64>AAAAAAAAAAA=</Content-CRC64><Content-MD5>1B2M2Y8AsgTpgAmY7PhCfg==</Content-MD5><Cache-Control /><Content-Disposition /><BlobType>BlockBlob</BlobType><AccessTier>Cool</AccessTier><AccessTierInferred>true</AccessTierInferred><LeaseStatus>unlocked</LeaseStatus><LeaseState>available</LeaseState><ServerEncrypted>true</ServerEncrypted><TagCount>0</TagCount></Properties><Metadata><keya>a</keya><keyb>c</keyb></Metadata></Blob></Blobs><NextMarker /></EnumerationResults>",
   "responseHeaders": {
    "date": "Wed, 02 Oct 2019 16:42:56 GMT",
    "server": "Windows-Azure-Blob/1.0 Microsoft-HTTPAPI/2.0",
    "transfer-encoding": "chunked",
    "content-type": "application/xml",
    "x-ms-request-id": "215f639c-201e-0080-1940-7993dc000000",
    "x-ms-version": "2019-02-02",
    "x-ms-client-request-id": "7cb9a9f7-4ad9-484e-b58f-0d7e0025c96b"
=======
   "response": "<?xml version=\"1.0\" encoding=\"utf-8\"?><EnumerationResults ServiceEndpoint=\"https://fakestorageaccount.blob.core.windows.net/\" ContainerName=\"container156930908530006877\"><Prefix>blockblob</Prefix><Blobs><Blob><Name>blockblob/0156930908543709769</Name><Properties><Creation-Time>Tue, 24 Sep 2019 07:07:02 GMT</Creation-Time><Last-Modified>Tue, 24 Sep 2019 07:07:02 GMT</Last-Modified><Etag>0x8D740BDCCF674AB</Etag><Content-Length>0</Content-Length><Content-Type>application/octet-stream</Content-Type><Content-Encoding /><Content-Language /><Content-CRC64 /><Content-MD5>1B2M2Y8AsgTpgAmY7PhCfg==</Content-MD5><Cache-Control /><Content-Disposition /><BlobType>BlockBlob</BlobType><AccessTier>Hot</AccessTier><AccessTierInferred>true</AccessTierInferred><LeaseStatus>unlocked</LeaseStatus><LeaseState>available</LeaseState><ServerEncrypted>true</ServerEncrypted></Properties><Metadata><keya>a</keya><keyb>c</keyb></Metadata></Blob><Blob><Name>blockblob/1156930908557608927</Name><Properties><Creation-Time>Tue, 24 Sep 2019 07:07:02 GMT</Creation-Time><Last-Modified>Tue, 24 Sep 2019 07:07:02 GMT</Last-Modified><Etag>0x8D740BDCD0C2375</Etag><Content-Length>0</Content-Length><Content-Type>application/octet-stream</Content-Type><Content-Encoding /><Content-Language /><Content-CRC64 /><Content-MD5>1B2M2Y8AsgTpgAmY7PhCfg==</Content-MD5><Cache-Control /><Content-Disposition /><BlobType>BlockBlob</BlobType><AccessTier>Hot</AccessTier><AccessTierInferred>true</AccessTierInferred><LeaseStatus>unlocked</LeaseStatus><LeaseState>available</LeaseState><ServerEncrypted>true</ServerEncrypted></Properties><Metadata><keya>a</keya><keyb>c</keyb></Metadata></Blob></Blobs><NextMarker /></EnumerationResults>",
   "responseHeaders": {
    "date": "Tue, 24 Sep 2019 07:07:02 GMT",
    "server": "Windows-Azure-Blob/1.0 Microsoft-HTTPAPI/2.0",
    "transfer-encoding": "chunked",
    "content-type": "application/xml",
    "x-ms-request-id": "0a8efdff-901e-0029-63a6-7248d4000000",
    "x-ms-version": "2019-02-02",
    "x-ms-client-request-id": "f3807b66-81dd-49bd-a446-b47a49aa2cba"
>>>>>>> 0c4f787b
   }
  },
  {
   "method": "DELETE",
<<<<<<< HEAD
   "url": "https://fakestorageaccount.blob.core.windows.net/container157003457695306096/blockblob%2F0157003457705308272",
=======
   "url": "https://fakestorageaccount.blob.core.windows.net/container156930908530006877/blockblob%2F0156930908543709769",
>>>>>>> 0c4f787b
   "query": {},
   "requestBody": null,
   "status": 202,
   "response": "",
   "responseHeaders": {
<<<<<<< HEAD
    "date": "Wed, 02 Oct 2019 16:42:56 GMT",
    "server": "Windows-Azure-Blob/1.0 Microsoft-HTTPAPI/2.0",
    "x-ms-delete-type-permanent": "false",
    "x-ms-request-id": "215f63d4-201e-0080-4a40-7993dc000000",
    "x-ms-version": "2019-02-02",
    "x-ms-client-request-id": "261b9f60-8aee-4393-a0a1-3d1a4b6b7bdc",
=======
    "date": "Tue, 24 Sep 2019 07:07:03 GMT",
    "server": "Windows-Azure-Blob/1.0 Microsoft-HTTPAPI/2.0",
    "x-ms-delete-type-permanent": "false",
    "x-ms-request-id": "0a8efe89-901e-0029-62a6-7248d4000000",
    "x-ms-version": "2019-02-02",
    "x-ms-client-request-id": "d6b80029-3a0a-4af7-9eca-658aba76a852",
>>>>>>> 0c4f787b
    "content-length": "0"
   }
  },
  {
   "method": "DELETE",
<<<<<<< HEAD
   "url": "https://fakestorageaccount.blob.core.windows.net/container157003457695306096/blockblob%2F1157003457712100768",
=======
   "url": "https://fakestorageaccount.blob.core.windows.net/container156930908530006877/blockblob%2F1156930908557608927",
>>>>>>> 0c4f787b
   "query": {},
   "requestBody": null,
   "status": 202,
   "response": "",
   "responseHeaders": {
<<<<<<< HEAD
    "date": "Wed, 02 Oct 2019 16:42:56 GMT",
    "server": "Windows-Azure-Blob/1.0 Microsoft-HTTPAPI/2.0",
    "x-ms-delete-type-permanent": "false",
    "x-ms-request-id": "215f6410-201e-0080-7b40-7993dc000000",
    "x-ms-version": "2019-02-02",
    "x-ms-client-request-id": "3c628ad4-2612-4083-9cef-07c1af31768f",
=======
    "date": "Tue, 24 Sep 2019 07:07:03 GMT",
    "server": "Windows-Azure-Blob/1.0 Microsoft-HTTPAPI/2.0",
    "x-ms-delete-type-permanent": "false",
    "x-ms-request-id": "0a8eff2b-901e-0029-76a6-7248d4000000",
    "x-ms-version": "2019-02-02",
    "x-ms-client-request-id": "9eff7715-e00e-4c7f-a4f6-beaa318956d1",
>>>>>>> 0c4f787b
    "content-length": "0"
   }
  },
  {
   "method": "DELETE",
<<<<<<< HEAD
   "url": "https://fakestorageaccount.blob.core.windows.net/container157003457695306096",
=======
   "url": "https://fakestorageaccount.blob.core.windows.net/container156930908530006877",
>>>>>>> 0c4f787b
   "query": {
    "restype": "container"
   },
   "requestBody": null,
   "status": 202,
   "response": "",
   "responseHeaders": {
<<<<<<< HEAD
    "date": "Wed, 02 Oct 2019 16:42:57 GMT",
    "server": "Windows-Azure-Blob/1.0 Microsoft-HTTPAPI/2.0",
    "x-ms-request-id": "215f6463-201e-0080-4840-7993dc000000",
    "x-ms-version": "2019-02-02",
    "x-ms-client-request-id": "9dc5c7cd-f17a-472f-8783-a2ed6543d337",
=======
    "date": "Tue, 24 Sep 2019 07:07:03 GMT",
    "server": "Windows-Azure-Blob/1.0 Microsoft-HTTPAPI/2.0",
    "x-ms-request-id": "0a8effa3-901e-0029-64a6-7248d4000000",
    "x-ms-version": "2019-02-02",
    "x-ms-client-request-id": "e44c5b5e-c806-49c9-9cfc-5a98ea8590f1",
>>>>>>> 0c4f787b
    "content-length": "0"
   }
  }
 ],
 "uniqueTestInfo": {
<<<<<<< HEAD
  "container": "container157003457695306096",
  "blockblob/0": "blockblob/0157003457705308272",
  "blockblob/1": "blockblob/1157003457712100768"
=======
  "container": "container156930908530006877",
  "blockblob/0": "blockblob/0156930908543709769",
  "blockblob/1": "blockblob/1156930908557608927"
>>>>>>> 0c4f787b
 }
}<|MERGE_RESOLUTION|>--- conflicted
+++ resolved
@@ -1,249 +1,145 @@
 {
- "recordings": [
-  {
-   "method": "PUT",
-<<<<<<< HEAD
-   "url": "https://fakestorageaccount.blob.core.windows.net/container157003457695306096",
-=======
-   "url": "https://fakestorageaccount.blob.core.windows.net/container156930908530006877",
->>>>>>> 0c4f787b
-   "query": {
-    "restype": "container"
-   },
-   "requestBody": null,
-   "status": 201,
-   "response": "",
-   "responseHeaders": {
-<<<<<<< HEAD
-    "date": "Wed, 02 Oct 2019 16:42:56 GMT",
-    "last-modified": "Wed, 02 Oct 2019 16:42:56 GMT",
-    "server": "Windows-Azure-Blob/1.0 Microsoft-HTTPAPI/2.0",
-    "etag": "\"0x8D7475793FF15FC\"",
-    "x-ms-request-id": "215f6294-201e-0080-3940-7993dc000000",
-    "x-ms-version": "2019-02-02",
-    "x-ms-client-request-id": "c4ef4e40-0af7-4d3c-91ad-70afad788929",
-=======
-    "date": "Tue, 24 Sep 2019 07:07:02 GMT",
-    "last-modified": "Tue, 24 Sep 2019 07:07:02 GMT",
-    "server": "Windows-Azure-Blob/1.0 Microsoft-HTTPAPI/2.0",
-    "etag": "\"0x8D740BDCCE12546\"",
-    "x-ms-request-id": "0a8efc3b-901e-0029-52a6-7248d4000000",
-    "x-ms-version": "2019-02-02",
-    "x-ms-client-request-id": "09ca24fd-558d-4f1f-b05a-1fe5382a4a71",
->>>>>>> 0c4f787b
-    "content-length": "0"
-   }
-  },
-  {
-   "method": "PUT",
-<<<<<<< HEAD
-   "url": "https://fakestorageaccount.blob.core.windows.net/container157003457695306096/blockblob%2F0157003457705308272",
-=======
-   "url": "https://fakestorageaccount.blob.core.windows.net/container156930908530006877/blockblob%2F0156930908543709769",
->>>>>>> 0c4f787b
-   "query": {},
-   "requestBody": "",
-   "status": 201,
-   "response": "",
-   "responseHeaders": {
-    "x-ms-content-crc64": "AAAAAAAAAAA=",
-<<<<<<< HEAD
-    "date": "Wed, 02 Oct 2019 16:42:56 GMT",
-    "last-modified": "Wed, 02 Oct 2019 16:42:56 GMT",
-    "server": "Windows-Azure-Blob/1.0 Microsoft-HTTPAPI/2.0",
-    "content-md5": "1B2M2Y8AsgTpgAmY7PhCfg==",
-    "etag": "\"0x8D747579409642D\"",
-    "x-ms-request-id": "215f62ec-201e-0080-0340-7993dc000000",
-    "x-ms-version": "2019-02-02",
-    "x-ms-client-request-id": "a0912db3-6dc5-4d9e-b2f7-f05d2e2e119d",
-=======
-    "date": "Tue, 24 Sep 2019 07:07:02 GMT",
-    "last-modified": "Tue, 24 Sep 2019 07:07:02 GMT",
-    "server": "Windows-Azure-Blob/1.0 Microsoft-HTTPAPI/2.0",
-    "content-md5": "1B2M2Y8AsgTpgAmY7PhCfg==",
-    "etag": "\"0x8D740BDCCF674AB\"",
-    "x-ms-request-id": "0a8efcd5-901e-0029-5ba6-7248d4000000",
-    "x-ms-version": "2019-02-02",
-    "x-ms-client-request-id": "5825f3d8-1296-4737-a66f-4a007ce9289c",
->>>>>>> 0c4f787b
-    "x-ms-request-server-encrypted": "true",
-    "content-length": "0"
-   }
-  },
-  {
-   "method": "PUT",
-<<<<<<< HEAD
-   "url": "https://fakestorageaccount.blob.core.windows.net/container157003457695306096/blockblob%2F1157003457712100768",
-=======
-   "url": "https://fakestorageaccount.blob.core.windows.net/container156930908530006877/blockblob%2F1156930908557608927",
->>>>>>> 0c4f787b
-   "query": {},
-   "requestBody": "",
-   "status": 201,
-   "response": "",
-   "responseHeaders": {
-    "x-ms-content-crc64": "AAAAAAAAAAA=",
-<<<<<<< HEAD
-    "date": "Wed, 02 Oct 2019 16:42:56 GMT",
-    "last-modified": "Wed, 02 Oct 2019 16:42:56 GMT",
-    "server": "Windows-Azure-Blob/1.0 Microsoft-HTTPAPI/2.0",
-    "content-md5": "1B2M2Y8AsgTpgAmY7PhCfg==",
-    "etag": "\"0x8D747579413C6E9\"",
-    "x-ms-request-id": "215f6334-201e-0080-4340-7993dc000000",
-    "x-ms-version": "2019-02-02",
-    "x-ms-client-request-id": "16ca661d-6517-45b7-8a31-a23628ebce32",
-=======
-    "date": "Tue, 24 Sep 2019 07:07:02 GMT",
-    "last-modified": "Tue, 24 Sep 2019 07:07:02 GMT",
-    "server": "Windows-Azure-Blob/1.0 Microsoft-HTTPAPI/2.0",
-    "content-md5": "1B2M2Y8AsgTpgAmY7PhCfg==",
-    "etag": "\"0x8D740BDCD0C2375\"",
-    "x-ms-request-id": "0a8efd74-901e-0029-64a6-7248d4000000",
-    "x-ms-version": "2019-02-02",
-    "x-ms-client-request-id": "ece3a8b6-b60c-48cd-8026-3d6ac11aad99",
->>>>>>> 0c4f787b
-    "x-ms-request-server-encrypted": "true",
-    "content-length": "0"
-   }
-  },
-  {
-   "method": "GET",
-<<<<<<< HEAD
-   "url": "https://fakestorageaccount.blob.core.windows.net/container157003457695306096",
-=======
-   "url": "https://fakestorageaccount.blob.core.windows.net/container156930908530006877",
->>>>>>> 0c4f787b
-   "query": {
-    "comp": "list",
-    "include": "copy,deleted,metadata,snapshots,uncommittedblobs",
-    "prefix": "blockblob",
-    "restype": "container"
-   },
-   "requestBody": null,
-   "status": 200,
-<<<<<<< HEAD
-   "response": "<?xml version=\"1.0\" encoding=\"utf-8\"?><EnumerationResults ServiceEndpoint=\"https://fakestorageaccount.blob.core.windows.net/\" ContainerName=\"container157003457695306096\"><Prefix>blockblob</Prefix><Blobs><Blob><Name>blockblob/0157003457705308272</Name><Properties><Creation-Time>Wed, 02 Oct 2019 16:42:56 GMT</Creation-Time><Last-Modified>Wed, 02 Oct 2019 16:42:56 GMT</Last-Modified><Etag>0x8D747579409642D</Etag><Content-Length>0</Content-Length><Content-Type>application/octet-stream</Content-Type><Content-Encoding /><Content-Language /><Content-CRC64>AAAAAAAAAAA=</Content-CRC64><Content-MD5>1B2M2Y8AsgTpgAmY7PhCfg==</Content-MD5><Cache-Control /><Content-Disposition /><BlobType>BlockBlob</BlobType><AccessTier>Cool</AccessTier><AccessTierInferred>true</AccessTierInferred><LeaseStatus>unlocked</LeaseStatus><LeaseState>available</LeaseState><ServerEncrypted>true</ServerEncrypted><TagCount>0</TagCount></Properties><Metadata><keya>a</keya><keyb>c</keyb></Metadata></Blob><Blob><Name>blockblob/1157003457712100768</Name><Properties><Creation-Time>Wed, 02 Oct 2019 16:42:56 GMT</Creation-Time><Last-Modified>Wed, 02 Oct 2019 16:42:56 GMT</Last-Modified><Etag>0x8D747579413C6E9</Etag><Content-Length>0</Content-Length><Content-Type>application/octet-stream</Content-Type><Content-Encoding /><Content-Language /><Content-CRC64>AAAAAAAAAAA=</Content-CRC64><Content-MD5>1B2M2Y8AsgTpgAmY7PhCfg==</Content-MD5><Cache-Control /><Content-Disposition /><BlobType>BlockBlob</BlobType><AccessTier>Cool</AccessTier><AccessTierInferred>true</AccessTierInferred><LeaseStatus>unlocked</LeaseStatus><LeaseState>available</LeaseState><ServerEncrypted>true</ServerEncrypted><TagCount>0</TagCount></Properties><Metadata><keya>a</keya><keyb>c</keyb></Metadata></Blob></Blobs><NextMarker /></EnumerationResults>",
-   "responseHeaders": {
-    "date": "Wed, 02 Oct 2019 16:42:56 GMT",
-    "server": "Windows-Azure-Blob/1.0 Microsoft-HTTPAPI/2.0",
-    "transfer-encoding": "chunked",
-    "content-type": "application/xml",
-    "x-ms-request-id": "215f639c-201e-0080-1940-7993dc000000",
-    "x-ms-version": "2019-02-02",
-    "x-ms-client-request-id": "7cb9a9f7-4ad9-484e-b58f-0d7e0025c96b"
-=======
-   "response": "<?xml version=\"1.0\" encoding=\"utf-8\"?><EnumerationResults ServiceEndpoint=\"https://fakestorageaccount.blob.core.windows.net/\" ContainerName=\"container156930908530006877\"><Prefix>blockblob</Prefix><Blobs><Blob><Name>blockblob/0156930908543709769</Name><Properties><Creation-Time>Tue, 24 Sep 2019 07:07:02 GMT</Creation-Time><Last-Modified>Tue, 24 Sep 2019 07:07:02 GMT</Last-Modified><Etag>0x8D740BDCCF674AB</Etag><Content-Length>0</Content-Length><Content-Type>application/octet-stream</Content-Type><Content-Encoding /><Content-Language /><Content-CRC64 /><Content-MD5>1B2M2Y8AsgTpgAmY7PhCfg==</Content-MD5><Cache-Control /><Content-Disposition /><BlobType>BlockBlob</BlobType><AccessTier>Hot</AccessTier><AccessTierInferred>true</AccessTierInferred><LeaseStatus>unlocked</LeaseStatus><LeaseState>available</LeaseState><ServerEncrypted>true</ServerEncrypted></Properties><Metadata><keya>a</keya><keyb>c</keyb></Metadata></Blob><Blob><Name>blockblob/1156930908557608927</Name><Properties><Creation-Time>Tue, 24 Sep 2019 07:07:02 GMT</Creation-Time><Last-Modified>Tue, 24 Sep 2019 07:07:02 GMT</Last-Modified><Etag>0x8D740BDCD0C2375</Etag><Content-Length>0</Content-Length><Content-Type>application/octet-stream</Content-Type><Content-Encoding /><Content-Language /><Content-CRC64 /><Content-MD5>1B2M2Y8AsgTpgAmY7PhCfg==</Content-MD5><Cache-Control /><Content-Disposition /><BlobType>BlockBlob</BlobType><AccessTier>Hot</AccessTier><AccessTierInferred>true</AccessTierInferred><LeaseStatus>unlocked</LeaseStatus><LeaseState>available</LeaseState><ServerEncrypted>true</ServerEncrypted></Properties><Metadata><keya>a</keya><keyb>c</keyb></Metadata></Blob></Blobs><NextMarker /></EnumerationResults>",
-   "responseHeaders": {
-    "date": "Tue, 24 Sep 2019 07:07:02 GMT",
-    "server": "Windows-Azure-Blob/1.0 Microsoft-HTTPAPI/2.0",
-    "transfer-encoding": "chunked",
-    "content-type": "application/xml",
-    "x-ms-request-id": "0a8efdff-901e-0029-63a6-7248d4000000",
-    "x-ms-version": "2019-02-02",
-    "x-ms-client-request-id": "f3807b66-81dd-49bd-a446-b47a49aa2cba"
->>>>>>> 0c4f787b
-   }
-  },
-  {
-   "method": "DELETE",
-<<<<<<< HEAD
-   "url": "https://fakestorageaccount.blob.core.windows.net/container157003457695306096/blockblob%2F0157003457705308272",
-=======
-   "url": "https://fakestorageaccount.blob.core.windows.net/container156930908530006877/blockblob%2F0156930908543709769",
->>>>>>> 0c4f787b
-   "query": {},
-   "requestBody": null,
-   "status": 202,
-   "response": "",
-   "responseHeaders": {
-<<<<<<< HEAD
-    "date": "Wed, 02 Oct 2019 16:42:56 GMT",
-    "server": "Windows-Azure-Blob/1.0 Microsoft-HTTPAPI/2.0",
-    "x-ms-delete-type-permanent": "false",
-    "x-ms-request-id": "215f63d4-201e-0080-4a40-7993dc000000",
-    "x-ms-version": "2019-02-02",
-    "x-ms-client-request-id": "261b9f60-8aee-4393-a0a1-3d1a4b6b7bdc",
-=======
-    "date": "Tue, 24 Sep 2019 07:07:03 GMT",
-    "server": "Windows-Azure-Blob/1.0 Microsoft-HTTPAPI/2.0",
-    "x-ms-delete-type-permanent": "false",
-    "x-ms-request-id": "0a8efe89-901e-0029-62a6-7248d4000000",
-    "x-ms-version": "2019-02-02",
-    "x-ms-client-request-id": "d6b80029-3a0a-4af7-9eca-658aba76a852",
->>>>>>> 0c4f787b
-    "content-length": "0"
-   }
-  },
-  {
-   "method": "DELETE",
-<<<<<<< HEAD
-   "url": "https://fakestorageaccount.blob.core.windows.net/container157003457695306096/blockblob%2F1157003457712100768",
-=======
-   "url": "https://fakestorageaccount.blob.core.windows.net/container156930908530006877/blockblob%2F1156930908557608927",
->>>>>>> 0c4f787b
-   "query": {},
-   "requestBody": null,
-   "status": 202,
-   "response": "",
-   "responseHeaders": {
-<<<<<<< HEAD
-    "date": "Wed, 02 Oct 2019 16:42:56 GMT",
-    "server": "Windows-Azure-Blob/1.0 Microsoft-HTTPAPI/2.0",
-    "x-ms-delete-type-permanent": "false",
-    "x-ms-request-id": "215f6410-201e-0080-7b40-7993dc000000",
-    "x-ms-version": "2019-02-02",
-    "x-ms-client-request-id": "3c628ad4-2612-4083-9cef-07c1af31768f",
-=======
-    "date": "Tue, 24 Sep 2019 07:07:03 GMT",
-    "server": "Windows-Azure-Blob/1.0 Microsoft-HTTPAPI/2.0",
-    "x-ms-delete-type-permanent": "false",
-    "x-ms-request-id": "0a8eff2b-901e-0029-76a6-7248d4000000",
-    "x-ms-version": "2019-02-02",
-    "x-ms-client-request-id": "9eff7715-e00e-4c7f-a4f6-beaa318956d1",
->>>>>>> 0c4f787b
-    "content-length": "0"
-   }
-  },
-  {
-   "method": "DELETE",
-<<<<<<< HEAD
-   "url": "https://fakestorageaccount.blob.core.windows.net/container157003457695306096",
-=======
-   "url": "https://fakestorageaccount.blob.core.windows.net/container156930908530006877",
->>>>>>> 0c4f787b
-   "query": {
-    "restype": "container"
-   },
-   "requestBody": null,
-   "status": 202,
-   "response": "",
-   "responseHeaders": {
-<<<<<<< HEAD
-    "date": "Wed, 02 Oct 2019 16:42:57 GMT",
-    "server": "Windows-Azure-Blob/1.0 Microsoft-HTTPAPI/2.0",
-    "x-ms-request-id": "215f6463-201e-0080-4840-7993dc000000",
-    "x-ms-version": "2019-02-02",
-    "x-ms-client-request-id": "9dc5c7cd-f17a-472f-8783-a2ed6543d337",
-=======
-    "date": "Tue, 24 Sep 2019 07:07:03 GMT",
-    "server": "Windows-Azure-Blob/1.0 Microsoft-HTTPAPI/2.0",
-    "x-ms-request-id": "0a8effa3-901e-0029-64a6-7248d4000000",
-    "x-ms-version": "2019-02-02",
-    "x-ms-client-request-id": "e44c5b5e-c806-49c9-9cfc-5a98ea8590f1",
->>>>>>> 0c4f787b
-    "content-length": "0"
-   }
+  "recordings": [
+    {
+      "method": "PUT",
+      "url": "https://fakestorageaccount.blob.core.windows.net/container157003457695306096",
+      "query": {
+        "restype": "container"
+      },
+      "requestBody": null,
+      "status": 201,
+      "response": "",
+      "responseHeaders": {
+        "date": "Wed, 02 Oct 2019 16:42:56 GMT",
+        "last-modified": "Wed, 02 Oct 2019 16:42:56 GMT",
+        "server": "Windows-Azure-Blob/1.0 Microsoft-HTTPAPI/2.0",
+        "etag": "\"0x8D7475793FF15FC\"",
+        "x-ms-request-id": "215f6294-201e-0080-3940-7993dc000000",
+        "x-ms-version": "2019-02-02",
+        "x-ms-client-request-id": "c4ef4e40-0af7-4d3c-91ad-70afad788929",
+        "content-length": "0"
+      }
+    },
+    {
+      "method": "PUT",
+      "url": "https://fakestorageaccount.blob.core.windows.net/container157003457695306096/blockblob%2F0157003457705308272",
+      "query": {},
+      "requestBody": "",
+      "status": 201,
+      "response": "",
+      "responseHeaders": {
+        "x-ms-content-crc64": "AAAAAAAAAAA=",
+        "date": "Wed, 02 Oct 2019 16:42:56 GMT",
+        "last-modified": "Wed, 02 Oct 2019 16:42:56 GMT",
+        "server": "Windows-Azure-Blob/1.0 Microsoft-HTTPAPI/2.0",
+        "content-md5": "1B2M2Y8AsgTpgAmY7PhCfg==",
+        "etag": "\"0x8D747579409642D\"",
+        "x-ms-request-id": "215f62ec-201e-0080-0340-7993dc000000",
+        "x-ms-version": "2019-02-02",
+        "x-ms-client-request-id": "a0912db3-6dc5-4d9e-b2f7-f05d2e2e119d",
+        "x-ms-request-server-encrypted": "true",
+        "content-length": "0"
+      }
+    },
+    {
+      "method": "PUT",
+      "url": "https://fakestorageaccount.blob.core.windows.net/container157003457695306096/blockblob%2F1157003457712100768",
+      "query": {},
+      "requestBody": "",
+      "status": 201,
+      "response": "",
+      "responseHeaders": {
+        "x-ms-content-crc64": "AAAAAAAAAAA=",
+        "date": "Wed, 02 Oct 2019 16:42:56 GMT",
+        "last-modified": "Wed, 02 Oct 2019 16:42:56 GMT",
+        "server": "Windows-Azure-Blob/1.0 Microsoft-HTTPAPI/2.0",
+        "content-md5": "1B2M2Y8AsgTpgAmY7PhCfg==",
+        "etag": "\"0x8D747579413C6E9\"",
+        "x-ms-request-id": "215f6334-201e-0080-4340-7993dc000000",
+        "x-ms-version": "2019-02-02",
+        "x-ms-client-request-id": "16ca661d-6517-45b7-8a31-a23628ebce32",
+        "x-ms-request-server-encrypted": "true",
+        "content-length": "0"
+      }
+    },
+    {
+      "method": "GET",
+      "url": "https://fakestorageaccount.blob.core.windows.net/container157003457695306096",
+      "query": {
+        "comp": "list",
+        "include": "copy,deleted,metadata,snapshots,uncommittedblobs",
+        "prefix": "blockblob",
+        "restype": "container"
+      },
+      "requestBody": null,
+      "status": 200,
+      "response": "<?xml version=\"1.0\" encoding=\"utf-8\"?><EnumerationResults ServiceEndpoint=\"https://fakestorageaccount.blob.core.windows.net/\" ContainerName=\"container157003457695306096\"><Prefix>blockblob</Prefix><Blobs><Blob><Name>blockblob/0157003457705308272</Name><Properties><Creation-Time>Wed, 02 Oct 2019 16:42:56 GMT</Creation-Time><Last-Modified>Wed, 02 Oct 2019 16:42:56 GMT</Last-Modified><Etag>0x8D747579409642D</Etag><Content-Length>0</Content-Length><Content-Type>application/octet-stream</Content-Type><Content-Encoding /><Content-Language /><Content-CRC64>AAAAAAAAAAA=</Content-CRC64><Content-MD5>1B2M2Y8AsgTpgAmY7PhCfg==</Content-MD5><Cache-Control /><Content-Disposition /><BlobType>BlockBlob</BlobType><AccessTier>Cool</AccessTier><AccessTierInferred>true</AccessTierInferred><LeaseStatus>unlocked</LeaseStatus><LeaseState>available</LeaseState><ServerEncrypted>true</ServerEncrypted><TagCount>0</TagCount></Properties><Metadata><keya>a</keya><keyb>c</keyb></Metadata></Blob><Blob><Name>blockblob/1157003457712100768</Name><Properties><Creation-Time>Wed, 02 Oct 2019 16:42:56 GMT</Creation-Time><Last-Modified>Wed, 02 Oct 2019 16:42:56 GMT</Last-Modified><Etag>0x8D747579413C6E9</Etag><Content-Length>0</Content-Length><Content-Type>application/octet-stream</Content-Type><Content-Encoding /><Content-Language /><Content-CRC64>AAAAAAAAAAA=</Content-CRC64><Content-MD5>1B2M2Y8AsgTpgAmY7PhCfg==</Content-MD5><Cache-Control /><Content-Disposition /><BlobType>BlockBlob</BlobType><AccessTier>Cool</AccessTier><AccessTierInferred>true</AccessTierInferred><LeaseStatus>unlocked</LeaseStatus><LeaseState>available</LeaseState><ServerEncrypted>true</ServerEncrypted><TagCount>0</TagCount></Properties><Metadata><keya>a</keya><keyb>c</keyb></Metadata></Blob></Blobs><NextMarker /></EnumerationResults>",
+      "responseHeaders": {
+        "date": "Wed, 02 Oct 2019 16:42:56 GMT",
+        "server": "Windows-Azure-Blob/1.0 Microsoft-HTTPAPI/2.0",
+        "transfer-encoding": "chunked",
+        "content-type": "application/xml",
+        "x-ms-request-id": "215f639c-201e-0080-1940-7993dc000000",
+        "x-ms-version": "2019-02-02",
+        "x-ms-client-request-id": "7cb9a9f7-4ad9-484e-b58f-0d7e0025c96b"
+      }
+    },
+    {
+      "method": "DELETE",
+      "url": "https://fakestorageaccount.blob.core.windows.net/container157003457695306096/blockblob%2F0157003457705308272",
+      "query": {},
+      "requestBody": null,
+      "status": 202,
+      "response": "",
+      "responseHeaders": {
+        "date": "Wed, 02 Oct 2019 16:42:56 GMT",
+        "server": "Windows-Azure-Blob/1.0 Microsoft-HTTPAPI/2.0",
+        "x-ms-delete-type-permanent": "false",
+        "x-ms-request-id": "215f63d4-201e-0080-4a40-7993dc000000",
+        "x-ms-version": "2019-02-02",
+        "x-ms-client-request-id": "261b9f60-8aee-4393-a0a1-3d1a4b6b7bdc",
+        "content-length": "0"
+      }
+    },
+    {
+      "method": "DELETE",
+      "url": "https://fakestorageaccount.blob.core.windows.net/container157003457695306096/blockblob%2F1157003457712100768",
+      "query": {},
+      "requestBody": null,
+      "status": 202,
+      "response": "",
+      "responseHeaders": {
+        "date": "Wed, 02 Oct 2019 16:42:56 GMT",
+        "server": "Windows-Azure-Blob/1.0 Microsoft-HTTPAPI/2.0",
+        "x-ms-delete-type-permanent": "false",
+        "x-ms-request-id": "215f6410-201e-0080-7b40-7993dc000000",
+        "x-ms-version": "2019-02-02",
+        "x-ms-client-request-id": "3c628ad4-2612-4083-9cef-07c1af31768f",
+        "content-length": "0"
+      }
+    },
+    {
+      "method": "DELETE",
+      "url": "https://fakestorageaccount.blob.core.windows.net/container157003457695306096",
+      "query": {
+        "restype": "container"
+      },
+      "requestBody": null,
+      "status": 202,
+      "response": "",
+      "responseHeaders": {
+        "date": "Wed, 02 Oct 2019 16:42:57 GMT",
+        "server": "Windows-Azure-Blob/1.0 Microsoft-HTTPAPI/2.0",
+        "x-ms-request-id": "215f6463-201e-0080-4840-7993dc000000",
+        "x-ms-version": "2019-02-02",
+        "x-ms-client-request-id": "9dc5c7cd-f17a-472f-8783-a2ed6543d337",
+        "content-length": "0"
+      }
+    }
+  ],
+  "uniqueTestInfo": {
+    "container": "container157003457695306096",
+    "blockblob/0": "blockblob/0157003457705308272",
+    "blockblob/1": "blockblob/1157003457712100768"
   }
- ],
- "uniqueTestInfo": {
-<<<<<<< HEAD
-  "container": "container157003457695306096",
-  "blockblob/0": "blockblob/0157003457705308272",
-  "blockblob/1": "blockblob/1157003457712100768"
-=======
-  "container": "container156930908530006877",
-  "blockblob/0": "blockblob/0156930908543709769",
-  "blockblob/1": "blockblob/1156930908557608927"
->>>>>>> 0c4f787b
- }
 }