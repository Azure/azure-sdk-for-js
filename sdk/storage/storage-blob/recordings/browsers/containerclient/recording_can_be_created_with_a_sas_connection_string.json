{
 "recordings": [
  {
   "method": "PUT",
<<<<<<< HEAD
   "url": "https://fakestorageaccount.blob.core.windows.net/container157003458240600078",
=======
   "url": "https://fakestorageaccount.blob.core.windows.net/container156930909555706100",
>>>>>>> 0c4f787b
   "query": {
    "restype": "container"
   },
   "requestBody": null,
   "status": 201,
   "response": "",
   "responseHeaders": {
<<<<<<< HEAD
    "date": "Wed, 02 Oct 2019 16:43:02 GMT",
    "last-modified": "Wed, 02 Oct 2019 16:43:02 GMT",
    "server": "Windows-Azure-Blob/1.0 Microsoft-HTTPAPI/2.0",
    "etag": "\"0x8D74757973B5C60\"",
    "x-ms-request-id": "215f7550-201e-0080-2640-7993dc000000",
    "x-ms-version": "2019-02-02",
    "x-ms-client-request-id": "33f33336-0ef7-481a-bccc-f2623a5ac8df",
=======
    "date": "Tue, 24 Sep 2019 07:07:12 GMT",
    "last-modified": "Tue, 24 Sep 2019 07:07:12 GMT",
    "server": "Windows-Azure-Blob/1.0 Microsoft-HTTPAPI/2.0",
    "etag": "\"0x8D740BDD2FF081A\"",
    "x-ms-request-id": "0a8f23e6-901e-0029-05a6-7248d4000000",
    "x-ms-version": "2019-02-02",
    "x-ms-client-request-id": "2b3227af-e153-40a5-b9d2-ef97d0abf16a",
>>>>>>> 0c4f787b
    "content-length": "0"
   }
  },
  {
   "method": "GET",
<<<<<<< HEAD
   "url": "https://fakestorageaccount.blob.core.windows.net/container157003458240600078",
=======
   "url": "https://fakestorageaccount.blob.core.windows.net/container156930909555706100",
>>>>>>> 0c4f787b
   "query": {
    "restype": "container"
   },
   "requestBody": null,
   "status": 200,
   "response": "",
   "responseHeaders": {
<<<<<<< HEAD
    "date": "Wed, 02 Oct 2019 16:43:02 GMT",
    "x-ms-has-legal-hold": "false",
    "etag": "\"0x8D74757973B5C60\"",
    "x-ms-client-request-id": "11e5bb4f-71bc-47ae-a5e1-4cf0a5b19458",
=======
    "date": "Tue, 24 Sep 2019 07:07:12 GMT",
    "x-ms-has-legal-hold": "false",
    "etag": "\"0x8D740BDD2FF081A\"",
    "x-ms-client-request-id": "1e9caee3-3a42-4a65-8821-a1972225b3d2",
>>>>>>> 0c4f787b
    "x-ms-has-immutability-policy": "false",
    "content-length": "0",
    "x-ms-lease-state": "available",
    "x-ms-lease-status": "unlocked",
<<<<<<< HEAD
    "last-modified": "Wed, 02 Oct 2019 16:43:02 GMT",
    "server": "Windows-Azure-Blob/1.0 Microsoft-HTTPAPI/2.0",
    "x-ms-deny-encryption-scope-override": "false",
    "x-ms-default-encryption-scope": "$account-encryption-key",
    "x-ms-request-id": "215f758e-201e-0080-5a40-7993dc000000",
=======
    "last-modified": "Tue, 24 Sep 2019 07:07:12 GMT",
    "server": "Windows-Azure-Blob/1.0 Microsoft-HTTPAPI/2.0",
    "x-ms-deny-encryption-scope-override": "false",
    "x-ms-default-encryption-scope": "$account-encryption-key",
    "x-ms-request-id": "0a8f2469-901e-0029-70a6-7248d4000000",
>>>>>>> 0c4f787b
    "x-ms-version": "2019-02-02"
   }
  },
  {
   "method": "DELETE",
<<<<<<< HEAD
   "url": "https://fakestorageaccount.blob.core.windows.net/container157003458240600078",
=======
   "url": "https://fakestorageaccount.blob.core.windows.net/container156930909555706100",
>>>>>>> 0c4f787b
   "query": {
    "restype": "container"
   },
   "requestBody": null,
   "status": 202,
   "response": "",
   "responseHeaders": {
<<<<<<< HEAD
    "date": "Wed, 02 Oct 2019 16:43:02 GMT",
    "server": "Windows-Azure-Blob/1.0 Microsoft-HTTPAPI/2.0",
    "x-ms-request-id": "215f75c4-201e-0080-0640-7993dc000000",
    "x-ms-version": "2019-02-02",
    "x-ms-client-request-id": "92759feb-ed2c-42fd-a819-cabe220f81ed",
=======
    "date": "Tue, 24 Sep 2019 07:07:12 GMT",
    "server": "Windows-Azure-Blob/1.0 Microsoft-HTTPAPI/2.0",
    "x-ms-request-id": "0a8f24f6-901e-0029-64a6-7248d4000000",
    "x-ms-version": "2019-02-02",
    "x-ms-client-request-id": "e9f417d4-560d-443f-a9f9-774d978aab87",
>>>>>>> 0c4f787b
    "content-length": "0"
   }
  }
 ],
 "uniqueTestInfo": {
<<<<<<< HEAD
  "container": "container157003458240600078"
=======
  "container": "container156930909555706100"
>>>>>>> 0c4f787b
 }
}<|MERGE_RESOLUTION|>--- conflicted
+++ resolved
@@ -1,120 +1,52 @@
 {
- "recordings": [
-  {
-   "method": "PUT",
-<<<<<<< HEAD
-   "url": "https://fakestorageaccount.blob.core.windows.net/container157003458240600078",
-=======
-   "url": "https://fakestorageaccount.blob.core.windows.net/container156930909555706100",
->>>>>>> 0c4f787b
-   "query": {
-    "restype": "container"
-   },
-   "requestBody": null,
-   "status": 201,
-   "response": "",
-   "responseHeaders": {
-<<<<<<< HEAD
-    "date": "Wed, 02 Oct 2019 16:43:02 GMT",
-    "last-modified": "Wed, 02 Oct 2019 16:43:02 GMT",
-    "server": "Windows-Azure-Blob/1.0 Microsoft-HTTPAPI/2.0",
-    "etag": "\"0x8D74757973B5C60\"",
-    "x-ms-request-id": "215f7550-201e-0080-2640-7993dc000000",
-    "x-ms-version": "2019-02-02",
-    "x-ms-client-request-id": "33f33336-0ef7-481a-bccc-f2623a5ac8df",
-=======
-    "date": "Tue, 24 Sep 2019 07:07:12 GMT",
-    "last-modified": "Tue, 24 Sep 2019 07:07:12 GMT",
-    "server": "Windows-Azure-Blob/1.0 Microsoft-HTTPAPI/2.0",
-    "etag": "\"0x8D740BDD2FF081A\"",
-    "x-ms-request-id": "0a8f23e6-901e-0029-05a6-7248d4000000",
-    "x-ms-version": "2019-02-02",
-    "x-ms-client-request-id": "2b3227af-e153-40a5-b9d2-ef97d0abf16a",
->>>>>>> 0c4f787b
-    "content-length": "0"
-   }
-  },
-  {
-   "method": "GET",
-<<<<<<< HEAD
-   "url": "https://fakestorageaccount.blob.core.windows.net/container157003458240600078",
-=======
-   "url": "https://fakestorageaccount.blob.core.windows.net/container156930909555706100",
->>>>>>> 0c4f787b
-   "query": {
-    "restype": "container"
-   },
-   "requestBody": null,
-   "status": 200,
-   "response": "",
-   "responseHeaders": {
-<<<<<<< HEAD
-    "date": "Wed, 02 Oct 2019 16:43:02 GMT",
-    "x-ms-has-legal-hold": "false",
-    "etag": "\"0x8D74757973B5C60\"",
-    "x-ms-client-request-id": "11e5bb4f-71bc-47ae-a5e1-4cf0a5b19458",
-=======
-    "date": "Tue, 24 Sep 2019 07:07:12 GMT",
-    "x-ms-has-legal-hold": "false",
-    "etag": "\"0x8D740BDD2FF081A\"",
-    "x-ms-client-request-id": "1e9caee3-3a42-4a65-8821-a1972225b3d2",
->>>>>>> 0c4f787b
-    "x-ms-has-immutability-policy": "false",
-    "content-length": "0",
-    "x-ms-lease-state": "available",
-    "x-ms-lease-status": "unlocked",
-<<<<<<< HEAD
+  "recordings": [
+    {
+      "method": "PUT",
+      "url": "https://fakestorageaccount.blob.core.windows.net/container157003458240600078",
+      "status": 201,
+      "response": "",
+      "responseHeaders": {
+        "date": "Wed, 02 Oct 2019 16:43:02 GMT",
+        "last-modified": "Wed, 02 Oct 2019 16:43:02 GMT",
+        "server": "Windows-Azure-Blob/1.0 Microsoft-HTTPAPI/2.0",
+        "etag": "\"0x8D74757973B5C60\"",
+        "date": "Wed, 02 Oct 2019 16:43:02 GMT",
+        "last-modified": "Wed, 02 Oct 2019 16:43:02 GMT",
+        "server": "Windows-Azure-Blob/1.0 Microsoft-HTTPAPI/2.0",
+        "etag": "\"0x8D74757973B5C60\"",
+        "x-ms-request-id": "215f7550-201e-0080-2640-7993dc000000",
+        "x-ms-version": "2019-02-02",
+        "x-ms-client-request-id": "33f33336-0ef7-481a-bccc-f2623a5ac8df",
+        "x-ms-has-legal-hold": "false",
+        "etag": "\"0x8D74757973B5C60\"",
+        "x-ms-client-request-id": "11e5bb4f-71bc-47ae-a5e1-4cf0a5b19458",
+        "x-ms-has-immutability-policy": "false",
+        "content-length": "0",
+        "url": "https://fakestorageaccount.blob.core.windows.net/container157003458240600078",
+        "x-ms-default-encryption-scope": "$account-encryption-key",
+        "x-ms-request-id": "215f758e-201e-0080-5a40-7993dc000000",
+        "x-ms-version": "2019-02-02"
+      }
+    },
+    {
+      "method": "DELETE",
+      "date": "Wed, 02 Oct 2019 16:43:02 GMT",
+      "x-ms-has-legal-hold": "false",
+      "etag": "\"0x8D74757973B5C60\"",
+      "x-ms-client-request-id": "11e5bb4f-71bc-47ae-a5e1-4cf0a5b19458",
+      "x-ms-version": "2019-02-02",
+      "x-ms-client-request-id": "92759feb-ed2c-42fd-a819-cabe220f81ed",
+      "content-length": "0"
+    }
     "last-modified": "Wed, 02 Oct 2019 16:43:02 GMT",
     "server": "Windows-Azure-Blob/1.0 Microsoft-HTTPAPI/2.0",
     "x-ms-deny-encryption-scope-override": "false",
     "x-ms-default-encryption-scope": "$account-encryption-key",
     "x-ms-request-id": "215f758e-201e-0080-5a40-7993dc000000",
-=======
-    "last-modified": "Tue, 24 Sep 2019 07:07:12 GMT",
-    "server": "Windows-Azure-Blob/1.0 Microsoft-HTTPAPI/2.0",
-    "x-ms-deny-encryption-scope-override": "false",
-    "x-ms-default-encryption-scope": "$account-encryption-key",
-    "x-ms-request-id": "0a8f2469-901e-0029-70a6-7248d4000000",
->>>>>>> 0c4f787b
-    "x-ms-version": "2019-02-02"
-   }
-  },
-  {
-   "method": "DELETE",
-<<<<<<< HEAD
-   "url": "https://fakestorageaccount.blob.core.windows.net/container157003458240600078",
-=======
-   "url": "https://fakestorageaccount.blob.core.windows.net/container156930909555706100",
->>>>>>> 0c4f787b
-   "query": {
-    "restype": "container"
-   },
-   "requestBody": null,
-   "status": 202,
-   "response": "",
-   "responseHeaders": {
-<<<<<<< HEAD
+    "url": "https://fakestorageaccount.blob.core.windows.net/container157003458240600078",
     "date": "Wed, 02 Oct 2019 16:43:02 GMT",
     "server": "Windows-Azure-Blob/1.0 Microsoft-HTTPAPI/2.0",
     "x-ms-request-id": "215f75c4-201e-0080-0640-7993dc000000",
     "x-ms-version": "2019-02-02",
     "x-ms-client-request-id": "92759feb-ed2c-42fd-a819-cabe220f81ed",
-=======
-    "date": "Tue, 24 Sep 2019 07:07:12 GMT",
-    "server": "Windows-Azure-Blob/1.0 Microsoft-HTTPAPI/2.0",
-    "x-ms-request-id": "0a8f24f6-901e-0029-64a6-7248d4000000",
-    "x-ms-version": "2019-02-02",
-    "x-ms-client-request-id": "e9f417d4-560d-443f-a9f9-774d978aab87",
->>>>>>> 0c4f787b
-    "content-length": "0"
-   }
-  }
- ],
- "uniqueTestInfo": {
-<<<<<<< HEAD
-  "container": "container157003458240600078"
-=======
-  "container": "container156930909555706100"
->>>>>>> 0c4f787b
- }
-}+    "container": "container157003458240600078"