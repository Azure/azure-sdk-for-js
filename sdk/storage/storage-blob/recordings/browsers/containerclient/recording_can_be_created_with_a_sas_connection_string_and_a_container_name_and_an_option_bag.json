--- conflicted
+++ resolved
@@ -1,120 +1,52 @@
 {
- "recordings": [
-  {
-   "method": "PUT",
-<<<<<<< HEAD
-   "url": "https://fakestorageaccount.blob.core.windows.net/container157003458262004258",
-=======
-   "url": "https://fakestorageaccount.blob.core.windows.net/container156930909597507312",
->>>>>>> 0c4f787b
-   "query": {
-    "restype": "container"
-   },
-   "requestBody": null,
-   "status": 201,
-   "response": "",
-   "responseHeaders": {
-<<<<<<< HEAD
-    "date": "Wed, 02 Oct 2019 16:43:02 GMT",
-    "last-modified": "Wed, 02 Oct 2019 16:43:02 GMT",
-    "server": "Windows-Azure-Blob/1.0 Microsoft-HTTPAPI/2.0",
-    "etag": "\"0x8D74757975B4838\"",
-    "x-ms-request-id": "215f7609-201e-0080-4540-7993dc000000",
-    "x-ms-version": "2019-02-02",
-    "x-ms-client-request-id": "fee414ea-9ad6-491b-9912-a029adf08c3b",
-=======
-    "date": "Tue, 24 Sep 2019 07:07:13 GMT",
-    "last-modified": "Tue, 24 Sep 2019 07:07:13 GMT",
-    "server": "Windows-Azure-Blob/1.0 Microsoft-HTTPAPI/2.0",
-    "etag": "\"0x8D740BDD33EDBA2\"",
-    "x-ms-request-id": "0a8f255e-901e-0029-43a6-7248d4000000",
-    "x-ms-version": "2019-02-02",
-    "x-ms-client-request-id": "b6f45c8d-c99b-463d-b94a-1266431b91d5",
->>>>>>> 0c4f787b
-    "content-length": "0"
-   }
-  },
-  {
-   "method": "GET",
-<<<<<<< HEAD
-   "url": "https://fakestorageaccount.blob.core.windows.net/container157003458262004258",
-=======
-   "url": "https://fakestorageaccount.blob.core.windows.net/container156930909597507312",
->>>>>>> 0c4f787b
-   "query": {
-    "restype": "container"
-   },
-   "requestBody": null,
-   "status": 200,
-   "response": "",
-   "responseHeaders": {
-<<<<<<< HEAD
-    "date": "Wed, 02 Oct 2019 16:43:02 GMT",
-    "x-ms-has-legal-hold": "false",
-    "etag": "\"0x8D74757975B4838\"",
-    "x-ms-client-request-id": "840d467b-eb5c-4b8b-9600-154db2df71fb",
-=======
-    "date": "Tue, 24 Sep 2019 07:07:13 GMT",
-    "x-ms-has-legal-hold": "false",
-    "etag": "\"0x8D740BDD33EDBA2\"",
-    "x-ms-client-request-id": "3c0b55e9-c42a-4b07-b150-623ea9ae0d64",
->>>>>>> 0c4f787b
-    "x-ms-has-immutability-policy": "false",
-    "content-length": "0",
-    "x-ms-lease-state": "available",
-    "x-ms-lease-status": "unlocked",
-<<<<<<< HEAD
+  "recordings": [
+    {
+      "method": "PUT",
+      "url": "https://fakestorageaccount.blob.core.windows.net/container157003458262004258",
+      "status": 201,
+      "response": "",
+      "responseHeaders": {
+        "date": "Wed, 02 Oct 2019 16:43:02 GMT",
+        "last-modified": "Wed, 02 Oct 2019 16:43:02 GMT",
+        "server": "Windows-Azure-Blob/1.0 Microsoft-HTTPAPI/2.0",
+        "etag": "\"0x8D74757975B4838\"",
+        "date": "Wed, 02 Oct 2019 16:43:02 GMT",
+        "last-modified": "Wed, 02 Oct 2019 16:43:02 GMT",
+        "server": "Windows-Azure-Blob/1.0 Microsoft-HTTPAPI/2.0",
+        "etag": "\"0x8D74757975B4838\"",
+        "x-ms-request-id": "215f7609-201e-0080-4540-7993dc000000",
+        "x-ms-version": "2019-02-02",
+        "x-ms-client-request-id": "fee414ea-9ad6-491b-9912-a029adf08c3b",
+        "x-ms-has-legal-hold": "false",
+        "etag": "\"0x8D74757975B4838\"",
+        "x-ms-client-request-id": "840d467b-eb5c-4b8b-9600-154db2df71fb",
+        "x-ms-has-immutability-policy": "false",
+        "content-length": "0",
+        "url": "https://fakestorageaccount.blob.core.windows.net/container157003458262004258",
+        "x-ms-default-encryption-scope": "$account-encryption-key",
+        "x-ms-request-id": "215f7645-201e-0080-7540-7993dc000000",
+        "x-ms-version": "2019-02-02"
+      }
+    },
+    {
+      "method": "DELETE",
+      "date": "Wed, 02 Oct 2019 16:43:02 GMT",
+      "x-ms-has-legal-hold": "false",
+      "etag": "\"0x8D74757975B4838\"",
+      "x-ms-client-request-id": "840d467b-eb5c-4b8b-9600-154db2df71fb",
+      "x-ms-version": "2019-02-02",
+      "x-ms-client-request-id": "20b25243-b902-4961-b37d-8318edd86942",
+      "content-length": "0"
+    }
     "last-modified": "Wed, 02 Oct 2019 16:43:02 GMT",
     "server": "Windows-Azure-Blob/1.0 Microsoft-HTTPAPI/2.0",
     "x-ms-deny-encryption-scope-override": "false",
     "x-ms-default-encryption-scope": "$account-encryption-key",
     "x-ms-request-id": "215f7645-201e-0080-7540-7993dc000000",
-=======
-    "last-modified": "Tue, 24 Sep 2019 07:07:13 GMT",
-    "server": "Windows-Azure-Blob/1.0 Microsoft-HTTPAPI/2.0",
-    "x-ms-deny-encryption-scope-override": "false",
-    "x-ms-default-encryption-scope": "$account-encryption-key",
-    "x-ms-request-id": "0a8f25e2-901e-0029-2ca6-7248d4000000",
->>>>>>> 0c4f787b
-    "x-ms-version": "2019-02-02"
-   }
-  },
-  {
-   "method": "DELETE",
-<<<<<<< HEAD
-   "url": "https://fakestorageaccount.blob.core.windows.net/container157003458262004258",
-=======
-   "url": "https://fakestorageaccount.blob.core.windows.net/container156930909597507312",
->>>>>>> 0c4f787b
-   "query": {
-    "restype": "container"
-   },
-   "requestBody": null,
-   "status": 202,
-   "response": "",
-   "responseHeaders": {
-<<<<<<< HEAD
+    "url": "https://fakestorageaccount.blob.core.windows.net/container157003458262004258",
     "date": "Wed, 02 Oct 2019 16:43:02 GMT",
     "server": "Windows-Azure-Blob/1.0 Microsoft-HTTPAPI/2.0",
     "x-ms-request-id": "215f7679-201e-0080-2240-7993dc000000",
     "x-ms-version": "2019-02-02",
     "x-ms-client-request-id": "20b25243-b902-4961-b37d-8318edd86942",
-=======
-    "date": "Tue, 24 Sep 2019 07:07:13 GMT",
-    "server": "Windows-Azure-Blob/1.0 Microsoft-HTTPAPI/2.0",
-    "x-ms-request-id": "0a8f2646-901e-0029-09a6-7248d4000000",
-    "x-ms-version": "2019-02-02",
-    "x-ms-client-request-id": "22d2ff25-1f94-4662-ad93-1398bc26d4e8",
->>>>>>> 0c4f787b
-    "content-length": "0"
-   }
-  }
- ],
- "uniqueTestInfo": {
-<<<<<<< HEAD
-  "container": "container157003458262004258"
-=======
-  "container": "container156930909597507312"
->>>>>>> 0c4f787b
- }
-}+    "container": "container157003458262004258"