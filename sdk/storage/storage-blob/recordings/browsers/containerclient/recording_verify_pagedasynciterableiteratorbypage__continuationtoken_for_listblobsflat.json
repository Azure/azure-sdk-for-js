--- conflicted
+++ resolved
@@ -1,430 +1,248 @@
 {
- "recordings": [
-  {
-   "method": "PUT",
-<<<<<<< HEAD
-   "url": "https://fakestorageaccount.blob.core.windows.net/container157003457848202538",
-=======
-   "url": "https://fakestorageaccount.blob.core.windows.net/container156930908801202802",
->>>>>>> 0c4f787b
-   "query": {
-    "restype": "container"
-   },
-   "requestBody": null,
-   "status": 201,
-   "response": "",
-   "responseHeaders": {
-<<<<<<< HEAD
-    "date": "Wed, 02 Oct 2019 16:42:58 GMT",
-    "last-modified": "Wed, 02 Oct 2019 16:42:58 GMT",
-    "server": "Windows-Azure-Blob/1.0 Microsoft-HTTPAPI/2.0",
-    "etag": "\"0x8D7475794E3E1B1\"",
-    "x-ms-request-id": "215f688e-201e-0080-2d40-7993dc000000",
-    "x-ms-version": "2019-02-02",
-    "x-ms-client-request-id": "fb9382e2-b966-42ed-b038-4dd2b15dc4a3",
-=======
-    "date": "Tue, 24 Sep 2019 07:07:05 GMT",
-    "last-modified": "Tue, 24 Sep 2019 07:07:05 GMT",
-    "server": "Windows-Azure-Blob/1.0 Microsoft-HTTPAPI/2.0",
-    "etag": "\"0x8D740BDCE7F4100\"",
-    "x-ms-request-id": "0a8f0667-901e-0029-66a6-7248d4000000",
-    "x-ms-version": "2019-02-02",
-    "x-ms-client-request-id": "f42254df-8fe1-47e3-b5ff-ec36f2976afb",
->>>>>>> 0c4f787b
-    "content-length": "0"
-   }
-  },
-  {
-   "method": "PUT",
-<<<<<<< HEAD
-   "url": "https://fakestorageaccount.blob.core.windows.net/container157003457848202538/blockblob%2F0157003457855208109",
-=======
-   "url": "https://fakestorageaccount.blob.core.windows.net/container156930908801202802/blockblob%2F0156930908815207348",
->>>>>>> 0c4f787b
-   "query": {},
-   "requestBody": "",
-   "status": 201,
-   "response": "",
-   "responseHeaders": {
-    "x-ms-content-crc64": "AAAAAAAAAAA=",
-<<<<<<< HEAD
-    "date": "Wed, 02 Oct 2019 16:42:58 GMT",
-    "last-modified": "Wed, 02 Oct 2019 16:42:58 GMT",
-    "server": "Windows-Azure-Blob/1.0 Microsoft-HTTPAPI/2.0",
-    "content-md5": "1B2M2Y8AsgTpgAmY7PhCfg==",
-    "etag": "\"0x8D7475794EE2E1A\"",
-    "x-ms-request-id": "215f68d1-201e-0080-6040-7993dc000000",
-    "x-ms-version": "2019-02-02",
-    "x-ms-client-request-id": "261d12e7-b688-4f56-9178-7f1f1da91a5b",
-=======
-    "date": "Tue, 24 Sep 2019 07:07:05 GMT",
-    "last-modified": "Tue, 24 Sep 2019 07:07:05 GMT",
-    "server": "Windows-Azure-Blob/1.0 Microsoft-HTTPAPI/2.0",
-    "content-md5": "1B2M2Y8AsgTpgAmY7PhCfg==",
-    "etag": "\"0x8D740BDCE9505C7\"",
-    "x-ms-request-id": "0a8f06da-901e-0029-47a6-7248d4000000",
-    "x-ms-version": "2019-02-02",
-    "x-ms-client-request-id": "9feb8a24-deb6-4c27-aeb1-1a8d88d66a1b",
->>>>>>> 0c4f787b
-    "x-ms-request-server-encrypted": "true",
-    "content-length": "0"
-   }
-  },
-  {
-   "method": "PUT",
-<<<<<<< HEAD
-   "url": "https://fakestorageaccount.blob.core.windows.net/container157003457848202538/blockblob%2F1157003457862302552",
-=======
-   "url": "https://fakestorageaccount.blob.core.windows.net/container156930908801202802/blockblob%2F1156930908829209958",
->>>>>>> 0c4f787b
-   "query": {},
-   "requestBody": "",
-   "status": 201,
-   "response": "",
-   "responseHeaders": {
-    "x-ms-content-crc64": "AAAAAAAAAAA=",
-<<<<<<< HEAD
-    "date": "Wed, 02 Oct 2019 16:42:58 GMT",
-    "last-modified": "Wed, 02 Oct 2019 16:42:58 GMT",
-    "server": "Windows-Azure-Blob/1.0 Microsoft-HTTPAPI/2.0",
-    "content-md5": "1B2M2Y8AsgTpgAmY7PhCfg==",
-    "etag": "\"0x8D7475794F90623\"",
-    "x-ms-request-id": "215f690a-201e-0080-0c40-7993dc000000",
-    "x-ms-version": "2019-02-02",
-    "x-ms-client-request-id": "e30eb802-40f4-4179-a20c-2f57a554dbb6",
-=======
-    "date": "Tue, 24 Sep 2019 07:07:05 GMT",
-    "last-modified": "Tue, 24 Sep 2019 07:07:05 GMT",
-    "server": "Windows-Azure-Blob/1.0 Microsoft-HTTPAPI/2.0",
-    "content-md5": "1B2M2Y8AsgTpgAmY7PhCfg==",
-    "etag": "\"0x8D740BDCEAA665A\"",
-    "x-ms-request-id": "0a8f0750-901e-0029-37a6-7248d4000000",
-    "x-ms-version": "2019-02-02",
-    "x-ms-client-request-id": "1d8b8e08-6ca2-4d74-8935-0d8aca600212",
->>>>>>> 0c4f787b
-    "x-ms-request-server-encrypted": "true",
-    "content-length": "0"
-   }
-  },
-  {
-   "method": "PUT",
-<<<<<<< HEAD
-   "url": "https://fakestorageaccount.blob.core.windows.net/container157003457848202538/blockblob%2F2157003457869306593",
-=======
-   "url": "https://fakestorageaccount.blob.core.windows.net/container156930908801202802/blockblob%2F2156930908843300653",
->>>>>>> 0c4f787b
-   "query": {},
-   "requestBody": "",
-   "status": 201,
-   "response": "",
-   "responseHeaders": {
-    "x-ms-content-crc64": "AAAAAAAAAAA=",
-<<<<<<< HEAD
-    "date": "Wed, 02 Oct 2019 16:42:58 GMT",
-    "last-modified": "Wed, 02 Oct 2019 16:42:58 GMT",
-    "server": "Windows-Azure-Blob/1.0 Microsoft-HTTPAPI/2.0",
-    "content-md5": "1B2M2Y8AsgTpgAmY7PhCfg==",
-    "etag": "\"0x8D7475795047A7F\"",
-    "x-ms-request-id": "215f694b-201e-0080-3f40-7993dc000000",
-    "x-ms-version": "2019-02-02",
-    "x-ms-client-request-id": "9879eead-249c-4d98-9ad4-5793ff212061",
-=======
-    "date": "Tue, 24 Sep 2019 07:07:05 GMT",
-    "last-modified": "Tue, 24 Sep 2019 07:07:05 GMT",
-    "server": "Windows-Azure-Blob/1.0 Microsoft-HTTPAPI/2.0",
-    "content-md5": "1B2M2Y8AsgTpgAmY7PhCfg==",
-    "etag": "\"0x8D740BDCEBFEE04\"",
-    "x-ms-request-id": "0a8f07ca-901e-0029-26a6-7248d4000000",
-    "x-ms-version": "2019-02-02",
-    "x-ms-client-request-id": "9532c91c-313a-4c7e-ae1f-f22d8878f8a1",
->>>>>>> 0c4f787b
-    "x-ms-request-server-encrypted": "true",
-    "content-length": "0"
-   }
-  },
-  {
-   "method": "PUT",
-<<<<<<< HEAD
-   "url": "https://fakestorageaccount.blob.core.windows.net/container157003457848202538/blockblob%2F3157003457877105266",
-=======
-   "url": "https://fakestorageaccount.blob.core.windows.net/container156930908801202802/blockblob%2F3156930908857307064",
->>>>>>> 0c4f787b
-   "query": {},
-   "requestBody": "",
-   "status": 201,
-   "response": "",
-   "responseHeaders": {
-    "x-ms-content-crc64": "AAAAAAAAAAA=",
-<<<<<<< HEAD
-    "date": "Wed, 02 Oct 2019 16:42:58 GMT",
-    "last-modified": "Wed, 02 Oct 2019 16:42:58 GMT",
-    "server": "Windows-Azure-Blob/1.0 Microsoft-HTTPAPI/2.0",
-    "content-md5": "1B2M2Y8AsgTpgAmY7PhCfg==",
-    "etag": "\"0x8D74757950FC7CE\"",
-    "x-ms-request-id": "215f6989-201e-0080-6f40-7993dc000000",
-    "x-ms-version": "2019-02-02",
-    "x-ms-client-request-id": "c2e244f7-fcf0-4813-9504-fb0ba15bd13e",
-=======
-    "date": "Tue, 24 Sep 2019 07:07:05 GMT",
-    "last-modified": "Tue, 24 Sep 2019 07:07:05 GMT",
-    "server": "Windows-Azure-Blob/1.0 Microsoft-HTTPAPI/2.0",
-    "content-md5": "1B2M2Y8AsgTpgAmY7PhCfg==",
-    "etag": "\"0x8D740BDCED52780\"",
-    "x-ms-request-id": "0a8f0843-901e-0029-16a6-7248d4000000",
-    "x-ms-version": "2019-02-02",
-    "x-ms-client-request-id": "da1a1dc1-3ade-45d3-bfc5-b687c02ae83d",
->>>>>>> 0c4f787b
-    "x-ms-request-server-encrypted": "true",
-    "content-length": "0"
-   }
-  },
-  {
-   "method": "GET",
-<<<<<<< HEAD
-   "url": "https://fakestorageaccount.blob.core.windows.net/container157003457848202538",
-=======
-   "url": "https://fakestorageaccount.blob.core.windows.net/container156930908801202802",
->>>>>>> 0c4f787b
-   "query": {
-    "comp": "list",
-    "include": "copy,deleted,metadata,snapshots,uncommittedblobs",
-    "maxresults": "2",
-    "prefix": "blockblob",
-    "restype": "container"
-   },
-   "requestBody": null,
-   "status": 200,
-<<<<<<< HEAD
-   "response": "<?xml version=\"1.0\" encoding=\"utf-8\"?><EnumerationResults ServiceEndpoint=\"https://fakestorageaccount.blob.core.windows.net/\" ContainerName=\"container157003457848202538\"><Prefix>blockblob</Prefix><MaxResults>2</MaxResults><Blobs><Blob><Name>blockblob/0157003457855208109</Name><Properties><Creation-Time>Wed, 02 Oct 2019 16:42:58 GMT</Creation-Time><Last-Modified>Wed, 02 Oct 2019 16:42:58 GMT</Last-Modified><Etag>0x8D7475794EE2E1A</Etag><Content-Length>0</Content-Length><Content-Type>application/octet-stream</Content-Type><Content-Encoding /><Content-Language /><Content-CRC64>AAAAAAAAAAA=</Content-CRC64><Content-MD5>1B2M2Y8AsgTpgAmY7PhCfg==</Content-MD5><Cache-Control /><Content-Disposition /><BlobType>BlockBlob</BlobType><AccessTier>Cool</AccessTier><AccessTierInferred>true</AccessTierInferred><LeaseStatus>unlocked</LeaseStatus><LeaseState>available</LeaseState><ServerEncrypted>true</ServerEncrypted><TagCount>0</TagCount></Properties><Metadata><keya>a</keya><keyb>c</keyb></Metadata></Blob><Blob><Name>blockblob/1157003457862302552</Name><Properties><Creation-Time>Wed, 02 Oct 2019 16:42:58 GMT</Creation-Time><Last-Modified>Wed, 02 Oct 2019 16:42:58 GMT</Last-Modified><Etag>0x8D7475794F90623</Etag><Content-Length>0</Content-Length><Content-Type>application/octet-stream</Content-Type><Content-Encoding /><Content-Language /><Content-CRC64>AAAAAAAAAAA=</Content-CRC64><Content-MD5>1B2M2Y8AsgTpgAmY7PhCfg==</Content-MD5><Cache-Control /><Content-Disposition /><BlobType>BlockBlob</BlobType><AccessTier>Cool</AccessTier><AccessTierInferred>true</AccessTierInferred><LeaseStatus>unlocked</LeaseStatus><LeaseState>available</LeaseState><ServerEncrypted>true</ServerEncrypted><TagCount>0</TagCount></Properties><Metadata><keya>a</keya><keyb>c</keyb></Metadata></Blob></Blobs><NextMarker>2!100!MDAwMDI5IWJsb2NrYmxvYi8yMTU3MDAzNDU3ODY5MzA2NTkzITAwMDAyOCE5OTk5LTEyLTMxVDIzOjU5OjU5Ljk5OTk5OTlaIQ--</NextMarker></EnumerationResults>",
-   "responseHeaders": {
-    "date": "Wed, 02 Oct 2019 16:42:58 GMT",
-    "server": "Windows-Azure-Blob/1.0 Microsoft-HTTPAPI/2.0",
-    "transfer-encoding": "chunked",
-    "content-type": "application/xml",
-    "x-ms-request-id": "215f69dc-201e-0080-3440-7993dc000000",
-    "x-ms-version": "2019-02-02",
-    "x-ms-client-request-id": "5ff81dcd-c1a3-417a-be4d-8cc1a51e5cff"
-=======
-   "response": "<?xml version=\"1.0\" encoding=\"utf-8\"?><EnumerationResults ServiceEndpoint=\"https://fakestorageaccount.blob.core.windows.net/\" ContainerName=\"container156930908801202802\"><Prefix>blockblob</Prefix><MaxResults>2</MaxResults><Blobs><Blob><Name>blockblob/0156930908815207348</Name><Properties><Creation-Time>Tue, 24 Sep 2019 07:07:05 GMT</Creation-Time><Last-Modified>Tue, 24 Sep 2019 07:07:05 GMT</Last-Modified><Etag>0x8D740BDCE9505C7</Etag><Content-Length>0</Content-Length><Content-Type>application/octet-stream</Content-Type><Content-Encoding /><Content-Language /><Content-CRC64 /><Content-MD5>1B2M2Y8AsgTpgAmY7PhCfg==</Content-MD5><Cache-Control /><Content-Disposition /><BlobType>BlockBlob</BlobType><AccessTier>Hot</AccessTier><AccessTierInferred>true</AccessTierInferred><LeaseStatus>unlocked</LeaseStatus><LeaseState>available</LeaseState><ServerEncrypted>true</ServerEncrypted></Properties><Metadata><keya>a</keya><keyb>c</keyb></Metadata></Blob><Blob><Name>blockblob/1156930908829209958</Name><Properties><Creation-Time>Tue, 24 Sep 2019 07:07:05 GMT</Creation-Time><Last-Modified>Tue, 24 Sep 2019 07:07:05 GMT</Last-Modified><Etag>0x8D740BDCEAA665A</Etag><Content-Length>0</Content-Length><Content-Type>application/octet-stream</Content-Type><Content-Encoding /><Content-Language /><Content-CRC64 /><Content-MD5>1B2M2Y8AsgTpgAmY7PhCfg==</Content-MD5><Cache-Control /><Content-Disposition /><BlobType>BlockBlob</BlobType><AccessTier>Hot</AccessTier><AccessTierInferred>true</AccessTierInferred><LeaseStatus>unlocked</LeaseStatus><LeaseState>available</LeaseState><ServerEncrypted>true</ServerEncrypted></Properties><Metadata><keya>a</keya><keyb>c</keyb></Metadata></Blob></Blobs><NextMarker>2!100!MDAwMDI5IWJsb2NrYmxvYi8yMTU2OTMwOTA4ODQzMzAwNjUzITAwMDAyOCE5OTk5LTEyLTMxVDIzOjU5OjU5Ljk5OTk5OTlaIQ--</NextMarker></EnumerationResults>",
-   "responseHeaders": {
-    "date": "Tue, 24 Sep 2019 07:07:05 GMT",
-    "server": "Windows-Azure-Blob/1.0 Microsoft-HTTPAPI/2.0",
-    "transfer-encoding": "chunked",
-    "content-type": "application/xml",
-    "x-ms-request-id": "0a8f08c4-901e-0029-13a6-7248d4000000",
-    "x-ms-version": "2019-02-02",
-    "x-ms-client-request-id": "c926f9f8-8f97-472d-bda3-8294ed8b0a10"
->>>>>>> 0c4f787b
-   }
-  },
-  {
-   "method": "GET",
-<<<<<<< HEAD
-   "url": "https://fakestorageaccount.blob.core.windows.net/container157003457848202538",
-   "query": {
-    "comp": "list",
-    "include": "copy,deleted,metadata,snapshots,uncommittedblobs",
-    "marker": "2!100!MDAwMDI5IWJsb2NrYmxvYi8yMTU3MDAzNDU3ODY5MzA2NTkzITAwMDAyOCE5OTk5LTEyLTMxVDIzOjU5OjU5Ljk5OTk5OTlaIQ--",
-=======
-   "url": "https://fakestorageaccount.blob.core.windows.net/container156930908801202802",
-   "query": {
-    "comp": "list",
-    "include": "snapshots,metadata,uncommittedblobs,copy,deleted",
-    "marker": "2!100!MDAwMDI5IWJsb2NrYmxvYi8yMTU2OTMwOTA4ODQzMzAwNjUzITAwMDAyOCE5OTk5LTEyLTMxVDIzOjU5OjU5Ljk5OTk5OTlaIQ--",
->>>>>>> 0c4f787b
-    "maxresults": "2",
-    "prefix": "blockblob",
-    "restype": "container"
-   },
-   "requestBody": null,
-   "status": 200,
-<<<<<<< HEAD
-   "response": "<?xml version=\"1.0\" encoding=\"utf-8\"?><EnumerationResults ServiceEndpoint=\"https://fakestorageaccount.blob.core.windows.net/\" ContainerName=\"container157003457848202538\"><Prefix>blockblob</Prefix><Marker>2!100!MDAwMDI5IWJsb2NrYmxvYi8yMTU3MDAzNDU3ODY5MzA2NTkzITAwMDAyOCE5OTk5LTEyLTMxVDIzOjU5OjU5Ljk5OTk5OTlaIQ--</Marker><MaxResults>2</MaxResults><Blobs><Blob><Name>blockblob/2157003457869306593</Name><Properties><Creation-Time>Wed, 02 Oct 2019 16:42:58 GMT</Creation-Time><Last-Modified>Wed, 02 Oct 2019 16:42:58 GMT</Last-Modified><Etag>0x8D7475795047A7F</Etag><Content-Length>0</Content-Length><Content-Type>application/octet-stream</Content-Type><Content-Encoding /><Content-Language /><Content-CRC64>AAAAAAAAAAA=</Content-CRC64><Content-MD5>1B2M2Y8AsgTpgAmY7PhCfg==</Content-MD5><Cache-Control /><Content-Disposition /><BlobType>BlockBlob</BlobType><AccessTier>Cool</AccessTier><AccessTierInferred>true</AccessTierInferred><LeaseStatus>unlocked</LeaseStatus><LeaseState>available</LeaseState><ServerEncrypted>true</ServerEncrypted><TagCount>0</TagCount></Properties><Metadata><keya>a</keya><keyb>c</keyb></Metadata></Blob><Blob><Name>blockblob/3157003457877105266</Name><Properties><Creation-Time>Wed, 02 Oct 2019 16:42:58 GMT</Creation-Time><Last-Modified>Wed, 02 Oct 2019 16:42:58 GMT</Last-Modified><Etag>0x8D74757950FC7CE</Etag><Content-Length>0</Content-Length><Content-Type>application/octet-stream</Content-Type><Content-Encoding /><Content-Language /><Content-CRC64>AAAAAAAAAAA=</Content-CRC64><Content-MD5>1B2M2Y8AsgTpgAmY7PhCfg==</Content-MD5><Cache-Control /><Content-Disposition /><BlobType>BlockBlob</BlobType><AccessTier>Cool</AccessTier><AccessTierInferred>true</AccessTierInferred><LeaseStatus>unlocked</LeaseStatus><LeaseState>available</LeaseState><ServerEncrypted>true</ServerEncrypted><TagCount>0</TagCount></Properties><Metadata><keya>a</keya><keyb>c</keyb></Metadata></Blob></Blobs><NextMarker /></EnumerationResults>",
-   "responseHeaders": {
-    "date": "Wed, 02 Oct 2019 16:42:58 GMT",
-    "server": "Windows-Azure-Blob/1.0 Microsoft-HTTPAPI/2.0",
-    "transfer-encoding": "chunked",
-    "content-type": "application/xml",
-    "x-ms-request-id": "215f6a0e-201e-0080-5e40-7993dc000000",
-    "x-ms-version": "2019-02-02",
-    "x-ms-client-request-id": "bb19caa8-f8f6-48c6-a71f-ac2def009bab"
-=======
-   "response": "<?xml version=\"1.0\" encoding=\"utf-8\"?><EnumerationResults ServiceEndpoint=\"https://fakestorageaccount.blob.core.windows.net/\" ContainerName=\"container156930908801202802\"><Prefix>blockblob</Prefix><Marker>2!100!MDAwMDI5IWJsb2NrYmxvYi8yMTU2OTMwOTA4ODQzMzAwNjUzITAwMDAyOCE5OTk5LTEyLTMxVDIzOjU5OjU5Ljk5OTk5OTlaIQ--</Marker><MaxResults>2</MaxResults><Blobs><Blob><Name>blockblob/2156930908843300653</Name><Properties><Creation-Time>Tue, 24 Sep 2019 07:07:05 GMT</Creation-Time><Last-Modified>Tue, 24 Sep 2019 07:07:05 GMT</Last-Modified><Etag>0x8D740BDCEBFEE04</Etag><Content-Length>0</Content-Length><Content-Type>application/octet-stream</Content-Type><Content-Encoding /><Content-Language /><Content-CRC64 /><Content-MD5>1B2M2Y8AsgTpgAmY7PhCfg==</Content-MD5><Cache-Control /><Content-Disposition /><BlobType>BlockBlob</BlobType><AccessTier>Hot</AccessTier><AccessTierInferred>true</AccessTierInferred><LeaseStatus>unlocked</LeaseStatus><LeaseState>available</LeaseState><ServerEncrypted>true</ServerEncrypted></Properties><Metadata><keya>a</keya><keyb>c</keyb></Metadata></Blob><Blob><Name>blockblob/3156930908857307064</Name><Properties><Creation-Time>Tue, 24 Sep 2019 07:07:05 GMT</Creation-Time><Last-Modified>Tue, 24 Sep 2019 07:07:05 GMT</Last-Modified><Etag>0x8D740BDCED52780</Etag><Content-Length>0</Content-Length><Content-Type>application/octet-stream</Content-Type><Content-Encoding /><Content-Language /><Content-CRC64 /><Content-MD5>1B2M2Y8AsgTpgAmY7PhCfg==</Content-MD5><Cache-Control /><Content-Disposition /><BlobType>BlockBlob</BlobType><AccessTier>Hot</AccessTier><AccessTierInferred>true</AccessTierInferred><LeaseStatus>unlocked</LeaseStatus><LeaseState>available</LeaseState><ServerEncrypted>true</ServerEncrypted></Properties><Metadata><keya>a</keya><keyb>c</keyb></Metadata></Blob></Blobs><NextMarker /></EnumerationResults>",
-   "responseHeaders": {
-    "date": "Tue, 24 Sep 2019 07:07:05 GMT",
-    "server": "Windows-Azure-Blob/1.0 Microsoft-HTTPAPI/2.0",
-    "transfer-encoding": "chunked",
-    "content-type": "application/xml",
-    "x-ms-request-id": "0a8f094f-901e-0029-10a6-7248d4000000",
-    "x-ms-version": "2019-02-02",
-    "x-ms-client-request-id": "c2360523-dd72-4f7b-b1c4-c56c02fef304"
->>>>>>> 0c4f787b
-   }
-  },
-  {
-   "method": "DELETE",
-<<<<<<< HEAD
-   "url": "https://fakestorageaccount.blob.core.windows.net/container157003457848202538/blockblob%2F0157003457855208109",
-=======
-   "url": "https://fakestorageaccount.blob.core.windows.net/container156930908801202802/blockblob%2F0156930908815207348",
->>>>>>> 0c4f787b
-   "query": {},
-   "requestBody": null,
-   "status": 202,
-   "response": "",
-   "responseHeaders": {
-<<<<<<< HEAD
-    "date": "Wed, 02 Oct 2019 16:42:58 GMT",
-    "server": "Windows-Azure-Blob/1.0 Microsoft-HTTPAPI/2.0",
-    "x-ms-delete-type-permanent": "false",
-    "x-ms-request-id": "215f6a33-201e-0080-7d40-7993dc000000",
-    "x-ms-version": "2019-02-02",
-    "x-ms-client-request-id": "e47bfad4-128b-4c67-a132-178480f3013c",
-=======
-    "date": "Tue, 24 Sep 2019 07:07:06 GMT",
-    "server": "Windows-Azure-Blob/1.0 Microsoft-HTTPAPI/2.0",
-    "x-ms-delete-type-permanent": "false",
-    "x-ms-request-id": "0a8f09c6-901e-0029-75a6-7248d4000000",
-    "x-ms-version": "2019-02-02",
-    "x-ms-client-request-id": "32b7a07d-8e12-4729-a841-8aea43bfaa02",
->>>>>>> 0c4f787b
-    "content-length": "0"
-   }
-  },
-  {
-   "method": "DELETE",
-<<<<<<< HEAD
-   "url": "https://fakestorageaccount.blob.core.windows.net/container157003457848202538/blockblob%2F1157003457862302552",
-=======
-   "url": "https://fakestorageaccount.blob.core.windows.net/container156930908801202802/blockblob%2F1156930908829209958",
->>>>>>> 0c4f787b
-   "query": {},
-   "requestBody": null,
-   "status": 202,
-   "response": "",
-   "responseHeaders": {
-<<<<<<< HEAD
-    "date": "Wed, 02 Oct 2019 16:42:58 GMT",
-    "server": "Windows-Azure-Blob/1.0 Microsoft-HTTPAPI/2.0",
-    "x-ms-delete-type-permanent": "false",
-    "x-ms-request-id": "215f6a6d-201e-0080-2f40-7993dc000000",
-    "x-ms-version": "2019-02-02",
-    "x-ms-client-request-id": "1f1ff6d0-ec7b-4ad5-8a14-2a35e1535259",
-=======
-    "date": "Tue, 24 Sep 2019 07:07:06 GMT",
-    "server": "Windows-Azure-Blob/1.0 Microsoft-HTTPAPI/2.0",
-    "x-ms-delete-type-permanent": "false",
-    "x-ms-request-id": "0a8f0a5d-901e-0029-5fa6-7248d4000000",
-    "x-ms-version": "2019-02-02",
-    "x-ms-client-request-id": "8b32b56c-b6a6-47c8-ad74-259c372ab292",
->>>>>>> 0c4f787b
-    "content-length": "0"
-   }
-  },
-  {
-   "method": "DELETE",
-<<<<<<< HEAD
-   "url": "https://fakestorageaccount.blob.core.windows.net/container157003457848202538/blockblob%2F2157003457869306593",
-=======
-   "url": "https://fakestorageaccount.blob.core.windows.net/container156930908801202802/blockblob%2F2156930908843300653",
->>>>>>> 0c4f787b
-   "query": {},
-   "requestBody": null,
-   "status": 202,
-   "response": "",
-   "responseHeaders": {
-<<<<<<< HEAD
-    "date": "Wed, 02 Oct 2019 16:42:58 GMT",
-    "server": "Windows-Azure-Blob/1.0 Microsoft-HTTPAPI/2.0",
-    "x-ms-delete-type-permanent": "false",
-    "x-ms-request-id": "215f6a8e-201e-0080-4d40-7993dc000000",
-    "x-ms-version": "2019-02-02",
-    "x-ms-client-request-id": "3bd2e633-97ed-414b-8c51-90ab136bbc90",
-=======
-    "date": "Tue, 24 Sep 2019 07:07:06 GMT",
-    "server": "Windows-Azure-Blob/1.0 Microsoft-HTTPAPI/2.0",
-    "x-ms-delete-type-permanent": "false",
-    "x-ms-request-id": "0a8f0b1b-901e-0029-51a6-7248d4000000",
-    "x-ms-version": "2019-02-02",
-    "x-ms-client-request-id": "68aed38f-2159-46d2-a465-14f4c66e3991",
->>>>>>> 0c4f787b
-    "content-length": "0"
-   }
-  },
-  {
-   "method": "DELETE",
-<<<<<<< HEAD
-   "url": "https://fakestorageaccount.blob.core.windows.net/container157003457848202538/blockblob%2F3157003457877105266",
-=======
-   "url": "https://fakestorageaccount.blob.core.windows.net/container156930908801202802/blockblob%2F3156930908857307064",
->>>>>>> 0c4f787b
-   "query": {},
-   "requestBody": null,
-   "status": 202,
-   "response": "",
-   "responseHeaders": {
-<<<<<<< HEAD
-    "date": "Wed, 02 Oct 2019 16:42:58 GMT",
-    "server": "Windows-Azure-Blob/1.0 Microsoft-HTTPAPI/2.0",
-    "x-ms-delete-type-permanent": "false",
-    "x-ms-request-id": "215f6ab1-201e-0080-6d40-7993dc000000",
-    "x-ms-version": "2019-02-02",
-    "x-ms-client-request-id": "8b827896-72cc-41e2-931e-6aaf9d3da620",
-=======
-    "date": "Tue, 24 Sep 2019 07:07:06 GMT",
-    "server": "Windows-Azure-Blob/1.0 Microsoft-HTTPAPI/2.0",
-    "x-ms-delete-type-permanent": "false",
-    "x-ms-request-id": "0a8f0b9c-901e-0029-24a6-7248d4000000",
-    "x-ms-version": "2019-02-02",
-    "x-ms-client-request-id": "17b3c872-6c65-4c8c-bdfa-e1f522d822df",
->>>>>>> 0c4f787b
-    "content-length": "0"
-   }
-  },
-  {
-   "method": "DELETE",
-<<<<<<< HEAD
-   "url": "https://fakestorageaccount.blob.core.windows.net/container157003457848202538",
-=======
-   "url": "https://fakestorageaccount.blob.core.windows.net/container156930908801202802",
->>>>>>> 0c4f787b
-   "query": {
-    "restype": "container"
-   },
-   "requestBody": null,
-   "status": 202,
-   "response": "",
-   "responseHeaders": {
-<<<<<<< HEAD
-    "date": "Wed, 02 Oct 2019 16:42:58 GMT",
-    "server": "Windows-Azure-Blob/1.0 Microsoft-HTTPAPI/2.0",
-    "x-ms-request-id": "215f6acf-201e-0080-0640-7993dc000000",
-    "x-ms-version": "2019-02-02",
-    "x-ms-client-request-id": "812f5590-e58c-4582-a3c8-6e2d0a884df3",
-=======
-    "date": "Tue, 24 Sep 2019 07:07:06 GMT",
-    "server": "Windows-Azure-Blob/1.0 Microsoft-HTTPAPI/2.0",
-    "x-ms-request-id": "0a8f0c82-901e-0029-31a6-7248d4000000",
-    "x-ms-version": "2019-02-02",
-    "x-ms-client-request-id": "2487b61c-8e50-474f-b52f-9b224f4a4d43",
->>>>>>> 0c4f787b
-    "content-length": "0"
-   }
+  "recordings": [
+    {
+      "method": "PUT",
+      "url": "https://fakestorageaccount.blob.core.windows.net/container157003457848202538",
+      "query": {
+        "restype": "container"
+      },
+      "requestBody": null,
+      "status": 201,
+      "response": "",
+      "responseHeaders": {
+        "date": "Wed, 02 Oct 2019 16:42:58 GMT",
+        "last-modified": "Wed, 02 Oct 2019 16:42:58 GMT",
+        "server": "Windows-Azure-Blob/1.0 Microsoft-HTTPAPI/2.0",
+        "etag": "\"0x8D7475794E3E1B1\"",
+        "x-ms-request-id": "215f688e-201e-0080-2d40-7993dc000000",
+        "x-ms-version": "2019-02-02",
+        "x-ms-client-request-id": "fb9382e2-b966-42ed-b038-4dd2b15dc4a3",
+        "content-length": "0"
+      }
+    },
+    {
+      "method": "PUT",
+      "url": "https://fakestorageaccount.blob.core.windows.net/container157003457848202538/blockblob%2F0157003457855208109",
+      "query": {},
+      "requestBody": "",
+      "status": 201,
+      "response": "",
+      "responseHeaders": {
+        "x-ms-content-crc64": "AAAAAAAAAAA=",
+        "date": "Wed, 02 Oct 2019 16:42:58 GMT",
+        "last-modified": "Wed, 02 Oct 2019 16:42:58 GMT",
+        "server": "Windows-Azure-Blob/1.0 Microsoft-HTTPAPI/2.0",
+        "content-md5": "1B2M2Y8AsgTpgAmY7PhCfg==",
+        "etag": "\"0x8D7475794EE2E1A\"",
+        "x-ms-request-id": "215f68d1-201e-0080-6040-7993dc000000",
+        "x-ms-version": "2019-02-02",
+        "x-ms-client-request-id": "261d12e7-b688-4f56-9178-7f1f1da91a5b",
+        "x-ms-request-server-encrypted": "true",
+        "content-length": "0"
+      }
+    },
+    {
+      "method": "PUT",
+      "url": "https://fakestorageaccount.blob.core.windows.net/container157003457848202538/blockblob%2F1157003457862302552",
+      "query": {},
+      "requestBody": "",
+      "status": 201,
+      "response": "",
+      "responseHeaders": {
+        "x-ms-content-crc64": "AAAAAAAAAAA=",
+        "date": "Wed, 02 Oct 2019 16:42:58 GMT",
+        "last-modified": "Wed, 02 Oct 2019 16:42:58 GMT",
+        "server": "Windows-Azure-Blob/1.0 Microsoft-HTTPAPI/2.0",
+        "content-md5": "1B2M2Y8AsgTpgAmY7PhCfg==",
+        "etag": "\"0x8D7475794F90623\"",
+        "x-ms-request-id": "215f690a-201e-0080-0c40-7993dc000000",
+        "x-ms-version": "2019-02-02",
+        "x-ms-client-request-id": "e30eb802-40f4-4179-a20c-2f57a554dbb6",
+        "x-ms-request-server-encrypted": "true",
+        "content-length": "0"
+      }
+    },
+    {
+      "method": "PUT",
+      "url": "https://fakestorageaccount.blob.core.windows.net/container157003457848202538/blockblob%2F2157003457869306593",
+      "query": {},
+      "requestBody": "",
+      "status": 201,
+      "response": "",
+      "responseHeaders": {
+        "x-ms-content-crc64": "AAAAAAAAAAA=",
+        "date": "Wed, 02 Oct 2019 16:42:58 GMT",
+        "last-modified": "Wed, 02 Oct 2019 16:42:58 GMT",
+        "server": "Windows-Azure-Blob/1.0 Microsoft-HTTPAPI/2.0",
+        "content-md5": "1B2M2Y8AsgTpgAmY7PhCfg==",
+        "etag": "\"0x8D7475795047A7F\"",
+        "x-ms-request-id": "215f694b-201e-0080-3f40-7993dc000000",
+        "x-ms-version": "2019-02-02",
+        "x-ms-client-request-id": "9879eead-249c-4d98-9ad4-5793ff212061",
+        "x-ms-request-server-encrypted": "true",
+        "content-length": "0"
+      }
+    },
+    {
+      "method": "PUT",
+      "url": "https://fakestorageaccount.blob.core.windows.net/container157003457848202538/blockblob%2F3157003457877105266",
+      "query": {},
+      "requestBody": "",
+      "status": 201,
+      "response": "",
+      "responseHeaders": {
+        "x-ms-content-crc64": "AAAAAAAAAAA=",
+        "date": "Wed, 02 Oct 2019 16:42:58 GMT",
+        "last-modified": "Wed, 02 Oct 2019 16:42:58 GMT",
+        "server": "Windows-Azure-Blob/1.0 Microsoft-HTTPAPI/2.0",
+        "content-md5": "1B2M2Y8AsgTpgAmY7PhCfg==",
+        "etag": "\"0x8D74757950FC7CE\"",
+        "x-ms-request-id": "215f6989-201e-0080-6f40-7993dc000000",
+        "x-ms-version": "2019-02-02",
+        "x-ms-client-request-id": "c2e244f7-fcf0-4813-9504-fb0ba15bd13e",
+        "x-ms-request-server-encrypted": "true",
+        "content-length": "0"
+      }
+    },
+    {
+      "method": "GET",
+      "url": "https://fakestorageaccount.blob.core.windows.net/container157003457848202538",
+      "query": {
+        "comp": "list",
+        "include": "copy,deleted,metadata,snapshots,uncommittedblobs",
+        "maxresults": "2",
+        "prefix": "blockblob",
+        "restype": "container"
+      },
+      "requestBody": null,
+      "status": 200,
+      "response": "<?xml version=\"1.0\" encoding=\"utf-8\"?><EnumerationResults ServiceEndpoint=\"https://fakestorageaccount.blob.core.windows.net/\" ContainerName=\"container157003457848202538\"><Prefix>blockblob</Prefix><MaxResults>2</MaxResults><Blobs><Blob><Name>blockblob/0157003457855208109</Name><Properties><Creation-Time>Wed, 02 Oct 2019 16:42:58 GMT</Creation-Time><Last-Modified>Wed, 02 Oct 2019 16:42:58 GMT</Last-Modified><Etag>0x8D7475794EE2E1A</Etag><Content-Length>0</Content-Length><Content-Type>application/octet-stream</Content-Type><Content-Encoding /><Content-Language /><Content-CRC64>AAAAAAAAAAA=</Content-CRC64><Content-MD5>1B2M2Y8AsgTpgAmY7PhCfg==</Content-MD5><Cache-Control /><Content-Disposition /><BlobType>BlockBlob</BlobType><AccessTier>Cool</AccessTier><AccessTierInferred>true</AccessTierInferred><LeaseStatus>unlocked</LeaseStatus><LeaseState>available</LeaseState><ServerEncrypted>true</ServerEncrypted><TagCount>0</TagCount></Properties><Metadata><keya>a</keya><keyb>c</keyb></Metadata></Blob><Blob><Name>blockblob/1157003457862302552</Name><Properties><Creation-Time>Wed, 02 Oct 2019 16:42:58 GMT</Creation-Time><Last-Modified>Wed, 02 Oct 2019 16:42:58 GMT</Last-Modified><Etag>0x8D7475794F90623</Etag><Content-Length>0</Content-Length><Content-Type>application/octet-stream</Content-Type><Content-Encoding /><Content-Language /><Content-CRC64>AAAAAAAAAAA=</Content-CRC64><Content-MD5>1B2M2Y8AsgTpgAmY7PhCfg==</Content-MD5><Cache-Control /><Content-Disposition /><BlobType>BlockBlob</BlobType><AccessTier>Cool</AccessTier><AccessTierInferred>true</AccessTierInferred><LeaseStatus>unlocked</LeaseStatus><LeaseState>available</LeaseState><ServerEncrypted>true</ServerEncrypted><TagCount>0</TagCount></Properties><Metadata><keya>a</keya><keyb>c</keyb></Metadata></Blob></Blobs><NextMarker>2!100!MDAwMDI5IWJsb2NrYmxvYi8yMTU3MDAzNDU3ODY5MzA2NTkzITAwMDAyOCE5OTk5LTEyLTMxVDIzOjU5OjU5Ljk5OTk5OTlaIQ--</NextMarker></EnumerationResults>",
+      "responseHeaders": {
+        "date": "Wed, 02 Oct 2019 16:42:58 GMT",
+        "server": "Windows-Azure-Blob/1.0 Microsoft-HTTPAPI/2.0",
+        "transfer-encoding": "chunked",
+        "content-type": "application/xml",
+        "x-ms-request-id": "215f69dc-201e-0080-3440-7993dc000000",
+        "x-ms-version": "2019-02-02",
+        "x-ms-client-request-id": "5ff81dcd-c1a3-417a-be4d-8cc1a51e5cff"
+      }
+    },
+    {
+      "method": "GET",
+      "url": "https://fakestorageaccount.blob.core.windows.net/container157003457848202538",
+      "query": {
+        "comp": "list",
+        "include": "copy,deleted,metadata,snapshots,uncommittedblobs",
+        "marker": "2!100!MDAwMDI5IWJsb2NrYmxvYi8yMTU3MDAzNDU3ODY5MzA2NTkzITAwMDAyOCE5OTk5LTEyLTMxVDIzOjU5OjU5Ljk5OTk5OTlaIQ--",
+        "maxresults": "2",
+        "prefix": "blockblob",
+        "restype": "container"
+      },
+      "requestBody": null,
+      "status": 200,
+      "response": "<?xml version=\"1.0\" encoding=\"utf-8\"?><EnumerationResults ServiceEndpoint=\"https://fakestorageaccount.blob.core.windows.net/\" ContainerName=\"container157003457848202538\"><Prefix>blockblob</Prefix><Marker>2!100!MDAwMDI5IWJsb2NrYmxvYi8yMTU3MDAzNDU3ODY5MzA2NTkzITAwMDAyOCE5OTk5LTEyLTMxVDIzOjU5OjU5Ljk5OTk5OTlaIQ--</Marker><MaxResults>2</MaxResults><Blobs><Blob><Name>blockblob/2157003457869306593</Name><Properties><Creation-Time>Wed, 02 Oct 2019 16:42:58 GMT</Creation-Time><Last-Modified>Wed, 02 Oct 2019 16:42:58 GMT</Last-Modified><Etag>0x8D7475795047A7F</Etag><Content-Length>0</Content-Length><Content-Type>application/octet-stream</Content-Type><Content-Encoding /><Content-Language /><Content-CRC64>AAAAAAAAAAA=</Content-CRC64><Content-MD5>1B2M2Y8AsgTpgAmY7PhCfg==</Content-MD5><Cache-Control /><Content-Disposition /><BlobType>BlockBlob</BlobType><AccessTier>Cool</AccessTier><AccessTierInferred>true</AccessTierInferred><LeaseStatus>unlocked</LeaseStatus><LeaseState>available</LeaseState><ServerEncrypted>true</ServerEncrypted><TagCount>0</TagCount></Properties><Metadata><keya>a</keya><keyb>c</keyb></Metadata></Blob><Blob><Name>blockblob/3157003457877105266</Name><Properties><Creation-Time>Wed, 02 Oct 2019 16:42:58 GMT</Creation-Time><Last-Modified>Wed, 02 Oct 2019 16:42:58 GMT</Last-Modified><Etag>0x8D74757950FC7CE</Etag><Content-Length>0</Content-Length><Content-Type>application/octet-stream</Content-Type><Content-Encoding /><Content-Language /><Content-CRC64>AAAAAAAAAAA=</Content-CRC64><Content-MD5>1B2M2Y8AsgTpgAmY7PhCfg==</Content-MD5><Cache-Control /><Content-Disposition /><BlobType>BlockBlob</BlobType><AccessTier>Cool</AccessTier><AccessTierInferred>true</AccessTierInferred><LeaseStatus>unlocked</LeaseStatus><LeaseState>available</LeaseState><ServerEncrypted>true</ServerEncrypted><TagCount>0</TagCount></Properties><Metadata><keya>a</keya><keyb>c</keyb></Metadata></Blob></Blobs><NextMarker /></EnumerationResults>",
+      "responseHeaders": {
+        "date": "Wed, 02 Oct 2019 16:42:58 GMT",
+        "server": "Windows-Azure-Blob/1.0 Microsoft-HTTPAPI/2.0",
+        "transfer-encoding": "chunked",
+        "content-type": "application/xml",
+        "x-ms-request-id": "215f6a0e-201e-0080-5e40-7993dc000000",
+        "x-ms-version": "2019-02-02",
+        "x-ms-client-request-id": "bb19caa8-f8f6-48c6-a71f-ac2def009bab"
+      }
+    },
+    {
+      "method": "DELETE",
+      "url": "https://fakestorageaccount.blob.core.windows.net/container157003457848202538/blockblob%2F0157003457855208109",
+      "query": {},
+      "requestBody": null,
+      "status": 202,
+      "response": "",
+      "responseHeaders": {
+        "date": "Wed, 02 Oct 2019 16:42:58 GMT",
+        "server": "Windows-Azure-Blob/1.0 Microsoft-HTTPAPI/2.0",
+        "x-ms-delete-type-permanent": "false",
+        "x-ms-request-id": "215f6a33-201e-0080-7d40-7993dc000000",
+        "x-ms-version": "2019-02-02",
+        "x-ms-client-request-id": "e47bfad4-128b-4c67-a132-178480f3013c",
+        "content-length": "0"
+      }
+    },
+    {
+      "method": "DELETE",
+      "url": "https://fakestorageaccount.blob.core.windows.net/container157003457848202538/blockblob%2F1157003457862302552",
+      "query": {},
+      "requestBody": null,
+      "status": 202,
+      "response": "",
+      "responseHeaders": {
+        "date": "Wed, 02 Oct 2019 16:42:58 GMT",
+        "server": "Windows-Azure-Blob/1.0 Microsoft-HTTPAPI/2.0",
+        "x-ms-delete-type-permanent": "false",
+        "x-ms-request-id": "215f6a6d-201e-0080-2f40-7993dc000000",
+        "x-ms-version": "2019-02-02",
+        "x-ms-client-request-id": "1f1ff6d0-ec7b-4ad5-8a14-2a35e1535259",
+        "content-length": "0"
+      }
+    },
+    {
+      "method": "DELETE",
+      "url": "https://fakestorageaccount.blob.core.windows.net/container157003457848202538/blockblob%2F2157003457869306593",
+      "query": {},
+      "requestBody": null,
+      "status": 202,
+      "response": "",
+      "responseHeaders": {
+        "date": "Wed, 02 Oct 2019 16:42:58 GMT",
+        "server": "Windows-Azure-Blob/1.0 Microsoft-HTTPAPI/2.0",
+        "x-ms-delete-type-permanent": "false",
+        "x-ms-request-id": "215f6a8e-201e-0080-4d40-7993dc000000",
+        "x-ms-version": "2019-02-02",
+        "x-ms-client-request-id": "3bd2e633-97ed-414b-8c51-90ab136bbc90",
+        "content-length": "0"
+      }
+    },
+    {
+      "method": "DELETE",
+      "url": "https://fakestorageaccount.blob.core.windows.net/container157003457848202538/blockblob%2F3157003457877105266",
+      "query": {},
+      "requestBody": null,
+      "status": 202,
+      "response": "",
+      "responseHeaders": {
+        "date": "Wed, 02 Oct 2019 16:42:58 GMT",
+        "server": "Windows-Azure-Blob/1.0 Microsoft-HTTPAPI/2.0",
+        "x-ms-delete-type-permanent": "false",
+        "x-ms-request-id": "215f6ab1-201e-0080-6d40-7993dc000000",
+        "x-ms-version": "2019-02-02",
+        "x-ms-client-request-id": "8b827896-72cc-41e2-931e-6aaf9d3da620",
+        "content-length": "0"
+      }
+    },
+    {
+      "method": "DELETE",
+      "url": "https://fakestorageaccount.blob.core.windows.net/container157003457848202538",
+      "query": {
+        "restype": "container"
+      },
+      "requestBody": null,
+      "status": 202,
+      "response": "",
+      "responseHeaders": {
+        "date": "Wed, 02 Oct 2019 16:42:58 GMT",
+        "server": "Windows-Azure-Blob/1.0 Microsoft-HTTPAPI/2.0",
+        "x-ms-request-id": "215f6acf-201e-0080-0640-7993dc000000",
+        "x-ms-version": "2019-02-02",
+        "x-ms-client-request-id": "812f5590-e58c-4582-a3c8-6e2d0a884df3",
+        "content-length": "0"
+      }
+    }
+  ],
+  "uniqueTestInfo": {
+    "container": "container157003457848202538",
+    "blockblob/0": "blockblob/0157003457855208109",
+    "blockblob/1": "blockblob/1157003457862302552",
+    "blockblob/2": "blockblob/2157003457869306593",
+    "blockblob/3": "blockblob/3157003457877105266"
   }
- ],
- "uniqueTestInfo": {
-<<<<<<< HEAD
-  "container": "container157003457848202538",
-  "blockblob/0": "blockblob/0157003457855208109",
-  "blockblob/1": "blockblob/1157003457862302552",
-  "blockblob/2": "blockblob/2157003457869306593",
-  "blockblob/3": "blockblob/3157003457877105266"
-=======
-  "container": "container156930908801202802",
-  "blockblob/0": "blockblob/0156930908815207348",
-  "blockblob/1": "blockblob/1156930908829209958",
-  "blockblob/2": "blockblob/2156930908843300653",
-  "blockblob/3": "blockblob/3156930908857307064"
->>>>>>> 0c4f787b
- }
 }