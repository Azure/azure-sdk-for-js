{
 "recordings": [
  {
   "method": "PUT",
<<<<<<< HEAD
   "url": "https://fakestorageaccount.blob.core.windows.net/container157003457348307001",
=======
   "url": "https://fakestorageaccount.blob.core.windows.net/container156930907941809464",
>>>>>>> 0c4f787b
   "query": {
    "restype": "container"
   },
   "requestBody": null,
   "status": 201,
   "response": "",
   "responseHeaders": {
<<<<<<< HEAD
    "date": "Wed, 02 Oct 2019 16:42:53 GMT",
    "last-modified": "Wed, 02 Oct 2019 16:42:53 GMT",
    "server": "Windows-Azure-Blob/1.0 Microsoft-HTTPAPI/2.0",
    "etag": "\"0x8D7475791E9E45A\"",
    "x-ms-request-id": "215f577b-201e-0080-6c40-7993dc000000",
    "x-ms-version": "2019-02-02",
    "x-ms-client-request-id": "1996b6c8-3de8-4370-87a9-3a04b2f89b45",
=======
    "date": "Tue, 24 Sep 2019 07:06:56 GMT",
    "last-modified": "Tue, 24 Sep 2019 07:06:56 GMT",
    "server": "Windows-Azure-Blob/1.0 Microsoft-HTTPAPI/2.0",
    "etag": "\"0x8D740BDC95F73F8\"",
    "x-ms-request-id": "0a8ee844-901e-0029-75a6-7248d4000000",
    "x-ms-version": "2019-02-02",
    "x-ms-client-request-id": "abc8f92c-4f67-4ad3-9e9d-c44db4c0f179",
>>>>>>> 0c4f787b
    "content-length": "0"
   }
  },
  {
   "method": "DELETE",
<<<<<<< HEAD
   "url": "https://fakestorageaccount.blob.core.windows.net/container157003457348307001",
=======
   "url": "https://fakestorageaccount.blob.core.windows.net/container156930907941809464",
>>>>>>> 0c4f787b
   "query": {
    "restype": "container"
   },
   "requestBody": null,
   "status": 202,
   "response": "",
   "responseHeaders": {
<<<<<<< HEAD
    "date": "Wed, 02 Oct 2019 16:42:53 GMT",
    "server": "Windows-Azure-Blob/1.0 Microsoft-HTTPAPI/2.0",
    "x-ms-request-id": "215f57b6-201e-0080-2240-7993dc000000",
    "x-ms-version": "2019-02-02",
    "x-ms-client-request-id": "5890f53e-8153-4a66-a4e3-41711d99d23b",
=======
    "date": "Tue, 24 Sep 2019 07:06:56 GMT",
    "server": "Windows-Azure-Blob/1.0 Microsoft-HTTPAPI/2.0",
    "x-ms-request-id": "0a8ee8b7-901e-0029-61a6-7248d4000000",
    "x-ms-version": "2019-02-02",
    "x-ms-client-request-id": "36b057c3-34b2-4e58-8c8a-04af7468cd38",
>>>>>>> 0c4f787b
    "content-length": "0"
   }
  }
 ],
 "uniqueTestInfo": {
<<<<<<< HEAD
  "container": "container157003457348307001"
=======
  "container": "container156930907941809464"
>>>>>>> 0c4f787b
 }
}<|MERGE_RESOLUTION|>--- conflicted
+++ resolved
@@ -1,75 +1,32 @@
 {
- "recordings": [
-  {
-   "method": "PUT",
-<<<<<<< HEAD
+  "recordings": [
+    {
+      "method": "PUT",
+      "url": "https://fakestorageaccount.blob.core.windows.net/container157003457348307001",
+      "status": 201,
+      "response": "",
+      "responseHeaders": {
+        "date": "Wed, 02 Oct 2019 16:42:53 GMT",
+        "last-modified": "Wed, 02 Oct 2019 16:42:53 GMT",
+        "server": "Windows-Azure-Blob/1.0 Microsoft-HTTPAPI/2.0",
+        "etag": "\"0x8D7475791E9E45A\"",
+        "date": "Wed, 02 Oct 2019 16:42:53 GMT",
+        "last-modified": "Wed, 02 Oct 2019 16:42:53 GMT",
+        "server": "Windows-Azure-Blob/1.0 Microsoft-HTTPAPI/2.0",
+        "etag": "\"0x8D7475791E9E45A\"",
+        "x-ms-request-id": "215f577b-201e-0080-6c40-7993dc000000",
+        "x-ms-version": "2019-02-02",
+        "x-ms-client-request-id": "1996b6c8-3de8-4370-87a9-3a04b2f89b45",
+        "server": "Windows-Azure-Blob/1.0 Microsoft-HTTPAPI/2.0",
+        "x-ms-request-id": "215f57b6-201e-0080-2240-7993dc000000",
+        "x-ms-version": "2019-02-02",
+        "x-ms-client-request-id": "5890f53e-8153-4a66-a4e3-41711d99d23b",
+        "content-length": "0"
    "url": "https://fakestorageaccount.blob.core.windows.net/container157003457348307001",
-=======
-   "url": "https://fakestorageaccount.blob.core.windows.net/container156930907941809464",
->>>>>>> 0c4f787b
-   "query": {
-    "restype": "container"
-   },
-   "requestBody": null,
-   "status": 201,
-   "response": "",
-   "responseHeaders": {
-<<<<<<< HEAD
-    "date": "Wed, 02 Oct 2019 16:42:53 GMT",
-    "last-modified": "Wed, 02 Oct 2019 16:42:53 GMT",
-    "server": "Windows-Azure-Blob/1.0 Microsoft-HTTPAPI/2.0",
-    "etag": "\"0x8D7475791E9E45A\"",
-    "x-ms-request-id": "215f577b-201e-0080-6c40-7993dc000000",
-    "x-ms-version": "2019-02-02",
-    "x-ms-client-request-id": "1996b6c8-3de8-4370-87a9-3a04b2f89b45",
-=======
-    "date": "Tue, 24 Sep 2019 07:06:56 GMT",
-    "last-modified": "Tue, 24 Sep 2019 07:06:56 GMT",
-    "server": "Windows-Azure-Blob/1.0 Microsoft-HTTPAPI/2.0",
-    "etag": "\"0x8D740BDC95F73F8\"",
-    "x-ms-request-id": "0a8ee844-901e-0029-75a6-7248d4000000",
-    "x-ms-version": "2019-02-02",
-    "x-ms-client-request-id": "abc8f92c-4f67-4ad3-9e9d-c44db4c0f179",
->>>>>>> 0c4f787b
-    "content-length": "0"
-   }
-  },
-  {
-   "method": "DELETE",
-<<<<<<< HEAD
-   "url": "https://fakestorageaccount.blob.core.windows.net/container157003457348307001",
-=======
-   "url": "https://fakestorageaccount.blob.core.windows.net/container156930907941809464",
->>>>>>> 0c4f787b
-   "query": {
-    "restype": "container"
-   },
-   "requestBody": null,
-   "status": 202,
-   "response": "",
-   "responseHeaders": {
-<<<<<<< HEAD
-    "date": "Wed, 02 Oct 2019 16:42:53 GMT",
+      }
+    }    "date": "Wed, 02 Oct 2019 16:42:53 GMT",
     "server": "Windows-Azure-Blob/1.0 Microsoft-HTTPAPI/2.0",
     "x-ms-request-id": "215f57b6-201e-0080-2240-7993dc000000",
     "x-ms-version": "2019-02-02",
     "x-ms-client-request-id": "5890f53e-8153-4a66-a4e3-41711d99d23b",
-=======
-    "date": "Tue, 24 Sep 2019 07:06:56 GMT",
-    "server": "Windows-Azure-Blob/1.0 Microsoft-HTTPAPI/2.0",
-    "x-ms-request-id": "0a8ee8b7-901e-0029-61a6-7248d4000000",
-    "x-ms-version": "2019-02-02",
-    "x-ms-client-request-id": "36b057c3-34b2-4e58-8c8a-04af7468cd38",
->>>>>>> 0c4f787b
-    "content-length": "0"
-   }
-  }
- ],
- "uniqueTestInfo": {
-<<<<<<< HEAD
-  "container": "container157003457348307001"
-=======
-  "container": "container156930907941809464"
->>>>>>> 0c4f787b
- }
-}+    "container": "container157003457348307001"