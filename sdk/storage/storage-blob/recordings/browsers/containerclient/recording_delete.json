--- conflicted
+++ resolved
@@ -1,75 +1,32 @@
 {
- "recordings": [
-  {
-   "method": "PUT",
-<<<<<<< HEAD
+  "recordings": [
+    {
+      "method": "PUT",
+      "url": "https://fakestorageaccount.blob.core.windows.net/container157003457391005792",
+      "status": 201,
+      "response": "",
+      "responseHeaders": {
+        "date": "Wed, 02 Oct 2019 16:42:53 GMT",
+        "last-modified": "Wed, 02 Oct 2019 16:42:53 GMT",
+        "server": "Windows-Azure-Blob/1.0 Microsoft-HTTPAPI/2.0",
+        "etag": "\"0x8D74757922E02E8\"",
+        "date": "Wed, 02 Oct 2019 16:42:53 GMT",
+        "last-modified": "Wed, 02 Oct 2019 16:42:53 GMT",
+        "server": "Windows-Azure-Blob/1.0 Microsoft-HTTPAPI/2.0",
+        "etag": "\"0x8D74757922E02E8\"",
+        "x-ms-request-id": "215f58c2-201e-0080-1840-7993dc000000",
+        "x-ms-version": "2019-02-02",
+        "x-ms-client-request-id": "6046c714-b1b5-4aad-a092-dcc1e5c8ad62",
+        "server": "Windows-Azure-Blob/1.0 Microsoft-HTTPAPI/2.0",
+        "x-ms-request-id": "215f590c-201e-0080-5340-7993dc000000",
+        "x-ms-version": "2019-02-02",
+        "x-ms-client-request-id": "7c1d3e80-683a-4a20-999a-0aedb004a0d1",
+        "content-length": "0"
    "url": "https://fakestorageaccount.blob.core.windows.net/container157003457391005792",
-=======
-   "url": "https://fakestorageaccount.blob.core.windows.net/container156930908023603653",
->>>>>>> 0c4f787b
-   "query": {
-    "restype": "container"
-   },
-   "requestBody": null,
-   "status": 201,
-   "response": "",
-   "responseHeaders": {
-<<<<<<< HEAD
-    "date": "Wed, 02 Oct 2019 16:42:53 GMT",
-    "last-modified": "Wed, 02 Oct 2019 16:42:53 GMT",
-    "server": "Windows-Azure-Blob/1.0 Microsoft-HTTPAPI/2.0",
-    "etag": "\"0x8D74757922E02E8\"",
-    "x-ms-request-id": "215f58c2-201e-0080-1840-7993dc000000",
-    "x-ms-version": "2019-02-02",
-    "x-ms-client-request-id": "6046c714-b1b5-4aad-a092-dcc1e5c8ad62",
-=======
-    "date": "Tue, 24 Sep 2019 07:06:57 GMT",
-    "last-modified": "Tue, 24 Sep 2019 07:06:57 GMT",
-    "server": "Windows-Azure-Blob/1.0 Microsoft-HTTPAPI/2.0",
-    "etag": "\"0x8D740BDC9DCD0BF\"",
-    "x-ms-request-id": "0a8eeb52-901e-0029-31a6-7248d4000000",
-    "x-ms-version": "2019-02-02",
-    "x-ms-client-request-id": "bf9a2caf-5274-4eae-a750-200f5aad6e32",
->>>>>>> 0c4f787b
-    "content-length": "0"
-   }
-  },
-  {
-   "method": "DELETE",
-<<<<<<< HEAD
-   "url": "https://fakestorageaccount.blob.core.windows.net/container157003457391005792",
-=======
-   "url": "https://fakestorageaccount.blob.core.windows.net/container156930908023603653",
->>>>>>> 0c4f787b
-   "query": {
-    "restype": "container"
-   },
-   "requestBody": null,
-   "status": 202,
-   "response": "",
-   "responseHeaders": {
-<<<<<<< HEAD
-    "date": "Wed, 02 Oct 2019 16:42:53 GMT",
+      }
+    }    "date": "Wed, 02 Oct 2019 16:42:53 GMT",
     "server": "Windows-Azure-Blob/1.0 Microsoft-HTTPAPI/2.0",
     "x-ms-request-id": "215f590c-201e-0080-5340-7993dc000000",
     "x-ms-version": "2019-02-02",
     "x-ms-client-request-id": "7c1d3e80-683a-4a20-999a-0aedb004a0d1",
-=======
-    "date": "Tue, 24 Sep 2019 07:06:57 GMT",
-    "server": "Windows-Azure-Blob/1.0 Microsoft-HTTPAPI/2.0",
-    "x-ms-request-id": "0a8eebc4-901e-0029-1da6-7248d4000000",
-    "x-ms-version": "2019-02-02",
-    "x-ms-client-request-id": "c6d8e619-93c9-490d-9da6-202265627c21",
->>>>>>> 0c4f787b
-    "content-length": "0"
-   }
-  }
- ],
- "uniqueTestInfo": {
-<<<<<<< HEAD
-  "container": "container157003457391005792"
-=======
-  "container": "container156930908023603653"
->>>>>>> 0c4f787b
- }
-}+    "container": "container157003457391005792"