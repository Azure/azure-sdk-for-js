--- conflicted
+++ resolved
@@ -1,430 +1,248 @@
 {
- "recordings": [
-  {
-   "method": "PUT",
-<<<<<<< HEAD
-   "url": "https://fakestorageaccount.blob.core.windows.net/container157003457763605198",
-=======
-   "url": "https://fakestorageaccount.blob.core.windows.net/container156930908627300237",
->>>>>>> 0c4f787b
-   "query": {
-    "restype": "container"
-   },
-   "requestBody": null,
-   "status": 201,
-   "response": "",
-   "responseHeaders": {
-<<<<<<< HEAD
-    "date": "Wed, 02 Oct 2019 16:42:57 GMT",
-    "last-modified": "Wed, 02 Oct 2019 16:42:57 GMT",
-    "server": "Windows-Azure-Blob/1.0 Microsoft-HTTPAPI/2.0",
-    "etag": "\"0x8D747579463BCD6\"",
-    "x-ms-request-id": "215f6550-201e-0080-0e40-7993dc000000",
-    "x-ms-version": "2019-02-02",
-    "x-ms-client-request-id": "9a54fb27-f693-43aa-a975-070f7df75730",
-=======
-    "date": "Tue, 24 Sep 2019 07:07:03 GMT",
-    "last-modified": "Tue, 24 Sep 2019 07:07:03 GMT",
-    "server": "Windows-Azure-Blob/1.0 Microsoft-HTTPAPI/2.0",
-    "etag": "\"0x8D740BDCD75B7B6\"",
-    "x-ms-request-id": "0a8f000f-901e-0029-4ca6-7248d4000000",
-    "x-ms-version": "2019-02-02",
-    "x-ms-client-request-id": "03906a9c-dcda-474c-8e6c-5f2e5c6c0be7",
->>>>>>> 0c4f787b
-    "content-length": "0"
-   }
-  },
-  {
-   "method": "PUT",
-<<<<<<< HEAD
-   "url": "https://fakestorageaccount.blob.core.windows.net/container157003457763605198/blockblob%2F0157003457771700045",
-=======
-   "url": "https://fakestorageaccount.blob.core.windows.net/container156930908627300237/blockblob%2F0156930908641009558",
->>>>>>> 0c4f787b
-   "query": {},
-   "requestBody": "",
-   "status": 201,
-   "response": "",
-   "responseHeaders": {
-    "x-ms-content-crc64": "AAAAAAAAAAA=",
-<<<<<<< HEAD
-    "date": "Wed, 02 Oct 2019 16:42:57 GMT",
-    "last-modified": "Wed, 02 Oct 2019 16:42:57 GMT",
-    "server": "Windows-Azure-Blob/1.0 Microsoft-HTTPAPI/2.0",
-    "content-md5": "1B2M2Y8AsgTpgAmY7PhCfg==",
-    "etag": "\"0x8D74757946EA6A6\"",
-    "x-ms-request-id": "215f658f-201e-0080-3d40-7993dc000000",
-    "x-ms-version": "2019-02-02",
-    "x-ms-client-request-id": "7a6c8f34-266e-4bd9-a183-749602e3f7ed",
-=======
-    "date": "Tue, 24 Sep 2019 07:07:03 GMT",
-    "last-modified": "Tue, 24 Sep 2019 07:07:03 GMT",
-    "server": "Windows-Azure-Blob/1.0 Microsoft-HTTPAPI/2.0",
-    "content-md5": "1B2M2Y8AsgTpgAmY7PhCfg==",
-    "etag": "\"0x8D740BDCD8AE031\"",
-    "x-ms-request-id": "0a8f008b-901e-0029-3ca6-7248d4000000",
-    "x-ms-version": "2019-02-02",
-    "x-ms-client-request-id": "009e82e8-f4ab-48c2-907d-56e421132621",
->>>>>>> 0c4f787b
-    "x-ms-request-server-encrypted": "true",
-    "content-length": "0"
-   }
-  },
-  {
-   "method": "PUT",
-<<<<<<< HEAD
-   "url": "https://fakestorageaccount.blob.core.windows.net/container157003457763605198/blockblob%2F1157003457778609531",
-=======
-   "url": "https://fakestorageaccount.blob.core.windows.net/container156930908627300237/blockblob%2F1156930908654902003",
->>>>>>> 0c4f787b
-   "query": {},
-   "requestBody": "",
-   "status": 201,
-   "response": "",
-   "responseHeaders": {
-    "x-ms-content-crc64": "AAAAAAAAAAA=",
-<<<<<<< HEAD
-    "date": "Wed, 02 Oct 2019 16:42:57 GMT",
-    "last-modified": "Wed, 02 Oct 2019 16:42:57 GMT",
-    "server": "Windows-Azure-Blob/1.0 Microsoft-HTTPAPI/2.0",
-    "content-md5": "1B2M2Y8AsgTpgAmY7PhCfg==",
-    "etag": "\"0x8D747579479A5C1\"",
-    "x-ms-request-id": "215f65d0-201e-0080-6f40-7993dc000000",
-    "x-ms-version": "2019-02-02",
-    "x-ms-client-request-id": "4924c6a4-f1b7-4b8d-bda6-c97643f8763d",
-=======
-    "date": "Tue, 24 Sep 2019 07:07:03 GMT",
-    "last-modified": "Tue, 24 Sep 2019 07:07:03 GMT",
-    "server": "Windows-Azure-Blob/1.0 Microsoft-HTTPAPI/2.0",
-    "content-md5": "1B2M2Y8AsgTpgAmY7PhCfg==",
-    "etag": "\"0x8D740BDCDA040CF\"",
-    "x-ms-request-id": "0a8f0129-901e-0029-4aa6-7248d4000000",
-    "x-ms-version": "2019-02-02",
-    "x-ms-client-request-id": "4fe0065a-fbed-4415-a748-96820a9b93b0",
->>>>>>> 0c4f787b
-    "x-ms-request-server-encrypted": "true",
-    "content-length": "0"
-   }
-  },
-  {
-   "method": "PUT",
-<<<<<<< HEAD
-   "url": "https://fakestorageaccount.blob.core.windows.net/container157003457763605198/blockblob%2F2157003457786009376",
-=======
-   "url": "https://fakestorageaccount.blob.core.windows.net/container156930908627300237/blockblob%2F2156930908668805613",
->>>>>>> 0c4f787b
-   "query": {},
-   "requestBody": "",
-   "status": 201,
-   "response": "",
-   "responseHeaders": {
-    "x-ms-content-crc64": "AAAAAAAAAAA=",
-<<<<<<< HEAD
-    "date": "Wed, 02 Oct 2019 16:42:57 GMT",
-    "last-modified": "Wed, 02 Oct 2019 16:42:57 GMT",
-    "server": "Windows-Azure-Blob/1.0 Microsoft-HTTPAPI/2.0",
-    "content-md5": "1B2M2Y8AsgTpgAmY7PhCfg==",
-    "etag": "\"0x8D74757948456B9\"",
-    "x-ms-request-id": "215f661e-201e-0080-2c40-7993dc000000",
-    "x-ms-version": "2019-02-02",
-    "x-ms-client-request-id": "141a985b-d37c-49b3-a206-2ced46249ee6",
-=======
-    "date": "Tue, 24 Sep 2019 07:07:03 GMT",
-    "last-modified": "Tue, 24 Sep 2019 07:07:04 GMT",
-    "server": "Windows-Azure-Blob/1.0 Microsoft-HTTPAPI/2.0",
-    "content-md5": "1B2M2Y8AsgTpgAmY7PhCfg==",
-    "etag": "\"0x8D740BDCDB5532F\"",
-    "x-ms-request-id": "0a8f01a1-901e-0029-36a6-7248d4000000",
-    "x-ms-version": "2019-02-02",
-    "x-ms-client-request-id": "924f2d81-3f0d-4415-a0c0-310211a4c779",
->>>>>>> 0c4f787b
-    "x-ms-request-server-encrypted": "true",
-    "content-length": "0"
-   }
-  },
-  {
-   "method": "PUT",
-<<<<<<< HEAD
-   "url": "https://fakestorageaccount.blob.core.windows.net/container157003457763605198/blockblob%2F3157003457793003398",
-=======
-   "url": "https://fakestorageaccount.blob.core.windows.net/container156930908627300237/blockblob%2F3156930908682705019",
->>>>>>> 0c4f787b
-   "query": {},
-   "requestBody": "",
-   "status": 201,
-   "response": "",
-   "responseHeaders": {
-    "x-ms-content-crc64": "AAAAAAAAAAA=",
-<<<<<<< HEAD
-    "date": "Wed, 02 Oct 2019 16:42:57 GMT",
-    "last-modified": "Wed, 02 Oct 2019 16:42:57 GMT",
-    "server": "Windows-Azure-Blob/1.0 Microsoft-HTTPAPI/2.0",
-    "content-md5": "1B2M2Y8AsgTpgAmY7PhCfg==",
-    "etag": "\"0x8D74757948F7CE2\"",
-    "x-ms-request-id": "215f6677-201e-0080-7840-7993dc000000",
-    "x-ms-version": "2019-02-02",
-    "x-ms-client-request-id": "1f757ccd-8700-4186-807e-82f5b1cf20fc",
-=======
-    "date": "Tue, 24 Sep 2019 07:07:03 GMT",
-    "last-modified": "Tue, 24 Sep 2019 07:07:04 GMT",
-    "server": "Windows-Azure-Blob/1.0 Microsoft-HTTPAPI/2.0",
-    "content-md5": "1B2M2Y8AsgTpgAmY7PhCfg==",
-    "etag": "\"0x8D740BDCDCB2907\"",
-    "x-ms-request-id": "0a8f0224-901e-0029-2aa6-7248d4000000",
-    "x-ms-version": "2019-02-02",
-    "x-ms-client-request-id": "9337f09a-010f-4e32-a7c2-58020ba5415f",
->>>>>>> 0c4f787b
-    "x-ms-request-server-encrypted": "true",
-    "content-length": "0"
-   }
-  },
-  {
-   "method": "GET",
-<<<<<<< HEAD
-   "url": "https://fakestorageaccount.blob.core.windows.net/container157003457763605198",
-=======
-   "url": "https://fakestorageaccount.blob.core.windows.net/container156930908627300237",
->>>>>>> 0c4f787b
-   "query": {
-    "comp": "list",
-    "include": "copy,deleted,metadata,snapshots,uncommittedblobs",
-    "maxresults": "2",
-    "prefix": "blockblob",
-    "restype": "container"
-   },
-   "requestBody": null,
-   "status": 200,
-<<<<<<< HEAD
-   "response": "<?xml version=\"1.0\" encoding=\"utf-8\"?><EnumerationResults ServiceEndpoint=\"https://fakestorageaccount.blob.core.windows.net/\" ContainerName=\"container157003457763605198\"><Prefix>blockblob</Prefix><MaxResults>2</MaxResults><Blobs><Blob><Name>blockblob/0157003457771700045</Name><Properties><Creation-Time>Wed, 02 Oct 2019 16:42:57 GMT</Creation-Time><Last-Modified>Wed, 02 Oct 2019 16:42:57 GMT</Last-Modified><Etag>0x8D74757946EA6A6</Etag><Content-Length>0</Content-Length><Content-Type>application/octet-stream</Content-Type><Content-Encoding /><Content-Language /><Content-CRC64>AAAAAAAAAAA=</Content-CRC64><Content-MD5>1B2M2Y8AsgTpgAmY7PhCfg==</Content-MD5><Cache-Control /><Content-Disposition /><BlobType>BlockBlob</BlobType><AccessTier>Cool</AccessTier><AccessTierInferred>true</AccessTierInferred><LeaseStatus>unlocked</LeaseStatus><LeaseState>available</LeaseState><ServerEncrypted>true</ServerEncrypted><TagCount>0</TagCount></Properties><Metadata><keya>a</keya><keyb>c</keyb></Metadata></Blob><Blob><Name>blockblob/1157003457778609531</Name><Properties><Creation-Time>Wed, 02 Oct 2019 16:42:57 GMT</Creation-Time><Last-Modified>Wed, 02 Oct 2019 16:42:57 GMT</Last-Modified><Etag>0x8D747579479A5C1</Etag><Content-Length>0</Content-Length><Content-Type>application/octet-stream</Content-Type><Content-Encoding /><Content-Language /><Content-CRC64>AAAAAAAAAAA=</Content-CRC64><Content-MD5>1B2M2Y8AsgTpgAmY7PhCfg==</Content-MD5><Cache-Control /><Content-Disposition /><BlobType>BlockBlob</BlobType><AccessTier>Cool</AccessTier><AccessTierInferred>true</AccessTierInferred><LeaseStatus>unlocked</LeaseStatus><LeaseState>available</LeaseState><ServerEncrypted>true</ServerEncrypted><TagCount>0</TagCount></Properties><Metadata><keya>a</keya><keyb>c</keyb></Metadata></Blob></Blobs><NextMarker>2!100!MDAwMDI5IWJsb2NrYmxvYi8yMTU3MDAzNDU3Nzg2MDA5Mzc2ITAwMDAyOCE5OTk5LTEyLTMxVDIzOjU5OjU5Ljk5OTk5OTlaIQ--</NextMarker></EnumerationResults>",
-   "responseHeaders": {
-    "date": "Wed, 02 Oct 2019 16:42:57 GMT",
-    "server": "Windows-Azure-Blob/1.0 Microsoft-HTTPAPI/2.0",
-    "transfer-encoding": "chunked",
-    "content-type": "application/xml",
-    "x-ms-request-id": "215f66c3-201e-0080-3540-7993dc000000",
-    "x-ms-version": "2019-02-02",
-    "x-ms-client-request-id": "c35a2f2b-0578-4113-99f5-e6e4fa1c83d8"
-=======
-   "response": "<?xml version=\"1.0\" encoding=\"utf-8\"?><EnumerationResults ServiceEndpoint=\"https://fakestorageaccount.blob.core.windows.net/\" ContainerName=\"container156930908627300237\"><Prefix>blockblob</Prefix><MaxResults>2</MaxResults><Blobs><Blob><Name>blockblob/0156930908641009558</Name><Properties><Creation-Time>Tue, 24 Sep 2019 07:07:03 GMT</Creation-Time><Last-Modified>Tue, 24 Sep 2019 07:07:03 GMT</Last-Modified><Etag>0x8D740BDCD8AE031</Etag><Content-Length>0</Content-Length><Content-Type>application/octet-stream</Content-Type><Content-Encoding /><Content-Language /><Content-CRC64 /><Content-MD5>1B2M2Y8AsgTpgAmY7PhCfg==</Content-MD5><Cache-Control /><Content-Disposition /><BlobType>BlockBlob</BlobType><AccessTier>Hot</AccessTier><AccessTierInferred>true</AccessTierInferred><LeaseStatus>unlocked</LeaseStatus><LeaseState>available</LeaseState><ServerEncrypted>true</ServerEncrypted></Properties><Metadata><keya>a</keya><keyb>c</keyb></Metadata></Blob><Blob><Name>blockblob/1156930908654902003</Name><Properties><Creation-Time>Tue, 24 Sep 2019 07:07:03 GMT</Creation-Time><Last-Modified>Tue, 24 Sep 2019 07:07:03 GMT</Last-Modified><Etag>0x8D740BDCDA040CF</Etag><Content-Length>0</Content-Length><Content-Type>application/octet-stream</Content-Type><Content-Encoding /><Content-Language /><Content-CRC64 /><Content-MD5>1B2M2Y8AsgTpgAmY7PhCfg==</Content-MD5><Cache-Control /><Content-Disposition /><BlobType>BlockBlob</BlobType><AccessTier>Hot</AccessTier><AccessTierInferred>true</AccessTierInferred><LeaseStatus>unlocked</LeaseStatus><LeaseState>available</LeaseState><ServerEncrypted>true</ServerEncrypted></Properties><Metadata><keya>a</keya><keyb>c</keyb></Metadata></Blob></Blobs><NextMarker>2!100!MDAwMDI5IWJsb2NrYmxvYi8yMTU2OTMwOTA4NjY4ODA1NjEzITAwMDAyOCE5OTk5LTEyLTMxVDIzOjU5OjU5Ljk5OTk5OTlaIQ--</NextMarker></EnumerationResults>",
-   "responseHeaders": {
-    "date": "Tue, 24 Sep 2019 07:07:04 GMT",
-    "server": "Windows-Azure-Blob/1.0 Microsoft-HTTPAPI/2.0",
-    "transfer-encoding": "chunked",
-    "content-type": "application/xml",
-    "x-ms-request-id": "0a8f029a-901e-0029-17a6-7248d4000000",
-    "x-ms-version": "2019-02-02",
-    "x-ms-client-request-id": "aa325700-e716-434d-8d9c-982cd54bf741"
->>>>>>> 0c4f787b
-   }
-  },
-  {
-   "method": "GET",
-<<<<<<< HEAD
-   "url": "https://fakestorageaccount.blob.core.windows.net/container157003457763605198",
-   "query": {
-    "comp": "list",
-    "include": "copy,deleted,metadata,snapshots,uncommittedblobs",
-    "marker": "2!100!MDAwMDI5IWJsb2NrYmxvYi8yMTU3MDAzNDU3Nzg2MDA5Mzc2ITAwMDAyOCE5OTk5LTEyLTMxVDIzOjU5OjU5Ljk5OTk5OTlaIQ--",
-=======
-   "url": "https://fakestorageaccount.blob.core.windows.net/container156930908627300237",
-   "query": {
-    "comp": "list",
-    "include": "snapshots,metadata,uncommittedblobs,copy,deleted",
-    "marker": "2!100!MDAwMDI5IWJsb2NrYmxvYi8yMTU2OTMwOTA4NjY4ODA1NjEzITAwMDAyOCE5OTk5LTEyLTMxVDIzOjU5OjU5Ljk5OTk5OTlaIQ--",
->>>>>>> 0c4f787b
-    "maxresults": "2",
-    "prefix": "blockblob",
-    "restype": "container"
-   },
-   "requestBody": null,
-   "status": 200,
-<<<<<<< HEAD
-   "response": "<?xml version=\"1.0\" encoding=\"utf-8\"?><EnumerationResults ServiceEndpoint=\"https://fakestorageaccount.blob.core.windows.net/\" ContainerName=\"container157003457763605198\"><Prefix>blockblob</Prefix><Marker>2!100!MDAwMDI5IWJsb2NrYmxvYi8yMTU3MDAzNDU3Nzg2MDA5Mzc2ITAwMDAyOCE5OTk5LTEyLTMxVDIzOjU5OjU5Ljk5OTk5OTlaIQ--</Marker><MaxResults>2</MaxResults><Blobs><Blob><Name>blockblob/2157003457786009376</Name><Properties><Creation-Time>Wed, 02 Oct 2019 16:42:57 GMT</Creation-Time><Last-Modified>Wed, 02 Oct 2019 16:42:57 GMT</Last-Modified><Etag>0x8D74757948456B9</Etag><Content-Length>0</Content-Length><Content-Type>application/octet-stream</Content-Type><Content-Encoding /><Content-Language /><Content-CRC64>AAAAAAAAAAA=</Content-CRC64><Content-MD5>1B2M2Y8AsgTpgAmY7PhCfg==</Content-MD5><Cache-Control /><Content-Disposition /><BlobType>BlockBlob</BlobType><AccessTier>Cool</AccessTier><AccessTierInferred>true</AccessTierInferred><LeaseStatus>unlocked</LeaseStatus><LeaseState>available</LeaseState><ServerEncrypted>true</ServerEncrypted><TagCount>0</TagCount></Properties><Metadata><keya>a</keya><keyb>c</keyb></Metadata></Blob><Blob><Name>blockblob/3157003457793003398</Name><Properties><Creation-Time>Wed, 02 Oct 2019 16:42:57 GMT</Creation-Time><Last-Modified>Wed, 02 Oct 2019 16:42:57 GMT</Last-Modified><Etag>0x8D74757948F7CE2</Etag><Content-Length>0</Content-Length><Content-Type>application/octet-stream</Content-Type><Content-Encoding /><Content-Language /><Content-CRC64>AAAAAAAAAAA=</Content-CRC64><Content-MD5>1B2M2Y8AsgTpgAmY7PhCfg==</Content-MD5><Cache-Control /><Content-Disposition /><BlobType>BlockBlob</BlobType><AccessTier>Cool</AccessTier><AccessTierInferred>true</AccessTierInferred><LeaseStatus>unlocked</LeaseStatus><LeaseState>available</LeaseState><ServerEncrypted>true</ServerEncrypted><TagCount>0</TagCount></Properties><Metadata><keya>a</keya><keyb>c</keyb></Metadata></Blob></Blobs><NextMarker /></EnumerationResults>",
-   "responseHeaders": {
-    "date": "Wed, 02 Oct 2019 16:42:57 GMT",
-    "server": "Windows-Azure-Blob/1.0 Microsoft-HTTPAPI/2.0",
-    "transfer-encoding": "chunked",
-    "content-type": "application/xml",
-    "x-ms-request-id": "215f6711-201e-0080-7440-7993dc000000",
-    "x-ms-version": "2019-02-02",
-    "x-ms-client-request-id": "df180765-0a42-44dd-ac4b-25d05d103956"
-=======
-   "response": "<?xml version=\"1.0\" encoding=\"utf-8\"?><EnumerationResults ServiceEndpoint=\"https://fakestorageaccount.blob.core.windows.net/\" ContainerName=\"container156930908627300237\"><Prefix>blockblob</Prefix><Marker>2!100!MDAwMDI5IWJsb2NrYmxvYi8yMTU2OTMwOTA4NjY4ODA1NjEzITAwMDAyOCE5OTk5LTEyLTMxVDIzOjU5OjU5Ljk5OTk5OTlaIQ--</Marker><MaxResults>2</MaxResults><Blobs><Blob><Name>blockblob/2156930908668805613</Name><Properties><Creation-Time>Tue, 24 Sep 2019 07:07:04 GMT</Creation-Time><Last-Modified>Tue, 24 Sep 2019 07:07:04 GMT</Last-Modified><Etag>0x8D740BDCDB5532F</Etag><Content-Length>0</Content-Length><Content-Type>application/octet-stream</Content-Type><Content-Encoding /><Content-Language /><Content-CRC64 /><Content-MD5>1B2M2Y8AsgTpgAmY7PhCfg==</Content-MD5><Cache-Control /><Content-Disposition /><BlobType>BlockBlob</BlobType><AccessTier>Hot</AccessTier><AccessTierInferred>true</AccessTierInferred><LeaseStatus>unlocked</LeaseStatus><LeaseState>available</LeaseState><ServerEncrypted>true</ServerEncrypted></Properties><Metadata><keya>a</keya><keyb>c</keyb></Metadata></Blob><Blob><Name>blockblob/3156930908682705019</Name><Properties><Creation-Time>Tue, 24 Sep 2019 07:07:04 GMT</Creation-Time><Last-Modified>Tue, 24 Sep 2019 07:07:04 GMT</Last-Modified><Etag>0x8D740BDCDCB2907</Etag><Content-Length>0</Content-Length><Content-Type>application/octet-stream</Content-Type><Content-Encoding /><Content-Language /><Content-CRC64 /><Content-MD5>1B2M2Y8AsgTpgAmY7PhCfg==</Content-MD5><Cache-Control /><Content-Disposition /><BlobType>BlockBlob</BlobType><AccessTier>Hot</AccessTier><AccessTierInferred>true</AccessTierInferred><LeaseStatus>unlocked</LeaseStatus><LeaseState>available</LeaseState><ServerEncrypted>true</ServerEncrypted></Properties><Metadata><keya>a</keya><keyb>c</keyb></Metadata></Blob></Blobs><NextMarker /></EnumerationResults>",
-   "responseHeaders": {
-    "date": "Tue, 24 Sep 2019 07:07:04 GMT",
-    "server": "Windows-Azure-Blob/1.0 Microsoft-HTTPAPI/2.0",
-    "transfer-encoding": "chunked",
-    "content-type": "application/xml",
-    "x-ms-request-id": "0a8f0337-901e-0029-1ea6-7248d4000000",
-    "x-ms-version": "2019-02-02",
-    "x-ms-client-request-id": "bcaf9a50-0cdc-436b-a7c2-f386172310ad"
->>>>>>> 0c4f787b
-   }
-  },
-  {
-   "method": "DELETE",
-<<<<<<< HEAD
-   "url": "https://fakestorageaccount.blob.core.windows.net/container157003457763605198/blockblob%2F0157003457771700045",
-=======
-   "url": "https://fakestorageaccount.blob.core.windows.net/container156930908627300237/blockblob%2F0156930908641009558",
->>>>>>> 0c4f787b
-   "query": {},
-   "requestBody": null,
-   "status": 202,
-   "response": "",
-   "responseHeaders": {
-<<<<<<< HEAD
-    "date": "Wed, 02 Oct 2019 16:42:57 GMT",
-    "server": "Windows-Azure-Blob/1.0 Microsoft-HTTPAPI/2.0",
-    "x-ms-delete-type-permanent": "false",
-    "x-ms-request-id": "215f6752-201e-0080-2a40-7993dc000000",
-    "x-ms-version": "2019-02-02",
-    "x-ms-client-request-id": "48462d73-82ae-4de8-bc7c-72ccffae6498",
-=======
-    "date": "Tue, 24 Sep 2019 07:07:04 GMT",
-    "server": "Windows-Azure-Blob/1.0 Microsoft-HTTPAPI/2.0",
-    "x-ms-delete-type-permanent": "false",
-    "x-ms-request-id": "0a8f03e6-901e-0029-39a6-7248d4000000",
-    "x-ms-version": "2019-02-02",
-    "x-ms-client-request-id": "671d10b2-479c-42ec-87a9-fd4722a164f0",
->>>>>>> 0c4f787b
-    "content-length": "0"
-   }
-  },
-  {
-   "method": "DELETE",
-<<<<<<< HEAD
-   "url": "https://fakestorageaccount.blob.core.windows.net/container157003457763605198/blockblob%2F1157003457778609531",
-=======
-   "url": "https://fakestorageaccount.blob.core.windows.net/container156930908627300237/blockblob%2F1156930908654902003",
->>>>>>> 0c4f787b
-   "query": {},
-   "requestBody": null,
-   "status": 202,
-   "response": "",
-   "responseHeaders": {
-<<<<<<< HEAD
-    "date": "Wed, 02 Oct 2019 16:42:57 GMT",
-    "server": "Windows-Azure-Blob/1.0 Microsoft-HTTPAPI/2.0",
-    "x-ms-delete-type-permanent": "false",
-    "x-ms-request-id": "215f6792-201e-0080-5e40-7993dc000000",
-    "x-ms-version": "2019-02-02",
-    "x-ms-client-request-id": "5ae8c65b-0ada-4f0e-9818-32521d55b09e",
-=======
-    "date": "Tue, 24 Sep 2019 07:07:04 GMT",
-    "server": "Windows-Azure-Blob/1.0 Microsoft-HTTPAPI/2.0",
-    "x-ms-delete-type-permanent": "false",
-    "x-ms-request-id": "0a8f046c-901e-0029-2fa6-7248d4000000",
-    "x-ms-version": "2019-02-02",
-    "x-ms-client-request-id": "5a7c0815-1a40-472e-8267-4cbf34dde337",
->>>>>>> 0c4f787b
-    "content-length": "0"
-   }
-  },
-  {
-   "method": "DELETE",
-<<<<<<< HEAD
-   "url": "https://fakestorageaccount.blob.core.windows.net/container157003457763605198/blockblob%2F2157003457786009376",
-=======
-   "url": "https://fakestorageaccount.blob.core.windows.net/container156930908627300237/blockblob%2F2156930908668805613",
->>>>>>> 0c4f787b
-   "query": {},
-   "requestBody": null,
-   "status": 202,
-   "response": "",
-   "responseHeaders": {
-<<<<<<< HEAD
-    "date": "Wed, 02 Oct 2019 16:42:57 GMT",
-    "server": "Windows-Azure-Blob/1.0 Microsoft-HTTPAPI/2.0",
-    "x-ms-delete-type-permanent": "false",
-    "x-ms-request-id": "215f67d3-201e-0080-1440-7993dc000000",
-    "x-ms-version": "2019-02-02",
-    "x-ms-client-request-id": "4cc86e2b-20f6-4722-9fde-1a089ae76405",
-=======
-    "date": "Tue, 24 Sep 2019 07:07:04 GMT",
-    "server": "Windows-Azure-Blob/1.0 Microsoft-HTTPAPI/2.0",
-    "x-ms-delete-type-permanent": "false",
-    "x-ms-request-id": "0a8f04ce-901e-0029-06a6-7248d4000000",
-    "x-ms-version": "2019-02-02",
-    "x-ms-client-request-id": "b2fb30f7-7993-4543-b5bf-9a798f344ef2",
->>>>>>> 0c4f787b
-    "content-length": "0"
-   }
-  },
-  {
-   "method": "DELETE",
-<<<<<<< HEAD
-   "url": "https://fakestorageaccount.blob.core.windows.net/container157003457763605198/blockblob%2F3157003457793003398",
-=======
-   "url": "https://fakestorageaccount.blob.core.windows.net/container156930908627300237/blockblob%2F3156930908682705019",
->>>>>>> 0c4f787b
-   "query": {},
-   "requestBody": null,
-   "status": 202,
-   "response": "",
-   "responseHeaders": {
-<<<<<<< HEAD
-    "date": "Wed, 02 Oct 2019 16:42:57 GMT",
-    "server": "Windows-Azure-Blob/1.0 Microsoft-HTTPAPI/2.0",
-    "x-ms-delete-type-permanent": "false",
-    "x-ms-request-id": "215f680b-201e-0080-4140-7993dc000000",
-    "x-ms-version": "2019-02-02",
-    "x-ms-client-request-id": "6d7fe09c-b4f8-4ef5-8427-512b5cc904b6",
-=======
-    "date": "Tue, 24 Sep 2019 07:07:04 GMT",
-    "server": "Windows-Azure-Blob/1.0 Microsoft-HTTPAPI/2.0",
-    "x-ms-delete-type-permanent": "false",
-    "x-ms-request-id": "0a8f055e-901e-0029-7fa6-7248d4000000",
-    "x-ms-version": "2019-02-02",
-    "x-ms-client-request-id": "0d48495c-62be-4bd5-94d9-c5614995ac94",
->>>>>>> 0c4f787b
-    "content-length": "0"
-   }
-  },
-  {
-   "method": "DELETE",
-<<<<<<< HEAD
-   "url": "https://fakestorageaccount.blob.core.windows.net/container157003457763605198",
-=======
-   "url": "https://fakestorageaccount.blob.core.windows.net/container156930908627300237",
->>>>>>> 0c4f787b
-   "query": {
-    "restype": "container"
-   },
-   "requestBody": null,
-   "status": 202,
-   "response": "",
-   "responseHeaders": {
-<<<<<<< HEAD
-    "date": "Wed, 02 Oct 2019 16:42:58 GMT",
-    "server": "Windows-Azure-Blob/1.0 Microsoft-HTTPAPI/2.0",
-    "x-ms-request-id": "215f6851-201e-0080-7d40-7993dc000000",
-    "x-ms-version": "2019-02-02",
-    "x-ms-client-request-id": "aa632711-02cf-4f62-8122-d8173b864a6a",
-=======
-    "date": "Tue, 24 Sep 2019 07:07:05 GMT",
-    "server": "Windows-Azure-Blob/1.0 Microsoft-HTTPAPI/2.0",
-    "x-ms-request-id": "0a8f05f3-901e-0029-7ea6-7248d4000000",
-    "x-ms-version": "2019-02-02",
-    "x-ms-client-request-id": "0ba94223-cded-41e4-806a-9f448aefe776",
->>>>>>> 0c4f787b
-    "content-length": "0"
-   }
+  "recordings": [
+    {
+      "method": "PUT",
+      "url": "https://fakestorageaccount.blob.core.windows.net/container157003457763605198",
+      "query": {
+        "restype": "container"
+      },
+      "requestBody": null,
+      "status": 201,
+      "response": "",
+      "responseHeaders": {
+        "date": "Wed, 02 Oct 2019 16:42:57 GMT",
+        "last-modified": "Wed, 02 Oct 2019 16:42:57 GMT",
+        "server": "Windows-Azure-Blob/1.0 Microsoft-HTTPAPI/2.0",
+        "etag": "\"0x8D747579463BCD6\"",
+        "x-ms-request-id": "215f6550-201e-0080-0e40-7993dc000000",
+        "x-ms-version": "2019-02-02",
+        "x-ms-client-request-id": "9a54fb27-f693-43aa-a975-070f7df75730",
+        "content-length": "0"
+      }
+    },
+    {
+      "method": "PUT",
+      "url": "https://fakestorageaccount.blob.core.windows.net/container157003457763605198/blockblob%2F0157003457771700045",
+      "query": {},
+      "requestBody": "",
+      "status": 201,
+      "response": "",
+      "responseHeaders": {
+        "x-ms-content-crc64": "AAAAAAAAAAA=",
+        "date": "Wed, 02 Oct 2019 16:42:57 GMT",
+        "last-modified": "Wed, 02 Oct 2019 16:42:57 GMT",
+        "server": "Windows-Azure-Blob/1.0 Microsoft-HTTPAPI/2.0",
+        "content-md5": "1B2M2Y8AsgTpgAmY7PhCfg==",
+        "etag": "\"0x8D74757946EA6A6\"",
+        "x-ms-request-id": "215f658f-201e-0080-3d40-7993dc000000",
+        "x-ms-version": "2019-02-02",
+        "x-ms-client-request-id": "7a6c8f34-266e-4bd9-a183-749602e3f7ed",
+        "x-ms-request-server-encrypted": "true",
+        "content-length": "0"
+      }
+    },
+    {
+      "method": "PUT",
+      "url": "https://fakestorageaccount.blob.core.windows.net/container157003457763605198/blockblob%2F1157003457778609531",
+      "query": {},
+      "requestBody": "",
+      "status": 201,
+      "response": "",
+      "responseHeaders": {
+        "x-ms-content-crc64": "AAAAAAAAAAA=",
+        "date": "Wed, 02 Oct 2019 16:42:57 GMT",
+        "last-modified": "Wed, 02 Oct 2019 16:42:57 GMT",
+        "server": "Windows-Azure-Blob/1.0 Microsoft-HTTPAPI/2.0",
+        "content-md5": "1B2M2Y8AsgTpgAmY7PhCfg==",
+        "etag": "\"0x8D747579479A5C1\"",
+        "x-ms-request-id": "215f65d0-201e-0080-6f40-7993dc000000",
+        "x-ms-version": "2019-02-02",
+        "x-ms-client-request-id": "4924c6a4-f1b7-4b8d-bda6-c97643f8763d",
+        "x-ms-request-server-encrypted": "true",
+        "content-length": "0"
+      }
+    },
+    {
+      "method": "PUT",
+      "url": "https://fakestorageaccount.blob.core.windows.net/container157003457763605198/blockblob%2F2157003457786009376",
+      "query": {},
+      "requestBody": "",
+      "status": 201,
+      "response": "",
+      "responseHeaders": {
+        "x-ms-content-crc64": "AAAAAAAAAAA=",
+        "date": "Wed, 02 Oct 2019 16:42:57 GMT",
+        "last-modified": "Wed, 02 Oct 2019 16:42:57 GMT",
+        "server": "Windows-Azure-Blob/1.0 Microsoft-HTTPAPI/2.0",
+        "content-md5": "1B2M2Y8AsgTpgAmY7PhCfg==",
+        "etag": "\"0x8D74757948456B9\"",
+        "x-ms-request-id": "215f661e-201e-0080-2c40-7993dc000000",
+        "x-ms-version": "2019-02-02",
+        "x-ms-client-request-id": "141a985b-d37c-49b3-a206-2ced46249ee6",
+        "x-ms-request-server-encrypted": "true",
+        "content-length": "0"
+      }
+    },
+    {
+      "method": "PUT",
+      "url": "https://fakestorageaccount.blob.core.windows.net/container157003457763605198/blockblob%2F3157003457793003398",
+      "query": {},
+      "requestBody": "",
+      "status": 201,
+      "response": "",
+      "responseHeaders": {
+        "x-ms-content-crc64": "AAAAAAAAAAA=",
+        "date": "Wed, 02 Oct 2019 16:42:57 GMT",
+        "last-modified": "Wed, 02 Oct 2019 16:42:57 GMT",
+        "server": "Windows-Azure-Blob/1.0 Microsoft-HTTPAPI/2.0",
+        "content-md5": "1B2M2Y8AsgTpgAmY7PhCfg==",
+        "etag": "\"0x8D74757948F7CE2\"",
+        "x-ms-request-id": "215f6677-201e-0080-7840-7993dc000000",
+        "x-ms-version": "2019-02-02",
+        "x-ms-client-request-id": "1f757ccd-8700-4186-807e-82f5b1cf20fc",
+        "x-ms-request-server-encrypted": "true",
+        "content-length": "0"
+      }
+    },
+    {
+      "method": "GET",
+      "url": "https://fakestorageaccount.blob.core.windows.net/container157003457763605198",
+      "query": {
+        "comp": "list",
+        "include": "copy,deleted,metadata,snapshots,uncommittedblobs",
+        "maxresults": "2",
+        "prefix": "blockblob",
+        "restype": "container"
+      },
+      "requestBody": null,
+      "status": 200,
+      "response": "<?xml version=\"1.0\" encoding=\"utf-8\"?><EnumerationResults ServiceEndpoint=\"https://fakestorageaccount.blob.core.windows.net/\" ContainerName=\"container157003457763605198\"><Prefix>blockblob</Prefix><MaxResults>2</MaxResults><Blobs><Blob><Name>blockblob/0157003457771700045</Name><Properties><Creation-Time>Wed, 02 Oct 2019 16:42:57 GMT</Creation-Time><Last-Modified>Wed, 02 Oct 2019 16:42:57 GMT</Last-Modified><Etag>0x8D74757946EA6A6</Etag><Content-Length>0</Content-Length><Content-Type>application/octet-stream</Content-Type><Content-Encoding /><Content-Language /><Content-CRC64>AAAAAAAAAAA=</Content-CRC64><Content-MD5>1B2M2Y8AsgTpgAmY7PhCfg==</Content-MD5><Cache-Control /><Content-Disposition /><BlobType>BlockBlob</BlobType><AccessTier>Cool</AccessTier><AccessTierInferred>true</AccessTierInferred><LeaseStatus>unlocked</LeaseStatus><LeaseState>available</LeaseState><ServerEncrypted>true</ServerEncrypted><TagCount>0</TagCount></Properties><Metadata><keya>a</keya><keyb>c</keyb></Metadata></Blob><Blob><Name>blockblob/1157003457778609531</Name><Properties><Creation-Time>Wed, 02 Oct 2019 16:42:57 GMT</Creation-Time><Last-Modified>Wed, 02 Oct 2019 16:42:57 GMT</Last-Modified><Etag>0x8D747579479A5C1</Etag><Content-Length>0</Content-Length><Content-Type>application/octet-stream</Content-Type><Content-Encoding /><Content-Language /><Content-CRC64>AAAAAAAAAAA=</Content-CRC64><Content-MD5>1B2M2Y8AsgTpgAmY7PhCfg==</Content-MD5><Cache-Control /><Content-Disposition /><BlobType>BlockBlob</BlobType><AccessTier>Cool</AccessTier><AccessTierInferred>true</AccessTierInferred><LeaseStatus>unlocked</LeaseStatus><LeaseState>available</LeaseState><ServerEncrypted>true</ServerEncrypted><TagCount>0</TagCount></Properties><Metadata><keya>a</keya><keyb>c</keyb></Metadata></Blob></Blobs><NextMarker>2!100!MDAwMDI5IWJsb2NrYmxvYi8yMTU3MDAzNDU3Nzg2MDA5Mzc2ITAwMDAyOCE5OTk5LTEyLTMxVDIzOjU5OjU5Ljk5OTk5OTlaIQ--</NextMarker></EnumerationResults>",
+      "responseHeaders": {
+        "date": "Wed, 02 Oct 2019 16:42:57 GMT",
+        "server": "Windows-Azure-Blob/1.0 Microsoft-HTTPAPI/2.0",
+        "transfer-encoding": "chunked",
+        "content-type": "application/xml",
+        "x-ms-request-id": "215f66c3-201e-0080-3540-7993dc000000",
+        "x-ms-version": "2019-02-02",
+        "x-ms-client-request-id": "c35a2f2b-0578-4113-99f5-e6e4fa1c83d8"
+      }
+    },
+    {
+      "method": "GET",
+      "url": "https://fakestorageaccount.blob.core.windows.net/container157003457763605198",
+      "query": {
+        "comp": "list",
+        "include": "copy,deleted,metadata,snapshots,uncommittedblobs",
+        "marker": "2!100!MDAwMDI5IWJsb2NrYmxvYi8yMTU3MDAzNDU3Nzg2MDA5Mzc2ITAwMDAyOCE5OTk5LTEyLTMxVDIzOjU5OjU5Ljk5OTk5OTlaIQ--",
+        "maxresults": "2",
+        "prefix": "blockblob",
+        "restype": "container"
+      },
+      "requestBody": null,
+      "status": 200,
+      "response": "<?xml version=\"1.0\" encoding=\"utf-8\"?><EnumerationResults ServiceEndpoint=\"https://fakestorageaccount.blob.core.windows.net/\" ContainerName=\"container157003457763605198\"><Prefix>blockblob</Prefix><Marker>2!100!MDAwMDI5IWJsb2NrYmxvYi8yMTU3MDAzNDU3Nzg2MDA5Mzc2ITAwMDAyOCE5OTk5LTEyLTMxVDIzOjU5OjU5Ljk5OTk5OTlaIQ--</Marker><MaxResults>2</MaxResults><Blobs><Blob><Name>blockblob/2157003457786009376</Name><Properties><Creation-Time>Wed, 02 Oct 2019 16:42:57 GMT</Creation-Time><Last-Modified>Wed, 02 Oct 2019 16:42:57 GMT</Last-Modified><Etag>0x8D74757948456B9</Etag><Content-Length>0</Content-Length><Content-Type>application/octet-stream</Content-Type><Content-Encoding /><Content-Language /><Content-CRC64>AAAAAAAAAAA=</Content-CRC64><Content-MD5>1B2M2Y8AsgTpgAmY7PhCfg==</Content-MD5><Cache-Control /><Content-Disposition /><BlobType>BlockBlob</BlobType><AccessTier>Cool</AccessTier><AccessTierInferred>true</AccessTierInferred><LeaseStatus>unlocked</LeaseStatus><LeaseState>available</LeaseState><ServerEncrypted>true</ServerEncrypted><TagCount>0</TagCount></Properties><Metadata><keya>a</keya><keyb>c</keyb></Metadata></Blob><Blob><Name>blockblob/3157003457793003398</Name><Properties><Creation-Time>Wed, 02 Oct 2019 16:42:57 GMT</Creation-Time><Last-Modified>Wed, 02 Oct 2019 16:42:57 GMT</Last-Modified><Etag>0x8D74757948F7CE2</Etag><Content-Length>0</Content-Length><Content-Type>application/octet-stream</Content-Type><Content-Encoding /><Content-Language /><Content-CRC64>AAAAAAAAAAA=</Content-CRC64><Content-MD5>1B2M2Y8AsgTpgAmY7PhCfg==</Content-MD5><Cache-Control /><Content-Disposition /><BlobType>BlockBlob</BlobType><AccessTier>Cool</AccessTier><AccessTierInferred>true</AccessTierInferred><LeaseStatus>unlocked</LeaseStatus><LeaseState>available</LeaseState><ServerEncrypted>true</ServerEncrypted><TagCount>0</TagCount></Properties><Metadata><keya>a</keya><keyb>c</keyb></Metadata></Blob></Blobs><NextMarker /></EnumerationResults>",
+      "responseHeaders": {
+        "date": "Wed, 02 Oct 2019 16:42:57 GMT",
+        "server": "Windows-Azure-Blob/1.0 Microsoft-HTTPAPI/2.0",
+        "transfer-encoding": "chunked",
+        "content-type": "application/xml",
+        "x-ms-request-id": "215f6711-201e-0080-7440-7993dc000000",
+        "x-ms-version": "2019-02-02",
+        "x-ms-client-request-id": "df180765-0a42-44dd-ac4b-25d05d103956"
+      }
+    },
+    {
+      "method": "DELETE",
+      "url": "https://fakestorageaccount.blob.core.windows.net/container157003457763605198/blockblob%2F0157003457771700045",
+      "query": {},
+      "requestBody": null,
+      "status": 202,
+      "response": "",
+      "responseHeaders": {
+        "date": "Wed, 02 Oct 2019 16:42:57 GMT",
+        "server": "Windows-Azure-Blob/1.0 Microsoft-HTTPAPI/2.0",
+        "x-ms-delete-type-permanent": "false",
+        "x-ms-request-id": "215f6752-201e-0080-2a40-7993dc000000",
+        "x-ms-version": "2019-02-02",
+        "x-ms-client-request-id": "48462d73-82ae-4de8-bc7c-72ccffae6498",
+        "content-length": "0"
+      }
+    },
+    {
+      "method": "DELETE",
+      "url": "https://fakestorageaccount.blob.core.windows.net/container157003457763605198/blockblob%2F1157003457778609531",
+      "query": {},
+      "requestBody": null,
+      "status": 202,
+      "response": "",
+      "responseHeaders": {
+        "date": "Wed, 02 Oct 2019 16:42:57 GMT",
+        "server": "Windows-Azure-Blob/1.0 Microsoft-HTTPAPI/2.0",
+        "x-ms-delete-type-permanent": "false",
+        "x-ms-request-id": "215f6792-201e-0080-5e40-7993dc000000",
+        "x-ms-version": "2019-02-02",
+        "x-ms-client-request-id": "5ae8c65b-0ada-4f0e-9818-32521d55b09e",
+        "content-length": "0"
+      }
+    },
+    {
+      "method": "DELETE",
+      "url": "https://fakestorageaccount.blob.core.windows.net/container157003457763605198/blockblob%2F2157003457786009376",
+      "query": {},
+      "requestBody": null,
+      "status": 202,
+      "response": "",
+      "responseHeaders": {
+        "date": "Wed, 02 Oct 2019 16:42:57 GMT",
+        "server": "Windows-Azure-Blob/1.0 Microsoft-HTTPAPI/2.0",
+        "x-ms-delete-type-permanent": "false",
+        "x-ms-request-id": "215f67d3-201e-0080-1440-7993dc000000",
+        "x-ms-version": "2019-02-02",
+        "x-ms-client-request-id": "4cc86e2b-20f6-4722-9fde-1a089ae76405",
+        "content-length": "0"
+      }
+    },
+    {
+      "method": "DELETE",
+      "url": "https://fakestorageaccount.blob.core.windows.net/container157003457763605198/blockblob%2F3157003457793003398",
+      "query": {},
+      "requestBody": null,
+      "status": 202,
+      "response": "",
+      "responseHeaders": {
+        "date": "Wed, 02 Oct 2019 16:42:57 GMT",
+        "server": "Windows-Azure-Blob/1.0 Microsoft-HTTPAPI/2.0",
+        "x-ms-delete-type-permanent": "false",
+        "x-ms-request-id": "215f680b-201e-0080-4140-7993dc000000",
+        "x-ms-version": "2019-02-02",
+        "x-ms-client-request-id": "6d7fe09c-b4f8-4ef5-8427-512b5cc904b6",
+        "content-length": "0"
+      }
+    },
+    {
+      "method": "DELETE",
+      "url": "https://fakestorageaccount.blob.core.windows.net/container157003457763605198",
+      "query": {
+        "restype": "container"
+      },
+      "requestBody": null,
+      "status": 202,
+      "response": "",
+      "responseHeaders": {
+        "date": "Wed, 02 Oct 2019 16:42:58 GMT",
+        "server": "Windows-Azure-Blob/1.0 Microsoft-HTTPAPI/2.0",
+        "x-ms-request-id": "215f6851-201e-0080-7d40-7993dc000000",
+        "x-ms-version": "2019-02-02",
+        "x-ms-client-request-id": "aa632711-02cf-4f62-8122-d8173b864a6a",
+        "content-length": "0"
+      }
+    }
+  ],
+  "uniqueTestInfo": {
+    "container": "container157003457763605198",
+    "blockblob/0": "blockblob/0157003457771700045",
+    "blockblob/1": "blockblob/1157003457778609531",
+    "blockblob/2": "blockblob/2157003457786009376",
+    "blockblob/3": "blockblob/3157003457793003398"
   }
- ],
- "uniqueTestInfo": {
-<<<<<<< HEAD
-  "container": "container157003457763605198",
-  "blockblob/0": "blockblob/0157003457771700045",
-  "blockblob/1": "blockblob/1157003457778609531",
-  "blockblob/2": "blockblob/2157003457786009376",
-  "blockblob/3": "blockblob/3157003457793003398"
-=======
-  "container": "container156930908627300237",
-  "blockblob/0": "blockblob/0156930908641009558",
-  "blockblob/1": "blockblob/1156930908654902003",
-  "blockblob/2": "blockblob/2156930908668805613",
-  "blockblob/3": "blockblob/3156930908682705019"
->>>>>>> 0c4f787b
- }
 }