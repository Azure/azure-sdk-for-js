--- conflicted
+++ resolved
@@ -1,340 +1,194 @@
 {
- "recordings": [
-  {
-   "method": "PUT",
-<<<<<<< HEAD
-   "url": "https://fakestorageaccount.blob.core.windows.net/container157003462704208047",
-=======
-   "url": "https://fakestorageaccount.blob.core.windows.net/container156930917419904052",
->>>>>>> 0c4f787b
-   "query": {
-    "restype": "container"
-   },
-   "requestBody": null,
-   "status": 201,
-   "response": "",
-   "responseHeaders": {
-<<<<<<< HEAD
-    "date": "Wed, 02 Oct 2019 16:43:46 GMT",
-    "last-modified": "Wed, 02 Oct 2019 16:43:46 GMT",
-    "server": "Windows-Azure-Blob/1.0 Microsoft-HTTPAPI/2.0",
-    "etag": "\"0x8D74757B1D40DE6\"",
-    "x-ms-request-id": "215fcb91-201e-0080-7940-7993dc000000",
-    "x-ms-version": "2019-02-02",
-    "x-ms-client-request-id": "1aea1d4c-fa78-4534-8e39-a3e96df21109",
-=======
-    "date": "Tue, 24 Sep 2019 07:08:31 GMT",
-    "last-modified": "Tue, 24 Sep 2019 07:08:31 GMT",
-    "server": "Windows-Azure-Blob/1.0 Microsoft-HTTPAPI/2.0",
-    "etag": "\"0x8D740BE01DE3F04\"",
-    "x-ms-request-id": "0a902301-901e-0029-1ea6-7248d4000000",
-    "x-ms-version": "2019-02-02",
-    "x-ms-client-request-id": "77de2535-926b-4ecf-a978-73e449cc93bb",
->>>>>>> 0c4f787b
-    "content-length": "0"
-   }
-  },
-  {
-   "method": "PUT",
-<<<<<<< HEAD
-   "url": "https://fakestorageaccount.blob.core.windows.net/container157003462704208047/blob157003462711408820",
-=======
-   "url": "https://fakestorageaccount.blob.core.windows.net/container156930917419904052/blob156930917433602780",
->>>>>>> 0c4f787b
-   "query": {},
-   "requestBody": "Hello World",
-   "status": 201,
-   "response": "",
-   "responseHeaders": {
-    "x-ms-content-crc64": "YeJLfssylmU=",
-<<<<<<< HEAD
-    "date": "Wed, 02 Oct 2019 16:43:46 GMT",
-    "last-modified": "Wed, 02 Oct 2019 16:43:46 GMT",
-    "server": "Windows-Azure-Blob/1.0 Microsoft-HTTPAPI/2.0",
-    "content-md5": "sQqNsWTgdUEFt6mb5y4/5Q==",
-    "etag": "\"0x8D74757B1DEA0AD\"",
-    "x-ms-request-id": "215fcbc6-201e-0080-2540-7993dc000000",
-    "x-ms-version": "2019-02-02",
-    "x-ms-client-request-id": "2be2430c-423a-4ce6-977f-b013c55c0dd6",
-=======
-    "date": "Tue, 24 Sep 2019 07:08:31 GMT",
-    "last-modified": "Tue, 24 Sep 2019 07:08:31 GMT",
-    "server": "Windows-Azure-Blob/1.0 Microsoft-HTTPAPI/2.0",
-    "content-md5": "sQqNsWTgdUEFt6mb5y4/5Q==",
-    "etag": "\"0x8D740BE01F3B24C\"",
-    "x-ms-request-id": "0a902378-901e-0029-06a6-7248d4000000",
-    "x-ms-version": "2019-02-02",
-    "x-ms-client-request-id": "c8323847-ceb7-4084-8b91-c92259dd9bad",
->>>>>>> 0c4f787b
-    "x-ms-request-server-encrypted": "true",
-    "content-length": "0"
-   }
-  },
-  {
-   "method": "PUT",
-<<<<<<< HEAD
-   "url": "https://fakestorageaccount.blob.core.windows.net/container157003462704208047/blob157003462711408820",
-=======
-   "url": "https://fakestorageaccount.blob.core.windows.net/container156930917419904052/blob156930917433602780",
->>>>>>> 0c4f787b
-   "query": {
-    "comp": "lease"
-   },
-   "requestBody": null,
-   "status": 201,
-   "response": "",
-   "responseHeaders": {
-<<<<<<< HEAD
-    "date": "Wed, 02 Oct 2019 16:43:46 GMT",
-    "last-modified": "Wed, 02 Oct 2019 16:43:46 GMT",
-    "server": "Windows-Azure-Blob/1.0 Microsoft-HTTPAPI/2.0",
-    "etag": "\"0x8D74757B1DEA0AD\"",
-    "x-ms-request-id": "215fcbf0-201e-0080-4540-7993dc000000",
-    "x-ms-version": "2019-02-02",
-    "x-ms-client-request-id": "ecbc1e8e-fdcc-4f27-8996-ac726a399372",
-=======
-    "date": "Tue, 24 Sep 2019 07:08:31 GMT",
-    "last-modified": "Tue, 24 Sep 2019 07:08:31 GMT",
-    "server": "Windows-Azure-Blob/1.0 Microsoft-HTTPAPI/2.0",
-    "etag": "\"0x8D740BE01F3B24C\"",
-    "x-ms-request-id": "0a9023cf-901e-0029-4ba6-7248d4000000",
-    "x-ms-version": "2019-02-02",
-    "x-ms-client-request-id": "c72c16eb-b080-4797-a661-cedf9ba02d8f",
->>>>>>> 0c4f787b
-    "content-length": "0",
-    "x-ms-lease-id": "ca761232-ed42-11ce-bacd-00aa0057b223"
-   }
-  },
-  {
-   "method": "HEAD",
-<<<<<<< HEAD
-   "url": "https://fakestorageaccount.blob.core.windows.net/container157003462704208047/blob157003462711408820",
-=======
-   "url": "https://fakestorageaccount.blob.core.windows.net/container156930917419904052/blob156930917433602780",
->>>>>>> 0c4f787b
-   "query": {},
-   "requestBody": null,
-   "status": 200,
-   "response": "",
-   "responseHeaders": {
-    "x-ms-blob-type": "BlockBlob",
-<<<<<<< HEAD
-    "date": "Wed, 02 Oct 2019 16:43:46 GMT",
-=======
-    "date": "Tue, 24 Sep 2019 07:08:31 GMT",
->>>>>>> 0c4f787b
-    "content-md5": "sQqNsWTgdUEFt6mb5y4/5Q==",
-    "x-ms-server-encrypted": "true",
-<<<<<<< HEAD
-    "x-ms-access-tier": "Cool",
-    "x-ms-client-request-id": "c9b1d5a6-e449-4877-b2d3-cc4e241bdef3",
-    "content-length": "11",
-    "x-ms-lease-state": "leased",
-    "x-ms-lease-status": "locked",
-    "x-ms-creation-time": "Wed, 02 Oct 2019 16:43:46 GMT",
-    "last-modified": "Wed, 02 Oct 2019 16:43:46 GMT",
-    "server": "Windows-Azure-Blob/1.0 Microsoft-HTTPAPI/2.0",
-    "etag": "\"0x8D74757B1DEA0AD\"",
-=======
-    "x-ms-access-tier": "Hot",
-    "x-ms-client-request-id": "6670a62d-ef74-4679-b259-37d071bd0442",
-    "content-length": "11",
-    "x-ms-lease-state": "leased",
-    "x-ms-lease-status": "locked",
-    "x-ms-creation-time": "Tue, 24 Sep 2019 07:08:31 GMT",
-    "last-modified": "Tue, 24 Sep 2019 07:08:31 GMT",
-    "server": "Windows-Azure-Blob/1.0 Microsoft-HTTPAPI/2.0",
-    "etag": "\"0x8D740BE01F3B24C\"",
->>>>>>> 0c4f787b
-    "content-type": "application/octet-stream",
-    "x-ms-access-tier-inferred": "true",
-    "x-ms-version": "2019-02-02",
-    "accept-ranges": "bytes",
-<<<<<<< HEAD
-    "x-ms-request-id": "215fcc2b-201e-0080-6e40-7993dc000000",
-=======
-    "x-ms-request-id": "0a90244f-901e-0029-31a6-7248d4000000",
->>>>>>> 0c4f787b
-    "x-ms-lease-duration": "fixed"
-   }
-  },
-  {
-   "method": "PUT",
-<<<<<<< HEAD
-   "url": "https://fakestorageaccount.blob.core.windows.net/container157003462704208047/blob157003462711408820",
-=======
-   "url": "https://fakestorageaccount.blob.core.windows.net/container156930917419904052/blob156930917433602780",
->>>>>>> 0c4f787b
-   "query": {
-    "comp": "lease"
-   },
-   "requestBody": null,
-   "status": 202,
-   "response": "",
-   "responseHeaders": {
-<<<<<<< HEAD
-    "date": "Wed, 02 Oct 2019 16:43:46 GMT",
-    "last-modified": "Wed, 02 Oct 2019 16:43:46 GMT",
-    "server": "Windows-Azure-Blob/1.0 Microsoft-HTTPAPI/2.0",
-    "etag": "\"0x8D74757B1DEA0AD\"",
-    "x-ms-request-id": "215fcc5f-201e-0080-1640-7993dc000000",
-    "x-ms-version": "2019-02-02",
-    "x-ms-client-request-id": "2952c992-4969-49b0-994f-ed35605522c0",
-=======
-    "date": "Tue, 24 Sep 2019 07:08:31 GMT",
-    "last-modified": "Tue, 24 Sep 2019 07:08:31 GMT",
-    "server": "Windows-Azure-Blob/1.0 Microsoft-HTTPAPI/2.0",
-    "etag": "\"0x8D740BE01F3B24C\"",
-    "x-ms-request-id": "0a9024d2-901e-0029-22a6-7248d4000000",
-    "x-ms-version": "2019-02-02",
-    "x-ms-client-request-id": "c4e44673-b176-454a-a354-95146223ffe1",
->>>>>>> 0c4f787b
-    "x-ms-lease-time": "5",
-    "content-length": "0"
-   }
-  },
-  {
-   "method": "HEAD",
-<<<<<<< HEAD
-   "url": "https://fakestorageaccount.blob.core.windows.net/container157003462704208047/blob157003462711408820",
-=======
-   "url": "https://fakestorageaccount.blob.core.windows.net/container156930917419904052/blob156930917433602780",
->>>>>>> 0c4f787b
-   "query": {},
-   "requestBody": null,
-   "status": 200,
-   "response": "",
-   "responseHeaders": {
-    "x-ms-blob-type": "BlockBlob",
-<<<<<<< HEAD
-    "date": "Wed, 02 Oct 2019 16:43:46 GMT",
-=======
-    "date": "Tue, 24 Sep 2019 07:08:31 GMT",
-    "x-ms-lease-state": "breaking",
->>>>>>> 0c4f787b
-    "content-md5": "sQqNsWTgdUEFt6mb5y4/5Q==",
-    "x-ms-server-encrypted": "true",
-<<<<<<< HEAD
-    "x-ms-access-tier": "Cool",
-    "x-ms-client-request-id": "9fc6b81c-f54e-4b33-aed8-e1c1b2c08eba",
-=======
-    "x-ms-client-request-id": "257b67b4-52ae-4239-ac84-4eeee6620bde",
->>>>>>> 0c4f787b
-    "content-length": "11",
-    "x-ms-access-tier": "Hot",
-    "x-ms-lease-status": "locked",
-<<<<<<< HEAD
-    "x-ms-creation-time": "Wed, 02 Oct 2019 16:43:46 GMT",
-    "last-modified": "Wed, 02 Oct 2019 16:43:46 GMT",
-    "server": "Windows-Azure-Blob/1.0 Microsoft-HTTPAPI/2.0",
-    "etag": "\"0x8D74757B1DEA0AD\"",
-=======
-    "x-ms-creation-time": "Tue, 24 Sep 2019 07:08:31 GMT",
-    "last-modified": "Tue, 24 Sep 2019 07:08:31 GMT",
-    "server": "Windows-Azure-Blob/1.0 Microsoft-HTTPAPI/2.0",
-    "etag": "\"0x8D740BE01F3B24C\"",
->>>>>>> 0c4f787b
-    "content-type": "application/octet-stream",
-    "x-ms-access-tier-inferred": "true",
-    "x-ms-version": "2019-02-02",
-    "accept-ranges": "bytes",
-<<<<<<< HEAD
-    "x-ms-request-id": "215fcca7-201e-0080-4640-7993dc000000"
-=======
-    "x-ms-request-id": "0a902554-901e-0029-0ea6-7248d4000000"
->>>>>>> 0c4f787b
-   }
-  },
-  {
-   "method": "HEAD",
-<<<<<<< HEAD
-   "url": "https://fakestorageaccount.blob.core.windows.net/container157003462704208047/blob157003462711408820",
-=======
-   "url": "https://fakestorageaccount.blob.core.windows.net/container156930917419904052/blob156930917433602780",
->>>>>>> 0c4f787b
-   "query": {},
-   "requestBody": null,
-   "status": 200,
-   "response": "",
-   "responseHeaders": {
-    "x-ms-blob-type": "BlockBlob",
-<<<<<<< HEAD
-    "date": "Wed, 02 Oct 2019 16:43:52 GMT",
-=======
-    "date": "Tue, 24 Sep 2019 07:08:37 GMT",
-    "x-ms-lease-state": "broken",
->>>>>>> 0c4f787b
-    "content-md5": "sQqNsWTgdUEFt6mb5y4/5Q==",
-    "x-ms-server-encrypted": "true",
-<<<<<<< HEAD
-    "x-ms-access-tier": "Cool",
-    "x-ms-client-request-id": "bb5d70a4-485b-40bf-b409-b3954abf8c8c",
-=======
-    "x-ms-client-request-id": "27c75e17-f495-4b21-b8ae-d47c894d928b",
->>>>>>> 0c4f787b
-    "content-length": "11",
-    "x-ms-access-tier": "Hot",
-    "x-ms-lease-status": "unlocked",
-<<<<<<< HEAD
-    "x-ms-creation-time": "Wed, 02 Oct 2019 16:43:46 GMT",
-    "last-modified": "Wed, 02 Oct 2019 16:43:46 GMT",
-    "server": "Windows-Azure-Blob/1.0 Microsoft-HTTPAPI/2.0",
-    "etag": "\"0x8D74757B1DEA0AD\"",
-=======
-    "x-ms-creation-time": "Tue, 24 Sep 2019 07:08:31 GMT",
-    "last-modified": "Tue, 24 Sep 2019 07:08:31 GMT",
-    "server": "Windows-Azure-Blob/1.0 Microsoft-HTTPAPI/2.0",
-    "etag": "\"0x8D740BE01F3B24C\"",
->>>>>>> 0c4f787b
-    "content-type": "application/octet-stream",
-    "x-ms-access-tier-inferred": "true",
-    "x-ms-version": "2019-02-02",
-    "accept-ranges": "bytes",
-<<<<<<< HEAD
-    "x-ms-request-id": "215fd7ab-201e-0080-6740-7993dc000000"
-=======
-    "x-ms-request-id": "0a90365a-901e-0029-36a6-7248d4000000"
->>>>>>> 0c4f787b
-   }
-  },
-  {
-   "method": "DELETE",
-<<<<<<< HEAD
-   "url": "https://fakestorageaccount.blob.core.windows.net/container157003462704208047",
-=======
-   "url": "https://fakestorageaccount.blob.core.windows.net/container156930917419904052",
->>>>>>> 0c4f787b
-   "query": {
-    "restype": "container"
-   },
-   "requestBody": null,
-   "status": 202,
-   "response": "",
-   "responseHeaders": {
-<<<<<<< HEAD
-    "date": "Wed, 02 Oct 2019 16:43:52 GMT",
-    "server": "Windows-Azure-Blob/1.0 Microsoft-HTTPAPI/2.0",
-    "x-ms-request-id": "215fd7d2-201e-0080-0c40-7993dc000000",
-    "x-ms-version": "2019-02-02",
-    "x-ms-client-request-id": "613341f0-c9a9-4e18-a370-68b4363c1918",
-=======
-    "date": "Tue, 24 Sep 2019 07:08:37 GMT",
-    "server": "Windows-Azure-Blob/1.0 Microsoft-HTTPAPI/2.0",
-    "x-ms-request-id": "0a9036c4-901e-0029-15a6-7248d4000000",
-    "x-ms-version": "2019-02-02",
-    "x-ms-client-request-id": "c0a7928c-abb9-4fb7-83e5-56c9789c3f62",
->>>>>>> 0c4f787b
-    "content-length": "0"
-   }
+  "recordings": [
+    {
+      "method": "PUT",
+      "url": "https://fakestorageaccount.blob.core.windows.net/container157003462704208047",
+      "query": {
+        "restype": "container"
+      },
+      "requestBody": null,
+      "status": 201,
+      "response": "",
+      "responseHeaders": {
+        "date": "Wed, 02 Oct 2019 16:43:46 GMT",
+        "last-modified": "Wed, 02 Oct 2019 16:43:46 GMT",
+        "server": "Windows-Azure-Blob/1.0 Microsoft-HTTPAPI/2.0",
+        "etag": "\"0x8D74757B1D40DE6\"",
+        "x-ms-request-id": "215fcb91-201e-0080-7940-7993dc000000",
+        "x-ms-version": "2019-02-02",
+        "x-ms-client-request-id": "1aea1d4c-fa78-4534-8e39-a3e96df21109",
+        "content-length": "0"
+      }
+    },
+    {
+      "method": "PUT",
+      "url": "https://fakestorageaccount.blob.core.windows.net/container157003462704208047/blob157003462711408820",
+      "query": {},
+      "requestBody": "Hello World",
+      "status": 201,
+      "response": "",
+      "responseHeaders": {
+        "x-ms-content-crc64": "YeJLfssylmU=",
+        "date": "Wed, 02 Oct 2019 16:43:46 GMT",
+        "last-modified": "Wed, 02 Oct 2019 16:43:46 GMT",
+        "server": "Windows-Azure-Blob/1.0 Microsoft-HTTPAPI/2.0",
+        "content-md5": "sQqNsWTgdUEFt6mb5y4/5Q==",
+        "etag": "\"0x8D74757B1DEA0AD\"",
+        "x-ms-request-id": "215fcbc6-201e-0080-2540-7993dc000000",
+        "x-ms-version": "2019-02-02",
+        "x-ms-client-request-id": "2be2430c-423a-4ce6-977f-b013c55c0dd6",
+        "x-ms-request-server-encrypted": "true",
+        "content-length": "0"
+      }
+    },
+    {
+      "method": "PUT",
+      "url": "https://fakestorageaccount.blob.core.windows.net/container157003462704208047/blob157003462711408820",
+      "query": {
+        "comp": "lease"
+      },
+      "requestBody": null,
+      "status": 201,
+      "response": "",
+      "responseHeaders": {
+        "date": "Wed, 02 Oct 2019 16:43:46 GMT",
+        "last-modified": "Wed, 02 Oct 2019 16:43:46 GMT",
+        "server": "Windows-Azure-Blob/1.0 Microsoft-HTTPAPI/2.0",
+        "etag": "\"0x8D74757B1DEA0AD\"",
+        "x-ms-request-id": "215fcbf0-201e-0080-4540-7993dc000000",
+        "x-ms-version": "2019-02-02",
+        "x-ms-client-request-id": "ecbc1e8e-fdcc-4f27-8996-ac726a399372",
+        "content-length": "0",
+        "x-ms-lease-id": "ca761232-ed42-11ce-bacd-00aa0057b223"
+      }
+    },
+    {
+      "method": "HEAD",
+      "url": "https://fakestorageaccount.blob.core.windows.net/container157003462704208047/blob157003462711408820",
+      "query": {},
+      "requestBody": null,
+      "status": 200,
+      "response": "",
+      "responseHeaders": {
+        "x-ms-blob-type": "BlockBlob",
+        "date": "Wed, 02 Oct 2019 16:43:46 GMT",
+        "content-md5": "sQqNsWTgdUEFt6mb5y4/5Q==",
+        "x-ms-server-encrypted": "true",
+        "x-ms-access-tier": "Cool",
+        "x-ms-client-request-id": "c9b1d5a6-e449-4877-b2d3-cc4e241bdef3",
+        "content-length": "11",
+        "x-ms-lease-state": "leased",
+        "x-ms-lease-status": "locked",
+        "x-ms-creation-time": "Wed, 02 Oct 2019 16:43:46 GMT",
+        "last-modified": "Wed, 02 Oct 2019 16:43:46 GMT",
+        "server": "Windows-Azure-Blob/1.0 Microsoft-HTTPAPI/2.0",
+        "etag": "\"0x8D74757B1DEA0AD\"",
+        "content-type": "application/octet-stream",
+        "x-ms-access-tier-inferred": "true",
+        "x-ms-version": "2019-02-02",
+        "accept-ranges": "bytes",
+        "x-ms-request-id": "215fcc2b-201e-0080-6e40-7993dc000000",
+        "x-ms-lease-duration": "fixed"
+      }
+    },
+    {
+      "method": "PUT",
+      "url": "https://fakestorageaccount.blob.core.windows.net/container157003462704208047/blob157003462711408820",
+      "query": {
+        "comp": "lease"
+      },
+      "requestBody": null,
+      "status": 202,
+      "response": "",
+      "responseHeaders": {
+        "date": "Wed, 02 Oct 2019 16:43:46 GMT",
+        "last-modified": "Wed, 02 Oct 2019 16:43:46 GMT",
+        "server": "Windows-Azure-Blob/1.0 Microsoft-HTTPAPI/2.0",
+        "etag": "\"0x8D74757B1DEA0AD\"",
+        "x-ms-request-id": "215fcc5f-201e-0080-1640-7993dc000000",
+        "x-ms-version": "2019-02-02",
+        "x-ms-client-request-id": "2952c992-4969-49b0-994f-ed35605522c0",
+        "x-ms-lease-time": "5",
+        "content-length": "0"
+      }
+    },
+    {
+      "method": "HEAD",
+      "url": "https://fakestorageaccount.blob.core.windows.net/container157003462704208047/blob157003462711408820",
+      "query": {},
+      "requestBody": null,
+      "status": 200,
+      "response": "",
+      "responseHeaders": {
+        "x-ms-blob-type": "BlockBlob",
+        "date": "Wed, 02 Oct 2019 16:43:46 GMT",
+        "content-md5": "sQqNsWTgdUEFt6mb5y4/5Q==",
+        "x-ms-server-encrypted": "true",
+        "x-ms-access-tier": "Cool",
+        "x-ms-client-request-id": "9fc6b81c-f54e-4b33-aed8-e1c1b2c08eba",
+        "content-length": "11",
+        "x-ms-access-tier": "Hot",
+        "x-ms-lease-status": "locked",
+        "x-ms-creation-time": "Wed, 02 Oct 2019 16:43:46 GMT",
+        "last-modified": "Wed, 02 Oct 2019 16:43:46 GMT",
+        "server": "Windows-Azure-Blob/1.0 Microsoft-HTTPAPI/2.0",
+        "etag": "\"0x8D74757B1DEA0AD\"",
+        "content-type": "application/octet-stream",
+        "x-ms-access-tier-inferred": "true",
+        "x-ms-version": "2019-02-02",
+        "accept-ranges": "bytes",
+        "x-ms-request-id": "215fcca7-201e-0080-4640-7993dc000000"
+      }
+    },
+    {
+      "method": "HEAD",
+      "url": "https://fakestorageaccount.blob.core.windows.net/container157003462704208047/blob157003462711408820",
+      "query": {},
+      "requestBody": null,
+      "status": 200,
+      "response": "",
+      "responseHeaders": {
+        "x-ms-blob-type": "BlockBlob",
+        "date": "Wed, 02 Oct 2019 16:43:52 GMT",
+        "content-md5": "sQqNsWTgdUEFt6mb5y4/5Q==",
+        "x-ms-server-encrypted": "true",
+        "x-ms-access-tier": "Cool",
+        "x-ms-client-request-id": "bb5d70a4-485b-40bf-b409-b3954abf8c8c",
+        "content-length": "11",
+        "x-ms-access-tier": "Hot",
+        "x-ms-lease-status": "unlocked",
+        "x-ms-creation-time": "Wed, 02 Oct 2019 16:43:46 GMT",
+        "last-modified": "Wed, 02 Oct 2019 16:43:46 GMT",
+        "server": "Windows-Azure-Blob/1.0 Microsoft-HTTPAPI/2.0",
+        "etag": "\"0x8D74757B1DEA0AD\"",
+        "content-type": "application/octet-stream",
+        "x-ms-access-tier-inferred": "true",
+        "x-ms-version": "2019-02-02",
+        "accept-ranges": "bytes",
+        "x-ms-request-id": "215fd7ab-201e-0080-6740-7993dc000000"
+      }
+    },
+    {
+      "method": "DELETE",
+      "url": "https://fakestorageaccount.blob.core.windows.net/container157003462704208047",
+      "query": {
+        "restype": "container"
+      },
+      "requestBody": null,
+      "status": 202,
+      "response": "",
+      "responseHeaders": {
+        "date": "Wed, 02 Oct 2019 16:43:52 GMT",
+        "server": "Windows-Azure-Blob/1.0 Microsoft-HTTPAPI/2.0",
+        "x-ms-request-id": "215fd7d2-201e-0080-0c40-7993dc000000",
+        "x-ms-version": "2019-02-02",
+        "x-ms-client-request-id": "613341f0-c9a9-4e18-a370-68b4363c1918",
+        "content-length": "0"
+      }
+    }
+  ],
+  "uniqueTestInfo": {
+    "container": "container157003462704208047",
+    "blob": "blob157003462711408820"
   }
- ],
- "uniqueTestInfo": {
-<<<<<<< HEAD
-  "container": "container157003462704208047",
-  "blob": "blob157003462711408820"
-=======
-  "container": "container156930917419904052",
-  "blob": "blob156930917433602780"
->>>>>>> 0c4f787b
- }
 }