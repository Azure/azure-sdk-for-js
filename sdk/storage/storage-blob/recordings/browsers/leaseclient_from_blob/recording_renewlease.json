{
 "recordings": [
  {
   "method": "PUT",
<<<<<<< HEAD
   "url": "https://fakestorageaccount.blob.core.windows.net/container157003460593607471",
=======
   "url": "https://fakestorageaccount.blob.core.windows.net/container156930915188607517",
>>>>>>> 0c4f787b
   "query": {
    "restype": "container"
   },
   "requestBody": null,
   "status": 201,
   "response": "",
   "responseHeaders": {
<<<<<<< HEAD
    "date": "Wed, 02 Oct 2019 16:43:25 GMT",
    "last-modified": "Wed, 02 Oct 2019 16:43:25 GMT",
    "server": "Windows-Azure-Blob/1.0 Microsoft-HTTPAPI/2.0",
    "etag": "\"0x8D74757A53F5E85\"",
    "x-ms-request-id": "215fa425-201e-0080-5740-7993dc000000",
    "x-ms-version": "2019-02-02",
    "x-ms-client-request-id": "3a3a072b-1d6c-4bb3-8648-5152daa0ddc9",
=======
    "date": "Tue, 24 Sep 2019 07:08:08 GMT",
    "last-modified": "Tue, 24 Sep 2019 07:08:09 GMT",
    "server": "Windows-Azure-Blob/1.0 Microsoft-HTTPAPI/2.0",
    "etag": "\"0x8D740BDF492115D\"",
    "x-ms-request-id": "0a8fdf25-901e-0029-36a6-7248d4000000",
    "x-ms-version": "2019-02-02",
    "x-ms-client-request-id": "fecd98ae-3cc5-4198-b809-fc4c47d803f0",
>>>>>>> 0c4f787b
    "content-length": "0"
   }
  },
  {
   "method": "PUT",
<<<<<<< HEAD
   "url": "https://fakestorageaccount.blob.core.windows.net/container157003460593607471/blob157003460600409408",
=======
   "url": "https://fakestorageaccount.blob.core.windows.net/container156930915188607517/blob156930915202707730",
>>>>>>> 0c4f787b
   "query": {},
   "requestBody": "Hello World",
   "status": 201,
   "response": "",
   "responseHeaders": {
    "x-ms-content-crc64": "YeJLfssylmU=",
<<<<<<< HEAD
    "date": "Wed, 02 Oct 2019 16:43:25 GMT",
    "last-modified": "Wed, 02 Oct 2019 16:43:25 GMT",
    "server": "Windows-Azure-Blob/1.0 Microsoft-HTTPAPI/2.0",
    "content-md5": "sQqNsWTgdUEFt6mb5y4/5Q==",
    "etag": "\"0x8D74757A549DE8C\"",
    "x-ms-request-id": "215fa448-201e-0080-7540-7993dc000000",
    "x-ms-version": "2019-02-02",
    "x-ms-client-request-id": "cca1683f-7999-40e8-bd34-cd616f10e1e0",
=======
    "date": "Tue, 24 Sep 2019 07:08:09 GMT",
    "last-modified": "Tue, 24 Sep 2019 07:08:09 GMT",
    "server": "Windows-Azure-Blob/1.0 Microsoft-HTTPAPI/2.0",
    "content-md5": "sQqNsWTgdUEFt6mb5y4/5Q==",
    "etag": "\"0x8D740BDF4A7D3F5\"",
    "x-ms-request-id": "0a8fdf89-901e-0029-06a6-7248d4000000",
    "x-ms-version": "2019-02-02",
    "x-ms-client-request-id": "c34e1b28-4cdc-4c79-91a4-329847ee37c9",
>>>>>>> 0c4f787b
    "x-ms-request-server-encrypted": "true",
    "content-length": "0"
   }
  },
  {
   "method": "PUT",
<<<<<<< HEAD
   "url": "https://fakestorageaccount.blob.core.windows.net/container157003460593607471/blob157003460600409408",
=======
   "url": "https://fakestorageaccount.blob.core.windows.net/container156930915188607517/blob156930915202707730",
>>>>>>> 0c4f787b
   "query": {
    "comp": "lease"
   },
   "requestBody": null,
   "status": 201,
   "response": "",
   "responseHeaders": {
<<<<<<< HEAD
    "date": "Wed, 02 Oct 2019 16:43:25 GMT",
    "last-modified": "Wed, 02 Oct 2019 16:43:25 GMT",
    "server": "Windows-Azure-Blob/1.0 Microsoft-HTTPAPI/2.0",
    "etag": "\"0x8D74757A549DE8C\"",
    "x-ms-request-id": "215fa46d-201e-0080-1740-7993dc000000",
    "x-ms-version": "2019-02-02",
    "x-ms-client-request-id": "f152c831-c9b9-4f6a-a365-b8e57fe3760c",
=======
    "date": "Tue, 24 Sep 2019 07:08:09 GMT",
    "last-modified": "Tue, 24 Sep 2019 07:08:09 GMT",
    "server": "Windows-Azure-Blob/1.0 Microsoft-HTTPAPI/2.0",
    "etag": "\"0x8D740BDF4A7D3F5\"",
    "x-ms-request-id": "0a8fdff6-901e-0029-60a6-7248d4000000",
    "x-ms-version": "2019-02-02",
    "x-ms-client-request-id": "f51699e9-5a28-4ee7-bcf4-1713c63dc198",
>>>>>>> 0c4f787b
    "content-length": "0",
    "x-ms-lease-id": "ca761232-ed42-11ce-bacd-00aa0057b223"
   }
  },
  {
   "method": "HEAD",
<<<<<<< HEAD
   "url": "https://fakestorageaccount.blob.core.windows.net/container157003460593607471/blob157003460600409408",
=======
   "url": "https://fakestorageaccount.blob.core.windows.net/container156930915188607517/blob156930915202707730",
>>>>>>> 0c4f787b
   "query": {},
   "requestBody": null,
   "status": 200,
   "response": "",
   "responseHeaders": {
    "x-ms-blob-type": "BlockBlob",
<<<<<<< HEAD
    "date": "Wed, 02 Oct 2019 16:43:25 GMT",
=======
    "date": "Tue, 24 Sep 2019 07:08:09 GMT",
>>>>>>> 0c4f787b
    "content-md5": "sQqNsWTgdUEFt6mb5y4/5Q==",
    "x-ms-server-encrypted": "true",
<<<<<<< HEAD
    "x-ms-access-tier": "Cool",
    "x-ms-client-request-id": "8e3ad7da-649d-47f6-ac95-e79948c92f12",
    "content-length": "11",
    "x-ms-lease-state": "leased",
    "x-ms-lease-status": "locked",
    "x-ms-creation-time": "Wed, 02 Oct 2019 16:43:25 GMT",
    "last-modified": "Wed, 02 Oct 2019 16:43:25 GMT",
    "server": "Windows-Azure-Blob/1.0 Microsoft-HTTPAPI/2.0",
    "etag": "\"0x8D74757A549DE8C\"",
=======
    "x-ms-access-tier": "Hot",
    "x-ms-client-request-id": "ef7d2c27-7834-4020-9ca9-ed079eb57df4",
    "content-length": "11",
    "x-ms-lease-state": "leased",
    "x-ms-lease-status": "locked",
    "x-ms-creation-time": "Tue, 24 Sep 2019 07:08:09 GMT",
    "last-modified": "Tue, 24 Sep 2019 07:08:09 GMT",
    "server": "Windows-Azure-Blob/1.0 Microsoft-HTTPAPI/2.0",
    "etag": "\"0x8D740BDF4A7D3F5\"",
>>>>>>> 0c4f787b
    "content-type": "application/octet-stream",
    "x-ms-access-tier-inferred": "true",
    "x-ms-version": "2019-02-02",
    "accept-ranges": "bytes",
<<<<<<< HEAD
    "x-ms-request-id": "215fa48b-201e-0080-3340-7993dc000000",
=======
    "x-ms-request-id": "0a8fe079-901e-0029-4aa6-7248d4000000",
>>>>>>> 0c4f787b
    "x-ms-lease-duration": "fixed"
   }
  },
  {
   "method": "HEAD",
<<<<<<< HEAD
   "url": "https://fakestorageaccount.blob.core.windows.net/container157003460593607471/blob157003460600409408",
=======
   "url": "https://fakestorageaccount.blob.core.windows.net/container156930915188607517/blob156930915202707730",
>>>>>>> 0c4f787b
   "query": {},
   "requestBody": null,
   "status": 200,
   "response": "",
   "responseHeaders": {
    "x-ms-blob-type": "BlockBlob",
<<<<<<< HEAD
    "date": "Wed, 02 Oct 2019 16:43:45 GMT",
=======
    "date": "Tue, 24 Sep 2019 07:08:29 GMT",
    "x-ms-lease-state": "expired",
>>>>>>> 0c4f787b
    "content-md5": "sQqNsWTgdUEFt6mb5y4/5Q==",
    "x-ms-server-encrypted": "true",
<<<<<<< HEAD
    "x-ms-access-tier": "Cool",
    "x-ms-client-request-id": "5493697f-97bd-4d8b-84ff-080005b1f81e",
=======
    "x-ms-client-request-id": "43472db7-c798-406c-9a5d-c2ad9f70e579",
>>>>>>> 0c4f787b
    "content-length": "11",
    "x-ms-access-tier": "Hot",
    "x-ms-lease-status": "unlocked",
<<<<<<< HEAD
    "x-ms-creation-time": "Wed, 02 Oct 2019 16:43:25 GMT",
    "last-modified": "Wed, 02 Oct 2019 16:43:25 GMT",
    "server": "Windows-Azure-Blob/1.0 Microsoft-HTTPAPI/2.0",
    "etag": "\"0x8D74757A549DE8C\"",
=======
    "x-ms-creation-time": "Tue, 24 Sep 2019 07:08:09 GMT",
    "last-modified": "Tue, 24 Sep 2019 07:08:09 GMT",
    "server": "Windows-Azure-Blob/1.0 Microsoft-HTTPAPI/2.0",
    "etag": "\"0x8D740BDF4A7D3F5\"",
>>>>>>> 0c4f787b
    "content-type": "application/octet-stream",
    "x-ms-access-tier-inferred": "true",
    "x-ms-version": "2019-02-02",
    "accept-ranges": "bytes",
<<<<<<< HEAD
    "x-ms-request-id": "215fc991-201e-0080-6a40-7993dc000000"
=======
    "x-ms-request-id": "0a901d55-901e-0029-1ca6-7248d4000000"
>>>>>>> 0c4f787b
   }
  },
  {
   "method": "PUT",
<<<<<<< HEAD
   "url": "https://fakestorageaccount.blob.core.windows.net/container157003460593607471/blob157003460600409408",
=======
   "url": "https://fakestorageaccount.blob.core.windows.net/container156930915188607517/blob156930915202707730",
>>>>>>> 0c4f787b
   "query": {
    "comp": "lease"
   },
   "requestBody": null,
   "status": 200,
   "response": "",
   "responseHeaders": {
<<<<<<< HEAD
    "date": "Wed, 02 Oct 2019 16:43:45 GMT",
    "last-modified": "Wed, 02 Oct 2019 16:43:25 GMT",
    "server": "Windows-Azure-Blob/1.0 Microsoft-HTTPAPI/2.0",
    "etag": "\"0x8D74757A549DE8C\"",
    "x-ms-request-id": "215fc9b2-201e-0080-0540-7993dc000000",
    "x-ms-version": "2019-02-02",
    "x-ms-client-request-id": "8926fbf0-34b7-497a-8cea-6008b4a74f73",
=======
    "date": "Tue, 24 Sep 2019 07:08:29 GMT",
    "last-modified": "Tue, 24 Sep 2019 07:08:09 GMT",
    "server": "Windows-Azure-Blob/1.0 Microsoft-HTTPAPI/2.0",
    "etag": "\"0x8D740BDF4A7D3F5\"",
    "x-ms-request-id": "0a901dbc-901e-0029-70a6-7248d4000000",
    "x-ms-version": "2019-02-02",
    "x-ms-client-request-id": "108e94da-8b0a-4925-927f-55a8342f9c63",
>>>>>>> 0c4f787b
    "content-length": "0",
    "x-ms-lease-id": "ca761232-ed42-11ce-bacd-00aa0057b223"
   }
  },
  {
   "method": "HEAD",
<<<<<<< HEAD
   "url": "https://fakestorageaccount.blob.core.windows.net/container157003460593607471/blob157003460600409408",
=======
   "url": "https://fakestorageaccount.blob.core.windows.net/container156930915188607517/blob156930915202707730",
>>>>>>> 0c4f787b
   "query": {},
   "requestBody": null,
   "status": 200,
   "response": "",
   "responseHeaders": {
    "x-ms-blob-type": "BlockBlob",
<<<<<<< HEAD
    "date": "Wed, 02 Oct 2019 16:43:45 GMT",
=======
    "date": "Tue, 24 Sep 2019 07:08:29 GMT",
>>>>>>> 0c4f787b
    "content-md5": "sQqNsWTgdUEFt6mb5y4/5Q==",
    "x-ms-server-encrypted": "true",
<<<<<<< HEAD
    "x-ms-access-tier": "Cool",
    "x-ms-client-request-id": "2306bfb7-d67c-4526-a1b0-4d314b320178",
    "content-length": "11",
    "x-ms-lease-state": "leased",
    "x-ms-lease-status": "locked",
    "x-ms-creation-time": "Wed, 02 Oct 2019 16:43:25 GMT",
    "last-modified": "Wed, 02 Oct 2019 16:43:25 GMT",
    "server": "Windows-Azure-Blob/1.0 Microsoft-HTTPAPI/2.0",
    "etag": "\"0x8D74757A549DE8C\"",
=======
    "x-ms-access-tier": "Hot",
    "x-ms-client-request-id": "ccd1e1df-db73-435b-89a0-e3c8e607fb33",
    "content-length": "11",
    "x-ms-lease-state": "leased",
    "x-ms-lease-status": "locked",
    "x-ms-creation-time": "Tue, 24 Sep 2019 07:08:09 GMT",
    "last-modified": "Tue, 24 Sep 2019 07:08:09 GMT",
    "server": "Windows-Azure-Blob/1.0 Microsoft-HTTPAPI/2.0",
    "etag": "\"0x8D740BDF4A7D3F5\"",
>>>>>>> 0c4f787b
    "content-type": "application/octet-stream",
    "x-ms-access-tier-inferred": "true",
    "x-ms-version": "2019-02-02",
    "accept-ranges": "bytes",
<<<<<<< HEAD
    "x-ms-request-id": "215fc9ca-201e-0080-1d40-7993dc000000",
=======
    "x-ms-request-id": "0a901e36-901e-0029-4ea6-7248d4000000",
>>>>>>> 0c4f787b
    "x-ms-lease-duration": "fixed"
   }
  },
  {
   "method": "PUT",
<<<<<<< HEAD
   "url": "https://fakestorageaccount.blob.core.windows.net/container157003460593607471/blob157003460600409408",
=======
   "url": "https://fakestorageaccount.blob.core.windows.net/container156930915188607517/blob156930915202707730",
>>>>>>> 0c4f787b
   "query": {
    "comp": "lease"
   },
   "requestBody": null,
   "status": 200,
   "response": "",
   "responseHeaders": {
<<<<<<< HEAD
    "date": "Wed, 02 Oct 2019 16:43:45 GMT",
    "last-modified": "Wed, 02 Oct 2019 16:43:25 GMT",
    "server": "Windows-Azure-Blob/1.0 Microsoft-HTTPAPI/2.0",
    "etag": "\"0x8D74757A549DE8C\"",
    "x-ms-request-id": "215fc9f3-201e-0080-4340-7993dc000000",
    "x-ms-version": "2019-02-02",
    "x-ms-client-request-id": "3e8f34c1-081a-42c3-82b0-4f0b56a70f2b",
=======
    "date": "Tue, 24 Sep 2019 07:08:29 GMT",
    "last-modified": "Tue, 24 Sep 2019 07:08:09 GMT",
    "server": "Windows-Azure-Blob/1.0 Microsoft-HTTPAPI/2.0",
    "etag": "\"0x8D740BDF4A7D3F5\"",
    "x-ms-request-id": "0a901e77-901e-0029-80a6-7248d4000000",
    "x-ms-version": "2019-02-02",
    "x-ms-client-request-id": "4dd62561-ae84-4f7e-8596-4d292e33016e",
>>>>>>> 0c4f787b
    "content-length": "0"
   }
  },
  {
   "method": "DELETE",
<<<<<<< HEAD
   "url": "https://fakestorageaccount.blob.core.windows.net/container157003460593607471",
=======
   "url": "https://fakestorageaccount.blob.core.windows.net/container156930915188607517",
>>>>>>> 0c4f787b
   "query": {
    "restype": "container"
   },
   "requestBody": null,
   "status": 202,
   "response": "",
   "responseHeaders": {
<<<<<<< HEAD
    "date": "Wed, 02 Oct 2019 16:43:46 GMT",
    "server": "Windows-Azure-Blob/1.0 Microsoft-HTTPAPI/2.0",
    "x-ms-request-id": "215fca14-201e-0080-6240-7993dc000000",
    "x-ms-version": "2019-02-02",
    "x-ms-client-request-id": "7a051a99-95e3-47fc-8ee7-33888c1ad633",
=======
    "date": "Tue, 24 Sep 2019 07:08:30 GMT",
    "server": "Windows-Azure-Blob/1.0 Microsoft-HTTPAPI/2.0",
    "x-ms-request-id": "0a901edc-901e-0029-4da6-7248d4000000",
    "x-ms-version": "2019-02-02",
    "x-ms-client-request-id": "4f4f631d-f06a-44d7-bcc6-f11d9ede1af8",
>>>>>>> 0c4f787b
    "content-length": "0"
   }
  }
 ],
 "uniqueTestInfo": {
<<<<<<< HEAD
  "container": "container157003460593607471",
  "blob": "blob157003460600409408"
=======
  "container": "container156930915188607517",
  "blob": "blob156930915202707730"
>>>>>>> 0c4f787b
 }
}<|MERGE_RESOLUTION|>--- conflicted
+++ resolved
@@ -1,375 +1,215 @@
 {
- "recordings": [
-  {
-   "method": "PUT",
-<<<<<<< HEAD
-   "url": "https://fakestorageaccount.blob.core.windows.net/container157003460593607471",
-=======
-   "url": "https://fakestorageaccount.blob.core.windows.net/container156930915188607517",
->>>>>>> 0c4f787b
-   "query": {
-    "restype": "container"
-   },
-   "requestBody": null,
-   "status": 201,
-   "response": "",
-   "responseHeaders": {
-<<<<<<< HEAD
-    "date": "Wed, 02 Oct 2019 16:43:25 GMT",
-    "last-modified": "Wed, 02 Oct 2019 16:43:25 GMT",
-    "server": "Windows-Azure-Blob/1.0 Microsoft-HTTPAPI/2.0",
-    "etag": "\"0x8D74757A53F5E85\"",
-    "x-ms-request-id": "215fa425-201e-0080-5740-7993dc000000",
-    "x-ms-version": "2019-02-02",
-    "x-ms-client-request-id": "3a3a072b-1d6c-4bb3-8648-5152daa0ddc9",
-=======
-    "date": "Tue, 24 Sep 2019 07:08:08 GMT",
-    "last-modified": "Tue, 24 Sep 2019 07:08:09 GMT",
-    "server": "Windows-Azure-Blob/1.0 Microsoft-HTTPAPI/2.0",
-    "etag": "\"0x8D740BDF492115D\"",
-    "x-ms-request-id": "0a8fdf25-901e-0029-36a6-7248d4000000",
-    "x-ms-version": "2019-02-02",
-    "x-ms-client-request-id": "fecd98ae-3cc5-4198-b809-fc4c47d803f0",
->>>>>>> 0c4f787b
-    "content-length": "0"
-   }
-  },
-  {
-   "method": "PUT",
-<<<<<<< HEAD
-   "url": "https://fakestorageaccount.blob.core.windows.net/container157003460593607471/blob157003460600409408",
-=======
-   "url": "https://fakestorageaccount.blob.core.windows.net/container156930915188607517/blob156930915202707730",
->>>>>>> 0c4f787b
-   "query": {},
-   "requestBody": "Hello World",
-   "status": 201,
-   "response": "",
-   "responseHeaders": {
-    "x-ms-content-crc64": "YeJLfssylmU=",
-<<<<<<< HEAD
-    "date": "Wed, 02 Oct 2019 16:43:25 GMT",
-    "last-modified": "Wed, 02 Oct 2019 16:43:25 GMT",
-    "server": "Windows-Azure-Blob/1.0 Microsoft-HTTPAPI/2.0",
-    "content-md5": "sQqNsWTgdUEFt6mb5y4/5Q==",
-    "etag": "\"0x8D74757A549DE8C\"",
-    "x-ms-request-id": "215fa448-201e-0080-7540-7993dc000000",
-    "x-ms-version": "2019-02-02",
-    "x-ms-client-request-id": "cca1683f-7999-40e8-bd34-cd616f10e1e0",
-=======
-    "date": "Tue, 24 Sep 2019 07:08:09 GMT",
-    "last-modified": "Tue, 24 Sep 2019 07:08:09 GMT",
-    "server": "Windows-Azure-Blob/1.0 Microsoft-HTTPAPI/2.0",
-    "content-md5": "sQqNsWTgdUEFt6mb5y4/5Q==",
-    "etag": "\"0x8D740BDF4A7D3F5\"",
-    "x-ms-request-id": "0a8fdf89-901e-0029-06a6-7248d4000000",
-    "x-ms-version": "2019-02-02",
-    "x-ms-client-request-id": "c34e1b28-4cdc-4c79-91a4-329847ee37c9",
->>>>>>> 0c4f787b
-    "x-ms-request-server-encrypted": "true",
-    "content-length": "0"
-   }
-  },
-  {
-   "method": "PUT",
-<<<<<<< HEAD
-   "url": "https://fakestorageaccount.blob.core.windows.net/container157003460593607471/blob157003460600409408",
-=======
-   "url": "https://fakestorageaccount.blob.core.windows.net/container156930915188607517/blob156930915202707730",
->>>>>>> 0c4f787b
-   "query": {
-    "comp": "lease"
-   },
-   "requestBody": null,
-   "status": 201,
-   "response": "",
-   "responseHeaders": {
-<<<<<<< HEAD
-    "date": "Wed, 02 Oct 2019 16:43:25 GMT",
-    "last-modified": "Wed, 02 Oct 2019 16:43:25 GMT",
-    "server": "Windows-Azure-Blob/1.0 Microsoft-HTTPAPI/2.0",
-    "etag": "\"0x8D74757A549DE8C\"",
-    "x-ms-request-id": "215fa46d-201e-0080-1740-7993dc000000",
-    "x-ms-version": "2019-02-02",
-    "x-ms-client-request-id": "f152c831-c9b9-4f6a-a365-b8e57fe3760c",
-=======
-    "date": "Tue, 24 Sep 2019 07:08:09 GMT",
-    "last-modified": "Tue, 24 Sep 2019 07:08:09 GMT",
-    "server": "Windows-Azure-Blob/1.0 Microsoft-HTTPAPI/2.0",
-    "etag": "\"0x8D740BDF4A7D3F5\"",
-    "x-ms-request-id": "0a8fdff6-901e-0029-60a6-7248d4000000",
-    "x-ms-version": "2019-02-02",
-    "x-ms-client-request-id": "f51699e9-5a28-4ee7-bcf4-1713c63dc198",
->>>>>>> 0c4f787b
-    "content-length": "0",
-    "x-ms-lease-id": "ca761232-ed42-11ce-bacd-00aa0057b223"
-   }
-  },
-  {
-   "method": "HEAD",
-<<<<<<< HEAD
-   "url": "https://fakestorageaccount.blob.core.windows.net/container157003460593607471/blob157003460600409408",
-=======
-   "url": "https://fakestorageaccount.blob.core.windows.net/container156930915188607517/blob156930915202707730",
->>>>>>> 0c4f787b
-   "query": {},
-   "requestBody": null,
-   "status": 200,
-   "response": "",
-   "responseHeaders": {
-    "x-ms-blob-type": "BlockBlob",
-<<<<<<< HEAD
-    "date": "Wed, 02 Oct 2019 16:43:25 GMT",
-=======
-    "date": "Tue, 24 Sep 2019 07:08:09 GMT",
->>>>>>> 0c4f787b
-    "content-md5": "sQqNsWTgdUEFt6mb5y4/5Q==",
-    "x-ms-server-encrypted": "true",
-<<<<<<< HEAD
-    "x-ms-access-tier": "Cool",
-    "x-ms-client-request-id": "8e3ad7da-649d-47f6-ac95-e79948c92f12",
-    "content-length": "11",
-    "x-ms-lease-state": "leased",
-    "x-ms-lease-status": "locked",
-    "x-ms-creation-time": "Wed, 02 Oct 2019 16:43:25 GMT",
-    "last-modified": "Wed, 02 Oct 2019 16:43:25 GMT",
-    "server": "Windows-Azure-Blob/1.0 Microsoft-HTTPAPI/2.0",
-    "etag": "\"0x8D74757A549DE8C\"",
-=======
-    "x-ms-access-tier": "Hot",
-    "x-ms-client-request-id": "ef7d2c27-7834-4020-9ca9-ed079eb57df4",
-    "content-length": "11",
-    "x-ms-lease-state": "leased",
-    "x-ms-lease-status": "locked",
-    "x-ms-creation-time": "Tue, 24 Sep 2019 07:08:09 GMT",
-    "last-modified": "Tue, 24 Sep 2019 07:08:09 GMT",
-    "server": "Windows-Azure-Blob/1.0 Microsoft-HTTPAPI/2.0",
-    "etag": "\"0x8D740BDF4A7D3F5\"",
->>>>>>> 0c4f787b
-    "content-type": "application/octet-stream",
-    "x-ms-access-tier-inferred": "true",
-    "x-ms-version": "2019-02-02",
-    "accept-ranges": "bytes",
-<<<<<<< HEAD
-    "x-ms-request-id": "215fa48b-201e-0080-3340-7993dc000000",
-=======
-    "x-ms-request-id": "0a8fe079-901e-0029-4aa6-7248d4000000",
->>>>>>> 0c4f787b
-    "x-ms-lease-duration": "fixed"
-   }
-  },
-  {
-   "method": "HEAD",
-<<<<<<< HEAD
-   "url": "https://fakestorageaccount.blob.core.windows.net/container157003460593607471/blob157003460600409408",
-=======
-   "url": "https://fakestorageaccount.blob.core.windows.net/container156930915188607517/blob156930915202707730",
->>>>>>> 0c4f787b
-   "query": {},
-   "requestBody": null,
-   "status": 200,
-   "response": "",
-   "responseHeaders": {
-    "x-ms-blob-type": "BlockBlob",
-<<<<<<< HEAD
-    "date": "Wed, 02 Oct 2019 16:43:45 GMT",
-=======
-    "date": "Tue, 24 Sep 2019 07:08:29 GMT",
-    "x-ms-lease-state": "expired",
->>>>>>> 0c4f787b
-    "content-md5": "sQqNsWTgdUEFt6mb5y4/5Q==",
-    "x-ms-server-encrypted": "true",
-<<<<<<< HEAD
-    "x-ms-access-tier": "Cool",
-    "x-ms-client-request-id": "5493697f-97bd-4d8b-84ff-080005b1f81e",
-=======
-    "x-ms-client-request-id": "43472db7-c798-406c-9a5d-c2ad9f70e579",
->>>>>>> 0c4f787b
-    "content-length": "11",
-    "x-ms-access-tier": "Hot",
-    "x-ms-lease-status": "unlocked",
-<<<<<<< HEAD
-    "x-ms-creation-time": "Wed, 02 Oct 2019 16:43:25 GMT",
-    "last-modified": "Wed, 02 Oct 2019 16:43:25 GMT",
-    "server": "Windows-Azure-Blob/1.0 Microsoft-HTTPAPI/2.0",
-    "etag": "\"0x8D74757A549DE8C\"",
-=======
-    "x-ms-creation-time": "Tue, 24 Sep 2019 07:08:09 GMT",
-    "last-modified": "Tue, 24 Sep 2019 07:08:09 GMT",
-    "server": "Windows-Azure-Blob/1.0 Microsoft-HTTPAPI/2.0",
-    "etag": "\"0x8D740BDF4A7D3F5\"",
->>>>>>> 0c4f787b
-    "content-type": "application/octet-stream",
-    "x-ms-access-tier-inferred": "true",
-    "x-ms-version": "2019-02-02",
-    "accept-ranges": "bytes",
-<<<<<<< HEAD
-    "x-ms-request-id": "215fc991-201e-0080-6a40-7993dc000000"
-=======
-    "x-ms-request-id": "0a901d55-901e-0029-1ca6-7248d4000000"
->>>>>>> 0c4f787b
-   }
-  },
-  {
-   "method": "PUT",
-<<<<<<< HEAD
-   "url": "https://fakestorageaccount.blob.core.windows.net/container157003460593607471/blob157003460600409408",
-=======
-   "url": "https://fakestorageaccount.blob.core.windows.net/container156930915188607517/blob156930915202707730",
->>>>>>> 0c4f787b
-   "query": {
-    "comp": "lease"
-   },
-   "requestBody": null,
-   "status": 200,
-   "response": "",
-   "responseHeaders": {
-<<<<<<< HEAD
-    "date": "Wed, 02 Oct 2019 16:43:45 GMT",
-    "last-modified": "Wed, 02 Oct 2019 16:43:25 GMT",
-    "server": "Windows-Azure-Blob/1.0 Microsoft-HTTPAPI/2.0",
-    "etag": "\"0x8D74757A549DE8C\"",
-    "x-ms-request-id": "215fc9b2-201e-0080-0540-7993dc000000",
-    "x-ms-version": "2019-02-02",
-    "x-ms-client-request-id": "8926fbf0-34b7-497a-8cea-6008b4a74f73",
-=======
-    "date": "Tue, 24 Sep 2019 07:08:29 GMT",
-    "last-modified": "Tue, 24 Sep 2019 07:08:09 GMT",
-    "server": "Windows-Azure-Blob/1.0 Microsoft-HTTPAPI/2.0",
-    "etag": "\"0x8D740BDF4A7D3F5\"",
-    "x-ms-request-id": "0a901dbc-901e-0029-70a6-7248d4000000",
-    "x-ms-version": "2019-02-02",
-    "x-ms-client-request-id": "108e94da-8b0a-4925-927f-55a8342f9c63",
->>>>>>> 0c4f787b
-    "content-length": "0",
-    "x-ms-lease-id": "ca761232-ed42-11ce-bacd-00aa0057b223"
-   }
-  },
-  {
-   "method": "HEAD",
-<<<<<<< HEAD
-   "url": "https://fakestorageaccount.blob.core.windows.net/container157003460593607471/blob157003460600409408",
-=======
-   "url": "https://fakestorageaccount.blob.core.windows.net/container156930915188607517/blob156930915202707730",
->>>>>>> 0c4f787b
-   "query": {},
-   "requestBody": null,
-   "status": 200,
-   "response": "",
-   "responseHeaders": {
-    "x-ms-blob-type": "BlockBlob",
-<<<<<<< HEAD
-    "date": "Wed, 02 Oct 2019 16:43:45 GMT",
-=======
-    "date": "Tue, 24 Sep 2019 07:08:29 GMT",
->>>>>>> 0c4f787b
-    "content-md5": "sQqNsWTgdUEFt6mb5y4/5Q==",
-    "x-ms-server-encrypted": "true",
-<<<<<<< HEAD
-    "x-ms-access-tier": "Cool",
-    "x-ms-client-request-id": "2306bfb7-d67c-4526-a1b0-4d314b320178",
-    "content-length": "11",
-    "x-ms-lease-state": "leased",
-    "x-ms-lease-status": "locked",
-    "x-ms-creation-time": "Wed, 02 Oct 2019 16:43:25 GMT",
-    "last-modified": "Wed, 02 Oct 2019 16:43:25 GMT",
-    "server": "Windows-Azure-Blob/1.0 Microsoft-HTTPAPI/2.0",
-    "etag": "\"0x8D74757A549DE8C\"",
-=======
-    "x-ms-access-tier": "Hot",
-    "x-ms-client-request-id": "ccd1e1df-db73-435b-89a0-e3c8e607fb33",
-    "content-length": "11",
-    "x-ms-lease-state": "leased",
-    "x-ms-lease-status": "locked",
-    "x-ms-creation-time": "Tue, 24 Sep 2019 07:08:09 GMT",
-    "last-modified": "Tue, 24 Sep 2019 07:08:09 GMT",
-    "server": "Windows-Azure-Blob/1.0 Microsoft-HTTPAPI/2.0",
-    "etag": "\"0x8D740BDF4A7D3F5\"",
->>>>>>> 0c4f787b
-    "content-type": "application/octet-stream",
-    "x-ms-access-tier-inferred": "true",
-    "x-ms-version": "2019-02-02",
-    "accept-ranges": "bytes",
-<<<<<<< HEAD
-    "x-ms-request-id": "215fc9ca-201e-0080-1d40-7993dc000000",
-=======
-    "x-ms-request-id": "0a901e36-901e-0029-4ea6-7248d4000000",
->>>>>>> 0c4f787b
-    "x-ms-lease-duration": "fixed"
-   }
-  },
-  {
-   "method": "PUT",
-<<<<<<< HEAD
-   "url": "https://fakestorageaccount.blob.core.windows.net/container157003460593607471/blob157003460600409408",
-=======
-   "url": "https://fakestorageaccount.blob.core.windows.net/container156930915188607517/blob156930915202707730",
->>>>>>> 0c4f787b
-   "query": {
-    "comp": "lease"
-   },
-   "requestBody": null,
-   "status": 200,
-   "response": "",
-   "responseHeaders": {
-<<<<<<< HEAD
-    "date": "Wed, 02 Oct 2019 16:43:45 GMT",
-    "last-modified": "Wed, 02 Oct 2019 16:43:25 GMT",
-    "server": "Windows-Azure-Blob/1.0 Microsoft-HTTPAPI/2.0",
-    "etag": "\"0x8D74757A549DE8C\"",
-    "x-ms-request-id": "215fc9f3-201e-0080-4340-7993dc000000",
-    "x-ms-version": "2019-02-02",
-    "x-ms-client-request-id": "3e8f34c1-081a-42c3-82b0-4f0b56a70f2b",
-=======
-    "date": "Tue, 24 Sep 2019 07:08:29 GMT",
-    "last-modified": "Tue, 24 Sep 2019 07:08:09 GMT",
-    "server": "Windows-Azure-Blob/1.0 Microsoft-HTTPAPI/2.0",
-    "etag": "\"0x8D740BDF4A7D3F5\"",
-    "x-ms-request-id": "0a901e77-901e-0029-80a6-7248d4000000",
-    "x-ms-version": "2019-02-02",
-    "x-ms-client-request-id": "4dd62561-ae84-4f7e-8596-4d292e33016e",
->>>>>>> 0c4f787b
-    "content-length": "0"
-   }
-  },
-  {
-   "method": "DELETE",
-<<<<<<< HEAD
-   "url": "https://fakestorageaccount.blob.core.windows.net/container157003460593607471",
-=======
-   "url": "https://fakestorageaccount.blob.core.windows.net/container156930915188607517",
->>>>>>> 0c4f787b
-   "query": {
-    "restype": "container"
-   },
-   "requestBody": null,
-   "status": 202,
-   "response": "",
-   "responseHeaders": {
-<<<<<<< HEAD
-    "date": "Wed, 02 Oct 2019 16:43:46 GMT",
-    "server": "Windows-Azure-Blob/1.0 Microsoft-HTTPAPI/2.0",
-    "x-ms-request-id": "215fca14-201e-0080-6240-7993dc000000",
-    "x-ms-version": "2019-02-02",
-    "x-ms-client-request-id": "7a051a99-95e3-47fc-8ee7-33888c1ad633",
-=======
-    "date": "Tue, 24 Sep 2019 07:08:30 GMT",
-    "server": "Windows-Azure-Blob/1.0 Microsoft-HTTPAPI/2.0",
-    "x-ms-request-id": "0a901edc-901e-0029-4da6-7248d4000000",
-    "x-ms-version": "2019-02-02",
-    "x-ms-client-request-id": "4f4f631d-f06a-44d7-bcc6-f11d9ede1af8",
->>>>>>> 0c4f787b
-    "content-length": "0"
-   }
+  "recordings": [
+    {
+      "method": "PUT",
+      "url": "https://fakestorageaccount.blob.core.windows.net/container157003460593607471",
+      "query": {
+        "restype": "container"
+      },
+      "requestBody": null,
+      "status": 201,
+      "response": "",
+      "responseHeaders": {
+        "date": "Wed, 02 Oct 2019 16:43:25 GMT",
+        "last-modified": "Wed, 02 Oct 2019 16:43:25 GMT",
+        "server": "Windows-Azure-Blob/1.0 Microsoft-HTTPAPI/2.0",
+        "etag": "\"0x8D74757A53F5E85\"",
+        "x-ms-request-id": "215fa425-201e-0080-5740-7993dc000000",
+        "x-ms-version": "2019-02-02",
+        "x-ms-client-request-id": "3a3a072b-1d6c-4bb3-8648-5152daa0ddc9",
+        "content-length": "0"
+      }
+    },
+    {
+      "method": "PUT",
+      "url": "https://fakestorageaccount.blob.core.windows.net/container157003460593607471/blob157003460600409408",
+      "query": {},
+      "requestBody": "Hello World",
+      "status": 201,
+      "response": "",
+      "responseHeaders": {
+        "x-ms-content-crc64": "YeJLfssylmU=",
+        "date": "Wed, 02 Oct 2019 16:43:25 GMT",
+        "last-modified": "Wed, 02 Oct 2019 16:43:25 GMT",
+        "server": "Windows-Azure-Blob/1.0 Microsoft-HTTPAPI/2.0",
+        "content-md5": "sQqNsWTgdUEFt6mb5y4/5Q==",
+        "etag": "\"0x8D74757A549DE8C\"",
+        "x-ms-request-id": "215fa448-201e-0080-7540-7993dc000000",
+        "x-ms-version": "2019-02-02",
+        "x-ms-client-request-id": "cca1683f-7999-40e8-bd34-cd616f10e1e0",
+        "x-ms-request-server-encrypted": "true",
+        "content-length": "0"
+      }
+    },
+    {
+      "method": "PUT",
+      "url": "https://fakestorageaccount.blob.core.windows.net/container157003460593607471/blob157003460600409408",
+      "query": {
+        "comp": "lease"
+      },
+      "requestBody": null,
+      "status": 201,
+      "response": "",
+      "responseHeaders": {
+        "date": "Wed, 02 Oct 2019 16:43:25 GMT",
+        "last-modified": "Wed, 02 Oct 2019 16:43:25 GMT",
+        "server": "Windows-Azure-Blob/1.0 Microsoft-HTTPAPI/2.0",
+        "etag": "\"0x8D74757A549DE8C\"",
+        "x-ms-request-id": "215fa46d-201e-0080-1740-7993dc000000",
+        "x-ms-version": "2019-02-02",
+        "x-ms-client-request-id": "f152c831-c9b9-4f6a-a365-b8e57fe3760c",
+        "content-length": "0",
+        "x-ms-lease-id": "ca761232-ed42-11ce-bacd-00aa0057b223"
+      }
+    },
+    {
+      "method": "HEAD",
+      "url": "https://fakestorageaccount.blob.core.windows.net/container157003460593607471/blob157003460600409408",
+      "query": {},
+      "requestBody": null,
+      "status": 200,
+      "response": "",
+      "responseHeaders": {
+        "x-ms-blob-type": "BlockBlob",
+        "date": "Wed, 02 Oct 2019 16:43:25 GMT",
+        "content-md5": "sQqNsWTgdUEFt6mb5y4/5Q==",
+        "x-ms-server-encrypted": "true",
+        "x-ms-access-tier": "Cool",
+        "x-ms-client-request-id": "8e3ad7da-649d-47f6-ac95-e79948c92f12",
+        "content-length": "11",
+        "x-ms-lease-state": "leased",
+        "x-ms-lease-status": "locked",
+        "x-ms-creation-time": "Wed, 02 Oct 2019 16:43:25 GMT",
+        "last-modified": "Wed, 02 Oct 2019 16:43:25 GMT",
+        "server": "Windows-Azure-Blob/1.0 Microsoft-HTTPAPI/2.0",
+        "etag": "\"0x8D74757A549DE8C\"",
+        "content-type": "application/octet-stream",
+        "x-ms-access-tier-inferred": "true",
+        "x-ms-version": "2019-02-02",
+        "accept-ranges": "bytes",
+        "x-ms-request-id": "215fa48b-201e-0080-3340-7993dc000000",
+        "x-ms-lease-duration": "fixed"
+      }
+    },
+    {
+      "method": "HEAD",
+      "url": "https://fakestorageaccount.blob.core.windows.net/container157003460593607471/blob157003460600409408",
+      "query": {},
+      "requestBody": null,
+      "status": 200,
+      "response": "",
+      "responseHeaders": {
+        "x-ms-blob-type": "BlockBlob",
+        "date": "Wed, 02 Oct 2019 16:43:45 GMT",
+        "content-md5": "sQqNsWTgdUEFt6mb5y4/5Q==",
+        "x-ms-server-encrypted": "true",
+        "x-ms-access-tier": "Cool",
+        "x-ms-client-request-id": "5493697f-97bd-4d8b-84ff-080005b1f81e",
+        "content-length": "11",
+        "x-ms-access-tier": "Hot",
+        "x-ms-lease-status": "unlocked",
+        "x-ms-creation-time": "Wed, 02 Oct 2019 16:43:25 GMT",
+        "last-modified": "Wed, 02 Oct 2019 16:43:25 GMT",
+        "server": "Windows-Azure-Blob/1.0 Microsoft-HTTPAPI/2.0",
+        "etag": "\"0x8D74757A549DE8C\"",
+        "content-type": "application/octet-stream",
+        "x-ms-access-tier-inferred": "true",
+        "x-ms-version": "2019-02-02",
+        "accept-ranges": "bytes",
+        "x-ms-request-id": "215fc991-201e-0080-6a40-7993dc000000"
+      }
+    },
+    {
+      "method": "PUT",
+      "url": "https://fakestorageaccount.blob.core.windows.net/container157003460593607471/blob157003460600409408",
+      "query": {
+        "comp": "lease"
+      },
+      "requestBody": null,
+      "status": 200,
+      "response": "",
+      "responseHeaders": {
+        "date": "Wed, 02 Oct 2019 16:43:45 GMT",
+        "last-modified": "Wed, 02 Oct 2019 16:43:25 GMT",
+        "server": "Windows-Azure-Blob/1.0 Microsoft-HTTPAPI/2.0",
+        "etag": "\"0x8D74757A549DE8C\"",
+        "x-ms-request-id": "215fc9b2-201e-0080-0540-7993dc000000",
+        "x-ms-version": "2019-02-02",
+        "x-ms-client-request-id": "8926fbf0-34b7-497a-8cea-6008b4a74f73",
+        "content-length": "0",
+        "x-ms-lease-id": "ca761232-ed42-11ce-bacd-00aa0057b223"
+      }
+    },
+    {
+      "method": "HEAD",
+      "url": "https://fakestorageaccount.blob.core.windows.net/container157003460593607471/blob157003460600409408",
+      "query": {},
+      "requestBody": null,
+      "status": 200,
+      "response": "",
+      "responseHeaders": {
+        "x-ms-blob-type": "BlockBlob",
+        "date": "Wed, 02 Oct 2019 16:43:45 GMT",
+        "content-md5": "sQqNsWTgdUEFt6mb5y4/5Q==",
+        "x-ms-server-encrypted": "true",
+        "x-ms-access-tier": "Cool",
+        "x-ms-client-request-id": "2306bfb7-d67c-4526-a1b0-4d314b320178",
+        "content-length": "11",
+        "x-ms-lease-state": "leased",
+        "x-ms-lease-status": "locked",
+        "x-ms-creation-time": "Wed, 02 Oct 2019 16:43:25 GMT",
+        "last-modified": "Wed, 02 Oct 2019 16:43:25 GMT",
+        "server": "Windows-Azure-Blob/1.0 Microsoft-HTTPAPI/2.0",
+        "etag": "\"0x8D74757A549DE8C\"",
+        "content-type": "application/octet-stream",
+        "x-ms-access-tier-inferred": "true",
+        "x-ms-version": "2019-02-02",
+        "accept-ranges": "bytes",
+        "x-ms-request-id": "215fc9ca-201e-0080-1d40-7993dc000000",
+        "x-ms-lease-duration": "fixed"
+      }
+    },
+    {
+      "method": "PUT",
+      "url": "https://fakestorageaccount.blob.core.windows.net/container157003460593607471/blob157003460600409408",
+      "query": {
+        "comp": "lease"
+      },
+      "requestBody": null,
+      "status": 200,
+      "response": "",
+      "responseHeaders": {
+        "date": "Wed, 02 Oct 2019 16:43:45 GMT",
+        "last-modified": "Wed, 02 Oct 2019 16:43:25 GMT",
+        "server": "Windows-Azure-Blob/1.0 Microsoft-HTTPAPI/2.0",
+        "etag": "\"0x8D74757A549DE8C\"",
+        "x-ms-request-id": "215fc9f3-201e-0080-4340-7993dc000000",
+        "x-ms-version": "2019-02-02",
+        "x-ms-client-request-id": "3e8f34c1-081a-42c3-82b0-4f0b56a70f2b",
+        "content-length": "0"
+      }
+    },
+    {
+      "method": "DELETE",
+      "url": "https://fakestorageaccount.blob.core.windows.net/container157003460593607471",
+      "query": {
+        "restype": "container"
+      },
+      "requestBody": null,
+      "status": 202,
+      "response": "",
+      "responseHeaders": {
+        "date": "Wed, 02 Oct 2019 16:43:46 GMT",
+        "server": "Windows-Azure-Blob/1.0 Microsoft-HTTPAPI/2.0",
+        "x-ms-request-id": "215fca14-201e-0080-6240-7993dc000000",
+        "x-ms-version": "2019-02-02",
+        "x-ms-client-request-id": "7a051a99-95e3-47fc-8ee7-33888c1ad633",
+        "content-length": "0"
+      }
+    }
+  ],
+  "uniqueTestInfo": {
+    "container": "container157003460593607471",
+    "blob": "blob157003460600409408"
   }
- ],
- "uniqueTestInfo": {
-<<<<<<< HEAD
-  "container": "container157003460593607471",
-  "blob": "blob157003460600409408"
-=======
-  "container": "container156930915188607517",
-  "blob": "blob156930915202707730"
->>>>>>> 0c4f787b
- }
 }