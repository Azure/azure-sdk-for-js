{
 "recordings": [
  {
   "method": "PUT",
<<<<<<< HEAD
   "url": "https://fakestorageaccount.blob.core.windows.net/container157003454648403554",
=======
   "url": "https://fakestorageaccount.blob.core.windows.net/container156930902222504483",
>>>>>>> 0c4f787b
   "query": {
    "restype": "container"
   },
   "requestBody": null,
   "status": 201,
   "response": "",
   "responseHeaders": {
<<<<<<< HEAD
    "date": "Wed, 02 Oct 2019 16:42:26 GMT",
    "last-modified": "Wed, 02 Oct 2019 16:42:26 GMT",
    "server": "Windows-Azure-Blob/1.0 Microsoft-HTTPAPI/2.0",
    "etag": "\"0x8D7475781D1C1DE\"",
    "x-ms-request-id": "215f0064-201e-0080-1540-7993dc000000",
    "x-ms-version": "2019-02-02",
    "x-ms-client-request-id": "056f3a62-7f75-40e8-80f1-3c13fd3ecfc6",
=======
    "date": "Tue, 24 Sep 2019 07:05:59 GMT",
    "last-modified": "Tue, 24 Sep 2019 07:05:59 GMT",
    "server": "Windows-Azure-Blob/1.0 Microsoft-HTTPAPI/2.0",
    "etag": "\"0x8D740BDA748A424\"",
    "x-ms-request-id": "0a8e3e47-901e-0029-76a6-7248d4000000",
    "x-ms-version": "2019-02-02",
    "x-ms-client-request-id": "76a27aca-9b3f-410d-866d-4485f279b56a",
>>>>>>> 0c4f787b
    "content-length": "0"
   }
  },
  {
   "method": "DELETE",
<<<<<<< HEAD
   "url": "https://fakestorageaccount.blob.core.windows.net/container157003454648403554",
=======
   "url": "https://fakestorageaccount.blob.core.windows.net/container156930902222504483",
>>>>>>> 0c4f787b
   "query": {
    "restype": "container"
   },
   "requestBody": null,
   "status": 202,
   "response": "",
   "responseHeaders": {
<<<<<<< HEAD
    "date": "Wed, 02 Oct 2019 16:42:26 GMT",
    "server": "Windows-Azure-Blob/1.0 Microsoft-HTTPAPI/2.0",
    "x-ms-request-id": "215f00a7-201e-0080-5440-7993dc000000",
    "x-ms-version": "2019-02-02",
    "x-ms-client-request-id": "7af84841-96bd-4331-be2f-de207fe0fa7b",
=======
    "date": "Tue, 24 Sep 2019 07:05:59 GMT",
    "server": "Windows-Azure-Blob/1.0 Microsoft-HTTPAPI/2.0",
    "x-ms-request-id": "0a8e3e8a-901e-0029-32a6-7248d4000000",
    "x-ms-version": "2019-02-02",
    "x-ms-client-request-id": "ec8be436-4ac8-420f-926c-076259677cbd",
>>>>>>> 0c4f787b
    "content-length": "0"
   }
  }
 ],
 "uniqueTestInfo": {
<<<<<<< HEAD
  "container": "container157003454648403554"
=======
  "container": "container156930902222504483"
>>>>>>> 0c4f787b
 }
}<|MERGE_RESOLUTION|>--- conflicted
+++ resolved
@@ -1,75 +1,32 @@
 {
- "recordings": [
-  {
-   "method": "PUT",
-<<<<<<< HEAD
+  "recordings": [
+    {
+      "method": "PUT",
+      "url": "https://fakestorageaccount.blob.core.windows.net/container157003454648403554",
+      "status": 201,
+      "response": "",
+      "responseHeaders": {
+        "date": "Wed, 02 Oct 2019 16:42:26 GMT",
+        "last-modified": "Wed, 02 Oct 2019 16:42:26 GMT",
+        "server": "Windows-Azure-Blob/1.0 Microsoft-HTTPAPI/2.0",
+        "etag": "\"0x8D7475781D1C1DE\"",
+        "date": "Wed, 02 Oct 2019 16:42:26 GMT",
+        "last-modified": "Wed, 02 Oct 2019 16:42:26 GMT",
+        "server": "Windows-Azure-Blob/1.0 Microsoft-HTTPAPI/2.0",
+        "etag": "\"0x8D7475781D1C1DE\"",
+        "x-ms-request-id": "215f0064-201e-0080-1540-7993dc000000",
+        "x-ms-version": "2019-02-02",
+        "x-ms-client-request-id": "056f3a62-7f75-40e8-80f1-3c13fd3ecfc6",
+        "server": "Windows-Azure-Blob/1.0 Microsoft-HTTPAPI/2.0",
+        "x-ms-request-id": "215f00a7-201e-0080-5440-7993dc000000",
+        "x-ms-version": "2019-02-02",
+        "x-ms-client-request-id": "7af84841-96bd-4331-be2f-de207fe0fa7b",
+        "content-length": "0"
    "url": "https://fakestorageaccount.blob.core.windows.net/container157003454648403554",
-=======
-   "url": "https://fakestorageaccount.blob.core.windows.net/container156930902222504483",
->>>>>>> 0c4f787b
-   "query": {
-    "restype": "container"
-   },
-   "requestBody": null,
-   "status": 201,
-   "response": "",
-   "responseHeaders": {
-<<<<<<< HEAD
-    "date": "Wed, 02 Oct 2019 16:42:26 GMT",
-    "last-modified": "Wed, 02 Oct 2019 16:42:26 GMT",
-    "server": "Windows-Azure-Blob/1.0 Microsoft-HTTPAPI/2.0",
-    "etag": "\"0x8D7475781D1C1DE\"",
-    "x-ms-request-id": "215f0064-201e-0080-1540-7993dc000000",
-    "x-ms-version": "2019-02-02",
-    "x-ms-client-request-id": "056f3a62-7f75-40e8-80f1-3c13fd3ecfc6",
-=======
-    "date": "Tue, 24 Sep 2019 07:05:59 GMT",
-    "last-modified": "Tue, 24 Sep 2019 07:05:59 GMT",
-    "server": "Windows-Azure-Blob/1.0 Microsoft-HTTPAPI/2.0",
-    "etag": "\"0x8D740BDA748A424\"",
-    "x-ms-request-id": "0a8e3e47-901e-0029-76a6-7248d4000000",
-    "x-ms-version": "2019-02-02",
-    "x-ms-client-request-id": "76a27aca-9b3f-410d-866d-4485f279b56a",
->>>>>>> 0c4f787b
-    "content-length": "0"
-   }
-  },
-  {
-   "method": "DELETE",
-<<<<<<< HEAD
-   "url": "https://fakestorageaccount.blob.core.windows.net/container157003454648403554",
-=======
-   "url": "https://fakestorageaccount.blob.core.windows.net/container156930902222504483",
->>>>>>> 0c4f787b
-   "query": {
-    "restype": "container"
-   },
-   "requestBody": null,
-   "status": 202,
-   "response": "",
-   "responseHeaders": {
-<<<<<<< HEAD
-    "date": "Wed, 02 Oct 2019 16:42:26 GMT",
+      }
+    }    "date": "Wed, 02 Oct 2019 16:42:26 GMT",
     "server": "Windows-Azure-Blob/1.0 Microsoft-HTTPAPI/2.0",
     "x-ms-request-id": "215f00a7-201e-0080-5440-7993dc000000",
     "x-ms-version": "2019-02-02",
     "x-ms-client-request-id": "7af84841-96bd-4331-be2f-de207fe0fa7b",
-=======
-    "date": "Tue, 24 Sep 2019 07:05:59 GMT",
-    "server": "Windows-Azure-Blob/1.0 Microsoft-HTTPAPI/2.0",
-    "x-ms-request-id": "0a8e3e8a-901e-0029-32a6-7248d4000000",
-    "x-ms-version": "2019-02-02",
-    "x-ms-client-request-id": "ec8be436-4ac8-420f-926c-076259677cbd",
->>>>>>> 0c4f787b
-    "content-length": "0"
-   }
-  }
- ],
- "uniqueTestInfo": {
-<<<<<<< HEAD
-  "container": "container157003454648403554"
-=======
-  "container": "container156930902222504483"
->>>>>>> 0c4f787b
- }
-}+    "container": "container157003454648403554"