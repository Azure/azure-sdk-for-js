{
 "recordings": [
  {
   "method": "PUT",
<<<<<<< HEAD
   "url": "https://fakestorageaccount.blob.core.windows.net/container157003454580901188",
=======
   "url": "https://fakestorageaccount.blob.core.windows.net/container156930902147409413",
>>>>>>> 0c4f787b
   "query": {
    "restype": "container"
   },
   "requestBody": null,
   "status": 201,
   "response": "",
   "responseHeaders": {
<<<<<<< HEAD
    "date": "Wed, 02 Oct 2019 16:42:25 GMT",
    "last-modified": "Wed, 02 Oct 2019 16:42:25 GMT",
    "server": "Windows-Azure-Blob/1.0 Microsoft-HTTPAPI/2.0",
    "etag": "\"0x8D74757816A5B66\"",
    "x-ms-request-id": "215efe1c-201e-0080-7f40-7993dc000000",
    "x-ms-version": "2019-02-02",
    "x-ms-client-request-id": "3ae7555e-dbe4-4205-8917-8ad380459413",
=======
    "date": "Tue, 24 Sep 2019 07:05:58 GMT",
    "last-modified": "Tue, 24 Sep 2019 07:05:58 GMT",
    "server": "Windows-Azure-Blob/1.0 Microsoft-HTTPAPI/2.0",
    "etag": "\"0x8D740BDA6D645D1\"",
    "x-ms-request-id": "0a8e3cdf-901e-0029-41a6-7248d4000000",
    "x-ms-version": "2019-02-02",
    "x-ms-client-request-id": "41dcfc02-0fb0-44fe-bac8-79c1fc3e603a",
>>>>>>> 0c4f787b
    "content-length": "0"
   }
  },
  {
   "method": "DELETE",
<<<<<<< HEAD
   "url": "https://fakestorageaccount.blob.core.windows.net/container157003454580901188",
=======
   "url": "https://fakestorageaccount.blob.core.windows.net/container156930902147409413",
>>>>>>> 0c4f787b
   "query": {
    "restype": "container"
   },
   "requestBody": null,
   "status": 202,
   "response": "",
   "responseHeaders": {
<<<<<<< HEAD
    "date": "Wed, 02 Oct 2019 16:42:25 GMT",
    "server": "Windows-Azure-Blob/1.0 Microsoft-HTTPAPI/2.0",
    "x-ms-request-id": "215effa8-201e-0080-6a40-7993dc000000",
    "x-ms-version": "2019-02-02",
    "x-ms-client-request-id": "812a9508-b0cb-4526-8bdc-e85dff854b8d",
=======
    "date": "Tue, 24 Sep 2019 07:05:59 GMT",
    "server": "Windows-Azure-Blob/1.0 Microsoft-HTTPAPI/2.0",
    "x-ms-request-id": "0a8e3d6a-901e-0029-37a6-7248d4000000",
    "x-ms-version": "2019-02-02",
    "x-ms-client-request-id": "37aa2486-68c1-44fc-b50a-b6b7eaf3c68a",
>>>>>>> 0c4f787b
    "content-length": "0"
   }
  }
 ],
 "uniqueTestInfo": {
<<<<<<< HEAD
  "container": "container157003454580901188"
=======
  "container": "container156930902147409413"
>>>>>>> 0c4f787b
 }
}<|MERGE_RESOLUTION|>--- conflicted
+++ resolved
@@ -1,75 +1,32 @@
 {
- "recordings": [
-  {
-   "method": "PUT",
-<<<<<<< HEAD
+  "recordings": [
+    {
+      "method": "PUT",
+      "url": "https://fakestorageaccount.blob.core.windows.net/container157003454580901188",
+      "status": 201,
+      "response": "",
+      "responseHeaders": {
+        "date": "Wed, 02 Oct 2019 16:42:25 GMT",
+        "last-modified": "Wed, 02 Oct 2019 16:42:25 GMT",
+        "server": "Windows-Azure-Blob/1.0 Microsoft-HTTPAPI/2.0",
+        "etag": "\"0x8D74757816A5B66\"",
+        "date": "Wed, 02 Oct 2019 16:42:25 GMT",
+        "last-modified": "Wed, 02 Oct 2019 16:42:25 GMT",
+        "server": "Windows-Azure-Blob/1.0 Microsoft-HTTPAPI/2.0",
+        "etag": "\"0x8D74757816A5B66\"",
+        "x-ms-request-id": "215efe1c-201e-0080-7f40-7993dc000000",
+        "x-ms-version": "2019-02-02",
+        "x-ms-client-request-id": "3ae7555e-dbe4-4205-8917-8ad380459413",
+        "server": "Windows-Azure-Blob/1.0 Microsoft-HTTPAPI/2.0",
+        "x-ms-request-id": "215effa8-201e-0080-6a40-7993dc000000",
+        "x-ms-version": "2019-02-02",
+        "x-ms-client-request-id": "812a9508-b0cb-4526-8bdc-e85dff854b8d",
+        "content-length": "0"
    "url": "https://fakestorageaccount.blob.core.windows.net/container157003454580901188",
-=======
-   "url": "https://fakestorageaccount.blob.core.windows.net/container156930902147409413",
->>>>>>> 0c4f787b
-   "query": {
-    "restype": "container"
-   },
-   "requestBody": null,
-   "status": 201,
-   "response": "",
-   "responseHeaders": {
-<<<<<<< HEAD
-    "date": "Wed, 02 Oct 2019 16:42:25 GMT",
-    "last-modified": "Wed, 02 Oct 2019 16:42:25 GMT",
-    "server": "Windows-Azure-Blob/1.0 Microsoft-HTTPAPI/2.0",
-    "etag": "\"0x8D74757816A5B66\"",
-    "x-ms-request-id": "215efe1c-201e-0080-7f40-7993dc000000",
-    "x-ms-version": "2019-02-02",
-    "x-ms-client-request-id": "3ae7555e-dbe4-4205-8917-8ad380459413",
-=======
-    "date": "Tue, 24 Sep 2019 07:05:58 GMT",
-    "last-modified": "Tue, 24 Sep 2019 07:05:58 GMT",
-    "server": "Windows-Azure-Blob/1.0 Microsoft-HTTPAPI/2.0",
-    "etag": "\"0x8D740BDA6D645D1\"",
-    "x-ms-request-id": "0a8e3cdf-901e-0029-41a6-7248d4000000",
-    "x-ms-version": "2019-02-02",
-    "x-ms-client-request-id": "41dcfc02-0fb0-44fe-bac8-79c1fc3e603a",
->>>>>>> 0c4f787b
-    "content-length": "0"
-   }
-  },
-  {
-   "method": "DELETE",
-<<<<<<< HEAD
-   "url": "https://fakestorageaccount.blob.core.windows.net/container157003454580901188",
-=======
-   "url": "https://fakestorageaccount.blob.core.windows.net/container156930902147409413",
->>>>>>> 0c4f787b
-   "query": {
-    "restype": "container"
-   },
-   "requestBody": null,
-   "status": 202,
-   "response": "",
-   "responseHeaders": {
-<<<<<<< HEAD
-    "date": "Wed, 02 Oct 2019 16:42:25 GMT",
+      }
+    }    "date": "Wed, 02 Oct 2019 16:42:25 GMT",
     "server": "Windows-Azure-Blob/1.0 Microsoft-HTTPAPI/2.0",
     "x-ms-request-id": "215effa8-201e-0080-6a40-7993dc000000",
     "x-ms-version": "2019-02-02",
     "x-ms-client-request-id": "812a9508-b0cb-4526-8bdc-e85dff854b8d",
-=======
-    "date": "Tue, 24 Sep 2019 07:05:59 GMT",
-    "server": "Windows-Azure-Blob/1.0 Microsoft-HTTPAPI/2.0",
-    "x-ms-request-id": "0a8e3d6a-901e-0029-37a6-7248d4000000",
-    "x-ms-version": "2019-02-02",
-    "x-ms-client-request-id": "37aa2486-68c1-44fc-b50a-b6b7eaf3c68a",
->>>>>>> 0c4f787b
-    "content-length": "0"
-   }
-  }
- ],
- "uniqueTestInfo": {
-<<<<<<< HEAD
-  "container": "container157003454580901188"
-=======
-  "container": "container156930902147409413"
->>>>>>> 0c4f787b
- }
-}+    "container": "container157003454580901188"