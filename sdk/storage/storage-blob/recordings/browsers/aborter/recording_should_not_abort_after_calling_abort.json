{
 "recordings": [
  {
   "method": "PUT",
<<<<<<< HEAD
   "url": "https://fakestorageaccount.blob.core.windows.net/container157003454310905670",
=======
   "url": "https://fakestorageaccount.blob.core.windows.net/container156930901679501029",
>>>>>>> 0c4f787b
   "query": {
    "restype": "container"
   },
   "requestBody": null,
   "status": 201,
   "response": "",
   "responseHeaders": {
<<<<<<< HEAD
    "date": "Wed, 02 Oct 2019 16:42:23 GMT",
    "last-modified": "Wed, 02 Oct 2019 16:42:23 GMT",
    "server": "Windows-Azure-Blob/1.0 Microsoft-HTTPAPI/2.0",
    "etag": "\"0x8D747577FF5D739\"",
    "x-ms-request-id": "215ef5aa-201e-0080-5840-7993dc000000",
    "x-ms-version": "2019-02-02",
    "x-ms-client-request-id": "8e255aad-ade4-4d52-88a3-76be5fede412",
=======
    "date": "Tue, 24 Sep 2019 07:05:54 GMT",
    "last-modified": "Tue, 24 Sep 2019 07:05:54 GMT",
    "server": "Windows-Azure-Blob/1.0 Microsoft-HTTPAPI/2.0",
    "etag": "\"0x8D740BDA43929D2\"",
    "x-ms-request-id": "0a8e3330-901e-0029-6ba6-7248d4000000",
    "x-ms-version": "2019-02-02",
    "x-ms-client-request-id": "ad40ac2c-d592-4676-8f83-83ea4de79213",
>>>>>>> 0c4f787b
    "content-length": "0"
   }
  }
 ],
 "uniqueTestInfo": {
<<<<<<< HEAD
  "container": "container157003454310905670"
=======
  "container": "container156930901679501029"
>>>>>>> 0c4f787b
 }
}<|MERGE_RESOLUTION|>--- conflicted
+++ resolved
@@ -1,45 +1,20 @@
 {
- "recordings": [
-  {
-   "method": "PUT",
-<<<<<<< HEAD
-   "url": "https://fakestorageaccount.blob.core.windows.net/container157003454310905670",
-=======
-   "url": "https://fakestorageaccount.blob.core.windows.net/container156930901679501029",
->>>>>>> 0c4f787b
-   "query": {
-    "restype": "container"
-   },
-   "requestBody": null,
-   "status": 201,
-   "response": "",
-   "responseHeaders": {
-<<<<<<< HEAD
-    "date": "Wed, 02 Oct 2019 16:42:23 GMT",
-    "last-modified": "Wed, 02 Oct 2019 16:42:23 GMT",
-    "server": "Windows-Azure-Blob/1.0 Microsoft-HTTPAPI/2.0",
-    "etag": "\"0x8D747577FF5D739\"",
-    "x-ms-request-id": "215ef5aa-201e-0080-5840-7993dc000000",
-    "x-ms-version": "2019-02-02",
-    "x-ms-client-request-id": "8e255aad-ade4-4d52-88a3-76be5fede412",
-=======
-    "date": "Tue, 24 Sep 2019 07:05:54 GMT",
-    "last-modified": "Tue, 24 Sep 2019 07:05:54 GMT",
-    "server": "Windows-Azure-Blob/1.0 Microsoft-HTTPAPI/2.0",
-    "etag": "\"0x8D740BDA43929D2\"",
-    "x-ms-request-id": "0a8e3330-901e-0029-6ba6-7248d4000000",
-    "x-ms-version": "2019-02-02",
-    "x-ms-client-request-id": "ad40ac2c-d592-4676-8f83-83ea4de79213",
->>>>>>> 0c4f787b
-    "content-length": "0"
-   }
-  }
- ],
- "uniqueTestInfo": {
-<<<<<<< HEAD
-  "container": "container157003454310905670"
-=======
-  "container": "container156930901679501029"
->>>>>>> 0c4f787b
- }
-}+  "recordings": [
+    {
+      "method": "PUT",
+      "url": "https://fakestorageaccount.blob.core.windows.net/container157003454310905670",
+      "status": 201,
+      "response": "",
+      "responseHeaders": {
+        "date": "Wed, 02 Oct 2019 16:42:23 GMT",
+        "last-modified": "Wed, 02 Oct 2019 16:42:23 GMT",
+        "server": "Windows-Azure-Blob/1.0 Microsoft-HTTPAPI/2.0",
+        "etag": "\"0x8D747577FF5D739\"",
+        "date": "Wed, 02 Oct 2019 16:42:23 GMT",
+        "last-modified": "Wed, 02 Oct 2019 16:42:23 GMT",
+        "server": "Windows-Azure-Blob/1.0 Microsoft-HTTPAPI/2.0",
+        "etag": "\"0x8D747577FF5D739\"",
+        "x-ms-request-id": "215ef5aa-201e-0080-5840-7993dc000000",
+        "x-ms-version": "2019-02-02",
+        "x-ms-client-request-id": "8e255aad-ade4-4d52-88a3-76be5fede412",
+        "container": "container157003454310905670"