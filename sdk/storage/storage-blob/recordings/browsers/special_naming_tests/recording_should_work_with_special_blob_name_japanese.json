--- conflicted
+++ resolved
@@ -2,18 +2,13 @@
  "recordings": [
   {
    "method": "PUT",
-<<<<<<< HEAD
    "url": "https://fakestorageaccount.blob.core.windows.net/1container-with-dash157003464545607968/%E3%81%AB%E3%81%A3%E3%81%BD%E3%82%93%E3%81%94%2F%E3%81%AB%E3%81%BB%E3%82%93%E3%81%94157003464900404721",
-=======
-   "url": "https://fakestorageaccount.blob.core.windows.net/1container-with-dash156930919756502776/%E3%81%AB%E3%81%A3%E3%81%BD%E3%82%93%E3%81%94%2F%E3%81%AB%E3%81%BB%E3%82%93%E3%81%94156930920458407613",
->>>>>>> 0c4f787b
    "query": {},
    "requestBody": "A",
    "status": 201,
    "response": "",
    "responseHeaders": {
     "x-ms-content-crc64": "PiO3pTJ67n0=",
-<<<<<<< HEAD
     "date": "Wed, 02 Oct 2019 16:44:08 GMT",
     "last-modified": "Wed, 02 Oct 2019 16:44:08 GMT",
     "server": "Windows-Azure-Blob/1.0 Microsoft-HTTPAPI/2.0",
@@ -22,90 +17,48 @@
     "x-ms-request-id": "21600214-201e-0080-2240-7993dc000000",
     "x-ms-version": "2019-02-02",
     "x-ms-client-request-id": "a95a49cb-2ec6-4777-b986-b38cbb6c6bf9",
-=======
-    "date": "Tue, 24 Sep 2019 07:09:01 GMT",
-    "last-modified": "Tue, 24 Sep 2019 07:09:01 GMT",
-    "server": "Windows-Azure-Blob/1.0 Microsoft-HTTPAPI/2.0",
-    "content-md5": "f8VicOenD6gaWTW3Lqy+KQ==",
-    "etag": "\"0x8D740BE13FAE4A8\"",
-    "x-ms-request-id": "0a908822-901e-0029-0fa6-7248d4000000",
-    "x-ms-version": "2019-02-02",
-    "x-ms-client-request-id": "c123f65f-bcd7-4637-a21e-c8c8c2a9f631",
->>>>>>> 0c4f787b
     "x-ms-request-server-encrypted": "true",
     "content-length": "0"
    }
   },
   {
    "method": "HEAD",
-<<<<<<< HEAD
    "url": "https://fakestorageaccount.blob.core.windows.net/1container-with-dash157003464545607968/%E3%81%AB%E3%81%A3%E3%81%BD%E3%82%93%E3%81%94%2F%E3%81%AB%E3%81%BB%E3%82%93%E3%81%94157003464900404721",
-=======
-   "url": "https://fakestorageaccount.blob.core.windows.net/1container-with-dash156930919756502776/%E3%81%AB%E3%81%A3%E3%81%BD%E3%82%93%E3%81%94%2F%E3%81%AB%E3%81%BB%E3%82%93%E3%81%94156930920458407613",
->>>>>>> 0c4f787b
    "query": {},
    "requestBody": null,
    "status": 200,
    "response": "",
    "responseHeaders": {
     "x-ms-blob-type": "BlockBlob",
-<<<<<<< HEAD
     "date": "Wed, 02 Oct 2019 16:44:08 GMT",
-=======
-    "date": "Tue, 24 Sep 2019 07:09:01 GMT",
-    "x-ms-lease-state": "available",
->>>>>>> 0c4f787b
     "content-md5": "f8VicOenD6gaWTW3Lqy+KQ==",
     "x-ms-server-encrypted": "true",
-<<<<<<< HEAD
     "x-ms-access-tier": "Cool",
     "x-ms-client-request-id": "31b0aca2-8bf6-46b0-908d-65339a0b6f8d",
-=======
-    "x-ms-client-request-id": "00a55673-7dd0-43fa-bb5d-8c49e3355c14",
->>>>>>> 0c4f787b
     "content-length": "1",
     "x-ms-access-tier": "Hot",
     "x-ms-lease-status": "unlocked",
-<<<<<<< HEAD
     "x-ms-creation-time": "Wed, 02 Oct 2019 16:44:08 GMT",
     "last-modified": "Wed, 02 Oct 2019 16:44:08 GMT",
     "server": "Windows-Azure-Blob/1.0 Microsoft-HTTPAPI/2.0",
     "etag": "\"0x8D74757BEEAD208\"",
-=======
-    "x-ms-creation-time": "Tue, 24 Sep 2019 07:09:01 GMT",
-    "last-modified": "Tue, 24 Sep 2019 07:09:01 GMT",
-    "server": "Windows-Azure-Blob/1.0 Microsoft-HTTPAPI/2.0",
-    "etag": "\"0x8D740BE13FAE4A8\"",
->>>>>>> 0c4f787b
     "content-type": "application/octet-stream",
     "x-ms-access-tier-inferred": "true",
     "x-ms-version": "2019-02-02",
     "accept-ranges": "bytes",
-<<<<<<< HEAD
     "x-ms-request-id": "21600244-201e-0080-4d40-7993dc000000"
-=======
-    "x-ms-request-id": "0a90888e-901e-0029-71a6-7248d4000000"
->>>>>>> 0c4f787b
    }
   },
   {
    "method": "GET",
-<<<<<<< HEAD
    "url": "https://fakestorageaccount.blob.core.windows.net/1container-with-dash157003464545607968",
    "query": {
     "comp": "list",
     "prefix": "にっぽんご/にほんご157003464900404721",
-=======
-   "url": "https://fakestorageaccount.blob.core.windows.net/1container-with-dash156930919756502776",
-   "query": {
-    "comp": "list",
-    "prefix": "にっぽんご/にほんご156930920458407613",
->>>>>>> 0c4f787b
     "restype": "container"
    },
    "requestBody": null,
    "status": 200,
-<<<<<<< HEAD
    "response": "<?xml version=\"1.0\" encoding=\"utf-8\"?><EnumerationResults ServiceEndpoint=\"https://fakestorageaccount.blob.core.windows.net/\" ContainerName=\"1container-with-dash157003464545607968\"><Prefix>にっぽんご/にほんご157003464900404721</Prefix><Blobs><Blob><Name>にっぽんご/にほんご157003464900404721</Name><Properties><Creation-Time>Wed, 02 Oct 2019 16:44:08 GMT</Creation-Time><Last-Modified>Wed, 02 Oct 2019 16:44:08 GMT</Last-Modified><Etag>0x8D74757BEEAD208</Etag><Content-Length>1</Content-Length><Content-Type>application/octet-stream</Content-Type><Content-Encoding /><Content-Language /><Content-CRC64>PiO3pTJ67n0=</Content-CRC64><Content-MD5>f8VicOenD6gaWTW3Lqy+KQ==</Content-MD5><Cache-Control /><Content-Disposition /><BlobType>BlockBlob</BlobType><AccessTier>Cool</AccessTier><AccessTierInferred>true</AccessTierInferred><LeaseStatus>unlocked</LeaseStatus><LeaseState>available</LeaseState><ServerEncrypted>true</ServerEncrypted><TagCount>0</TagCount></Properties></Blob></Blobs><NextMarker /></EnumerationResults>",
    "responseHeaders": {
     "date": "Wed, 02 Oct 2019 16:44:08 GMT",
@@ -115,25 +68,10 @@
     "x-ms-request-id": "2160026d-201e-0080-7340-7993dc000000",
     "x-ms-version": "2019-02-02",
     "x-ms-client-request-id": "6806e93b-1814-468b-9d2f-3a095a32710c"
-=======
-   "response": "<?xml version=\"1.0\" encoding=\"utf-8\"?><EnumerationResults ServiceEndpoint=\"https://fakestorageaccount.blob.core.windows.net/\" ContainerName=\"1container-with-dash156930919756502776\"><Prefix>にっぽんご/にほんご156930920458407613</Prefix><Blobs><Blob><Name>にっぽんご/にほんご156930920458407613</Name><Properties><Creation-Time>Tue, 24 Sep 2019 07:09:01 GMT</Creation-Time><Last-Modified>Tue, 24 Sep 2019 07:09:01 GMT</Last-Modified><Etag>0x8D740BE13FAE4A8</Etag><Content-Length>1</Content-Length><Content-Type>application/octet-stream</Content-Type><Content-Encoding /><Content-Language /><Content-CRC64 /><Content-MD5>f8VicOenD6gaWTW3Lqy+KQ==</Content-MD5><Cache-Control /><Content-Disposition /><BlobType>BlockBlob</BlobType><AccessTier>Hot</AccessTier><AccessTierInferred>true</AccessTierInferred><LeaseStatus>unlocked</LeaseStatus><LeaseState>available</LeaseState><ServerEncrypted>true</ServerEncrypted></Properties></Blob></Blobs><NextMarker /></EnumerationResults>",
-   "responseHeaders": {
-    "date": "Tue, 24 Sep 2019 07:09:01 GMT",
-    "server": "Windows-Azure-Blob/1.0 Microsoft-HTTPAPI/2.0",
-    "transfer-encoding": "chunked",
-    "content-type": "application/xml",
-    "x-ms-request-id": "0a9088ec-901e-0029-46a6-7248d4000000",
-    "x-ms-version": "2019-02-02",
-    "x-ms-client-request-id": "88d5bd09-7c1a-4264-b6db-ec9093c24f2e"
->>>>>>> 0c4f787b
    }
   }
  ],
  "uniqueTestInfo": {
-<<<<<<< HEAD
   "にっぽんご/にほんご": "にっぽんご/にほんご157003464900404721"
-=======
-  "にっぽんご/にほんご": "にっぽんご/にほんご156930920458407613"
->>>>>>> 0c4f787b
  }
 }