--- conflicted
+++ resolved
@@ -2,18 +2,13 @@
  "recordings": [
   {
    "method": "PUT",
-<<<<<<< HEAD
    "url": "https://fakestorageaccount.blob.core.windows.net/1container-with-dash157003464545607968/%2F%2F%2F%2FUpper%2Fblob%2Fempty%20%2Fanother157003464628804972",
-=======
-   "url": "https://fakestorageaccount.blob.core.windows.net/1container-with-dash156930919756502776/%2F%2F%2F%2FUpper%2Fblob%2Fempty%20%2Fanother156930919917003994",
->>>>>>> 0c4f787b
    "query": {},
    "requestBody": "A",
    "status": 201,
    "response": "",
    "responseHeaders": {
     "x-ms-content-crc64": "PiO3pTJ67n0=",
-<<<<<<< HEAD
     "date": "Wed, 02 Oct 2019 16:44:05 GMT",
     "last-modified": "Wed, 02 Oct 2019 16:44:05 GMT",
     "server": "Windows-Azure-Blob/1.0 Microsoft-HTTPAPI/2.0",
@@ -22,90 +17,48 @@
     "x-ms-request-id": "215ffac9-201e-0080-4840-7993dc000000",
     "x-ms-version": "2019-02-02",
     "x-ms-client-request-id": "8401f390-fc4e-42c5-bd18-849e38ff5210",
-=======
-    "date": "Tue, 24 Sep 2019 07:08:56 GMT",
-    "last-modified": "Tue, 24 Sep 2019 07:08:56 GMT",
-    "server": "Windows-Azure-Blob/1.0 Microsoft-HTTPAPI/2.0",
-    "content-md5": "f8VicOenD6gaWTW3Lqy+KQ==",
-    "etag": "\"0x8D740BE10C1E222\"",
-    "x-ms-request-id": "0a907730-901e-0029-1ea6-7248d4000000",
-    "x-ms-version": "2019-02-02",
-    "x-ms-client-request-id": "17600ec1-9361-47eb-98b2-7071c96e30d0",
->>>>>>> 0c4f787b
     "x-ms-request-server-encrypted": "true",
     "content-length": "0"
    }
   },
   {
    "method": "HEAD",
-<<<<<<< HEAD
    "url": "https://fakestorageaccount.blob.core.windows.net/1container-with-dash157003464545607968/%2F%2F%2F%2FUpper%2Fblob%2Fempty%20%2Fanother157003464628804972",
-=======
-   "url": "https://fakestorageaccount.blob.core.windows.net/1container-with-dash156930919756502776/%2F%2F%2F%2FUpper%2Fblob%2Fempty%20%2Fanother156930919917003994",
->>>>>>> 0c4f787b
    "query": {},
    "requestBody": null,
    "status": 200,
    "response": "",
    "responseHeaders": {
     "x-ms-blob-type": "BlockBlob",
-<<<<<<< HEAD
     "date": "Wed, 02 Oct 2019 16:44:05 GMT",
-=======
-    "date": "Tue, 24 Sep 2019 07:08:56 GMT",
-    "x-ms-lease-state": "available",
->>>>>>> 0c4f787b
     "content-md5": "f8VicOenD6gaWTW3Lqy+KQ==",
     "x-ms-server-encrypted": "true",
-<<<<<<< HEAD
     "x-ms-access-tier": "Cool",
     "x-ms-client-request-id": "83eab746-0bf4-40b3-8f34-eb085e0cd399",
-=======
-    "x-ms-client-request-id": "3263c126-688f-4ddc-b9b1-3bdd08ef4fb5",
->>>>>>> 0c4f787b
     "content-length": "1",
     "x-ms-access-tier": "Hot",
     "x-ms-lease-status": "unlocked",
-<<<<<<< HEAD
     "x-ms-creation-time": "Wed, 02 Oct 2019 16:44:05 GMT",
     "last-modified": "Wed, 02 Oct 2019 16:44:05 GMT",
     "server": "Windows-Azure-Blob/1.0 Microsoft-HTTPAPI/2.0",
     "etag": "\"0x8D74757BD4C9E43\"",
-=======
-    "x-ms-creation-time": "Tue, 24 Sep 2019 07:08:56 GMT",
-    "last-modified": "Tue, 24 Sep 2019 07:08:56 GMT",
-    "server": "Windows-Azure-Blob/1.0 Microsoft-HTTPAPI/2.0",
-    "etag": "\"0x8D740BE10C1E222\"",
->>>>>>> 0c4f787b
     "content-type": "application/octet-stream",
     "x-ms-access-tier-inferred": "true",
     "x-ms-version": "2019-02-02",
     "accept-ranges": "bytes",
-<<<<<<< HEAD
     "x-ms-request-id": "215ffaf2-201e-0080-6d40-7993dc000000"
-=======
-    "x-ms-request-id": "0a9077a1-901e-0029-7ea6-7248d4000000"
->>>>>>> 0c4f787b
    }
   },
   {
    "method": "GET",
-<<<<<<< HEAD
    "url": "https://fakestorageaccount.blob.core.windows.net/1container-with-dash157003464545607968",
    "query": {
     "comp": "list",
     "prefix": "////Upper/blob/empty /another157003464628804972",
-=======
-   "url": "https://fakestorageaccount.blob.core.windows.net/1container-with-dash156930919756502776",
-   "query": {
-    "comp": "list",
-    "prefix": "////Upper/blob/empty /another156930919917003994",
->>>>>>> 0c4f787b
     "restype": "container"
    },
    "requestBody": null,
    "status": 200,
-<<<<<<< HEAD
    "response": "<?xml version=\"1.0\" encoding=\"utf-8\"?><EnumerationResults ServiceEndpoint=\"https://fakestorageaccount.blob.core.windows.net/\" ContainerName=\"1container-with-dash157003464545607968\"><Prefix>////Upper/blob/empty /another157003464628804972</Prefix><Blobs><Blob><Name>////Upper/blob/empty /another157003464628804972</Name><Properties><Creation-Time>Wed, 02 Oct 2019 16:44:05 GMT</Creation-Time><Last-Modified>Wed, 02 Oct 2019 16:44:05 GMT</Last-Modified><Etag>0x8D74757BD4C9E43</Etag><Content-Length>1</Content-Length><Content-Type>application/octet-stream</Content-Type><Content-Encoding /><Content-Language /><Content-CRC64>PiO3pTJ67n0=</Content-CRC64><Content-MD5>f8VicOenD6gaWTW3Lqy+KQ==</Content-MD5><Cache-Control /><Content-Disposition /><BlobType>BlockBlob</BlobType><AccessTier>Cool</AccessTier><AccessTierInferred>true</AccessTierInferred><LeaseStatus>unlocked</LeaseStatus><LeaseState>available</LeaseState><ServerEncrypted>true</ServerEncrypted><TagCount>0</TagCount></Properties></Blob></Blobs><NextMarker /></EnumerationResults>",
    "responseHeaders": {
     "date": "Wed, 02 Oct 2019 16:44:05 GMT",
@@ -115,25 +68,10 @@
     "x-ms-request-id": "215ffb29-201e-0080-1c40-7993dc000000",
     "x-ms-version": "2019-02-02",
     "x-ms-client-request-id": "bc21b9fc-50c5-4e95-98c2-9f25993804ba"
-=======
-   "response": "<?xml version=\"1.0\" encoding=\"utf-8\"?><EnumerationResults ServiceEndpoint=\"https://fakestorageaccount.blob.core.windows.net/\" ContainerName=\"1container-with-dash156930919756502776\"><Prefix>////Upper/blob/empty /another156930919917003994</Prefix><Blobs><Blob><Name>////Upper/blob/empty /another156930919917003994</Name><Properties><Creation-Time>Tue, 24 Sep 2019 07:08:56 GMT</Creation-Time><Last-Modified>Tue, 24 Sep 2019 07:08:56 GMT</Last-Modified><Etag>0x8D740BE10C1E222</Etag><Content-Length>1</Content-Length><Content-Type>application/octet-stream</Content-Type><Content-Encoding /><Content-Language /><Content-CRC64 /><Content-MD5>f8VicOenD6gaWTW3Lqy+KQ==</Content-MD5><Cache-Control /><Content-Disposition /><BlobType>BlockBlob</BlobType><AccessTier>Hot</AccessTier><AccessTierInferred>true</AccessTierInferred><LeaseStatus>unlocked</LeaseStatus><LeaseState>available</LeaseState><ServerEncrypted>true</ServerEncrypted></Properties></Blob></Blobs><NextMarker /></EnumerationResults>",
-   "responseHeaders": {
-    "date": "Tue, 24 Sep 2019 07:08:56 GMT",
-    "server": "Windows-Azure-Blob/1.0 Microsoft-HTTPAPI/2.0",
-    "transfer-encoding": "chunked",
-    "content-type": "application/xml",
-    "x-ms-request-id": "0a907816-901e-0029-65a6-7248d4000000",
-    "x-ms-version": "2019-02-02",
-    "x-ms-client-request-id": "97a67809-bcb0-4b17-8006-6cf8d5002c28"
->>>>>>> 0c4f787b
    }
   }
  ],
  "uniqueTestInfo": {
-<<<<<<< HEAD
   "////Upper/blob/empty /another": "////Upper/blob/empty /another157003464628804972"
-=======
-  "////Upper/blob/empty /another": "////Upper/blob/empty /another156930919917003994"
->>>>>>> 0c4f787b
  }
 }