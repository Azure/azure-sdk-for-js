--- conflicted
+++ resolved
@@ -2,18 +2,13 @@
  "recordings": [
   {
    "method": "PUT",
-<<<<<<< HEAD
    "url": "https://fakestorageaccount.blob.core.windows.net/1container-with-dash157003464545607968/%D8%B9%D8%B1%D8%A8%D9%8A%2F%D8%B9%D8%B1%D8%A8%D9%89157003464837006294",
-=======
-   "url": "https://fakestorageaccount.blob.core.windows.net/1container-with-dash156930919756502776/%D8%B9%D8%B1%D8%A8%D9%8A%2F%D8%B9%D8%B1%D8%A8%D9%89156930920332302933",
->>>>>>> 0c4f787b
    "query": {},
    "requestBody": "A",
    "status": 201,
    "response": "",
    "responseHeaders": {
     "x-ms-content-crc64": "PiO3pTJ67n0=",
-<<<<<<< HEAD
     "date": "Wed, 02 Oct 2019 16:44:07 GMT",
     "last-modified": "Wed, 02 Oct 2019 16:44:08 GMT",
     "server": "Windows-Azure-Blob/1.0 Microsoft-HTTPAPI/2.0",
@@ -22,90 +17,48 @@
     "x-ms-request-id": "21600056-201e-0080-1840-7993dc000000",
     "x-ms-version": "2019-02-02",
     "x-ms-client-request-id": "bb32abcb-b67d-4fac-a9c0-1afb7a91882f",
-=======
-    "date": "Tue, 24 Sep 2019 07:09:00 GMT",
-    "last-modified": "Tue, 24 Sep 2019 07:09:00 GMT",
-    "server": "Windows-Azure-Blob/1.0 Microsoft-HTTPAPI/2.0",
-    "content-md5": "f8VicOenD6gaWTW3Lqy+KQ==",
-    "etag": "\"0x8D740BE133BDF4D\"",
-    "x-ms-request-id": "0a908452-901e-0029-2da6-7248d4000000",
-    "x-ms-version": "2019-02-02",
-    "x-ms-client-request-id": "a797d606-ffdb-4e63-9be5-3010e0a9cdf5",
->>>>>>> 0c4f787b
     "x-ms-request-server-encrypted": "true",
     "content-length": "0"
    }
   },
   {
    "method": "HEAD",
-<<<<<<< HEAD
    "url": "https://fakestorageaccount.blob.core.windows.net/1container-with-dash157003464545607968/%D8%B9%D8%B1%D8%A8%D9%8A%2F%D8%B9%D8%B1%D8%A8%D9%89157003464837006294",
-=======
-   "url": "https://fakestorageaccount.blob.core.windows.net/1container-with-dash156930919756502776/%D8%B9%D8%B1%D8%A8%D9%8A%2F%D8%B9%D8%B1%D8%A8%D9%89156930920332302933",
->>>>>>> 0c4f787b
    "query": {},
    "requestBody": null,
    "status": 200,
    "response": "",
    "responseHeaders": {
     "x-ms-blob-type": "BlockBlob",
-<<<<<<< HEAD
     "date": "Wed, 02 Oct 2019 16:44:07 GMT",
-=======
-    "date": "Tue, 24 Sep 2019 07:09:00 GMT",
-    "x-ms-lease-state": "available",
->>>>>>> 0c4f787b
     "content-md5": "f8VicOenD6gaWTW3Lqy+KQ==",
     "x-ms-server-encrypted": "true",
-<<<<<<< HEAD
     "x-ms-access-tier": "Cool",
     "x-ms-client-request-id": "4228305f-07c9-489d-b81d-4831be9e7c1e",
-=======
-    "x-ms-client-request-id": "43f36e70-9a93-448f-a220-71cfb9f410d4",
->>>>>>> 0c4f787b
     "content-length": "1",
     "x-ms-access-tier": "Hot",
     "x-ms-lease-status": "unlocked",
-<<<<<<< HEAD
     "x-ms-creation-time": "Wed, 02 Oct 2019 16:44:08 GMT",
     "last-modified": "Wed, 02 Oct 2019 16:44:08 GMT",
     "server": "Windows-Azure-Blob/1.0 Microsoft-HTTPAPI/2.0",
     "etag": "\"0x8D74757BE8A99D0\"",
-=======
-    "x-ms-creation-time": "Tue, 24 Sep 2019 07:09:00 GMT",
-    "last-modified": "Tue, 24 Sep 2019 07:09:00 GMT",
-    "server": "Windows-Azure-Blob/1.0 Microsoft-HTTPAPI/2.0",
-    "etag": "\"0x8D740BE133BDF4D\"",
->>>>>>> 0c4f787b
     "content-type": "application/octet-stream",
     "x-ms-access-tier-inferred": "true",
     "x-ms-version": "2019-02-02",
     "accept-ranges": "bytes",
-<<<<<<< HEAD
     "x-ms-request-id": "2160009c-201e-0080-5740-7993dc000000"
-=======
-    "x-ms-request-id": "0a9084b1-901e-0029-7ca6-7248d4000000"
->>>>>>> 0c4f787b
    }
   },
   {
    "method": "GET",
-<<<<<<< HEAD
    "url": "https://fakestorageaccount.blob.core.windows.net/1container-with-dash157003464545607968",
    "query": {
     "comp": "list",
     "prefix": "عربي/عربى157003464837006294",
-=======
-   "url": "https://fakestorageaccount.blob.core.windows.net/1container-with-dash156930919756502776",
-   "query": {
-    "comp": "list",
-    "prefix": "عربي/عربى156930920332302933",
->>>>>>> 0c4f787b
     "restype": "container"
    },
    "requestBody": null,
    "status": 200,
-<<<<<<< HEAD
    "response": "<?xml version=\"1.0\" encoding=\"utf-8\"?><EnumerationResults ServiceEndpoint=\"https://fakestorageaccount.blob.core.windows.net/\" ContainerName=\"1container-with-dash157003464545607968\"><Prefix>عربي/عربى157003464837006294</Prefix><Blobs><Blob><Name>عربي/عربى157003464837006294</Name><Properties><Creation-Time>Wed, 02 Oct 2019 16:44:08 GMT</Creation-Time><Last-Modified>Wed, 02 Oct 2019 16:44:08 GMT</Last-Modified><Etag>0x8D74757BE8A99D0</Etag><Content-Length>1</Content-Length><Content-Type>application/octet-stream</Content-Type><Content-Encoding /><Content-Language /><Content-CRC64>PiO3pTJ67n0=</Content-CRC64><Content-MD5>f8VicOenD6gaWTW3Lqy+KQ==</Content-MD5><Cache-Control /><Content-Disposition /><BlobType>BlockBlob</BlobType><AccessTier>Cool</AccessTier><AccessTierInferred>true</AccessTierInferred><LeaseStatus>unlocked</LeaseStatus><LeaseState>available</LeaseState><ServerEncrypted>true</ServerEncrypted><TagCount>0</TagCount></Properties></Blob></Blobs><NextMarker /></EnumerationResults>",
    "responseHeaders": {
     "date": "Wed, 02 Oct 2019 16:44:08 GMT",
@@ -115,25 +68,10 @@
     "x-ms-request-id": "216000c8-201e-0080-0140-7993dc000000",
     "x-ms-version": "2019-02-02",
     "x-ms-client-request-id": "c23a4e9e-3346-473d-99ea-91712e737bef"
-=======
-   "response": "<?xml version=\"1.0\" encoding=\"utf-8\"?><EnumerationResults ServiceEndpoint=\"https://fakestorageaccount.blob.core.windows.net/\" ContainerName=\"1container-with-dash156930919756502776\"><Prefix>عربي/عربى156930920332302933</Prefix><Blobs><Blob><Name>عربي/عربى156930920332302933</Name><Properties><Creation-Time>Tue, 24 Sep 2019 07:09:00 GMT</Creation-Time><Last-Modified>Tue, 24 Sep 2019 07:09:00 GMT</Last-Modified><Etag>0x8D740BE133BDF4D</Etag><Content-Length>1</Content-Length><Content-Type>application/octet-stream</Content-Type><Content-Encoding /><Content-Language /><Content-CRC64 /><Content-MD5>f8VicOenD6gaWTW3Lqy+KQ==</Content-MD5><Cache-Control /><Content-Disposition /><BlobType>BlockBlob</BlobType><AccessTier>Hot</AccessTier><AccessTierInferred>true</AccessTierInferred><LeaseStatus>unlocked</LeaseStatus><LeaseState>available</LeaseState><ServerEncrypted>true</ServerEncrypted></Properties></Blob></Blobs><NextMarker /></EnumerationResults>",
-   "responseHeaders": {
-    "date": "Tue, 24 Sep 2019 07:09:00 GMT",
-    "server": "Windows-Azure-Blob/1.0 Microsoft-HTTPAPI/2.0",
-    "transfer-encoding": "chunked",
-    "content-type": "application/xml",
-    "x-ms-request-id": "0a908508-901e-0029-48a6-7248d4000000",
-    "x-ms-version": "2019-02-02",
-    "x-ms-client-request-id": "9dacdbe1-2892-4683-a6f3-a3a57a454f92"
->>>>>>> 0c4f787b
    }
   }
  ],
  "uniqueTestInfo": {
-<<<<<<< HEAD
   "عربي/عربى": "عربي/عربى157003464837006294"
-=======
-  "عربي/عربى": "عربي/عربى156930920332302933"
->>>>>>> 0c4f787b
  }
 }