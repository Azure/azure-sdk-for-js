--- conflicted
+++ resolved
@@ -2,18 +2,13 @@
  "recordings": [
   {
    "method": "PUT",
-<<<<<<< HEAD
    "url": "https://fakestorageaccount.blob.core.windows.net/1container-with-dash157003464545607968/%D8%B9%D8%B1%D8%A8%D9%8A/%D8%B9%D8%B1%D8%A8%D9%89157003464857309222",
-=======
-   "url": "https://fakestorageaccount.blob.core.windows.net/1container-with-dash156930919756502776/%D8%B9%D8%B1%D8%A8%D9%8A/%D8%B9%D8%B1%D8%A8%D9%89156930920374604647",
->>>>>>> 0c4f787b
    "query": {},
    "requestBody": "A",
    "status": 201,
    "response": "",
    "responseHeaders": {
     "x-ms-content-crc64": "PiO3pTJ67n0=",
-<<<<<<< HEAD
     "date": "Wed, 02 Oct 2019 16:44:08 GMT",
     "last-modified": "Wed, 02 Oct 2019 16:44:08 GMT",
     "server": "Windows-Azure-Blob/1.0 Microsoft-HTTPAPI/2.0",
@@ -22,90 +17,48 @@
     "x-ms-request-id": "216000f2-201e-0080-2540-7993dc000000",
     "x-ms-version": "2019-02-02",
     "x-ms-client-request-id": "e851c444-5ca0-43ee-bb69-2e093d9c42b6",
-=======
-    "date": "Tue, 24 Sep 2019 07:09:00 GMT",
-    "last-modified": "Tue, 24 Sep 2019 07:09:01 GMT",
-    "server": "Windows-Azure-Blob/1.0 Microsoft-HTTPAPI/2.0",
-    "content-md5": "f8VicOenD6gaWTW3Lqy+KQ==",
-    "etag": "\"0x8D740BE137B8BC1\"",
-    "x-ms-request-id": "0a90857c-901e-0029-2ba6-7248d4000000",
-    "x-ms-version": "2019-02-02",
-    "x-ms-client-request-id": "10427c23-2b23-4424-88c4-a529461bd7b9",
->>>>>>> 0c4f787b
     "x-ms-request-server-encrypted": "true",
     "content-length": "0"
    }
   },
   {
    "method": "HEAD",
-<<<<<<< HEAD
    "url": "https://fakestorageaccount.blob.core.windows.net/1container-with-dash157003464545607968/%D8%B9%D8%B1%D8%A8%D9%8A/%D8%B9%D8%B1%D8%A8%D9%89157003464857309222",
-=======
-   "url": "https://fakestorageaccount.blob.core.windows.net/1container-with-dash156930919756502776/%D8%B9%D8%B1%D8%A8%D9%8A/%D8%B9%D8%B1%D8%A8%D9%89156930920374604647",
->>>>>>> 0c4f787b
    "query": {},
    "requestBody": null,
    "status": 200,
    "response": "",
    "responseHeaders": {
     "x-ms-blob-type": "BlockBlob",
-<<<<<<< HEAD
     "date": "Wed, 02 Oct 2019 16:44:08 GMT",
-=======
-    "date": "Tue, 24 Sep 2019 07:09:00 GMT",
-    "x-ms-lease-state": "available",
->>>>>>> 0c4f787b
     "content-md5": "f8VicOenD6gaWTW3Lqy+KQ==",
     "x-ms-server-encrypted": "true",
-<<<<<<< HEAD
     "x-ms-access-tier": "Cool",
     "x-ms-client-request-id": "0aa7aba1-3902-4a1a-9d8f-3bca0513b0ca",
-=======
-    "x-ms-client-request-id": "0937fd1b-b2f5-4fa6-be80-7075b148ce08",
->>>>>>> 0c4f787b
     "content-length": "1",
     "x-ms-access-tier": "Hot",
     "x-ms-lease-status": "unlocked",
-<<<<<<< HEAD
     "x-ms-creation-time": "Wed, 02 Oct 2019 16:44:08 GMT",
     "last-modified": "Wed, 02 Oct 2019 16:44:08 GMT",
     "server": "Windows-Azure-Blob/1.0 Microsoft-HTTPAPI/2.0",
     "etag": "\"0x8D74757BEA9258F\"",
-=======
-    "x-ms-creation-time": "Tue, 24 Sep 2019 07:09:01 GMT",
-    "last-modified": "Tue, 24 Sep 2019 07:09:01 GMT",
-    "server": "Windows-Azure-Blob/1.0 Microsoft-HTTPAPI/2.0",
-    "etag": "\"0x8D740BE137B8BC1\"",
->>>>>>> 0c4f787b
     "content-type": "application/octet-stream",
     "x-ms-access-tier-inferred": "true",
     "x-ms-version": "2019-02-02",
     "accept-ranges": "bytes",
-<<<<<<< HEAD
     "x-ms-request-id": "21600130-201e-0080-5d40-7993dc000000"
-=======
-    "x-ms-request-id": "0a908607-901e-0029-2da6-7248d4000000"
->>>>>>> 0c4f787b
    }
   },
   {
    "method": "GET",
-<<<<<<< HEAD
    "url": "https://fakestorageaccount.blob.core.windows.net/1container-with-dash157003464545607968",
    "query": {
     "comp": "list",
     "prefix": "عربي/عربى157003464857309222",
-=======
-   "url": "https://fakestorageaccount.blob.core.windows.net/1container-with-dash156930919756502776",
-   "query": {
-    "comp": "list",
-    "prefix": "عربي/عربى156930920374604647",
->>>>>>> 0c4f787b
     "restype": "container"
    },
    "requestBody": null,
    "status": 200,
-<<<<<<< HEAD
    "response": "<?xml version=\"1.0\" encoding=\"utf-8\"?><EnumerationResults ServiceEndpoint=\"https://fakestorageaccount.blob.core.windows.net/\" ContainerName=\"1container-with-dash157003464545607968\"><Prefix>عربي/عربى157003464857309222</Prefix><Blobs><Blob><Name>عربي/عربى157003464857309222</Name><Properties><Creation-Time>Wed, 02 Oct 2019 16:44:08 GMT</Creation-Time><Last-Modified>Wed, 02 Oct 2019 16:44:08 GMT</Last-Modified><Etag>0x8D74757BEA9258F</Etag><Content-Length>1</Content-Length><Content-Type>application/octet-stream</Content-Type><Content-Encoding /><Content-Language /><Content-CRC64>PiO3pTJ67n0=</Content-CRC64><Content-MD5>f8VicOenD6gaWTW3Lqy+KQ==</Content-MD5><Cache-Control /><Content-Disposition /><BlobType>BlockBlob</BlobType><AccessTier>Cool</AccessTier><AccessTierInferred>true</AccessTierInferred><LeaseStatus>unlocked</LeaseStatus><LeaseState>available</LeaseState><ServerEncrypted>true</ServerEncrypted><TagCount>0</TagCount></Properties></Blob></Blobs><NextMarker /></EnumerationResults>",
    "responseHeaders": {
     "date": "Wed, 02 Oct 2019 16:44:08 GMT",
@@ -115,25 +68,10 @@
     "x-ms-request-id": "21600151-201e-0080-7940-7993dc000000",
     "x-ms-version": "2019-02-02",
     "x-ms-client-request-id": "e7bd40d0-6b80-4097-97e0-235829e5f5f9"
-=======
-   "response": "<?xml version=\"1.0\" encoding=\"utf-8\"?><EnumerationResults ServiceEndpoint=\"https://fakestorageaccount.blob.core.windows.net/\" ContainerName=\"1container-with-dash156930919756502776\"><Prefix>عربي/عربى156930920374604647</Prefix><Blobs><Blob><Name>عربي/عربى156930920374604647</Name><Properties><Creation-Time>Tue, 24 Sep 2019 07:09:01 GMT</Creation-Time><Last-Modified>Tue, 24 Sep 2019 07:09:01 GMT</Last-Modified><Etag>0x8D740BE137B8BC1</Etag><Content-Length>1</Content-Length><Content-Type>application/octet-stream</Content-Type><Content-Encoding /><Content-Language /><Content-CRC64 /><Content-MD5>f8VicOenD6gaWTW3Lqy+KQ==</Content-MD5><Cache-Control /><Content-Disposition /><BlobType>BlockBlob</BlobType><AccessTier>Hot</AccessTier><AccessTierInferred>true</AccessTierInferred><LeaseStatus>unlocked</LeaseStatus><LeaseState>available</LeaseState><ServerEncrypted>true</ServerEncrypted></Properties></Blob></Blobs><NextMarker /></EnumerationResults>",
-   "responseHeaders": {
-    "date": "Tue, 24 Sep 2019 07:09:01 GMT",
-    "server": "Windows-Azure-Blob/1.0 Microsoft-HTTPAPI/2.0",
-    "transfer-encoding": "chunked",
-    "content-type": "application/xml",
-    "x-ms-request-id": "0a90868b-901e-0029-1fa6-7248d4000000",
-    "x-ms-version": "2019-02-02",
-    "x-ms-client-request-id": "6e4fd4bf-3bb8-46e2-947a-644ad0409822"
->>>>>>> 0c4f787b
    }
   }
  ],
  "uniqueTestInfo": {
-<<<<<<< HEAD
   "عربي/عربى": "عربي/عربى157003464857309222"
-=======
-  "عربي/عربى": "عربي/عربى156930920374604647"
->>>>>>> 0c4f787b
  }
 }