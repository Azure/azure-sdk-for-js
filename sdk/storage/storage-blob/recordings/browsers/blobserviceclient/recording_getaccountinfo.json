{
 "recordings": [
  {
   "method": "GET",
   "url": "https://fakestorageaccount.blob.core.windows.net/",
   "query": {
    "comp": "properties",
    "restype": "account"
   },
   "requestBody": null,
   "status": 200,
   "response": "",
   "responseHeaders": {
<<<<<<< HEAD
    "date": "Wed, 02 Oct 2019 16:42:45 GMT",
    "server": "Windows-Azure-Blob/1.0 Microsoft-HTTPAPI/2.0",
    "x-ms-account-kind": "StorageV2",
    "x-ms-request-id": "215f3c9e-201e-0080-6140-7993dc000000",
    "x-ms-sku-name": "Standard_RAGRS",
    "x-ms-version": "2019-02-02",
    "x-ms-client-request-id": "1f0dd046-80c1-41a8-8bf9-5080f96e766f",
=======
    "date": "Tue, 24 Sep 2019 07:06:41 GMT",
    "server": "Windows-Azure-Blob/1.0 Microsoft-HTTPAPI/2.0",
    "x-ms-account-kind": "StorageV2",
    "x-ms-request-id": "0a8eb5dc-901e-0029-32a6-7248d4000000",
    "x-ms-sku-name": "Standard_RAGRS",
    "x-ms-version": "2019-02-02",
    "x-ms-client-request-id": "d66952e5-afbe-43c8-b558-ad55adfbd0ca",
>>>>>>> 0c4f787b
    "content-length": "0"
   }
  }
 ],
 "uniqueTestInfo": {}
}<|MERGE_RESOLUTION|>--- conflicted
+++ resolved
@@ -1,36 +1,20 @@
 {
- "recordings": [
-  {
-   "method": "GET",
-   "url": "https://fakestorageaccount.blob.core.windows.net/",
-   "query": {
-    "comp": "properties",
-    "restype": "account"
-   },
-   "requestBody": null,
-   "status": 200,
-   "response": "",
-   "responseHeaders": {
-<<<<<<< HEAD
-    "date": "Wed, 02 Oct 2019 16:42:45 GMT",
-    "server": "Windows-Azure-Blob/1.0 Microsoft-HTTPAPI/2.0",
-    "x-ms-account-kind": "StorageV2",
-    "x-ms-request-id": "215f3c9e-201e-0080-6140-7993dc000000",
-    "x-ms-sku-name": "Standard_RAGRS",
-    "x-ms-version": "2019-02-02",
-    "x-ms-client-request-id": "1f0dd046-80c1-41a8-8bf9-5080f96e766f",
-=======
-    "date": "Tue, 24 Sep 2019 07:06:41 GMT",
-    "server": "Windows-Azure-Blob/1.0 Microsoft-HTTPAPI/2.0",
-    "x-ms-account-kind": "StorageV2",
-    "x-ms-request-id": "0a8eb5dc-901e-0029-32a6-7248d4000000",
-    "x-ms-sku-name": "Standard_RAGRS",
-    "x-ms-version": "2019-02-02",
-    "x-ms-client-request-id": "d66952e5-afbe-43c8-b558-ad55adfbd0ca",
->>>>>>> 0c4f787b
-    "content-length": "0"
-   }
-  }
- ],
- "uniqueTestInfo": {}
-}+  "recordings": [
+    {
+      "method": "GET",
+      "url": "https://fakestorageaccount.blob.core.windows.net/",
+      "query": {
+        "comp": "properties",
+        "restype": "account"
+      },
+      "requestBody": null,
+      "status": 200,
+      "response": "",
+      "responseHeaders": {
+        "date": "Wed, 02 Oct 2019 16:42:45 GMT",
+        "server": "Windows-Azure-Blob/1.0 Microsoft-HTTPAPI/2.0",
+        "x-ms-account-kind": "StorageV2",
+        "x-ms-request-id": "215f3c9e-201e-0080-6140-7993dc000000",
+        "x-ms-sku-name": "Standard_RAGRS",
+        "x-ms-version": "2019-02-02",
+        "x-ms-client-request-id": "1f0dd046-80c1-41a8-8bf9-5080f96e766f",