// Copyright (c) Microsoft Corporation. All rights reserved.
// Licensed under the MIT License.
import cjs from "rollup-plugin-commonjs";
import multiEntry from "rollup-plugin-multi-entry";
import nodeResolve from "rollup-plugin-node-resolve";
import replace from "rollup-plugin-replace";
import shim from "rollup-plugin-shim";
import sourcemaps from "rollup-plugin-sourcemaps";
import { terser } from "rollup-plugin-terser";


// import visualizer from "rollup-plugin-visualizer";

const version = require("./package.json").version;
const banner = [
  "/*!",
  ` * Azure Storage SDK for JavaScript - Blob, ${version}`,
  " * Copyright (c) Microsoft and contributors. All rights reserved.",
  " */"
].join("\n");

const pkg = require("./package.json");
const depNames = Object.keys(pkg.dependencies);
const production = process.env.NODE_ENV === "production";

export function nodeConfig(test = false) {
  const externalNodeBuiltins = [
    "@azure/core-http",
    "crypto",
    "fs",
    "events",
    "os",
    "stream",
    "util"
  ];
  const baseConfig = {
    input: "dist-esm/src/index.js",
    external: depNames.concat(externalNodeBuiltins),
    output: {
      file: "dist/index.js",
      format: "cjs",
      sourcemap: true
    },
    preserveSymlinks: false,
    plugins: [
      sourcemaps(),
      replace({
        delimiters: ["", ""],
        values: {
          // replace dynamic checks with if (true) since this is for node only.
          // Allows rollup's dead code elimination to be more aggressive.
          "if (isNode)": "if (true)"
        }
      }),
      nodeResolve({ preferBuiltins: true }),
      cjs()
    ]
  };

  if (test) {
    // entry point is every test file
    baseConfig.input = ["dist-esm/test/*.spec.js", "dist-esm/test/node/*.spec.js"];
    baseConfig.plugins.unshift(multiEntry({ exports: false }));

    // different output file
    baseConfig.output.file = "dist-test/index.node.js";

    // mark assert as external
    baseConfig.external.push("assert", "fs", "path");

    baseConfig.context = "null";

    // Disable tree-shaking of test code.  In rollup-plugin-node-resolve@5.0.0, rollup started respecting
    // the "sideEffects" field in package.json.  Since our package.json sets "sideEffects=false", this also
    // applies to test code, which causes all tests to be removed by tree-shaking.
    baseConfig.treeshake = false;
  } else if (production) {
    baseConfig.plugins.push(terser());
  }

  return baseConfig;
}

export function browserConfig(test = false, production = false) {
  const baseConfig = {
    input: "dist-esm/src/index.browser.js",
    output: {
      file: "browser/azure-storage-blob.js",
      banner: banner,
      format: "umd",
      name: "azblob",
      sourcemap: true
    },
    preserveSymlinks: false,
    plugins: [
      sourcemaps(),
      replace({
        delimiters: ["", ""],
        values: {
          // replace dynamic checks with if (false) since this is for
          // browser only. Rollup's dead code elimination will remove
          // any code guarded by if (isNode) { ... }
          "if (isNode)": "if (false)"
        }
      }),
      // fs and os are not used by the browser bundle, so just shim it
      // dotenv doesn't work in the browser, so replace it with a no-op function
      shim({
        dotenv: `export function config() { }`,
        fs: `
          export function stat() { }
          export function createReadStream() { }
          export function createWriteStream() { }
        `,
        os: `
          export const type = 1;
          export const release = 1;
        `,
        util: `
          export function promisify() { }
        `
      }),
      nodeResolve({
        mainFields: ["module", "browser"],
        preferBuiltins: false
      }),
      cjs({
        namedExports: {
          events: ["EventEmitter"],
<<<<<<< HEAD
          assert: [
            "ok",
            "deepEqual",
            "equal",
            "fail",
            "strictEqual",
            "deepStrictEqual",
            "notDeepEqual",
            "notDeepStrictEqual"
          ]
=======
          assert: ["ok", "deepEqual", "notEqual", "equal", "fail", "deepStrictEqual", "notDeepEqual", "notStrictEqual", "notDeepStrictEqual"]
>>>>>>> 0c4f787b
        }
      })
    ]
  };

  if (test) {
    baseConfig.input = ["dist-esm/test/*.spec.js", "dist-esm/test/browser/*.spec.js"];
    baseConfig.plugins.unshift(multiEntry({ exports: false }));
    baseConfig.output.file = "dist-test/index.browser.js";
    // mark fs-extra as external
    baseConfig.external = ["fs-extra"];

    baseConfig.context = "null";

    // Disable tree-shaking of test code.  In rollup-plugin-node-resolve@5.0.0, rollup started respecting
    // the "sideEffects" field in package.json.  Since our package.json sets "sideEffects=false", this also
    // applies to test code, which causes all tests to be removed by tree-shaking.
    baseConfig.treeshake = false;
  } else if (production) {
    baseConfig.output.file = "browser/azure-storage-blob.min.js";
    baseConfig.plugins.push(
      terser({
        output: {
          preamble: banner
        }
      })
      // Comment visualizer because it only works on Node.js 8+; Uncomment it to get bundle analysis report
      // visualizer({
      //   filename: "./statistics.html",
      //   sourcemap: true
      // })
    );
  }

  return baseConfig;
}<|MERGE_RESOLUTION|>--- conflicted
+++ resolved
@@ -7,7 +7,6 @@
 import shim from "rollup-plugin-shim";
 import sourcemaps from "rollup-plugin-sourcemaps";
 import { terser } from "rollup-plugin-terser";
-
 
 // import visualizer from "rollup-plugin-visualizer";
 
@@ -127,20 +126,18 @@
       cjs({
         namedExports: {
           events: ["EventEmitter"],
-<<<<<<< HEAD
           assert: [
             "ok",
             "deepEqual",
+            "notEqual",
             "equal",
             "fail",
             "strictEqual",
             "deepStrictEqual",
             "notDeepEqual",
+            "notStrictEqual",
             "notDeepStrictEqual"
           ]
-=======
-          assert: ["ok", "deepEqual", "notEqual", "equal", "fail", "deepStrictEqual", "notDeepEqual", "notStrictEqual", "notDeepStrictEqual"]
->>>>>>> 0c4f787b
         }
       })
     ]
