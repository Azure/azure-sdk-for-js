--- conflicted
+++ resolved
@@ -21,11 +21,7 @@
 core-http-compat-mode: true
 use-extension:
   "@autorest/typescript": "latest"
-<<<<<<< HEAD
-package-version: 12.12.1
-=======
 package-version: 12.13.0
->>>>>>> fde8df1c
 ```
 
 ## Customizations for Track 2 Generator
