{
  "AssetsRepo": "Azure/azure-sdk-assets",
  "AssetsRepoPrefixPath": "js",
  "TagPrefix": "js/storage/storage-blob",
<<<<<<< HEAD
  "Tag": "js/storage/storage-blob_a5c06146c2"
=======
  "Tag": "js/storage/storage-blob_d62f66a7ec"
>>>>>>> e59b5521
}<|MERGE_RESOLUTION|>--- conflicted
+++ resolved
@@ -2,9 +2,5 @@
   "AssetsRepo": "Azure/azure-sdk-assets",
   "AssetsRepoPrefixPath": "js",
   "TagPrefix": "js/storage/storage-blob",
-<<<<<<< HEAD
-  "Tag": "js/storage/storage-blob_a5c06146c2"
-=======
   "Tag": "js/storage/storage-blob_d62f66a7ec"
->>>>>>> e59b5521
 }