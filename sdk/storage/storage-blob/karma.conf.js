// https://github.com/karma-runner/karma-chrome-launcher
process.env.CHROME_BIN = require("puppeteer").executablePath();
require("dotenv").config({ path: "./.env" });
const {
  jsonRecordingFilterFunction,
  isPlaybackMode,
  isSoftRecordMode,
  isRecordMode
} = require("@azure/test-utils-recorder");

module.exports = function(config) {
  config.set({
    // base path that will be used to resolve all patterns (eg. files, exclude)
    basePath: "./",

    // frameworks to use
    // available frameworks: https://npmjs.org/browse/keyword/karma-adapter
    frameworks: ["mocha"],

    plugins: [
      "karma-mocha",
      "karma-mocha-reporter",
      "karma-chrome-launcher",
      "karma-edge-launcher",
      "karma-firefox-launcher",
      "karma-ie-launcher",
      "karma-env-preprocessor",
      "karma-coverage",
      "karma-remap-istanbul",
      "karma-junit-reporter",
      "karma-json-to-file-reporter",
      "karma-json-preprocessor"
    ],

    // list of files / patterns to load in the browser
    files: [
      // polyfill service supporting IE11 missing features
      // Promise,String.prototype.startsWith,String.prototype.endsWith,String.prototype.repeat,String.prototype.includes,Array.prototype.includes,Object.assign,Object.keys,Symbol.iterator
      "https://cdn.polyfill.io/v2/polyfill.js?features=Symbol,Promise,String.prototype.startsWith,String.prototype.endsWith,String.prototype.repeat,String.prototype.includes,Array.prototype.includes,Object.assign,Object.keys|always,Symbol.iterator",
      "dist-test/index.browser.js",
      { pattern: "dist-test/index.browser.js.map", type: "html", included: false, served: true },
    ].concat(isPlaybackMode() || isSoftRecordMode() ? ["recordings/browsers/**/*.json"] : []),

    // list of files / patterns to exclude
    exclude: [],

    // preprocess matching files before serving them to the browser
    // available preprocessors: https://npmjs.org/browse/keyword/karma-preprocessor
    preprocessors: {
      "**/*.js": ["env"],
      // IMPORTANT: COMMENT following line if you want to debug in your browsers!!
      // Preprocess source file to calculate code coverage, however this will make source file unreadable
      "dist-test/index.browser.js": ["coverage"],
      "recordings/browsers/**/*.json": ["json"]
    },

    // inject following environment values into browser testing with window.__env__
    // environment values MUST be exported or set with same console running "karma start"
    // https://www.npmjs.com/package/karma-env-preprocessor
    envPreprocessor: [
      "ACCOUNT_NAME",
      "ACCOUNT_SAS",
      "TEST_MODE",
      "ACCOUNT_TOKEN",
      "MD_ACCOUNT_NAME",
      "MD_ACCOUNT_SAS",
      "ENCRYPTION_SCOPE_1",
<<<<<<< HEAD
      "ENCRYPTION_SCOPE_2",
      "BLOB_VERSIONING_ENABLED",
      "BLOB_TAGS_ENABLED",
      "QUICK_QUERY_ENABLED",
      "ORS_DEST_ACCOUNT_NAME",
      "ORS_DEST_ACCOUNT_SAS"
=======
      "ENCRYPTION_SCOPE_2"
>>>>>>> 91ae39dc
    ],

    // test results reporter to use
    // possible values: 'dots', 'progress'
    // available reporters: https://npmjs.org/browse/keyword/karma-reporter
    reporters: ["mocha", "coverage", "junit", "json-to-file", "karma-remap-istanbul"],

    coverageReporter: {
      // specify a common output directory
      dir: "coverage-browser/",
      reporters: [{ type: "json", subdir: ".", file: "coverage.json" }]
    },

    remapIstanbulReporter: {
      src: "coverage-browser/coverage.json",
      reports: {
        lcovonly: "coverage-browser/lcov.info",
        html: "coverage-browser/html/report",
        "text-summary": null,
        cobertura: "./coverage-browser/cobertura-coverage.xml"
      }
    },

    junitReporter: {
      outputDir: "", // results will be saved as $outputDir/$browserName.xml
      outputFile: "test-results.browser.xml", // if included, results will be saved as $outputDir/$browserName/$outputFile
      suite: "", // suite will become the package name attribute in xml testsuite element
      useBrowserName: false, // add browser name to report and classes names
      nameFormatter: undefined, // function (browser, result) to customize the name attribute in xml testcase element
      classNameFormatter: undefined, // function (browser, result) to customize the classname attribute in xml testcase element
      properties: {} // key value pair of properties to add to the <properties> section of the report
    },

    jsonToFileReporter: {
      // required - to save the recordings of browser tests
      filter: jsonRecordingFilterFunction,
      outputPath: "."
    },

    // web server port
    port: 9876,

    // enable / disable colors in the output (reporters and logs)
    colors: true,

    // level of logging
    // possible values: config.LOG_DISABLE || config.LOG_ERROR || config.LOG_WARN || config.LOG_INFO || config.LOG_DEBUG
    logLevel: config.LOG_INFO,

    // enable / disable watching file and executing tests whenever any file changes
    autoWatch: false,

    // start these browsers
    // available browser launchers: https://npmjs.org/browse/keyword/karma-launcher
    // 'ChromeHeadless', 'Chrome', 'Firefox', 'Edge', 'IE'
    browsers: ["ChromeHeadless"],

    // Continuous Integration mode
    // if true, Karma captures browsers, runs the tests and exits
    singleRun: false,

    // Concurrency level
    // how many browser should be started simultaneous
    concurrency: 1,

    browserNoActivityTimeout: 1200000,
    browserDisconnectTimeout: 10000,
    browserDisconnectTolerance: 3,
    browserConsoleLogOptions: {
      terminal: !isRecordMode()
    },

    client: {
      mocha: {
        // change Karma's debug.html to the mocha web reporter
        reporter: "html",
        timeout: "600000"
      }
    }
  });
};<|MERGE_RESOLUTION|>--- conflicted
+++ resolved
@@ -65,16 +65,9 @@
       "MD_ACCOUNT_NAME",
       "MD_ACCOUNT_SAS",
       "ENCRYPTION_SCOPE_1",
-<<<<<<< HEAD
       "ENCRYPTION_SCOPE_2",
-      "BLOB_VERSIONING_ENABLED",
-      "BLOB_TAGS_ENABLED",
-      "QUICK_QUERY_ENABLED",
       "ORS_DEST_ACCOUNT_NAME",
       "ORS_DEST_ACCOUNT_SAS"
-=======
-      "ENCRYPTION_SCOPE_2"
->>>>>>> 91ae39dc
     ],
 
     // test results reporter to use
