---
page_type: sample
languages:
  - typescript
products:
  - azure
  - azure-storage
urlFragment: storage-blob-typescript
---

# Azure Storage Blob client library samples for TypeScript

These sample programs show how to use the TypeScript client libraries for Azure Storage Blob in some common scenarios.

| **File Name**                                         | **Description**                                                                                              |
| ----------------------------------------------------- | ------------------------------------------------------------------------------------------------------------ |
| [sharedKeyAuth.ts][sharedkeyauth]                     | authenticate using an account name and a static key                                                          |
| [anonymousAuth.ts][anonymousauth]                     | authenticate anonymously using a SAS-encoded URL                                                             |
| [connectionStringAuth.ts][connectionstringauth]       | authenticate with the storage service using a connection string                                              |
| [listBlobsByHierarchy.ts][listblobsbyhierarchy]       | list blobs by hierarchy, using separators in the blob names, using options for paging, resuming paging, etc. |
| [listBlobsFlat.ts][listblobsflat]                     | list blobs in a container, showing options for paging, resuming paging, etc.                                 |
| [listContainers.ts][listcontainers]                   | list containers in an account, showing options for paging, resuming paging, etc.                             |
| [snapshots.ts][snapshots]                             | create and read from a blob snapshot                                                                         |
| [errorsAndResponses.ts][errorsandresponses]           | explores various error scenarios and their response data                                                     |
| [proxyAuth.ts][proxyauth]                             | configure proxy settings when connecting to the storage service                                              |
| [customizedClientHeaders.ts][customizedclientheaders] | customize request headers such as `X-Ms-Client-Request-Id` using an HTTP policy                              |
| [advancedRequestOptions.ts][advancedrequestoptions]   | use advanced HTTP pipeline and request options for several methods                                           |
| [customPipeline.ts][custompipeline]                   | use custom HTTP pipeline options when connecting to the service                                              |

## Prerequisites

The sample programs are compatible with [LTS versions of Node.js](https://github.com/nodejs/release#release-schedule).

Before running the samples in Node, they must be compiled to JavaScript using the TypeScript compiler. For more information on TypeScript, see the [TypeScript documentation][typescript]. Install the TypeScript compiler using:

```bash
npm install -g typescript
```

You need [an Azure subscription][freesub] and the following Azure resources to run these sample programs:

- [Azure Storage Account][createinstance_azurestorageaccount]

Samples retrieve credentials to access the service endpoint from environment variables. Alternatively, edit the source code to include the appropriate credentials. See each individual sample for details on which environment variables/credentials it requires to function.

Adapting the samples to run in the browser may require some additional consideration. For details, please see the [package README][package].

## Setup

To run the samples using the published version of the package:

1. Install the dependencies using `npm`:

```bash
npm install
```

2. Compile the samples:

```bash
npm run build
```

3. Edit the file `sample.env`, adding the correct credentials to access the Azure service and run the samples. Then rename the file from `sample.env` to just `.env`. The sample programs will read this file automatically.

4. Run whichever samples you like (note that some samples may require additional setup, see the table above):

```bash
node dist/sharedKeyAuth.js
```

Alternatively, run a single sample with the correct environment variables set (setting up the `.env` file is not required if you do this), for example (cross-platform):

```bash
<<<<<<< HEAD
npx dev-tool run vendored cross-env ACCOUNT_KEY="<account key>" SUBSCRIPTION_ID="<subscription id>" RESOURCE_GROUP="<resource group>" ACCOUNT_NAME="<account name>" node dist/sharedKeyAuth.js
=======
cross-env ACCOUNT_NAME="<account name>" ACCOUNT_KEY="<account key>" node dist/sharedKeyAuth.js
>>>>>>> e59b5521
```

## Next Steps

Take a look at our [API Documentation][apiref] for more information about the APIs that are available in the clients.

[sharedkeyauth]: https://github.com/Azure/azure-sdk-for-js/blob/main/sdk/storage/storage-blob/samples/v12/typescript/src/sharedKeyAuth.ts
[anonymousauth]: https://github.com/Azure/azure-sdk-for-js/blob/main/sdk/storage/storage-blob/samples/v12/typescript/src/anonymousAuth.ts
[connectionstringauth]: https://github.com/Azure/azure-sdk-for-js/blob/main/sdk/storage/storage-blob/samples/v12/typescript/src/connectionStringAuth.ts
[listblobsbyhierarchy]: https://github.com/Azure/azure-sdk-for-js/blob/main/sdk/storage/storage-blob/samples/v12/typescript/src/listBlobsByHierarchy.ts
[listblobsflat]: https://github.com/Azure/azure-sdk-for-js/blob/main/sdk/storage/storage-blob/samples/v12/typescript/src/listBlobsFlat.ts
[listcontainers]: https://github.com/Azure/azure-sdk-for-js/blob/main/sdk/storage/storage-blob/samples/v12/typescript/src/listContainers.ts
[snapshots]: https://github.com/Azure/azure-sdk-for-js/blob/main/sdk/storage/storage-blob/samples/v12/typescript/src/snapshots.ts
[errorsandresponses]: https://github.com/Azure/azure-sdk-for-js/blob/main/sdk/storage/storage-blob/samples/v12/typescript/src/errorsAndResponses.ts
[proxyauth]: https://github.com/Azure/azure-sdk-for-js/blob/main/sdk/storage/storage-blob/samples/v12/typescript/src/proxyAuth.ts
[customizedclientheaders]: https://github.com/Azure/azure-sdk-for-js/blob/main/sdk/storage/storage-blob/samples/v12/typescript/src/customizedClientHeaders.ts
[advancedrequestoptions]: https://github.com/Azure/azure-sdk-for-js/blob/main/sdk/storage/storage-blob/samples/v12/typescript/src/advancedRequestOptions.ts
[custompipeline]: https://github.com/Azure/azure-sdk-for-js/blob/main/sdk/storage/storage-blob/samples/v12/typescript/src/customPipeline.ts
[apiref]: https://learn.microsoft.com/javascript/api/@azure/storage-blob
[freesub]: https://azure.microsoft.com/free/
[createinstance_azurestorageaccount]: https://learn.microsoft.com/azure/storage/common/storage-account-overview
[package]: https://github.com/Azure/azure-sdk-for-js/tree/main/sdk/storage/storage-blob/README.md
[typescript]: https://www.typescriptlang.org/docs/home.html<|MERGE_RESOLUTION|>--- conflicted
+++ resolved
@@ -15,6 +15,7 @@
 | **File Name**                                         | **Description**                                                                                              |
 | ----------------------------------------------------- | ------------------------------------------------------------------------------------------------------------ |
 | [sharedKeyAuth.ts][sharedkeyauth]                     | authenticate using an account name and a static key                                                          |
+| [azureAdAuth.ts][azureadauth]                         | authenticate with the storage service using Azure Active Directory                                           |
 | [anonymousAuth.ts][anonymousauth]                     | authenticate anonymously using a SAS-encoded URL                                                             |
 | [connectionStringAuth.ts][connectionstringauth]       | authenticate with the storage service using a connection string                                              |
 | [listBlobsByHierarchy.ts][listblobsbyhierarchy]       | list blobs by hierarchy, using separators in the blob names, using options for paging, resuming paging, etc. |
@@ -72,11 +73,7 @@
 Alternatively, run a single sample with the correct environment variables set (setting up the `.env` file is not required if you do this), for example (cross-platform):
 
 ```bash
-<<<<<<< HEAD
-npx dev-tool run vendored cross-env ACCOUNT_KEY="<account key>" SUBSCRIPTION_ID="<subscription id>" RESOURCE_GROUP="<resource group>" ACCOUNT_NAME="<account name>" node dist/sharedKeyAuth.js
-=======
 cross-env ACCOUNT_NAME="<account name>" ACCOUNT_KEY="<account key>" node dist/sharedKeyAuth.js
->>>>>>> e59b5521
 ```
 
 ## Next Steps
@@ -84,6 +81,7 @@
 Take a look at our [API Documentation][apiref] for more information about the APIs that are available in the clients.
 
 [sharedkeyauth]: https://github.com/Azure/azure-sdk-for-js/blob/main/sdk/storage/storage-blob/samples/v12/typescript/src/sharedKeyAuth.ts
+[azureadauth]: https://github.com/Azure/azure-sdk-for-js/blob/main/sdk/storage/storage-blob/samples/v12/typescript/src/azureAdAuth.ts
 [anonymousauth]: https://github.com/Azure/azure-sdk-for-js/blob/main/sdk/storage/storage-blob/samples/v12/typescript/src/anonymousAuth.ts
 [connectionstringauth]: https://github.com/Azure/azure-sdk-for-js/blob/main/sdk/storage/storage-blob/samples/v12/typescript/src/connectionStringAuth.ts
 [listblobsbyhierarchy]: https://github.com/Azure/azure-sdk-for-js/blob/main/sdk/storage/storage-blob/samples/v12/typescript/src/listBlobsByHierarchy.ts
