--- conflicted
+++ resolved
@@ -2,11 +2,7 @@
  Setup: Enter your storage account name and shared key in main()
 */
 
-<<<<<<< HEAD
-import { BlobServiceClient, StorageClient, SharedKeyCredential } from "../.."; // Change to "@azure/storage-blob" in your package
-=======
 import { BlobServiceClient, StorageClient, SharedKeyCredential } from "../../src"; // Change to "@azure/storage-blob" in your package
->>>>>>> 46b3e33a
 
 async function main() {
   // Enter your storage account name and shared key
@@ -51,19 +47,11 @@
 
   for (let index = 0; index < 4; index++) {
     // Create a blob
-<<<<<<< HEAD
-    let content = "hello";
-    let blobName = "newblob" + new Date().getTime();
-    let blobClient = containerClient.createBlobClient(blobName);
-    const blockBlobClient = blobClient.createBlockBlobClient();
-    let uploadBlobResponse = await blockBlobClient.upload(content, content.length);
-=======
     const content = "hello";
     const blobName = "newblob" + new Date().getTime();
     const blobClient = containerClient.createBlobClient(blobName);
     const blockBlobClient = blobClient.createBlockBlobClient();
     const uploadBlobResponse = await blockBlobClient.upload(content, content.length);
->>>>>>> 46b3e33a
     console.log(`Uploaded block blob ${blobName} successfully`, uploadBlobResponse.requestId);
   }
 
