/* 
 Setup: Enter your storage account name and shared key in main()
*/

import {
  BlobServiceClient,
  Models,
  SharedKeyCredential,
  StorageClient,
  TokenCredential,
} from "../.."; // Change to "@azure/storage-blob" in your package

async function main() {
  // Enter your storage account name and shared key
  const account = "";
  const accountKey = "";

  // Use SharedKeyCredential with storage account and account key
  const sharedKeyCredential = new SharedKeyCredential(account, accountKey);

  // Use TokenCredential with OAuth token
  const tokenCredential = new TokenCredential("token");
  tokenCredential.token = "renewedToken"; // Renew the token by updating token field of token credential

  // Use AnonymousCredential when url already includes a SAS signature
  // const anonymousCredential = new AnonymousCredential();

  // Use sharedKeyCredential, tokenCredential or anonymousCredential to create a pipeline
  const pipeline = StorageClient.newPipeline(sharedKeyCredential);

  // List containers
  const blobServiceClient = new BlobServiceClient(
    // When using AnonymousCredential, following url should include a valid SAS or support public access
    `https://${account}.blob.core.windows.net`,
    pipeline
  );

  let marker;
  do {
    const listContainersResponse: Models.ServiceListContainersSegmentResponse = await blobServiceClient.listContainersSegment(
      marker
    );

    marker = listContainersResponse.nextMarker;
    for (const container of listContainersResponse.containerItems) {
      console.log(`Container: ${container.name}`);
    }
  } while (marker);

  // Create a container
  const containerName = `newcontainer${new Date().getTime()}`;
  const containerClient = blobServiceClient.createContainerClient(containerName);

  const createContainerResponse = await containerClient.create();
  console.log(`Create container ${containerName} successfully`, createContainerResponse.requestId);

  // Create a blob
  const content = "hello";
  const blobName = "newblob" + new Date().getTime();
  const blobClient = containerClient.createBlobClient(blobName);
  const blockBlobClient = blobClient.createBlockBlobClient();
<<<<<<< HEAD
  const uploadBlobResponse = await blockBlobClient.upload(
    content,
    content.length
  );
  console.log(
    `Upload block blob ${blobName} successfully`,
    uploadBlobResponse.requestId
  );
=======
  const uploadBlobResponse = await blockBlobClient.upload(content, content.length);
  console.log(`Upload block blob ${blobName} successfully`, uploadBlobResponse.requestId);
>>>>>>> 81c4cd65

  // List blobs
  marker = undefined;
  do {
    const listBlobsResponse: Models.ContainerListBlobFlatSegmentResponse = await containerClient.listBlobFlatSegment(
      marker
    );

    marker = listBlobsResponse.nextMarker;
    for (const blob of listBlobsResponse.segment.blobItems) {
      console.log(`Blob: ${blob.name}`);
    }
  } while (marker);

  // Get blob content from position 0 to the end
  // In Node.js, get downloaded data by accessing downloadBlockBlobResponse.readableStreamBody
  // In browsers, get downloaded data by accessing downloadBlockBlobResponse.blobBody
  const downloadBlockBlobResponse: Models.BlobDownloadResponse = await blobClient.download(0);
  console.log(
    "Downloaded blob content",
    await streamToString(downloadBlockBlobResponse.readableStreamBody!)
  );

  // Delete container
  await containerClient.delete();

  console.log("deleted container");
}

// A helper method used to read a Node.js readable stream into string
async function streamToString(readableStream: NodeJS.ReadableStream) {
  return new Promise((resolve, reject) => {
    const chunks: string[] = [];
    readableStream.on("data", (data) => {
      chunks.push(data.toString());
    });
    readableStream.on("end", () => {
      resolve(chunks.join(""));
    });
    readableStream.on("error", reject);
  });
}

// An async method returns a Promise object, which is compatible with then().catch() coding style.
main()
  .then(() => {
    console.log("Successfully executed sample.");
  })
  .catch((err) => {
    console.log(err.message);
  });<|MERGE_RESOLUTION|>--- conflicted
+++ resolved
@@ -59,7 +59,6 @@
   const blobName = "newblob" + new Date().getTime();
   const blobClient = containerClient.createBlobClient(blobName);
   const blockBlobClient = blobClient.createBlockBlobClient();
-<<<<<<< HEAD
   const uploadBlobResponse = await blockBlobClient.upload(
     content,
     content.length
@@ -68,10 +67,6 @@
     `Upload block blob ${blobName} successfully`,
     uploadBlobResponse.requestId
   );
-=======
-  const uploadBlobResponse = await blockBlobClient.upload(content, content.length);
-  console.log(`Upload block blob ${blobName} successfully`, uploadBlobResponse.requestId);
->>>>>>> 81c4cd65
 
   // List blobs
   marker = undefined;
