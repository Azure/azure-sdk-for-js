/* 
 Setup: Enter your storage account name and shared key in main()
*/

import {
  BlobServiceClient,
  StorageClient,
  SharedKeyCredential,
  TokenCredential,
  Models
} from "../.."; // Change to "@azure/storage-blob" in your package

async function main() {
  // Enter your storage account name and shared key
  const account = "";
  const accountKey = "";

  // Use SharedKeyCredential with storage account and account key
  const sharedKeyCredential = new SharedKeyCredential(account, accountKey);

  // Use TokenCredential with OAuth token
  const tokenCredential = new TokenCredential("token");
  tokenCredential.token = "renewedToken"; // Renew the token by updating token field of token credential

  // Use AnonymousCredential when url already includes a SAS signature
  // const anonymousCredential = new AnonymousCredential();

  // Use sharedKeyCredential, tokenCredential or anonymousCredential to create a pipeline
  const pipeline = StorageClient.newPipeline(sharedKeyCredential);

  // Create Blob Service Client from Connection String
  // const CONNECTION_STRING = "";
  // const blobServiceClient = new BlobServiceClient(CONNECTION_STRING);

  // List containers
  const blobServiceClient = new BlobServiceClient(
    // When using AnonymousCredential, following url should include a valid SAS or support public access
    `https://${account}.blob.core.windows.net`,
    pipeline
  );

  let marker;
  do {
    const listContainersResponse: Models.ServiceListContainersSegmentResponse = await blobServiceClient.listContainersSegment(
      marker
    );

    marker = listContainersResponse.nextMarker;
    for (const container of listContainersResponse.containerItems) {
      console.log(`Container: ${container.name}`);
    }
  } while (marker);

  // Create a container
  const containerName = `newcontainer${new Date().getTime()}`;
  const containerClient = blobServiceClient.createContainerClient(containerName);

  const createContainerResponse = await containerClient.create();
  console.log(`Create container ${containerName} successfully`, createContainerResponse.requestId);

  // Create a blob
  const content = "hello";
  const blobName = "newblob" + new Date().getTime();
<<<<<<< HEAD
  const blobClient = BlobClient.fromContainerClient(containerClient, blobName);
  const blockBlobClient = BlockBlobClient.fromBlobClient(blobClient);
=======
  const blobClient = containerClient.createBlobClient(blobName);
  const blockBlobClient = blobClient.createBlockBlobClient();
>>>>>>> 7b51e5cf
  const uploadBlobResponse = await blockBlobClient.upload(content, content.length);
  console.log(`Upload block blob ${blobName} successfully`, uploadBlobResponse.requestId);

  // List blobs
  marker = undefined;
  do {
    const listBlobsResponse: Models.ContainerListBlobFlatSegmentResponse = await containerClient.listBlobFlatSegment(
      marker
    );

    marker = listBlobsResponse.nextMarker;
    for (const blob of listBlobsResponse.segment.blobItems) {
      console.log(`Blob: ${blob.name}`);
    }
  } while (marker);

  // Get blob content from position 0 to the end
  // In Node.js, get downloaded data by accessing downloadBlockBlobResponse.readableStreamBody
  // In browsers, get downloaded data by accessing downloadBlockBlobResponse.blobBody
  const downloadBlockBlobResponse: Models.BlobDownloadResponse = await blobClient.download(0);
  console.log(
    "Downloaded blob content",
    await streamToString(downloadBlockBlobResponse.readableStreamBody!)
  );

  // Delete container
  await containerClient.delete();

  console.log("deleted container");
}

// A helper method used to read a Node.js readable stream into string
async function streamToString(readableStream: NodeJS.ReadableStream) {
  return new Promise((resolve, reject) => {
    const chunks: string[] = [];
    readableStream.on("data", (data) => {
      chunks.push(data.toString());
    });
    readableStream.on("end", () => {
      resolve(chunks.join(""));
    });
    readableStream.on("error", reject);
  });
}

// An async method returns a Promise object, which is compatible with then().catch() coding style.
main()
  .then(() => {
    console.log("Successfully executed sample.");
  })
  .catch((err) => {
    console.log(err.message);
  });<|MERGE_RESOLUTION|>--- conflicted
+++ resolved
@@ -61,13 +61,8 @@
   // Create a blob
   const content = "hello";
   const blobName = "newblob" + new Date().getTime();
-<<<<<<< HEAD
-  const blobClient = BlobClient.fromContainerClient(containerClient, blobName);
-  const blockBlobClient = BlockBlobClient.fromBlobClient(blobClient);
-=======
   const blobClient = containerClient.createBlobClient(blobName);
   const blockBlobClient = blobClient.createBlockBlobClient();
->>>>>>> 7b51e5cf
   const uploadBlobResponse = await blockBlobClient.upload(content, content.length);
   console.log(`Upload block blob ${blobName} successfully`, uploadBlobResponse.requestId);
 
