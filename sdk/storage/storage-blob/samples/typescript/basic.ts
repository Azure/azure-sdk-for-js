/* 
 Setup: Enter your storage account name and shared key in main()
*/

import {
  BlobServiceClient,
  StorageClient,
  SharedKeyCredential,
  TokenCredential,
  Models
} from "../../src"; // Change to "@azure/storage-blob" in your package

async function main() {
  // Enter your storage account name and shared key
  const account = "";
  const accountKey = "";

  // Use SharedKeyCredential with storage account and account key
  const sharedKeyCredential = new SharedKeyCredential(account, accountKey);

  // Use TokenCredential with OAuth token
  const tokenCredential = new TokenCredential("token");
  tokenCredential.token = "renewedToken"; // Renew the token by updating token field of token credential

  // Use AnonymousCredential when url already includes a SAS signature
  // const anonymousCredential = new AnonymousCredential();

  // Use sharedKeyCredential, tokenCredential or anonymousCredential to create a pipeline
  const pipeline = StorageClient.newPipeline(sharedKeyCredential);

  // List containers
  const blobServiceClient = new BlobServiceClient(
    // When using AnonymousCredential, following url should include a valid SAS or support public access
    `https://${account}.blob.core.windows.net`,
    pipeline
  );

  let marker;
  do {
    const listContainersResponse: Models.ServiceListContainersSegmentResponse = await blobServiceClient.listContainersSegment(
      marker
    );

    marker = listContainersResponse.nextMarker;
    for (const container of listContainersResponse.containerItems) {
      console.log(`Container: ${container.name}`);
    }
  } while (marker);

  // Create a container
  const containerName = `newcontainer${new Date().getTime()}`;
  const containerClient = blobServiceClient.createContainerClient(containerName);

  const createContainerResponse = await containerClient.create();
  console.log(`Create container ${containerName} successfully`, createContainerResponse.requestId);

  // Create a blob
  const content = "hello";
  const blobName = "newblob" + new Date().getTime();
<<<<<<< HEAD
  const blobClient = BlobClient.fromContainerClient(containerClient, blobName);
  const blockBlobClient = BlockBlobClient.fromBlobClient(blobClient);
=======
  const blobClient = containerClient.createBlobClient(blobName);
  const blockBlobClient = blobClient.createBlockBlobClient();
>>>>>>> 5ae75642
  const uploadBlobResponse = await blockBlobClient.upload(content, content.length);
  console.log(`Upload block blob ${blobName} successfully`, uploadBlobResponse.requestId);

  // List blobs
  marker = undefined;
  do {
    const listBlobsResponse: Models.ContainerListBlobFlatSegmentResponse = await containerClient.listBlobFlatSegment(
      marker
    );

    marker = listBlobsResponse.nextMarker;
    for (const blob of listBlobsResponse.segment.blobItems) {
      console.log(`Blob: ${blob.name}`);
    }
  } while (marker);

  // Get blob content from position 0 to the end
  // In Node.js, get downloaded data by accessing downloadBlockBlobResponse.readableStreamBody
  // In browsers, get downloaded data by accessing downloadBlockBlobResponse.blobBody
  const downloadBlockBlobResponse: Models.BlobDownloadResponse = await blobClient.download(0);
  console.log(
    "Downloaded blob content",
    await streamToString(downloadBlockBlobResponse.readableStreamBody!)
  );

  // Delete container
  await containerClient.delete();

  console.log("deleted container");
}

// A helper method used to read a Node.js readable stream into string
async function streamToString(readableStream: NodeJS.ReadableStream) {
  return new Promise((resolve, reject) => {
    const chunks: string[] = [];
    readableStream.on("data", (data) => {
      chunks.push(data.toString());
    });
    readableStream.on("end", () => {
      resolve(chunks.join(""));
    });
    readableStream.on("error", reject);
  });
}

// An async method returns a Promise object, which is compatible with then().catch() coding style.
main()
  .then(() => {
    console.log("Successfully executed sample.");
  })
  .catch((err) => {
    console.log(err.message);
  });<|MERGE_RESOLUTION|>--- conflicted
+++ resolved
@@ -57,13 +57,8 @@
   // Create a blob
   const content = "hello";
   const blobName = "newblob" + new Date().getTime();
-<<<<<<< HEAD
-  const blobClient = BlobClient.fromContainerClient(containerClient, blobName);
-  const blockBlobClient = BlockBlobClient.fromBlobClient(blobClient);
-=======
   const blobClient = containerClient.createBlobClient(blobName);
   const blockBlobClient = blobClient.createBlockBlobClient();
->>>>>>> 5ae75642
   const uploadBlobResponse = await blockBlobClient.upload(content, content.length);
   console.log(`Upload block blob ${blobName} successfully`, uploadBlobResponse.requestId);
 
