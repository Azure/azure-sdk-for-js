--- conflicted
+++ resolved
@@ -5,10 +5,6 @@
 import fs from "fs";
 import {
   Aborter,
-<<<<<<< HEAD
-  AnonymousCredential,
-=======
->>>>>>> 81c4cd65
   BlobServiceClient,
   StorageClient
 } from "../.."; // Change to "@azure/storage-blob" in your package
@@ -38,12 +34,8 @@
 
   // Create a blob
   const blobName = "newblob" + new Date().getTime();
-<<<<<<< HEAD
-  const blockBlobClient = containerClient.createBlockBlobClient(blobName);
-=======
   const blobClient = containerClient.createBlobClient(blobName);
   const blockBlobClient = blobClient.createBlockBlobClient();
->>>>>>> 81c4cd65
 
   // Parallel uploading with BlockBlobClient.uploadFile() in Node.js runtime
   // BlockBlobClient.uploadFile() is only available in Node.js
@@ -82,7 +74,6 @@
   // downloadToBuffer is only available in Node.js
   const fileSize = fs.statSync(localFilePath).size;
   const buffer = Buffer.alloc(fileSize);
-<<<<<<< HEAD
   await blockBlobClient.downloadToBuffer(
     buffer,
     0,
@@ -95,15 +86,6 @@
     }
   );
   console.log("downloadToBuffer success");
-=======
-  await downloadBlobToBuffer(buffer, blockBlobClient, 0, undefined, {
-    abortSignal: Aborter.timeout(30 * 60 * 1000), // Abort uploading with timeout in 30mins
-    blockSize: 4 * 1024 * 1024, // 4MB block size
-    parallelism: 20, // 20 concurrency
-    progress: (ev) => console.log(ev)
-  });
-  console.log("downloadBlobToBuffer success");
->>>>>>> 81c4cd65
 
   // Delete container
   await containerClient.delete();
