--- conflicted
+++ resolved
@@ -5,12 +5,6 @@
 const fs = require("fs");
 const {
   AnonymousCredential,
-<<<<<<< HEAD
-=======
-  downloadBlobToBuffer,
-  uploadFileToBlockBlob,
-  uploadStreamToBlockBlob,
->>>>>>> 81c4cd65
   Aborter,
   BlobServiceClient,
   StorageClient
@@ -41,12 +35,8 @@
 
   // Create a blob
   const blobName = "newblob" + new Date().getTime();
-<<<<<<< HEAD
-  const blockBlobClient = containerClient.createBlockBlobClient(blobName);
-=======
   const blobClient = containerClient.createBlobClient(blobName);
   const blockBlobClient = blobClient.createBlockBlobClient();
->>>>>>> 81c4cd65
 
   // Parallel uploading with BlockBlobClient.uploadFile() in Node.js runtime
   // BlockBlobClient.uploadFile() is only available in Node.js
@@ -85,28 +75,18 @@
   // BlockBlobClient.downloadToBuffer() is only available in Node.js
   const fileSize = fs.statSync(localFilePath).size;
   const buffer = Buffer.alloc(fileSize);
-<<<<<<< HEAD
   await blockBlobClient.downloadToBuffer(
     buffer,
     0,
     undefined,
     {
-      abortSignal: Aborter.timeout(30 * 60 * 1000),
+      abortSignal: Aborter.timeout(30 * 60 * 1000), // Abort uploading with timeout in 30mins
       blockSize: 4 * 1024 * 1024, // 4MB block size
       parallelism: 20, // 20 concurrency
       progress: ev => console.log(ev)
     }
   );
   console.log("downloadToBuffer success");
-=======
-  await downloadBlobToBuffer(buffer, blockBlobClient, 0, undefined, {
-    abortSignal: Aborter.timeout(30 * 60 * 1000), // Abort uploading with timeout in 30mins
-    blockSize: 4 * 1024 * 1024, // 4MB block size
-    parallelism: 20, // 20 concurrency
-    progress: (ev) => console.log(ev)
-  });
-  console.log("downloadBlobToBuffer success");
->>>>>>> 81c4cd65
 
   // Delete container
   await containerClient.delete();
