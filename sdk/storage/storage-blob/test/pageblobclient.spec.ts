import * as assert from "assert";
import * as dotenv from "dotenv";
import {
  bodyToString,
  getBSU,
  getSASConnectionStringFromEnvironment,
  recorderEnvSetup
} from "./utils";
<<<<<<< HEAD
import { ContainerClient, BlobClient, PageBlobClient, PremiumPageBlobTier, RestError } from "../src";
=======
import {
  ContainerClient,
  BlobClient,
  PageBlobClient,
  PremiumPageBlobTier,
  BlobServiceClient
} from "../src";
>>>>>>> 03d0dbc2
import { record, Recorder } from "@azure/test-utils-recorder";
dotenv.config({ path: "../.env" });

describe("PageBlobClient", () => {
  let blobServiceClient: BlobServiceClient;
  let containerName: string;
  let containerClient: ContainerClient;
  let blobName: string;
  let blobClient: BlobClient;
  let pageBlobClient: PageBlobClient;

  let recorder: Recorder;

  beforeEach(async function() {
    recorder = record(this, recorderEnvSetup);
    blobServiceClient = getBSU();
    containerName = recorder.getUniqueName("container");
    containerClient = blobServiceClient.getContainerClient(containerName);
    await containerClient.create();
    blobName = recorder.getUniqueName("blob");
    blobClient = containerClient.getBlobClient(blobName);
    pageBlobClient = blobClient.getPageBlobClient();
  });

  afterEach(async function() {
    await containerClient.delete();
    recorder.stop();
  });

  it("create with default parameters", async () => {
    await pageBlobClient.create(512);

    const result = await blobClient.download(0);
    assert.deepStrictEqual(await bodyToString(result, 512), "\u0000".repeat(512));
  });

  it("create with all parameters set", async () => {
    const options = {
      blobHTTPHeaders: {
        blobCacheControl: "blobCacheControl",
        blobContentDisposition: "blobContentDisposition",
        blobContentEncoding: "blobContentEncoding",
        blobContentLanguage: "blobContentLanguage",
        blobContentType: "blobContentType"
      },
      metadata: {
        key1: "vala",
        key2: "valb"
      }
    };
    await pageBlobClient.create(512, options);

    const result = await blobClient.download(0);
    assert.deepStrictEqual(await bodyToString(result, 512), "\u0000".repeat(512));

    const properties = await blobClient.getProperties();
    assert.equal(properties.cacheControl, options.blobHTTPHeaders.blobCacheControl);
    assert.equal(properties.contentDisposition, options.blobHTTPHeaders.blobContentDisposition);
    assert.equal(properties.contentEncoding, options.blobHTTPHeaders.blobContentEncoding);
    assert.equal(properties.contentLanguage, options.blobHTTPHeaders.blobContentLanguage);
    assert.equal(properties.contentType, options.blobHTTPHeaders.blobContentType);
    assert.equal(properties.metadata!.key1, options.metadata.key1);
    assert.equal(properties.metadata!.key2, options.metadata.key2);
  });

  it("create with premium page blob tier", async () => {
    const options = { tier: PremiumPageBlobTier.P20 };

    try {
      await pageBlobClient.create(512, options);

      const result = await blobClient.download(0);
      assert.deepStrictEqual(await bodyToString(result, 512), "\u0000".repeat(512));

      const properties = await blobClient.getProperties();
      assert.equal(properties.accessTier, options.tier);
    } catch (err) {
      if (err.code !=="AccessTierNotSupportedForBlobType") {
        // not found
        assert.fail("Error thrown while it's not AccessTierNotSupportedForBlobType.");
      }
    }
  });

  it("uploadPages", async () => {
    await pageBlobClient.create(1024);

    const result = await blobClient.download(0);
    assert.equal(await bodyToString(result, 1024), "\u0000".repeat(1024));

    await pageBlobClient.uploadPages("a".repeat(512), 0, 512);
    await pageBlobClient.uploadPages("b".repeat(512), 512, 512);

    const page1 = await pageBlobClient.download(0, 512);
    const page2 = await pageBlobClient.download(512, 512);

    assert.equal(await bodyToString(page1, 512), "a".repeat(512));
    assert.equal(await bodyToString(page2, 512), "b".repeat(512));
  });

  it("uploadPages with progress report", async () => {
    await pageBlobClient.create(1024);

    const result = await blobClient.download(0);
    assert.equal(await bodyToString(result, 1024), "\u0000".repeat(1024));

    await pageBlobClient.uploadPages("a".repeat(512), 0, 512, {
      onProgress: () => {}
    });
    await pageBlobClient.uploadPages("b".repeat(512), 512, 512, {
      onProgress: () => {}
    });

    const page1 = await pageBlobClient.download(0, 512);
    const page2 = await pageBlobClient.download(512, 512);

    assert.equal(await bodyToString(page1, 512), "a".repeat(512));
    assert.equal(await bodyToString(page2, 512), "b".repeat(512));
  });

  it("clearPages", async () => {
    await pageBlobClient.create(1024);
    let result = await blobClient.download(0);
    assert.deepStrictEqual(await bodyToString(result, 1024), "\u0000".repeat(1024));

    await pageBlobClient.uploadPages("a".repeat(1024), 0, 1024);
    result = await pageBlobClient.download(0, 1024);
    assert.deepStrictEqual(await bodyToString(result, 1024), "a".repeat(1024));

    await pageBlobClient.clearPages(0, 512);
    result = await pageBlobClient.download(0, 512);
    assert.deepStrictEqual(await bodyToString(result, 512), "\u0000".repeat(512));
  });

  it("getPageRanges", async () => {
    await pageBlobClient.create(1024);

    const result = await blobClient.download(0);
    assert.deepStrictEqual(await bodyToString(result, 1024), "\u0000".repeat(1024));

    await pageBlobClient.uploadPages("a".repeat(512), 0, 512);
    await pageBlobClient.uploadPages("b".repeat(512), 512, 512);

    const page1 = await pageBlobClient.getPageRanges(0, 512);
    const page2 = await pageBlobClient.getPageRanges(512, 512);

    assert.equal((page1.pageRange![0].count || 0) + page1.pageRange![0].offset, 511);
    assert.equal((page2.pageRange![0].count || 0) + page2.pageRange![0].offset, 1023);
  });

  it("getPageRangesDiff", async () => {
    await pageBlobClient.create(1024);

    const result = await blobClient.download(0);
    assert.deepStrictEqual(await bodyToString(result, 1024), "\u0000".repeat(1024));

    await pageBlobClient.uploadPages("b".repeat(1024), 0, 1024);

    const snapshotResult = await pageBlobClient.createSnapshot();
    assert.ok(snapshotResult.snapshot);

    await pageBlobClient.uploadPages("a".repeat(512), 0, 512);
    await pageBlobClient.clearPages(512, 512);

    const rangesDiff = await pageBlobClient.getPageRangesDiff(0, 1024, snapshotResult.snapshot!);

    assert.equal(rangesDiff.pageRange![0].offset, 0);
    assert.equal(rangesDiff.pageRange![0].count, 511);
    assert.equal(rangesDiff.clearRange![0].offset, 512);
    assert.equal(rangesDiff.clearRange![0].count, 511);
  });

  it("updateSequenceNumber", async () => {
    await pageBlobClient.create(1024);
    let propertiesResponse = await pageBlobClient.getProperties();

    await pageBlobClient.updateSequenceNumber("increment");
    propertiesResponse = await pageBlobClient.getProperties();
    assert.equal(propertiesResponse.blobSequenceNumber!, 1);

    await pageBlobClient.updateSequenceNumber("update", 10);
    propertiesResponse = await pageBlobClient.getProperties();
    assert.equal(propertiesResponse.blobSequenceNumber!, 10);

    await pageBlobClient.updateSequenceNumber("max", 100);
    propertiesResponse = await pageBlobClient.getProperties();
    assert.equal(propertiesResponse.blobSequenceNumber!, 100);
  });

  it("uploadPages with invalid CRC64 should fail", async () => {
    await pageBlobClient.create(1024);

    let exceptionCaught = false;
    try {
      await pageBlobClient.uploadPages("b".repeat(1024), 0, 1024, {
        transactionalContentCrc64: new Uint8Array([1, 2, 3, 4, 5, 6, 7, 8])
      });
    } catch (err) {
      if (err instanceof RestError && err.code ==="Crc64Mismatch") {
        exceptionCaught = true;
      }
    }

    assert.ok(exceptionCaught);
  });

  it("can be created with a sas connection string", async () => {
    const newClient = new PageBlobClient(
      getSASConnectionStringFromEnvironment(),
      containerName,
      blobName
    );

    await newClient.create(512);
    const result = await newClient.download(0);
    assert.deepStrictEqual(await bodyToString(result, 512), "\u0000".repeat(512));
  });

  it("throws error if constructor containerName parameter is empty", async () => {
    try {
      // tslint:disable-next-line: no-unused-expression
      new PageBlobClient(getSASConnectionStringFromEnvironment(), "", "blobName");
      assert.fail("Expecting an thrown error but didn't get one.");
    } catch (error) {
      assert.equal(
        "Expecting non-empty strings for containerName and blobName parameters",
        error.message,
        "Error message is different than expected."
      );
    }
  });

  it("throws error if constructor blobName parameter is empty", async () => {
    try {
      // tslint:disable-next-line: no-unused-expression
      new PageBlobClient(getSASConnectionStringFromEnvironment(), "containerName", "");
      assert.fail("Expecting an thrown error but didn't get one.");
    } catch (error) {
      assert.equal(
        "Expecting non-empty strings for containerName and blobName parameters",
        error.message,
        "Error message is different than expected."
      );
    }
  });
});<|MERGE_RESOLUTION|>--- conflicted
+++ resolved
@@ -6,17 +6,14 @@
   getSASConnectionStringFromEnvironment,
   recorderEnvSetup
 } from "./utils";
-<<<<<<< HEAD
-import { ContainerClient, BlobClient, PageBlobClient, PremiumPageBlobTier, RestError } from "../src";
-=======
 import {
   ContainerClient,
   BlobClient,
   PageBlobClient,
   PremiumPageBlobTier,
-  BlobServiceClient
+  BlobServiceClient,
+  RestError
 } from "../src";
->>>>>>> 03d0dbc2
 import { record, Recorder } from "@azure/test-utils-recorder";
 dotenv.config({ path: "../.env" });
 
