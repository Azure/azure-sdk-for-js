--- conflicted
+++ resolved
@@ -803,12 +803,6 @@
   });
 
   it("uploadBlockBlob and deleteBlob with tracing", async function (this: Context) {
-<<<<<<< HEAD
-    const tracer = new TestTracer();
-    setTracer(tracer);
-    const rootSpan = tracer.startSpan("root");
-=======
->>>>>>> fde8df1c
     const body: string = recorder.getUniqueName("randomstring");
     const blobHeaders: BlobHTTPHeaders = {
       blobCacheControl: "blobCacheControl",
@@ -831,45 +825,8 @@
         });
         blockBlobClient = result.blockBlobClient;
       },
-<<<<<<< HEAD
-    });
-
-    rootSpan.end();
-
-    const rootSpans = tracer.getRootSpans();
-    assert.strictEqual(rootSpans.length, 1, "Should only have one root span.");
-    assert.strictEqual(rootSpan, rootSpans[0], "The root span should match what was passed in.");
-
-    const expectedGraph: SpanGraph = {
-      roots: [
-        {
-          name: rootSpan.name,
-          children: [
-            {
-              name: "Azure.Storage.Blob.ContainerClient-uploadBlockBlob",
-              children: [
-                {
-                  name: "Azure.Storage.Blob.BlockBlobClient-upload",
-                  children: [
-                    /* {
-                      name: "HTTP PUT",
-                      children: [],
-                    },*/
-                  ],
-                },
-              ],
-            },
-          ],
-        },
-      ],
-    };
-
-    assert.deepStrictEqual(tracer.getSpanGraph(rootSpan.spanContext().traceId), expectedGraph);
-    assert.strictEqual(tracer.getActiveSpans().length, 0, "All spans should have had end called");
-=======
       ["ContainerClient-uploadBlockBlob"]
     );
->>>>>>> fde8df1c
 
     await containerClient.deleteBlob(blobName);
     try {
