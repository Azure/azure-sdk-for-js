import * as assert from "assert";
import * as dotenv from "dotenv";
import { bodyToString, getBSU } from "./utils";
import { record } from "./utils/recorder";
import { ContainerClient } from "../src";
dotenv.config({ path: "../.env" });

describe("ContainerClient", () => {
  const blobServiceClient = getBSU();
<<<<<<< HEAD
  let containerName: string;
  let containerClient: ContainerClient;

  let recorder: any;

  beforeEach(async function() {
    recorder = record(this);
    containerName = recorder.getUniqueName("container");
    containerClient = blobServiceClient.createContainerClient(containerName);
=======
  let containerName: string = getUniqueName("container");
  let containerClient = blobServiceClient.getContainerClient(containerName);

  beforeEach(async () => {
    containerName = getUniqueName("container");
    containerClient = blobServiceClient.getContainerClient(containerName);
>>>>>>> 22ef511b
    await containerClient.create();
  });

  afterEach(async () => {
    await containerClient.delete();
    recorder.stop();
  });

  it("setMetadata", async () => {
    const metadata = {
      key0: "val0",
      keya: "vala",
      keyb: "valb"
    };
    await containerClient.setMetadata(metadata);

    const result = await containerClient.getProperties();
    assert.deepEqual(result.metadata, metadata);
  });

  it("getProperties", async () => {
    const result = await containerClient.getProperties();
    assert.ok(result.eTag!.length > 0);
    assert.ok(result.lastModified);
    assert.ok(!result.leaseDuration);
    assert.equal(result.leaseState, "available");
    assert.equal(result.leaseStatus, "unlocked");
    assert.ok(result.requestId);
    assert.ok(result.version);
    assert.ok(result.date);
    assert.ok(!result.blobPublicAccess);
  });

  it("create with default parameters", (done) => {
    // create() with default parameters has been tested in beforeEach
    done();
  });

  it("create with all parameters configured", async () => {
<<<<<<< HEAD
    const cClient = blobServiceClient.createContainerClient(recorder.getUniqueName(containerName));
=======
    const cClient = blobServiceClient.getContainerClient(getUniqueName(containerName));
>>>>>>> 22ef511b
    const metadata = { key: "value" };
    const access = "container";
    await cClient.create({ metadata, access });
    const result = await cClient.getProperties();
    assert.deepEqual(result.blobPublicAccess, access);
    assert.deepEqual(result.metadata, metadata);
  });

  it("delete", (done) => {
    // delete() with default parameters has been tested in afterEach
    done();
  });

  it("listBlobsFlat with default parameters", async () => {
    const blobClients = [];
    for (let i = 0; i < 3; i++) {
<<<<<<< HEAD
      const blobClient = containerClient.createBlobClient(recorder.getUniqueName(`blockblob/${i}`));
      const blockBlobClient = blobClient.createBlockBlobClient();
=======
      const blobClient = containerClient.getBlobClient(getUniqueName(`blockblob/${i}`));
      const blockBlobClient = blobClient.getBlockBlobClient();
>>>>>>> 22ef511b
      await blockBlobClient.upload("", 0);
      blobClients.push(blobClient);
    }

    const result = (await containerClient
      .listBlobsFlat()
      .byPage()
      .next()).value;
    assert.ok(result.serviceEndpoint.length > 0);
    assert.ok(containerClient.url.indexOf(result.containerName));
    assert.deepStrictEqual(result.nextMarker, "");
    assert.deepStrictEqual(result.segment.blobItems!.length, blobClients.length);
    assert.ok(blobClients[0].url.indexOf(result.segment.blobItems![0].name));

    for (const blob of blobClients) {
      await blob.delete();
    }
  });

  it("listBlobsFlat with all parameters configured", async () => {
    const blobClients = [];
    const prefix = "blockblob";
    const metadata = {
      keya: "a",
      keyb: "c"
    };
    for (let i = 0; i < 2; i++) {
<<<<<<< HEAD
      const blobClient = containerClient.createBlobClient(recorder.getUniqueName(`${prefix}/${i}`));
      const blockBlobClient = blobClient.createBlockBlobClient();
=======
      const blobClient = containerClient.getBlobClient(getUniqueName(`${prefix}/${i}`));
      const blockBlobClient = blobClient.getBlockBlobClient();
>>>>>>> 22ef511b
      await blockBlobClient.upload("", 0, {
        metadata
      });
      blobClients.push(blobClient);
    }

    const result = (await containerClient
      .listBlobsFlat({
        include: ["snapshots", "metadata", "uncommittedblobs", "copy", "deleted"],
        prefix
      })
      .byPage({ maxPageSize: 1 })
      .next()).value;

    assert.ok(result.serviceEndpoint.length > 0);
    assert.ok(containerClient.url.indexOf(result.containerName));
    assert.deepStrictEqual(result.segment.blobItems!.length, 1);
    assert.ok(blobClients[0].url.indexOf(result.segment.blobItems![0].name));
    assert.deepStrictEqual(result.segment.blobItems![0].metadata, metadata);

    const result2 = (await containerClient
      .listBlobsFlat({
        include: ["snapshots", "metadata", "uncommittedblobs", "copy", "deleted"],
        prefix
      })
      .byPage({ continuationToken: result.nextMarker, maxPageSize: 2 })
      .next()).value;

    assert.ok(result2.serviceEndpoint.length > 0);
    assert.ok(containerClient.url.indexOf(result2.containerName));
    assert.deepStrictEqual(result2.segment.blobItems!.length, 1);
    assert.ok(blobClients[0].url.indexOf(result2.segment.blobItems![0].name));
    assert.deepStrictEqual(result2.segment.blobItems![0].metadata, metadata);

    for (const blob of blobClients) {
      await blob.delete();
    }
  });

  it("Verify PagedAsyncIterableIterator for listBlobsFlat", async () => {
    const blobClients = [];
    const prefix = "blockblob";
    const metadata = {
      keya: "a",
      keyb: "c"
    };
    for (let i = 0; i < 4; i++) {
<<<<<<< HEAD
      const blobClient = containerClient.createBlobClient(recorder.getUniqueName(`${prefix}/${i}`));
      const blockBlobClient = blobClient.createBlockBlobClient();
=======
      const blobClient = containerClient.getBlobClient(getUniqueName(`${prefix}/${i}`));
      const blockBlobClient = blobClient.getBlockBlobClient();
>>>>>>> 22ef511b
      await blockBlobClient.upload("", 0, {
        metadata
      });
      blobClients.push(blobClient);
    }

    let i = 0;
    for await (const blob of containerClient.listBlobsFlat({
      include: ["snapshots", "metadata", "uncommittedblobs", "copy", "deleted"],
      prefix
    })) {
      assert.ok(blobClients[i].url.indexOf(blob.name));
      assert.deepStrictEqual(blob.metadata, metadata);
      i++;
    }

    for (const blob of blobClients) {
      await blob.delete();
    }
  });

  it("Verify PagedAsyncIterableIterator(generator .next() syntax) for listBlobsFlat", async () => {
    const blobClients = [];
    const prefix = "blockblob";
    const metadata = {
      keya: "a",
      keyb: "c"
    };
    for (let i = 0; i < 2; i++) {
<<<<<<< HEAD
      const blobClient = containerClient.createBlobClient(recorder.getUniqueName(`${prefix}/${i}`));
      const blockBlobClient = blobClient.createBlockBlobClient();
=======
      const blobClient = containerClient.getBlobClient(getUniqueName(`${prefix}/${i}`));
      const blockBlobClient = blobClient.getBlockBlobClient();
>>>>>>> 22ef511b
      await blockBlobClient.upload("", 0, {
        metadata
      });
      blobClients.push(blobClient);
    }

    const iterator = await containerClient.listBlobsFlat({
      include: ["snapshots", "metadata", "uncommittedblobs", "copy", "deleted"],
      prefix
    });

    let blobItem = await iterator.next();
    assert.ok(blobClients[0].url.indexOf(blobItem.value.name));
    assert.deepStrictEqual(blobItem.value.metadata, metadata);

    blobItem = await iterator.next();
    assert.ok(blobClients[1].url.indexOf(blobItem.value.name));
    assert.deepStrictEqual(blobItem.value.metadata, metadata);

    for (const blob of blobClients) {
      await blob.delete();
    }
  });

  it("Verify PagedAsyncIterableIterator(byPage()) for listBlobsFlat", async () => {
    const blobClients = [];
    const prefix = "blockblob";
    const metadata = {
      keya: "a",
      keyb: "c"
    };
    for (let i = 0; i < 4; i++) {
<<<<<<< HEAD
      const blobClient = containerClient.createBlobClient(recorder.getUniqueName(`${prefix}/${i}`));
      const blockBlobClient = blobClient.createBlockBlobClient();
=======
      const blobClient = containerClient.getBlobClient(getUniqueName(`${prefix}/${i}`));
      const blockBlobClient = blobClient.getBlockBlobClient();
>>>>>>> 22ef511b
      await blockBlobClient.upload("", 0, {
        metadata
      });
      blobClients.push(blobClient);
    }

    let i = 0;
    for await (const response of containerClient
      .listBlobsFlat({
        include: ["snapshots", "metadata", "uncommittedblobs", "copy", "deleted"],
        prefix
      })
      .byPage({ maxPageSize: 2 })) {
      for (const blob of response.segment.blobItems) {
        assert.ok(blobClients[i].url.indexOf(blob.name));
        assert.deepStrictEqual(blob.metadata, metadata);
        i++;
      }
    }

    for (const blob of blobClients) {
      await blob.delete();
    }
  });

  it("Verify PagedAsyncIterableIterator(byPage() - continuationToken) for listBlobsFlat", async () => {
    const blobClients = [];
    const prefix = "blockblob";
    const metadata = {
      keya: "a",
      keyb: "c"
    };
    for (let i = 0; i < 4; i++) {
<<<<<<< HEAD
      const blobClient = containerClient.createBlobClient(recorder.getUniqueName(`${prefix}/${i}`));
      const blockBlobClient = blobClient.createBlockBlobClient();
=======
      const blobClient = containerClient.getBlobClient(getUniqueName(`${prefix}/${i}`));
      const blockBlobClient = blobClient.getBlockBlobClient();
>>>>>>> 22ef511b
      await blockBlobClient.upload("", 0, {
        metadata
      });
      blobClients.push(blobClient);
    }

    let i = 0;
    let iter = containerClient
      .listBlobsFlat({
        include: ["snapshots", "metadata", "uncommittedblobs", "copy", "deleted"],
        prefix
      })
      .byPage({ maxPageSize: 2 });
    let response = (await iter.next()).value;
    for (const blob of response.segment.blobItems) {
      assert.ok(blobClients[i].url.indexOf(blob.name));
      assert.deepStrictEqual(blob.metadata, metadata);
      i++;
    }
    // Gets next marker
    let marker = response.nextMarker;
    // Passing next marker as continuationToken
    iter = containerClient
      .listBlobsFlat({
        include: ["snapshots", "metadata", "uncommittedblobs", "copy", "deleted"],
        prefix
      })
      .byPage({ continuationToken: marker, maxPageSize: 2 });
    response = (await iter.next()).value;
    // Gets 2 blobs
    for (const blob of response.segment.blobItems) {
      assert.ok(blobClients[i].url.indexOf(blob.name));
      assert.deepStrictEqual(blob.metadata, metadata);
      i++;
    }

    for (const blob of blobClients) {
      await blob.delete();
    }
  });

  it("listBlobHierarchySegment with default parameters", async () => {
    const blobClients = [];
    for (let i = 0; i < 3; i++) {
<<<<<<< HEAD
      const blobClient = containerClient.createBlobClient(
        recorder.getUniqueName(`blockblob${i}/${i}`)
      );
      const blockBlobClient = blobClient.createBlockBlobClient();
=======
      const blobClient = containerClient.getBlobClient(getUniqueName(`blockblob${i}/${i}`));
      const blockBlobClient = blobClient.getBlockBlobClient();
>>>>>>> 22ef511b
      await blockBlobClient.upload("", 0);
      blobClients.push(blobClient);
    }

    const delimiter = "/";
    const result = await containerClient.listBlobHierarchySegment(delimiter);
    assert.ok(result.serviceEndpoint.length > 0);
    assert.ok(containerClient.url.indexOf(result.containerName));
    assert.deepStrictEqual(result.nextMarker, "");
    assert.deepStrictEqual(result.delimiter, delimiter);
    assert.deepStrictEqual(result.segment.blobPrefixes!.length, blobClients.length);

    for (const blob of blobClients) {
      let i = 0;
      assert.ok(blob.url.indexOf(result.segment.blobPrefixes![i++].name));
    }

    for (const blob of blobClients) {
      await blob.delete();
    }
  });

  it("listBlobHierarchySegment with all parameters configured", async () => {
    const blobClients = [];
    const prefix = "blockblob";
    const metadata = {
      keya: "a",
      keyb: "c"
    };
    const delimiter = "/";
    for (let i = 0; i < 2; i++) {
<<<<<<< HEAD
      const blobClient = containerClient.createBlobClient(
        recorder.getUniqueName(`${prefix}${i}${delimiter}${i}`)
=======
      const blobClient = containerClient.getBlobClient(
        getUniqueName(`${prefix}${i}${delimiter}${i}`)
>>>>>>> 22ef511b
      );
      const blockBlobClient = blobClient.getBlockBlobClient();
      await blockBlobClient.upload("", 0, {
        metadata
      });
      blobClients.push(blobClient);
    }

    const result = await containerClient.listBlobHierarchySegment(delimiter, undefined, {
      include: ["metadata", "uncommittedblobs", "copy", "deleted"],
      maxresults: 1,
      prefix
    });
    assert.ok(result.serviceEndpoint.length > 0);
    assert.ok(containerClient.url.indexOf(result.containerName));
    assert.deepStrictEqual(result.segment.blobPrefixes!.length, 1);
    assert.deepStrictEqual(result.segment.blobItems!.length, 0);
    assert.ok(blobClients[0].url.indexOf(result.segment.blobPrefixes![0].name));

    const result2 = await containerClient.listBlobHierarchySegment(delimiter, result.nextMarker, {
      include: ["metadata", "uncommittedblobs", "copy", "deleted"],
      maxresults: 2,
      prefix
    });
    assert.ok(result2.serviceEndpoint.length > 0);
    assert.ok(containerClient.url.indexOf(result2.containerName));
    assert.deepStrictEqual(result2.segment.blobPrefixes!.length, 1);
    assert.deepStrictEqual(result2.segment.blobItems!.length, 0);
    assert.ok(blobClients[0].url.indexOf(result2.segment.blobPrefixes![0].name));

    const result3 = await containerClient.listBlobHierarchySegment(delimiter, undefined, {
      include: ["metadata", "uncommittedblobs", "copy", "deleted"],
      maxresults: 2,
      prefix: `${prefix}0${delimiter}`
    });
    assert.ok(result3.serviceEndpoint.length > 0);
    assert.ok(containerClient.url.indexOf(result3.containerName));
    assert.deepStrictEqual(result3.nextMarker, "");
    assert.deepStrictEqual(result3.delimiter, delimiter);
    assert.deepStrictEqual(result3.segment.blobItems!.length, 1);
    assert.deepStrictEqual(result3.segment.blobItems![0].metadata, metadata);
    assert.ok(blobClients[0].url.indexOf(result3.segment.blobItems![0].name));

    for (const blob of blobClients) {
      await blob.delete();
    }
  });

  it("uploadBlockBlob and deleteBlob", async () => {
    const body: string = recorder.getUniqueName("randomstring");
    const options = {
      blobCacheControl: "blobCacheControl",
      blobContentDisposition: "blobContentDisposition",
      blobContentEncoding: "blobContentEncoding",
      blobContentLanguage: "blobContentLanguage",
      blobContentType: "blobContentType",
      metadata: {
        keya: "vala",
        keyb: "valb"
      }
    };
    const blobName: string = recorder.getUniqueName("blob");
    const { blockBlobClient } = await containerClient.uploadBlockBlob(blobName, body, body.length, {
      blobHTTPHeaders: options,
      metadata: options.metadata
    });
    const result = await blockBlobClient.download(0);
    assert.deepStrictEqual(await bodyToString(result, body.length), body);
    assert.deepStrictEqual(result.cacheControl, options.blobCacheControl);

    await containerClient.deleteBlob(blobName);
    try {
      await blockBlobClient.getProperties();
      assert.fail(
        "Expecting an error in getting properties from a deleted block blob but didn't get one."
      );
    } catch (error) {
      assert.ok((error.statusCode as number) === 404);
    }
  });
});<|MERGE_RESOLUTION|>--- conflicted
+++ resolved
@@ -7,7 +7,6 @@
 
 describe("ContainerClient", () => {
   const blobServiceClient = getBSU();
-<<<<<<< HEAD
   let containerName: string;
   let containerClient: ContainerClient;
 
@@ -16,15 +15,7 @@
   beforeEach(async function() {
     recorder = record(this);
     containerName = recorder.getUniqueName("container");
-    containerClient = blobServiceClient.createContainerClient(containerName);
-=======
-  let containerName: string = getUniqueName("container");
-  let containerClient = blobServiceClient.getContainerClient(containerName);
-
-  beforeEach(async () => {
-    containerName = getUniqueName("container");
     containerClient = blobServiceClient.getContainerClient(containerName);
->>>>>>> 22ef511b
     await containerClient.create();
   });
 
@@ -64,11 +55,7 @@
   });
 
   it("create with all parameters configured", async () => {
-<<<<<<< HEAD
-    const cClient = blobServiceClient.createContainerClient(recorder.getUniqueName(containerName));
-=======
-    const cClient = blobServiceClient.getContainerClient(getUniqueName(containerName));
->>>>>>> 22ef511b
+    const cClient = blobServiceClient.getContainerClient(recorder.getUniqueName(containerName));
     const metadata = { key: "value" };
     const access = "container";
     await cClient.create({ metadata, access });
@@ -85,13 +72,8 @@
   it("listBlobsFlat with default parameters", async () => {
     const blobClients = [];
     for (let i = 0; i < 3; i++) {
-<<<<<<< HEAD
-      const blobClient = containerClient.createBlobClient(recorder.getUniqueName(`blockblob/${i}`));
-      const blockBlobClient = blobClient.createBlockBlobClient();
-=======
-      const blobClient = containerClient.getBlobClient(getUniqueName(`blockblob/${i}`));
-      const blockBlobClient = blobClient.getBlockBlobClient();
->>>>>>> 22ef511b
+      const blobClient = containerClient.getBlobClient(recorder.getUniqueName(`blockblob/${i}`));
+      const blockBlobClient = blobClient.getBlockBlobClient();
       await blockBlobClient.upload("", 0);
       blobClients.push(blobClient);
     }
@@ -119,13 +101,8 @@
       keyb: "c"
     };
     for (let i = 0; i < 2; i++) {
-<<<<<<< HEAD
-      const blobClient = containerClient.createBlobClient(recorder.getUniqueName(`${prefix}/${i}`));
-      const blockBlobClient = blobClient.createBlockBlobClient();
-=======
-      const blobClient = containerClient.getBlobClient(getUniqueName(`${prefix}/${i}`));
-      const blockBlobClient = blobClient.getBlockBlobClient();
->>>>>>> 22ef511b
+      const blobClient = containerClient.getBlobClient(recorder.getUniqueName(`${prefix}/${i}`));
+      const blockBlobClient = blobClient.getBlockBlobClient();
       await blockBlobClient.upload("", 0, {
         metadata
       });
@@ -173,13 +150,8 @@
       keyb: "c"
     };
     for (let i = 0; i < 4; i++) {
-<<<<<<< HEAD
-      const blobClient = containerClient.createBlobClient(recorder.getUniqueName(`${prefix}/${i}`));
-      const blockBlobClient = blobClient.createBlockBlobClient();
-=======
-      const blobClient = containerClient.getBlobClient(getUniqueName(`${prefix}/${i}`));
-      const blockBlobClient = blobClient.getBlockBlobClient();
->>>>>>> 22ef511b
+      const blobClient = containerClient.getBlobClient(recorder.getUniqueName(`${prefix}/${i}`));
+      const blockBlobClient = blobClient.getBlockBlobClient();
       await blockBlobClient.upload("", 0, {
         metadata
       });
@@ -209,13 +181,8 @@
       keyb: "c"
     };
     for (let i = 0; i < 2; i++) {
-<<<<<<< HEAD
-      const blobClient = containerClient.createBlobClient(recorder.getUniqueName(`${prefix}/${i}`));
-      const blockBlobClient = blobClient.createBlockBlobClient();
-=======
-      const blobClient = containerClient.getBlobClient(getUniqueName(`${prefix}/${i}`));
-      const blockBlobClient = blobClient.getBlockBlobClient();
->>>>>>> 22ef511b
+      const blobClient = containerClient.getBlobClient(recorder.getUniqueName(`${prefix}/${i}`));
+      const blockBlobClient = blobClient.getBlockBlobClient();
       await blockBlobClient.upload("", 0, {
         metadata
       });
@@ -248,13 +215,8 @@
       keyb: "c"
     };
     for (let i = 0; i < 4; i++) {
-<<<<<<< HEAD
-      const blobClient = containerClient.createBlobClient(recorder.getUniqueName(`${prefix}/${i}`));
-      const blockBlobClient = blobClient.createBlockBlobClient();
-=======
-      const blobClient = containerClient.getBlobClient(getUniqueName(`${prefix}/${i}`));
-      const blockBlobClient = blobClient.getBlockBlobClient();
->>>>>>> 22ef511b
+      const blobClient = containerClient.getBlobClient(recorder.getUniqueName(`${prefix}/${i}`));
+      const blockBlobClient = blobClient.getBlockBlobClient();
       await blockBlobClient.upload("", 0, {
         metadata
       });
@@ -288,13 +250,8 @@
       keyb: "c"
     };
     for (let i = 0; i < 4; i++) {
-<<<<<<< HEAD
-      const blobClient = containerClient.createBlobClient(recorder.getUniqueName(`${prefix}/${i}`));
-      const blockBlobClient = blobClient.createBlockBlobClient();
-=======
-      const blobClient = containerClient.getBlobClient(getUniqueName(`${prefix}/${i}`));
-      const blockBlobClient = blobClient.getBlockBlobClient();
->>>>>>> 22ef511b
+      const blobClient = containerClient.getBlobClient(recorder.getUniqueName(`${prefix}/${i}`));
+      const blockBlobClient = blobClient.getBlockBlobClient();
       await blockBlobClient.upload("", 0, {
         metadata
       });
@@ -339,15 +296,10 @@
   it("listBlobHierarchySegment with default parameters", async () => {
     const blobClients = [];
     for (let i = 0; i < 3; i++) {
-<<<<<<< HEAD
-      const blobClient = containerClient.createBlobClient(
+      const blobClient = containerClient.getBlobClient(
         recorder.getUniqueName(`blockblob${i}/${i}`)
       );
-      const blockBlobClient = blobClient.createBlockBlobClient();
-=======
-      const blobClient = containerClient.getBlobClient(getUniqueName(`blockblob${i}/${i}`));
-      const blockBlobClient = blobClient.getBlockBlobClient();
->>>>>>> 22ef511b
+      const blockBlobClient = blobClient.getBlockBlobClient();
       await blockBlobClient.upload("", 0);
       blobClients.push(blobClient);
     }
@@ -379,13 +331,8 @@
     };
     const delimiter = "/";
     for (let i = 0; i < 2; i++) {
-<<<<<<< HEAD
-      const blobClient = containerClient.createBlobClient(
+      const blobClient = containerClient.getBlobClient(
         recorder.getUniqueName(`${prefix}${i}${delimiter}${i}`)
-=======
-      const blobClient = containerClient.getBlobClient(
-        getUniqueName(`${prefix}${i}${delimiter}${i}`)
->>>>>>> 22ef511b
       );
       const blockBlobClient = blobClient.getBlockBlobClient();
       await blockBlobClient.upload("", 0, {
