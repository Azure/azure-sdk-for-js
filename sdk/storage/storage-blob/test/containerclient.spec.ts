import * as assert from "assert";

import { getBSU, getUniqueName, sleep } from "./utils";
import * as dotenv from "dotenv";
dotenv.config({ path: "../.env" });

describe("ContainerClient", () => {
  const blobServiceClient = getBSU();
  let containerName: string = getUniqueName("container");
  let containerClient = blobServiceClient.createContainerClient(containerName);

  beforeEach(async () => {
    containerName = getUniqueName("container");
    containerClient = blobServiceClient.createContainerClient(containerName);
    await containerClient.create();
  });

  afterEach(async () => {
    await containerClient.delete();
  });

  it("setMetadata", async () => {
    const metadata = {
      key0: "val0",
      keya: "vala",
      keyb: "valb"
    };
    await containerClient.setMetadata(metadata);

    const result = await containerClient.getProperties();
    assert.deepEqual(result.metadata, metadata);
  });

  it("getProperties", async () => {
    const result = await containerClient.getProperties();
    assert.ok(result.eTag!.length > 0);
    assert.ok(result.lastModified);
    assert.ok(!result.leaseDuration);
    assert.equal(result.leaseState, "available");
    assert.equal(result.leaseStatus, "unlocked");
    assert.ok(result.requestId);
    assert.ok(result.version);
    assert.ok(result.date);
    assert.ok(!result.blobPublicAccess);
  });

  it("create with default parameters", (done) => {
    // create() with default parameters has been tested in beforeEach
    done();
  });

  it("create with all parameters configured", async () => {
<<<<<<< HEAD
    const cClient = ContainerClient.fromBlobServiceClient(
      blobServiceClient,
      getUniqueName(containerName)
    );
=======
    const cClient = blobServiceClient.createContainerClient(getUniqueName(containerName));
>>>>>>> dd71e12b
    const metadata = { key: "value" };
    const access = "container";
    await cClient.create({ metadata, access });
    const result = await cClient.getProperties();
    assert.deepEqual(result.blobPublicAccess, access);
    assert.deepEqual(result.metadata, metadata);
  });

  it("delete", (done) => {
    // delete() with default parameters has been tested in afterEach
    done();
  });

  it("acquireLease", async () => {
    const guid = "ca761232ed4211cebacd00aa0057b223";
    const duration = 30;
    await containerClient.acquireLease(guid, duration);

    const result = await containerClient.getProperties();
    assert.equal(result.leaseDuration, "fixed");
    assert.equal(result.leaseState, "leased");
    assert.equal(result.leaseStatus, "locked");

    await containerClient.releaseLease(guid);
  });

  it("releaseLease", async () => {
    const guid = "ca761232ed4211cebacd00aa0057b223";
    const duration = -1;
    await containerClient.acquireLease(guid, duration);

    const result = await containerClient.getProperties();
    assert.equal(result.leaseDuration, "infinite");
    assert.equal(result.leaseState, "leased");
    assert.equal(result.leaseStatus, "locked");

    await containerClient.releaseLease(guid);
  });

  it("renewLease", async () => {
    const guid = "ca761232ed4211cebacd00aa0057b223";
    const duration = 15;
    await containerClient.acquireLease(guid, duration);

    const result = await containerClient.getProperties();
    assert.equal(result.leaseDuration, "fixed");
    assert.equal(result.leaseState, "leased");
    assert.equal(result.leaseStatus, "locked");

    await sleep(16 * 1000);
    const result2 = await containerClient.getProperties();
    assert.ok(!result2.leaseDuration);
    assert.equal(result2.leaseState, "expired");
    assert.equal(result2.leaseStatus, "unlocked");

    await containerClient.renewLease(guid);
    const result3 = await containerClient.getProperties();
    assert.equal(result3.leaseDuration, "fixed");
    assert.equal(result3.leaseState, "leased");
    assert.equal(result3.leaseStatus, "locked");

    await containerClient.releaseLease(guid);
  });

  it("changeLease", async () => {
    const guid = "ca761232ed4211cebacd00aa0057b223";
    const duration = 15;
    await containerClient.acquireLease(guid, duration);

    const result = await containerClient.getProperties();
    assert.equal(result.leaseDuration, "fixed");
    assert.equal(result.leaseState, "leased");
    assert.equal(result.leaseStatus, "locked");

    const newGuid = "3c7e72ebb4304526bc53d8ecef03798f";
    await containerClient.changeLease(guid, newGuid);

    await containerClient.getProperties();
    await containerClient.releaseLease(newGuid);
  });

  it("breakLease", async () => {
    const guid = "ca761232ed4211cebacd00aa0057b223";
    const duration = 15;
    await containerClient.acquireLease(guid, duration);

    const result = await containerClient.getProperties();
    assert.equal(result.leaseDuration, "fixed");
    assert.equal(result.leaseState, "leased");
    assert.equal(result.leaseStatus, "locked");

    await containerClient.breakLease(3);

    const result2 = await containerClient.getProperties();
    assert.ok(!result2.leaseDuration);
    assert.equal(result2.leaseState, "breaking");
    assert.equal(result2.leaseStatus, "locked");

    await sleep(3 * 1000);

    const result3 = await containerClient.getProperties();
    assert.ok(!result3.leaseDuration);
    assert.equal(result3.leaseState, "broken");
    assert.equal(result3.leaseStatus, "unlocked");
  });

  it("listBlobFlatSegment with default parameters", async () => {
    const blobClients = [];
    for (let i = 0; i < 3; i++) {
      const blobClient = containerClient.createBlobClient(
        getUniqueName(`blockblob/${i}`)
      );
      const blockBlobClient = blobClient.createBlockBlobClient();
      await blockBlobClient.upload("", 0);
      blobClients.push(blobClient);
    }

    const result = await containerClient.listBlobFlatSegment();
    assert.ok(result.serviceEndpoint.length > 0);
    assert.ok(containerClient.url.indexOf(result.containerName));
    assert.deepStrictEqual(result.nextMarker, "");
    assert.deepStrictEqual(result.segment.blobItems!.length, blobClients.length);
    assert.ok(blobClients[0].url.indexOf(result.segment.blobItems![0].name));

    for (const blob of blobClients) {
      await blob.delete();
    }
  });

  it("listBlobFlatSegment with all parameters configured", async () => {
    const blobClients = [];
    const prefix = "blockblob";
    const metadata = {
      keya: "a",
      keyb: "c"
    };
    for (let i = 0; i < 2; i++) {
      const blobClient = containerClient.createBlobClient(
        getUniqueName(`${prefix}/${i}`)
      );
      const blockBlobClient = blobClient.createBlockBlobClient();
      await blockBlobClient.upload("", 0, {
        metadata
      });
      blobClients.push(blobClient);
    }

    const result = await containerClient.listBlobFlatSegment(undefined, {
      include: ["snapshots", "metadata", "uncommittedblobs", "copy", "deleted"],
      maxresults: 1,
      prefix
    });
    assert.ok(result.serviceEndpoint.length > 0);
    assert.ok(containerClient.url.indexOf(result.containerName));
    assert.deepStrictEqual(result.segment.blobItems!.length, 1);
    assert.ok(blobClients[0].url.indexOf(result.segment.blobItems![0].name));
    assert.deepStrictEqual(result.segment.blobItems![0].metadata, metadata);

    const result2 = await containerClient.listBlobFlatSegment(result.nextMarker, {
      include: ["snapshots", "metadata", "uncommittedblobs", "copy", "deleted"],
      maxresults: 2,
      prefix
    });

    assert.ok(result2.serviceEndpoint.length > 0);
    assert.ok(containerClient.url.indexOf(result2.containerName));
    assert.deepStrictEqual(result2.segment.blobItems!.length, 1);
    assert.ok(blobClients[0].url.indexOf(result2.segment.blobItems![0].name));
    assert.deepStrictEqual(result2.segment.blobItems![0].metadata, metadata);

    for (const blob of blobClients) {
      await blob.delete();
    }
  });

  it("Verify AsyncIterator for listBlobsFlat", async () => {
    const blobClients = [];
    const prefix = "blockblob";
    const metadata = {
      keya: "a",
      keyb: "c"
    };
    for (let i = 0; i < 2; i++) {
      const blobClient = BlobClient.fromContainerClient(
        containerClient,
        getUniqueName(`${prefix}/${i}`)
      );
      const blockBlobClient = BlockBlobClient.fromBlobClient(blobClient);
      await blockBlobClient.upload("", 0, {
        metadata
      });
      blobClients.push(blobClient);
    }

    const iterator = await containerClient.listBlobsFlat({
      include: ["snapshots", "metadata", "uncommittedblobs", "copy", "deleted"],
      prefix
    });

    let blobItem = await iterator.next();
    assert.ok(blobClients[0].url.indexOf(blobItem.value.name));
    assert.deepStrictEqual(blobItem.value.metadata, metadata);

    blobItem = await iterator.next();
    assert.ok(blobClients[1].url.indexOf(blobItem.value.name));
    assert.deepStrictEqual(blobItem.value.metadata, metadata);

    for (const blob of blobClients) {
      await blob.delete();
    }
  });

  it("listBlobHierarchySegment with default parameters", async () => {
    const blobClients = [];
    for (let i = 0; i < 3; i++) {
      const blobClient = containerClient.createBlobClient(
        getUniqueName(`blockblob${i}/${i}`)
      );
      const blockBlobClient = blobClient.createBlockBlobClient();
      await blockBlobClient.upload("", 0);
      blobClients.push(blobClient);
    }

    const delimiter = "/";
    const result = await containerClient.listBlobHierarchySegment(delimiter);
    assert.ok(result.serviceEndpoint.length > 0);
    assert.ok(containerClient.url.indexOf(result.containerName));
    assert.deepStrictEqual(result.nextMarker, "");
    assert.deepStrictEqual(result.delimiter, delimiter);
    assert.deepStrictEqual(result.segment.blobPrefixes!.length, blobClients.length);

    for (const blob of blobClients) {
      let i = 0;
      assert.ok(blob.url.indexOf(result.segment.blobPrefixes![i++].name));
    }

    for (const blob of blobClients) {
      await blob.delete();
    }
  });

  it("listBlobHierarchySegment with all parameters configured", async () => {
    const blobClients = [];
    const prefix = "blockblob";
    const metadata = {
      keya: "a",
      keyb: "c"
    };
    const delimiter = "/";
    for (let i = 0; i < 2; i++) {
      const blobClient = containerClient.createBlobClient(
        getUniqueName(`${prefix}${i}${delimiter}${i}`)
      );
      const blockBlobClient = blobClient.createBlockBlobClient();
      await blockBlobClient.upload("", 0, {
        metadata
      });
      blobClients.push(blobClient);
    }

    const result = await containerClient.listBlobHierarchySegment(delimiter, undefined, {
      include: ["metadata", "uncommittedblobs", "copy", "deleted"],
      maxresults: 1,
      prefix
    });
    assert.ok(result.serviceEndpoint.length > 0);
    assert.ok(containerClient.url.indexOf(result.containerName));
    assert.deepStrictEqual(result.segment.blobPrefixes!.length, 1);
    assert.deepStrictEqual(result.segment.blobItems!.length, 0);
    assert.ok(blobClients[0].url.indexOf(result.segment.blobPrefixes![0].name));

    const result2 = await containerClient.listBlobHierarchySegment(delimiter, result.nextMarker, {
      include: ["metadata", "uncommittedblobs", "copy", "deleted"],
      maxresults: 2,
      prefix
    });
    assert.ok(result2.serviceEndpoint.length > 0);
    assert.ok(containerClient.url.indexOf(result2.containerName));
    assert.deepStrictEqual(result2.segment.blobPrefixes!.length, 1);
    assert.deepStrictEqual(result2.segment.blobItems!.length, 0);
    assert.ok(blobClients[0].url.indexOf(result2.segment.blobPrefixes![0].name));

    const result3 = await containerClient.listBlobHierarchySegment(delimiter, undefined, {
      include: ["metadata", "uncommittedblobs", "copy", "deleted"],
      maxresults: 2,
      prefix: `${prefix}0${delimiter}`
    });
    assert.ok(result3.serviceEndpoint.length > 0);
    assert.ok(containerClient.url.indexOf(result3.containerName));
    assert.deepStrictEqual(result3.nextMarker, "");
    assert.deepStrictEqual(result3.delimiter, delimiter);
    assert.deepStrictEqual(result3.segment.blobItems!.length, 1);
    assert.deepStrictEqual(result3.segment.blobItems![0].metadata, metadata);
    assert.ok(blobClients[0].url.indexOf(result3.segment.blobItems![0].name));

    for (const blob of blobClients) {
      await blob.delete();
    }
  });
});<|MERGE_RESOLUTION|>--- conflicted
+++ resolved
@@ -50,14 +50,7 @@
   });
 
   it("create with all parameters configured", async () => {
-<<<<<<< HEAD
-    const cClient = ContainerClient.fromBlobServiceClient(
-      blobServiceClient,
-      getUniqueName(containerName)
-    );
-=======
     const cClient = blobServiceClient.createContainerClient(getUniqueName(containerName));
->>>>>>> dd71e12b
     const metadata = { key: "value" };
     const access = "container";
     await cClient.create({ metadata, access });
@@ -167,9 +160,7 @@
   it("listBlobFlatSegment with default parameters", async () => {
     const blobClients = [];
     for (let i = 0; i < 3; i++) {
-      const blobClient = containerClient.createBlobClient(
-        getUniqueName(`blockblob/${i}`)
-      );
+      const blobClient = containerClient.createBlobClient(getUniqueName(`blockblob/${i}`));
       const blockBlobClient = blobClient.createBlockBlobClient();
       await blockBlobClient.upload("", 0);
       blobClients.push(blobClient);
@@ -195,9 +186,7 @@
       keyb: "c"
     };
     for (let i = 0; i < 2; i++) {
-      const blobClient = containerClient.createBlobClient(
-        getUniqueName(`${prefix}/${i}`)
-      );
+      const blobClient = containerClient.createBlobClient(getUniqueName(`${prefix}/${i}`));
       const blockBlobClient = blobClient.createBlockBlobClient();
       await blockBlobClient.upload("", 0, {
         metadata
@@ -241,11 +230,8 @@
       keyb: "c"
     };
     for (let i = 0; i < 2; i++) {
-      const blobClient = BlobClient.fromContainerClient(
-        containerClient,
-        getUniqueName(`${prefix}/${i}`)
-      );
-      const blockBlobClient = BlockBlobClient.fromBlobClient(blobClient);
+      const blobClient = containerClient.createBlobClient(getUniqueName(`${prefix}/${i}`));
+      const blockBlobClient = blobClient.createBlockBlobClient();
       await blockBlobClient.upload("", 0, {
         metadata
       });
@@ -273,9 +259,7 @@
   it("listBlobHierarchySegment with default parameters", async () => {
     const blobClients = [];
     for (let i = 0; i < 3; i++) {
-      const blobClient = containerClient.createBlobClient(
-        getUniqueName(`blockblob${i}/${i}`)
-      );
+      const blobClient = containerClient.createBlobClient(getUniqueName(`blockblob${i}/${i}`));
       const blockBlobClient = blobClient.createBlockBlobClient();
       await blockBlobClient.upload("", 0);
       blobClients.push(blobClient);
