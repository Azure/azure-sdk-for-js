import * as assert from "assert";

import { Aborter } from "../src/Aborter";
import { BlobURL } from "../src/BlobURL";
import { BlockBlobURL } from "../src/BlockBlobURL";
import { ContainerURL } from "../src/ContainerURL";
import { getBSU, sleep } from "./utils";
import { record } from "./utils/nock-recorder";
import * as dotenv from "dotenv";
dotenv.config({ path: "../.env" });

describe("ContainerURL", function() {
  const serviceURL = getBSU();
  let containerName: string;
  let containerURL: ContainerURL;
  const testSuiteTitle = this.fullTitle();

  let recorder: any;

  beforeEach(async function() {
    recorder = record.call(this, testSuiteTitle);
    containerName = recorder.getUniqueName("container");
    containerURL = ContainerURL.fromServiceURL(serviceURL, containerName);
    await containerURL.create(Aborter.none);
  });

  afterEach(async () => {
    await containerURL.delete(Aborter.none);
    recorder.stop();
  });

  it("setMetadata", async () => {
    const metadata = {
      key0: "val0",
      keya: "vala",
      keyb: "valb"
    };
    await containerURL.setMetadata(Aborter.none, metadata);

    const result = await containerURL.getProperties(Aborter.none);
    assert.deepEqual(result.metadata, metadata);
  });

  it("getProperties", async () => {
    const result = await containerURL.getProperties(Aborter.none);
    assert.ok(result.eTag!.length > 0);
    assert.ok(result.lastModified);
    assert.ok(!result.leaseDuration);
    assert.equal(result.leaseState, "available");
    assert.equal(result.leaseStatus, "unlocked");
    assert.ok(result.requestId);
    assert.ok(result.version);
    assert.ok(result.date);
    assert.ok(!result.blobPublicAccess);
  });

  it("create with default parameters", (done) => {
    // create() with default parameters has been tested in beforeEach
    done();
  });

  it("create with all parameters configured", async () => {
<<<<<<< HEAD
    const cURL = ContainerURL.fromServiceURL(
      serviceURL,
      recorder.getUniqueName(containerName)
    );
=======
    const cURL = ContainerURL.fromServiceURL(serviceURL, getUniqueName(containerName));
>>>>>>> 2245788c
    const metadata = { key: "value" };
    const access = "container";
    await cURL.create(Aborter.none, { metadata, access });
    const result = await cURL.getProperties(Aborter.none);
    assert.deepEqual(result.blobPublicAccess, access);
    assert.deepEqual(result.metadata, metadata);
  });

  it("delete", (done) => {
    // delete() with default parameters has been tested in afterEach
    done();
  });

  it("acquireLease", async () => {
    const guid = "ca761232ed4211cebacd00aa0057b223";
    const duration = 30;
    await containerURL.acquireLease(Aborter.none, guid, duration);

    const result = await containerURL.getProperties(Aborter.none);
    assert.equal(result.leaseDuration, "fixed");
    assert.equal(result.leaseState, "leased");
    assert.equal(result.leaseStatus, "locked");

    await containerURL.releaseLease(Aborter.none, guid);
  });

  it("releaseLease", async () => {
    const guid = "ca761232ed4211cebacd00aa0057b223";
    const duration = -1;
    await containerURL.acquireLease(Aborter.none, guid, duration);

    const result = await containerURL.getProperties(Aborter.none);
    assert.equal(result.leaseDuration, "infinite");
    assert.equal(result.leaseState, "leased");
    assert.equal(result.leaseStatus, "locked");

    await containerURL.releaseLease(Aborter.none, guid);
  });

  it("renewLease", async () => {
    const guid = "ca761232ed4211cebacd00aa0057b223";
    const duration = 15;
    await containerURL.acquireLease(Aborter.none, guid, duration);

    const result = await containerURL.getProperties(Aborter.none);
    assert.equal(result.leaseDuration, "fixed");
    assert.equal(result.leaseState, "leased");
    assert.equal(result.leaseStatus, "locked");

    await sleep(16 * 1000);
    const result2 = await containerURL.getProperties(Aborter.none);
    assert.ok(!result2.leaseDuration);
    assert.equal(result2.leaseState, "expired");
    assert.equal(result2.leaseStatus, "unlocked");

    await containerURL.renewLease(Aborter.none, guid);
    const result3 = await containerURL.getProperties(Aborter.none);
    assert.equal(result3.leaseDuration, "fixed");
    assert.equal(result3.leaseState, "leased");
    assert.equal(result3.leaseStatus, "locked");

    await containerURL.releaseLease(Aborter.none, guid);
  });

  it("changeLease", async () => {
    const guid = "ca761232ed4211cebacd00aa0057b223";
    const duration = 15;
    await containerURL.acquireLease(Aborter.none, guid, duration);

    const result = await containerURL.getProperties(Aborter.none);
    assert.equal(result.leaseDuration, "fixed");
    assert.equal(result.leaseState, "leased");
    assert.equal(result.leaseStatus, "locked");

    const newGuid = "3c7e72ebb4304526bc53d8ecef03798f";
    await containerURL.changeLease(Aborter.none, guid, newGuid);

    await containerURL.getProperties(Aborter.none);
    await containerURL.releaseLease(Aborter.none, newGuid);
  });

  it("breakLease", async () => {
    const guid = "ca761232ed4211cebacd00aa0057b223";
    const duration = 15;
    await containerURL.acquireLease(Aborter.none, guid, duration);

    const result = await containerURL.getProperties(Aborter.none);
    assert.equal(result.leaseDuration, "fixed");
    assert.equal(result.leaseState, "leased");
    assert.equal(result.leaseStatus, "locked");

    await containerURL.breakLease(Aborter.none, 3);

    const result2 = await containerURL.getProperties(Aborter.none);
    assert.ok(!result2.leaseDuration);
    assert.equal(result2.leaseState, "breaking");
    assert.equal(result2.leaseStatus, "locked");

    await sleep(3 * 1000);

    const result3 = await containerURL.getProperties(Aborter.none);
    assert.ok(!result3.leaseDuration);
    assert.equal(result3.leaseState, "broken");
    assert.equal(result3.leaseStatus, "unlocked");
  });

  it("listBlobFlatSegment with default parameters", async () => {
    const blobURLs = [];
    for (let i = 0; i < 3; i++) {
<<<<<<< HEAD
      const blobURL = BlobURL.fromContainerURL(
        containerURL,
        recorder.getUniqueName(`blockblob/${i}`)
      );
=======
      const blobURL = BlobURL.fromContainerURL(containerURL, getUniqueName(`blockblob/${i}`));
>>>>>>> 2245788c
      const blockBlobURL = BlockBlobURL.fromBlobURL(blobURL);
      await blockBlobURL.upload(Aborter.none, "", 0);
      blobURLs.push(blobURL);
    }

    const result = await containerURL.listBlobFlatSegment(Aborter.none);
    assert.ok(result.serviceEndpoint.length > 0);
    assert.ok(containerURL.url.indexOf(result.containerName));
    assert.deepStrictEqual(result.nextMarker, "");
    assert.deepStrictEqual(result.segment.blobItems!.length, blobURLs.length);
    assert.ok(blobURLs[0].url.indexOf(result.segment.blobItems![0].name));

    for (const blob of blobURLs) {
      await blob.delete(Aborter.none);
    }
  });

  it("listBlobFlatSegment with all parameters configured", async () => {
    const blobURLs = [];
    const prefix = "blockblob";
    const metadata = {
      keya: "a",
      keyb: "c"
    };
    for (let i = 0; i < 2; i++) {
<<<<<<< HEAD
      const blobURL = BlobURL.fromContainerURL(
        containerURL,
        recorder.getUniqueName(`${prefix}/${i}`)
      );
=======
      const blobURL = BlobURL.fromContainerURL(containerURL, getUniqueName(`${prefix}/${i}`));
>>>>>>> 2245788c
      const blockBlobURL = BlockBlobURL.fromBlobURL(blobURL);
      await blockBlobURL.upload(Aborter.none, "", 0, {
        metadata
      });
      blobURLs.push(blobURL);
    }

    const result = await containerURL.listBlobFlatSegment(Aborter.none, undefined, {
      include: ["snapshots", "metadata", "uncommittedblobs", "copy", "deleted"],
      maxresults: 1,
      prefix
    });
    assert.ok(result.serviceEndpoint.length > 0);
    assert.ok(containerURL.url.indexOf(result.containerName));
    assert.deepStrictEqual(result.segment.blobItems!.length, 1);
    assert.ok(blobURLs[0].url.indexOf(result.segment.blobItems![0].name));
    assert.deepStrictEqual(result.segment.blobItems![0].metadata, metadata);

    const result2 = await containerURL.listBlobFlatSegment(Aborter.none, result.nextMarker, {
      include: ["snapshots", "metadata", "uncommittedblobs", "copy", "deleted"],
      maxresults: 2,
      prefix
    });

    assert.ok(result2.serviceEndpoint.length > 0);
    assert.ok(containerURL.url.indexOf(result2.containerName));
    assert.deepStrictEqual(result2.segment.blobItems!.length, 1);
    assert.ok(blobURLs[0].url.indexOf(result2.segment.blobItems![0].name));
    assert.deepStrictEqual(result2.segment.blobItems![0].metadata, metadata);

    for (const blob of blobURLs) {
      await blob.delete(Aborter.none);
    }
  });

  it("listBlobHierarchySegment with default parameters", async () => {
    const blobURLs = [];
    for (let i = 0; i < 3; i++) {
<<<<<<< HEAD
      const blobURL = BlobURL.fromContainerURL(
        containerURL,
        recorder.getUniqueName(`blockblob${i}/${i}`)
      );
=======
      const blobURL = BlobURL.fromContainerURL(containerURL, getUniqueName(`blockblob${i}/${i}`));
>>>>>>> 2245788c
      const blockBlobURL = BlockBlobURL.fromBlobURL(blobURL);
      await blockBlobURL.upload(Aborter.none, "", 0);
      blobURLs.push(blobURL);
    }

    const delimiter = "/";
    const result = await containerURL.listBlobHierarchySegment(Aborter.none, delimiter);
    assert.ok(result.serviceEndpoint.length > 0);
    assert.ok(containerURL.url.indexOf(result.containerName));
    assert.deepStrictEqual(result.nextMarker, "");
    assert.deepStrictEqual(result.delimiter, delimiter);
    assert.deepStrictEqual(result.segment.blobPrefixes!.length, blobURLs.length);

    for (const blob of blobURLs) {
      let i = 0;
      assert.ok(blob.url.indexOf(result.segment.blobPrefixes![i++].name));
    }

    for (const blob of blobURLs) {
      await blob.delete(Aborter.none);
    }
  });

  it("listBlobHierarchySegment with all parameters configured", async () => {
    const blobURLs = [];
    const prefix = "blockblob";
    const metadata = {
      keya: "a",
      keyb: "c"
    };
    const delimiter = "/";
    for (let i = 0; i < 2; i++) {
      const blobURL = BlobURL.fromContainerURL(
        containerURL,
        recorder.getUniqueName(`${prefix}${i}${delimiter}${i}`)
      );
      const blockBlobURL = BlockBlobURL.fromBlobURL(blobURL);
      await blockBlobURL.upload(Aborter.none, "", 0, {
        metadata
      });
      blobURLs.push(blobURL);
    }

    const result = await containerURL.listBlobHierarchySegment(Aborter.none, delimiter, undefined, {
      include: ["metadata", "uncommittedblobs", "copy", "deleted"],
      maxresults: 1,
      prefix
    });
    assert.ok(result.serviceEndpoint.length > 0);
    assert.ok(containerURL.url.indexOf(result.containerName));
    assert.deepStrictEqual(result.segment.blobPrefixes!.length, 1);
    assert.deepStrictEqual(result.segment.blobItems!.length, 0);
    assert.ok(blobURLs[0].url.indexOf(result.segment.blobPrefixes![0].name));

    const result2 = await containerURL.listBlobHierarchySegment(
      Aborter.none,
      delimiter,
      result.nextMarker,
      {
        include: ["metadata", "uncommittedblobs", "copy", "deleted"],
        maxresults: 2,
        prefix
      }
    );
    assert.ok(result2.serviceEndpoint.length > 0);
    assert.ok(containerURL.url.indexOf(result2.containerName));
    assert.deepStrictEqual(result2.segment.blobPrefixes!.length, 1);
    assert.deepStrictEqual(result2.segment.blobItems!.length, 0);
    assert.ok(blobURLs[0].url.indexOf(result2.segment.blobPrefixes![0].name));

    const result3 = await containerURL.listBlobHierarchySegment(
      Aborter.none,
      delimiter,
      undefined,
      {
        include: ["metadata", "uncommittedblobs", "copy", "deleted"],
        maxresults: 2,
        prefix: `${prefix}0${delimiter}`
      }
    );
    assert.ok(result3.serviceEndpoint.length > 0);
    assert.ok(containerURL.url.indexOf(result3.containerName));
    assert.deepStrictEqual(result3.nextMarker, "");
    assert.deepStrictEqual(result3.delimiter, delimiter);
    assert.deepStrictEqual(result3.segment.blobItems!.length, 1);
    assert.deepStrictEqual(result3.segment.blobItems![0].metadata, metadata);
    assert.ok(blobURLs[0].url.indexOf(result3.segment.blobItems![0].name));

    for (const blob of blobURLs) {
      await blob.delete(Aborter.none);
    }
  });
});<|MERGE_RESOLUTION|>--- conflicted
+++ resolved
@@ -60,14 +60,7 @@
   });
 
   it("create with all parameters configured", async () => {
-<<<<<<< HEAD
-    const cURL = ContainerURL.fromServiceURL(
-      serviceURL,
-      recorder.getUniqueName(containerName)
-    );
-=======
-    const cURL = ContainerURL.fromServiceURL(serviceURL, getUniqueName(containerName));
->>>>>>> 2245788c
+    const cURL = ContainerURL.fromServiceURL(serviceURL, recorder.getUniqueName(containerName));
     const metadata = { key: "value" };
     const access = "container";
     await cURL.create(Aborter.none, { metadata, access });
@@ -177,14 +170,7 @@
   it("listBlobFlatSegment with default parameters", async () => {
     const blobURLs = [];
     for (let i = 0; i < 3; i++) {
-<<<<<<< HEAD
-      const blobURL = BlobURL.fromContainerURL(
-        containerURL,
-        recorder.getUniqueName(`blockblob/${i}`)
-      );
-=======
-      const blobURL = BlobURL.fromContainerURL(containerURL, getUniqueName(`blockblob/${i}`));
->>>>>>> 2245788c
+      const blobURL = BlobURL.fromContainerURL(containerURL, recorder.getUniqueName(`blockblob/${i}`));
       const blockBlobURL = BlockBlobURL.fromBlobURL(blobURL);
       await blockBlobURL.upload(Aborter.none, "", 0);
       blobURLs.push(blobURL);
@@ -210,14 +196,7 @@
       keyb: "c"
     };
     for (let i = 0; i < 2; i++) {
-<<<<<<< HEAD
-      const blobURL = BlobURL.fromContainerURL(
-        containerURL,
-        recorder.getUniqueName(`${prefix}/${i}`)
-      );
-=======
-      const blobURL = BlobURL.fromContainerURL(containerURL, getUniqueName(`${prefix}/${i}`));
->>>>>>> 2245788c
+      const blobURL = BlobURL.fromContainerURL(containerURL, recorder.getUniqueName(`${prefix}/${i}`));
       const blockBlobURL = BlockBlobURL.fromBlobURL(blobURL);
       await blockBlobURL.upload(Aborter.none, "", 0, {
         metadata
@@ -256,14 +235,7 @@
   it("listBlobHierarchySegment with default parameters", async () => {
     const blobURLs = [];
     for (let i = 0; i < 3; i++) {
-<<<<<<< HEAD
-      const blobURL = BlobURL.fromContainerURL(
-        containerURL,
-        recorder.getUniqueName(`blockblob${i}/${i}`)
-      );
-=======
-      const blobURL = BlobURL.fromContainerURL(containerURL, getUniqueName(`blockblob${i}/${i}`));
->>>>>>> 2245788c
+      const blobURL = BlobURL.fromContainerURL(containerURL, recorder.getUniqueName(`blockblob${i}/${i}`));
       const blockBlobURL = BlockBlobURL.fromBlobURL(blobURL);
       await blockBlobURL.upload(Aborter.none, "", 0);
       blobURLs.push(blobURL);
