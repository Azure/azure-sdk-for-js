import * as assert from "assert";
import * as dotenv from "dotenv";

import { AbortController } from "@azure/abort-controller";
import { isNode } from "@azure/core-http";
import { TestTracer, setTracer, SpanGraph } from "@azure/core-tracing";
import { bodyToString, getBSU, getSASConnectionStringFromEnvironment } from "./utils";
import { record, delay } from "./utils/recorder";
import { BlobClient, BlockBlobClient, ContainerClient, BlockBlobTier } from "../src";
import { Test_CPK_INFO } from "./utils/constants";
import { BlobStartCopyFromURLResponse } from "../src/generated/src/models";
dotenv.config({ path: "../.env" });

describe("BlobClient", () => {
  const blobServiceClient = getBSU();
  let containerName: string;
  let containerClient: ContainerClient;
  let blobName: string;
  let blobClient: BlobClient;
  let blockBlobClient: BlockBlobClient;
  const content = "Hello World";

  let recorder: any;

  beforeEach(async function() {
    recorder = record(this);
    containerName = recorder.getUniqueName("container");
    containerClient = blobServiceClient.getContainerClient(containerName);
    await containerClient.create();
    blobName = recorder.getUniqueName("blob");
    blobClient = containerClient.getBlobClient(blobName);
    blockBlobClient = blobClient.getBlockBlobClient();
    await blockBlobClient.upload(content, content.length);
  });

  afterEach(async function() {
    await containerClient.delete();
    recorder.stop();
  });

  it("download with with default parameters", async () => {
    const result = await blobClient.download();
    assert.deepStrictEqual(await bodyToString(result, content.length), content);
  });

  it("download should not have aborted error after download finishes", async () => {
    const aborter = new AbortController();
    const result = await blobClient.download(0, undefined, { abortSignal: aborter.signal });
    assert.deepStrictEqual(await bodyToString(result, content.length), content);
    aborter.abort();
  });

  it("download all parameters set", async () => {
    // For browser scenario, please ensure CORS settings exposed headers: content-md5,x-ms-content-crc64
    // So JS can get contentCrc64 and contentMD5.
    const result1 = await blobClient.download(0, 1, {
      rangeGetContentCrc64: true
    });
    assert.ok(result1.clientRequestId);
    //assert.ok(result1.contentCrc64!);
    assert.deepStrictEqual(await bodyToString(result1, 1), content[0]);
    assert.ok(result1.clientRequestId);

    const result2 = await blobClient.download(1, 1, {
      rangeGetContentMD5: true
    });
    assert.ok(result2.clientRequestId);
    //assert.ok(result2.contentMD5!);

    let exceptionCaught = false;
    try {
      await blobClient.download(2, 1, {
        rangeGetContentMD5: true,
        rangeGetContentCrc64: true
      });
    } catch (err) {
      exceptionCaught = true;
    }
    assert.ok(exceptionCaught);
  });

  it("setMetadata with new metadata set", async () => {
    const metadata = {
      a: "a",
      b: "b"
    };
    await blobClient.setMetadata(metadata);
    const result = await blobClient.getProperties();
    assert.deepStrictEqual(result.metadata, metadata);
  });

  it("setMetadata with cleaning up metadata", async () => {
    const metadata = {
      a: "a",
      b: "b"
    };
    await blobClient.setMetadata(metadata);
    const result = await blobClient.getProperties();
    assert.deepStrictEqual(result.metadata, metadata);

    await blobClient.setMetadata();
    const result2 = await blobClient.getProperties();
    assert.deepStrictEqual(result2.metadata, {});
  });

  it("setHTTPHeaders with default parameters", async () => {
    await blobClient.setHTTPHeaders({});
    const result = await blobClient.getProperties();

    assert.deepStrictEqual(result.blobType, "BlockBlob");
    assert.ok(result.lastModified);
    assert.deepStrictEqual(result.metadata, {});
    assert.ok(!result.cacheControl);
    assert.ok(!result.contentType);
    assert.ok(!result.contentMD5);
    assert.ok(!result.contentEncoding);
    assert.ok(!result.contentLanguage);
    assert.ok(!result.contentDisposition);
  });

  it("setHTTPHeaders with all parameters set", async () => {
    const headers = {
      blobCacheControl: "blobCacheControl",
      blobContentDisposition: "blobContentDisposition",
      blobContentEncoding: "blobContentEncoding",
      blobContentLanguage: "blobContentLanguage",
      blobContentMD5: isNode ? Buffer.from([1, 2, 3, 4]) : new Uint8Array([1, 2, 3, 4]),
      blobContentType: "blobContentType"
    };
    await blobClient.setHTTPHeaders(headers);
    const result = await blobClient.getProperties();
    assert.ok(result.date);
    assert.deepStrictEqual(result.blobType, "BlockBlob");
    assert.ok(result.lastModified);
    assert.deepStrictEqual(result.metadata, {});
    assert.deepStrictEqual(result.cacheControl, headers.blobCacheControl);
    assert.deepStrictEqual(result.contentType, headers.blobContentType);
    assert.deepStrictEqual(result.contentMD5, headers.blobContentMD5);
    assert.deepStrictEqual(result.contentEncoding, headers.blobContentEncoding);
    assert.deepStrictEqual(result.contentLanguage, headers.blobContentLanguage);
    assert.deepStrictEqual(result.contentDisposition, headers.blobContentDisposition);
  });

  it("delete", async () => {
    await blobClient.delete();
  });

  // The following code illustrates deleting a snapshot after creating one
  it("delete snapshot", async () => {
    const result = await blobClient.createSnapshot();
    assert.ok(result.snapshot);

    const blobSnapshotClient = blobClient.withSnapshot(result.snapshot!);
    await blobSnapshotClient.getProperties();

    await blobSnapshotClient.delete();
    await blobClient.delete();

    const result2 = (await containerClient
      .listBlobsFlat({
        includeSnapshots: true
      })
      .byPage()
      .next()).value;

    // Verify that the snapshot is deleted
    assert.equal(result2.segment.blobItems!.length, 0);
  });

  it("createSnapshot", async () => {
    const result = await blobClient.createSnapshot();
    assert.ok(result.snapshot);

    const blobSnapshotClient = blobClient.withSnapshot(result.snapshot!);
    await blobSnapshotClient.getProperties();

    const result3 = (await containerClient
      .listBlobsFlat({
        includeSnapshots: true
      })
      .byPage()
      .next()).value;

    // As a snapshot doesn't have leaseStatus and leaseState properties but origin blob has,
    // let assign them to undefined both for other properties' easy comparison
    // tslint:disable-next-line:max-line-length
    result3.segment.blobItems![0].properties.leaseState = result3.segment.blobItems![1].properties.leaseState = undefined;
    // tslint:disable-next-line:max-line-length
    result3.segment.blobItems![0].properties.leaseStatus = result3.segment.blobItems![1].properties.leaseStatus = undefined;
    // tslint:disable-next-line:max-line-length
    result3.segment.blobItems![0].properties.accessTier = result3.segment.blobItems![1].properties.accessTier = undefined;
    // tslint:disable-next-line:max-line-length
    result3.segment.blobItems![0].properties.accessTierInferred = result3.segment.blobItems![1].properties.accessTierInferred = undefined;

    assert.deepStrictEqual(
      result3.segment.blobItems![0].properties,
      result3.segment.blobItems![1].properties
    );
    assert.ok(result3.segment.blobItems![0].snapshot || result3.segment.blobItems![1].snapshot);
  });

  it("undelete", async () => {
    const properties = await blobServiceClient.getProperties();
    if (!properties.deleteRetentionPolicy!.enabled) {
      await blobServiceClient.setProperties({
        deleteRetentionPolicy: {
          days: 7,
          enabled: true
        }
      });
      await delay(15 * 1000);
    }

    await blobClient.delete();

    const result = (await containerClient
      .listBlobsFlat({
        includeDeleted: true
      })
      .byPage()
      .next()).value;

    assert.ok(result.segment.blobItems![0].deleted);

    await blobClient.undelete();

    const result2 = (await containerClient
      .listBlobsFlat({
        includeDeleted: true
      })
      .byPage()
      .next()).value;

    assert.ok(!result2.segment.blobItems![0].deleted);
  });

  it("abortCopyFromClient should failed for a completed copy operation", async () => {
    const newBlobClient = containerClient.getBlobClient(recorder.getUniqueName("copiedblob"));
    const result = await (await newBlobClient.beginCopyFromURL(blobClient.url)).pollUntilDone();
    assert.ok(result.copyId);
    delay(1 * 1000);

    try {
      await newBlobClient.beginCopyFromURL(result.copyId!);
      assert.fail(
        "AbortCopyFromClient should be failed and throw exception for an completed copy operation."
      );
    } catch (err) {
      assert.ok((err as any).response.parsedBody.Code === "InvalidHeaderValue");
    }
  });

  it("setAccessTier set default to cool", async () => {
    await blockBlobClient.setAccessTier("Cool");
    const properties = await blockBlobClient.getProperties();
    assert.equal(properties.accessTier!.toLowerCase(), "cool");
  });

  it("setAccessTier set archive to hot", async () => {
    await blockBlobClient.setAccessTier("Archive");
    let properties = await blockBlobClient.getProperties();
    assert.equal(properties.accessTier!.toLowerCase(), "archive");

    await blockBlobClient.setAccessTier("Hot");
    properties = await blockBlobClient.getProperties();
    if (properties.archiveStatus) {
      assert.equal(properties.archiveStatus.toLowerCase(), "rehydrate-pending-to-hot");
    }
  });

  it("can be created with a sas connection string", async () => {
    const newClient = new BlobClient(
      getSASConnectionStringFromEnvironment(),
      containerName,
      blobName
    );
    const metadata = {
      a: "a",
      b: "b"
    };
    await newClient.setMetadata(metadata);
    const result = await newClient.getProperties();
    assert.deepStrictEqual(result.metadata, metadata);
  });

  it("throws error if constructor containerName parameter is empty", async () => {
    try {
      // tslint:disable-next-line: no-unused-expression
      new BlobClient(getSASConnectionStringFromEnvironment(), "", "blobName");
      assert.fail("Expecting an thrown error but didn't get one.");
    } catch (error) {
      assert.equal(
        "Expecting non-empty strings for containerName and blobName parameters",
        error.message,
        "Error message is different than expected."
      );
    }
  });

  it("throws error if constructor blobName parameter is empty", async () => {
    try {
      // tslint:disable-next-line: no-unused-expression
      new BlobClient(getSASConnectionStringFromEnvironment(), "containerName", "");
      assert.fail("Expecting an thrown error but didn't get one.");
    } catch (error) {
      assert.equal(
        "Expecting non-empty strings for containerName and blobName parameters",
        error.message,
        "Error message is different than expected."
      );
    }
  });

  it("setMetadata with CPK on a blob uploaded without CPK should fail", async () => {
    let exceptionCaught = false;
    try {
      await blobClient.setMetadata({ a: "a" }, { customerProvidedKey: Test_CPK_INFO });
    } catch (err) {
      exceptionCaught = true;
    }
    assert.ok(exceptionCaught);
  });

  it("setMetadata, setHTTPHeaders, getProperties and createSnapshot with CPK", async () => {
    blobName = recorder.getUniqueName("blobCPK");
    blobClient = containerClient.getBlobClient(blobName);
    blockBlobClient = blobClient.getBlockBlobClient();
    await blockBlobClient.upload(content, content.length, {
      customerProvidedKey: Test_CPK_INFO
    });

    const metadata = {
      a: "a",
      b: "b"
    };
    const smResp = await blobClient.setMetadata(metadata, {
      customerProvidedKey: Test_CPK_INFO
    });
    assert.equal(smResp.encryptionKeySha256, Test_CPK_INFO.encryptionKeySha256);

    // getProperties without CPK should fail
    let exceptionCaught = false;
    try {
      await blobClient.getProperties();
    } catch (err) {
      exceptionCaught = true;
    }
    assert.ok(exceptionCaught);

    const headers = {
      blobCacheControl: "blobCacheControl",
      blobContentDisposition: "blobContentDisposition",
      blobContentEncoding: "blobContentEncoding",
      blobContentLanguage: "blobContentLanguage",
      blobContentMD5: isNode ? Buffer.from([1, 2, 3, 4]) : new Uint8Array([1, 2, 3, 4]),
      blobContentType: "blobContentType"
    };
    await blobClient.setHTTPHeaders(headers, { customerProvidedKey: Test_CPK_INFO });

    const gResp = await blobClient.getProperties({ customerProvidedKey: Test_CPK_INFO });
    assert.equal(gResp.encryptionKeySha256, Test_CPK_INFO.encryptionKeySha256);
    assert.ok(gResp.date);
    assert.deepStrictEqual(gResp.blobType, "BlockBlob");
    assert.ok(gResp.lastModified);
    assert.deepStrictEqual(gResp.metadata, metadata);
    assert.deepStrictEqual(gResp.cacheControl, headers.blobCacheControl);
    assert.deepStrictEqual(gResp.contentType, headers.blobContentType);
    assert.deepStrictEqual(gResp.contentMD5, headers.blobContentMD5);
    assert.deepStrictEqual(gResp.contentEncoding, headers.blobContentEncoding);
    assert.deepStrictEqual(gResp.contentLanguage, headers.blobContentLanguage);
    assert.deepStrictEqual(gResp.contentDisposition, headers.blobContentDisposition);

    const csResp = await blobClient.createSnapshot({
      customerProvidedKey: Test_CPK_INFO
    });
    //assert.equal(csResp.encryptionKeySha256, Test_CPK_INFO.encryptionKeySha256); service side issue?
    assert.ok(csResp.snapshot);

    const blobSnapshotURL = blobClient.withSnapshot(csResp.snapshot!);
    await blobSnapshotURL.getProperties({ customerProvidedKey: Test_CPK_INFO });

    // getProperties without CPK should fail
    exceptionCaught = false;
    try {
      await blobSnapshotURL.getProperties();
    } catch (err) {
      exceptionCaught = true;
    }
    assert.ok(exceptionCaught);
  });

  it("beginCopyFromURL with rehydrate priority", async () => {
    const newBlobURL = containerClient.getBlobClient(recorder.getUniqueName("copiedblobrehydrate"));
    const initialTier = BlockBlobTier.Archive;
    const result = await (await newBlobURL.beginCopyFromURL(blobClient.url, {
      tier: initialTier,
      rehydratePriority: "Standard"
    })).pollUntilDone();
    assert.ok(result.copyId);
    delay(1 * 1000);

    const properties1 = await blobClient.getProperties();
    const properties2 = await newBlobURL.getProperties();
    assert.deepStrictEqual(properties1.contentMD5, properties2.contentMD5);
    assert.deepStrictEqual(properties2.copyId, result.copyId);
    assert.deepStrictEqual(properties2.copySource, blobClient.url);
    assert.equal(properties2.accessTier, initialTier);

    await newBlobURL.setAccessTier(BlockBlobTier.Hot);
    const properties3 = await newBlobURL.getProperties();
    assert.equal(properties3.archiveStatus!.toLowerCase(), "rehydrate-pending-to-hot");
  });

  it("setAccessTier with rehydrate priority", async () => {
    await blockBlobClient.setAccessTier("Archive", { rehydratePriority: "High" });
    await blockBlobClient.setAccessTier("Cool");
    const properties = await blockBlobClient.getProperties();
    if (properties.archiveStatus) {
      assert.equal(properties.archiveStatus.toLowerCase(), "rehydrate-pending-to-cool");
    }
  });

  it("download with default parameters and tracing", async () => {
    const tracer = new TestTracer();
    setTracer(tracer);

    const rootSpan = tracer.startSpan("root");

    const result = await blobClient.download(undefined, undefined, {
      spanOptions: { parent: rootSpan }
    });
    assert.deepStrictEqual(await bodyToString(result, content.length), content);

    rootSpan.end();

    const rootSpans = tracer.getRootSpans();
    assert.strictEqual(rootSpans.length, 1, "Should only have one root span.");
    assert.strictEqual(rootSpan, rootSpans[0], "The root span should match what was passed in.");

    const expectedGraph: SpanGraph = {
      roots: [
        {
          name: rootSpan.name,
          children: [
            {
              name: "Azure.Storage.Blob.BlobClient-download",
              children: [
                {
                  name: "core-http",
                  children: []
                }
              ]
            }
          ]
        }
      ]
    };

    assert.deepStrictEqual(tracer.getSpanGraph(rootSpan.context().traceId), expectedGraph);
    assert.strictEqual(tracer.getActiveSpans().length, 0, "All spans should have had end called");
  });

  it("exists returns true on an existing blob", async () => {
    const result = await blobClient.exists();
    assert.ok(result, "exists() should return true for an existing blob");
  });

  it("exists returns false on non-existing blob", async () => {
    const newBlobClient = containerClient.getBlobClient(recorder.getUniqueName("newblob"));
    const result = await newBlobClient.exists();
    assert.ok(result === false, "exists() should return true for an existing blob");
  });

  it("exists works with customer provided key", async () => {
    blobName = recorder.getUniqueName("blobCPK");
    blobClient = containerClient.getBlobClient(blobName);
    blockBlobClient = blobClient.getBlockBlobClient();
    await blockBlobClient.upload(content, content.length, {
      customerProvidedKey: Test_CPK_INFO
    });

    const metadata = { a: "a" };
    const smResp = await blobClient.setMetadata(metadata, {
      customerProvidedKey: Test_CPK_INFO
    });
    assert.equal(smResp.encryptionKeySha256, Test_CPK_INFO.encryptionKeySha256);

    const result = await blobClient.exists({
      customerProvidedKey: Test_CPK_INFO
    });
    assert.ok(result, "exists() should return true");
  });

  it("exists re-throws error from getProperties", async () => {
    blobName = recorder.getUniqueName("blobCPK");
    blobClient = containerClient.getBlobClient(blobName);
    blockBlobClient = blobClient.getBlockBlobClient();
    await blockBlobClient.upload(content, content.length, {
      customerProvidedKey: Test_CPK_INFO
    });

    const metadata = { a: "a" };
    const smResp = await blobClient.setMetadata(metadata, {
      customerProvidedKey: Test_CPK_INFO
    });
    assert.equal(smResp.encryptionKeySha256, Test_CPK_INFO.encryptionKeySha256);

    let exceptionCaught = false;
    try {
      await blobClient.exists();
    } catch (err) {
      exceptionCaught = true;
    }
    assert.ok(exceptionCaught);
  });

  it("verify blobName and containerName passed to the client", async () => {
    const accountName = "myaccount";
    const blobName = "blob/part/1.txt";
    const newClient = new BlobClient(
      `https://${accountName}.blob.core.windows.net/` + containerName + "/" + blobName
    );
    assert.equal(
      newClient.containerName,
      containerName,
      "Container name is not the same as the one provided."
    );
    assert.equal(newClient.name, blobName, "Blob name is not the same as the one provided.");
    assert.equal(
      newClient.accountName,
      accountName,
      "Account name is not the same as the one provided."
    );
  });

  describe("beginCopyFromURL", () => {
    let destinationContainerClient: ContainerClient;
    let destinationContainerName: string;

    beforeEach("setup destination", async () => {
<<<<<<< HEAD
      destinationContainerName = recorder.getUniqueName("container");
=======
      destinationContainerName = recorder.getUniqueName("dest-container");
>>>>>>> ee285ad7
      destinationContainerClient = blobServiceClient.getContainerClient(destinationContainerName);
      await destinationContainerClient.create();
    });

    afterEach("teardown destination", async function() {
      await containerClient.delete();
    });

    it("supports automatic polling via pollUntilDone", async () => {
      const newBlobClient = destinationContainerClient.getBlobClient(
        recorder.getUniqueName("copiedblob")
      );
      const poller = await newBlobClient.beginCopyFromURL(blobClient.url);

      const result = await poller.pollUntilDone();
      assert.ok(result.copyId);

      const properties1 = await blobClient.getProperties();
      const properties2 = await newBlobClient.getProperties();
      assert.deepStrictEqual(properties1.contentMD5, properties2.contentMD5);
      assert.deepStrictEqual(properties2.copyId, result.copyId);
      assert.deepStrictEqual(properties2.copySource, blobClient.url);
    });

    it("supports manual polling via poll", async () => {
      const newBlobClient = destinationContainerClient.getBlobClient(
        recorder.getUniqueName("copiedblob")
      );
      const poller = await newBlobClient.beginCopyFromURL(blobClient.url);
      let result: BlobStartCopyFromURLResponse;
      do {
        await poller.poll();
        if (poller.isDone()) {
          result = await poller.getResult()!;
        }
      } while (!poller.isDone());

      assert.ok(result!);
      assert.ok(result!.copyId);

      const properties1 = await blobClient.getProperties();
      const properties2 = await newBlobClient.getProperties();
      assert.deepStrictEqual(properties1.contentMD5, properties2.contentMD5);
      assert.deepStrictEqual(properties2.copyId, result!.copyId);
      assert.deepStrictEqual(properties2.copySource, blobClient.url);
    });

    it("supports cancellation of the copy", async () => {
      const newBlobClient = destinationContainerClient.getBlobClient(
        recorder.getUniqueName("copiedblob")
      );
      const poller = await newBlobClient.beginCopyFromURL(
        "https://raw.githubusercontent.com/Azure/azure-sdk-for-js/master/README.md"
      );
      await poller.cancelOperation();
      try {
        await poller.pollUntilDone();
        throw new Error("Test failure");
      } catch (err) {
        assert.equal(err.name, "PollerCancelledError");
      }
    });
  });
});<|MERGE_RESOLUTION|>--- conflicted
+++ resolved
@@ -538,11 +538,7 @@
     let destinationContainerName: string;
 
     beforeEach("setup destination", async () => {
-<<<<<<< HEAD
-      destinationContainerName = recorder.getUniqueName("container");
-=======
       destinationContainerName = recorder.getUniqueName("dest-container");
->>>>>>> ee285ad7
       destinationContainerClient = blobServiceClient.getContainerClient(destinationContainerName);
       await destinationContainerClient.create();
     });
