--- conflicted
+++ resolved
@@ -2,19 +2,13 @@
 
 import { isNode } from "@azure/core-http";
 import * as dotenv from "dotenv";
-<<<<<<< HEAD
 import { bodyToString, getBSU } from "./utils";
 import { record, delay } from "./utils/recorder";
 import { BlobClient, BlockBlobClient, ContainerClient } from "../src";
-=======
-import { bodyToString, getBSU, getUniqueName } from "./utils";
-import { delay } from "@azure/core-http";
->>>>>>> upstream/feature/storage
 dotenv.config({ path: "../.env" });
 
 describe("BlobClient", () => {
   const blobServiceClient = getBSU();
-<<<<<<< HEAD
   let containerName: string;
   let containerClient: ContainerClient;
   let blobName: string;
@@ -27,27 +21,11 @@
   beforeEach(async function() {
     recorder = record(this);
     containerName = recorder.getUniqueName("container");
-    containerClient = blobServiceClient.createContainerClient(containerName);
+    containerClient = blobServiceClient.getContainerClient(containerName);
     await containerClient.create();
     blobName = recorder.getUniqueName("blob");
-    blobClient = containerClient.createBlobClient(blobName);
-    blockBlobClient = blobClient.createBlockBlobClient();
-=======
-  let containerName: string = getUniqueName("container");
-  let containerClient = blobServiceClient.getContainerClient(containerName);
-  let blobName: string = getUniqueName("blob");
-  let blobClient = containerClient.getBlobClient(blobName);
-  let blockBlobClient = blobClient.getBlockBlobClient();
-  const content = "Hello World";
-
-  beforeEach(async () => {
-    containerName = getUniqueName("container");
-    containerClient = blobServiceClient.getContainerClient(containerName);
-    await containerClient.create();
-    blobName = getUniqueName("blob");
     blobClient = containerClient.getBlobClient(blobName);
     blockBlobClient = blobClient.getBlockBlobClient();
->>>>>>> 22ef511b
     await blockBlobClient.upload(content, content.length);
   });
 
@@ -224,11 +202,7 @@
   });
 
   it("startCopyFromClient", async () => {
-<<<<<<< HEAD
-    const newBlobClient = containerClient.createBlobClient(recorder.getUniqueName("copiedblob"));
-=======
-    const newBlobClient = containerClient.getBlobClient(getUniqueName("copiedblob"));
->>>>>>> 22ef511b
+    const newBlobClient = containerClient.getBlobClient(recorder.getUniqueName("copiedblob"));
     const result = await newBlobClient.startCopyFromURL(blobClient.url);
     assert.ok(result.copyId);
 
@@ -240,18 +214,10 @@
   });
 
   it("abortCopyFromClient should failed for a completed copy operation", async () => {
-<<<<<<< HEAD
-    const newBlobClient = containerClient.createBlobClient(recorder.getUniqueName("copiedblob"));
-=======
-    const newBlobClient = containerClient.getBlobClient(getUniqueName("copiedblob"));
->>>>>>> 22ef511b
+    const newBlobClient = containerClient.getBlobClient(recorder.getUniqueName("copiedblob"));
     const result = await newBlobClient.startCopyFromURL(blobClient.url);
     assert.ok(result.copyId);
-<<<<<<< HEAD
-    await delay(1 * 1000);
-=======
     delay(1 * 1000);
->>>>>>> upstream/feature/storage
 
     try {
       await newBlobClient.startCopyFromURL(result.copyId!);
