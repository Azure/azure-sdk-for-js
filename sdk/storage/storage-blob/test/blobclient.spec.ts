--- conflicted
+++ resolved
@@ -1,19 +1,11 @@
 import { AbortController } from "@azure/abort-controller";
 import { isNode } from "@azure/core-http";
+import { setTracer, SpanGraph, TestTracer } from "@azure/core-tracing";
 import * as assert from "assert";
 import * as dotenv from "dotenv";
 
-<<<<<<< HEAD
-import { AbortController } from "@azure/abort-controller";
-import { isNode } from "@azure/core-http";
-import { TestTracer, setTracer, SpanGraph } from "@azure/core-tracing";
-import { bodyToString, getBSU, getSASConnectionStringFromEnvironment } from "./utils";
-import { record, delay } from "./utils/recorder";
-import { BlobClient, BlockBlobClient, ContainerClient, BlockBlobTier } from "../src";
-=======
 import { BlobClient, BlobServiceClient, BlockBlobClient, BlockBlobTier, ContainerClient } from "../src";
 import { bodyToString, getAdlsBSU, getBSU, getSASConnectionStringFromEnvironment } from "./utils";
->>>>>>> 0c4f787b
 import { Test_CPK_INFO } from "./utils/constants";
 import { delay, record } from "./utils/recorder";
 
@@ -438,7 +430,6 @@
       assert.equal(properties.archiveStatus.toLowerCase(), "rehydrate-pending-to-cool");
     }
   });
-<<<<<<< HEAD
 
   it("download with default parameters and tracing", async () => {
     const tracer = new TestTracer();
@@ -551,7 +542,7 @@
       accountName,
       "Account name is not the same as the one provided."
     );
-=======
+  });
 });
 
 // ADLS related APIs depends on following optional environments, otherwise cases will be ignored in a live test
@@ -626,6 +617,5 @@
     assert.deepStrictEqual(permissions.xMsPermissions, "rwxr-x-w-");
     assert.deepStrictEqual(permissions.xMsOwner, "$superuser");
     assert.deepStrictEqual(permissions.xMsGroup, "$superuser");
->>>>>>> 0c4f787b
   });
 });