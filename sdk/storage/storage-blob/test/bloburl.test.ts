--- conflicted
+++ resolved
@@ -285,14 +285,7 @@
   });
 
   it("startCopyFromURL", async () => {
-<<<<<<< HEAD
-    const newBlobURL = BlobURL.fromContainerURL(
-      containerURL,
-      recorder.getUniqueName("copiedblob")
-    );
-=======
-    const newBlobURL = BlobURL.fromContainerURL(containerURL, getUniqueName("copiedblob"));
->>>>>>> 2245788c
+    const newBlobURL = BlobURL.fromContainerURL(containerURL, recorder.getUniqueName("copiedblob"));
     const result = await newBlobURL.startCopyFromURL(Aborter.none, blobURL.url);
     assert.ok(result.copyId);
 
@@ -304,14 +297,7 @@
   });
 
   it("abortCopyFromURL should failed for a completed copy operation", async () => {
-<<<<<<< HEAD
-    const newBlobURL = BlobURL.fromContainerURL(
-      containerURL,
-      recorder.getUniqueName("copiedblob")
-    );
-=======
-    const newBlobURL = BlobURL.fromContainerURL(containerURL, getUniqueName("copiedblob"));
->>>>>>> 2245788c
+    const newBlobURL = BlobURL.fromContainerURL(containerURL, recorder.getUniqueName("copiedblob"));
     const result = await newBlobURL.startCopyFromURL(Aborter.none, blobURL.url);
     assert.ok(result.copyId);
     sleep(1 * 1000);
