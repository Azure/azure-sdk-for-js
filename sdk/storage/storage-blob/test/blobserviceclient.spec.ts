--- conflicted
+++ resolved
@@ -31,19 +31,8 @@
     const containerNamePrefix = getUniqueName("container");
     const containerName1 = `${containerNamePrefix}x1`;
     const containerName2 = `${containerNamePrefix}x2`;
-<<<<<<< HEAD
-    const containerClient1 = ContainerClient.fromBlobServiceClient(
-      blobServiceClient,
-      containerName1
-    );
-    const containerClient2 = ContainerClient.fromBlobServiceClient(
-      blobServiceClient,
-      containerName2
-    );
-=======
     const containerClient1 = blobServiceClient.createContainerClient(containerName1);
     const containerClient2 = blobServiceClient.createContainerClient(containerName2);
->>>>>>> dd71e12b
     await containerClient1.create({ metadata: { key: "val" } });
     await containerClient2.create({ metadata: { key: "val" } });
 
@@ -91,14 +80,8 @@
     const containerNamePrefix = getUniqueName("container");
     const containerName1 = `${containerNamePrefix}x1`;
     const containerName2 = `${containerNamePrefix}x2`;
-    const containerClient1 = ContainerClient.fromBlobServiceClient(
-      blobServiceClient,
-      containerName1
-    );
-    const containerClient2 = ContainerClient.fromBlobServiceClient(
-      blobServiceClient,
-      containerName2
-    );
+    const containerClient1 = blobServiceClient.createContainerClient(containerName1);
+    const containerClient2 = blobServiceClient.createContainerClient(containerName2);
     await containerClient1.create({ metadata: { key: "val" } });
     await containerClient2.create({ metadata: { key: "val" } });
 
