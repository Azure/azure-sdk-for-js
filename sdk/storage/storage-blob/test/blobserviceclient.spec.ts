import * as assert from "assert";
import * as dotenv from "dotenv";

import { BlobServiceClient } from "../src/BlobServiceClient";
import { getAlternateBSU, getBSU, getSASConnectionStringFromEnvironment, getTokenBSU } from "./utils";
import { delay, record } from "./utils/recorder";

dotenv.config({ path: "../.env" });

describe("BlobServiceClient", () => {
  let recorder: any;

  beforeEach(async function() {
    recorder = record(this);
  });

  afterEach(async function() {
    recorder.stop();
  });

  it("ListContainers with default parameters", async () => {
    const blobServiceClient = getBSU();
    const result = (await blobServiceClient
      .listContainers()
      .byPage()
      .next()).value;
    assert.ok(typeof result.requestId);
    assert.ok(result.requestId!.length > 0);
    assert.ok(typeof result.version);
    assert.ok(result.version!.length > 0);
    assert.ok(typeof result.clientRequestId);
    assert.ok(result.clientRequestId!.length > 0);

    assert.ok(result.serviceEndpoint.length > 0);
    assert.ok(result.containerItems!.length >= 0);

    if (result.containerItems!.length > 0) {
      const container = result.containerItems![0];
      assert.ok(container.name.length > 0);
      assert.ok(container.properties.etag.length > 0);
      assert.ok(container.properties.lastModified);
    }
  });

  it("ListContainers with all parameters configured", async () => {
    const blobServiceClient = getBSU();

    const containerNamePrefix = recorder.getUniqueName("container");
    const containerName1 = `${containerNamePrefix}x1`;
    const containerName2 = `${containerNamePrefix}x2`;
    const containerClient1 = blobServiceClient.getContainerClient(containerName1);
    const containerClient2 = blobServiceClient.getContainerClient(containerName2);
    await containerClient1.create({ metadata: { key: "val" } });
    await containerClient2.create({ metadata: { key: "val" } });

    const result1 = (await blobServiceClient
      .listContainers({
        includeMetadata: true,
        prefix: containerNamePrefix
      })
      .byPage({ maxPageSize: 1 })
      .next()).value;

    assert.ok(result1.nextMarker);
    assert.equal(result1.containerItems!.length, 1);
    assert.ok(result1.containerItems![0].name.startsWith(containerNamePrefix));
    assert.ok(result1.containerItems![0].properties.etag.length > 0);
    assert.ok(result1.containerItems![0].properties.lastModified);
    assert.ok(!result1.containerItems![0].properties.leaseDuration);
    assert.ok(!result1.containerItems![0].properties.publicAccess);
    assert.deepEqual(result1.containerItems![0].properties.leaseState, "available");
    assert.deepEqual(result1.containerItems![0].properties.leaseStatus, "unlocked");
    assert.deepEqual(result1.containerItems![0].metadata!.key, "val");

    const result2 = (await blobServiceClient
      .listContainers({
        includeMetadata: true,
        prefix: containerNamePrefix
      })
      .byPage({ continuationToken: result1.nextMarker, maxPageSize: 1 })
      .next()).value;

    assert.ok(!result2.nextMarker);
    assert.equal(result2.containerItems!.length, 1);
    assert.ok(result2.containerItems![0].name.startsWith(containerNamePrefix));
    assert.ok(result2.containerItems![0].properties.etag.length > 0);
    assert.ok(result2.containerItems![0].properties.lastModified);
    assert.ok(!result2.containerItems![0].properties.leaseDuration);
    assert.ok(!result2.containerItems![0].properties.publicAccess);
    assert.deepEqual(result2.containerItems![0].properties.leaseState, "available");
    assert.deepEqual(result2.containerItems![0].properties.leaseStatus, "unlocked");
    assert.deepEqual(result2.containerItems![0].metadata!.key, "val");

    await containerClient1.delete();
    await containerClient2.delete();
  });

  it("Verify PagedAsyncIterableIterator for ListContainers", async () => {
    const containerClients = [];
    const blobServiceClient = getBSU();

    const containerNamePrefix = recorder.getUniqueName("container");

    for (let i = 0; i < 4; i++) {
      const containerName = `${containerNamePrefix}x${i}`;
      const containerClient = blobServiceClient.getContainerClient(containerName);
      await containerClient.create({ metadata: { key: "val" } });
      containerClients.push(containerClient);
    }

    for await (const container of blobServiceClient.listContainers({
      includeMetadata: true,
      prefix: containerNamePrefix
    })) {
      assert.ok(container.name.startsWith(containerNamePrefix));
      assert.ok(container.properties.etag.length > 0);
      assert.ok(container.properties.lastModified);
      assert.ok(!container.properties.leaseDuration);
      assert.ok(!container.properties.publicAccess);
      assert.deepEqual(container.properties.leaseState, "available");
      assert.deepEqual(container.properties.leaseStatus, "unlocked");
      assert.deepEqual(container.metadata!.key, "val");
    }

    for (const client of containerClients) {
      await client.delete();
    }
  });

  it("Verify PagedAsyncIterableIterator(generator .next() syntax) for ListContainers", async () => {
    const blobServiceClient = getBSU();

    const containerNamePrefix = recorder.getUniqueName("container");
    const containerName1 = `${containerNamePrefix}x1`;
    const containerName2 = `${containerNamePrefix}x2`;
    const containerClient1 = blobServiceClient.getContainerClient(containerName1);
    const containerClient2 = blobServiceClient.getContainerClient(containerName2);
    await containerClient1.create({ metadata: { key: "val" } });
    await containerClient2.create({ metadata: { key: "val" } });

    const iterator = await blobServiceClient.listContainers({
      includeMetadata: true,
      prefix: containerNamePrefix
    });

    let containerItem = await iterator.next();
    assert.ok(containerItem.value.name.startsWith(containerNamePrefix));
    assert.ok(containerItem.value.properties.etag.length > 0);
    assert.ok(containerItem.value.properties.lastModified);
    assert.ok(!containerItem.value.properties.leaseDuration);
    assert.ok(!containerItem.value.properties.publicAccess);
    assert.deepEqual(containerItem.value.properties.leaseState, "available");
    assert.deepEqual(containerItem.value.properties.leaseStatus, "unlocked");
    assert.deepEqual(containerItem.value.metadata!.key, "val");

    containerItem = await iterator.next();
    assert.ok(containerItem.value.name.startsWith(containerNamePrefix));
    assert.ok(containerItem.value.properties.etag.length > 0);
    assert.ok(containerItem.value.properties.lastModified);
    assert.ok(!containerItem.value.properties.leaseDuration);
    assert.ok(!containerItem.value.properties.publicAccess);
    assert.deepEqual(containerItem.value.properties.leaseState, "available");
    assert.deepEqual(containerItem.value.properties.leaseStatus, "unlocked");
    assert.deepEqual(containerItem.value.metadata!.key, "val");

    await containerClient1.delete();
    await containerClient2.delete();
  });

  it("Verify PagedAsyncIterableIterator(byPage()) for ListContainers", async () => {
    const containerClients = [];
    const blobServiceClient = getBSU();

    const containerNamePrefix = recorder.getUniqueName("container");

    for (let i = 0; i < 4; i++) {
      const containerName = `${containerNamePrefix}x${i}`;
      const containerClient = blobServiceClient.getContainerClient(containerName);
      await containerClient.create({ metadata: { key: "val" } });
      containerClients.push(containerClient);
    }

    for await (const response of blobServiceClient
      .listContainers({
        includeMetadata: true,
        prefix: containerNamePrefix
      })
      .byPage({ maxPageSize: 2 })) {
      for (const container of response.containerItems) {
        assert.ok(container.name.startsWith(containerNamePrefix));
        assert.ok(container.properties.etag.length > 0);
        assert.ok(container.properties.lastModified);
        assert.ok(!container.properties.leaseDuration);
        assert.ok(!container.properties.publicAccess);
        assert.deepEqual(container.properties.leaseState, "available");
        assert.deepEqual(container.properties.leaseStatus, "unlocked");
        assert.deepEqual(container.metadata!.key, "val");
      }
    }

    for (const client of containerClients) {
      await client.delete();
    }
  });

  it("Verify PagedAsyncIterableIterator(byPage() - continuationToken) for ListContainers", async () => {
    const containerClients = [];
    const blobServiceClient = getBSU();

    const containerNamePrefix = recorder.getUniqueName("container");

    for (let i = 0; i < 4; i++) {
      const containerName = `${containerNamePrefix}x${i}`;
      const containerClient = blobServiceClient.getContainerClient(containerName);
      await containerClient.create({ metadata: { key: "val" } });
      containerClients.push(containerClient);
    }

    let iter = blobServiceClient
      .listContainers({
        includeMetadata: true,
        prefix: containerNamePrefix
      })
      .byPage({ maxPageSize: 2 });
    let response = (await iter.next()).value;
    for (const container of response.containerItems) {
      assert.ok(container.name.startsWith(containerNamePrefix));
      assert.ok(container.properties.etag.length > 0);
      assert.ok(container.properties.lastModified);
      assert.ok(!container.properties.leaseDuration);
      assert.ok(!container.properties.publicAccess);
      assert.deepEqual(container.properties.leaseState, "available");
      assert.deepEqual(container.properties.leaseStatus, "unlocked");
      assert.deepEqual(container.metadata!.key, "val");
    }
    // Gets next marker
    const marker = response.nextMarker;
    // Passing next marker as continuationToken
    iter = blobServiceClient
      .listContainers({
        includeMetadata: true,
        prefix: containerNamePrefix
      })
      .byPage({ continuationToken: marker, maxPageSize: 2 });
    response = (await iter.next()).value;
    // Gets 2 containers
    for (const container of response.containerItems) {
      assert.ok(container.name.startsWith(containerNamePrefix));
      assert.ok(container.properties.etag.length > 0);
      assert.ok(container.properties.lastModified);
      assert.ok(!container.properties.leaseDuration);
      assert.ok(!container.properties.publicAccess);
      assert.deepEqual(container.properties.leaseState, "available");
      assert.deepEqual(container.properties.leaseStatus, "unlocked");
      assert.deepEqual(container.metadata!.key, "val");
    }

    for (const client of containerClients) {
      await client.delete();
    }
  });

  it("GetProperties", async () => {
    const blobServiceClient = getBSU();
    const result = await blobServiceClient.getProperties();

    assert.ok(typeof result.requestId);
    assert.ok(result.requestId!.length > 0);
    assert.ok(typeof result.version);
    assert.ok(result.version!.length > 0);
    assert.ok(typeof result.clientRequestId);
    assert.ok(result.clientRequestId!.length > 0);

    if (result.cors && result.cors!.length > 0) {
      assert.ok(result.cors![0].allowedHeaders.length > 0);
      assert.ok(result.cors![0].allowedMethods.length > 0);
      assert.ok(result.cors![0].allowedOrigins.length > 0);
      assert.ok(result.cors![0].exposedHeaders.length > 0);
      assert.ok(result.cors![0].maxAgeInSeconds >= 0);
    }
  });

  it("SetProperties", async () => {
    const blobServiceClient = getBSU();

    const serviceProperties = await blobServiceClient.getProperties();

    serviceProperties.logging = {
      deleteProperty: true,
      read: true,
      retentionPolicy: {
        days: 5,
        enabled: true
      },
      version: "1.0",
      write: true
    };

    serviceProperties.minuteMetrics = {
      enabled: true,
      includeAPIs: true,
      retentionPolicy: {
        days: 4,
        enabled: true
      },
      version: "1.0"
    };

    serviceProperties.hourMetrics = {
      enabled: true,
      includeAPIs: true,
      retentionPolicy: {
        days: 3,
        enabled: true
      },
      version: "1.0"
    };

    const newCORS = {
      allowedHeaders: "*",
      allowedMethods: "GET",
      allowedOrigins: "example.com",
      exposedHeaders: "*",
      maxAgeInSeconds: 8888
    };
    if (!serviceProperties.cors) {
      serviceProperties.cors = [newCORS];
    } else if (serviceProperties.cors!.length < 5) {
      serviceProperties.cors.push(newCORS);
    }

    if (!serviceProperties.deleteRetentionPolicy) {
      serviceProperties.deleteRetentionPolicy = {
        days: 2,
        enabled: false
      };
    }

    await blobServiceClient.setProperties(serviceProperties);
    await delay(5 * 1000);

    const result = await blobServiceClient.getProperties();
    assert.ok(typeof result.requestId);
    assert.ok(result.requestId!.length > 0);
    assert.ok(typeof result.version);
    assert.ok(result.version!.length > 0);
    assert.deepEqual(result.hourMetrics, serviceProperties.hourMetrics);
  });

  it("getStatistics", (done) => {
    let blobServiceClient: BlobServiceClient | undefined;
    try {
      blobServiceClient = getAlternateBSU();
    } catch (err) {
      done();
      return;
    }

    blobServiceClient!
      .getStatistics()
      .then((result) => {
        assert.ok(result.geoReplication!.lastSyncTime);
        done();
      })
      .catch(done);
  });

  it("getAccountInfo", async () => {
    const blobServiceClient = getBSU();

    const accountInfo = await blobServiceClient.getAccountInfo();
    assert.ok(accountInfo.accountKind);
    assert.ok(accountInfo.skuName);
  });

  it("createContainer and deleteContainer", async () => {
    const blobServiceClient = getBSU();
    const containerName = recorder.getUniqueName("container");
    const access = "container";
    const metadata = { key: "value" };

    const { containerClient } = await blobServiceClient.createContainer(containerName, {
      access,
      metadata
    });
    const result = await containerClient.getProperties();
    assert.deepEqual(result.blobPublicAccess, access);
    assert.deepEqual(result.metadata, metadata);

    await blobServiceClient.deleteContainer(containerName);
    try {
      await containerClient.getProperties();
      assert.fail(
        "Expecting an error in getting properties from a deleted block blob but didn't get one."
      );
    } catch (error) {
      assert.ok((error.statusCode as number) === 404);
    }
  });

  it("can be created from a sas connection string", async () => {
    const newClient = BlobServiceClient.fromConnectionString(
      getSASConnectionStringFromEnvironment()
    );

    const result = await newClient.getProperties();

    assert.ok(typeof result.requestId);
    assert.ok(result.requestId!.length > 0);
  });

  it("getUserDelegationKey should work", async function() {
    // Try to get serviceURL object with TokenCredential
    // when ACCOUNT_TOKEN environment variable is set
<<<<<<< HEAD
    let serviceURLWithToken: BlobServiceClient | undefined;
=======
    // When recording, this environment is required to record this case
    let serviceURLWithToken;
>>>>>>> 0c4f787b
    try {
      serviceURLWithToken = getTokenBSU();
    } catch {}

    // Requires bearer token for this case which cannot be generated in the runtime
    // Make sure this case passed in sanity test
    if (serviceURLWithToken === undefined) {
      this.skip();
    }

    const now = recorder.newDate("now");
    now.setHours(now.getHours() + 1);
    const tmr = recorder.newDate("tmr");
    tmr.setDate(tmr.getDate() + 1);
    const response = await serviceURLWithToken!.getUserDelegationKey(now, tmr);
    assert.notDeepStrictEqual(response.value, undefined);
    assert.notDeepStrictEqual(response.signedVersion, undefined);
    assert.notDeepStrictEqual(response.signedTenantId, undefined);
    assert.notDeepStrictEqual(response.signedStart, undefined);
    assert.notDeepStrictEqual(response.signedService, undefined);
    assert.notDeepStrictEqual(response.signedObjectId, undefined);
    assert.notDeepStrictEqual(response.signedExpiry, undefined);
  });
});<|MERGE_RESOLUTION|>--- conflicted
+++ resolved
@@ -412,12 +412,8 @@
   it("getUserDelegationKey should work", async function() {
     // Try to get serviceURL object with TokenCredential
     // when ACCOUNT_TOKEN environment variable is set
-<<<<<<< HEAD
     let serviceURLWithToken: BlobServiceClient | undefined;
-=======
     // When recording, this environment is required to record this case
-    let serviceURLWithToken;
->>>>>>> 0c4f787b
     try {
       serviceURLWithToken = getTokenBSU();
     } catch {}
