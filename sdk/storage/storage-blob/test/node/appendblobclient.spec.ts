import * as assert from "assert";

import * as dotenv from "dotenv";
import { AppendBlobClient, newPipeline, SharedKeyCredential, ContainerClient } from "../../src";
import { getBSU, getConnectionStringFromEnvironment } from "../utils";
import { TokenCredential } from "@azure/core-http";
import { assertClientUsesTokenCredential } from "../utils/assert";
import { record } from "../utils/recorder";
dotenv.config({ path: "../.env" });

describe("AppendBlobClient Node.js only", () => {
  const blobServiceClient = getBSU();
<<<<<<< HEAD
  let containerName: string;
  let containerClient: ContainerClient;
  let blobName: string;
  let appendBlobClient: AppendBlobClient;

  let recorder: any;

  beforeEach(async function() {
    recorder = record(this);
    containerName = recorder.getUniqueName("container");
    containerClient = blobServiceClient.createContainerClient(containerName);
    await containerClient.create();
    blobName = recorder.getUniqueName("blob");
    appendBlobClient = containerClient.createAppendBlobClient(blobName);
=======
  let containerName: string = getUniqueName("container");
  let containerClient = blobServiceClient.getContainerClient(containerName);
  let blobName: string = getUniqueName("blob");
  let appendBlobClient = containerClient.getAppendBlobClient(blobName);

  beforeEach(async () => {
    containerName = getUniqueName("container");
    containerClient = blobServiceClient.getContainerClient(containerName);
    await containerClient.create();
    blobName = getUniqueName("blob");
    appendBlobClient = containerClient.getAppendBlobClient(blobName);
>>>>>>> 22ef511b
  });

  afterEach(async () => {
    await containerClient.delete();
    recorder.stop();
  });

  it("can be created with a url and a credential", async () => {
    const factories = (appendBlobClient as any).pipeline.factories;
    const credential = factories[factories.length - 1] as SharedKeyCredential;
    const newClient = new AppendBlobClient(appendBlobClient.url, credential);

    await newClient.create();
    await newClient.download();
  });

  it("can be created with a url and a credential and an option bag", async () => {
    const factories = (appendBlobClient as any).pipeline.factories;
    const credential = factories[factories.length - 1] as SharedKeyCredential;
    const newClient = new AppendBlobClient(appendBlobClient.url, credential, {
      telemetry: { value: "test/1.0" }
    });

    await newClient.create();
    await newClient.download();
  });

  it("can be created with a url and a TokenCredential", async () => {
    const tokenCredential: TokenCredential = {
      getToken: () =>
        Promise.resolve({
          token: "token",
          expiresOnTimestamp: 12345
        })
    };
    const newClient = new AppendBlobClient(appendBlobClient.url, tokenCredential);
    assertClientUsesTokenCredential(newClient);
  });

  it("can be created with a url and a pipeline", async () => {
    const factories = (appendBlobClient as any).pipeline.factories;
    const credential = factories[factories.length - 1] as SharedKeyCredential;
    const pipeline = newPipeline(credential);
    const newClient = new AppendBlobClient(appendBlobClient.url, pipeline);

    await newClient.create();
    await newClient.download();
  });

  it("can be created with a connection string", async () => {
    const newClient = new AppendBlobClient(
      getConnectionStringFromEnvironment(),
      containerName,
      blobName
    );

    await newClient.create();
    await newClient.download();
  });

  it("throws error if constructor containerName parameter is empty", async () => {
    try {
      // tslint:disable-next-line: no-unused-expression
      new AppendBlobClient(getConnectionStringFromEnvironment(), "", "blobName");
      assert.fail("Expecting an thrown error but didn't get one.");
    } catch (error) {
      assert.equal(
        "Expecting non-empty strings for containerName and blobName parameters",
        error.message,
        "Error message is different than expected."
      );
    }
  });

  it("throws error if constructor blobName parameter is empty", async () => {
    try {
      // tslint:disable-next-line: no-unused-expression
      new AppendBlobClient(getConnectionStringFromEnvironment(), "containerName", "");
      assert.fail("Expecting an thrown error but didn't get one.");
    } catch (error) {
      assert.equal(
        "Expecting non-empty strings for containerName and blobName parameters",
        error.message,
        "Error message is different than expected."
      );
    }
  });
});<|MERGE_RESOLUTION|>--- conflicted
+++ resolved
@@ -10,7 +10,6 @@
 
 describe("AppendBlobClient Node.js only", () => {
   const blobServiceClient = getBSU();
-<<<<<<< HEAD
   let containerName: string;
   let containerClient: ContainerClient;
   let blobName: string;
@@ -21,23 +20,10 @@
   beforeEach(async function() {
     recorder = record(this);
     containerName = recorder.getUniqueName("container");
-    containerClient = blobServiceClient.createContainerClient(containerName);
+    containerClient = blobServiceClient.getContainerClient(containerName);
     await containerClient.create();
     blobName = recorder.getUniqueName("blob");
-    appendBlobClient = containerClient.createAppendBlobClient(blobName);
-=======
-  let containerName: string = getUniqueName("container");
-  let containerClient = blobServiceClient.getContainerClient(containerName);
-  let blobName: string = getUniqueName("blob");
-  let appendBlobClient = containerClient.getAppendBlobClient(blobName);
-
-  beforeEach(async () => {
-    containerName = getUniqueName("container");
-    containerClient = blobServiceClient.getContainerClient(containerName);
-    await containerClient.create();
-    blobName = getUniqueName("blob");
     appendBlobClient = containerClient.getAppendBlobClient(blobName);
->>>>>>> 22ef511b
   });
 
   afterEach(async () => {
