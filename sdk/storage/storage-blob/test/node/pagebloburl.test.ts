--- conflicted
+++ resolved
@@ -44,14 +44,7 @@
     let snapshotResult = await pageBlobURL.createSnapshot(Aborter.none);
     assert.ok(snapshotResult.snapshot);
 
-<<<<<<< HEAD
-    const destPageBlobURL = PageBlobURL.fromContainerURL(
-      containerURL,
-      recorder.getUniqueName("page")
-    );
-=======
-    const destPageBlobURL = PageBlobURL.fromContainerURL(containerURL, getUniqueName("page"));
->>>>>>> 2245788c
+    const destPageBlobURL = PageBlobURL.fromContainerURL(containerURL, recorder.getUniqueName("page"));
 
     await containerURL.setAccessPolicy(Aborter.none, "container");
 
