import * as assert from "assert";
import * as fs from "fs";
import * as path from "path";
import { PassThrough } from "stream";

import { AbortController } from "@azure/abort-controller";
import { createRandomLocalFile, getBSU, setupEnvironment } from "../utils";
import { RetriableReadableStreamOptions } from "../../src/utils/RetriableReadableStream";
import { record, Recorder } from "@azure/test-utils-recorder";
import { ContainerClient, BlobClient, BlockBlobClient } from "../../src";
import { readStreamToLocalFile } from "../../src/utils/utils.node";
import { setLogLevel, getLogLevel } from "@azure/logger";

const iterations = process.env.STRESS_ITERATIONS || 10;

for (let i = 1; i <= iterations; i++) {
  // tslint:disable:no-empty
  describe.only("Highlevel " + i, () => {
    setupEnvironment();
    const blobServiceClient = getBSU();
    let containerName: string;
    let containerClient: ContainerClient;
    let blobName: string;
    let blobClient: BlobClient;
    let blockBlobClient: BlockBlobClient;
    let tempFileSmall: string;
    let tempFileSmallLength: number;
    let tempFileLarge: string;
    let tempFileLargeLength: number;
    const tempFolderPath = "temp";

    let recorder: Recorder;

    const oldLogLevel = getLogLevel();

    beforeEach(async function() {
      recorder = record(this);
      containerName = recorder.getUniqueName("container");
      containerClient = blobServiceClient.getContainerClient(containerName);
      await containerClient.create();
      blobName = recorder.getUniqueName("blob");
      blobClient = containerClient.getBlobClient(blobName);
      blockBlobClient = blobClient.getBlockBlobClient();
    });

<<<<<<< HEAD
    afterEach(async function() {
      await containerClient.delete();
      recorder.stop();
=======
    const downloadResponse = await blockBlobClient.download(0);
    const downloadedFile = path.join(tempFolderPath, recorder.getUniqueName("downloadfile."));
    await readStreamToLocalFile(downloadResponse.readableStreamBody!, downloadedFile);

    const downloadedData = await fs.readFileSync(downloadedFile);
    const uploadedData = await fs.readFileSync(tempFileLarge);

    fs.unlinkSync(downloadedFile);
    assert.ok(downloadedData.equals(uploadedData));
  }).timeout(10 * 60 * 1000);

  it("uploadFile should success when blob < BLOCK_BLOB_MAX_UPLOAD_BLOB_BYTES", async () => {
    recorder.skip("node", "Temp file - recorder doesn't support saving the file");
    await blockBlobClient.uploadFile(tempFileSmall, {
      blockSize: 4 * 1024 * 1024,
      concurrency: 20
>>>>>>> 139f6402
    });

    before(async function() {
      console.log("enabling info level logging");
      setLogLevel("info");
      recorder = record(this);
      if (!fs.existsSync(tempFolderPath)) {
        fs.mkdirSync(tempFolderPath);
      }
      tempFileLarge = await createRandomLocalFile(tempFolderPath, 257, 1024 * 1024);
      tempFileLargeLength = 257 * 1024 * 1024;
      tempFileSmall = await createRandomLocalFile(tempFolderPath, 15, 1024 * 1024);
      tempFileSmallLength = 15 * 1024 * 1024;
      recorder.stop();
    });

    after(async function() {
      recorder = record(this);
      fs.unlinkSync(tempFileLarge);
      fs.unlinkSync(tempFileSmall);
      recorder.stop();
      console.log("restoring log level");
      setLogLevel(oldLogLevel);
    });

    it("uploadFile should success when blob >= BLOCK_BLOB_MAX_UPLOAD_BLOB_BYTES", async () => {
      recorder.skip("node", "Temp file - recorder doesn't support saving the file");
      await blockBlobClient.uploadFile(tempFileLarge, {
        blockSize: 4 * 1024 * 1024,
        concurrency: 20
      });

      const downloadResponse = await blockBlobClient.download(0);
      const downloadedFile = path.join(tempFolderPath, recorder.getUniqueName("downloadfile."));
      await readStreamToLocalFile(downloadResponse.readableStreamBody!, downloadedFile);

      const downloadedData = await fs.readFileSync(downloadedFile);
      const uploadedData = await fs.readFileSync(tempFileLarge);

      fs.unlinkSync(downloadedFile);
      assert.ok(downloadedData.equals(uploadedData));
    });

    it("uploadFile should success when blob < BLOCK_BLOB_MAX_UPLOAD_BLOB_BYTES", async () => {
      recorder.skip("node", "Temp file - recorder doesn't support saving the file");
      await blockBlobClient.uploadFile(tempFileSmall, {
        blockSize: 4 * 1024 * 1024,
        concurrency: 20
      });

      const downloadResponse = await blockBlobClient.download(0);
      const downloadedFile = path.join(tempFolderPath, recorder.getUniqueName("downloadfile."));
      await readStreamToLocalFile(downloadResponse.readableStreamBody!, downloadedFile);

      const downloadedData = await fs.readFileSync(downloadedFile);
      const uploadedData = await fs.readFileSync(tempFileSmall);

      fs.unlinkSync(downloadedFile);
      assert.ok(downloadedData.equals(uploadedData));
    });

    it("uploadFile should success when blob < BLOCK_BLOB_MAX_UPLOAD_BLOB_BYTES and configured maxSingleShotSize", async () => {
      recorder.skip("node", "Temp file - recorder doesn't support saving the file");
      await blockBlobClient.uploadFile(tempFileSmall, {
        maxSingleShotSize: 0
      });

      const downloadResponse = await blockBlobClient.download(0);
      const downloadedFile = path.join(tempFolderPath, recorder.getUniqueName("downloadfile."));
      await readStreamToLocalFile(downloadResponse.readableStreamBody!, downloadedFile);

      const downloadedData = await fs.readFileSync(downloadedFile);
      const uploadedData = await fs.readFileSync(tempFileSmall);

      fs.unlinkSync(downloadedFile);
      assert.ok(downloadedData.equals(uploadedData));
    });

<<<<<<< HEAD
    it("uploadFile should abort when blob >= BLOCK_BLOB_MAX_UPLOAD_BLOB_BYTES", async () => {
      const aborter = AbortController.timeout(1);

      try {
        await blockBlobClient.uploadFile(tempFileLarge, {
          abortSignal: aborter,
          blockSize: 4 * 1024 * 1024,
          concurrency: 20
        });
        assert.fail();
      } catch (err) {
        assert.equal(err.name, "AbortError");
      }
    });
=======
    fs.unlinkSync(downloadFilePath);
  }).timeout(10 * 60 * 1000);
>>>>>>> 139f6402

    it("uploadFile should abort when blob < BLOCK_BLOB_MAX_UPLOAD_BLOB_BYTES", async () => {
      const aborter = AbortController.timeout(1);

      try {
        await blockBlobClient.uploadFile(tempFileSmall, {
          abortSignal: aborter,
          blockSize: 4 * 1024 * 1024,
          concurrency: 20
        });
        assert.fail();
      } catch (err) {
        assert.equal(err.name, "AbortError");
      }
    });

    it("uploadFile should update progress when blob >= BLOCK_BLOB_MAX_UPLOAD_BLOB_BYTES", async () => {
      recorder.skip(
        "node",
        "Abort - Recorder does not record a request if it's aborted in a 'progress' callback"
      );
      let eventTriggered = false;
      const aborter = new AbortController();

      try {
        await blockBlobClient.uploadFile(tempFileLarge, {
          abortSignal: aborter.signal,
          blockSize: 4 * 1024 * 1024,
          concurrency: 20,
          onProgress: (ev) => {
            assert.ok(ev.loadedBytes);
            eventTriggered = true;
            aborter.abort();
          }
        });
      } catch (err) {}
      assert.ok(eventTriggered);
    });

    it("uploadFile should update progress when blob < BLOCK_BLOB_MAX_UPLOAD_BLOB_BYTES", async () => {
      recorder.skip(
        "node",
        "Abort - Recorder does not record a request if it's aborted in a 'progress' callback"
      );
      let eventTriggered = false;
      const aborter = new AbortController();

      try {
        await blockBlobClient.uploadFile(tempFileSmall, {
          abortSignal: aborter.signal,
          blockSize: 4 * 1024 * 1024,
          concurrency: 20,
          onProgress: (ev) => {
            assert.ok(ev.loadedBytes);
            eventTriggered = true;
            aborter.abort();
          }
        });
      } catch (err) {}
      assert.ok(eventTriggered);
    });

    it("uploadStream should success", async () => {
      recorder.skip("node", "Temp file - recorder doesn't support saving the file");
      const rs = fs.createReadStream(tempFileLarge);
      await blockBlobClient.uploadStream(rs, 4 * 1024 * 1024, 20);

      const downloadResponse = await blockBlobClient.download(0);

      const downloadFilePath = path.join(tempFolderPath, recorder.getUniqueName("downloadFile"));
      await readStreamToLocalFile(downloadResponse.readableStreamBody!, downloadFilePath);

      const downloadedBuffer = fs.readFileSync(downloadFilePath);
      const uploadedBuffer = fs.readFileSync(tempFileLarge);
      assert.ok(uploadedBuffer.equals(downloadedBuffer));

      fs.unlinkSync(downloadFilePath);
    });
<<<<<<< HEAD
=======
    assert.ok(eventTriggered);
  }).timeout(10 * 60 * 1000);
>>>>>>> 139f6402

    it("uploadStream should success for tiny buffers", async () => {
      recorder.skip("node", "Temp file - recorder doesn't support saving the file");
      const buf = Buffer.from([0x62, 0x75, 0x66, 0x66, 0x65, 0x72]);
      const bufferStream = new PassThrough();
      bufferStream.end(buf);

      await blockBlobClient.uploadStream(bufferStream, 4 * 1024 * 1024, 20);

<<<<<<< HEAD
      const downloadResponse = await blockBlobClient.download(0);
=======
    const localFileContent = fs.readFileSync(tempFileLarge);
    assert.ok(localFileContent.equals(buf));
  }).timeout(10 * 60 * 1000);
>>>>>>> 139f6402

      const downloadFilePath = path.join(tempFolderPath, recorder.getUniqueName("downloadFile"));
      await readStreamToLocalFile(downloadResponse.readableStreamBody!, downloadFilePath);

      const downloadedBuffer = fs.readFileSync(downloadFilePath);
      assert.ok(buf.equals(downloadedBuffer));

      fs.unlinkSync(downloadFilePath);
    });

<<<<<<< HEAD
    it("uploadStream should abort", async () => {
      recorder.skip("node", "Temp file - recorder doesn't support saving the file");
      const rs = fs.createReadStream(tempFileLarge);
      const aborter = AbortController.timeout(1);

      try {
        await blockBlobClient.uploadStream(rs, 4 * 1024 * 1024, 20, {
          abortSignal: aborter
        });
        assert.fail();
      } catch (err) {
        assert.equal(err.name, "AbortError");
      }
    });
=======
    const localFileContent = fs.readFileSync(tempFileLarge);
    assert.ok(localFileContent.equals(buf));
  }).timeout(10 * 60 * 1000);
>>>>>>> 139f6402

    it("uploadStream should update progress event", async () => {
      recorder.skip("node", "Temp file - recorder doesn't support saving the file");
      const rs = fs.createReadStream(tempFileLarge);
      let eventTriggered = false;

      await blockBlobClient.uploadStream(rs, 4 * 1024 * 1024, 20, {
        onProgress: (ev) => {
          assert.ok(ev.loadedBytes);
          eventTriggered = true;
        }
      });
      assert.ok(eventTriggered);
    });

    it("downloadToBuffer should success - without passing the buffer", async () => {
      recorder.skip("node", "Temp file - recorder doesn't support saving the file");
      const rs = fs.createReadStream(tempFileLarge);
      await blockBlobClient.uploadStream(rs, 4 * 1024 * 1024, 20);

      const buf = await blockBlobClient.downloadToBuffer(0, undefined, {
        blockSize: 4 * 1024 * 1024,
        maxRetryRequestsPerBlock: 5,
        concurrency: 20
      });

      const localFileContent = fs.readFileSync(tempFileLarge);
      assert.ok(localFileContent.equals(buf));
    });

    it("downloadToBuffer should throw error if the count(size provided in bytes) is too large", async () => {
      let error;
      try {
        await blockBlobClient.downloadToBuffer(undefined, 4 * 1024 * 1024 * 1024);
      } catch (err) {
        error = err;
      }
      assert.ok(
        error.message.includes("Unable to allocate the buffer of size:"),
        "Error is not thrown when the count(size provided in bytes) is too large."
      );
    });

    it("downloadToBuffer should success", async () => {
      recorder.skip("node", "Temp file - recorder doesn't support saving the file");
      const rs = fs.createReadStream(tempFileLarge);
      await blockBlobClient.uploadStream(rs, 4 * 1024 * 1024, 20);

      const buf = Buffer.alloc(tempFileLargeLength);
      await blockBlobClient.downloadToBuffer(buf, 0, undefined, {
        blockSize: 4 * 1024 * 1024,
        maxRetryRequestsPerBlock: 5,
        concurrency: 20
      });
<<<<<<< HEAD
=======
      assert.fail();
    } catch (err) {
      assert.equal(err.name, "AbortError");
    }
  }).timeout(10 * 60 * 1000);

  it("downloadToBuffer should update progress event", async () => {
    recorder.skip("node", "Temp file - recorder doesn't support saving the file");
    const rs = fs.createReadStream(tempFileSmall);
    await blockBlobClient.uploadStream(rs, 4 * 1024 * 1024, 10);

    let eventTriggered = false;
    const buf = Buffer.alloc(tempFileSmallLength);
    const aborter = new AbortController();
    try {
      await blockBlobClient.downloadToBuffer(buf, 0, undefined, {
        abortSignal: aborter.signal,
        blockSize: 1 * 1024,
        maxRetryRequestsPerBlock: 5,
        concurrency: 1,
        onProgress: () => {
          eventTriggered = true;
          aborter.abort();
        }
      });
    } catch (err) {}
    assert.ok(eventTriggered);
  });

  it("blobclient.download should success when internal stream unexcepted ends at the stream end", async () => {
    recorder.skip("node", "Temp file - recorder doesn't support saving the file");
    const uploadResponse = await blockBlobClient.uploadFile(tempFileSmall, {
      blockSize: 4 * 1024 * 1024,
      concurrency: 20
    });
>>>>>>> 139f6402

      const localFileContent = fs.readFileSync(tempFileLarge);
      assert.ok(localFileContent.equals(buf));
    });

    it("downloadBlobToBuffer should success when downloading a range inside blob", async () => {
      await blockBlobClient.upload("aaaabbbb", 8);

      const buf = Buffer.alloc(4);
      await blockBlobClient.downloadToBuffer(buf, 4, 4, {
        blockSize: 4,
        maxRetryRequestsPerBlock: 5,
        concurrency: 1
      });
      assert.deepStrictEqual(buf.toString(), "bbbb");

      await blockBlobClient.downloadToBuffer(buf, 3, 4, {
        blockSize: 4,
        maxRetryRequestsPerBlock: 5,
        concurrency: 1
      });
      assert.deepStrictEqual(buf.toString(), "abbb");

      await blockBlobClient.downloadToBuffer(buf, 2, 4, {
        blockSize: 4,
        maxRetryRequestsPerBlock: 5,
        concurrency: 1
      });
      assert.deepStrictEqual(buf.toString(), "aabb");

      await blockBlobClient.downloadToBuffer(buf, 1, 4, {
        blockSize: 4,
        maxRetryRequestsPerBlock: 5,
        concurrency: 1
      });
      assert.deepStrictEqual(buf.toString(), "aaab");
    });

    it("downloadToBuffer should abort", async () => {
      recorder.skip("node", "Temp file - recorder doesn't support saving the file");
      const rs = fs.createReadStream(tempFileLarge);
      await blockBlobClient.uploadStream(rs, 4 * 1024 * 1024, 20);

      try {
        const buf = Buffer.alloc(tempFileLargeLength);
        await blockBlobClient.downloadToBuffer(buf, 0, undefined, {
          abortSignal: AbortController.timeout(1),
          blockSize: 4 * 1024 * 1024,
          maxRetryRequestsPerBlock: 5,
          concurrency: 20
        });
        assert.fail();
      } catch (err) {
        assert.equal(err.name, "AbortError");
      }
    });

    it("downloadToBuffer should update progress event", async () => {
      recorder.skip("node", "Temp file - recorder doesn't support saving the file");
      const rs = fs.createReadStream(tempFileSmall);
      await blockBlobClient.uploadStream(rs, 4 * 1024 * 1024, 10);

      let eventTriggered = false;
      const buf = Buffer.alloc(tempFileSmallLength);
      const aborter = new AbortController();
      try {
        await blockBlobClient.downloadToBuffer(buf, 0, undefined, {
          abortSignal: aborter.signal,
          blockSize: 1 * 1024,
          maxRetryRequestsPerBlock: 5,
          concurrency: 1,
          onProgress: () => {
            eventTriggered = true;
            aborter.abort();
          }
        });
      } catch (err) {}
      assert.ok(eventTriggered);
    });

    it("blobclient.download should success when internal stream unexcepted ends at the stream end", async () => {
      recorder.skip("node", "Temp file - recorder doesn't support saving the file");
      const uploadResponse = await blockBlobClient.uploadFile(tempFileSmall, {
        blockSize: 4 * 1024 * 1024,
        concurrency: 20
      });

      let retirableReadableStreamOptions: RetriableReadableStreamOptions;
      const downloadResponse = await blockBlobClient.download(0, undefined, {
        conditions: {
          ifMatch: uploadResponse.etag
        },
        maxRetryRequests: 1,
        onProgress: (ev) => {
          if (ev.loadedBytes >= tempFileSmallLength) {
            retirableReadableStreamOptions.doInjectErrorOnce = true;
          }
        }
      });

      retirableReadableStreamOptions = (downloadResponse.readableStreamBody! as any).options;

      const downloadedFile = path.join(tempFolderPath, recorder.getUniqueName("downloadfile."));
      await readStreamToLocalFile(downloadResponse.readableStreamBody!, downloadedFile);

      const downloadedData = await fs.readFileSync(downloadedFile);
      const uploadedData = await fs.readFileSync(tempFileSmall);

      fs.unlinkSync(downloadedFile);
      assert.ok(downloadedData.equals(uploadedData));
    });

    it("blobclient.download should download full data successfully when internal stream unexcepted ends", async () => {
      recorder.skip("node", "Temp file - recorder doesn't support saving the file");
      const uploadResponse = await blockBlobClient.uploadFile(tempFileSmall, {
        blockSize: 4 * 1024 * 1024,
        concurrency: 20
      });

      let retirableReadableStreamOptions: RetriableReadableStreamOptions;
      let injectedErrors = 0;
      const downloadResponse = await blockBlobClient.download(0, undefined, {
        conditions: {
          ifMatch: uploadResponse.etag
        },
        maxRetryRequests: 3,
        onProgress: () => {
          if (injectedErrors++ < 3) {
            retirableReadableStreamOptions.doInjectErrorOnce = true;
          }
        }
      });

      retirableReadableStreamOptions = (downloadResponse.readableStreamBody! as any).options;

      const downloadedFile = path.join(tempFolderPath, recorder.getUniqueName("downloadfile."));
      await readStreamToLocalFile(downloadResponse.readableStreamBody!, downloadedFile);

      const downloadedData = await fs.readFileSync(downloadedFile);
      const uploadedData = await fs.readFileSync(tempFileSmall);

      fs.unlinkSync(downloadedFile);
      assert.ok(downloadedData.equals(uploadedData));
    });

    it("blobclient.download should download partial data when internal stream unexcepted ends", async () => {
      recorder.skip("node", "Temp file - recorder doesn't support saving the file");
      const uploadResponse = await blockBlobClient.uploadFile(tempFileSmall, {
        blockSize: 4 * 1024 * 1024,
        concurrency: 20
      });

      const partialSize = 500 * 1024;

      let retirableReadableStreamOptions: RetriableReadableStreamOptions;
      let injectedErrors = 0;
      const downloadResponse = await blockBlobClient.download(0, partialSize, {
        conditions: {
          ifMatch: uploadResponse.etag
        },
        maxRetryRequests: 3,
        onProgress: () => {
          if (injectedErrors++ < 3) {
            retirableReadableStreamOptions.doInjectErrorOnce = true;
          }
        }
      });

      retirableReadableStreamOptions = (downloadResponse.readableStreamBody! as any).options;

      const downloadedFile = path.join(tempFolderPath, recorder.getUniqueName("downloadfile."));
      await readStreamToLocalFile(downloadResponse.readableStreamBody!, downloadedFile);

      const downloadedData = await fs.readFileSync(downloadedFile);
      const uploadedData = await fs.readFileSync(tempFileSmall);

      fs.unlinkSync(downloadedFile);
      assert.ok(downloadedData.slice(0, partialSize).equals(uploadedData.slice(0, partialSize)));
    });

    it("blobclient.download should download data failed when exceeding max stream retry requests", async () => {
      recorder.skip("node", "Temp file - recorder doesn't support saving the file");
      const uploadResponse = await blockBlobClient.uploadFile(tempFileSmall, {
        blockSize: 4 * 1024 * 1024,
        concurrency: 20
      });

      const downloadedFile = path.join(tempFolderPath, recorder.getUniqueName("downloadfile."));

      let retirableReadableStreamOptions: RetriableReadableStreamOptions;
      let injectedErrors = 0;
      let expectedError = false;

      try {
        const downloadResponse = await blockBlobClient.download(0, undefined, {
          conditions: {
            ifMatch: uploadResponse.etag
          },
          maxRetryRequests: 0,
          onProgress: () => {
            if (injectedErrors++ < 1) {
              retirableReadableStreamOptions.doInjectErrorOnce = true;
            }
          }
        });
        retirableReadableStreamOptions = (downloadResponse.readableStreamBody! as any).options;
        await readStreamToLocalFile(downloadResponse.readableStreamBody!, downloadedFile);
      } catch (error) {
        expectedError = true;
      }

      assert.ok(expectedError);
      fs.unlinkSync(downloadedFile);
    });

    it("blobclient.download should abort after retrys", async () => {
      recorder.skip("node", "Temp file - recorder doesn't support saving the file");
      const uploadResponse = await blockBlobClient.uploadFile(tempFileSmall, {
        blockSize: 4 * 1024 * 1024,
        concurrency: 20
      });

      const downloadedFile = path.join(tempFolderPath, recorder.getUniqueName("downloadfile."));

      let retirableReadableStreamOptions: RetriableReadableStreamOptions;
      let injectedErrors = 0;
      let expectedError = false;

      try {
        const aborter = new AbortController();
        const downloadResponse = await blockBlobClient.download(0, undefined, {
          abortSignal: aborter.signal,
          conditions: {
            ifMatch: uploadResponse.etag
          },
          maxRetryRequests: 3,
          onProgress: () => {
            if (injectedErrors++ < 2) {
              // Triger 2 times of retry
              retirableReadableStreamOptions.doInjectErrorOnce = true;
            } else {
              // Trigger aborter
              aborter.abort();
            }
          }
        });
        retirableReadableStreamOptions = (downloadResponse.readableStreamBody! as any).options;
        await readStreamToLocalFile(downloadResponse.readableStreamBody!, downloadedFile);
      } catch (error) {
        expectedError = true;
      }

      assert.ok(expectedError);
      fs.unlinkSync(downloadedFile);
    });

    it("downloadToFile should success", async () => {
      recorder.skip("node", "Temp file - recorder doesn't support saving the file");
      const downloadedFilePath = recorder.getUniqueName("downloadedtofile.");
      const rs = fs.createReadStream(tempFileSmall);
      await blockBlobClient.uploadStream(rs, 4 * 1024 * 1024, 20);

      const response = await blobClient.downloadToFile(downloadedFilePath, 0, undefined);

      assert.ok(
        response.contentLength === tempFileSmallLength,
        "response.contentLength doesn't match tempFileSmallLength"
      );
      assert.equal(
        response.readableStreamBody,
        undefined,
        "Expecting response.readableStreamBody to be undefined."
      );

      const localFileContent = fs.readFileSync(tempFileSmall);
      const downloadedFileContent = fs.readFileSync(downloadedFilePath);
      assert.ok(localFileContent.equals(downloadedFileContent));

      fs.unlinkSync(downloadedFilePath);
    });
  });
}<|MERGE_RESOLUTION|>--- conflicted
+++ resolved
@@ -43,28 +43,9 @@
       blockBlobClient = blobClient.getBlockBlobClient();
     });
 
-<<<<<<< HEAD
     afterEach(async function() {
       await containerClient.delete();
       recorder.stop();
-=======
-    const downloadResponse = await blockBlobClient.download(0);
-    const downloadedFile = path.join(tempFolderPath, recorder.getUniqueName("downloadfile."));
-    await readStreamToLocalFile(downloadResponse.readableStreamBody!, downloadedFile);
-
-    const downloadedData = await fs.readFileSync(downloadedFile);
-    const uploadedData = await fs.readFileSync(tempFileLarge);
-
-    fs.unlinkSync(downloadedFile);
-    assert.ok(downloadedData.equals(uploadedData));
-  }).timeout(10 * 60 * 1000);
-
-  it("uploadFile should success when blob < BLOCK_BLOB_MAX_UPLOAD_BLOB_BYTES", async () => {
-    recorder.skip("node", "Temp file - recorder doesn't support saving the file");
-    await blockBlobClient.uploadFile(tempFileSmall, {
-      blockSize: 4 * 1024 * 1024,
-      concurrency: 20
->>>>>>> 139f6402
     });
 
     before(async function() {
@@ -106,7 +87,7 @@
 
       fs.unlinkSync(downloadedFile);
       assert.ok(downloadedData.equals(uploadedData));
-    });
+    }).timeout(10 * 60 * 1000);
 
     it("uploadFile should success when blob < BLOCK_BLOB_MAX_UPLOAD_BLOB_BYTES", async () => {
       recorder.skip("node", "Temp file - recorder doesn't support saving the file");
@@ -143,7 +124,6 @@
       assert.ok(downloadedData.equals(uploadedData));
     });
 
-<<<<<<< HEAD
     it("uploadFile should abort when blob >= BLOCK_BLOB_MAX_UPLOAD_BLOB_BYTES", async () => {
       const aborter = AbortController.timeout(1);
 
@@ -158,10 +138,6 @@
         assert.equal(err.name, "AbortError");
       }
     });
-=======
-    fs.unlinkSync(downloadFilePath);
-  }).timeout(10 * 60 * 1000);
->>>>>>> 139f6402
 
     it("uploadFile should abort when blob < BLOCK_BLOB_MAX_UPLOAD_BLOB_BYTES", async () => {
       const aborter = AbortController.timeout(1);
@@ -239,12 +215,7 @@
       assert.ok(uploadedBuffer.equals(downloadedBuffer));
 
       fs.unlinkSync(downloadFilePath);
-    });
-<<<<<<< HEAD
-=======
-    assert.ok(eventTriggered);
-  }).timeout(10 * 60 * 1000);
->>>>>>> 139f6402
+    }).timeout(10 * 60 * 1000);
 
     it("uploadStream should success for tiny buffers", async () => {
       recorder.skip("node", "Temp file - recorder doesn't support saving the file");
@@ -254,13 +225,7 @@
 
       await blockBlobClient.uploadStream(bufferStream, 4 * 1024 * 1024, 20);
 
-<<<<<<< HEAD
       const downloadResponse = await blockBlobClient.download(0);
-=======
-    const localFileContent = fs.readFileSync(tempFileLarge);
-    assert.ok(localFileContent.equals(buf));
-  }).timeout(10 * 60 * 1000);
->>>>>>> 139f6402
 
       const downloadFilePath = path.join(tempFolderPath, recorder.getUniqueName("downloadFile"));
       await readStreamToLocalFile(downloadResponse.readableStreamBody!, downloadFilePath);
@@ -271,7 +236,6 @@
       fs.unlinkSync(downloadFilePath);
     });
 
-<<<<<<< HEAD
     it("uploadStream should abort", async () => {
       recorder.skip("node", "Temp file - recorder doesn't support saving the file");
       const rs = fs.createReadStream(tempFileLarge);
@@ -286,11 +250,6 @@
         assert.equal(err.name, "AbortError");
       }
     });
-=======
-    const localFileContent = fs.readFileSync(tempFileLarge);
-    assert.ok(localFileContent.equals(buf));
-  }).timeout(10 * 60 * 1000);
->>>>>>> 139f6402
 
     it("uploadStream should update progress event", async () => {
       recorder.skip("node", "Temp file - recorder doesn't support saving the file");
@@ -304,7 +263,7 @@
         }
       });
       assert.ok(eventTriggered);
-    });
+    }).timeout(10 * 60 * 1000);
 
     it("downloadToBuffer should success - without passing the buffer", async () => {
       recorder.skip("node", "Temp file - recorder doesn't support saving the file");
@@ -319,7 +278,7 @@
 
       const localFileContent = fs.readFileSync(tempFileLarge);
       assert.ok(localFileContent.equals(buf));
-    });
+    }).timeout(10 * 60 * 1000);
 
     it("downloadToBuffer should throw error if the count(size provided in bytes) is too large", async () => {
       let error;
@@ -345,48 +304,10 @@
         maxRetryRequestsPerBlock: 5,
         concurrency: 20
       });
-<<<<<<< HEAD
-=======
-      assert.fail();
-    } catch (err) {
-      assert.equal(err.name, "AbortError");
-    }
-  }).timeout(10 * 60 * 1000);
-
-  it("downloadToBuffer should update progress event", async () => {
-    recorder.skip("node", "Temp file - recorder doesn't support saving the file");
-    const rs = fs.createReadStream(tempFileSmall);
-    await blockBlobClient.uploadStream(rs, 4 * 1024 * 1024, 10);
-
-    let eventTriggered = false;
-    const buf = Buffer.alloc(tempFileSmallLength);
-    const aborter = new AbortController();
-    try {
-      await blockBlobClient.downloadToBuffer(buf, 0, undefined, {
-        abortSignal: aborter.signal,
-        blockSize: 1 * 1024,
-        maxRetryRequestsPerBlock: 5,
-        concurrency: 1,
-        onProgress: () => {
-          eventTriggered = true;
-          aborter.abort();
-        }
-      });
-    } catch (err) {}
-    assert.ok(eventTriggered);
-  });
-
-  it("blobclient.download should success when internal stream unexcepted ends at the stream end", async () => {
-    recorder.skip("node", "Temp file - recorder doesn't support saving the file");
-    const uploadResponse = await blockBlobClient.uploadFile(tempFileSmall, {
-      blockSize: 4 * 1024 * 1024,
-      concurrency: 20
-    });
->>>>>>> 139f6402
 
       const localFileContent = fs.readFileSync(tempFileLarge);
       assert.ok(localFileContent.equals(buf));
-    });
+    }).timeout(10 * 60 * 1000);
 
     it("downloadBlobToBuffer should success when downloading a range inside blob", async () => {
       await blockBlobClient.upload("aaaabbbb", 8);
@@ -438,7 +359,7 @@
       } catch (err) {
         assert.equal(err.name, "AbortError");
       }
-    });
+    }).timeout(10 * 60 * 1000);
 
     it("downloadToBuffer should update progress event", async () => {
       recorder.skip("node", "Temp file - recorder doesn't support saving the file");
