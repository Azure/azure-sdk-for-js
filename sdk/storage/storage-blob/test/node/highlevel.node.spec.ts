import * as assert from "assert";
import * as fs from "fs";
import * as path from "path";
import { PassThrough } from "stream";

import { Aborter } from "../../src/Aborter";
import { RetriableReadableStreamOptions } from "../../src/utils/RetriableReadableStream";
import { createRandomLocalFile, getBSU, getUniqueName } from "../utils";
import { readStreamToLocalFile } from "../../src/utils/utils.common";

// tslint:disable:no-empty
describe("Highlevel Node.js only", () => {
  const blobServiceClient = getBSU();
  let containerName = getUniqueName("container");
  let containerClient = blobServiceClient.createContainerClient(containerName);
  let blobName = getUniqueName("blob");
  let blobClient = containerClient.createBlobClient(blobName);
  let blockBlobClient = blobClient.createBlockBlobClient();
  let tempFileSmall: string;
  let tempFileSmallLength: number;
  let tempFileLarge: string;
  let tempFileLargeLength: number;
  const tempFolderPath = "temp";

  beforeEach(async () => {
    containerName = getUniqueName("container");
    containerClient = blobServiceClient.createContainerClient(containerName);
    await containerClient.create();
    blobName = getUniqueName("blob");
    blobClient = containerClient.createBlobClient(blobName);
    blockBlobClient = blobClient.createBlockBlobClient();
  });

  afterEach(async () => {
    await containerClient.delete();
  });

  before(async () => {
    if (!fs.existsSync(tempFolderPath)) {
      fs.mkdirSync(tempFolderPath);
    }
    tempFileLarge = await createRandomLocalFile(tempFolderPath, 257, 1024 * 1024);
    tempFileLargeLength = 257 * 1024 * 1024;
    tempFileSmall = await createRandomLocalFile(tempFolderPath, 15, 1024 * 1024);
    tempFileSmallLength = 15 * 1024 * 1024;
  });

  after(async () => {
    fs.unlinkSync(tempFileLarge);
    fs.unlinkSync(tempFileSmall);
  });

  it("uploadFile should success when blob >= BLOCK_BLOB_MAX_UPLOAD_BLOB_BYTES", async () => {
    await blockBlobClient.uploadFile(tempFileLarge, {
      blockSize: 4 * 1024 * 1024,
      parallelism: 20
    });

    const downloadResponse = await blockBlobClient.download(0);
    const downloadedFile = path.join(tempFolderPath, getUniqueName("downloadfile."));
    await readStreamToLocalFile(downloadResponse.readableStreamBody!, downloadedFile);

    const downloadedData = await fs.readFileSync(downloadedFile);
    const uploadedData = await fs.readFileSync(tempFileLarge);

    fs.unlinkSync(downloadedFile);
    assert.ok(downloadedData.equals(uploadedData));
  });

  it("uploadFile should success when blob < BLOCK_BLOB_MAX_UPLOAD_BLOB_BYTES", async () => {
    await blockBlobClient.uploadFile(tempFileSmall, {
      blockSize: 4 * 1024 * 1024,
      parallelism: 20
    });

    const downloadResponse = await blockBlobClient.download(0);
    const downloadedFile = path.join(tempFolderPath, getUniqueName("downloadfile."));
    await readStreamToLocalFile(downloadResponse.readableStreamBody!, downloadedFile);

    const downloadedData = await fs.readFileSync(downloadedFile);
    const uploadedData = await fs.readFileSync(tempFileSmall);

    fs.unlinkSync(downloadedFile);
    assert.ok(downloadedData.equals(uploadedData));
  });

  it("uploadFile should success when blob < BLOCK_BLOB_MAX_UPLOAD_BLOB_BYTES and configured maxSingleShotSize", async () => {
    await blockBlobClient.uploadFile(tempFileSmall, {
      maxSingleShotSize: 0
    });

    const downloadResponse = await blockBlobClient.download(0);
    const downloadedFile = path.join(tempFolderPath, getUniqueName("downloadfile."));
    await readStreamToLocalFile(downloadResponse.readableStreamBody!, downloadedFile);

    const downloadedData = await fs.readFileSync(downloadedFile);
    const uploadedData = await fs.readFileSync(tempFileSmall);

    fs.unlinkSync(downloadedFile);
    assert.ok(downloadedData.equals(uploadedData));
  });

  it("uploadFile should abort when blob >= BLOCK_BLOB_MAX_UPLOAD_BLOB_BYTES", async () => {
    const aborter = Aborter.timeout(1);

    try {
      await blockBlobClient.uploadFile(tempFileLarge, {
        abortSignal: aborter,
        blockSize: 4 * 1024 * 1024,
        parallelism: 20
      });
      assert.fail();
    } catch (err) {
      assert.ok((err.code as string).toLowerCase().includes("abort"));
    }
  });

  it("uploadFile should abort when blob < BLOCK_BLOB_MAX_UPLOAD_BLOB_BYTES", async () => {
    const aborter = Aborter.timeout(1);

    try {
      await blockBlobClient.uploadFile(tempFileSmall, {
        abortSignal: aborter,
        blockSize: 4 * 1024 * 1024,
        parallelism: 20
      });
      assert.fail();
    } catch (err) {
      assert.ok((err.code as string).toLowerCase().includes("abort"));
    }
  });

  it("uploadFile should update progress when blob >= BLOCK_BLOB_MAX_UPLOAD_BLOB_BYTES", async () => {
    let eventTriggered = false;
    const aborter = Aborter.none;

    try {
      await blockBlobClient.uploadFile(tempFileLarge, {
        abortSignal: aborter,
        blockSize: 4 * 1024 * 1024,
        parallelism: 20,
        progress: (ev) => {
          assert.ok(ev.loadedBytes);
          eventTriggered = true;
          aborter.abort();
        }
      });
    } catch (err) {}
    assert.ok(eventTriggered);
  });

  it("uploadFile should update progress when blob < BLOCK_BLOB_MAX_UPLOAD_BLOB_BYTES", async () => {
    let eventTriggered = false;
    const aborter = Aborter.none;

    try {
      await blockBlobClient.uploadFile(tempFileSmall, {
        abortSignal: aborter,
        blockSize: 4 * 1024 * 1024,
        parallelism: 20,
        progress: (ev) => {
          assert.ok(ev.loadedBytes);
          eventTriggered = true;
          aborter.abort();
        }
      });
    } catch (err) {}
    assert.ok(eventTriggered);
  });

  it("uploadStream should success", async () => {
    const rs = fs.createReadStream(tempFileLarge);
    await blockBlobClient.uploadStream(rs, 4 * 1024 * 1024, 20);

    const downloadResponse = await blockBlobClient.download(0);

    const downloadFilePath = path.join(tempFolderPath, getUniqueName("downloadFile"));
    await readStreamToLocalFile(downloadResponse.readableStreamBody!, downloadFilePath);

    const downloadedBuffer = fs.readFileSync(downloadFilePath);
    const uploadedBuffer = fs.readFileSync(tempFileLarge);
    assert.ok(uploadedBuffer.equals(downloadedBuffer));

    fs.unlinkSync(downloadFilePath);
  });

  it("uploadStream should success for tiny buffers", async () => {
    const buf = Buffer.from([0x62, 0x75, 0x66, 0x66, 0x65, 0x72]);
    const bufferStream = new PassThrough();
    bufferStream.end(buf);

    await blockBlobClient.uploadStream(bufferStream, 4 * 1024 * 1024, 20);

    const downloadResponse = await blockBlobClient.download(0);

    const downloadFilePath = path.join(tempFolderPath, getUniqueName("downloadFile"));
    await readStreamToLocalFile(downloadResponse.readableStreamBody!, downloadFilePath);

    const downloadedBuffer = fs.readFileSync(downloadFilePath);
    assert.ok(buf.equals(downloadedBuffer));

    fs.unlinkSync(downloadFilePath);
  });

  it("uploadStream should abort", async () => {
    const rs = fs.createReadStream(tempFileLarge);
    const aborter = Aborter.timeout(1);

    try {
      await blockBlobClient.uploadStream(rs, 4 * 1024 * 1024, 20, {
        abortSignal: aborter
      });
      assert.fail();
    } catch (err) {
      assert.ok((err.code as string).toLowerCase().includes("abort"));
    }
  });

  it("uploadStream should update progress event", async () => {
    const rs = fs.createReadStream(tempFileLarge);
    let eventTriggered = false;

    await blockBlobClient.uploadStream(rs, 4 * 1024 * 1024, 20, {
      progress: (ev) => {
        assert.ok(ev.loadedBytes);
        eventTriggered = true;
      }
    });
    assert.ok(eventTriggered);
  });

  it("downloadToBuffer should success", async () => {
    const rs = fs.createReadStream(tempFileLarge);
    await blockBlobClient.uploadStream(rs, 4 * 1024 * 1024, 20);

    const buf = Buffer.alloc(tempFileLargeLength);
    await blockBlobClient.downloadToBuffer(buf, 0, undefined, {
      blockSize: 4 * 1024 * 1024,
      maxRetryRequestsPerBlock: 5,
      parallelism: 20
    });

    const localFileContent = fs.readFileSync(tempFileLarge);
    assert.ok(localFileContent.equals(buf));
  });

  it("downloadToBuffer should abort", async () => {
    const rs = fs.createReadStream(tempFileLarge);
    await blockBlobClient.uploadStream(rs, 4 * 1024 * 1024, 20);

    try {
      const buf = Buffer.alloc(tempFileLargeLength);
      await blockBlobClient.downloadToBuffer(buf, 0, undefined, {
        abortSignal: Aborter.timeout(1),
        blockSize: 4 * 1024 * 1024,
        maxRetryRequestsPerBlock: 5,
        parallelism: 20
      });
      assert.fail();
    } catch (err) {
      assert.ok((err.code as string).toLowerCase().includes("abort"));
    }
  });

  it("downloadToBuffer should update progress event", async () => {
    const rs = fs.createReadStream(tempFileSmall);
    await blockBlobClient.uploadStream(rs, 4 * 1024 * 1024, 10);

    let eventTriggered = false;
    const buf = Buffer.alloc(tempFileSmallLength);
    const aborter = Aborter.none;
    try {
      await blockBlobClient.downloadToBuffer(buf, 0, undefined, {
        abortSignal: aborter,
        blockSize: 1 * 1024,
        maxRetryRequestsPerBlock: 5,
        parallelism: 1,
        progress: () => {
          eventTriggered = true;
          aborter.abort();
        }
      });
    } catch (err) {}
    assert.ok(eventTriggered);
  });

  it("blobclient.download should success when internal stream unexcepted ends at the stream end", async () => {
    const uploadResponse = await blockBlobClient.uploadFile(tempFileSmall, {
      blockSize: 4 * 1024 * 1024,
      parallelism: 20
    });

    let retirableReadableStreamOptions: RetriableReadableStreamOptions;
    const downloadResponse = await blockBlobClient.download(0, undefined, {
      blobAccessConditions: {
        modifiedAccessConditions: {
          ifMatch: uploadResponse.eTag
<<<<<<< HEAD
        }
      },
      maxRetryRequests: 1,
      progress: (ev) => {
        if (ev.loadedBytes >= tempFileSmallLength) {
          retirableReadableStreamOptions.doInjectErrorOnce = true;
        }
=======
        }
      },
      maxRetryRequests: 1,
      progress: (ev) => {
        if (ev.loadedBytes >= tempFileSmallLength) {
          retirableReadableStreamOptions.doInjectErrorOnce = true;
        }
>>>>>>> 60635d81
      }
    });

    retirableReadableStreamOptions = (downloadResponse.readableStreamBody! as any).options;

    const downloadedFile = path.join(tempFolderPath, getUniqueName("downloadfile."));
    await readStreamToLocalFile(downloadResponse.readableStreamBody!, downloadedFile);

    const downloadedData = await fs.readFileSync(downloadedFile);
    const uploadedData = await fs.readFileSync(tempFileSmall);

    fs.unlinkSync(downloadedFile);
    assert.ok(downloadedData.equals(uploadedData));
  });

  it("blobclient.download should download full data successfully when internal stream unexcepted ends", async () => {
    const uploadResponse = await blockBlobClient.uploadFile(tempFileSmall, {
      blockSize: 4 * 1024 * 1024,
      parallelism: 20
    });

    let retirableReadableStreamOptions: RetriableReadableStreamOptions;
    let injectedErrors = 0;
    const downloadResponse = await blockBlobClient.download(0, undefined, {
      blobAccessConditions: {
        modifiedAccessConditions: {
          ifMatch: uploadResponse.eTag
        }
      },
      maxRetryRequests: 3,
      progress: () => {
        if (injectedErrors++ < 3) {
          retirableReadableStreamOptions.doInjectErrorOnce = true;
        }
      }
    });

    retirableReadableStreamOptions = (downloadResponse.readableStreamBody! as any).options;

    const downloadedFile = path.join(tempFolderPath, getUniqueName("downloadfile."));
    await readStreamToLocalFile(downloadResponse.readableStreamBody!, downloadedFile);

    const downloadedData = await fs.readFileSync(downloadedFile);
    const uploadedData = await fs.readFileSync(tempFileSmall);

    fs.unlinkSync(downloadedFile);
    assert.ok(downloadedData.equals(uploadedData));
  });

  it("blobclient.download should download partial data when internal stream unexcepted ends", async () => {
    const uploadResponse = await blockBlobClient.uploadFile(tempFileSmall, {
      blockSize: 4 * 1024 * 1024,
      parallelism: 20
    });

    const partialSize = 500 * 1024;

    let retirableReadableStreamOptions: RetriableReadableStreamOptions;
    let injectedErrors = 0;
    const downloadResponse = await blockBlobClient.download(0, partialSize, {
      blobAccessConditions: {
        modifiedAccessConditions: {
          ifMatch: uploadResponse.eTag
<<<<<<< HEAD
        }
      },
      maxRetryRequests: 3,
      progress: () => {
        if (injectedErrors++ < 3) {
          retirableReadableStreamOptions.doInjectErrorOnce = true;
        }
=======
        }
      },
      maxRetryRequests: 3,
      progress: () => {
        if (injectedErrors++ < 3) {
          retirableReadableStreamOptions.doInjectErrorOnce = true;
        }
>>>>>>> 60635d81
      }
    });

    retirableReadableStreamOptions = (downloadResponse.readableStreamBody! as any).options;

    const downloadedFile = path.join(tempFolderPath, getUniqueName("downloadfile."));
    await readStreamToLocalFile(downloadResponse.readableStreamBody!, downloadedFile);

    const downloadedData = await fs.readFileSync(downloadedFile);
    const uploadedData = await fs.readFileSync(tempFileSmall);

    fs.unlinkSync(downloadedFile);
    assert.ok(downloadedData.slice(0, partialSize).equals(uploadedData.slice(0, partialSize)));
  });

  it("blobclient.download should download data failed when exceeding max stream retry requests", async () => {
    const uploadResponse = await blockBlobClient.uploadFile(tempFileSmall, {
      blockSize: 4 * 1024 * 1024,
      parallelism: 20
    });

    const downloadedFile = path.join(tempFolderPath, getUniqueName("downloadfile."));

    let retirableReadableStreamOptions: RetriableReadableStreamOptions;
    let injectedErrors = 0;
    let expectedError = false;

    try {
      const downloadResponse = await blockBlobClient.download(0, undefined, {
        blobAccessConditions: {
          modifiedAccessConditions: {
            ifMatch: uploadResponse.eTag
          }
        },
        maxRetryRequests: 0,
        progress: () => {
          if (injectedErrors++ < 1) {
            retirableReadableStreamOptions.doInjectErrorOnce = true;
          }
        }
      });
      retirableReadableStreamOptions = (downloadResponse.readableStreamBody! as any).options;
      await readStreamToLocalFile(downloadResponse.readableStreamBody!, downloadedFile);
    } catch (error) {
      expectedError = true;
    }

    assert.ok(expectedError);
    fs.unlinkSync(downloadedFile);
  });

  it("blobclient.download should abort after retrys", async () => {
    const uploadResponse = await blockBlobClient.uploadFile(tempFileSmall, {
      blockSize: 4 * 1024 * 1024,
      parallelism: 20
    });

    const downloadedFile = path.join(tempFolderPath, getUniqueName("downloadfile."));

    let retirableReadableStreamOptions: RetriableReadableStreamOptions;
    let injectedErrors = 0;
    let expectedError = false;

    try {
      const aborter = Aborter.none;
      const downloadResponse = await blockBlobClient.download(0, undefined, {
        abortSignal: aborter,
        blobAccessConditions: {
          modifiedAccessConditions: {
            ifMatch: uploadResponse.eTag
          }
        },
        maxRetryRequests: 3,
        progress: () => {
          if (injectedErrors++ < 2) {
            // Triger 2 times of retry
            retirableReadableStreamOptions.doInjectErrorOnce = true;
          } else {
            // Trigger aborter
            aborter.abort();
          }
        }
      });
      retirableReadableStreamOptions = (downloadResponse.readableStreamBody! as any).options;
      await readStreamToLocalFile(downloadResponse.readableStreamBody!, downloadedFile);
    } catch (error) {
      expectedError = true;
    }

    assert.ok(expectedError);
    fs.unlinkSync(downloadedFile);
  });

  it("downloadToFile should success", async () => {
    const downloadedFilePath = getUniqueName("downloadedtofile.");
    const rs = fs.createReadStream(tempFileSmall);
    await blockBlobClient.uploadStream(rs, 4 * 1024 * 1024, 20);

    await blockBlobClient.downloadToFile(downloadedFilePath, 0, undefined);

    const localFileContent = fs.readFileSync(tempFileSmall);
    const downloadedFileContent = fs.readFileSync(downloadedFilePath);
    assert.ok(localFileContent.equals(downloadedFileContent));

    fs.unlinkSync(downloadedFilePath);
  });
});<|MERGE_RESOLUTION|>--- conflicted
+++ resolved
@@ -295,7 +295,6 @@
       blobAccessConditions: {
         modifiedAccessConditions: {
           ifMatch: uploadResponse.eTag
-<<<<<<< HEAD
         }
       },
       maxRetryRequests: 1,
@@ -303,15 +302,6 @@
         if (ev.loadedBytes >= tempFileSmallLength) {
           retirableReadableStreamOptions.doInjectErrorOnce = true;
         }
-=======
-        }
-      },
-      maxRetryRequests: 1,
-      progress: (ev) => {
-        if (ev.loadedBytes >= tempFileSmallLength) {
-          retirableReadableStreamOptions.doInjectErrorOnce = true;
-        }
->>>>>>> 60635d81
       }
     });
 
@@ -375,7 +365,6 @@
       blobAccessConditions: {
         modifiedAccessConditions: {
           ifMatch: uploadResponse.eTag
-<<<<<<< HEAD
         }
       },
       maxRetryRequests: 3,
@@ -383,15 +372,6 @@
         if (injectedErrors++ < 3) {
           retirableReadableStreamOptions.doInjectErrorOnce = true;
         }
-=======
-        }
-      },
-      maxRetryRequests: 3,
-      progress: () => {
-        if (injectedErrors++ < 3) {
-          retirableReadableStreamOptions.doInjectErrorOnce = true;
-        }
->>>>>>> 60635d81
       }
     });
 
