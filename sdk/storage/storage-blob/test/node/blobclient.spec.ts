--- conflicted
+++ resolved
@@ -2,7 +2,6 @@
 
 import { isNode } from "@azure/core-http";
 import * as dotenv from "dotenv";
-<<<<<<< HEAD
 import {
   BlobClient,
   newPipeline,
@@ -14,12 +13,6 @@
 import { TokenCredential } from "@azure/core-http";
 import { assertClientUsesTokenCredential } from "../utils/assert";
 import { record, delay } from "../utils/recorder";
-=======
-import { BlobClient, newPipeline, SharedKeyCredential } from "../../src";
-import { bodyToString, getBSU, getConnectionStringFromEnvironment, getUniqueName } from "../utils";
-import { TokenCredential, delay } from "@azure/core-http";
-import { assertClientUsesTokenCredential } from "../utils/assert";
->>>>>>> e08c53bd
 dotenv.config({ path: "../.env" });
 
 describe("BlobClient Node.js only", () => {
@@ -232,11 +225,7 @@
     const newBlobClient = containerClient.createBlobClient(recorder.getUniqueName("copiedblob"));
     const result = await newBlobClient.startCopyFromURL(blobClient.url);
     assert.ok(result.copyId);
-<<<<<<< HEAD
-    await delay(1 * 1000);
-=======
     delay(1 * 1000);
->>>>>>> e08c53bd
 
     try {
       await newBlobClient.startCopyFromURL(result.copyId!);
