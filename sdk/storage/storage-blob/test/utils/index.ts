import { TokenCredential } from "@azure/core-http";
import * as crypto from "crypto";
import * as dotenv from "dotenv";
import * as fs from "fs";
import * as path from "path";

<<<<<<< HEAD
import { SimpleTokenCredential, env } from "./testutils.common";
import { SharedKeyCredential } from "../../src/credentials/SharedKeyCredential";
import { BlobServiceClient } from "../../src/BlobServiceClient";
import { getUniqueName } from "./testutils.common";
import { newPipeline } from "../../src/Pipeline";
=======
>>>>>>> 0c4f787b
import {
  AccountSASPermissions,
  AccountSASResourceTypes,
  AccountSASServices,
  generateAccountSASQueryParameters,
  SASProtocol,
} from "../../src";
import { BlobServiceClient } from "../../src/BlobServiceClient";
import { SharedKeyCredential } from "../../src/credentials/SharedKeyCredential";
import { newPipeline } from "../../src/Pipeline";
import { extractConnectionStringParts } from "../../src/utils/utils.common";
import { getUniqueName, SimpleTokenCredential } from "./testutils.common";

dotenv.config({ path: "../.env" });

export * from "./testutils.common";

export function getGenericCredential(
  accountType: string,
  envSuffix: string = ""
): SharedKeyCredential {
  const accountNameEnvVar = `${accountType}ACCOUNT_NAME${envSuffix}`;
  const accountKeyEnvVar = `${accountType}ACCOUNT_KEY${envSuffix}`;

  let accountName: string | undefined;
  let accountKey: string | undefined;

  accountName = process.env[accountNameEnvVar];
  accountKey = process.env[accountKeyEnvVar];

  if (!accountName || !accountKey || accountName === "" || accountKey === "") {
    throw new Error(
      `${accountNameEnvVar} and/or ${accountKeyEnvVar} environment variables not specified.`
    );
  }

  return new SharedKeyCredential(accountName, accountKey);
}

export function getGenericBSU(
  accountType: string,
  accountNameSuffix: string = "",
  envSuffix: string = ""
): BlobServiceClient {
<<<<<<< HEAD
  if (env.STORAGE_CONNECTION_STRING.startsWith("UseDevelopmentStorage=true")) {
    return BlobServiceClient.fromConnectionString(getConnectionStringFromEnvironment());
  } else {
    const credential = getGenericCredential(accountType) as SharedKeyCredential;

    const pipeline = newPipeline(credential, {
      // Enable logger when debugging
      // logger: new ConsoleHttpPipelineLogger(HttpPipelineLogLevel.INFO)
    });
    const blobPrimaryURL = `https://${credential.accountName}${accountNameSuffix}.blob.core.windows.net/`;
    return new BlobServiceClient(blobPrimaryURL, pipeline);
  }
=======
  const credential = getGenericCredential(accountType, envSuffix) as SharedKeyCredential;

  const pipeline = newPipeline(credential, {
    // Enable logger when debugging
    // logger: new ConsoleHttpPipelineLogger(HttpPipelineLogLevel.INFO)
  });
  const blobPrimaryURL = `https://${credential.accountName}${accountNameSuffix}.blob.core.windows.net/`;
  return new BlobServiceClient(blobPrimaryURL, pipeline);
>>>>>>> 0c4f787b
}

export function getTokenCredential(): TokenCredential {
  const accountTokenEnvVar = `ACCOUNT_TOKEN`;
  let accountToken: string | undefined;

  accountToken = process.env[accountTokenEnvVar];

  if (!accountToken || accountToken === "") {
    throw new Error(`${accountTokenEnvVar} environment variables not specified.`);
  }

  return new SimpleTokenCredential(accountToken);
}

export function getTokenBSU(): BlobServiceClient {
  const accountNameEnvVar = `ACCOUNT_NAME`;

  let accountName: string | undefined;

  accountName = process.env[accountNameEnvVar];

  if (!accountName || accountName === "") {
    throw new Error(`${accountNameEnvVar} environment variables not specified.`);
  }

  const credential = getTokenCredential();
  const pipeline = newPipeline(credential, {
    // Enable logger when debugging
    // logger: new ConsoleHttpPipelineLogger(HttpPipelineLogLevel.INFO)
  });
  const blobPrimaryURL = `https://${accountName}.blob.core.windows.net/`;
  return new BlobServiceClient(blobPrimaryURL, pipeline);
}

export function getBSU(): BlobServiceClient {
  return getGenericBSU("");
}

export function getAlternateBSU(): BlobServiceClient {
  return getGenericBSU("SECONDARY_", "-secondary");
}

// export DFS_ACCOUNT_NAME_OPTIONAL="account"
// export DFS_ACCOUNT_KEY_OPTIONAL="KEY"
export function getAdlsBSU(): BlobServiceClient {
  return getGenericBSU("DFS_", "", "_OPTIONAL");
}

export function getConnectionStringFromEnvironment(
  accountType: string = "",
  envSuffix: string = ""
): string {
  const connectionStringEnvVar = `${accountType}STORAGE_CONNECTION_STRING${envSuffix}`;
  const connectionString = process.env[connectionStringEnvVar];

  if (!connectionString) {
    throw new Error(`${connectionStringEnvVar} environment variables not specified.`);
  }

  return connectionString;
}

export function getAdlsConnectionStringFromEnvironment() {
  return getConnectionStringFromEnvironment("DFS_", "_OPTIONAL");
}

/**
 * Read body from downloading operation methods to string.
 * Work on both Node.js and browser environment.
 *
 * @param response Convenience layer methods response with downloaded body
 * @param length Length of Readable stream, needed for Node.js environment
 */
export async function bodyToString(
  response: {
    readableStreamBody?: NodeJS.ReadableStream;
    blobBody?: Promise<Blob>;
  },
  length?: number
): Promise<string> {
  return new Promise<string>((resolve, reject) => {
    response.readableStreamBody!.on("readable", () => {
      let chunk;
      chunk = response.readableStreamBody!.read(length);
      if (chunk) {
        resolve(chunk.toString());
      }
    });

    response.readableStreamBody!.on("error", reject);
  });
}

export async function createRandomLocalFile(
  folder: string,
  blockNumber: number,
  blockSize: number
): Promise<string> {
  return new Promise<string>((resolve, reject) => {
    const destFile = path.join(folder, getUniqueName("tempfile."));
    const ws = fs.createWriteStream(destFile);
    let offsetInMB = 0;

    function randomValueHex(len = blockSize) {
      return crypto
        .randomBytes(Math.ceil(len / 2))
        .toString("hex") // convert to hexadecimal format
        .slice(0, len); // return required number of characters
    }

    ws.on("open", () => {
      // tslint:disable-next-line:no-empty
      while (offsetInMB++ < blockNumber && ws.write(randomValueHex())) {}
      if (offsetInMB >= blockNumber) {
        ws.end();
      }
    });

    ws.on("drain", () => {
      // tslint:disable-next-line:no-empty
      while (offsetInMB++ < blockNumber && ws.write(randomValueHex())) {}
      if (offsetInMB >= blockNumber) {
        ws.end();
      }
    });
    ws.on("finish", () => resolve(destFile));
    ws.on("error", reject);
  });
}

export function getSASConnectionStringFromEnvironment(
  accountType: string = "",
  envSuffix: string = ""
): string {
  const now = new Date();
  now.setMinutes(now.getMinutes() - 5); // Skip clock skew with server

  const tmr = new Date();
  tmr.setDate(tmr.getDate() + 1);
  const queueServiceClient = getGenericBSU(accountType, "", envSuffix);
  // By default, credential is always the last element of pipeline factories
  const factories = (queueServiceClient as any).pipeline.factories;
  const sharedKeyCredential = factories[factories.length - 1];

  const sas = generateAccountSASQueryParameters(
    {
      expiryTime: tmr,
      ipRange: { start: "0.0.0.0", end: "255.255.255.255" },
      permissions: AccountSASPermissions.parse("rwdlacup").toString(),
      protocol: SASProtocol.HTTPSandHTTP,
      resourceTypes: AccountSASResourceTypes.parse("sco").toString(),
      services: AccountSASServices.parse("btqf").toString(),
      startTime: now,
      version: "2016-05-31"
    },
    sharedKeyCredential as SharedKeyCredential
  ).toString();

  const blobEndpoint = extractConnectionStringParts(
    getConnectionStringFromEnvironment(accountType, envSuffix)
  ).url;

  return `BlobEndpoint=${blobEndpoint}/;QueueEndpoint=${blobEndpoint.replace(
    ".blob.",
    ".queue."
  )}/;FileEndpoint=${blobEndpoint.replace(
    ".queue.",
    ".file."
  )}/;TableEndpoint=${blobEndpoint.replace(".queue.", ".table.")}/;SharedAccessSignature=${sas}`;
}

export function getAdlsSASConnectionStringFromEnvironment() {
  return getSASConnectionStringFromEnvironment("DFS_", "_OPTIONAL");
}<|MERGE_RESOLUTION|>--- conflicted
+++ resolved
@@ -4,14 +4,6 @@
 import * as fs from "fs";
 import * as path from "path";
 
-<<<<<<< HEAD
-import { SimpleTokenCredential, env } from "./testutils.common";
-import { SharedKeyCredential } from "../../src/credentials/SharedKeyCredential";
-import { BlobServiceClient } from "../../src/BlobServiceClient";
-import { getUniqueName } from "./testutils.common";
-import { newPipeline } from "../../src/Pipeline";
-=======
->>>>>>> 0c4f787b
 import {
   AccountSASPermissions,
   AccountSASResourceTypes,
@@ -23,7 +15,7 @@
 import { SharedKeyCredential } from "../../src/credentials/SharedKeyCredential";
 import { newPipeline } from "../../src/Pipeline";
 import { extractConnectionStringParts } from "../../src/utils/utils.common";
-import { getUniqueName, SimpleTokenCredential } from "./testutils.common";
+import { env, getUniqueName, SimpleTokenCredential } from "./testutils.common";
 
 dotenv.config({ path: "../.env" });
 
@@ -56,7 +48,6 @@
   accountNameSuffix: string = "",
   envSuffix: string = ""
 ): BlobServiceClient {
-<<<<<<< HEAD
   if (env.STORAGE_CONNECTION_STRING.startsWith("UseDevelopmentStorage=true")) {
     return BlobServiceClient.fromConnectionString(getConnectionStringFromEnvironment());
   } else {
@@ -69,16 +60,6 @@
     const blobPrimaryURL = `https://${credential.accountName}${accountNameSuffix}.blob.core.windows.net/`;
     return new BlobServiceClient(blobPrimaryURL, pipeline);
   }
-=======
-  const credential = getGenericCredential(accountType, envSuffix) as SharedKeyCredential;
-
-  const pipeline = newPipeline(credential, {
-    // Enable logger when debugging
-    // logger: new ConsoleHttpPipelineLogger(HttpPipelineLogLevel.INFO)
-  });
-  const blobPrimaryURL = `https://${credential.accountName}${accountNameSuffix}.blob.core.windows.net/`;
-  return new BlobServiceClient(blobPrimaryURL, pipeline);
->>>>>>> 0c4f787b
 }
 
 export function getTokenCredential(): TokenCredential {
