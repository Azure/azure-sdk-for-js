// Copyright (c) Microsoft Corporation.
// Licensed under the MIT License.

import { randomBytes } from "node:crypto";
import * as fs from "node:fs";
import * as path from "node:path";
import { config } from "dotenv";

import { SimpleTokenCredential } from "./testutils.common.js";
import { createTestCredential } from "@azure-tools/test-credential";
import type { StoragePipelineOptions } from "../../src/index.js";
import { StorageSharedKeyCredential } from "../../src/index.js";
import { BlobServiceClient } from "../../src/index.js";
import { getUniqueName, configureBlobStorageClient } from "./testutils.common.js";
import { newPipeline } from "../../src/index.js";
import {
  generateAccountSASQueryParameters,
  AccountSASPermissions,
  SASProtocol,
  AccountSASResourceTypes,
  AccountSASServices,
} from "../../src/index.js";
import { extractConnectionStringParts } from "../../src/utils/utils.common.js";
import type { AccessToken, TokenCredential } from "@azure/core-auth";
import type { Recorder } from "@azure-tools/test-recorder";
import { env } from "@azure-tools/test-recorder";

export * from "./testutils.common.js";
config();

// Functions with no-op implementations
export async function blobToString(_blob: Blob): Promise<string> {
  throw new Error("Not implemented");
}

export async function blobToArrayBuffer(_blob: Blob): Promise<ArrayBuffer> {
  throw new Error("Not implemented");
}

export function arrayBufferEqual(_buf1: ArrayBuffer, _buf2: ArrayBuffer): boolean {
  throw new Error("Not implemented");
}

export function getBrowserFile(_name: string, _size: number): File {
  throw new Error("Not implemented");
}

export function getGenericCredential(accountType: string): StorageSharedKeyCredential {
  const accountNameEnvVar = `${accountType}ACCOUNT_NAME`;
  const accountKeyEnvVar = `${accountType}ACCOUNT_KEY`;

  const accountName = env[accountNameEnvVar];
  const accountKey = env[accountKeyEnvVar];

  if (!accountName || !accountKey || accountName === "" || accountKey === "") {
    throw new Error(
      `${accountNameEnvVar} and/or ${accountKeyEnvVar} environment variables not specified.`,
    );
  }

  return new StorageSharedKeyCredential(accountName, accountKey);
}

export function getEncryptionScope_1(): string {
  const encryptionScopeEnvVar = "ENCRYPTION_SCOPE_1";
  const encryptionScope = env[encryptionScopeEnvVar];

  if (!encryptionScope) {
    throw new Error(`${encryptionScopeEnvVar}  environment variables not specified.`);
  }

  return encryptionScope;
}

export function getEncryptionScope_2(): string {
  const encryptionScopeEnvVar = "ENCRYPTION_SCOPE_2";
  const encryptionScope = env[encryptionScopeEnvVar];

  if (!encryptionScope) {
    throw new Error(`${encryptionScopeEnvVar}  environment variables not specified.`);
  }

  return encryptionScope;
}

export function getGenericBSU(
  recorder: Recorder,
  accountType: string,
  accountNameSuffix: string = "",
  pipelineOptions: StoragePipelineOptions = {},
): BlobServiceClient {
  if (
    env.STORAGE_CONNECTION_STRING &&
    env.STORAGE_CONNECTION_STRING.startsWith("UseDevelopmentStorage=true")
  ) {
    return BlobServiceClient.fromConnectionString(getConnectionStringFromEnvironment());
  } else {
    const credential = getGenericCredential(accountType) as StorageSharedKeyCredential;

    const pipeline = newPipeline(credential, pipelineOptions);
    const blobPrimaryURL = `https://${credential.accountName}${accountNameSuffix}.blob.core.windows.net/`;
    const client = new BlobServiceClient(blobPrimaryURL, pipeline);
    configureBlobStorageClient(recorder, client);
    return client;
  }
}

export function getTokenCredential(): TokenCredential {
  const accountTokenEnvVar = `ACCOUNT_TOKEN`;

  const accountToken = env[accountTokenEnvVar];

  if (!accountToken || accountToken === "") {
    throw new Error(`${accountTokenEnvVar} environment variables not specified.`);
  }

  return new SimpleTokenCredential(accountToken);
}

export function getTokenBSU(recorder: Recorder): BlobServiceClient {
  const accountNameEnvVar = `ACCOUNT_NAME`;

  const accountName = env[accountNameEnvVar];

  if (!accountName || accountName === "") {
    throw new Error(`${accountNameEnvVar} environment variables not specified.`);
  }

  const credential = getTokenCredential();
  const pipeline = newPipeline(credential);
  const blobPrimaryURL = `https://${accountName}.blob.core.windows.net/`;
  const client = new BlobServiceClient(blobPrimaryURL, pipeline);
  configureBlobStorageClient(recorder, client);
  return client;
}

export function getTokenBSUWithDefaultCredential(
  recorder: Recorder,
  pipelineOptions: StoragePipelineOptions = {},
  accountType: string = "",
  accountNameSuffix: string = "",
): BlobServiceClient {
  const accountNameEnvVar = `${accountType}ACCOUNT_NAME`;
  const accountName = env[accountNameEnvVar];
  if (!accountName || accountName === "") {
    throw new Error(`${accountNameEnvVar} environment variables not specified.`);
  }

  const credential = createTestCredential();
  const pipeline = newPipeline(credential, {
    ...pipelineOptions,
  });
  const blobPrimaryURL = `https://${accountName}${accountNameSuffix}.blob.core.windows.net/`;
  const client = new BlobServiceClient(blobPrimaryURL, pipeline);
  configureBlobStorageClient(recorder, client);
  return client;
}

export async function getStorageAccessTokenWithDefaultCredential(): Promise<AccessToken | null> {
  const credential = createTestCredential();
  return credential.getToken(["https://storage.azure.com/.default"]);
}

export function getBSU(
  recorder: Recorder,
  pipelineOptions: StoragePipelineOptions = {},
): BlobServiceClient {
  return getGenericBSU(recorder, "", undefined, pipelineOptions);
}

export function getAlternateBSU(recorder: Recorder): BlobServiceClient {
  return getGenericBSU(recorder, "SECONDARY_", "-secondary");
}

export function getImmutableContainerName(): string {
  const immutableContainerEnvVar = `IMMUTABLE_CONTAINER_NAME`;
  const immutableContainerName = env[immutableContainerEnvVar];

  if (!immutableContainerName) {
    throw new Error(`${immutableContainerEnvVar} environment variables not specified.`);
  }

  return immutableContainerName;
}

export function getConnectionStringFromEnvironment(): string {
  const connectionStringEnvVar = `STORAGE_CONNECTION_STRING`;
  const connectionString = env[connectionStringEnvVar];

  if (!connectionString) {
    throw new Error(`${connectionStringEnvVar} environment variables not specified.`);
  }

  return connectionString;
}

/**
 * Read body from downloading operation methods to string.
 * Works in both Node.js and browsers.
 *
 * @param response - Convenience layer methods response with downloaded body
 * @param length - Length of Readable stream, needed for Node.js environment
 */
export async function bodyToString(
  response: {
    readableStreamBody?: NodeJS.ReadableStream;
    blobBody?: Promise<Blob>;
  },
  length?: number,
): Promise<string> {
  return new Promise<string>((resolve, reject) => {
    response.readableStreamBody!.on("readable", () => {
      const chunk = response.readableStreamBody!.read(length);
      if (chunk) {
        resolve(chunk.toString());
      }
    });

    response.readableStreamBody!.on("error", reject);
    response.readableStreamBody!.on("end", () => {
      resolve("");
    });
  });
}

export async function createRandomLocalFile(
  folder: string,
  blockNumber: number,
  blockContent: Buffer,
): Promise<string>;
export async function createRandomLocalFile(
  folder: string,
  blockNumber: number,
  blockSize: number,
): Promise<string>;

// Total file size = (blockNumber -1)*blockSize + lastBlockSize
export async function createRandomLocalFile(
  folder: string,
  blockNumber: number,
  blockSize: number,
  lastBlockSize: number,
): Promise<string>;
export async function createRandomLocalFile(
  folder: string,
  blockNumber: number,
  blockSizeOrContent: number | Buffer,
  lastBlockSize: number = 0,
): Promise<string> {
  return new Promise<string>((resolve, reject) => {
    const destFile = path.join(folder, getUniqueName("tempfile."));
    const ws = fs.createWriteStream(destFile);
    let offsetInMB = 0;

<<<<<<< HEAD
    // @ts-expect-error - TS doesn't like the Buffer type here
    function randomValueHex(blockIndex: number): string | Buffer<ArrayBufferLike> {
      if (blockSizeOrContent instanceof Buffer) {
=======
    function randomValueHex(blockIndex: number): string | Buffer<ArrayBufferLike> {
      if (typeof blockSizeOrContent !== "number") {
>>>>>>> e7c6fb5a
        return blockSizeOrContent;
      }

      let len = blockSizeOrContent as number;
      if (blockIndex === blockNumber && lastBlockSize !== 0) {
        len = lastBlockSize;
      }

      return randomBytes(Math.ceil(len / 2))
        .toString("hex") // convert to hexadecimal format
        .slice(0, len); // return required number of characters
    }

    ws.on("open", () => {
      while (offsetInMB++ < blockNumber && ws.write(randomValueHex(offsetInMB))) {
        /* empty */
      }
      if (offsetInMB >= blockNumber) {
        ws.end();
      }
    });

    ws.on("drain", () => {
      while (offsetInMB++ < blockNumber && ws.write(randomValueHex(offsetInMB))) {
        /* empty */
      }
      if (offsetInMB >= blockNumber) {
        ws.end();
      }
    });
    ws.on("finish", () => resolve(destFile));
    ws.on("error", reject);
  });
}

export async function createRandomLocalFileWithTotalSize(
  folder: string,
  totalSize: number,
  blockSize?: number,
): Promise<string> {
  if (blockSize === undefined || isNaN(blockSize) || blockSize <= 0) {
    blockSize = 1024 * 1024;
  }
  const blockNumber = Math.ceil(totalSize / blockSize);
  const lastBlockSize = totalSize - (blockNumber - 1) * blockSize;
  return createRandomLocalFile(folder, blockNumber, blockSize, lastBlockSize);
}

export function getSASConnectionStringFromEnvironment(recorder: Recorder): string {
  const now = new Date(recorder.variable("now", new Date().toISOString()));
  now.setMinutes(now.getMinutes() - 5); // Skip clock skew with server

  const tmr = new Date(recorder.variable("tmr", new Date().toISOString()));
  tmr.setDate(tmr.getDate() + 1);
  const queueServiceClient = getBSU(recorder);

  const sharedKeyCredential = queueServiceClient.credential;

  const sas = generateAccountSASQueryParameters(
    {
      expiresOn: tmr,
      // ipRange: {
      //   start: "0000:0000:0000:0000:0000:000:000:0000",
      //   end: "ffff:ffff:ffff:ffff:ffff:fff:fff:ffff",
      // },
      permissions: AccountSASPermissions.parse("rwdlacupi"),
      protocol: SASProtocol.HttpsAndHttp,
      resourceTypes: AccountSASResourceTypes.parse("sco").toString(),
      services: AccountSASServices.parse("btqf").toString(),
      startsOn: now,
      version: "2020-08-04",
    },
    sharedKeyCredential as StorageSharedKeyCredential,
  ).toString();

  const blobEndpoint = extractConnectionStringParts(getConnectionStringFromEnvironment()).url;

  return `BlobEndpoint=${blobEndpoint}/;QueueEndpoint=${blobEndpoint.replace(
    ".blob.",
    ".queue.",
  )}/;FileEndpoint=${blobEndpoint.replace(
    ".queue.",
    ".file.",
  )}/;TableEndpoint=${blobEndpoint.replace(".queue.", ".table.")}/;SharedAccessSignature=${sas}`;
}

export function getSignatureFromSasUrl(sasUrl: string): string {
  const url = new URL(sasUrl);
  const signature = url.searchParams.get("sig");
  return signature!;
}<|MERGE_RESOLUTION|>--- conflicted
+++ resolved
@@ -252,14 +252,8 @@
     const ws = fs.createWriteStream(destFile);
     let offsetInMB = 0;
 
-<<<<<<< HEAD
-    // @ts-expect-error - TS doesn't like the Buffer type here
-    function randomValueHex(blockIndex: number): string | Buffer<ArrayBufferLike> {
-      if (blockSizeOrContent instanceof Buffer) {
-=======
     function randomValueHex(blockIndex: number): string | Buffer<ArrayBufferLike> {
       if (typeof blockSizeOrContent !== "number") {
->>>>>>> e7c6fb5a
         return blockSizeOrContent;
       }
 
