--- conflicted
+++ resolved
@@ -28,13 +28,6 @@
 
   /**
    * Sends request.
-<<<<<<< HEAD
-=======
-   *
-   * @param request -
-   *
-   * @memberof InjectorPolicy
->>>>>>> 38a2bdd5
    */
   public async sendRequest(request: PipelineRequest, next: SendRequest): Promise<PipelineResponse> {
     const error = this.injector();
