--- conflicted
+++ resolved
@@ -27,11 +27,8 @@
 
   /**
    * Sends request.
-<<<<<<< HEAD
-=======
    *
    * @param request -
->>>>>>> da8f04bb
    */
   public async sendRequest(request: PipelineRequest, next: SendRequest): Promise<PipelineResponse> {
     const error = this.injector();
