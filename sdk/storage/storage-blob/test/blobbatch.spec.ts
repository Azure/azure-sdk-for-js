import * as assert from "assert";
import * as dotenv from "dotenv";
import {
  getGenericBSU,
  getGenericCredential,
  getTokenCredential,
  SimpleTokenCredential
} from "./utils";
import { record } from "./utils/recorder";
import { BlobBatch } from "../src/BlobBatch";
import { ContainerClient, BlockBlobClient, BlobServiceClient, newPipeline } from "../src";

dotenv.config({ path: "../.env" });

describe("BlobBatch", () => {
  const blobServiceClient = getGenericBSU("");
  const blobBatchClient = blobServiceClient.getBlobBatchClient();
  const credential = getGenericCredential("");
  let containerName: string;
  let containerClient: ContainerClient;
  const blockBlobCount = 3;
  let blockBlobURLs: BlockBlobClient[] = new Array(blockBlobCount);
  const content = "Hello World";

  let recorder: any;

  beforeEach(async function() {
    recorder = record(this);
    containerName = recorder.getUniqueName("container");
    containerClient = blobServiceClient.getContainerClient(containerName);
    await containerClient.create();

    for (let i = 0; i < blockBlobCount - 1; i++) {
      let tmpBlobName = `blob${i}`;
      let tmpBlobURL = containerClient.getBlobClient(tmpBlobName);
      let tmpBlockBlobURL = tmpBlobURL.getBlockBlobClient();
      blockBlobURLs[i] = tmpBlockBlobURL;
    }

    let specialBlobName = `å ä ö`;
    let tmpBlobURL = containerClient.getBlobClient(specialBlobName);
    let tmpBlockBlobURL = tmpBlobURL.getBlockBlobClient();
    blockBlobURLs[blockBlobCount - 1] = tmpBlockBlobURL;
  });

  afterEach(async () => {
    await containerClient.delete();
    recorder.stop();
  });

  it("submitBatch should work for batch delete", async () => {
    // Upload blobs.
    for (let i = 0; i < blockBlobCount; i++) {
      await blockBlobURLs[i].upload(content, content.length);
    }

    // Assemble batch delete request.
    let batchDeleteRequest = new BlobBatch();
    for (let i = 0; i < blockBlobCount; i++) {
      await batchDeleteRequest.deleteBlob(blockBlobURLs[i].url, credential, {});
    }

    // Submit batch request and verify response.
    const resp = await blobBatchClient.submitBatch(batchDeleteRequest, {});
    assert.equal(resp.subResponses.length, blockBlobCount);
    assert.equal(resp.subResponsesSucceededCount, blockBlobCount);
    assert.equal(resp.subResponsesFailedCount, 0);

    for (let i = 0; i < blockBlobCount; i++) {
      assert.equal(resp.subResponses[i].errorCode, undefined);
      assert.equal(resp.subResponses[i].status, 202);
      assert.ok(resp.subResponses[i].statusMessage != "");
      assert.ok(resp.subResponses[i].headers.contains("x-ms-request-id"));
      assert.equal(resp.subResponses[i]._request.url, blockBlobURLs[i].url);
    }

    // Verify blobs deleted.
    const resp2 = (await containerClient
      .listBlobsFlat({
        includeSnapshots: true
      })
      .byPage({ maxPageSize: 1 })
      .next()).value;
    assert.equal(resp2.segment.blobItems.length, 0);
  });

  it("deleteBlobs should work for batch delete", async () => {
    // Upload blobs.
    for (let i = 0; i < blockBlobCount; i++) {
      await blockBlobURLs[i].upload(content, content.length);
    }

    // Submit batch request and verify response.
    const urls = blockBlobURLs.map((b) => b.url);
    const resp = await blobBatchClient.deleteBlobs(urls, credential, {});
    assert.equal(resp.subResponses.length, blockBlobCount);
    assert.equal(resp.subResponsesSucceededCount, blockBlobCount);
    assert.equal(resp.subResponsesFailedCount, 0);

    for (let i = 0; i < blockBlobCount; i++) {
      assert.equal(resp.subResponses[i].errorCode, undefined);
      assert.equal(resp.subResponses[i].status, 202);
      assert.ok(resp.subResponses[i].statusMessage != "");
      assert.ok(resp.subResponses[i].headers.contains("x-ms-request-id"));
      assert.equal(resp.subResponses[i]._request.url, blockBlobURLs[i].url);
    }

    // Verify blobs deleted.
    const resp2 = (await containerClient
      .listBlobsFlat({
        includeSnapshots: true
      })
      .byPage({ maxPageSize: 1 })
      .next()).value;
    assert.equal(resp2.segment.blobItems.length, 0);
  });

  it("submitBatch should work for batch delete with snapshot", async () => {
    //
    // Test delete blob with snapshot.
    //
    // Upload blob.
    await blockBlobURLs[0].upload(content, content.length);
    await blockBlobURLs[0].createSnapshot();

    // Assemble batch delete request which delete blob with its snapshot.
    let batchDeleteRequest = new BlobBatch();
    await batchDeleteRequest.deleteBlob(blockBlobURLs[0].url, credential, {
      deleteSnapshots: "include"
    });

    // Ensure blobs ready.
    let respList1 = (await containerClient
      .listBlobsFlat({
        includeSnapshots: true
      })
      .byPage({ maxPageSize: 5 })
      .next()).value;
    assert.equal(respList1.segment.blobItems.length, 2);

    // Submit batch request and verify response.
    const respSubmitBatch1 = await blobBatchClient.submitBatch(batchDeleteRequest, {});
    assert.equal(respSubmitBatch1.subResponses.length, 1);
    assert.equal(respSubmitBatch1.subResponsesSucceededCount, 1);
    assert.equal(respSubmitBatch1.subResponsesFailedCount, 0);

    // Validate that blob and its snapshot all get deleted.
    respList1 = (await containerClient
      .listBlobsFlat({
        includeSnapshots: true
      })
      .byPage({ maxPageSize: 5 })
      .next()).value;
    assert.equal(respList1.segment.blobItems.length, 0);

    //
    // Test delete snapshot only with snapshot's url and Credential.
    //
    // Upload blob.
    await blockBlobURLs[1].upload(content, content.length);
    const createSnapshotResp = await blockBlobURLs[1].createSnapshot();
    const snapshotURL = blockBlobURLs[1].withSnapshot(createSnapshotResp.snapshot!);

    // Assemble batch delete request.
    let batchDeleteRequest2 = new BlobBatch();
    await batchDeleteRequest2.deleteBlob(snapshotURL.url, credential);

    // Ensure blobs ready.
    let respList2 = (await containerClient
      .listBlobsFlat({
        includeSnapshots: true
      })
      .byPage({ maxPageSize: 5 })
      .next()).value;
    assert.equal(respList2.segment.blobItems.length, 2);

    // Submit batch request and verify response.
    const respSubmitBatch2 = await blobBatchClient.submitBatch(batchDeleteRequest2, {});
    assert.equal(respSubmitBatch2.subResponses.length, 1);
    assert.equal(respSubmitBatch2.subResponsesSucceededCount, 1);
    assert.equal(respSubmitBatch2.subResponsesFailedCount, 0);

    // Validate that snapshot get deleted.
    respList2 = (await containerClient
      .listBlobsFlat({
        includeSnapshots: true
      })
      .byPage({ maxPageSize: 5 })
      .next()).value;
    assert.equal(respList2.segment.blobItems.length, 1);

    //
    // Test delete snapshot only with snapshot's url using snapshot's BlobURL.
    //
    // Upload blob.
    await blockBlobURLs[2].upload(content, content.length);
    const createSnapshotResp2 = await blockBlobURLs[2].createSnapshot();
    const snapshotURL2 = blockBlobURLs[2].withSnapshot(createSnapshotResp2.snapshot!);

    // Assemble batch delete request.
    let batchDeleteRequest3 = new BlobBatch();
    await batchDeleteRequest3.deleteBlob(snapshotURL2);

    // Ensure blobs ready.
    let respList3 = (await containerClient
      .listBlobsFlat({
        includeSnapshots: true
      })
      .byPage({ maxPageSize: 5 })
      .next()).value;
    assert.equal(respList3.segment.blobItems.length, 3);

    // Submit batch request and verify response.
    const respSubmitBatch3 = await blobBatchClient.submitBatch(batchDeleteRequest3, {});
    assert.equal(respSubmitBatch3.subResponses.length, 1);
    assert.equal(respSubmitBatch3.subResponsesSucceededCount, 1);
    assert.equal(respSubmitBatch3.subResponsesFailedCount, 0);

    // Validate that snapshot get deleted.
    respList3 = (await containerClient
      .listBlobsFlat({
        includeSnapshots: true
      })
      .byPage({ maxPageSize: 5 })
      .next()).value;
    assert.equal(respList3.segment.blobItems.length, 2);
  });

  it("submitBatch should work for batch delete with access condition and partial succeed", async () => {
    // Upload blobs.
    const b0 = await blockBlobURLs[0].upload(content, content.length);
    const b1 = await blockBlobURLs[1].upload(content, content.length);

    // Assemble batch delete request.
<<<<<<< HEAD
    let batchDeleteRequest = new BlobBatch();
    await batchDeleteRequest.deleteBlob(blockBlobURLs[0], {
      blobAccessConditions: {
        modifiedAccessConditions: {
          ifMatch: b0.eTag
        }
      }
    });
    await batchDeleteRequest.deleteBlob(blockBlobURLs[1], {
      blobAccessConditions: {
        modifiedAccessConditions: {
          ifNoneMatch: b1.eTag
        }
=======
    let batchDeleteRequest = new BatchDeleteRequest();
    await batchDeleteRequest.addSubRequest(blockBlobURLs[0], {
      conditions: {
        ifMatch: b0.eTag
      }
    });
    await batchDeleteRequest.addSubRequest(blockBlobURLs[1], {
      conditions: {
        ifNoneMatch: b1.eTag
>>>>>>> 04defe79
      }
    });

    // Submit batch request and verify response.
    const resp = await blobBatchClient.submitBatch(batchDeleteRequest, {});
    assert.equal(resp.subResponses.length, 2);
    assert.equal(resp.subResponsesSucceededCount, 1);
    assert.equal(resp.subResponsesFailedCount, 1);

    // First succeeded.
    assert.equal(resp.subResponses[0].errorCode, undefined);
    assert.equal(resp.subResponses[0].status, 202);
    assert.ok(resp.subResponses[0].statusMessage != "");
    assert.equal(resp.subResponses[0]._request.url, blockBlobURLs[0].url);

    // Second failed.
    assert.ok(resp.subResponses[1].errorCode != undefined);
    assert.ok(resp.subResponses[1].status == 412);
    assert.ok(resp.subResponses[1].statusMessage != "");
    assert.equal(resp.subResponses[1]._request.url, blockBlobURLs[1].url);
  });

  it("submitBatch should work for batch set tier", async () => {
    // Upload blobs.
    for (let i = 0; i < blockBlobCount; i++) {
      await blockBlobURLs[i].upload(content, content.length);
    }

    // Assemble batch set tier request.
    let batchSetTierRequest = new BlobBatch();
    for (let i = 0; i < blockBlobCount; i++) {
      await batchSetTierRequest.setBlobAccessTier(blockBlobURLs[i].url, credential, "Cool", {});
    }

    // Submit batch request and verify response.
    const resp = await blobBatchClient.submitBatch(batchSetTierRequest, {});
    assert.equal(resp.subResponses.length, blockBlobCount);
    assert.equal(resp.subResponsesSucceededCount, blockBlobCount);
    assert.equal(resp.subResponsesFailedCount, 0);

    for (let i = 0; i < blockBlobCount; i++) {
      assert.equal(resp.subResponses[i].errorCode, undefined);
      assert.equal(resp.subResponses[i].status, 200);
      assert.ok(resp.subResponses[i].statusMessage != "");
      assert.ok(resp.subResponses[i].headers.contains("x-ms-request-id"));
      assert.equal(resp.subResponses[i]._request.url, blockBlobURLs[i].url);

      // Check blob tier set properly.
      let resp2 = await blockBlobURLs[i].getProperties();
      assert.equal(resp2.accessTier, "Cool");
    }
  });

  it("setBlobsAccessTier should work for batch set tier", async () => {
    // Upload blobs.
    for (let i = 0; i < blockBlobCount; i++) {
      await blockBlobURLs[i].upload(content, content.length);
    }

    // Submit batch request and verify response.
    const urls = blockBlobURLs.map((b) => b.url);
    const resp = await blobBatchClient.setBlobsAccessTier(urls, credential, "Cool", {});
    assert.equal(resp.subResponses.length, blockBlobCount);
    assert.equal(resp.subResponsesSucceededCount, blockBlobCount);
    assert.equal(resp.subResponsesFailedCount, 0);

    for (let i = 0; i < blockBlobCount; i++) {
      assert.equal(resp.subResponses[i].errorCode, undefined);
      assert.equal(resp.subResponses[i].status, 200);
      assert.ok(resp.subResponses[i].statusMessage != "");
      assert.ok(resp.subResponses[i].headers.contains("x-ms-request-id"));
      assert.equal(resp.subResponses[i]._request.url, blockBlobURLs[i].url);

      // Check blob tier set properly.
      let resp2 = await blockBlobURLs[i].getProperties();
      assert.equal(resp2.accessTier, "Cool");
    }
  });

  it("submitBatch should work for batch set tier with lease condition", async () => {
    // Upload blobs.
    await blockBlobURLs[0].upload(content, content.length);
    await blockBlobURLs[1].upload(content, content.length);

    // Lease one blob.
    const guid = "ca761232ed4211cebacd00aa0057b223";
    const duration = 30;
    const leaseResp = await blockBlobURLs[1].getLeaseClient(guid).acquireLease(duration);
    assert.ok(leaseResp.leaseId! != "");

    // Assemble batch set tier request.
<<<<<<< HEAD
    let batchSetTierRequest = new BlobBatch();
    await batchSetTierRequest.setBlobAccessTier(blockBlobURLs[0], "Cool");
    await batchSetTierRequest.setBlobAccessTier(blockBlobURLs[1], "Cool", {
      leaseAccessConditions: { leaseId: leaseResp.leaseId! }
=======
    let batchSetTierRequest = new BatchSetTierRequest();
    await batchSetTierRequest.addSubRequest(blockBlobURLs[0], "Cool");
    await batchSetTierRequest.addSubRequest(blockBlobURLs[1], "Cool", {
      conditions: { leaseId: leaseResp.leaseId! }
>>>>>>> 04defe79
    });

    // Submit batch request and verify response.
    const resp = await blobBatchClient.submitBatch(batchSetTierRequest, {});
    assert.equal(resp.subResponses.length, 2);
    assert.equal(resp.subResponsesSucceededCount, 2);
    assert.equal(resp.subResponsesFailedCount, 0);

    for (let i = 0; i < 2; i++) {
      assert.equal(resp.subResponses[i].errorCode, undefined);
      assert.equal(resp.subResponses[i].status, 200);
      assert.ok(resp.subResponses[i].statusMessage != "");
      assert.ok(resp.subResponses[i].headers.contains("x-ms-request-id"));
      assert.equal(resp.subResponses[i]._request.url, blockBlobURLs[i].url);

      // Check blob tier set properly.
      let resp2 = await blockBlobURLs[i].getProperties();
      assert.equal(resp2.accessTier, "Cool");
    }
  });

  it("submitBatch should work with multiple types of credentials for subrequests", async function() {
    // Try to get serviceURL object with TokenCredential
    // when ACCOUNT_TOKEN environment variable is set
    let tokenCredential;
    try {
      tokenCredential = getTokenCredential();
    } catch {}

    // Requires bearer token for this case which cannot be generated in the runtime
    // Make sure this case passed in sanity test
    if (tokenCredential === undefined) {
      this.skip();
    }

    // Upload blobs.
    await blockBlobURLs[0].upload(content, content.length);
    await blockBlobURLs[1].upload(content, content.length);

    // Assemble batch set tier request.
    let batchSetTierRequest = new BlobBatch();
    await batchSetTierRequest.setBlobAccessTier(blockBlobURLs[0].url, credential, "Cool");
    // When it's using token credential be sure it's not with SAS (browser testing case)
    let blockBlobURL1WithoutSAS = blockBlobURLs[1].url;
    if (blockBlobURL1WithoutSAS.indexOf("?") != -1) {
      // remove query part for this testing for ease
      blockBlobURL1WithoutSAS = blockBlobURLs[1].url.substring(
        0,
        blockBlobURLs[1].url.indexOf("?")
      );
    }
    await batchSetTierRequest.setBlobAccessTier(
      blockBlobURL1WithoutSAS,
      getTokenCredential(),
      "Cool"
    );

    // Submit batch request and verify response.
    const resp = await blobBatchClient.submitBatch(batchSetTierRequest, {});
    assert.equal(resp.subResponses.length, 2);
    assert.equal(resp.subResponsesSucceededCount, 2);
    assert.equal(resp.subResponsesFailedCount, 0);

    for (let i = 0; i < 2; i++) {
      assert.equal(resp.subResponses[i].errorCode, undefined);
      assert.equal(resp.subResponses[i].status, 200);
      assert.ok(resp.subResponses[i].statusMessage != "");
      assert.ok(resp.subResponses[i].headers.contains("x-ms-request-id"));

      // Check blob tier set properly.
      let resp2 = await blockBlobURLs[i].getProperties();
      assert.equal(resp2.accessTier, "Cool");
    }

    assert.equal(resp.subResponses[0]._request.url, blockBlobURLs[0].url);
    assert.equal(resp.subResponses[1]._request.url, blockBlobURL1WithoutSAS);
  });

  it("submitBatch should report error when sub requests exceed 256", async () => {
    let batchSetTierRequest = new BlobBatch();

    for (let i = 0; i < 256; i++) {
      let tmpBlobURL = containerClient.getBlobClient(`blob${i}`);

      await batchSetTierRequest.setBlobAccessTier(tmpBlobURL.url, credential, "Cool");
    }

    let exceptionCaught = false;

    try {
      let tmpBlobURL = containerClient.getBlobClient(`blobexceed`);
      await batchSetTierRequest.setBlobAccessTier(tmpBlobURL.url, credential, "Cool");
    } catch (err) {
      if (
        err instanceof RangeError &&
        err.message == "Cannot exceed 256 sub requests in a single batch"
      ) {
        exceptionCaught = true;
      }
    }

    assert.ok(exceptionCaught);
  });

  it("submitBatch should report error when sub request with invalid url or invalid credential", async () => {
    let batchSetTierRequest = new BlobBatch();
    let exceptionCaught = false;

    try {
      await batchSetTierRequest.setBlobAccessTier("invalidurl", credential, "Cool");
    } catch (err) {
      if (err instanceof RangeError && err.message.indexOf("Invalid url for sub request: ") != -1) {
        exceptionCaught = true;
      }
    }
    assert.ok(exceptionCaught);
  });

  it("submitBatch should report error with 0 sub request", async () => {
    let batchDeleteRequest = new BlobBatch();

    let exceptionCaught = false;
    try {
      await blobBatchClient.submitBatch(batchDeleteRequest);
    } catch (err) {
      if (
        err instanceof RangeError &&
        err.message == "Batch request should contain one or more sub requests."
      ) {
        exceptionCaught = true;
      }
    }
    assert.ok(exceptionCaught);
  });

  it("submitBatch should report error with invalid credential for batch request", async () => {
    // Upload blobs.
    await blockBlobURLs[0].upload(content, content.length);

    // Assemble batch set tier request.
    let batchSetTierRequest = new BlobBatch();
    await batchSetTierRequest.setBlobAccessTier(blockBlobURLs[0].url, credential, "Cool");

    const invalidCredServiceURL = new BlobServiceClient(
      blobServiceClient.url,
      newPipeline(new SimpleTokenCredential("invalidtoken"))
    ).getBlobBatchClient();

    let exceptionCaught = false;
    // Submit batch request and verify response.
    try {
      await invalidCredServiceURL.submitBatch(batchSetTierRequest, {});
    } catch (err) {
      // Error: Unexpected status code: 403
      // at new RestError (C:\SDKRoot\Type\azure-sdk-for-js\common\temp\node_modules\.registry.npmjs.org\@azure\ms-rest-js\2.0.4\node_modules\@azure\ms-rest-js\lib\restError.ts:18:5)
      // at C:\SDKRoot\Type\azure-sdk-for-js\common\temp\node_modules\.registry.npmjs.org\@azure\ms-rest-js\2.0.4\node_modules\@azure\ms-rest-js\lib\policies\deserializationPolicy.ts:117:27
      // at process._tickCallback (internal/process/next_tick.js:68:7)
      exceptionCaught = true;
    }

    assert.ok(exceptionCaught);
  });

  it("BlobBatch should report error when mixing differnt request types in one batch", async () => {
    let batchRequest = new BlobBatch();

    let exceptionCaught = false;
    try {
      await batchRequest.deleteBlob(blockBlobURLs[0].url, credential);
      await batchRequest.setBlobAccessTier(blockBlobURLs[0].url, credential, "Cool");
    } catch (err) {
      if (
        err instanceof RangeError &&
        err.message ==
          "BlobBatch only supports one operation type per batch and it already is being used for delete operations."
      ) {
        exceptionCaught = true;
      }
    }
    assert.ok(exceptionCaught);
  });
});<|MERGE_RESOLUTION|>--- conflicted
+++ resolved
@@ -232,31 +232,15 @@
     const b1 = await blockBlobURLs[1].upload(content, content.length);
 
     // Assemble batch delete request.
-<<<<<<< HEAD
     let batchDeleteRequest = new BlobBatch();
     await batchDeleteRequest.deleteBlob(blockBlobURLs[0], {
-      blobAccessConditions: {
-        modifiedAccessConditions: {
-          ifMatch: b0.eTag
-        }
-      }
-    });
-    await batchDeleteRequest.deleteBlob(blockBlobURLs[1], {
-      blobAccessConditions: {
-        modifiedAccessConditions: {
-          ifNoneMatch: b1.eTag
-        }
-=======
-    let batchDeleteRequest = new BatchDeleteRequest();
-    await batchDeleteRequest.addSubRequest(blockBlobURLs[0], {
       conditions: {
         ifMatch: b0.eTag
       }
     });
-    await batchDeleteRequest.addSubRequest(blockBlobURLs[1], {
+    await batchDeleteRequest.deleteBlob(blockBlobURLs[1], {
       conditions: {
         ifNoneMatch: b1.eTag
->>>>>>> 04defe79
       }
     });
 
@@ -348,17 +332,10 @@
     assert.ok(leaseResp.leaseId! != "");
 
     // Assemble batch set tier request.
-<<<<<<< HEAD
     let batchSetTierRequest = new BlobBatch();
     await batchSetTierRequest.setBlobAccessTier(blockBlobURLs[0], "Cool");
     await batchSetTierRequest.setBlobAccessTier(blockBlobURLs[1], "Cool", {
-      leaseAccessConditions: { leaseId: leaseResp.leaseId! }
-=======
-    let batchSetTierRequest = new BatchSetTierRequest();
-    await batchSetTierRequest.addSubRequest(blockBlobURLs[0], "Cool");
-    await batchSetTierRequest.addSubRequest(blockBlobURLs[1], "Cool", {
       conditions: { leaseId: leaseResp.leaseId! }
->>>>>>> 04defe79
     });
 
     // Submit batch request and verify response.
