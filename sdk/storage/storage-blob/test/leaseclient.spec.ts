import * as assert from "assert";

import * as dotenv from "dotenv";
import { getBSU } from "./utils";
import { record, delay } from "./utils/recorder";
import { ContainerClient, BlobClient, BlockBlobClient } from "../src";
dotenv.config({ path: "../.env" });

describe("LeaseClient from Container", () => {
  const blobServiceClient = getBSU();
<<<<<<< HEAD
  let containerName: string;
  let containerClient: ContainerClient;

  let recorder: any;

  beforeEach(async function() {
    recorder = record(this);
    containerName = recorder.getUniqueName("container");
    containerClient = blobServiceClient.createContainerClient(containerName);
=======
  let containerName: string = getUniqueName("container");
  let containerClient = blobServiceClient.getContainerClient(containerName);

  beforeEach(async () => {
    containerName = getUniqueName("container");
    containerClient = blobServiceClient.getContainerClient(containerName);
>>>>>>> 22ef511b
    await containerClient.create();
  });

  afterEach(async () => {
    await containerClient.delete();
    recorder.stop();
  });

  it("acquireLease", async () => {
    const guid = "ca761232ed4211cebacd00aa0057b223";
    const duration = 30;
    const leaseClient = containerClient.getLeaseClient(guid);
    await leaseClient.acquireLease(duration);

    const result = await containerClient.getProperties();
    assert.equal(result.leaseDuration, "fixed");
    assert.equal(result.leaseState, "leased");
    assert.equal(result.leaseStatus, "locked");

    await leaseClient.releaseLease();
  });

  it("acquireLease without specifying a lease id", async () => {
    const duration = 30;
    const leaseClient = containerClient.getLeaseClient();
    await leaseClient.acquireLease(duration);

    const result = await containerClient.getProperties();
    assert.equal(result.leaseDuration, "fixed");
    assert.equal(result.leaseState, "leased");
    assert.equal(result.leaseStatus, "locked");

    await leaseClient.releaseLease();
  });

  it("releaseLease", async () => {
    const guid = "ca761232ed4211cebacd00aa0057b223";
    const duration = -1;
    const leaseClient = containerClient.getLeaseClient(guid);
    await leaseClient.acquireLease(duration);

    const result = await containerClient.getProperties();
    assert.equal(result.leaseDuration, "infinite");
    assert.equal(result.leaseState, "leased");
    assert.equal(result.leaseStatus, "locked");

    await leaseClient.releaseLease();
  });

  it("renewLease", async () => {
    const guid = "ca761232ed4211cebacd00aa0057b223";
    const duration = 15;
    const leaseClient = containerClient.getLeaseClient(guid);
    await leaseClient.acquireLease(duration);

    const result = await containerClient.getProperties();
    assert.equal(result.leaseDuration, "fixed");
    assert.equal(result.leaseState, "leased");
    assert.equal(result.leaseStatus, "locked");

    await delay(16 * 1000);
    const result2 = await containerClient.getProperties();
    assert.ok(!result2.leaseDuration);
    assert.equal(result2.leaseState, "expired");
    assert.equal(result2.leaseStatus, "unlocked");

    await leaseClient.renewLease();
    const result3 = await containerClient.getProperties();
    assert.equal(result3.leaseDuration, "fixed");
    assert.equal(result3.leaseState, "leased");
    assert.equal(result3.leaseStatus, "locked");

    await leaseClient.releaseLease();
  });

  it("changeLease", async () => {
    const guid = "ca761232ed4211cebacd00aa0057b223";
    const duration = 15;
    const leaseClient = containerClient.getLeaseClient(guid);
    await leaseClient.acquireLease(duration);

    const result = await containerClient.getProperties();
    assert.equal(result.leaseDuration, "fixed");
    assert.equal(result.leaseState, "leased");
    assert.equal(result.leaseStatus, "locked");

    const newGuid = "3c7e72ebb4304526bc53d8ecef03798f";
    await leaseClient.chanageLease(newGuid);

    await containerClient.getProperties();
    await leaseClient.releaseLease();
  });

  it("breakLease", async () => {
    const guid = "ca761232ed4211cebacd00aa0057b223";
    const duration = 15;
    const leaseClient = containerClient.getLeaseClient(guid);
    await leaseClient.acquireLease(duration);

    const result = await containerClient.getProperties();
    assert.equal(result.leaseDuration, "fixed");
    assert.equal(result.leaseState, "leased");
    assert.equal(result.leaseStatus, "locked");

    await leaseClient.breakLease(3);

    const result2 = await containerClient.getProperties();
    assert.ok(!result2.leaseDuration);
    assert.equal(result2.leaseState, "breaking");
    assert.equal(result2.leaseStatus, "locked");

    await delay(3 * 1000);

    const result3 = await containerClient.getProperties();
    assert.ok(!result3.leaseDuration);
    assert.equal(result3.leaseState, "broken");
    assert.equal(result3.leaseStatus, "unlocked");
  });
});

describe("LeaseClient from Blob", () => {
  const blobServiceClient = getBSU();
<<<<<<< HEAD
  let containerName: string;
  let containerClient: ContainerClient;
  let blobName: string;
  let blobClient: BlobClient;
  let blockBlobClient: BlockBlobClient;
=======
  let containerName: string = getUniqueName("container");
  let containerClient = blobServiceClient.getContainerClient(containerName);
  let blobName: string = getUniqueName("blob");
  let blobClient = containerClient.getBlobClient(blobName);
  let blockBlobClient = blobClient.getBlockBlobClient();
>>>>>>> 22ef511b
  const content = "Hello World";
  let recorder: any;

<<<<<<< HEAD
  beforeEach(async function() {
    recorder = record(this);
    containerName = recorder.getUniqueName("container");
    containerClient = blobServiceClient.createContainerClient(containerName);
    await containerClient.create();
    blobName = recorder.getUniqueName("blob");
    blobClient = containerClient.createBlobClient(blobName);
    blockBlobClient = blobClient.createBlockBlobClient();
=======
  beforeEach(async () => {
    containerName = getUniqueName("container");
    containerClient = blobServiceClient.getContainerClient(containerName);
    await containerClient.create();
    blobName = getUniqueName("blob");
    blobClient = containerClient.getBlobClient(blobName);
    blockBlobClient = blobClient.getBlockBlobClient();
>>>>>>> 22ef511b
    await blockBlobClient.upload(content, content.length);
  });

  afterEach(async () => {
    await containerClient.delete();
    recorder.stop();
  });

  it("acquireLease", async () => {
    const guid = "ca761232ed4211cebacd00aa0057b223";
    const duration = 30;
    const leaseClient = blobClient.getLeaseClient(guid);
    await leaseClient.acquireLease(duration);

    const result = await blobClient.getProperties();
    assert.equal(result.leaseDuration, "fixed");
    assert.equal(result.leaseState, "leased");
    assert.equal(result.leaseStatus, "locked");

    await leaseClient.releaseLease();
  });

  it("releaseLease", async () => {
    const guid = "ca761232ed4211cebacd00aa0057b223";
    const duration = -1;
    const leaseClient = blobClient.getLeaseClient(guid);
    await leaseClient.acquireLease(duration);

    const result = await blobClient.getProperties();
    assert.equal(result.leaseDuration, "infinite");
    assert.equal(result.leaseState, "leased");
    assert.equal(result.leaseStatus, "locked");

    await leaseClient.releaseLease();
  });

  it("renewLease", async () => {
    const guid = "ca761232ed4211cebacd00aa0057b223";
    const duration = 15;
    const leaseClient = blobClient.getLeaseClient(guid);
    await leaseClient.acquireLease(duration);

    const result = await blobClient.getProperties();
    assert.equal(result.leaseDuration, "fixed");
    assert.equal(result.leaseState, "leased");
    assert.equal(result.leaseStatus, "locked");

    await delay(20 * 1000);

    const result2 = await blobClient.getProperties();
    assert.ok(!result2.leaseDuration);
    assert.equal(result2.leaseState, "expired");
    assert.equal(result2.leaseStatus, "unlocked");

    await leaseClient.renewLease();
    const result3 = await blobClient.getProperties();
    assert.equal(result3.leaseDuration, "fixed");
    assert.equal(result3.leaseState, "leased");
    assert.equal(result3.leaseStatus, "locked");

    await leaseClient.releaseLease();
  });

  it("changeLease", async () => {
    const guid = "ca761232ed4211cebacd00aa0057b223";
    const duration = 15;
    const leaseClient = blobClient.getLeaseClient(guid);
    await leaseClient.acquireLease(duration);

    const result = await blobClient.getProperties();
    assert.equal(result.leaseDuration, "fixed");
    assert.equal(result.leaseState, "leased");
    assert.equal(result.leaseStatus, "locked");

    const newGuid = "3c7e72ebb4304526bc53d8ecef03798f";
    await leaseClient.chanageLease(newGuid);

    await blobClient.getProperties();
    await leaseClient.releaseLease();
  });

  it("breakLease", async () => {
    const guid = "ca761232ed4211cebacd00aa0057b223";
    const duration = 15;
    const leaseClient = blobClient.getLeaseClient(guid);
    await leaseClient.acquireLease(duration);

    const result = await blobClient.getProperties();
    assert.equal(result.leaseDuration, "fixed");
    assert.equal(result.leaseState, "leased");
    assert.equal(result.leaseStatus, "locked");

    await leaseClient.breakLease(5);

    const result2 = await blobClient.getProperties();
    assert.ok(!result2.leaseDuration);
    assert.equal(result2.leaseState, "breaking");
    assert.equal(result2.leaseStatus, "locked");

    await delay(5 * 1000);

    const result3 = await blobClient.getProperties();
    assert.ok(!result3.leaseDuration);
    assert.equal(result3.leaseState, "broken");
    assert.equal(result3.leaseStatus, "unlocked");
  });
});<|MERGE_RESOLUTION|>--- conflicted
+++ resolved
@@ -8,7 +8,6 @@
 
 describe("LeaseClient from Container", () => {
   const blobServiceClient = getBSU();
-<<<<<<< HEAD
   let containerName: string;
   let containerClient: ContainerClient;
 
@@ -17,15 +16,7 @@
   beforeEach(async function() {
     recorder = record(this);
     containerName = recorder.getUniqueName("container");
-    containerClient = blobServiceClient.createContainerClient(containerName);
-=======
-  let containerName: string = getUniqueName("container");
-  let containerClient = blobServiceClient.getContainerClient(containerName);
-
-  beforeEach(async () => {
-    containerName = getUniqueName("container");
     containerClient = blobServiceClient.getContainerClient(containerName);
->>>>>>> 22ef511b
     await containerClient.create();
   });
 
@@ -148,40 +139,22 @@
 
 describe("LeaseClient from Blob", () => {
   const blobServiceClient = getBSU();
-<<<<<<< HEAD
   let containerName: string;
   let containerClient: ContainerClient;
   let blobName: string;
   let blobClient: BlobClient;
   let blockBlobClient: BlockBlobClient;
-=======
-  let containerName: string = getUniqueName("container");
-  let containerClient = blobServiceClient.getContainerClient(containerName);
-  let blobName: string = getUniqueName("blob");
-  let blobClient = containerClient.getBlobClient(blobName);
-  let blockBlobClient = blobClient.getBlockBlobClient();
->>>>>>> 22ef511b
   const content = "Hello World";
   let recorder: any;
 
-<<<<<<< HEAD
   beforeEach(async function() {
     recorder = record(this);
     containerName = recorder.getUniqueName("container");
-    containerClient = blobServiceClient.createContainerClient(containerName);
+    containerClient = blobServiceClient.getContainerClient(containerName);
     await containerClient.create();
     blobName = recorder.getUniqueName("blob");
-    blobClient = containerClient.createBlobClient(blobName);
-    blockBlobClient = blobClient.createBlockBlobClient();
-=======
-  beforeEach(async () => {
-    containerName = getUniqueName("container");
-    containerClient = blobServiceClient.getContainerClient(containerName);
-    await containerClient.create();
-    blobName = getUniqueName("blob");
     blobClient = containerClient.getBlobClient(blobName);
     blockBlobClient = blobClient.getBlockBlobClient();
->>>>>>> 22ef511b
     await blockBlobClient.upload(content, content.length);
   });
 
