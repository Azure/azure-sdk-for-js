--- conflicted
+++ resolved
@@ -1,29 +1,23 @@
 import { URLBuilder } from "@azure/ms-rest-js";
 import * as assert from "assert";
 
-<<<<<<< HEAD
 import { ContainerClient, RestError } from "../src";
-import { newPipeline, Pipeline  } from "../src/Pipeline";
+import { newPipeline, Pipeline } from "../src/Pipeline";
 import { getBSU, getUniqueName } from "./utils";
-=======
-import { RestError, StorageURL } from "../src";
-import { Aborter } from "../src/Aborter";
-import { ContainerURL } from "../src/ContainerURL";
-import { Pipeline } from "../src/Pipeline";
-import { getBSU } from "./utils";
->>>>>>> 52b66f8e
 import { InjectorPolicyFactory } from "./utils/InjectorPolicyFactory";
 import { record } from "./utils/recorder";
 import * as dotenv from "dotenv";
 dotenv.config({ path: "../.env" });
 
 describe("RetryPolicy", () => {
-<<<<<<< HEAD
   const blobServiceClient = getBSU();
-  let containerName: string = getUniqueName("container");
-  let containerClient = blobServiceClient.createContainerClient(containerName);
+  let containerName: string;
+  let containerClient: ContainerClient;
 
-  beforeEach(async () => {
+  let recorder: any;
+
+  beforeEach(async function() {
+    recorder = record(this);
     containerName = getUniqueName("container");
     containerClient = blobServiceClient.createContainerClient(containerName);
     await containerClient.create();
@@ -31,24 +25,7 @@
 
   afterEach(async () => {
     await containerClient.delete();
-=======
-  const serviceURL = getBSU();
-  let containerName: string;
-  let containerURL: ContainerURL;
-
-  let recorder: any;
-
-  beforeEach(async function() {
-    recorder = record(this);
-    containerName = recorder.getUniqueName("container");
-    containerURL = ContainerURL.fromServiceURL(serviceURL, containerName);
-    await containerURL.create(Aborter.none);
-  });
-
-  afterEach(async () => {
-    await containerURL.delete(Aborter.none);
     recorder.stop();
->>>>>>> 52b66f8e
   });
 
   it("Retry Policy should work when first request fails with 500", async () => {
