import { URLBuilder } from "@azure/core-http";
import * as assert from "assert";

import { ContainerClient, RestError } from "../src";
import { newPipeline, Pipeline } from "../src/Pipeline";
import { getBSU } from "./utils";
import { InjectorPolicyFactory } from "./utils/InjectorPolicyFactory";
import { record } from "./utils/recorder";
import * as dotenv from "dotenv";
dotenv.config({ path: "../.env" });

describe("RetryPolicy", () => {
  const blobServiceClient = getBSU();
  let containerName: string;
  let containerClient: ContainerClient;

  let recorder: any;

  beforeEach(async function() {
    recorder = record(this);
<<<<<<< HEAD
    containerName = recorder.getUniqueName("container");
    containerClient = blobServiceClient.createContainerClient(containerName);
=======
    containerName = getUniqueName("container");
    containerClient = blobServiceClient.getContainerClient(containerName);
>>>>>>> 22ef511b
    await containerClient.create();
  });

  afterEach(async () => {
    await containerClient.delete();
    recorder.stop();
  });

  it("Retry Policy should work when first request fails with 500", async () => {
    let injectCounter = 0;
    const injector = new InjectorPolicyFactory(() => {
      if (injectCounter === 0) {
        injectCounter++;
        return new RestError("Server Internal Error", "ServerInternalError", 500);
      }
    });
    const factories = (containerClient as any).pipeline.factories.slice(); // clone factories array
    factories.push(injector);
    const pipeline = new Pipeline(factories);
    const injectContainerClient = new ContainerClient(containerClient.url, pipeline);

    const metadata = {
      key0: "val0",
      keya: "vala",
      keyb: "valb"
    };
    await injectContainerClient.setMetadata(metadata);

    const result = await containerClient.getProperties();
    assert.deepEqual(result.metadata, metadata);
  });

  it("Retry Policy should failed when requests always fail with 500", async () => {
    const injector = new InjectorPolicyFactory(() => {
      return new RestError("Server Internal Error", "ServerInternalError", 500);
    });

    const credential = (containerClient as any).pipeline.factories[
      (containerClient as any).pipeline.factories.length - 1
    ];
    const factories = newPipeline(credential, {
      retryOptions: { maxTries: 3 }
    }).factories;
    factories.push(injector);
    const pipeline = new Pipeline(factories);
    const injectContainerClient = new ContainerClient(containerClient.url, pipeline);

    let hasError = false;
    try {
      const metadata = {
        key0: "val0",
        keya: "vala",
        keyb: "valb"
      };
      await injectContainerClient.setMetadata(metadata);
    } catch (err) {
      hasError = true;
    }
    assert.ok(hasError);
  });

  it("Retry Policy should work for secondary endpoint", async () => {
    let injectCounter = 0;
    const injector = new InjectorPolicyFactory(() => {
      if (injectCounter++ < 1) {
        return new RestError("Server Internal Error", "ServerInternalError", 500);
      }
    });

    const url = blobServiceClient.url;
    const urlParsed = URLBuilder.parse(url);
    const host = urlParsed.getHost()!;
    const hostParts = host.split(".");
    const account = hostParts.shift();
    const secondaryAccount = `${account}-secondary`;
    hostParts.unshift(secondaryAccount);
    const secondaryHost = hostParts.join(".");

    const credential = (containerClient as any).pipeline.factories[
      (containerClient as any).pipeline.factories.length - 1
    ];
    const factories = newPipeline(credential, {
      retryOptions: { maxTries: 2, secondaryHost }
    }).factories;
    factories.push(injector);
    const pipeline = new Pipeline(factories);
    const injectContainerClient = new ContainerClient(containerClient.url, pipeline);

    let finalRequestURL = "";
    try {
      const response = await injectContainerClient.getProperties();
      finalRequestURL = response._response.request.url;
    } catch (err) {
      finalRequestURL = err.request ? err.request.url : "";
    }

    assert.deepStrictEqual(URLBuilder.parse(finalRequestURL).getHost(), secondaryHost);
  });
});<|MERGE_RESOLUTION|>--- conflicted
+++ resolved
@@ -18,13 +18,8 @@
 
   beforeEach(async function() {
     recorder = record(this);
-<<<<<<< HEAD
     containerName = recorder.getUniqueName("container");
-    containerClient = blobServiceClient.createContainerClient(containerName);
-=======
-    containerName = getUniqueName("container");
     containerClient = blobServiceClient.getContainerClient(containerName);
->>>>>>> 22ef511b
     await containerClient.create();
   });
 
