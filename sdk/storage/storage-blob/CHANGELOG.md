# Release History

## 12.4.1 (Unreleased)

- Fixed a compile failure due to "Can't resolve 'crypto'" in Angular. [Issue #13267](https://github.com/Azure/azure-sdk-for-js/issues/13267).
<<<<<<< HEAD
- Fixed an issue that the download stream returned by `BlobClient.download` won't release underlying resources unless it's fully consumed. [Isssue #11850](https://github.com/Azure/azure-sdk-for-js/issues/11850).
=======
- Fixed an error when listing blob with a metadata key of `_` [issue #9197](https://github.com/Azure/azure-sdk-for-js/issues/9171)
- The `"Unclosed root tag"` XML parser error is now retriable. [PR #13076](https://github.com/Azure/azure-sdk-for-js/pull/13076).
>>>>>>> a9245b7d

## 12.4.0 (2021-01-12)

- Added a new `from(permissionLike)` function to `AccountSASPermissions`, `BlobSASPermissions` and `ContainerSASPermissions` for creating such a permission from a raw permission-like object. Addressed issue [9714](https://github.com/Azure/azure-sdk-for-js/issues/9714).

## 12.4.0-beta.1 (2020-12-09)

- Updated Azure Storage Service API version to 2020-04-08.
- Added a new interface `BlockBlobClient.syncUploadFromURL()` to support creating a new Block Blob where the contents of the blob are read from a given URL.
- Blob Tags updates: `BlobClient.setTags()` and `BlobClient.getTags()` now support the `LeaseAccessConditions` and `BlobServiceClient.findBlobsByTags()` will return all matching tags for each blob.
- Added `generateSasUrl` to `BlobClient` and `ContainerClient` to generate a service-level SAS URI for the client.
- Added `generateAccountSasUrl` to `BlobServiceClient` to generate an account-level SAS URI for the client.
- Fixed a bug where the `credential` property of the `StorageClient` is not set correctly when using a Token credential. Fixed bug [12219](https://github.com/Azure/azure-sdk-for-js/issues/12219).
- Blob Batch operations now reorder the subresponses in the client side to perserve the original input order. See `BlobBatchClient.submitBatch()` and [12335](https://github.com/Azure/azure-sdk-for-js/issues/12335).
- Won't remove the first space in the `userAgentOptions.userAgentPrefix` passed to the `newPipeline()` now. Fixed bug [7536](https://github.com/Azure/azure-sdk-for-js/issues/7536).
- Added `isHierarchicalNamespaceEnabled` to the response of `BlobServiceClient.getAccountInfo()`.

## 12.3.0 (2020-11-10)

- Added `BlockBlobClient.uploadData(data: Buffer | Blob | ArrayBuffer | ArrayBufferView, options)` for parallel uploading. It's avaiable in both Node.js and browsers.
- Added new SAS permissions Move(m) and Execute(e) for Blob and Container. Also supports specifying an authorized object ID via `saoid` and a correlation ID via `scid` for user delegation SAS.

## 12.3.0-beta.1 (2020-10-13)

- Updated Azure Storage Service API version to 2020-02-10.
- Added support for Blob Last Access Time tracking.
- Added support for Blob Query Arrow output format.
- Added support for Container Soft Delete.

## 12.2.1 (2020-09-17)

- Bug fix - Fixes an issue where`BlockBlobClient.uploadStream()` will give an "Invalid Verb" error when keep-alive is enabled. Fixed bug [11187](https://github.com/Azure/azure-sdk-for-js/issues/11187).

## 12.2.0 (2020-09-08)

- Added RehydratePriority to BlobProperties and BlobItemProperties.
- Fixed `BlockBlobClient.uploadStream()` to support `bufferSize` larger than `buffer.constants.MAX_LENGTH`.
- Added support for Object Replication Service.
- Added custom domain support.
- Supported Append Blob Seal.
- Supported tags conditional operations.
- The Static Website Service now supports a DefaultIndexDocumentPath for a global HTTP 200 route within the static website. You can get it by `BlobServiceClient.getProperties()` and set it via `blobServiceClient.setProperties()`.
- Bug fix - `credential` parameter of `newPipeline()` function is now optional. If not specified, `AnonymousCredential` is used. Fixes bug [9628](https://github.com/Azure/azure-sdk-for-js/issues/9628).
- Bug fix - high level upload functions `BlockBlobClient.uploadFile()`, `BlockBlobClient.uploadStream()` and `BlockBlobClient.uploadBrowserData()` now support setting tier. Fixes bug [9062](https://github.com/Azure/azure-sdk-for-js/issues/9062).
- Optimized error semantic for `listBlobsByHierarchy()`. Using `listBlobsByHierarchy()` with empty `delimiter` will now fail-fast.
- Bug fix - Content-Length header is no more ignored. Fixes bugs [8903](https://github.com/Azure/azure-sdk-for-js/issues/8903), [9300](https://github.com/Azure/azure-sdk-for-js/issues/9300) and [10614](https://github.com/Azure/azure-sdk-for-js/issues/10614).

## 12.2.0-preview.1 (2020.07)

- Updated Azure Storage Service API version to 2019-12-12.
- Supported quick query. Added a new API `BlockBlobClient.query()`.
- Supported blob versioning.
- Supported blob tags.
- Increased the maximum block size for Block Blob from 100MiB to 4000MiB(~4GB). And thereby supporting ~200TB maximum size for Block Blob.
- Added convenience method `createIfNotExists` for `ContainerClient`, `AppendBlobClient` and `PageBlobClient`.
- Added convenience method `deleteIfExists` for `ContainerClient` and `BlobClients`.

## 12.1.2 (2020.05)

- Fix data corruption failure error [issue #6411](https://github.com/Azure/azure-sdk-for-js/issues/6411) when downloading compressed files. [PR #7993](https://github.com/Azure/azure-sdk-for-js/pull/7993)
- Fix un-handled TypeError [issue #8499](https://github.com/Azure/azure-sdk-for-js/issues/8499) in Electron applications. [PR #8568](https://github.com/Azure/azure-sdk-for-js/pull/8568)
- Updated to use `@opentelemetry/api` 0.6.1 via `@azure/core-tracing`. [PR #7998](https://github.com/Azure/azure-sdk-for-js/pull/7998)
- Updated to use `typescript` 3.8.3. [PR #8659](https://github.com/Azure/azure-sdk-for-js/pull/8659)

## 12.1.1 (2020.03)

- Bug fix - Blob SAS's `sr` field is now properly set when generating SAS for a blob using a stored policy with `signedpermissions`. For more details about Service SAS, please refer to [link](https://docs.microsoft.com/rest/api/storageservices/create-service-sas).
- Fixed unexpected hang issue when uploading empty body. Fixed bug [6904](https://github.com/Azure/azure-sdk-for-js/issues/6904).

## 12.1.0 (2020.02)

- Updated Azure Storage Service API version to 2019-07-07.
- Add support for Encryption Scope, which is similar to regular CPK, except the encryption key is provided by name.
- MD5 and CRC headers for Blob Copy: add `contentMD5`and `xMsContentCrc64` to `BlobCopyFromURLHeaders` and `sourceContentMD5` to `BlobSyncCopyFromURLOptions`.
- Add `getPageRangesDiffForManagedDisks` to `PageBlobClient`.
- Fixed a bug where the package didn't work as expected when bundling web applications. [PR #7298](https://github.com/Azure/azure-sdk-for-js/pull/7298)

## 12.0.2 (2020.01)

- Bug fix - Name properties on clients now support more kinds of endpoints(IPv4/v6 hosts, single word domains). [PR #6753](https://github.com/Azure/azure-sdk-for-js/pull/6753)
- Service clients now share a single http client instance by default. [PR #6657](https://github.com/Azure/azure-sdk-for-js/pull/6657)

  Previously, a new http client was created for each service client if none was provided by the user. This could result in TCP port exhaustion under heavy usage with the keepAlive option enabled because each http client has its own persistent TCP connection. This change creates a single http client instance which is shared among all service clients by default.

## 12.0.1 (2019-12-04)

- Updated to use OpenTelemetry 0.2 via `@azure/core-tracing`
- Bug Fix - Convert empty prefixes (`""`) to `undefined` when passed as options to the `listContainers`, `listBlobsFlat`, and `listBlobsByHierarchy` methods to avoid sending an invalid request to the service. Fixes bug [5817](https://github.com/Azure/azure-sdk-for-js/issues/5817).
- Added a warning to the documentation of `downloadToBuffer` that explains the limitations of Node.js `Buffer` sizes to around 2GB on 64-bit architectures and 1GB on 32-bit architectures.
- Documented the behavior of `getProperties` methods with respect to metadata keys and their casing inconsistency when compared to the metadata keys returned through corresponding "list" methods with the `includeMetadata` option.

## 12.0.0 (2019.11)

- This release marks the general availability of the `@azure/storage-blob` package.
- Bug Fix - Previous versions of `@azure/storage-blob` preview library failed for React apps because of the usage of `fs.stat` method which is not available in browsers and due to the presence of some circular dependencies. Both of these issues are fixed in this new release.
- [Breaking] The custom browser and retry policies that are specific to the Storage libraries have been
  renamed to have the `Storage` prefix. [PR 5862](https://github.com/Azure/azure-sdk-for-js/pull/5862).
  Below are the entities that now have the Storage prefix
  - BrowserPolicy
  - BrowserPolicyFactory
  - RetryPolicy
  - RetryPolicyType
  - RetryOptions
  - RetryPolicyFactory
- [Breaking] `LeaseClient` is renamed to `BlobLeaseClient`. The helper method `getLeaseClient` on both `BlobClient` and `ContainerClient` is renamed to `getBlobLeaseClient`.
- [Breaking] The properties in the `StoragePipelineOptions` interface have been updated as below:
  - The `proxy` property of type `ProxySettings | string` has been renamed to `proxyOptions` and
    will be of type `ProxyOptions`. If you have been passing url directly, split the value into `host`
    and `port` then pass it as a json object.
  - The `telemetry` property of type `TelemetryOptions` has been renamed to `userAgentOptions` of
    type `UserAgentOptions`.
  - The `logger` is no longer a property available to configure. To enable logging, please see the
    [Troubleshooting](https://github.com/Azure/azure-sdk-for-js/blob/0ddc2f3c3d4658b20d96910acc37a77e5209e5e3/sdk/storage/storage-blob/README.md#troubleshooting) section of our readme.
  - The `UniqueRequestIdPolicy` and `KeepAlivePolicy` are no longer exported from this library. The
    corresponding policies from the `@azure/core-http` library are meant to be used instead.
- `beginCopyFromURL` is added to the `BlobClient`, it returns a poller that can be used to watch the status of a copy operation. It also supports cancelling a pending copy.
- Updates to `BlockBlobClient.uploadStream`
  - [Breaking] `maxBuffers` attribute of is renamed to `maxConcurrency`
  - Added default values for parameters, bufferSize = `8MB` and maxConcurrency = `5`
- [Breaking] Bug Fix - The page object returned from `ContainerClient.listContainers` had its `containerItems` property set to an empty string instead of an empty array if the storage account has no blob containers. The issue is fixed in this new release.
- `BlobClient.downloadToBuffer()` helper method has a new overload where it is not required to pass the `Buffer`. Attributes `offset` and `count` are optional, downloads the entire blob if they are not provided.
- [Breaking] The default browser bundle has been removed from the npm package. Bundling your application with a bundler such as Webpack is the recommended approach to building a browser bundle. For details on how to do this, please refer to our [bundling documentation](https://aka.ms/AzureSDKBundling).

## 12.0.0-preview.5 (2019.10)

- [Breaking] `IPRange` is renamed to `SasIPRange`. [PR #5551](https://github.com/Azure/azure-sdk-for-js/pull/5551)
- Created new interface `CommonOptions`. This interface is for standard options that apply to all methods that invoke remote operations. This interface currently contains options that enable client-side tracing of the SDK. [PR #5550](https://github.com/Azure/azure-sdk-for-js/pull/5550)
- [Breaking] `Models` is no longer exported in public API surface. Instead generated model types required by the public API are explicitly re-exported. In the case where convenience layer already defined a type with conflicting name, the model type is aliased with `Model` suffix. [PR #5567](https://github.com/Azure/azure-sdk-for-js/pull/5567)
- [Breaking] Cancelling an operation now throws a standardized error with the name `AbortError`. [PR #5633](https://github.com/Azure/azure-sdk-for-js/pull/5663)
- [Breaking] `blobName` on `AppendBlobClient`, `BlobClient`, `BlockBlobClient` and `PageBlobClient` is renamed to `name`. [PR #5613](https://github.com/Azure/azure-sdk-for-js/pull/5613)
- [Breaking] New `BlobBatchClient` allowing batched requests to the Azure Storage Blob service. [PR #5634](https://github.com/Azure/azure-sdk-for-js/pull/5634)
  - Renamed `BatchRequest` to `BlobBatch`, flattened `BatchDeleteRequest` and `BatchSetTierRequest` into `BlobBatch`
  - Moved `submitBatch` code from `BlobServiceClient` into new `BlobBatchClient`, created new `deleteBlobs` and `setBlobsAccessTier` helpers on `BlobBatchClient`
    `BlobBatchClient` contains `setBlobsAccessTier`, `submitBatch` and `deleteBlobs` helper methods. `BlobBatch` represents an aggregated set of operations on blobs, `delete` and `setAccessTier` functionalities are supported currently.
- [Breaking] Flattened the conditions type `BlobRequestConditions` instead of current nested one. It replaces `ContainerAccessConditions` and `BlobAccessConditions`.
  In addition, various conditions fields are renamed into simply `conditions` except `sourceModifiedAccessConditions` which is renamed to `sourceConditions`.
  This makes it more convenient to pass in conditional request options. [PR #5672](https://github.com/Azure/azure-sdk-for-js/pull/5672).

  An example:

  ```js
  {
    blobAccessConditions: {
      modifiedAccessConditions: {
        ifMatch: uploadResponse.eTag
    }
  }
  ```

  turns into

  ```js
  {
    conditions: {
      ifMatch: uploadResponse.eTag
  }
  ```

- [Breaking] `eTag` attribute is renamed to `etag`. [PR #5674](https://github.com/Azure/azure-sdk-for-js/pull/5674)
- [Breaking] `body` field from `RestError` Object in core-http Library is removed, the `response` property on the error will now have the `parsedBody` & `headers` along with raw body & headers that are already present. PRs [#5670](https://github.com/Azure/azure-sdk-for-js/pull/5670), [#5437](https://github.com/Azure/azure-sdk-for-js/pull/5437)
  - Errors from the storage service can be seen in an extra field `details` with the expected error code. [#5688](https://github.com/Azure/azure-sdk-for-js/pull/5688)
- [Breaking] `progress` callback in the option bags of all the helper methods is renamed to `onProgress`. [PR #5676](https://github.com/Azure/azure-sdk-for-js/pull/5676)
- [Breaking] Consolidated `PageRange` and `ClearRange` types. They now have `offset` and `count` attributes as opposed to the older `start` and `end` attributes.
  [PR #5632](https://github.com/Azure/azure-sdk-for-js/pull/5632)
- [Breaking] Type of the `permissions` attribute in the options bag `BlobSASSignatureValues` to be passed into `generateBlobSASQueryParameters` is changed to `BlobSASPermissions` from type `string`. [PR #5626](https://github.com/Azure/azure-sdk-for-js/pull/5626)
  - Similarly, `AccountSASPermissions` for `generateAccountSASQueryParameters` instead of type `string`.
  - Example - permissions attribute in `generateBlobSASQueryParameters`
    - `permissions: BlobSASPermissions.parse("racwd").toString()` changes to `BlobSASPermissions.parse("racwd")`
- Renames for following Options interfaces. [PR #5650](https://github.com/Azure/azure-sdk-for-js/pull/5650)
  - `DownloadFromBlobOptions` -> `BlobDownloadToBufferOptions`,
  - `UploadStreamToBlockBlobOptions` -> `BlockBlobUploadStreamOptions`,
  - `UploadToBlockBlobOptions` -> `BlockBlobParallelUploadOptions`
- [Breaking] Appropriate attribute renames in all the interfaces. PRs [#5580](https://github.com/Azure/azure-sdk-for-js/pull/5580),[#5630](https://github.com/Azure/azure-sdk-for-js/pull/5630)
  - Example - `nextMarker` -> `continuationToken`, `HTTPClient` -> `HttpClient`, `permission` -> `permissions`, `parallelism` -> `concurrency`
- Bug fix - Name properties on clients now support the Emulator. [PR #5557](https://github.com/Azure/azure-sdk-for-js/pull/5557)
  - emulator url when the blobEndpoint is `http://127.0.0.1:10000/devstoreaccount1` supported
  - emulator connection string shorthands are supported
    - `UseDevelopmentStorage=true`
    - (with proxyURI) `UseDevelopmentStorage=true;DevelopmentStorageProxyUri=proxyURI`
- [Breaking] `encrypted` attribute is removed from `BlobMetadata` interface. [PR #5612](https://github.com/Azure/azure-sdk-for-js/pull/5612)
- [Breaking] Return type of `downloadToBuffer` helper method on `BlobClient` is changed to `Promise<Buffer>` from `Promise<void>` [PR #5624](https://github.com/Azure/azure-sdk-for-js/pull/5624)
- [Breaking] IE11 needs `Object.assign` polyfill loaded. [PR #5727](https://github.com/Azure/azure-sdk-for-js/pull/5727)

## 12.0.0-preview.4 (2019.10)

- [Breaking] Replace string array with boolean flags to specify dataset to include when listing containers or blobs.
  - For listing containers
    Before this change the option is specified as
    ```js
    blobServiceClient.listContainers({
      include: "metadata"
    });
    ```
    After this change:
    ```js
    blobServiceClient.listContainers({
      includeMetadata: true
    });
    ```
  - For listing blobs
    Before this change the option is specified as
    ```js
    containerClient.listBlobsFlat({
      include: ["snapshots", "metadata", "uncommittedblobs", "copy", "deleted"]
    });
    ```
    After this change:
    ```js
    containerClient.listBlobsFlat({
      includeCopy: true,
      includeDeleted: true,
      includeMetadata: true,
      includeSnapshots: true,
      includeUncommitedBlobs: true
    });
    ```
- [Breaking] `BlobClient.setTier()` is renamed to `BlobClient.setAccessTier()`.
- [Breaking] Fixed typo - `chanageLease` -> `changeLease`, a method on `LeaseClient`.
- Library tries to load the proxy settings from the environment variables like HTTP_PROXY if the proxy settings are not provided when clients like `BlobServiceClient` or `BlobClient` are instantiated.
- Added development connection string support to connect to the storage emulator [Azurite - Extension for VS Code](https://marketplace.visualstudio.com/items?itemName=Azurite.azurite)
  - Development Connection String
    - `DefaultEndpointsProtocol=http;AccountName=devstoreaccount1;AccountKey=Eby8vdM02xNOcqFlqUwJPLlmEtlCDXJ1OUzFT50uSRZ6IFsuFq2UVErCz4I6tq/K1SZFPTOtr/KBHBeksoGMGw==;BlobEndpoint=http://127.0.0.1:10000/devstoreaccount1;`
  - Shorthand notation is also supported
    - `UseDevelopmentStorage=true` (or `UseDevelopmentStorage=true;DevelopmentStorageProxyUri=http://myProxyUri`)
- Added name properties on all the clients for convenience.
  - `accountName` is added to `AppendBlobClient`, `BlobClient`, `BlobServiceClient`, `BlockBlobClient`, `ContainerClient` and `PageBlobClient`.
  - `containerName` is added to `AppendBlobClient`, `BlobClient`, `BlockBlobClient`, `ContainerClient` and `PageBlobClient`.
  - `blobName` is added to `AppendBlobClient`, `BlobClient`, `BlockBlobClient` and `PageBlobClient`.
- [Breaking] `Models.StorageServiceProperties` is renamed to `Models.BlobServiceProperties`
- [Breaking] `Models.StorageServiceStats` is renamed to `Models.BlobServiceStatistics`
- [Breaking] `UserDelegationKey.signedOid` is renamed to `UserDelegationKey.signedObjectId`. `UserDelegationKey.signedTid` is renamed to `UserDelegationKey.signedTenantId`.

## 12.0.0-preview.3 (2019.09)

- [Breaking] `RawTokenCredential` is dropped. TokenCredential implementations can be found in the [@azure/identity](https://www.npmjs.com/package/@azure/identity) library for authentication.
- Updated Azure Storage Service API version to 2019-02-02.
- A new API `BlobServiceClient.submitBatch()` supports Blob Batch operation which allows multiple requests to be sent within a single request body.
- Added support for customer provided encryption key.
- Added support for rehydrate priority with additional option to methods `BlobClient.startCopyFromURL()` and `BlobClient.setTier()`.
- APIs `BlobClient.startCopyFromURL()`, `BlockBlobClient.upload()`, `BlockBlobClient.commitBlockList()` and `PageBlobClient.create()` now support set the blob tier within the API call.
- Responses for all APIs now return x-ms-client-request-id through `clientRequestId` that was passed in on the request from client-side.
- Exposed options to accept CRC64 as a transactional data integrity mechanism for data transfer APIs.
- Added overloads of `generateBlobSASQueryParameters` functions to generate user delegation SAS.
- `expiry` and `start` in `AccessPolicy` are now optional in `ContainerClient.setAccessPolicy` and `ContainerClient.getAccessPolicy`.
- Exported `HttpRequestBody` type for who wants to implement a customized HTTP client.
- Fixed a bug of `BlobClient.downloadToBuffer()` when provided offset is not 0.
- Fixed a bug that `Aborter` cannot work during retry interval.
- Fixed a bug that `Aborter` throws timeout error even though it succeeds of `BlockBlobClient.download()`.
- Fixed a bug that "err.code.toUpperCase is not a function" when retries in browser.
- Export `RetryPolicyType`.
- `Aborter` doesn't require `dom` as tsconfig lib requirement anymore for `Event` type.
- Service SAS generation now supports snapshot access control from 2018-11-09 in `generateBlobSASQueryParameters()`.
- Service SAS generation now supports snapshot access control from API version 2018-11-09 in `generateBlobSASQueryParameters()`.
- A new API `PageBlobClient.uploadPagesFromURL()` allows pages in a page blob to be written using a range of another blob as a source. This permits synchronous server-side copies to be orchestrated for page blobs of any size.
- A new API `AppendBlobClient.appendBlockFromURL()` commits a new block of data to the end of an append blob. Method uses a range of another blob as a source. This permits synchronous server-side copies to be orchestrated for append blobs of any size.
- A new API `BlobClient.syncCopyFromURL()` allows a block blob to be copied synchronously using a URL as a source. This API has a maximum size of 256 MB and preserves metadata and block list.
- A new API `BlobServiceClient.getUserDelegationKey()` added to get a key that can be used to generate a user delegation SAS (shared access signature).
- Updated HTTP client from axios to node-fetch in Node.js runtime.
- A new option `keepAliveOptions` added to parameter of `newPipeline()` which controls keep-alive configurations. Keep-alive is enabled by default.
- Pass through `options.abortSignal` to the optional `abortSignal` attribute in option bags instead of using `AbortSignal.none` as the default value when `options.abortSignal` is not specified.
- Basic HTTP proxy authentication support is added. Proxy settings can be passed in the options while creating a new client. Example - [typescript/proxyAuth.ts](https://github.com/Azure/azure-sdk-for-js/blob/@azure/storage-blob_12.0.0-preview.3/sdk/storage/storage-blob/samples/typescript/proxyAuth.ts)
- Connection strings for explicit storage endpoints are supported. - [Configure Azure Storage connection strings](https://docs.microsoft.com/azure/storage/common/storage-configure-connection-string#create-a-connection-string-for-an-explicit-storage-endpoint)

## 12.0.0-preview.2 (2019.08)

- [Breaking] Aborter class is no longer exposed from the package. Use the package [@azure/abort-controller](https://www.npmjs.com/package/@azure/abort-controller) to pass an abort signal to any of the async operations.
  `AbortController.timeout(<milliseconds>)` can be utitlized as an abort signal.
- Generalized the credential parameter in client constructors to support `{SharedKeyCredential | AnonymousCredential | TokenCredential}` credentials as a union type.
- Storage service allows SAS connection string with SAS string and endpoints along with the Account connection string(account name, key and endpoint).
  In this preview, SAS connection string support is added to the existing connection string client constructors and static methods.
  - Account connection string example - `DefaultEndpointsProtocol=https;AccountName=myaccount;AccountKey=accountKey;EndpointSuffix=core.windows.net`
  - SAS connection string example - `BlobEndpoint=https://myaccount.blob.core.windows.net/;QueueEndpoint=https://myaccount.queue.core.windows.net/;FileEndpoint=https://myaccount.file.core.windows.net/;TableEndpoint=https://myaccount.table.core.windows.net/;SharedAccessSignature=sasString`
  - SAS connection string is supported in both NodeJS and browser runtimes unlike the Account Connection String which is supported only in the NodeJS runtime.

## 12.0.0-preview.1 (2019.07)

- [Breaking] Client types are renamed from *URL to *Client.
  BlobURL, BlockBlobURL, ContainerURL, ServiceURL, StorageURL to BlobClient, BlockBlobClient, ContainerClient, BlobServiceClient, StorageClient respectively.
- [Breaking] Aborter parameters are now moved into option bags.
  - `abortSignal` attrubute(optional) in the option-bag of respective module has to be utitlized for the `Aborter.timeout(<milliseconds>)` functionality.
  - `Aborter.none` is the default value.
- [Breaking] I- prefixes are removed from interface names
  - Example- `IBlobDownloadOptions` is updated to `BlobDownloadOptions`, the new names must to be used.
- [Breaking] The static methods to create client types are removed. The functionality is moved into new instance methods added to the parent clients.
- [Breaking] The telemetry strings have been updated.
  - `Azure-Storage/${SDK_VERSION}` is updated to `azsdk-js-storagefile/${SDK_VERSION}`.
- [Breaking]  withPipeline method is removed.
- Async iterators with pagination support are added for listing methods
  - `listContainers()`, `listBlobsFlat()` and `listBlobsByHierarchy()`
  - Please refer to the samples for async iterators in the `samples` folder.
- [Breaking]  Methods that list segments(`listBlobFlatSegment()` and `listContainersSegment()`) are no longer exposed in public api.
- [Breaking]  High level convenience functions are moved into clients as their instance member function.
  - `uploadFileToBlockBlob()`, `uploadStreamToBlockBlob()` and `uploadBrowserDataToBlockBlob()` -> `BlockBlobClient.uploadFile()`, `BlockBlobClient.uploadStream()` and `BlockBlobClient.uploadBrowserData()` respectively
  - `downloadBlobToBuffer()` -> `BlobClient.downloadToBuffer()`
- [Breaking] `StorageClient` is no longer exposed. `StorageClient.newPipeline()` static method is moved to the top level exported function `newPipeline()`.
- [Breaking] `TokenCredential` has been renamed to `RawTokenCredential` to make way for the new `@azure/identity` library's `TokenCredential` interface.
- [Breaking] Blob/Container member methods that manage leases are removed. A new type `LeaseClient` is added to manage leases.
- Updated dependency `@azure/ms-rest-js` to `@azure/core-http`.
- Constructor overloads added into client types so they can be constructed from a url and a pipeline/credential and connection string.
  - Constructors with overloads - `AppendBlobClient`, `BlobClient`, `BlobServiceClient`, `BlockBlobClient`, `ContainerClient` and `PageBlobClient`
  - Connection string method is supported only in Node.js (not browsers).
- Creation/Deletion of child resources are duplicated to parent client type.
- HTTP proxy support is added (Node.js only).
  - Please refer to the `proxyAuth.ts` sample in the `samples/typescript` folder.
- Request and response headers are now logged at INFO level, with sensitive data redacted.
- `downloadToFile()` is added to `BlobClient`.
- Exported `HttpRequestBody` type to allow implementation of a customized HTTP client.

For release notes and more information please visit https://aka.ms/azsdk/releases/july2019preview

## 10.5.0 (2019.09)

- Updated Azure Storage Service API version to 2019-02-02.
- A new API `ServiceURL.submitBatch()` supports Blob Batch operation which allows multiple requests to be sent within a single request body.
- Added support for customer provided encryption key.
- Added support for rehydrate priority with additional option to methods `BlobURL.startCopyFromURL()` and `BlobURL.setTier()`.
- APIs `BlobURL.startCopyFromURL()`, `BlockBlobURL.upload()`, `BlockBlobURL.commitBlockList()` and `PageBlobURL.create()` now support set the blob tier within the API call.
- Responses for all APIs now return x-ms-client-request-id through `clientRequestId` that was passed in on the request from client-side.
- Exposed options to accept CRC64 as a transactional data integrity mechanism for data transfer APIs.

## 10.4.1 (2019.08)

- Added overloads of `generateBlobSASQueryParameters` functions to generate user delegation SAS.
- `expiry` and `start` in `AccessPolicy` are now optional in `ContainerURL.setAccessPolicy` and `ContainerURL.getAccessPolicy`.

## 10.4.0 (2019.07)

- Updated Azure Storage Service API version to [2018-11-09](https://docs.microsoft.com/rest/api/storageservices/version-2018-11-09).
- Improved comments for `BlockBlobURL.upload()`.
- Exported `HttpRequestBody` type for who wants to implement a customized HTTP client.
- Fixed a bug of `downloadBlobToBuffer()` and `downloadAzureFileToBuffer()` when provided offset is not 0.
- Fixed a bug that `Aborter` cannot work during retry interval.
- Fixed a bug that `Aborter` throws timeout error even though it succeeds of `BlockBlobUrl.download()`.
- Fixed a bug that "err.code.toUpperCase is not a function" when retries in browser.
- Export `RetryPolicyType`.
- `Aborter` doesn't require `dom` as tsconfig lib requirement anymore for `Event` type.
- Service SAS generation now supports snapshot access control from 2018-11-09 in `generateBlobSASQueryParameters()`.
- Service SAS generation now supports snapshot access control from API version 2018-11-09 in `generateBlobSASQueryParameters()`.
- A new API `PageBlobURL.uploadPagesFromURL()` allows pages in a page blob to be written using a range of another blob as a source. This permits synchronous server-side copies to be orchestrated for page blobs of any size.
- A new API `AppendBlobURL.appendBlockFromURL()` commits a new block of data to the end of an append blob. Method uses a range of another blob as a source. This permits synchronous server-side copies to be orchestrated for append blobs of any size.
- A new API `BlobURL.syncCopyFromURL()` allows a block blob to be copied synchronously using a URL as a source. This API has a maximum size of 256 MB and preserves metadata and block list.
- A new API `ServiceURL.getUserDelegationKey()` added to get a key that can be used to generate a user delegation SAS (shared access signature).
- Updated HTTP client from axios to node-fetch in Node.js runtime.
- A new option `keepAliveOptions` added to parameter of `StorageURL.newPipeline()` which controls keep-alive configurations. Keep-alive is enabled by default.

## 10.3.0 (2018.12)

- [Breaking] Updated convenience layer methods enum type parameters into typescript union types, this will help reducing bundle footprint.
- [Breaking] Updated URL encoding strategy for `url` parameters of `new XXXURL(url, pipeline)` methods, such as `new BlobURL(url, pipeline)`.
  - URL will accept both encoded or non-encoded URL string. It will escape non-escaped special characters, like Chinese characters. However, if blob name includes `?` or `%`, `url` must be encoded manually.
- [Breaking] `SASQueryParameters` is not going to be exported in browser bundle, and will be exported in Node.js runtime.
- [Breaking] IE11 needs `Array.prototype.includes` and `Object.keys` polyfills loaded.
- Updated dependency `ms-rest-js` to `@azure/ms-rest-js`.
- Fixed `Aborter.timeout()` misleading scale description.
- Added option `maxSingleShotSize` to customize concurrency upload threshold in bytes for highlevel uploading APIs, like `uploadBrowserDataToBlockBlob` or `uploadFileToBlockBlob`.
- Removed default 60s server timeout value for retry options `tryTimeoutInMs` to avoid large blob download stream unexcepted ending.
- Fixed an issue that when body is string with special characters, `BlockBlobULR.upload` will fail to upload.

## 10.2.0-preview (2018.11)

- [Breaking] Updated names of exported interfaces `IHTTPPipelineLogger` & `IHTTPClient` to `IHttpPipelineLogger` & `IHttpClient`.
- [Breaking] For `setMetadata()` and `setHTTPHeaders()`, `metadata` and `blobHTTPHeaders` are moved from `options` into top level parameter list.
- Fixed bugs and typos in samples.
- Fixed a bug during generateAccountSASQueryParameters() that generated signature is not valid.
- Fixed a bug during generateBlobSASQueryParameters() that cache-control, content-type, content-disposition, content-encoding and content-language are not supported.
- Fixed a bug in SAS generation that start and expiry time format is not correct.
- Removed `File` from `uploadBrowserDataToBlockBlob` parameter type list, because `File` extends `Blob` which is already in the list.
- Fixed typos in `IRange` comments.
- Removed useless `marker` field from option of `ServiceURL.listContainersSegment` method.
- Fixed a bug that `timeout` parameter should use second as unit instead of millisecond.
- Added stream retry when `BlobURL.download` response stream unexcepted ends.

## 10.1.0-preview (2018.09)

- Fixed sharedkey authentication error when blob names have spaces.
- Updated samples in readme and sample folder to fix undefined headers.
- Updated readme samples to make it runnable as copy/paste.
- More documentation around ACCOUNT_SAS and CORS in readme.md and contributing.md.
- Size of browser bundle is reduced from 229KB to 175KB (minified version). Thanks Brian Terlson & Rikki Gibson!
- Set `sideEffects` option to `true` in package.json, which helps webpack4 for tree shaking.
- Updated `browser` and `module` option in package.json, webpack will try to load ES6 module.
- Added prettier config file.
- Fixed typos and unused imports.
- [Breaking] Dropped built-in polyfills for `String`, and following polyfills need to be loaded external for IE11 now:
  - `Promise`
  - `String.prototype.startsWith`
  - `String.prototype.endsWith`
  - `String.prototype.repeat`
  - `String.prototype.includes`
- [Breaking] `Aborter.None` is renamed to `Aborter.none` for JavaScript naming conventions.

## 10.0.0-preview (2018.09)

- Initial Release. API version 2018-03-28 supported. Please see the README for information on the new design.<|MERGE_RESOLUTION|>--- conflicted
+++ resolved
@@ -3,12 +3,9 @@
 ## 12.4.1 (Unreleased)
 
 - Fixed a compile failure due to "Can't resolve 'crypto'" in Angular. [Issue #13267](https://github.com/Azure/azure-sdk-for-js/issues/13267).
-<<<<<<< HEAD
 - Fixed an issue that the download stream returned by `BlobClient.download` won't release underlying resources unless it's fully consumed. [Isssue #11850](https://github.com/Azure/azure-sdk-for-js/issues/11850).
-=======
 - Fixed an error when listing blob with a metadata key of `_` [issue #9197](https://github.com/Azure/azure-sdk-for-js/issues/9171)
 - The `"Unclosed root tag"` XML parser error is now retriable. [PR #13076](https://github.com/Azure/azure-sdk-for-js/pull/13076).
->>>>>>> a9245b7d
 
 ## 12.4.0 (2021-01-12)
 
