# Release History

## 12.3.1 (Unreleased)

<<<<<<< HEAD
- Updated Azure Storage Service API version to 2020-04-08.
- Added a new interface `BlockBlobClient.syncUploadFromURL()` to support creating a new Block Blob where the contents of the blob are read from a given URL.
- Blob Tags updates: `BlobClient.setTags()` and `BlobClient.getTags()` now support the `LeaseAccessConditions` and `BlobServiceClient.findBlobsByTags()` will return all matching tags for each blob.
=======
- Added `generateSasUrl` to `BlobClient` and `ContainerClient` to generate a service-level SAS URI for the client.
- Added `generateAccountSasUrl` to `BlobServiceClient` to generate an account-level SAS URI for the client.
>>>>>>> 3ff2d6f0
- Fixed a bug where the `credential` property of the `StorageClient` is not set correctly when using a Token credential. Fixed bug [12219](https://github.com/Azure/azure-sdk-for-js/issues/12219).
- Blob Batch operations now reorder the subresponses in the client side to perserve the original input order. See `BlobBatchClient.submitBatch()` and [12335](https://github.com/Azure/azure-sdk-for-js/issues/12335).
- Won't remove the first space in the `userAgentOptions.userAgentPrefix` passed to the `newPipeline()` now. Fixed bug [7536](https://github.com/Azure/azure-sdk-for-js/issues/7536).
- Added `isHierarchicalNamespaceEnabled` to the response of `BlobServiceClient.getAccountInfo()`.

## 12.3.0 (2020-11-10)

- Added `BlockBlobClient.uploadData(data: Buffer | Blob | ArrayBuffer | ArrayBufferView, options)` for parallel uploading. It's avaiable in both Node.js and browsers.
- Added new SAS permissions Move(m) and Execute(e) for Blob and Container. Also supports specifying an authorized object ID via `saoid` and a correlation ID via `scid` for user delegation SAS.

## 12.3.0-beta.1 (2020-10-13)

- Updated Azure Storage Service API version to 2020-02-10.
- Added support for Blob Last Access Time tracking.
- Added support for Blob Query Arrow output format.
- Added support for Container Soft Delete.

## 12.2.1 (2020-09-17)

- Bug fix - Fixes an issue where`BlockBlobClient.uploadStream()` will give an "Invalid Verb" error when keep-alive is enabled. Fixed bug [11187](https://github.com/Azure/azure-sdk-for-js/issues/11187).

## 12.2.0 (2020-09-08)

- Added RehydratePriority to BlobProperties and BlobItemProperties.
- Fixed `BlockBlobClient.uploadStream()` to support `bufferSize` larger than `buffer.constants.MAX_LENGTH`.
- Added support for Object Replication Service.
- Added custom domain support.
- Supported Append Blob Seal.
- Supported tags conditional operations.
- The Static Website Service now supports a DefaultIndexDocumentPath for a global HTTP 200 route within the static website. You can get it by `BlobServiceClient.getProperties()` and set it via `blobServiceClient.setProperties()`.
- Bug fix - `credential` parameter of `newPipeline()` function is now optional. If not specified, `AnonymousCredential` is used. Fixes bug [9628](https://github.com/Azure/azure-sdk-for-js/issues/9628).
- Bug fix - high level upload functions `BlockBlobClient.uploadFile()`, `BlockBlobClient.uploadStream()` and `BlockBlobClient.uploadBrowserData()` now support setting tier. Fixes bug [9062](https://github.com/Azure/azure-sdk-for-js/issues/9062).
- Optimized error semantic for `listBlobsByHierarchy()`. Using `listBlobsByHierarchy()` with empty `delimiter` will now fail-fast.
- Bug fix - Content-Length header is no more ignored. Fixes bugs [8903](https://github.com/Azure/azure-sdk-for-js/issues/8903), [9300](https://github.com/Azure/azure-sdk-for-js/issues/9300) and [10614](https://github.com/Azure/azure-sdk-for-js/issues/10614).

## 12.2.0-preview.1 (2020.07)

- Updated Azure Storage Service API version to 2019-12-12.
- Supported quick query. Added a new API `BlockBlobClient.query()`.
- Supported blob versioning.
- Supported blob tags.
- Increased the maximum block size for Block Blob from 100MiB to 4000MiB(~4GB). And thereby supporting ~200TB maximum size for Block Blob.
- Added convenience method `createIfNotExists` for `ContainerClient`, `AppendBlobClient` and `PageBlobClient`.
- Added convenience method `deleteIfExists` for `ContainerClient` and `BlobClients`.

## 12.1.2 (2020.05)

- Fix data corruption failure error [issue #6411](https://github.com/Azure/azure-sdk-for-js/issues/6411) when downloading compressed files. [PR #7993](https://github.com/Azure/azure-sdk-for-js/pull/7993)
- Fix un-handled TypeError [issue #8499](https://github.com/Azure/azure-sdk-for-js/issues/8499) in Electron applications. [PR #8568](https://github.com/Azure/azure-sdk-for-js/pull/8568)
- Updated to use `@opentelemetry/api` 0.6.1 via `@azure/core-tracing`. [PR #7998](https://github.com/Azure/azure-sdk-for-js/pull/7998)
- Updated to use `typescript` 3.8.3. [PR #8659](https://github.com/Azure/azure-sdk-for-js/pull/8659)

## 12.1.1 (2020.03)

- Bug fix - Blob SAS's `sr` field is now properly set when generating SAS for a blob using a stored policy with `signedpermissions`. For more details about Service SAS, please refer to [link](https://docs.microsoft.com/rest/api/storageservices/create-service-sas).
- Fixed unexpected hang issue when uploading empty body. Fixed bug [6904](https://github.com/Azure/azure-sdk-for-js/issues/6904).

## 12.1.0 (2020.02)

- Updated Azure Storage Service API version to 2019-07-07.
- Add support for Encryption Scope, which is similar to regular CPK, except the encryption key is provided by name.
- MD5 and CRC headers for Blob Copy: add `contentMD5`and `xMsContentCrc64` to `BlobCopyFromURLHeaders` and `sourceContentMD5` to `BlobSyncCopyFromURLOptions`.
- Add `getPageRangesDiffForManagedDisks` to `PageBlobClient`.
- Fixed a bug where the package didn't work as expected when bundling web applications. [PR #7298](https://github.com/Azure/azure-sdk-for-js/pull/7298)

## 12.0.2 (2020.01)

- Bug fix - Name properties on clients now support more kinds of endpoints(IPv4/v6 hosts, single word domains). [PR #6753](https://github.com/Azure/azure-sdk-for-js/pull/6753)
- Service clients now share a single http client instance by default. [PR #6657](https://github.com/Azure/azure-sdk-for-js/pull/6657)

  Previously, a new http client was created for each service client if none was provided by the user. This could result in TCP port exhaustion under heavy usage with the keepAlive option enabled because each http client has its own persistent TCP connection. This change creates a single http client instance which is shared among all service clients by default.

## 12.0.1 (2019-12-04)

- Updated to use OpenTelemetry 0.2 via `@azure/core-tracing`
- Bug Fix - Convert empty prefixes (`""`) to `undefined` when passed as options to the `listContainers`, `listBlobsFlat`, and `listBlobsByHierarchy` methods to avoid sending an invalid request to the service. Fixes bug [5817](https://github.com/Azure/azure-sdk-for-js/issues/5817).
- Added a warning to the documentation of `downloadToBuffer` that explains the limitations of Node.js `Buffer` sizes to around 2GB on 64-bit architectures and 1GB on 32-bit architectures.
- Documented the behavior of `getProperties` methods with respect to metadata keys and their casing inconsistency when compared to the metadata keys returned through corresponding "list" methods with the `includeMetadata` option.

## 12.0.0 (2019.11)

- This release marks the general availability of the `@azure/storage-blob` package.
- Bug Fix - Previous versions of `@azure/storage-blob` preview library failed for React apps because of the usage of `fs.stat` method which is not available in browsers and due to the presence of some circular dependencies. Both of these issues are fixed in this new release.
- [Breaking] The custom browser and retry policies that are specific to the Storage libraries have been
  renamed to have the `Storage` prefix. [PR 5862](https://github.com/Azure/azure-sdk-for-js/pull/5862).
  Below are the entities that now have the Storage prefix
  - BrowserPolicy
  - BrowserPolicyFactory
  - RetryPolicy
  - RetryPolicyType
  - RetryOptions
  - RetryPolicyFactory
- [Breaking] `LeaseClient` is renamed to `BlobLeaseClient`. The helper method `getLeaseClient` on both `BlobClient` and `ContainerClient` is renamed to `getBlobLeaseClient`.
- [Breaking] The properties in the `StoragePipelineOptions` interface have been updated as below:
  - The `proxy` property of type `ProxySettings | string` has been renamed to `proxyOptions` and
    will be of type `ProxyOptions`. If you have been passing url directly, split the value into `host`
    and `port` then pass it as a json object.
  - The `telemetry` property of type `TelemetryOptions` has been renamed to `userAgentOptions` of
    type `UserAgentOptions`.
  - The `logger` is no longer a property available to configure. To enable logging, please see the
    [Troubleshooting](https://github.com/Azure/azure-sdk-for-js/blob/0ddc2f3c3d4658b20d96910acc37a77e5209e5e3/sdk/storage/storage-blob/README.md#troubleshooting) section of our readme.
  - The `UniqueRequestIdPolicy` and `KeepAlivePolicy` are no longer exported from this library. The
    corresponding policies from the `@azure/core-http` library are meant to be used instead.
- `beginCopyFromURL` is added to the `BlobClient`, it returns a poller that can be used to watch the status of a copy operation. It also supports cancelling a pending copy.
- Updates to `BlockBlobClient.uploadStream`
  - [Breaking] `maxBuffers` attribute of is renamed to `maxConcurrency`
  - Added default values for parameters, bufferSize = `8MB` and maxConcurrency = `5`
- [Breaking] Bug Fix - The page object returned from `ContainerClient.listContainers` had its `containerItems` property set to an empty string instead of an empty array if the storage account has no blob containers. The issue is fixed in this new release.
- `BlobClient.downloadToBuffer()` helper method has a new overload where it is not required to pass the `Buffer`. Attributes `offset` and `count` are optional, downloads the entire blob if they are not provided.
- [Breaking] The default browser bundle has been removed from the npm package. Bundling your application with a bundler such as Webpack is the recommended approach to building a browser bundle. For details on how to do this, please refer to our [bundling documentation](https://aka.ms/AzureSDKBundling).

## 12.0.0-preview.5 (2019.10)

- [Breaking] `IPRange` is renamed to `SasIPRange`. [PR #5551](https://github.com/Azure/azure-sdk-for-js/pull/5551)
- Created new interface `CommonOptions`. This interface is for standard options that apply to all methods that invoke remote operations. This interface currently contains options that enable client-side tracing of the SDK. [PR #5550](https://github.com/Azure/azure-sdk-for-js/pull/5550)
- [Breaking] `Models` is no longer exported in public API surface. Instead generated model types required by the public API are explicitly re-exported. In the case where convenience layer already defined a type with conflicting name, the model type is aliased with `Model` suffix. [PR #5567](https://github.com/Azure/azure-sdk-for-js/pull/5567)
- [Breaking] Cancelling an operation now throws a standardized error with the name `AbortError`. [PR #5633](https://github.com/Azure/azure-sdk-for-js/pull/5663)
- [Breaking] `blobName` on `AppendBlobClient`, `BlobClient`, `BlockBlobClient` and `PageBlobClient` is renamed to `name`. [PR #5613](https://github.com/Azure/azure-sdk-for-js/pull/5613)
- [Breaking] New `BlobBatchClient` allowing batched requests to the Azure Storage Blob service. [PR #5634](https://github.com/Azure/azure-sdk-for-js/pull/5634)
  - Renamed `BatchRequest` to `BlobBatch`, flattened `BatchDeleteRequest` and `BatchSetTierRequest` into `BlobBatch`
  - Moved `submitBatch` code from `BlobServiceClient` into new `BlobBatchClient`, created new `deleteBlobs` and `setBlobsAccessTier` helpers on `BlobBatchClient`
    `BlobBatchClient` contains `setBlobsAccessTier`, `submitBatch` and `deleteBlobs` helper methods. `BlobBatch` represents an aggregated set of operations on blobs, `delete` and `setAccessTier` functionalities are supported currently.
- [Breaking] Flattened the conditions type `BlobRequestConditions` instead of current nested one. It replaces `ContainerAccessConditions` and `BlobAccessConditions`.
  In addition, various conditions fields are renamed into simply `conditions` except `sourceModifiedAccessConditions` which is renamed to `sourceConditions`.
  This makes it more convenient to pass in conditional request options. [PR #5672](https://github.com/Azure/azure-sdk-for-js/pull/5672).

  An example:

  ```js
  {
    blobAccessConditions: {
      modifiedAccessConditions: {
        ifMatch: uploadResponse.eTag
    }
  }
  ```

  turns into

  ```js
  {
    conditions: {
      ifMatch: uploadResponse.eTag
  }
  ```

- [Breaking] `eTag` attribute is renamed to `etag`. [PR #5674](https://github.com/Azure/azure-sdk-for-js/pull/5674)
- [Breaking] `body` field from `RestError` Object in core-http Library is removed, the `response` property on the error will now have the `parsedBody` & `headers` along with raw body & headers that are already present. PRs [#5670](https://github.com/Azure/azure-sdk-for-js/pull/5670), [#5437](https://github.com/Azure/azure-sdk-for-js/pull/5437)
  - Errors from the storage service can be seen in an extra field `details` with the expected error code. [#5688](https://github.com/Azure/azure-sdk-for-js/pull/5688)
- [Breaking] `progress` callback in the option bags of all the helper methods is renamed to `onProgress`. [PR #5676](https://github.com/Azure/azure-sdk-for-js/pull/5676)
- [Breaking] Consolidated `PageRange` and `ClearRange` types. They now have `offset` and `count` attributes as opposed to the older `start` and `end` attributes.
  [PR #5632](https://github.com/Azure/azure-sdk-for-js/pull/5632)
- [Breaking] Type of the `permissions` attribute in the options bag `BlobSASSignatureValues` to be passed into `generateBlobSASQueryParameters` is changed to `BlobSASPermissions` from type `string`. [PR #5626](https://github.com/Azure/azure-sdk-for-js/pull/5626)
  - Similarly, `AccountSASPermissions` for `generateAccountSASQueryParameters` instead of type `string`.
  - Example - permissions attribute in `generateBlobSASQueryParameters`
    - `permissions: BlobSASPermissions.parse("racwd").toString()` changes to `BlobSASPermissions.parse("racwd")`
- Renames for following Options interfaces. [PR #5650](https://github.com/Azure/azure-sdk-for-js/pull/5650)
  - `DownloadFromBlobOptions` -> `BlobDownloadToBufferOptions`,
  - `UploadStreamToBlockBlobOptions` -> `BlockBlobUploadStreamOptions`,
  - `UploadToBlockBlobOptions` -> `BlockBlobParallelUploadOptions`
- [Breaking] Appropriate attribute renames in all the interfaces. PRs [#5580](https://github.com/Azure/azure-sdk-for-js/pull/5580),[#5630](https://github.com/Azure/azure-sdk-for-js/pull/5630)
  - Example - `nextMarker` -> `continuationToken`, `HTTPClient` -> `HttpClient`, `permission` -> `permissions`, `parallelism` -> `concurrency`
- Bug fix - Name properties on clients now support the Emulator. [PR #5557](https://github.com/Azure/azure-sdk-for-js/pull/5557)
  - emulator url when the blobEndpoint is `http://127.0.0.1:10000/devstoreaccount1` supported
  - emulator connection string shorthands are supported
    - `UseDevelopmentStorage=true`
    - (with proxyURI) `UseDevelopmentStorage=true;DevelopmentStorageProxyUri=proxyURI`
- [Breaking] `encrypted` attribute is removed from `BlobMetadata` interface. [PR #5612](https://github.com/Azure/azure-sdk-for-js/pull/5612)
- [Breaking] Return type of `downloadToBuffer` helper method on `BlobClient` is changed to `Promise<Buffer>` from `Promise<void>` [PR #5624](https://github.com/Azure/azure-sdk-for-js/pull/5624)
- [Breaking] IE11 needs `Object.assign` polyfill loaded. [PR #5727](https://github.com/Azure/azure-sdk-for-js/pull/5727)

## 12.0.0-preview.4 (2019.10)

- [Breaking] Replace string array with boolean flags to specify dataset to include when listing containers or blobs.
  - For listing containers
    Before this change the option is specified as
    ```js
    blobServiceClient.listContainers({
      include: "metadata"
    });
    ```
    After this change:
    ```js
    blobServiceClient.listContainers({
      includeMetadata: true
    });
    ```
  - For listing blobs
    Before this change the option is specified as
    ```js
    containerClient.listBlobsFlat({
      include: ["snapshots", "metadata", "uncommittedblobs", "copy", "deleted"]
    });
    ```
    After this change:
    ```js
    containerClient.listBlobsFlat({
      includeCopy: true,
      includeDeleted: true,
      includeMetadata: true,
      includeSnapshots: true,
      includeUncommitedBlobs: true
    });
    ```
- [Breaking] `BlobClient.setTier()` is renamed to `BlobClient.setAccessTier()`.
- [Breaking] Fixed typo - `chanageLease` -> `changeLease`, a method on `LeaseClient`.
- Library tries to load the proxy settings from the environment variables like HTTP_PROXY if the proxy settings are not provided when clients like `BlobServiceClient` or `BlobClient` are instantiated.
- Added development connection string support to connect to the storage emulator [Azurite - Extension for VS Code](https://marketplace.visualstudio.com/items?itemName=Azurite.azurite)
  - Development Connection String
    - `DefaultEndpointsProtocol=http;AccountName=devstoreaccount1;AccountKey=Eby8vdM02xNOcqFlqUwJPLlmEtlCDXJ1OUzFT50uSRZ6IFsuFq2UVErCz4I6tq/K1SZFPTOtr/KBHBeksoGMGw==;BlobEndpoint=http://127.0.0.1:10000/devstoreaccount1;`
  - Shorthand notation is also supported
    - `UseDevelopmentStorage=true` (or `UseDevelopmentStorage=true;DevelopmentStorageProxyUri=http://myProxyUri`)
- Added name properties on all the clients for convenience.
  - `accountName` is added to `AppendBlobClient`, `BlobClient`, `BlobServiceClient`, `BlockBlobClient`, `ContainerClient` and `PageBlobClient`.
  - `containerName` is added to `AppendBlobClient`, `BlobClient`, `BlockBlobClient`, `ContainerClient` and `PageBlobClient`.
  - `blobName` is added to `AppendBlobClient`, `BlobClient`, `BlockBlobClient` and `PageBlobClient`.
- [Breaking] `Models.StorageServiceProperties` is renamed to `Models.BlobServiceProperties`
- [Breaking] `Models.StorageServiceStats` is renamed to `Models.BlobServiceStatistics`
- [Breaking] `UserDelegationKey.signedOid` is renamed to `UserDelegationKey.signedObjectId`. `UserDelegationKey.signedTid` is renamed to `UserDelegationKey.signedTenantId`.

## 12.0.0-preview.3 (2019.09)

- [Breaking] `RawTokenCredential` is dropped. TokenCredential implementations can be found in the [@azure/identity](https://www.npmjs.com/package/@azure/identity) library for authentication.
- Updated Azure Storage Service API version to 2019-02-02.
- A new API `BlobServiceClient.submitBatch()` supports Blob Batch operation which allows multiple requests to be sent within a single request body.
- Added support for customer provided encryption key.
- Added support for rehydrate priority with additional option to methods `BlobClient.startCopyFromURL()` and `BlobClient.setTier()`.
- APIs `BlobClient.startCopyFromURL()`, `BlockBlobClient.upload()`, `BlockBlobClient.commitBlockList()` and `PageBlobClient.create()` now support set the blob tier within the API call.
- Responses for all APIs now return x-ms-client-request-id through `clientRequestId` that was passed in on the request from client-side.
- Exposed options to accept CRC64 as a transactional data integrity mechanism for data transfer APIs.
- Added overloads of `generateBlobSASQueryParameters` functions to generate user delegation SAS.
- `expiry` and `start` in `AccessPolicy` are now optional in `ContainerClient.setAccessPolicy` and `ContainerClient.getAccessPolicy`.
- Exported `HttpRequestBody` type for who wants to implement a customized HTTP client.
- Fixed a bug of `BlobClient.downloadToBuffer()` when provided offset is not 0.
- Fixed a bug that `Aborter` cannot work during retry interval.
- Fixed a bug that `Aborter` throws timeout error even though it succeeds of `BlockBlobClient.download()`.
- Fixed a bug that "err.code.toUpperCase is not a function" when retries in browser.
- Export `RetryPolicyType`.
- `Aborter` doesn't require `dom` as tsconfig lib requirement anymore for `Event` type.
- Service SAS generation now supports snapshot access control from 2018-11-09 in `generateBlobSASQueryParameters()`.
- Service SAS generation now supports snapshot access control from API version 2018-11-09 in `generateBlobSASQueryParameters()`.
- A new API `PageBlobClient.uploadPagesFromURL()` allows pages in a page blob to be written using a range of another blob as a source. This permits synchronous server-side copies to be orchestrated for page blobs of any size.
- A new API `AppendBlobClient.appendBlockFromURL()` commits a new block of data to the end of an append blob. Method uses a range of another blob as a source. This permits synchronous server-side copies to be orchestrated for append blobs of any size.
- A new API `BlobClient.syncCopyFromURL()` allows a block blob to be copied synchronously using a URL as a source. This API has a maximum size of 256 MB and preserves metadata and block list.
- A new API `BlobServiceClient.getUserDelegationKey()` added to get a key that can be used to generate a user delegation SAS (shared access signature).
- Updated HTTP client from axios to node-fetch in Node.js runtime.
- A new option `keepAliveOptions` added to parameter of `newPipeline()` which controls keep-alive configurations. Keep-alive is enabled by default.
- Pass through `options.abortSignal` to the optional `abortSignal` attribute in option bags instead of using `AbortSignal.none` as the default value when `options.abortSignal` is not specified.
- Basic HTTP proxy authentication support is added. Proxy settings can be passed in the options while creating a new client. Example - [typescript/proxyAuth.ts](https://github.com/Azure/azure-sdk-for-js/blob/@azure/storage-blob_12.0.0-preview.3/sdk/storage/storage-blob/samples/typescript/proxyAuth.ts)
- Connection strings for explicit storage endpoints are supported. - [Configure Azure Storage connection strings](https://docs.microsoft.com/azure/storage/common/storage-configure-connection-string#create-a-connection-string-for-an-explicit-storage-endpoint)

## 12.0.0-preview.2 (2019.08)

- [Breaking] Aborter class is no longer exposed from the package. Use the package [@azure/abort-controller](https://www.npmjs.com/package/@azure/abort-controller) to pass an abort signal to any of the async operations.
  `AbortController.timeout(<milliseconds>)` can be utitlized as an abort signal.
- Generalized the credential parameter in client constructors to support `{SharedKeyCredential | AnonymousCredential | TokenCredential}` credentials as a union type.
- Storage service allows SAS connection string with SAS string and endpoints along with the Account connection string(account name, key and endpoint).
  In this preview, SAS connection string support is added to the existing connection string client constructors and static methods.
  - Account connection string example - `DefaultEndpointsProtocol=https;AccountName=myaccount;AccountKey=accountKey;EndpointSuffix=core.windows.net`
  - SAS connection string example - `BlobEndpoint=https://myaccount.blob.core.windows.net/;QueueEndpoint=https://myaccount.queue.core.windows.net/;FileEndpoint=https://myaccount.file.core.windows.net/;TableEndpoint=https://myaccount.table.core.windows.net/;SharedAccessSignature=sasString`
  - SAS connection string is supported in both NodeJS and browser runtimes unlike the Account Connection String which is supported only in the NodeJS runtime.

## 12.0.0-preview.1 (2019.07)

- [Breaking] Client types are renamed from *URL to *Client.
  BlobURL, BlockBlobURL, ContainerURL, ServiceURL, StorageURL to BlobClient, BlockBlobClient, ContainerClient, BlobServiceClient, StorageClient respectively.
- [Breaking] Aborter parameters are now moved into option bags.
  - `abortSignal` attrubute(optional) in the option-bag of respective module has to be utitlized for the `Aborter.timeout(<milliseconds>)` functionality.
  - `Aborter.none` is the default value.
- [Breaking] I- prefixes are removed from interface names
  - Example- `IBlobDownloadOptions` is updated to `BlobDownloadOptions`, the new names must to be used.
- [Breaking] The static methods to create client types are removed. The functionality is moved into new instance methods added to the parent clients.
- [Breaking] The telemetry strings have been updated.
  - `Azure-Storage/${SDK_VERSION}` is updated to `azsdk-js-storagefile/${SDK_VERSION}`.
- [Breaking]  withPipeline method is removed.
- Async iterators with pagination support are added for listing methods
  - `listContainers()`, `listBlobsFlat()` and `listBlobsByHierarchy()`
  - Please refer to the samples for async iterators in the `samples` folder.
- [Breaking]  Methods that list segments(`listBlobFlatSegment()` and `listContainersSegment()`) are no longer exposed in public api.
- [Breaking]  High level convenience functions are moved into clients as their instance member function.
  - `uploadFileToBlockBlob()`, `uploadStreamToBlockBlob()` and `uploadBrowserDataToBlockBlob()` -> `BlockBlobClient.uploadFile()`, `BlockBlobClient.uploadStream()` and `BlockBlobClient.uploadBrowserData()` respectively
  - `downloadBlobToBuffer()` -> `BlobClient.downloadToBuffer()`
- [Breaking] `StorageClient` is no longer exposed. `StorageClient.newPipeline()` static method is moved to the top level exported function `newPipeline()`.
- [Breaking] `TokenCredential` has been renamed to `RawTokenCredential` to make way for the new `@azure/identity` library's `TokenCredential` interface.
- [Breaking] Blob/Container member methods that manage leases are removed. A new type `LeaseClient` is added to manage leases.
- Updated dependency `@azure/ms-rest-js` to `@azure/core-http`.
- Constructor overloads added into client types so they can be constructed from a url and a pipeline/credential and connection string.
  - Constructors with overloads - `AppendBlobClient`, `BlobClient`, `BlobServiceClient`, `BlockBlobClient`, `ContainerClient` and `PageBlobClient`
  - Connection string method is supported only in Node.js (not browsers).
- Creation/Deletion of child resources are duplicated to parent client type.
- HTTP proxy support is added (Node.js only).
  - Please refer to the `proxyAuth.ts` sample in the `samples/typescript` folder.
- Request and response headers are now logged at INFO level, with sensitive data redacted.
- `downloadToFile()` is added to `BlobClient`.
- Exported `HttpRequestBody` type to allow implementation of a customized HTTP client.

For release notes and more information please visit https://aka.ms/azsdk/releases/july2019preview

## 10.5.0 (2019.09)

- Updated Azure Storage Service API version to 2019-02-02.
- A new API `ServiceURL.submitBatch()` supports Blob Batch operation which allows multiple requests to be sent within a single request body.
- Added support for customer provided encryption key.
- Added support for rehydrate priority with additional option to methods `BlobURL.startCopyFromURL()` and `BlobURL.setTier()`.
- APIs `BlobURL.startCopyFromURL()`, `BlockBlobURL.upload()`, `BlockBlobURL.commitBlockList()` and `PageBlobURL.create()` now support set the blob tier within the API call.
- Responses for all APIs now return x-ms-client-request-id through `clientRequestId` that was passed in on the request from client-side.
- Exposed options to accept CRC64 as a transactional data integrity mechanism for data transfer APIs.

## 10.4.1 (2019.08)

- Added overloads of `generateBlobSASQueryParameters` functions to generate user delegation SAS.
- `expiry` and `start` in `AccessPolicy` are now optional in `ContainerURL.setAccessPolicy` and `ContainerURL.getAccessPolicy`.

## 10.4.0 (2019.07)

- Updated Azure Storage Service API version to [2018-11-09](https://docs.microsoft.com/rest/api/storageservices/version-2018-11-09).
- Improved comments for `BlockBlobURL.upload()`.
- Exported `HttpRequestBody` type for who wants to implement a customized HTTP client.
- Fixed a bug of `downloadBlobToBuffer()` and `downloadAzureFileToBuffer()` when provided offset is not 0.
- Fixed a bug that `Aborter` cannot work during retry interval.
- Fixed a bug that `Aborter` throws timeout error even though it succeeds of `BlockBlobUrl.download()`.
- Fixed a bug that "err.code.toUpperCase is not a function" when retries in browser.
- Export `RetryPolicyType`.
- `Aborter` doesn't require `dom` as tsconfig lib requirement anymore for `Event` type.
- Service SAS generation now supports snapshot access control from 2018-11-09 in `generateBlobSASQueryParameters()`.
- Service SAS generation now supports snapshot access control from API version 2018-11-09 in `generateBlobSASQueryParameters()`.
- A new API `PageBlobURL.uploadPagesFromURL()` allows pages in a page blob to be written using a range of another blob as a source. This permits synchronous server-side copies to be orchestrated for page blobs of any size.
- A new API `AppendBlobURL.appendBlockFromURL()` commits a new block of data to the end of an append blob. Method uses a range of another blob as a source. This permits synchronous server-side copies to be orchestrated for append blobs of any size.
- A new API `BlobURL.syncCopyFromURL()` allows a block blob to be copied synchronously using a URL as a source. This API has a maximum size of 256 MB and preserves metadata and block list.
- A new API `ServiceURL.getUserDelegationKey()` added to get a key that can be used to generate a user delegation SAS (shared access signature).
- Updated HTTP client from axios to node-fetch in Node.js runtime.
- A new option `keepAliveOptions` added to parameter of `StorageURL.newPipeline()` which controls keep-alive configurations. Keep-alive is enabled by default.

## 10.3.0 (2018.12)

- [Breaking] Updated convenience layer methods enum type parameters into typescript union types, this will help reducing bundle footprint.
- [Breaking] Updated URL encoding strategy for `url` parameters of `new XXXURL(url, pipeline)` methods, such as `new BlobURL(url, pipeline)`.
  - URL will accept both encoded or non-encoded URL string. It will escape non-escaped special characters, like Chinese characters. However, if blob name includes `?` or `%`, `url` must be encoded manually.
- [Breaking] `SASQueryParameters` is not going to be exported in browser bundle, and will be exported in Node.js runtime.
- [Breaking] IE11 needs `Array.prototype.includes` and `Object.keys` polyfills loaded.
- Updated dependency `ms-rest-js` to `@azure/ms-rest-js`.
- Fixed `Aborter.timeout()` misleading scale description.
- Added option `maxSingleShotSize` to customize concurrency upload threshold in bytes for highlevel uploading APIs, like `uploadBrowserDataToBlockBlob` or `uploadFileToBlockBlob`.
- Removed default 60s server timeout value for retry options `tryTimeoutInMs` to avoid large blob download stream unexcepted ending.
- Fixed an issue that when body is string with special characters, `BlockBlobULR.upload` will fail to upload.

## 10.2.0-preview (2018.11)

- [Breaking] Updated names of exported interfaces `IHTTPPipelineLogger` & `IHTTPClient` to `IHttpPipelineLogger` & `IHttpClient`.
- [Breaking] For `setMetadata()` and `setHTTPHeaders()`, `metadata` and `blobHTTPHeaders` are moved from `options` into top level parameter list.
- Fixed bugs and typos in samples.
- Fixed a bug during generateAccountSASQueryParameters() that generated signature is not valid.
- Fixed a bug during generateBlobSASQueryParameters() that cache-control, content-type, content-disposition, content-encoding and content-language are not supported.
- Fixed a bug in SAS generation that start and expiry time format is not correct.
- Removed `File` from `uploadBrowserDataToBlockBlob` parameter type list, because `File` extends `Blob` which is already in the list.
- Fixed typos in `IRange` comments.
- Removed useless `marker` field from option of `ServiceURL.listContainersSegment` method.
- Fixed a bug that `timeout` parameter should use second as unit instead of millisecond.
- Added stream retry when `BlobURL.download` response stream unexcepted ends.

## 10.1.0-preview (2018.09)

- Fixed sharedkey authentication error when blob names have spaces.
- Updated samples in readme and sample folder to fix undefined headers.
- Updated readme samples to make it runnable as copy/paste.
- More documentation around ACCOUNT_SAS and CORS in readme.md and contributing.md.
- Size of browser bundle is reduced from 229KB to 175KB (minified version). Thanks Brian Terlson & Rikki Gibson!
- Set `sideEffects` option to `true` in package.json, which helps webpack4 for tree shaking.
- Updated `browser` and `module` option in package.json, webpack will try to load ES6 module.
- Added prettier config file.
- Fixed typos and unused imports.
- [Breaking] Dropped built-in polyfills for `String`, and following polyfills need to be loaded external for IE11 now:
  - `Promise`
  - `String.prototype.startsWith`
  - `String.prototype.endsWith`
  - `String.prototype.repeat`
  - `String.prototype.includes`
- [Breaking] `Aborter.None` is renamed to `Aborter.none` for JavaScript naming conventions.

## 10.0.0-preview (2018.09)

- Initial Release. API version 2018-03-28 supported. Please see the README for information on the new design.<|MERGE_RESOLUTION|>--- conflicted
+++ resolved
@@ -2,14 +2,11 @@
 
 ## 12.3.1 (Unreleased)
 
-<<<<<<< HEAD
 - Updated Azure Storage Service API version to 2020-04-08.
 - Added a new interface `BlockBlobClient.syncUploadFromURL()` to support creating a new Block Blob where the contents of the blob are read from a given URL.
 - Blob Tags updates: `BlobClient.setTags()` and `BlobClient.getTags()` now support the `LeaseAccessConditions` and `BlobServiceClient.findBlobsByTags()` will return all matching tags for each blob.
-=======
 - Added `generateSasUrl` to `BlobClient` and `ContainerClient` to generate a service-level SAS URI for the client.
 - Added `generateAccountSasUrl` to `BlobServiceClient` to generate an account-level SAS URI for the client.
->>>>>>> 3ff2d6f0
 - Fixed a bug where the `credential` property of the `StorageClient` is not set correctly when using a Token credential. Fixed bug [12219](https://github.com/Azure/azure-sdk-for-js/issues/12219).
 - Blob Batch operations now reorder the subresponses in the client side to perserve the original input order. See `BlobBatchClient.submitBatch()` and [12335](https://github.com/Azure/azure-sdk-for-js/issues/12335).
 - Won't remove the first space in the `userAgentOptions.userAgentPrefix` passed to the `newPipeline()` now. Fixed bug [7536](https://github.com/Azure/azure-sdk-for-js/issues/7536).
