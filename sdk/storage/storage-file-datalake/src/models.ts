// Copyright (c) Microsoft Corporation. All rights reserved.
// Licensed under the MIT License.
import { AbortSignalLike } from "@azure/abort-controller";
import { HttpResponse, TransferProgressEvent } from "@azure/core-http";
import {
  LeaseAccessConditions,
  ModifiedAccessConditions,
  UserDelegationKeyModel
} from "@azure/storage-blob";

import {
  PathCreateResponse,
  PathGetPropertiesHeaders as PathGetPropertiesHeadersModel,
  FileSystemListPathsHeaders,
  PathList as PathListModel,
  PathDeleteResponse
} from "./generated/src/models";
import { CommonOptions } from "./StorageClient";

export {
  LeaseAccessConditions,
  UserDelegationKeyModel,
  ServiceListContainersSegmentResponse,
  Lease,
  LeaseOperationOptions,
  LeaseOperationResponse
} from "@azure/storage-blob";

export {
  FileSystemListPathsHeaders,
  PathGetPropertiesHeaders as PathGetPropertiesHeadersModel,
  FileSystemListPathsResponse as ListPathsSegmentResponse,
  Path as PathModel,
  PathList as PathListModel,
  PathCreateHeaders,
  PathDeleteHeaders,
  PathDeleteResponse,
  PathSetAccessControlHeaders,
  PathSetAccessControlResponse,
  PathSetAccessControlResponse as PathSetPermissionsResponse,
  PathResourceType as PathResourceTypeModel,
  PathUpdateHeaders,
  PathAppendDataHeaders,
  PathFlushDataHeaders,
  PathAppendDataResponse as FileAppendResponse,
  PathFlushDataResponse as FileFlushResponse,
  PathFlushDataResponse as FileUploadResponse,
  PathGetPropertiesAction as PathGetPropertiesActionModel,
  PathRenameMode as PathRenameModeModel,
  PathExpiryOptions as FileExpiryMode,
  PathSetExpiryResponse as FileSetExpiryResponse,
  PathSetExpiryHeaders as FileSetExpiryHeaders
} from "./generated/src/models";

export { PathCreateResponse };

/*************************************************************/
/** DataLakeServiceClient option and response related models */
/*************************************************************/

export interface ServiceGetUserDelegationKeyOptions extends CommonOptions {
  abortSignal?: AbortSignalLike;
}

// TODO: Leverage interface definitions from blob package directly, or duplicate create a copy here which will not have generation benefits
export interface ServiceGetUserDelegationKeyHeaders {
  clientRequestId?: string;
  requestId?: string;
  version?: string;
  date?: Date;
}

export interface UserDelegationKey {
  signedObjectId: string;
  signedTenantId: string;
  signedStartsOn: Date;
  signedExpiresOn: Date;
  signedService: string;
  signedVersion: string;
  value: string;
}

export type ServiceGetUserDelegationKeyResponse = UserDelegationKey &
  ServiceGetUserDelegationKeyHeaders & {
    _response: HttpResponse & {
      parsedHeaders: ServiceGetUserDelegationKeyHeaders;
      bodyAsText: string;
      parsedBody: UserDelegationKeyModel;
    };
  };

export interface ServiceListFileSystemsOptions extends CommonOptions {
  abortSignal?: AbortSignalLike;
  prefix?: string;
  includeMetadata?: boolean;
}

export type LeaseStatusType = "locked" | "unlocked";
export type LeaseStateType = "available" | "leased" | "expired" | "breaking" | "broken";
export type LeaseDurationType = "infinite" | "fixed";
export type PublicAccessType = "filesystem" | "file";

export interface FileSystemProperties {
  lastModified: Date;
  etag: string;
  leaseStatus?: LeaseStatusType;
  leaseState?: LeaseStateType;
  leaseDuration?: LeaseDurationType;
  publicAccess?: PublicAccessType;
  hasImmutabilityPolicy?: boolean;
  hasLegalHold?: boolean;
}

export interface FileSystemItem {
  name: string;
  properties: FileSystemProperties;
  metadata?: Metadata;
}

export interface ListFileSystemsSegmentResponse {
  serviceEndpoint: string;
  prefix?: string;
  marker?: string;
  maxPageSize?: number;
  fileSystemItems: FileSystemItem[];
  continuationToken?: string;
}

export interface ServiceListFileSystemsSegmentHeaders {
  clientRequestId?: string;
  requestId?: string;
  version?: string;
}

export type ServiceListFileSystemsSegmentResponse = ListFileSystemsSegmentResponse &
  ServiceListFileSystemsSegmentHeaders & {
    _response: HttpResponse & {
      parsedHeaders: ServiceListFileSystemsSegmentHeaders;
      bodyAsText: string;
      parsedBody: ListFileSystemsSegmentResponse;
    };
  };

/****************************************************************/
/** DataLakeFileSystemClient option and response related models */
/****************************************************************/

export interface FileSystemCreateOptions extends CommonOptions {
  abortSignal?: AbortSignalLike;
  metadata?: Metadata;
  access?: PublicAccessType;
}

export interface FileSystemCreateHeaders {
  etag?: string;
  lastModified?: Date;
  clientRequestId?: string;
  requestId?: string;
  version?: string;
  date?: Date;
}

export type FileSystemCreateResponse = FileSystemCreateHeaders & {
  _response: HttpResponse & {
    parsedHeaders: FileSystemCreateHeaders;
  };
};

export interface FileSystemDeleteOptions extends CommonOptions {
  abortSignal?: AbortSignalLike;
  conditions?: DataLakeRequestConditions;
}

export interface FileSystemDeleteHeaders {
  clientRequestId?: string;
  requestId?: string;
  version?: string;
  date?: Date;
}

export type FileSystemDeleteResponse = FileSystemDeleteHeaders & {
  _response: HttpResponse & {
    parsedHeaders: FileSystemDeleteHeaders;
  };
};

export interface FileSystemGetPropertiesOptions extends CommonOptions {
  abortSignal?: AbortSignalLike;
  conditions?: LeaseAccessConditions;
}

export interface FileSystemGetPropertiesHeaders {
  metadata?: Metadata;
  etag?: string;
  lastModified?: Date;
  leaseDuration?: LeaseDurationType;
  leaseState?: LeaseStateType;
  leaseStatus?: LeaseStatusType;
  clientRequestId?: string;
  requestId?: string;
  version?: string;
  date?: Date;
  publicAccess?: PublicAccessType;
  hasImmutabilityPolicy?: boolean;
  hasLegalHold?: boolean;
}

export type FileSystemGetPropertiesResponse = FileSystemGetPropertiesHeaders & {
  _response: HttpResponse & {
    parsedHeaders: FileSystemGetPropertiesHeaders;
  };
};

export interface FileSystemSetMetadataOptions extends CommonOptions {
  abortSignal?: AbortSignalLike;
  conditions?: DataLakeRequestConditions;
}

export interface FileSystemSetMetadataHeaders {
  etag?: string;
  lastModified?: Date;
  clientRequestId?: string;
  requestId?: string;
  version?: string;
  date?: Date;
}

export type FileSystemSetMetadataResponse = FileSystemSetMetadataHeaders & {
  _response: HttpResponse & {
    parsedHeaders: FileSystemSetMetadataHeaders;
  };
};

export interface FileSystemGetAccessPolicyOptions extends CommonOptions {
  abortSignal?: AbortSignalLike;
  conditions?: LeaseAccessConditions;
}

export interface FileSystemGetAccessPolicyHeaders {
  publicAccess?: PublicAccessType;
  etag?: string;
  lastModified?: Date;
  clientRequestId?: string;
  requestId?: string;
  version?: string;
  date?: Date;
}

export interface RawAccessPolicy {
  startsOn?: string;
  expiresOn?: string;
  permissions: string;
}

export interface AccessPolicy {
  startsOn?: Date;
  expiresOn?: Date;
  permissions: string;
}

export interface SignedIdentifier<T> {
  id: string;
  accessPolicy: T;
}

export type FileSystemGetAccessPolicyResponse = {
  signedIdentifiers: SignedIdentifier<AccessPolicy>[];
} & FileSystemGetAccessPolicyHeaders & {
    _response: HttpResponse & {
      parsedHeaders: FileSystemGetAccessPolicyHeaders;
      bodyAsText: string;
      parsedBody: SignedIdentifier<RawAccessPolicy>[];
    };
  };

export interface FileSystemSetAccessPolicyOptions extends CommonOptions {
  abortSignal?: AbortSignalLike;
  conditions?: DataLakeRequestConditions;
}

export interface FileSystemSetAccessPolicyHeaders {
  etag?: string;
  lastModified?: Date;
  clientRequestId?: string;
  requestId?: string;
  version?: string;
  date?: Date;
}

export type FileSystemSetAccessPolicyResponse = FileSystemSetAccessPolicyHeaders & {
  _response: HttpResponse & {
    parsedHeaders: FileSystemSetAccessPolicyHeaders;
  };
};

export interface ListPathsOptions extends CommonOptions {
  abortSignal?: AbortSignalLike;
  recursive?: boolean;
  path?: string;
  userPrincipalName?: boolean;
}

export interface ListPathsSegmentOptions extends ListPathsOptions {
  maxResults?: number;
}

export interface Path {
  name?: string;
  isDirectory?: boolean;
  lastModified?: Date;
  etag?: string;
  contentLength?: number;
  owner?: string;
  group?: string;
  permissions?: PathPermissions;
}

export interface PathList {
  pathItems?: Path[];
}

export type FileSystemListPathsResponse = PathList &
  FileSystemListPathsHeaders & {
    _response: HttpResponse & {
      parsedHeaders: FileSystemListPathsHeaders;
      bodyAsText: string;
      parsedBody: PathListModel;
    };
  };

/**
 * Option interface for Data Lake file system exists operations
 *
 * See:
 * - {@link DataLakeFileSystemClient.exists}
 *
 * @export
 * @interface FileSystemExistsOptions
 */
export interface FileSystemExistsOptions extends CommonOptions {
  /**
   * An implementation of the `AbortSignalLike` interface to signal the request to cancel the operation.
   * For example, use the &commat;azure/abort-controller to create an `AbortSignal`.
   *
   * @type {AbortSignalLike}
   * @memberof FileSystemExistsOptions
   */
  abortSignal?: AbortSignalLike;
}

/**
 * Contains response data for the {@link DataLakeFileSystemClient.createIfNotExists} operation.
 *
 * @export
 * @interface FileSystemCreateIfNotExistsResponse
 */
export interface FileSystemCreateIfNotExistsResponse extends FileSystemCreateResponse {
  /**
   * Indicate whether the file system is successfully created. Is false when the file system is not changed as it already exists.
   *
   * @type {boolean}
   * @memberof FileSystemCreateIfNotExistsResponse
   */
  succeeded: boolean;
}

/**
 * Contains response data for the {@link DataLakeFileSystemClient.deleteIfExists} operation.
 *
 * @export
 * @interface FileSystemDeleteIfExistsResponse
 */
export interface FileSystemDeleteIfExistsResponse extends FileSystemDeleteResponse {
  /**
   * Indicate whether the file system is successfully deleted. Is false if the file system doesn't exist in the first place.
   *
   * @type {boolean}
   * @memberof FileSystemDeleteIfExistsResponse
   */
  succeeded: boolean;
}

/**********************************************************/
/** DataLakePathClient option and response related models */
/**********************************************************/

export interface Metadata {
  [propertyName: string]: string;
}

export interface DataLakeRequestConditions
  extends ModifiedAccessConditions,
    LeaseAccessConditions {}

export interface RolePermissions {
  read: boolean;
  write: boolean;
  execute: boolean;
}

export interface PathPermissions {
  owner: RolePermissions;
  group: RolePermissions;
  other: RolePermissions;
  stickyBit: boolean;
  extendedAcls: boolean;
}

export type AccessControlType = "user" | "group" | "mask" | "other";

export interface PathAccessControlItem {
  defaultScope: boolean;
  accessControlType: AccessControlType;
  entityId: string;
  permissions: RolePermissions;
}

export interface PathCreateHttpHeaders {
  cacheControl?: string;
  contentEncoding?: string;
  contentLanguage?: string;
  contentDisposition?: string;
  contentType?: string;
}

export interface PathCreateOptions extends CommonOptions {
  abortSignal?: AbortSignalLike;
  metadata?: Metadata;
  permissions?: string; // TODO: model or string?
  umask?: string; // TODO: model or string?
  conditions?: DataLakeRequestConditions;
  pathHttpHeaders?: PathCreateHttpHeaders;
}

export interface PathCreateIfNotExistsOptions extends CommonOptions {
  abortSignal?: AbortSignalLike;
  metadata?: Metadata;
  permissions?: string;
  umask?: string;
  pathHttpHeaders?: PathCreateHttpHeaders;
}

export interface PathDeleteOptions extends CommonOptions {
  abortSignal?: AbortSignalLike;
  conditions?: DataLakeRequestConditions;
}

export interface PathGetAccessControlOptions extends CommonOptions {
  abortSignal?: AbortSignalLike;
  conditions?: DataLakeRequestConditions;
  userPrincipalName?: boolean;
}

export interface PathGetAccessControlHeaders {
  date?: Date;
  etag?: string;
  lastModified?: Date;
  owner?: string;
  group?: string;
  requestId?: string;
  version?: string;
}

export interface PathAccessControl {
  owner?: string;
  group?: string;
  permissions?: PathPermissions;
  acl: PathAccessControlItem[];
}

export type PathGetAccessControlResponse = PathAccessControl &
  PathGetAccessControlHeaders & {
    _response: HttpResponse & {
      parsedHeaders: PathGetPropertiesHeadersModel;
    };
  };

export interface PathSetAccessControlOptions extends CommonOptions {
  abortSignal?: AbortSignalLike;
  conditions?: DataLakeRequestConditions;
  owner?: string;
  group?: string;
}

export interface PathSetPermissionsOptions extends CommonOptions {
  abortSignal?: AbortSignalLike;
  conditions?: DataLakeRequestConditions;
  owner?: string;
  group?: string;
}

export interface PathGetPropertiesOptions extends CommonOptions {
  abortSignal?: AbortSignalLike;
  conditions?: DataLakeRequestConditions;
}

export type CopyStatusType = "pending" | "success" | "aborted" | "failed";

export interface PathGetPropertiesHeaders {
  lastModified?: Date;
  createdOn?: Date;
  metadata?: Metadata;
  copyCompletedOn?: Date;
  copyStatusDescription?: string;
  copyId?: string;
  copyProgress?: string;
  copySource?: string;
  copyStatus?: CopyStatusType;
  isIncrementalCopy?: boolean;
  destinationSnapshot?: string;
  leaseDuration?: LeaseDurationType;
  leaseState?: LeaseStateType;
  leaseStatus?: LeaseStatusType;
  contentLength?: number;
  contentType?: string;
  etag?: string;
  contentMD5?: Uint8Array;
  contentEncoding?: string;
  contentDisposition?: string;
  contentLanguage?: string;
  cacheControl?: string;
  // blobSequenceNumber?: number;
  clientRequestId?: string;
  requestId?: string;
  version?: string;
  date?: Date;
  acceptRanges?: string;
  // blobCommittedBlockCount?: number;
  isServerEncrypted?: boolean;
  encryptionKeySha256?: string;
  accessTier?: string;
  accessTierInferred?: boolean;
  archiveStatus?: string;
  accessTierChangedOn?: Date;

  /**
   * The time the file will expire.
   */
  expiresOn?: Date;
}

export type PathGetPropertiesResponse = PathGetPropertiesHeaders & {
  _response: HttpResponse & {
    parsedHeaders: PathGetPropertiesHeaders;
  };
};

export interface PathSetHttpHeadersOptions extends CommonOptions {
  abortSignal?: AbortSignalLike;
  conditions?: DataLakeRequestConditions;
}

export interface PathHttpHeaders {
  cacheControl?: string;
  contentEncoding?: string;
  contentLanguage?: string;
  contentDisposition?: string;
  contentType?: string;
  contentMD5?: Uint8Array;
}

export interface PathSetHttpHeadersHeaders {
  etag?: string;
  lastModified?: Date;
  clientRequestId?: string;
  requestId?: string;
  version?: string;
  date?: Date;
}

export type PathSetHttpHeadersResponse = PathSetHttpHeadersHeaders & {
  _response: HttpResponse & {
    parsedHeaders: PathSetHttpHeadersHeaders;
  };
};

export interface PathSetMetadataOptions extends CommonOptions {
  abortSignal?: AbortSignalLike;
  conditions?: DataLakeRequestConditions;
}

export interface PathSetMetadataHeaders {
  etag?: string;
  lastModified?: Date;
  clientRequestId?: string;
  requestId?: string;
  version?: string;
  date?: Date;
  isServerEncrypted?: boolean;
  encryptionKeySha256?: string;
}

export type PathSetMetadataResponse = PathSetMetadataHeaders & {
  _response: HttpResponse & {
    parsedHeaders: PathSetMetadataHeaders;
  };
};

export interface PathMoveOptions extends CommonOptions {
  abortSignal?: AbortSignalLike;
  conditions?: DataLakeRequestConditions;
  destinationConditions?: DataLakeRequestConditions;
}

export interface PathRemoveHeaders {
  date?: Date;
  etag?: string;
  lastModified?: Date;
  requestId?: string;
  version?: string;
  contentLength?: number;
}

export type PathMoveResponse = PathRemoveHeaders & {
  _response: HttpResponse & {
    parsedHeaders: PathRemoveHeaders;
  };
};

/**
 * Option interface for Data Lake directory/file exists operations
 *
 * See:
 * - {@link DataLakePathClient.exists}
 *
 * @export
 * @interface PathExistsOptions
 */
export interface PathExistsOptions extends CommonOptions {
  /**
   * An implementation of the `AbortSignalLike` interface to signal the request to cancel the operation.
   * For example, use the &commat;azure/abort-controller to create an `AbortSignal`.
   *
   * @type {AbortSignalLike}
   * @memberof PathExistsOptions
   */
  abortSignal?: AbortSignalLike;
  // customerProvidedKey?: CpkInfo; not supported yet
}

<<<<<<< HEAD
// Keeping these for backward compatibility when we changed to use string unions.
/**
 * Defines values for PathGetPropertiesAction.
 * Possible values include: 'getAccessControl', 'getStatus'
 * @readonly
 * @enum {string}
 */
export enum PathGetPropertiesAction {
  GetAccessControl = "getAccessControl",
  GetStatus = "getStatus"
}
/**
 * Defines values for PathRenameMode.
 * Possible values include: 'legacy', 'posix'
 * @readonly
 * @enum {string}
 */
export enum PathRenameMode {
  Legacy = "legacy",
  Posix = "posix"
}
/**
 * Defines values for PathResourceType.
 * Possible values include: 'directory', 'file'
 * @readonly
 * @enum {string}
 */
export enum PathResourceType {
  Directory = "directory",
  File = "file"
=======
/**
 * Contains response data for the {@link DataLakePathClient.createIfNotExists} operation.
 *
 * @export
 * @interface PathCreateIfNotExistsResponse
 */
export interface PathCreateIfNotExistsResponse extends PathCreateResponse {
  /**
   * Indicate whether the directory/file is successfully created. Is false when the directory/file is not changed as it already exists.
   *
   * @type {boolean}
   * @memberof PathCreateIfNotExistsResponse
   */
  succeeded: boolean;
}

/**
 * Contains response data for the {@link DataLakePathClient.deleteIfExists} operation.
 *
 * @export
 * @interface PathDeleteIfExistsResponse
 */
export interface PathDeleteIfExistsResponse extends PathDeleteResponse {
  /**
   * Indicate whether the directory/file is successfully deleted. Is false if the directory/file doesn't exist in the first place.
   *
   * @type {boolean}
   * @memberof PathDeleteIfExistsResponse
   */
  succeeded: boolean;
>>>>>>> d69ba6e0
}

/****************************************************************/
/** DataLakeDirectoryClient option and response related models **/
/****************************************************************/

export interface DirectoryCreateOptions extends PathCreateOptions {}

export interface DirectoryCreateIfNotExistsOptions extends PathCreateIfNotExistsOptions {}

export interface DirectoryCreateResponse extends PathCreateResponse {}

export interface DirectoryCreateIfNotExistsResponse extends PathCreateIfNotExistsResponse {}

/***********************************************************/
/** DataLakeFileClient option and response related models **/
/***********************************************************/

export interface FileReadOptions extends CommonOptions {
  abortSignal?: AbortSignalLike;
  rangeGetContentMD5?: boolean;
  rangeGetContentCrc64?: boolean;
  conditions?: DataLakeRequestConditions;
  onProgress?: (progress: TransferProgressEvent) => void;
  maxRetryRequests?: number;
}

export interface FileReadHeaders {
  lastModified?: Date;
  metadata?: Metadata;
  contentLength?: number;
  contentType?: string;
  contentRange?: string;
  etag?: string;
  contentMD5?: Uint8Array;
  contentEncoding?: string;
  cacheControl?: string;
  contentDisposition?: string;
  contentLanguage?: string;
  // blobSequenceNumber?: number;
  copyCompletedOn?: Date;
  copyStatusDescription?: string;
  copyId?: string;
  copyProgress?: string;
  copySource?: string;
  copyStatus?: CopyStatusType;
  leaseDuration?: LeaseDurationType;
  leaseState?: LeaseStateType;
  leaseStatus?: LeaseStatusType;
  clientRequestId?: string;
  requestId?: string;
  version?: string;
  acceptRanges?: string;
  date?: Date;
  // blobCommittedBlockCount?: number;
  isServerEncrypted?: boolean;
  encryptionKeySha256?: string;
  fileContentMD5?: Uint8Array; // Content MD5 for whole file
  contentCrc64?: Uint8Array;
}

export type FileReadResponse = FileReadHeaders & {
  contentAsBlob?: Promise<Blob>;
  readableStreamBody?: NodeJS.ReadableStream;
  _response: HttpResponse & {
    parsedHeaders: FileReadHeaders;
  };
};

export interface FileAppendOptions extends CommonOptions {
  abortSignal?: AbortSignalLike;
  conditions?: LeaseAccessConditions;
  transactionalContentMD5?: Uint8Array;
  onProgress?: (progress: TransferProgressEvent) => void;
}

export interface FileFlushOptions extends CommonOptions {
  abortSignal?: AbortSignalLike;
  conditions?: DataLakeRequestConditions;
  retainUncommittedData?: boolean;
  close?: boolean;
  pathHttpHeaders?: PathHttpHeaders;
}

export interface FileCreateOptions extends PathCreateOptions {}

export interface FileCreateIfNotExistsOptions extends PathCreateIfNotExistsOptions {}

export interface FileCreateResponse extends PathCreateResponse {}

export interface FileCreateIfNotExistsResponse extends PathCreateIfNotExistsResponse {}

/**
 * Option interface for Data Lake file - Upload operations
 *
 * See:
 * - {@link DataLakeFileClient.upload}
 * - {@link DataLakeFileClient.uploadFile}
 * - {@link DataLakeFileClient.uploadStream}
 *
 * @export
 * @interface FileParallelUploadOptions
 */
export interface FileParallelUploadOptions extends CommonOptions {
  // For all.
  /**
   * An implementation of the `AbortSignalLike` interface to signal the request to cancel the operation.
   * For example, use the &commat;azure/abort-controller to create an `AbortSignal`.
   *
   * @type {AbortSignalLike}
   * @memberof FileParallelUploadOptions
   */
  abortSignal?: AbortSignalLike;

  /**
   * Access conditions headers.
   *
   * @type {DataLakeRequestConditions}
   * @memberof FileParallelUploadOptions
   */
  conditions?: DataLakeRequestConditions;

  // For create and flush.
  /**
   * Http headers.
   *
   * @type {PathHttpHeaders}
   * @memberof FileParallelUploadOptions
   */
  pathHttpHeaders?: PathHttpHeaders;

  // For create.
  /**
   * A collection of key-value string pair to associate with the Data Lake file.
   *
   * @type {Metadata}
   * @memberof FileParallelUploadOptions
   */
  metadata?: Metadata;

  /**
   * Sets POSIX access permissions for the file owner, the file owning group, and others.
   * Each class may be granted read, write, or execute permission. The sticky bit is also supported.
   * Both symbolic (rwxrw-rw-) and 4-digit octal notation (e.g. 0766) are supported.
   *
   * @type {string}
   * @memberof FileParallelUploadOptions
   */
  permissions?: string; // TODO: model or string?

  /**
   * The umask restricts the permissions of the file to be created.
   * The resulting permission is given by p & ^u, where p is the permission and u is the umask.
   * For example, if p is 0777 and u is 0057, then the resulting permission is 0720.
   * The default permission is 0666 for a file. The default umask is 0027.
   * The umask must be specified in 4-digit octal notation (e.g. 0766).
   *
   * @type {string}
   * @memberof FileParallelUploadOptions
   */
  umask?: string; // TODO: model or string?

  // For append.
  /**
   * Progress updater.
   *
   * @type {(progress: TransferProgressEvent) => void}
   * @memberof FileParallelUploadOptions
   */
  onProgress?: (progress: TransferProgressEvent) => void;

  // For flush.
  /**
   * When Azure Storage Events are enabled, a file changed event is raised.
   * This event has a property indicating whether this is the final change
   * to distinguish the difference between an intermediate flush to a file stream (when close set to "false")
   * and the final close of a file stream (when close set to "true").
   *
   * @type {boolean}
   * @memberof FileParallelUploadOptions
   */
  close?: boolean;

  // For parallel transfer control.

  /**
   * Data size threshold in bytes to use a single upload operation rather than parallel uploading.
   * Data of smaller size than this limit will be transferred in a single upload.
   * Data larger than this limit will be transferred in chunks in parallel.
   * Its default and max value is FILE_MAX_SINGLE_UPLOAD_THRESHOLD.
   * Note: {@link DataLakeFileClient.uploadStream} do not respect this field and always do parallel uploading.
   *
   * @type {number}
   * @memberof FileParallelUploadOptions
   */
  singleUploadThreshold?: number;

  /**
   * The size of data in bytes that will be transferred in parallel.
   * If set to 0 or undefined, it will be automatically calculated according
   * to the data size. Its max value is FILE_UPLOAD_MAX_CHUNK_SIZE.
   *
   * @type {number}
   * @memberof FileParallelUploadOptions
   */
  chunkSize?: number;
  /**
   * Max concurrency of parallel uploading. Must be >= 0. Its default value is DEFAULT_HIGH_LEVEL_CONCURRENCY.
   *
   * @type {number}
   * @memberof FileParallelUploadOptions
   */
  maxConcurrency?: number;
}

/**
 * Option interface for Data Lake file - readToBuffer operations
 *
 * See:
 * - {@link DataLakeFileClient.readToBuffer}
 *
 * @export
 * @interface FileReadToBufferOptions
 */
export interface FileReadToBufferOptions extends CommonOptions {
  /**
   * An implementation of the `AbortSignalLike` interface to signal the request to cancel the operation.
   * For example, use the &commat;azure/abort-controller to create an `AbortSignal`.
   *
   * @type {AbortSignalLike}
   * @memberof FileParallelUploadOptions
   */
  abortSignal?: AbortSignalLike;

  /**
   * Access conditions headers.
   *
   * @type {DataLakeRequestConditions}
   * @memberof FileReadToBufferOptions
   */
  conditions?: DataLakeRequestConditions;

  /**
   * Progress updater.
   *
   * @type {(progress: TransferProgressEvent) => void}
   * @memberof FileReadToBufferOptions
   */
  onProgress?: (progress: TransferProgressEvent) => void;

  /**
   * How many retries will perform for each read when the original chunk read stream ends unexpectedly.
   * Above kind of ends will not trigger retry policy defined in a pipeline,
   * because they doesn't emit network errors. Default value is 5.
   *
   * @type {number}
   * @memberof FileReadToBufferOptions
   */
  maxRetryRequestsPerChunk?: number;

  /**
   * chunkSize is size of data every request trying to read.
   * Must be >= 0, if set to 0 or undefined, it will automatically calculated according
   * to the file size.
   *
   * @type {number}
   * @memberof FileReadToBufferOptions
   */
  chunkSize?: number;

  /**
   * Concurrency of parallel read.
   *
   * @type {number}
   * @memberof FileReadToBufferOptions
   */
  concurrency?: number;
}

/**
 * Option interface for the {@link DataLakeFileClient.setExpiry} operation.
 *
 * @export
 * @interface FileSetExpiryOptions
 */
export interface FileSetExpiryOptions extends CommonOptions {
  /**
   * An implementation of the `AbortSignalLike` interface to signal the request to cancel the operation.
   * For example, use the &commat;azure/abort-controller to create an `AbortSignal`.
   *
   * @type {AbortSignalLike}
   * @memberof FileSetExpiryOptions
   */
  abortSignal?: AbortSignalLike;

  /**
   * The time to set the file to expire on, used in combination with the "Absolute" {@link FileExpiryMode}.
   * A time in the past is not allowed and milliseconds will be dropped.
   *
   * @type {Date}
   * @memberof FileSetExpiryOptions
   */
  expiresOn?: Date;

  /**
   * The number of milliseconds to elapse before the file expires, used in combination with the "RelativeToCreation" or "RelativeToNow" {@link FileExpiryMode}.
   *
   * @type {number}
   * @memberof FileSetExpiryOptions
   */
  timeToExpireInMs?: number;
}

/***********************************************************/
/** DataLakeLeaseClient option and response related models */
/***********************************************************/<|MERGE_RESOLUTION|>--- conflicted
+++ resolved
@@ -638,8 +638,7 @@
   // customerProvidedKey?: CpkInfo; not supported yet
 }
 
-<<<<<<< HEAD
-// Keeping these for backward compatibility when we changed to use string unions.
+// Keeping these enums for backward compatibility when we changed to use string unions.
 /**
  * Defines values for PathGetPropertiesAction.
  * Possible values include: 'getAccessControl', 'getStatus'
@@ -669,7 +668,8 @@
 export enum PathResourceType {
   Directory = "directory",
   File = "file"
-=======
+}
+
 /**
  * Contains response data for the {@link DataLakePathClient.createIfNotExists} operation.
  *
@@ -700,7 +700,6 @@
    * @memberof PathDeleteIfExistsResponse
    */
   succeeded: boolean;
->>>>>>> d69ba6e0
 }
 
 /****************************************************************/
