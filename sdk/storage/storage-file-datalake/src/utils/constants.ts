--- conflicted
+++ resolved
@@ -1,13 +1,8 @@
 // Copyright (c) Microsoft Corporation. All rights reserved.
 // Licensed under the MIT License.
 
-<<<<<<< HEAD
-export const SDK_VERSION: string = "12.1.1";
+export const SDK_VERSION: string = "12.2.0-prerelease.1";
 export const SERVICE_VERSION: string = "2020-02-10";
-=======
-export const SDK_VERSION: string = "12.1.2";
-export const SERVICE_VERSION: string = "2019-12-12";
->>>>>>> 5a4d3071
 
 export const KB: number = 1024;
 export const MB: number = KB * 1024;
