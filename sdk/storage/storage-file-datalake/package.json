--- conflicted
+++ resolved
@@ -155,12 +155,7 @@
     "karma-coverage": "^2.0.0",
     "karma-env-preprocessor": "^0.1.1",
     "karma-firefox-launcher": "^1.1.0",
-<<<<<<< HEAD
     "karma-ie-launcher": "^1.0.0",
-=======
-    "karma-json-preprocessor": "^0.3.3",
-    "karma-json-to-file-reporter": "^1.0.1",
->>>>>>> d0ca2a02
     "karma-junit-reporter": "^2.0.1",
     "karma-mocha": "^2.0.1",
     "karma-mocha-reporter": "^2.2.5",
