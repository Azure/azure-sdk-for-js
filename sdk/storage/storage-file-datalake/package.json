{
  "name": "@azure/storage-file-datalake",
  "version": "12.26.0",
  "description": "Microsoft Azure Storage SDK for JavaScript - DataLake",
  "sdk-type": "client",
  "main": "./dist/commonjs/index.js",
  "module": "./dist/esm/index.js",
  "types": "./dist/commonjs/index.d.ts",
  "browser": "./dist/browser/index.js",
  "react-native": "./dist/react-native/index.js",
  "engines": {
    "node": ">=18.0.0"
  },
  "scripts": {
    "build": "npm run clean && dev-tool run build-package && dev-tool run extract-api",
    "build:samples": "echo Obsolete.",
    "check-format": "dev-tool run vendored prettier --list-different --config ../../../.prettierrc.json --ignore-path ../../../.prettierignore \"src/**/*.ts\" \"test/**/*.ts\" \"samples-dev/**/*.ts\" \"*.{js,json}\"",
    "clean": "dev-tool run vendored rimraf --glob dist dist-* types temp statistics.html coverage coverage-browser .nyc_output *.tgz *.log test*.xml TEST*.xml",
    "clean:samples": "dev-tool run vendored rimraf samples/v12/javascript/node_modules samples/v12/typescript/node_modules samples/v12/typescript/dist samples/v12/typescript/package-lock.json samples/v12/javascript/package-lock.json",
    "execute:samples": "dev-tool samples run samples-dev",
    "extract-api": "dev-tool run build-package && dev-tool run extract-api",
    "format": "dev-tool run vendored prettier --write --config ../../../.prettierrc.json --ignore-path ../../../.prettierignore \"src/**/*.ts\" \"test/**/*.ts\" \"samples-dev/**/*.ts\" \"*.{js,json}\"",
    "generate:client": "autorest --typescript ./swagger/README.md",
    "lint": "eslint package.json api-extractor.json README.md src test",
    "lint:fix": "eslint package.json api-extractor.json README.md src test --fix",
    "pack": "npm pack 2>&1",
    "test": "npm run test:node && npm run test:browser",
    "test:browser": "npm run clean && dev-tool run build-package && dev-tool run build-test && dev-tool run test:vitest --browser",
    "test:node": "dev-tool run test:vitest",
    "test:node:esm": "dev-tool run test:vitest --esm",
    "update-snippets": "dev-tool run update-snippets"
  },
  "files": [
    "dist/",
    "README.md",
    "LICENSE"
  ],
  "sideEffects": false,
  "repository": "github:Azure/azure-sdk-for-js",
  "keywords": [
    "azure",
    "storage",
    "ADLS",
    "DFS",
    "cloud",
    "datalake",
    "node.js",
    "typescript",
    "javascript",
    "browser"
  ],
  "author": "Microsoft Corporation",
  "license": "MIT",
  "bugs": {
    "url": "https://github.com/Azure/azure-sdk-for-js/issues"
  },
  "homepage": "https://github.com/Azure/azure-sdk-for-js/blob/main/sdk/storage/storage-file-datalake/",
  "//metadata": {
    "constantPaths": [
      {
        "path": "src/generated/src/storageClient.ts",
        "prefix": "packageVersion"
      },
      {
        "path": "src/utils/constants.ts",
        "prefix": "SDK_VERSION"
      },
      {
        "path": "swagger/README.md",
        "prefix": "package-version"
      }
    ]
  },
  "//sampleConfiguration": {
    "skipFolder": true,
    "productName": "Azure Data Lake Storage",
    "productSlugs": [
      "azure",
      "azure-storage"
    ],
    "requiredResources": {
      "Azure Storage Account": "https://learn.microsoft.com/azure/storage/common/storage-account-overview"
    }
  },
  "dependencies": {
    "@azure/abort-controller": "^2.1.2",
    "@azure/core-auth": "^1.9.0",
    "@azure/core-client": "^1.9.3",
    "@azure/core-http-compat": "^2.0.0",
    "@azure/core-paging": "^1.6.2",
    "@azure/core-rest-pipeline": "^1.19.1",
    "@azure/core-tracing": "^1.2.0",
    "@azure/core-util": "^1.11.0",
    "@azure/core-xml": "^1.4.3",
    "@azure/logger": "^1.1.4",
<<<<<<< HEAD
    "@azure/storage-blob": "^12.27.0",
    "@azure/storage-common": "^1.0.0",
=======
    "@azure/storage-blob": "^12.28.0-beta.1",
    "@azure/storage-common": "^12.0.0-beta.2",
>>>>>>> 59a82dc6
    "events": "^3.3.0",
    "tslib": "^2.8.1"
  },
  "devDependencies": {
    "@azure-tools/test-credential": "^2.0.0",
    "@azure-tools/test-perf": "^1.0.0",
    "@azure-tools/test-recorder": "^4.1.0",
    "@azure-tools/test-utils-vitest": "^1.0.0",
    "@azure/dev-tool": "^1.0.0",
    "@azure/eslint-plugin-azure-sdk": "^3.0.0",
    "@azure/identity": "^4.7.0",
    "@types/node": "^18.0.0",
    "@vitest/browser": "^3.0.9",
    "@vitest/coverage-istanbul": "^3.0.9",
    "dotenv": "^16.0.0",
    "eslint": "^9.9.0",
    "playwright": "^1.51.0",
    "typescript": "~5.8.2",
    "vitest": "^3.0.9"
  },
  "type": "module",
  "tshy": {
    "project": "./tsconfig.src.json",
    "exports": {
      "./package.json": "./package.json",
      ".": "./src/index.ts"
    },
    "dialects": [
      "esm",
      "commonjs"
    ],
    "esmDialects": [
      "browser",
      "react-native"
    ],
    "selfLink": false
  },
  "exports": {
    "./package.json": "./package.json",
    ".": {
      "browser": {
        "types": "./dist/browser/index.d.ts",
        "default": "./dist/browser/index.js"
      },
      "react-native": {
        "types": "./dist/react-native/index.d.ts",
        "default": "./dist/react-native/index.js"
      },
      "import": {
        "types": "./dist/esm/index.d.ts",
        "default": "./dist/esm/index.js"
      },
      "require": {
        "types": "./dist/commonjs/index.d.ts",
        "default": "./dist/commonjs/index.js"
      }
    }
  }
}<|MERGE_RESOLUTION|>--- conflicted
+++ resolved
@@ -93,13 +93,8 @@
     "@azure/core-util": "^1.11.0",
     "@azure/core-xml": "^1.4.3",
     "@azure/logger": "^1.1.4",
-<<<<<<< HEAD
-    "@azure/storage-blob": "^12.27.0",
-    "@azure/storage-common": "^1.0.0",
-=======
     "@azure/storage-blob": "^12.28.0-beta.1",
     "@azure/storage-common": "^12.0.0-beta.2",
->>>>>>> 59a82dc6
     "events": "^3.3.0",
     "tslib": "^2.8.1"
   },
