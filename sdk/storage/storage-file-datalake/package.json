--- conflicted
+++ resolved
@@ -1,10 +1,6 @@
 {
   "name": "@azure/storage-file-datalake",
-<<<<<<< HEAD
-  "version": "12.2.0",
-=======
-  "version": "12.1.2",
->>>>>>> 5a4d3071
+  "version": "12.2.0-prerelease.1",
   "description": "Microsoft Azure Storage SDK for JavaScript - DataLake",
   "sdk-type": "client",
   "main": "./dist/index.js",
