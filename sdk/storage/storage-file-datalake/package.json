{
  "name": "@azure/storage-file-datalake",
  "version": "12.26.0",
  "description": "Microsoft Azure Storage SDK for JavaScript - DataLake",
  "sdk-type": "client",
  "main": "./dist/commonjs/index.js",
  "module": "./dist/esm/index.js",
  "types": "./dist/commonjs/index.d.ts",
  "browser": "./dist/browser/index.js",
  "react-native": "./dist/react-native/index.js",
  "engines": {
    "node": ">=18.0.0"
  },
  "scripts": {
    "build": "npm run clean && dev-tool run build-package && dev-tool run extract-api",
    "build:samples": "echo Obsolete.",
    "build:test": "echo Obsolete.",
    "check-format": "dev-tool run vendored prettier --list-different --config ../../../.prettierrc.json --ignore-path ../../../.prettierignore \"src/**/*.ts\" \"test/**/*.ts\" \"samples-dev/**/*.ts\" \"*.{js,json}\"",
    "clean": "dev-tool run vendored rimraf --glob dist dist-* types temp statistics.html coverage coverage-browser .nyc_output *.tgz *.log test*.xml TEST*.xml",
    "clean:samples": "dev-tool run vendored rimraf samples/v12/javascript/node_modules samples/v12/typescript/node_modules samples/v12/typescript/dist samples/v12/typescript/package-lock.json samples/v12/javascript/package-lock.json",
    "execute:samples": "dev-tool samples run samples-dev",
    "extract-api": "dev-tool run build-package && dev-tool run extract-api",
    "format": "dev-tool run vendored prettier --write --config ../../../.prettierrc.json --ignore-path ../../../.prettierignore \"src/**/*.ts\" \"test/**/*.ts\" \"samples-dev/**/*.ts\" \"*.{js,json}\"",
    "generate:client": "autorest --typescript ./swagger/README.md",
    "integration-test": "npm run integration-test:node && npm run integration-test:browser",
    "integration-test:browser": "npm run clean && dev-tool run build-package && dev-tool run build-test && dev-tool run test:vitest --browser",
    "integration-test:node": "dev-tool run test:vitest --esm",
    "lint": "eslint package.json api-extractor.json README.md src test",
    "lint:fix": "eslint package.json api-extractor.json README.md src test --fix",
    "pack": "npm pack 2>&1",
    "test": "npm run clean && npm run build:test && npm run unit-test",
    "test:browser": "npm run clean && npm run build:test && npm run unit-test:browser",
    "test:node": "npm run clean && npm run build:test && npm run unit-test:node",
    "unit-test": "npm run unit-test:node && npm run unit-test:browser",
    "unit-test:browser": "npm run clean && dev-tool run build-package && dev-tool run build-test && dev-tool run test:vitest --browser",
    "unit-test:node": "dev-tool run test:vitest",
    "update-snippets": "dev-tool run update-snippets"
  },
  "files": [
    "dist/",
    "README.md",
    "LICENSE"
  ],
  "sideEffects": false,
  "repository": "github:Azure/azure-sdk-for-js",
  "keywords": [
    "azure",
    "storage",
    "ADLS",
    "DFS",
    "cloud",
    "datalake",
    "node.js",
    "typescript",
    "javascript",
    "browser"
  ],
  "author": "Microsoft Corporation",
  "license": "MIT",
  "bugs": {
    "url": "https://github.com/Azure/azure-sdk-for-js/issues"
  },
  "homepage": "https://github.com/Azure/azure-sdk-for-js/blob/main/sdk/storage/storage-file-datalake/",
  "//metadata": {
    "constantPaths": [
      {
        "path": "src/generated/src/storageClient.ts",
        "prefix": "packageVersion"
      },
      {
        "path": "src/utils/constants.ts",
        "prefix": "SDK_VERSION"
      },
      {
        "path": "swagger/README.md",
        "prefix": "package-version"
      }
    ]
  },
  "//sampleConfiguration": {
    "skipFolder": true,
    "productName": "Azure Data Lake Storage",
    "productSlugs": [
      "azure",
      "azure-storage"
    ],
    "requiredResources": {
      "Azure Storage Account": "https://learn.microsoft.com/azure/storage/common/storage-account-overview"
    }
  },
  "dependencies": {
    "@azure/abort-controller": "^2.1.2",
    "@azure/core-auth": "^1.9.0",
    "@azure/core-client": "^1.9.3",
    "@azure/core-http-compat": "^2.0.0",
    "@azure/core-paging": "^1.6.2",
    "@azure/core-rest-pipeline": "^1.19.1",
    "@azure/storage-common": "^1.0.0",
    "@azure/core-tracing": "^1.2.0",
    "@azure/core-util": "^1.11.0",
    "@azure/core-xml": "^1.4.3",
<<<<<<< HEAD
    "@azure/logger": "^1.1.4",
    "@azure/storage-blob": "^12.26.0",
    "events": "^3.3.0",
    "tslib": "^2.8.1"
=======
    "@azure/logger": "^1.0.0",
    "@azure/storage-blob": "^12.27.0",
    "events": "^3.0.0",
    "tslib": "^2.2.0"
>>>>>>> 250ee89f
  },
  "devDependencies": {
    "@azure-tools/test-credential": "^2.0.0",
    "@azure-tools/test-perf": "^1.0.0",
    "@azure-tools/test-recorder": "^4.1.0",
    "@azure-tools/test-utils-vitest": "^1.0.0",
    "@azure/dev-tool": "^1.0.0",
    "@azure/eslint-plugin-azure-sdk": "^3.0.0",
    "@azure/identity": "^4.7.0",
    "@types/node": "^18.0.0",
    "@vitest/browser": "^3.0.6",
    "@vitest/coverage-istanbul": "^3.0.6",
    "dotenv": "^16.0.0",
    "eslint": "^9.9.0",
<<<<<<< HEAD
    "playwright": "^1.51.0",
    "typescript": "~5.7.2",
    "vitest": "^3.0.6"
  },
  "type": "module",
  "tshy": {
    "project": "./tsconfig.src.json",
    "exports": {
      "./package.json": "./package.json",
      ".": "./src/index.ts"
    },
    "dialects": [
      "esm",
      "commonjs"
    ],
    "esmDialects": [
      "browser",
      "react-native"
    ],
    "selfLink": false
  },
  "exports": {
    "./package.json": "./package.json",
    ".": {
      "browser": {
        "types": "./dist/browser/index.d.ts",
        "default": "./dist/browser/index.js"
      },
      "react-native": {
        "types": "./dist/react-native/index.d.ts",
        "default": "./dist/react-native/index.js"
      },
      "import": {
        "types": "./dist/esm/index.d.ts",
        "default": "./dist/esm/index.js"
      },
      "require": {
        "types": "./dist/commonjs/index.d.ts",
        "default": "./dist/commonjs/index.js"
      }
    }
=======
    "execa": "^6.0.0",
    "inherits": "^2.0.3",
    "karma": "^6.2.0",
    "karma-chrome-launcher": "^3.0.0",
    "karma-coverage": "^2.0.0",
    "karma-env-preprocessor": "^0.1.1",
    "karma-firefox-launcher": "^2.1.3",
    "karma-ie-launcher": "^1.0.0",
    "karma-junit-reporter": "^2.0.1",
    "karma-mocha": "^2.0.1",
    "karma-mocha-reporter": "^2.2.5",
    "karma-sourcemap-loader": "^0.4.0",
    "mocha": "^11.0.2",
    "nyc": "^17.0.0",
    "puppeteer": "^24.0.0",
    "sinon": "^17.0.0",
    "source-map-support": "^0.5.9",
    "ts-node": "^10.0.0",
    "typescript": "~5.8.2",
    "util": "^0.12.1"
>>>>>>> 250ee89f
  }
}<|MERGE_RESOLUTION|>--- conflicted
+++ resolved
@@ -99,17 +99,10 @@
     "@azure/core-tracing": "^1.2.0",
     "@azure/core-util": "^1.11.0",
     "@azure/core-xml": "^1.4.3",
-<<<<<<< HEAD
     "@azure/logger": "^1.1.4",
-    "@azure/storage-blob": "^12.26.0",
+    "@azure/storage-blob": "^12.27.0",
     "events": "^3.3.0",
     "tslib": "^2.8.1"
-=======
-    "@azure/logger": "^1.0.0",
-    "@azure/storage-blob": "^12.27.0",
-    "events": "^3.0.0",
-    "tslib": "^2.2.0"
->>>>>>> 250ee89f
   },
   "devDependencies": {
     "@azure-tools/test-credential": "^2.0.0",
@@ -120,14 +113,13 @@
     "@azure/eslint-plugin-azure-sdk": "^3.0.0",
     "@azure/identity": "^4.7.0",
     "@types/node": "^18.0.0",
-    "@vitest/browser": "^3.0.6",
-    "@vitest/coverage-istanbul": "^3.0.6",
+    "@vitest/browser": "^3.0.9",
+    "@vitest/coverage-istanbul": "^3.0.9",
     "dotenv": "^16.0.0",
     "eslint": "^9.9.0",
-<<<<<<< HEAD
     "playwright": "^1.51.0",
-    "typescript": "~5.7.2",
-    "vitest": "^3.0.6"
+    "typescript": "~5.8.2",
+    "vitest": "^3.0.9"
   },
   "type": "module",
   "tshy": {
@@ -166,27 +158,5 @@
         "default": "./dist/commonjs/index.js"
       }
     }
-=======
-    "execa": "^6.0.0",
-    "inherits": "^2.0.3",
-    "karma": "^6.2.0",
-    "karma-chrome-launcher": "^3.0.0",
-    "karma-coverage": "^2.0.0",
-    "karma-env-preprocessor": "^0.1.1",
-    "karma-firefox-launcher": "^2.1.3",
-    "karma-ie-launcher": "^1.0.0",
-    "karma-junit-reporter": "^2.0.1",
-    "karma-mocha": "^2.0.1",
-    "karma-mocha-reporter": "^2.2.5",
-    "karma-sourcemap-loader": "^0.4.0",
-    "mocha": "^11.0.2",
-    "nyc": "^17.0.0",
-    "puppeteer": "^24.0.0",
-    "sinon": "^17.0.0",
-    "source-map-support": "^0.5.9",
-    "ts-node": "^10.0.0",
-    "typescript": "~5.8.2",
-    "util": "^0.12.1"
->>>>>>> 250ee89f
   }
 }