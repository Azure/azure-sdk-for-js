--- conflicted
+++ resolved
@@ -2,11 +2,8 @@
 
 ## 12.3.0-beta.2 (Unreleased)
 
-<<<<<<< HEAD
 - Bug fix - `DataLakePathClient.move()` now supports source and destination authenticated with SAS. Fixed bug [12758](https://github.com/Azure/azure-sdk-for-js/issues/12758).
-=======
 - Now you can get the functionality of the root directory via the `DataLakeDirectoryClient` created via `FileSystemClient.getDirectoryClient("")`. Fixed bug [12813](https://github.com/Azure/azure-sdk-for-js/issues/12813).
->>>>>>> cd97a786
 
 ## 12.3.0-beta.1 (2020-12-09)
 
