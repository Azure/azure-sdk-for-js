--- conflicted
+++ resolved
@@ -1,10 +1,5 @@
 # Release History
 
-<<<<<<< HEAD
-## 12.0.0-preview.8 (Unreleased)
-
-- Exposed the interface `OperationTracingOptions` in the API surface to support tracing features. [PR #7174](https://github.com/Azure/azure-sdk-for-js/pull/7174)
-=======
 ## 12.0.0-preview.9 (Unreleased)
 
 
@@ -12,7 +7,6 @@
 
 - Updated Azure Storage Service API version to 2019-07-07.
 - Fixed a bug where the package didn't work as expected when bundling web applications. [PR #7298](https://github.com/Azure/azure-sdk-for-js/pull/7298)
->>>>>>> b04190e8
 
 ## 12.0.0-preview.7 (2020.01)
 
