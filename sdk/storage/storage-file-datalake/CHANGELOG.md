# Release History

<<<<<<< HEAD
## 12.4.0-beta.1 (Unreleased)

- Fixed a bug where `generateDataLakeSASQueryParameters()` won't correctly set the resource type if `DataLakeSASSignatureValues.permissions` is not specified. Fixed issue [13223](https://github.com/Azure/azure-sdk-for-js/issues/13223).
=======
## 12.3.1 (Unreleased)

- Fixed a compile failure due to "Can't resolve 'crypto'" in Angular. [Issue #13267](https://github.com/Azure/azure-sdk-for-js/issues/13267).
>>>>>>> 36672556

## 12.3.0 (2021-01-12)

- Bug fix - `DataLakePathClient.move()` now supports source and destination authenticated with SAS. Fixed bug [12758](https://github.com/Azure/azure-sdk-for-js/issues/12758).
- Now you can get the functionality of the root directory via the `DataLakeDirectoryClient` created via `FileSystemClient.getDirectoryClient("")`. Fixed bug [12813](https://github.com/Azure/azure-sdk-for-js/issues/12813).

## 12.3.0-beta.1 (2020-12-09)

- Updated Azure Storage Service API version to 2020-04-08.
- Added `generateSasUrl` to `DataLakeFileSystemClient`, `DataLakeDirectoryClient` and `DataLakeFileClient` to generate a service-level SAS URI for the client.
- Added `generateAccountSasUrl` to `DataLakeServiceClient` to generate an account-level SAS URI for the client.
- Won't remove the first space in the `userAgentOptions.userAgentPrefix` passed to the `newPipeline()` now. Fixed bug [7536](https://github.com/Azure/azure-sdk-for-js/issues/7536).

## 12.2.0 (2020-11-10)

- Bug fix - Fixes an issue where `DataLakePathClient.move()` will give an `InvalidSourceUri` error when the copy source name contains characters that need to be URL encoded. Fixed bug [11849](https://github.com/Azure/azure-sdk-for-js/issues/11849).

## 12.2.0-beta.1 (2020-10-13)

- Updated Azure Storage Service API version to 2020-02-10.
- Added support for Directory SAS.
- Added support for File Set Expiry.
- Added support to set access control list recursively.

## 12.1.1 (2020-09-17)

- Bug fix - Fixes an issue where`DataLakeFileClient.uploadStream()` will give an "Invalid Verb" error when keep-alive is enabled. Fixed bug [11187](https://github.com/Azure/azure-sdk-for-js/issues/11187).

## 12.1.0 (2020-09-08)

- Fixed `DataLakeFileClient.uploadStream()` to support `chunkSize` larger than `buffer.constants.MAX_LENGTH`.
- Bug fix - `credential` parameter of `newPipeline()` function is now optional. If not specified, `AnonymousCredential` is used. Fixes bug [9628](https://github.com/Azure/azure-sdk-for-js/issues/9628).
- Supported Quick Query. Added a new API `DataLakeFileClient.query()`.
- Bug fix - Content-Length header is no more ignored. Fixes bugs [8903](https://github.com/Azure/azure-sdk-for-js/issues/8903), [9300](https://github.com/Azure/azure-sdk-for-js/issues/9300) and [10614](https://github.com/Azure/azure-sdk-for-js/issues/10614).

## 12.1.0-preview.1 (2020.07)

- Increased the maximum block size for file from 100MiB to 4000MiB(~4GB). And thereby supporting ~200TB maximum size for file.
- Added more mappings for Blob and DFS endpoints. [issue #8744](https://github.com/Azure/azure-sdk-for-js/issues/8744).
- Added convenience methods `createIfNotExists`, `deleteIfExists` to `DataLakeFileSystemClient`, `DataLakePathClient`, `DataLakeDirectoryClient`, and `DataLakeFileClient`.

## 12.0.1 (2020.05)

- Fix data corruption failure error [issue #6411](https://github.com/Azure/azure-sdk-for-js/issues/6411) when downloading compressed files. [PR #7993](https://github.com/Azure/azure-sdk-for-js/pull/7993)
- Fix un-handled TypeError [issue #8499](https://github.com/Azure/azure-sdk-for-js/issues/8499) in Electron applications. [PR #8568](https://github.com/Azure/azure-sdk-for-js/pull/8568)
- Updated to use `@opentelemetry/api` 0.6.1 via `@azure/core-tracing`. [PR #7998](https://github.com/Azure/azure-sdk-for-js/pull/7998)
- Updated to use `typescript` 3.8.3. [PR #8659](https://github.com/Azure/azure-sdk-for-js/pull/8659)

## 12.0.0 (2020.03)

- Added exists() on `FileSystemClient` and `PathClient`.
- Added high level upload and download methods to `DataLakeFileClient`.

## 12.0.0-preview.8 (2020.02)

- Updated Azure Storage Service API version to 2019-07-07.
- Fixed a bug where the package didn't work as expected when bundling web applications. [PR #7298](https://github.com/Azure/azure-sdk-for-js/pull/7298)

## 12.0.0-preview.7 (2020.01)

- Bug fix - Name properties on clients now support more kinds of endpoints(IPv4/v6 hosts, single word domains). [PR #6753](https://github.com/Azure/azure-sdk-for-js/pull/6753)
- Service clients now share a single http client instance by default. [PR #6657](https://github.com/Azure/azure-sdk-for-js/pull/6657)

  Previously, a new http client was created for each service client if none was provided by the user. This could result in TCP port exhaustion under heavy usage with the keepAlive option enabled because each http client has its own persistent TCP connection. This change creates a single http client instance which is shared among all service clients by default.

## 12.0.0-preview.6 (2019-12-04)

- Initial Release. API version 2019-02-02 supported. Please see the README for information on the new design.<|MERGE_RESOLUTION|>--- conflicted
+++ resolved
@@ -1,14 +1,9 @@
 # Release History
 
-<<<<<<< HEAD
-## 12.4.0-beta.1 (Unreleased)
+## 12.3.1 (Unreleased)
 
 - Fixed a bug where `generateDataLakeSASQueryParameters()` won't correctly set the resource type if `DataLakeSASSignatureValues.permissions` is not specified. Fixed issue [13223](https://github.com/Azure/azure-sdk-for-js/issues/13223).
-=======
-## 12.3.1 (Unreleased)
-
 - Fixed a compile failure due to "Can't resolve 'crypto'" in Angular. [Issue #13267](https://github.com/Azure/azure-sdk-for-js/issues/13267).
->>>>>>> 36672556
 
 ## 12.3.0 (2021-01-12)
 
