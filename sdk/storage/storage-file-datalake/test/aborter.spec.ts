--- conflicted
+++ resolved
@@ -7,11 +7,7 @@
   recorderEnvSetup,
   uriSanitizers,
 } from "./utils/index.js";
-<<<<<<< HEAD
-import { Recorder } from "@azure-tools/test-recorder";
-=======
 import { isPlaybackMode, Recorder } from "@azure-tools/test-recorder";
->>>>>>> 1c2cc23a
 import { describe, it, assert, beforeEach, afterEach } from "vitest";
 
 describe("Aborter", () => {
