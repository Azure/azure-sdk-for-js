--- conflicted
+++ resolved
@@ -333,7 +333,6 @@
     assert.ok(dirResult === false, "exists() should return false for a non-existing directory");
   });
 
-<<<<<<< HEAD
   it("set expiry - NeverExpire", async () => {
     await fileClient.setExpiry("NeverExpire");
     const getRes = await fileClient.getProperties();
@@ -380,7 +379,8 @@
     await fileClient.setExpiry("NeverExpire");
     const getRes2 = await fileClient.getProperties();
     assert.equal(getRes2.expiresOn, undefined);
-=======
+  });
+
   it("DataLakeDirectoryClient-createIfNotExists", async () => {
     const directoryName = recorder.getUniqueName("dir");
     const directoryClient = fileSystemClient.getDirectoryClient(directoryName);
@@ -408,6 +408,5 @@
     await directoryClient.create();
     const res2 = await directoryClient.deleteIfExists();
     assert.ok(res2.succeeded);
->>>>>>> d69ba6e0
   });
 });