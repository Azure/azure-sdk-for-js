{
  "name": "@azure-tests/perf-storage-file-share",
  "version": "1.0.0",
  "description": "",
  "main": "",
  "keywords": [],
  "author": "",
  "license": "ISC",
  "dependencies": {
    "@azure/storage-file-share": "^12.5.0",
    "@azure/test-utils-perfstress": "^1.0.0",
    "dotenv": "^8.2.0",
    "uuid": "^8.3.0"
  },
  "devDependencies": {
    "@types/uuid": "^8.0.0",
    "@types/node": "^8.0.0",
<<<<<<< HEAD
    "eslint": "^7.15.0",
=======
    "dotenv": "^8.2.0",
    "uuid": "^8.3.0",
    "prettier": "^1.16.4",
>>>>>>> 07ea66e7
    "rimraf": "^3.0.0",
    "tslib": "^2.0.0",
    "ts-node": "^8.3.0",
    "typescript": "4.1.2"
  },
  "private": true,
  "scripts": {
    "perf-test:node": "ts-node test/index.spec.ts",
    "audit": "node ../../../common/scripts/rush-audit.js && rimraf node_modules package-lock.json && npm i --package-lock-only 2>&1 && npm audit",
    "build": "tsc -p .",
    "build:samples": "echo skipped",
    "build:test": "echo skipped",
    "check-format": "prettier --list-different --config ../../../../.prettierrc.json --ignore-path ../../../../.prettierignore \"src/**/*.ts\" \"test/**/*.ts\" \"*.{js,json}\"",
    "clean": "rimraf dist dist-esm test-dist typings *.tgz *.log",
    "format": "prettier --write --config ../../../../.prettierrc.json --ignore-path ../../../../.prettierignore \"src/**/*.ts\" \"test/**/*.ts\" \"*.{js,json}\"",
    "integration-test:browser": "echo skipped",
    "integration-test:node": "echo skipped",
    "integration-test": "echo skipped",
    "lint:fix": "eslint --no-eslintrc -c ../../../.eslintrc.internal.json package.json test --ext .ts --fix --fix-type [problem,suggestion]",
    "lint": "eslint --no-eslintrc -c ../../../.eslintrc.internal.json package.json test --ext .ts",
    "pack": "npm pack 2>&1",
    "prebuild": "npm run clean",
    "unit-test:browser": "echo skipped",
    "unit-test:node": "echo skipped",
    "unit-test": "echo skipped",
    "test:browser": "echo skipped",
    "test:node": "echo skipped",
    "test": "echo skipped"
  }
}<|MERGE_RESOLUTION|>--- conflicted
+++ resolved
@@ -15,13 +15,8 @@
   "devDependencies": {
     "@types/uuid": "^8.0.0",
     "@types/node": "^8.0.0",
-<<<<<<< HEAD
     "eslint": "^7.15.0",
-=======
-    "dotenv": "^8.2.0",
-    "uuid": "^8.3.0",
     "prettier": "^1.16.4",
->>>>>>> 07ea66e7
     "rimraf": "^3.0.0",
     "tslib": "^2.0.0",
     "ts-node": "^8.3.0",
