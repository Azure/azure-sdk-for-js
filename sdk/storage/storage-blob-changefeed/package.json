{
  "name": "@azure/storage-blob-changefeed",
  "sdk-type": "client",
  "version": "12.0.0-preview.3",
  "description": "Microsoft Azure Storage SDK for JavaScript - Blob Change Feed",
  "main": "./dist/index.js",
  "module": "./dist-esm/storage-blob-changefeed/src/index.js",
  "browser": {
    "./dist-esm/storage-blob-changefeed/src/utils/utils.node.js": "./dist-esm/storage-blob-changefeed/src/utils/utils.browser.js",
    "./dist-esm/storage-blob-changefeed/test/utils/index.js": "./dist-esm/storage-blob-changefeed/test/utils/index.browser.js",
    "fs": false,
    "os": false,
    "process": false
  },
  "types": "./typings/latest/storage-blob-changefeed.d.ts",
  "typesVersions": {
    "<3.6": {
      "*": [
        "./typings/3.1/storage-blob-changefeed.d.ts"
      ]
    }
  },
  "engines": {
    "node": ">=12.0.0"
  },
  "scripts": {
    "audit": "node ../../../common/scripts/rush-audit.js && rimraf node_modules package-lock.json && npm i --package-lock-only 2>&1 && npm audit",
    "build:es6": "tsc -p tsconfig.json",
<<<<<<< HEAD
    "build:nodebrowser": "rollup -c 2>&1",
    "build:samples": "echo Obsolete.",
=======
    "build:samples": "cross-env ONLY_NODE=true npm run build && npm run build:prep-samples",
>>>>>>> 043fe994
    "build:prep-samples": "dev-tool samples prep && cd dist-samples && tsc",
    "build:test": "npm run build:es6 && rollup -c 2>&1",
    "build:types": "downlevel-dts typings/latest typings/3.1",
<<<<<<< HEAD
    "build": "npm run clean && npm run build:es6 && npm run build:nodebrowser && api-extractor run --local && npm run build:types",
    "check-format": "prettier --list-different --config ../../../.prettierrc.json --ignore-path ../../../.prettierignore \"src/**/*.ts\" \"test/**/*.ts\" \"samples-dev/**/*.ts\" \"*.{js,json}\"",
=======
    "build": "npm run clean && npm run build:es6 && rollup -c 2>&1 && api-extractor run --local && npm run build:types",
    "check-format": "prettier --list-different --config ../../../.prettierrc.json --ignore-path ../../../.prettierignore \"src/**/*.ts\" \"test/**/*.ts\" \"*.{js,json}\"",
>>>>>>> 043fe994
    "clean": "rimraf dist dist-* typings temp statistics.html coverage coverage-browser .nyc_output *.tgz *.log test*.xml TEST*.xml",
    "clean:samples": "rimraf samples/v12-beta/javascript/node_modules samples/v12-beta/typescript/node_modules samples/v12-beta/typescript/dist samples/v12-beta/typescript/package-lock.json samples/v12-beta/javascript/package-lock.json",
    "extract-api": "tsc -p . && api-extractor run --local",
    "execute:samples": "dev-tool samples run samples-dev",
    "format": "prettier --write --config ../../../.prettierrc.json --ignore-path ../../../.prettierignore \"src/**/*.ts\" \"test/**/*.ts\" \"samples-dev/**/*.ts\" \"*.{js,json}\"",
    "integration-test:browser": "karma start --single-run",
    "integration-test:node": "nyc mocha -r esm --require source-map-support/register --reporter ../../../common/tools/mocha-multi-reporter.js --full-trace -t 300000  \"dist-esm/storage-blob-changefeed/test/*.spec.js\" \"dist-esm/storage-blob-changefeed/test/node/*.spec.js\"",
    "integration-test": "npm run integration-test:node && npm run integration-test:browser",
    "lint:fix": "eslint package.json api-extractor.json src test --ext .ts --fix",
    "lint": "eslint package.json api-extractor.json src test --ext .ts",
    "pack": "npm pack 2>&1",
    "test:browser": "echo 'browser not supported yet.'",
    "test:node": "npm run clean && npm run build:test && npm run unit-test:node",
    "test": "npm run clean && npm run build:test && npm run unit-test",
    "unit-test:browser": "echo 'browser not supported yet.'",
    "unit-test:node": "mocha -r esm --require ts-node/register --reporter ../../../common/tools/mocha-multi-reporter.js --timeout 1200000 --full-trace \"test/{,!(browser)/**/}*.spec.ts\"",
    "unit-test": "npm run unit-test:node && npm run unit-test:browser",
    "emulator-tests": "cross-env STORAGE_CONNECTION_STRING=UseDevelopmentStorage=true && npm run test:node"
  },
  "files": [
    "BreakingChanges.md",
    "types/",
    "dist/",
    "dist-browser/",
    "dist-esm/storage-blob-changefeed/src/",
    "dist-esm/storage-internal-avro/src/",
    "typings/latest/storage-blob-changefeed.d.ts",
    "typings/3.1/storage-blob-changefeed.d.ts",
    "README.md",
    "LICENSE"
  ],
  "repository": "github:Azure/azure-sdk-for-js",
  "keywords": [
    "azure",
    "storage",
    "blob",
    "cloud",
    "changefeed",
    "node.js",
    "typescript",
    "javascript",
    "browser"
  ],
  "author": "Microsoft Corporation",
  "license": "MIT",
  "bugs": {
    "url": "https://github.com/Azure/azure-sdk-for-js/issues"
  },
  "homepage": "https://github.com/Azure/azure-sdk-for-js/blob/main/sdk/storage/storage-blob-changefeed/",
  "sideEffects": false,
  "//metadata": {
    "constantPaths": [
      {
        "path": "src/utils/constants.ts",
        "prefix": "SDK_VERSION"
      }
    ]
  },
  "dependencies": {
    "@azure/storage-blob": "^12.8.0",
    "@azure/abort-controller": "^1.0.0",
    "@azure/core-http": "^2.0.0",
    "@azure/core-lro": "^2.2.0",
    "@azure/core-paging": "^1.1.1",
    "@azure/core-tracing": "1.0.0-preview.13",
    "@azure/logger": "^1.0.0",
    "events": "^3.0.0",
    "tslib": "^2.2.0"
  },
  "devDependencies": {
    "@azure/dev-tool": "^1.0.0",
    "@azure/eslint-plugin-azure-sdk": "^3.0.0",
    "@azure/test-utils": "^1.0.0",
    "@azure-tools/test-recorder": "^1.0.0",
    "@microsoft/api-extractor": "^7.18.11",
    "@rollup/plugin-multi-entry": "^3.0.0",
    "@rollup/plugin-replace": "^2.2.0",
    "@types/chai": "^4.1.6",
    "@types/mocha": "^7.0.2",
    "@types/node": "^12.0.0",
    "@types/sinon": "^9.0.4",
    "chai": "^4.2.0",
    "cross-env": "^7.0.2",
    "dotenv": "^8.2.0",
    "downlevel-dts": "~0.4.0",
    "es6-promise": "^4.2.5",
    "eslint": "^7.15.0",
    "esm": "^3.2.18",
    "inherits": "^2.0.3",
    "karma": "^6.2.0",
    "karma-chrome-launcher": "^3.0.0",
    "karma-coverage": "^2.0.0",
    "karma-edge-launcher": "^0.4.2",
    "karma-env-preprocessor": "^0.1.1",
    "karma-firefox-launcher": "^1.1.0",
    "karma-ie-launcher": "^1.0.0",
    "karma-json-preprocessor": "^0.3.3",
    "karma-json-to-file-reporter": "^1.0.1",
    "karma-junit-reporter": "^2.0.1",
    "karma-mocha": "^2.0.1",
    "karma-mocha-reporter": "^2.2.5",
    "karma-sourcemap-loader": "^0.3.8",
    "mocha": "^7.1.1",
    "mocha-junit-reporter": "^2.0.0",
    "nyc": "^15.0.0",
    "prettier": "^2.5.1",
    "puppeteer": "^10.2.0",
    "rimraf": "^3.0.0",
    "rollup": "^1.16.3",
    "@rollup/plugin-commonjs": "11.0.2",
    "@rollup/plugin-node-resolve": "^8.0.0",
    "rollup-plugin-shim": "^1.0.0",
    "rollup-plugin-sourcemaps": "^0.4.2",
    "rollup-plugin-terser": "^5.1.1",
    "rollup-plugin-visualizer": "^4.0.4",
    "source-map-support": "^0.5.9",
    "ts-node": "^10.0.0",
    "typescript": "~4.2.0",
    "util": "^0.12.1",
    "sinon": "^9.0.2"
  },
  "//sampleConfiguration": {
    "skipFolder": true,
    "productName": "Azure Storage Blob Change Feed",
    "productSlugs": [
      "azure",
      "azure-storage"
    ],
    "requiredResources": {
      "Azure Storage Account": "https://docs.microsoft.com/azure/storage/common/storage-account-overview"
    }
  }
}<|MERGE_RESOLUTION|>--- conflicted
+++ resolved
@@ -26,22 +26,12 @@
   "scripts": {
     "audit": "node ../../../common/scripts/rush-audit.js && rimraf node_modules package-lock.json && npm i --package-lock-only 2>&1 && npm audit",
     "build:es6": "tsc -p tsconfig.json",
-<<<<<<< HEAD
-    "build:nodebrowser": "rollup -c 2>&1",
     "build:samples": "echo Obsolete.",
-=======
-    "build:samples": "cross-env ONLY_NODE=true npm run build && npm run build:prep-samples",
->>>>>>> 043fe994
     "build:prep-samples": "dev-tool samples prep && cd dist-samples && tsc",
     "build:test": "npm run build:es6 && rollup -c 2>&1",
     "build:types": "downlevel-dts typings/latest typings/3.1",
-<<<<<<< HEAD
-    "build": "npm run clean && npm run build:es6 && npm run build:nodebrowser && api-extractor run --local && npm run build:types",
+    "build": "npm run clean && npm run build:es6 && rollup -c 2>&1 && api-extractor run --local && npm run build:types",
     "check-format": "prettier --list-different --config ../../../.prettierrc.json --ignore-path ../../../.prettierignore \"src/**/*.ts\" \"test/**/*.ts\" \"samples-dev/**/*.ts\" \"*.{js,json}\"",
-=======
-    "build": "npm run clean && npm run build:es6 && rollup -c 2>&1 && api-extractor run --local && npm run build:types",
-    "check-format": "prettier --list-different --config ../../../.prettierrc.json --ignore-path ../../../.prettierignore \"src/**/*.ts\" \"test/**/*.ts\" \"*.{js,json}\"",
->>>>>>> 043fe994
     "clean": "rimraf dist dist-* typings temp statistics.html coverage coverage-browser .nyc_output *.tgz *.log test*.xml TEST*.xml",
     "clean:samples": "rimraf samples/v12-beta/javascript/node_modules samples/v12-beta/typescript/node_modules samples/v12-beta/typescript/dist samples/v12-beta/typescript/package-lock.json samples/v12-beta/javascript/package-lock.json",
     "extract-api": "tsc -p . && api-extractor run --local",
