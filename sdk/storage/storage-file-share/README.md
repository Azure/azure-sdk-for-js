# Azure Storage File Share client library for JavaScript

Azure Files offers fully managed file shares in the cloud that are accessible via the industry standard Server Message Block (SMB) protocol. Azure file shares can be mounted concurrently by cloud or on-premises deployments of Windows, Linux, and macOS. Additionally, Azure file shares can be cached on Windows Servers with Azure File Sync for fast access near where the data is being used.

This project provides a client library in JavaScript that makes it easy to consume Microsoft Azure File Storage service.

Use the client libraries in this package to:

- Get/Set File Service Properties
- Create/List/Delete File Shares
- Create/List/Delete File Directories
- Create/Read/List/Update/Delete Files

> Note: This package was previously published under the name `@azure/storage-file`.
> It has been renamed to `@azure/storage-file-share` to better align with the upcoming new package
> for Azure Storage Files DataLake and provide a consistent set of APIs for working with files on Azure.

Key links:

- [Source code](https://github.com/Azure/azure-sdk-for-js/tree/main/sdk/storage/storage-file-share)
- [Package (npm)](https://www.npmjs.com/package/@azure/storage-file-share/)
- [API Reference Documentation](https://learn.microsoft.com/javascript/api/@azure/storage-file-share)
- [Product documentation](https://learn.microsoft.com/azure/storage/files/storage-files-introduction)
- [Samples](https://github.com/Azure/azure-sdk-for-js/tree/main/sdk/storage/storage-file-share/samples)
- [Azure Storage File REST APIs](https://learn.microsoft.com/rest/api/storageservices/file-service-rest-api)

## Getting started

### Currently supported environments

- [LTS versions of Node.js](https://github.com/nodejs/release#release-schedule)
- Latest versions of Safari, Chrome, Edge, and Firefox.

See our [support policy](https://github.com/Azure/azure-sdk-for-js/blob/main/SUPPORT.md) for more details.

### Prerequisites

- An [Azure subscription](https://azure.microsoft.com/free/)
- A [Storage Account](https://learn.microsoft.com/azure/storage/common/storage-account-create)

### Install the package

The preferred way to install the Azure File Storage client library for JavaScript is to use the npm package manager. Type the following into a terminal window:

```bash
npm install @azure/storage-file-share
```

### Authenticate the client

Azure Storage supports several ways to authenticate. In order to interact with the Azure Storage File Share service you'll need to create an instance of a Storage client - `ShareServiceClient`, `ShareClient`, or `ShareDirectoryClient` for example. See [samples for creating the `ShareServiceClient`](#create-the-share-service-client) to learn more about authentication.

- [Shared Key](#with-storagesharedkeycredential)
- [Shared access signatures](#with-sas-token)

### Compatibility

This library is compatible with Node.js and browsers, and validated against LTS Node.js versions (>=8.16.0) and latest versions of Chrome, Firefox and Edge.

#### Web Workers

This library requires certain DOM objects to be globally available when used in the browser, which web workers do not make available by default. You will need to polyfill these to make this library work in web workers.

For more information please refer to our [documentation for using Azure SDK for JS in Web Workers](https://aka.ms/azsdk/js/web-workers)

This library depends on following DOM APIs which need external polyfills loaded when used in web workers:

- [`document`](https://developer.mozilla.org/docs/Web/API/Document)
- [`DOMParser`](https://developer.mozilla.org/docs/Web/API/DOMParser)
- [`Node`](https://developer.mozilla.org/docs/Web/API/Node)
- [`XMLSerializer`](https://developer.mozilla.org/docs/Web/API/XMLSerializer)

#### Differences between Node.js and browsers

There are differences between Node.js and browsers runtime. When getting started with this library, pay attention to APIs or classes marked with _"ONLY AVAILABLE IN NODE.JS RUNTIME"_ or _"ONLY AVAILABLE IN BROWSERS"_.

- If a file holds compressed data in `gzip` or `deflate` format and its content encoding is set accordingly, downloading behavior is different between Node.js and browsers. In Node.js storage clients will download the file in its compressed format, while in browsers the data will be downloaded in de-compressed format.

##### Following features, interfaces, classes or functions are only available in Node.js

- Shared Key Authorization based on account name and account key
  - `StorageSharedKeyCredential`
- Shared Access Signature(SAS) generation
  - `generateAccountSASQueryParameters()`
  - `generateFileSASQueryParameters()`
- Parallel uploading and downloading. Note that `ShareFileClient.uploadData()` is available in both Node.js and browsers.
  - `ShareFileClient.uploadFile()`
  - `ShareFileClient.uploadStream()`
  - `ShareFileClient.downloadToBuffer()`
  - `ShareFileClient.downloadToFile()`

##### Following features, interfaces, classes or functions are only available in browsers

N/A

### JavaScript Bundle

To use this client library in the browser, first you need to use a bundler. For details on how to do this, please refer to our [bundling documentation](https://aka.ms/AzureSDKBundling).

### CORS

You need to set up [Cross-Origin Resource Sharing (CORS)](https://learn.microsoft.com/rest/api/storageservices/cross-origin-resource-sharing--cors--support-for-the-azure-storage-services) rules for your storage account if you need to develop for browsers. Go to Azure portal and Azure Storage Explorer, find your storage account, create new CORS rules for blob/queue/file/table service(s).

For example, you can create following CORS settings for debugging. But please customize the settings carefully according to your requirements in production environment.

- Allowed origins: \*
- Allowed verbs: DELETE,GET,HEAD,MERGE,POST,OPTIONS,PUT
- Allowed headers: \*
- Exposed headers: \*
- Maximum age (seconds): 86400

## Key concepts

The following components and their corresponding client libraries make up the Azure Storage File Share service:

- The _storage account_ itself, represented by a `ShareServiceClient`
- A _file share_ within the storage account, represented by a `ShareClient`
- An optional _hierarchy of directories_ within the file share, represented by `ShareDirectoryClient` instances
- A _file_ within the file share, which may be up to 1 TiB in size, represented by a `ShareFileClient`

## Examples

- [Import the package](#import-the-package)
- [Create the share service client](#create-the-share-service-client)
- [List shares in the account](#list-shares-in-the-account)
- [Create a new share and a directory](#create-a-new-share-and-a-directory)
- [Create an azure file then upload to it](#create-an-azure-file-then-upload-to-it)
- [List files and directories under a directory](#list-files-and-directories-under-a-directory)
- [Download a file and convert it to a string (Node.js)](#download-a-file-and-convert-it-to-a-string-nodejs)
- [Download a file and convert it to a string (Browsers)](#download-a-file-and-convert-it-to-a-string-browsers)

### Import the package

To use the clients, import the package into your file:

```javascript
const AzureStorageFileShare = require("@azure/storage-file-share");
```

Alternative, selectively import only the types you need:

```javascript
const { ShareServiceClient, StorageSharedKeyCredential } = require("@azure/storage-file-share");
```

### Create the share service client

The `ShareServiceClient` requires an URL to the file share service and an access credential. It also optionally accepts some settings in the `options` parameter.

#### using connection string

Alternatively, you can instantiate a `ShareServiceClient` using the `fromConnectionString()` static method with the full connection string as the argument. (The connection string can be obtained from the azure portal.)

```javascript
const { ShareServiceClient } = require("@azure/storage-file-share");

const connStr = "<connection string>";

const shareServiceClient = ShareServiceClient.fromConnectionString(connStr);
```

#### with `StorageSharedKeyCredential`

Pass in a `StorageSharedKeyCredential` with your account name and account key. (The account-name and account-key can be obtained from the azure portal.)

```javascript
const { ShareServiceClient, StorageSharedKeyCredential } = require("@azure/storage-file-share");

// Enter your storage account name and shared key
const account = "<account>";
const accountKey = "<accountkey>";

// Use StorageSharedKeyCredential with storage account and account key
// StorageSharedKeyCredential is only available in Node.js runtime, not in browsers
const credential = new StorageSharedKeyCredential(account, accountKey);
const serviceClient = new ShareServiceClient(
  // When using AnonymousCredential, following url should include a valid SAS
  `https://${account}.file.core.windows.net`,
  credential,
);
```

#### with SAS Token

Also, You can instantiate a `ShareServiceClient` with a shared access signatures (SAS). You can get the SAS token from the Azure Portal or generate one using `generateAccountSASQueryParameters()`.

```javascript
const { ShareServiceClient } = require("@azure/storage-file-share");

const account = "<account name>";
const sas = "<service Shared Access Signature Token>";

const serviceClientWithSAS = new ShareServiceClient(
<<<<<<< HEAD
  `https://${account}.file.core.windows.net?${sas}`
=======
  `https://${account}.file.core.windows.net${sas}`,
>>>>>>> 7874e3e0
);
```

### List shares in the account

Use `ShareServiceClient.listShares()` to iterator shares in this account,
with the new `for-await-of` syntax:

```javascript
const { ShareServiceClient, StorageSharedKeyCredential } = require("@azure/storage-file-share");

const account = "<account>";
const accountKey = "<accountkey>";

const credential = new StorageSharedKeyCredential(account, accountKey);
const serviceClient = new ShareServiceClient(
  `https://${account}.file.core.windows.net`,
  credential,
);

async function main() {
  const shareIter = serviceClient.listShares();
  let i = 1;
  for await (const share of shareIter) {
    console.log(`Share${i}: ${share.name}`);
    i++;
  }
}

main();
```

Alternatively without `for-await-of`:

```javascript
const { ShareServiceClient, StorageSharedKeyCredential } = require("@azure/storage-file-share");

const account = "<account>";
const accountKey = "<accountkey>";

const credential = new StorageSharedKeyCredential(account, accountKey);
const serviceClient = new ShareServiceClient(
  `https://${account}.file.core.windows.net`,
  credential,
);

async function main() {
  const shareIter = serviceClient.listShares();
  let i = 1;
  let shareItem = await shareIter.next();
  while (!shareItem.done) {
    console.log(`Share ${i++}: ${shareItem.value.name}`);
    shareItem = await shareIter.next();
  }
}

main();
```

### Create a new share and a directory

```javascript
const { ShareServiceClient, StorageSharedKeyCredential } = require("@azure/storage-file-share");

const account = "<account>";
const accountKey = "<accountkey>";

const credential = new StorageSharedKeyCredential(account, accountKey);
const serviceClient = new ShareServiceClient(
  `https://${account}.file.core.windows.net`,
  credential,
);

async function main() {
  const shareName = `newshare${new Date().getTime()}`;
  const shareClient = serviceClient.getShareClient(shareName);
  await shareClient.create();
  console.log(`Create share ${shareName} successfully`);

  const directoryName = `newdirectory${new Date().getTime()}`;
  const directoryClient = shareClient.getDirectoryClient(directoryName);
  await directoryClient.create();
  console.log(`Create directory ${directoryName} successfully`);
}

main();
```

### Create an azure file then upload to it

```javascript
const { ShareServiceClient, StorageSharedKeyCredential } = require("@azure/storage-file-share");

const account = "<account>";
const accountKey = "<accountkey>";

const credential = new StorageSharedKeyCredential(account, accountKey);
const serviceClient = new ShareServiceClient(
  `https://${account}.file.core.windows.net`,
  credential,
);

const shareName = "<share name>";
const directoryName = "<directory name>";

async function main() {
  const directoryClient = serviceClient.getShareClient(shareName).getDirectoryClient(directoryName);

  const content = "Hello World!";
  const fileName = "newfile" + new Date().getTime();
  const fileClient = directoryClient.getFileClient(fileName);
  await fileClient.create(content.length);
  console.log(`Create file ${fileName} successfully`);

  // Upload file range
  await fileClient.uploadRange(content, 0, content.length);
  console.log(`Upload file range "${content}" to ${fileName} successfully`);
}

main();
```

### List files and directories under a directory

Use `DirectoryClient.listFilesAndDirectories()` to iterator over files and directories,
with the new `for-await-of` syntax. The `kind` property can be used to identify whether
a iterm is a directory or a file.

```javascript
const { ShareServiceClient, StorageSharedKeyCredential } = require("@azure/storage-file-share");

const account = "<account>";
const accountKey = "<accountkey>";

const credential = new StorageSharedKeyCredential(account, accountKey);
const serviceClient = new ShareServiceClient(
  `https://${account}.file.core.windows.net`,
  credential,
);

const shareName = "<share name>";
const directoryName = "<directory name>";

async function main() {
  const directoryClient = serviceClient.getShareClient(shareName).getDirectoryClient(directoryName);

  const dirIter = directoryClient.listFilesAndDirectories();
  let i = 1;
  for await (const item of dirIter) {
    if (item.kind === "directory") {
      console.log(`${i} - directory\t: ${item.name}`);
    } else {
      console.log(`${i} - file\t: ${item.name}`);
    }
    i++;
  }
}

main();
```

Alternatively without using `for-await-of`:

```javascript
const { ShareServiceClient, StorageSharedKeyCredential } = require("@azure/storage-file-share");

const account = "<account>";
const accountKey = "<accountkey>";

const credential = new StorageSharedKeyCredential(account, accountKey);
const serviceClient = new ShareServiceClient(
  `https://${account}.file.core.windows.net`,
  credential,
);

const shareName = "<share name>";
const directoryName = "<directory name>";

async function main() {
  const directoryClient = serviceClient.getShareClient(shareName).getDirectoryClient(directoryName);

  const dirIter = directoryClient.listFilesAndDirectories();
  let i = 1;
  let item = await dirIter.next();
  while (!item.done) {
    if (item.value.kind === "directory") {
      console.log(`${i} - directory\t: ${item.value.name}`);
    } else {
      console.log(`${i} - file\t: ${item.value.name}`);
    }
    i++;
    item = await dirIter.next();
  }
}

main();
```

For a complete sample on iterating please see [samples/v12/typescript/src/listFilesAndDirectories.ts](https://github.com/Azure/azure-sdk-for-js/blob/main/sdk/storage/storage-file-share/samples/v12/typescript/src/listFilesAndDirectories.ts).

### Download a file and convert it to a string (Node.js)

```javascript
const { ShareServiceClient, StorageSharedKeyCredential } = require("@azure/storage-file-share");

const account = "<account>";
const accountKey = "<accountkey>";

const credential = new StorageSharedKeyCredential(account, accountKey);
const serviceClient = new ShareServiceClient(
  `https://${account}.file.core.windows.net`,
  credential,
);

const shareName = "<share name>";
const fileName = "<file name>";

// [Node.js only] A helper method used to read a Node.js readable stream into a Buffer
async function streamToBuffer(readableStream) {
  return new Promise((resolve, reject) => {
    const chunks = [];
    readableStream.on("data", (data) => {
      chunks.push(data instanceof Buffer ? data : Buffer.from(data));
    });
    readableStream.on("end", () => {
      resolve(Buffer.concat(chunks));
    });
    readableStream.on("error", reject);
  });
}

async function main() {
  const fileClient = serviceClient
    .getShareClient(shareName)
    .rootDirectoryClient.getFileClient(fileName);

  // Get file content from position 0 to the end
  // In Node.js, get downloaded data by accessing downloadFileResponse.readableStreamBody
  const downloadFileResponse = await fileClient.download();
  console.log(
    `Downloaded file content: ${(
      await streamToBuffer(downloadFileResponse.readableStreamBody)
    ).toString()}`,
  );
}

main();
```

### Download a file and convert it to a string (Browsers)

Please refer to the [JavaScript Bundle](#javascript-bundle) section for more information on using this library in the browser.

```javascript
const { ShareServiceClient } = require("@azure/storage-file-share");

const account = "<account name>";
const sas = "<service Shared Access Signature Token>";
const shareName = "<share name>";
const fileName = "<file name>";

const serviceClient = new ShareServiceClient(`https://${account}.file.core.windows.net?${sas}`);

async function main() {
  const fileClient = serviceClient
    .getShareClient(shareName)
    .rootDirectoryClient.getFileClient(fileName);

  // Get file content from position 0 to the end
  // In browsers, get downloaded data by accessing downloadFileResponse.blobBody
  const downloadFileResponse = await fileClient.download(0);
  console.log(
    `Downloaded file content: ${await blobToString(await downloadFileResponse.blobBody)}`,
  );
}

// [Browser only] A helper method used to convert a browser Blob into string.
async function blobToString(blob) {
  const fileReader = new FileReader();
  return new Promise((resolve, reject) => {
    fileReader.onloadend = (ev) => {
      resolve(ev.target.result);
    };
    fileReader.onerror = reject;
    fileReader.readAsText(blob);
  });
}

main();
```

A complete example of simple `ShareServiceClient` scenarios is at [samples/v12/typescript/src/shareSerivceClient.ts](https://github.com/Azure/azure-sdk-for-js/blob/main/sdk/storage/storage-file-share/samples/v12/typescript/src/shareServiceClient.ts).

## Troubleshooting

Enabling logging may help uncover useful information about failures. In order to see a log of HTTP requests and responses, set the `AZURE_LOG_LEVEL` environment variable to `info`. Alternatively, logging can be enabled at runtime by calling `setLogLevel` in the `@azure/logger`:

```javascript
const { setLogLevel } = require("@azure/logger");

setLogLevel("info");
```

## Next steps

More code samples

- [File Share Storage Samples (JavaScript)](https://github.com/Azure/azure-sdk-for-js/tree/main/sdk/storage/storage-file-share/samples/v12/javascript)
- [File Share Storage Samples (TypeScript)](https://github.com/Azure/azure-sdk-for-js/tree/main/sdk/storage/storage-file-share/samples/v12/typescript)
- [File Share Storage Test Cases](https://github.com/Azure/azure-sdk-for-js/tree/main/sdk/storage/storage-file-share/test)

## Contributing

If you'd like to contribute to this library, please read the [contributing guide](https://github.com/Azure/azure-sdk-for-js/blob/main/CONTRIBUTING.md) to learn more about how to build and test the code.

Also refer to [Storage specific guide](https://github.com/Azure/azure-sdk-for-js/blob/main/sdk/storage/CONTRIBUTING.md) for additional information on setting up the test environment for storage libraries.<|MERGE_RESOLUTION|>--- conflicted
+++ resolved
@@ -190,13 +190,7 @@
 const account = "<account name>";
 const sas = "<service Shared Access Signature Token>";
 
-const serviceClientWithSAS = new ShareServiceClient(
-<<<<<<< HEAD
-  `https://${account}.file.core.windows.net?${sas}`
-=======
-  `https://${account}.file.core.windows.net${sas}`,
->>>>>>> 7874e3e0
-);
+const serviceClientWithSAS = new ShareServiceClient(`https://${account}.file.core.windows.net?${sas}`);
 ```
 
 ### List shares in the account
