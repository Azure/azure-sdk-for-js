# Breaking Changes

## 2019.11 12.0.0-preview.6

<<<<<<< HEAD
- [Breaking] The custom browser and retry policies that are specific to the Storage libraries have been
renamed to have the `Storage` prefix. [PR 5862](https://github.com/Azure/azure-sdk-for-js/pull/5862). 
Below are the entities that now have the Storage prefix
   - BrowserPolicy
   - BrowserPolicyFactory
   - RetryPolicy
   - RetryPolicyType
   - RetryOptions
   - RetryPolicyFactory
=======
- `@azure/storage-file` package is renamed to `@azure/storage-file-share` to better align with the upcoming new package for Azure Storage Files DataLake. As a consequence,
  - `FileServiceClient` becomes `ShareServiceClient`
  - `DirectoryClient` becomes `ShareDirectoryClient`
  - `FileClient` becomes `ShareFileClient`
>>>>>>> bf6a1853

- [Breaking] The properties in the StoragePipelineOptions interface have been updated as below:
   - The `proxy` property of type `ProxySettings | string` has been renamed to `proxyOptions` and
 will be of type `ProxyOptions`. If you have been passing url directly, split the value into `host`
 and `port` then pass it as a json object.
   - The `telemetry` property of type `TelemetryOptions` has been renamed to `userAgentOptions` of
 type `UserAgentOptions`.
    - The `logger` is no longer a property available to configure. To enable logging, please see the
[Troubleshooting](https://github.com/Azure/azure-sdk-for-js/blob/0ddc2f3c3d4658b20d96910acc37a77e5209e5e3/sdk/storage/storage-queue/README.md#troubleshooting) section of our readme.
- [Breaking] The `UniqueRequestIdPolicy` and `KeepAlivePolicy` are no longer exported from this library. The
 corresponding policies from the `@azure/core-http` library are meant to be used instead.
 
## 2019.10 12.0.0-preview.5

- [Breaking] `IPRange` is renamed to `SasIPRange`. [PR #5551](https://github.com/Azure/azure-sdk-for-js/pull/5551)
- [Breaking] `Models` is no longer exported in public API surface. Instead generated model types required by the public API are explicitly re-exported. [PR #5532](https://github.com/Azure/azure-sdk-for-js/pull/5532)
- [Breaking] Cancelling an operation now throws a standardized error with the name `AbortError`. [PR #5633](https://github.com/Azure/azure-sdk-for-js/pull/5663)
- [Breaking] `filePath` is on `FileClient` is renamed to `path`. `dirPath` is added to `DirectoryClient` is renamed to `path`. [PR #5613](https://github.com/Azure/azure-sdk-for-js/pull/5613)
- [Breaking] `body` field from `RestError` Object in core-http Library is removed, the `response` property on the error will now have the `parsedBody` & `headers` along with raw body & headers that are already present. PRs [#5670](https://github.com/Azure/azure-sdk-for-js/pull/5670), [#5437](https://github.com/Azure/azure-sdk-for-js/pull/5437)
  - Errors from the storage service can be seen in an extra field `details` with the expected error code. [#5688](https://github.com/Azure/azure-sdk-for-js/pull/5688)
- [Breaking] `progress` callback in the option bags of all the helper methods is renamed to `onProgress`. [PR #5676](https://github.com/Azure/azure-sdk-for-js/pull/5676)
- [Breaking] Type of the `permissions` attribute in the options bag `FileSASSignatureValues` to be passed into `generateFileSASQueryParameters` is changed to `FileSASPermissions` from type `string`. [PR #5626](https://github.com/Azure/azure-sdk-for-js/pull/5626)
  - Similarly, `AccountSASPermissions` for `generateAccountSASQueryParameters` instead of type `string`.
  - Example - permissions attribute in `generateFileSASQueryParameters`
    - `permissions: FileSASPermissions.parse("racwd").toString()` changes to `FileSASPermissions.parse("racwd")`
- [Breaking] `sourceModifiedAccessConditions` attribute in `FileUploadRangeFromURLOptions` is renamed to `sourceConditions`. [PR #5682](https://github.com/Azure/azure-sdk-for-js/pull/5682)
- Renames for following Options interfaces. [PR #5650](https://github.com/Azure/azure-sdk-for-js/pull/5650)
  - `UploadStreamToAzureFileOptions` -> `FileUploadStreamOptions`,
  - `UploadToAzureFileOptions` -> `FileParallelUploadOptions`,
  - `DownloadFromAzureFileOptions` -> `FileDownloadToBufferOptions`
- [Breaking] Appropriate attribute renames in all the interfaces [PR #5610](https://github.com/Azure/azure-sdk-for-js/pull/5610)
  - Example - `nextMarker` -> `continuationToken`, `HTTPClient` -> `HttpClient`, `permission` -> `permissions`, `parallelism` -> `concurrency`
- [Breaking] `forceCloseHandlesSegment` is not exposed from the library in favour of the new method `forceCloseAllHandles` on `FileClient` and `DirectoryClient`. [PR #5620](https://github.com/Azure/azure-sdk-for-js/pull/5620)
- [Breaking] IE11 needs `Object.assign` polyfill loaded. [PR #5727](https://github.com/Azure/azure-sdk-for-js/pull/5727)

### 2019.10 12.0.0-preview.4

- `Models.StorageServiceProperties` is renamed into `Models.FileServiceProperties`
- Replace string array with boolean flags to specify dataset to include when listing shares.
  Before this change the option is specified as
  ```js
  fileServiceClient.listShares({
    include: ["metadata", "snapshots"]
  });
  ```
  After this change:
  ```js
  fileServiceClient.listShares({
    includeMetadata: true,
    includeSnapshots: true
  });
  ```

### 2019.08 Version 12.0.0-preview.2

- Aborter class is no longer exposed from the package. Use the package [@azure/abort-controller](https://www.npmjs.com/package/@azure/abort-controller) to pass an abort signal to any of the async operations.
  `AbortController.timeout(<milliseconds>)` can be utitlized as an abort signal.
- `Models.StorageServiceProperties` is renamed into `Models.FileServiceProperties`

### 2019.07 Version 12.0.0-preview.1

- Client types are renamed from *URL to *Client.
  - ServiceURL, ShareURL, DirectoryURL and FileURL to ServiceClient to FileServiceClient, ShareClient, DirectoryClient and FileClient respectively.
- Aborter parameters are now moved into option bags.
  - `abortSignal` attrubute(optional) in the option-bag of respective module has to be utitlized for the `Aborter.timeout(<milliseconds>)` functionality.
  - `Aborter.none` is the default value.
- I- prefixes are removed from interface names.
  - Example- `IDirectoryCreateOptions` is updated to `DirectoryCreateOptions`, the new names have to be used.
- The static methods to create client types are removed. The functionality is moved into new instance methods added to the parent clients.
- The telemetry strings have been updated.
  - `Azure-Storage/${SDK_VERSION}` is updated to `azsdk-js-storageblob/${SDK_VERSION}`.
- `withPipeline()` method is removed.
- Methods that list segments(`listFilesAndDirectoriesSegment()` and `listSharesSegment()`) are no longer exposed in public api.
- High level convenience functions are moved into clients as their instance member function.
  - `uploadFileToAzureFile()`, `uploadStreamToAzureFile()`, `downloadAzureFileToBuffer()` and `uploadBrowserDataToAzureFile()` -> `FileClient.uploadFile()`,
    `FileClient.uploadStream()`, `FileClient.downloadToBuffer()` and `FileClient.uploadBrowserData()` respectively.
- `StorageClient` is no longer exposed. `StorageClient.newPipeline()` static method is moved to the top level exported function `newPipeline()`.

### 2019.01 Version 10.1.0

- Updated convenience layer methods enum type parameters into typescript union types, this will help reducing bundle footprint.
- Updated URL encoding strategy for `url` parameters of `new XXXURL(url, pipeline)` methods, such as `new FileURL(url, pipeline)`.
- URL will accept both encoded or non-encoded URL string. It will escape non-escaped special characters, like Chinese characters. However, if directory/file name includes `%`, `url` must be encoded manually.
- `SASQueryParameters` is not going to be exported in browser bundle, and will be exported in Node.js runtime.
- IE11 needs `Array.prototype.includes` and `Object.keys` polyfills loaded.<|MERGE_RESOLUTION|>--- conflicted
+++ resolved
@@ -2,7 +2,10 @@
 
 ## 2019.11 12.0.0-preview.6
 
-<<<<<<< HEAD
+- `@azure/storage-file` package is renamed to `@azure/storage-file-share` to better align with the upcoming new package for Azure Storage Files DataLake. As a consequence,
+  - `FileServiceClient` becomes `ShareServiceClient`
+  - `DirectoryClient` becomes `ShareDirectoryClient`
+  - `FileClient` becomes `ShareFileClient`
 - [Breaking] The custom browser and retry policies that are specific to the Storage libraries have been
 renamed to have the `Storage` prefix. [PR 5862](https://github.com/Azure/azure-sdk-for-js/pull/5862). 
 Below are the entities that now have the Storage prefix
@@ -12,14 +15,7 @@
    - RetryPolicyType
    - RetryOptions
    - RetryPolicyFactory
-=======
-- `@azure/storage-file` package is renamed to `@azure/storage-file-share` to better align with the upcoming new package for Azure Storage Files DataLake. As a consequence,
-  - `FileServiceClient` becomes `ShareServiceClient`
-  - `DirectoryClient` becomes `ShareDirectoryClient`
-  - `FileClient` becomes `ShareFileClient`
->>>>>>> bf6a1853
-
-- [Breaking] The properties in the StoragePipelineOptions interface have been updated as below:
+- The properties in the StoragePipelineOptions interface have been updated as below:
    - The `proxy` property of type `ProxySettings | string` has been renamed to `proxyOptions` and
  will be of type `ProxyOptions`. If you have been passing url directly, split the value into `host`
  and `port` then pass it as a json object.
