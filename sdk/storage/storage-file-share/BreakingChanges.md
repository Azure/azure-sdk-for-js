# Breaking Changes

## 2019.11 12.0.0-preview.6

<<<<<<< HEAD
- `@azure/storage-file` package is renamed to `@azure/storage-file-share` to better align with the upcoming new package for Azure Storage Files DataLake. As a consequence,
  - `FileServiceClient` becomes `ShareServiceClient`
  - `DirectoryClient` becomes `ShareDirectoryClient`
  - `FileClient` becomes `ShareFileClient`

=======
- [Breaking] The properties in the StoragePipelineOptions interface have been updated as below:
   - The `proxy` property of type `ProxySettings | string` has been renamed to `proxyOptions` and
 will be of type `ProxyOptions`. If you have been passing url directly, split the value into `host`
 and `port` then pass it as a json object.
   - The `telemetry` property of type `TelemetryOptions` has been renamed to `userAgentOptions` of
 type `UserAgentOptions`.
    - The `logger` is no longer a property available to configure. To enable logging, please see the
[Troubleshooting](https://github.com/Azure/azure-sdk-for-js/blob/0ddc2f3c3d4658b20d96910acc37a77e5209e5e3/sdk/storage/storage-queue/README.md#troubleshooting) section of our readme.
- [Breaking] The `UniqueRequestIdPolicy` and `KeepAlivePolicy` are no longer exported from this library. The
 corresponding policies from the `@azure/core-http` library are meant to be used instead.
 
>>>>>>> d2abd81b
## 2019.10 12.0.0-preview.5

- [Breaking] `IPRange` is renamed to `SasIPRange`. [PR #5551](https://github.com/Azure/azure-sdk-for-js/pull/5551)
- [Breaking] `Models` is no longer exported in public API surface. Instead generated model types required by the public API are explicitly re-exported. [PR #5532](https://github.com/Azure/azure-sdk-for-js/pull/5532)
- [Breaking] Cancelling an operation now throws a standardized error with the name `AbortError`. [PR #5633](https://github.com/Azure/azure-sdk-for-js/pull/5663)
- [Breaking] `filePath` is on `FileClient` is renamed to `path`. `dirPath` is added to `DirectoryClient` is renamed to `path`. [PR #5613](https://github.com/Azure/azure-sdk-for-js/pull/5613)
- [Breaking] `body` field from `RestError` Object in core-http Library is removed, the `response` property on the error will now have the `parsedBody` & `headers` along with raw body & headers that are already present. PRs [#5670](https://github.com/Azure/azure-sdk-for-js/pull/5670), [#5437](https://github.com/Azure/azure-sdk-for-js/pull/5437)
  - Errors from the storage service can be seen in an extra field `details` with the expected error code. [#5688](https://github.com/Azure/azure-sdk-for-js/pull/5688)
- [Breaking] `progress` callback in the option bags of all the helper methods is renamed to `onProgress`. [PR #5676](https://github.com/Azure/azure-sdk-for-js/pull/5676)
- [Breaking] Type of the `permissions` attribute in the options bag `FileSASSignatureValues` to be passed into `generateFileSASQueryParameters` is changed to `FileSASPermissions` from type `string`. [PR #5626](https://github.com/Azure/azure-sdk-for-js/pull/5626)
  - Similarly, `AccountSASPermissions` for `generateAccountSASQueryParameters` instead of type `string`.
  - Example - permissions attribute in `generateFileSASQueryParameters`
    - `permissions: FileSASPermissions.parse("racwd").toString()` changes to `FileSASPermissions.parse("racwd")`
- [Breaking] `sourceModifiedAccessConditions` attribute in `FileUploadRangeFromURLOptions` is renamed to `sourceConditions`. [PR #5682](https://github.com/Azure/azure-sdk-for-js/pull/5682)
- Renames for following Options interfaces. [PR #5650](https://github.com/Azure/azure-sdk-for-js/pull/5650)
  - `UploadStreamToAzureFileOptions` -> `FileUploadStreamOptions`,
  - `UploadToAzureFileOptions` -> `FileParallelUploadOptions`,
  - `DownloadFromAzureFileOptions` -> `FileDownloadToBufferOptions`
- [Breaking] Appropriate attribute renames in all the interfaces [PR #5610](https://github.com/Azure/azure-sdk-for-js/pull/5610)
  - Example - `nextMarker` -> `continuationToken`, `HTTPClient` -> `HttpClient`, `permission` -> `permissions`, `parallelism` -> `concurrency`
- [Breaking] `forceCloseHandlesSegment` is not exposed from the library in favour of the new method `forceCloseAllHandles` on `FileClient` and `DirectoryClient`. [PR #5620](https://github.com/Azure/azure-sdk-for-js/pull/5620)
- [Breaking] IE11 needs `Object.assign` polyfill loaded. [PR #5727](https://github.com/Azure/azure-sdk-for-js/pull/5727)

### 2019.10 12.0.0-preview.4

- `Models.StorageServiceProperties` is renamed into `Models.FileServiceProperties`
- Replace string array with boolean flags to specify dataset to include when listing shares.
  Before this change the option is specified as
  ```js
  fileServiceClient.listShares({
    include: ["metadata", "snapshots"]
  });
  ```
  After this change:
  ```js
  fileServiceClient.listShares({
    includeMetadata: true,
    includeSnapshots: true
  });
  ```

### 2019.08 Version 12.0.0-preview.2

- Aborter class is no longer exposed from the package. Use the package [@azure/abort-controller](https://www.npmjs.com/package/@azure/abort-controller) to pass an abort signal to any of the async operations.
  `AbortController.timeout(<milliseconds>)` can be utitlized as an abort signal.
- `Models.StorageServiceProperties` is renamed into `Models.FileServiceProperties`

### 2019.07 Version 12.0.0-preview.1

- Client types are renamed from *URL to *Client.
  - ServiceURL, ShareURL, DirectoryURL and FileURL to ServiceClient to FileServiceClient, ShareClient, DirectoryClient and FileClient respectively.
- Aborter parameters are now moved into option bags.
  - `abortSignal` attrubute(optional) in the option-bag of respective module has to be utitlized for the `Aborter.timeout(<milliseconds>)` functionality.
  - `Aborter.none` is the default value.
- I- prefixes are removed from interface names.
  - Example- `IDirectoryCreateOptions` is updated to `DirectoryCreateOptions`, the new names have to be used.
- The static methods to create client types are removed. The functionality is moved into new instance methods added to the parent clients.
- The telemetry strings have been updated.
  - `Azure-Storage/${SDK_VERSION}` is updated to `azsdk-js-storageblob/${SDK_VERSION}`.
- `withPipeline()` method is removed.
- Methods that list segments(`listFilesAndDirectoriesSegment()` and `listSharesSegment()`) are no longer exposed in public api.
- High level convenience functions are moved into clients as their instance member function.
  - `uploadFileToAzureFile()`, `uploadStreamToAzureFile()`, `downloadAzureFileToBuffer()` and `uploadBrowserDataToAzureFile()` -> `FileClient.uploadFile()`,
    `FileClient.uploadStream()`, `FileClient.downloadToBuffer()` and `FileClient.uploadBrowserData()` respectively.
- `StorageClient` is no longer exposed. `StorageClient.newPipeline()` static method is moved to the top level exported function `newPipeline()`.

### 2019.01 Version 10.1.0

- Updated convenience layer methods enum type parameters into typescript union types, this will help reducing bundle footprint.
- Updated URL encoding strategy for `url` parameters of `new XXXURL(url, pipeline)` methods, such as `new FileURL(url, pipeline)`.
- URL will accept both encoded or non-encoded URL string. It will escape non-escaped special characters, like Chinese characters. However, if directory/file name includes `%`, `url` must be encoded manually.
- `SASQueryParameters` is not going to be exported in browser bundle, and will be exported in Node.js runtime.
- IE11 needs `Array.prototype.includes` and `Object.keys` polyfills loaded.<|MERGE_RESOLUTION|>--- conflicted
+++ resolved
@@ -2,13 +2,11 @@
 
 ## 2019.11 12.0.0-preview.6
 
-<<<<<<< HEAD
 - `@azure/storage-file` package is renamed to `@azure/storage-file-share` to better align with the upcoming new package for Azure Storage Files DataLake. As a consequence,
   - `FileServiceClient` becomes `ShareServiceClient`
   - `DirectoryClient` becomes `ShareDirectoryClient`
   - `FileClient` becomes `ShareFileClient`
 
-=======
 - [Breaking] The properties in the StoragePipelineOptions interface have been updated as below:
    - The `proxy` property of type `ProxySettings | string` has been renamed to `proxyOptions` and
  will be of type `ProxyOptions`. If you have been passing url directly, split the value into `host`
@@ -20,7 +18,6 @@
 - [Breaking] The `UniqueRequestIdPolicy` and `KeepAlivePolicy` are no longer exported from this library. The
  corresponding policies from the `@azure/core-http` library are meant to be used instead.
  
->>>>>>> d2abd81b
 ## 2019.10 12.0.0-preview.5
 
 - [Breaking] `IPRange` is renamed to `SasIPRange`. [PR #5551](https://github.com/Azure/azure-sdk-for-js/pull/5551)
