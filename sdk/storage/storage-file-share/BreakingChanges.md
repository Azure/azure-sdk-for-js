# Breaking Changes

## 2019.11 12.0.0-preview.6

<<<<<<< HEAD
- [Breaking] The custom browser and retry policies that are specific to the Storage libraries have been
renamed to have the `Storage` prefix. [PR 5862](https://github.com/Azure/azure-sdk-for-js/pull/5862). 
Below are the entities that now have the Storage prefix
   - BrowserPolicy
   - BrowserPolicyFactory
   - RetryPolicy
   - RetryPolicyType
   - RetryOptions
   - RetryPolicyFactory

=======
- [Breaking] The properties in the StoragePipelineOptions interface have been updated as below:
   - The `proxy` property of type `ProxySettings | string` has been renamed to `proxyOptions` and
 will be of type `ProxyOptions`. If you have been passing url directly, split the value into `host`
 and `port` then pass it as a json object.
   - The `telemetry` property of type `TelemetryOptions` has been renamed to `userAgentOptions` of
 type `UserAgentOptions`.
    - The `logger` is no longer a property available to configure. To enable logging, please see the
[Troubleshooting](https://github.com/Azure/azure-sdk-for-js/blob/0ddc2f3c3d4658b20d96910acc37a77e5209e5e3/sdk/storage/storage-queue/README.md#troubleshooting) section of our readme.
- [Breaking] The `UniqueRequestIdPolicy` and `KeepAlivePolicy` are no longer exported from this library. The
 corresponding policies from the `@azure/core-http` library are meant to be used instead.
 
>>>>>>> d2abd81b
## 2019.10 12.0.0-preview.5

- [Breaking] `IPRange` is renamed to `SasIPRange`. [PR #5551](https://github.com/Azure/azure-sdk-for-js/pull/5551)
- [Breaking] `Models` is no longer exported in public API surface. Instead generated model types required by the public API are explicitly re-exported. [PR #5532](https://github.com/Azure/azure-sdk-for-js/pull/5532)
- [Breaking] Cancelling an operation now throws a standardized error with the name `AbortError`. [PR #5633](https://github.com/Azure/azure-sdk-for-js/pull/5663)
- [Breaking] `filePath` is on `FileClient` is renamed to `path`. `dirPath` is added to `DirectoryClient` is renamed to `path`. [PR #5613](https://github.com/Azure/azure-sdk-for-js/pull/5613)
- [Breaking] `body` field from `RestError` Object in core-http Library is removed, the `response` property on the error will now have the `parsedBody` & `headers` along with raw body & headers that are already present. PRs [#5670](https://github.com/Azure/azure-sdk-for-js/pull/5670), [#5437](https://github.com/Azure/azure-sdk-for-js/pull/5437)
  - Errors from the storage service can be seen in an extra field `details` with the expected error code. [#5688](https://github.com/Azure/azure-sdk-for-js/pull/5688)
- [Breaking] `progress` callback in the option bags of all the helper methods is renamed to `onProgress`. [PR #5676](https://github.com/Azure/azure-sdk-for-js/pull/5676)
- [Breaking] Type of the `permissions` attribute in the options bag `FileSASSignatureValues` to be passed into `generateFileSASQueryParameters` is changed to `FileSASPermissions` from type `string`. [PR #5626](https://github.com/Azure/azure-sdk-for-js/pull/5626)
  - Similarly, `AccountSASPermissions` for `generateAccountSASQueryParameters` instead of type `string`.
  - Example - permissions attribute in `generateFileSASQueryParameters`
    - `permissions: FileSASPermissions.parse("racwd").toString()` changes to `FileSASPermissions.parse("racwd")`
- [Breaking] `sourceModifiedAccessConditions` attribute in `FileUploadRangeFromURLOptions` is renamed to `sourceConditions`. [PR #5682](https://github.com/Azure/azure-sdk-for-js/pull/5682)
- Renames for following Options interfaces. [PR #5650](https://github.com/Azure/azure-sdk-for-js/pull/5650)
  - `UploadStreamToAzureFileOptions` -> `FileUploadStreamOptions`,
  - `UploadToAzureFileOptions` -> `FileParallelUploadOptions`,
  - `DownloadFromAzureFileOptions` -> `FileDownloadToBufferOptions`
- [Breaking] Appropriate attribute renames in all the interfaces [PR #5610](https://github.com/Azure/azure-sdk-for-js/pull/5610)
  - Example - `nextMarker` -> `continuationToken`, `HTTPClient` -> `HttpClient`, `permission` -> `permissions`, `parallelism` -> `concurrency`
- [Breaking] `forceCloseHandlesSegment` is not exposed from the library in favour of the new method `forceCloseAllHandles` on `FileClient` and `DirectoryClient`. [PR #5620](https://github.com/Azure/azure-sdk-for-js/pull/5620)
- [Breaking] IE11 needs `Object.assign` polyfill loaded. [PR #5727](https://github.com/Azure/azure-sdk-for-js/pull/5727)

### 2019.10 12.0.0-preview.4

- `Models.StorageServiceProperties` is renamed into `Models.FileServiceProperties`
- Replace string array with boolean flags to specify dataset to include when listing shares.
  Before this change the option is specified as
  ```js
  fileServiceClient.listShares({
    include: ["metadata", "snapshots"]
  });
  ```
  After this change:
  ```js
  fileServiceClient.listShares({
    includeMetadata: true,
    includeSnapshots: true
  });
  ```

### 2019.08 Version 12.0.0-preview.2

- Aborter class is no longer exposed from the package. Use the package [@azure/abort-controller](https://www.npmjs.com/package/@azure/abort-controller) to pass an abort signal to any of the async operations.
  `AbortController.timeout(<milliseconds>)` can be utitlized as an abort signal.
- `Models.StorageServiceProperties` is renamed into `Models.FileServiceProperties`

### 2019.07 Version 12.0.0-preview.1

- Client types are renamed from *URL to *Client.
  - ServiceURL, ShareURL, DirectoryURL and FileURL to ServiceClient to FileServiceClient, ShareClient, DirectoryClient and FileClient respectively.
- Aborter parameters are now moved into option bags.
  - `abortSignal` attrubute(optional) in the option-bag of respective module has to be utitlized for the `Aborter.timeout(<milliseconds>)` functionality.
  - `Aborter.none` is the default value.
- I- prefixes are removed from interface names.
  - Example- `IDirectoryCreateOptions` is updated to `DirectoryCreateOptions`, the new names have to be used.
- The static methods to create client types are removed. The functionality is moved into new instance methods added to the parent clients.
- The telemetry strings have been updated.
  - `Azure-Storage/${SDK_VERSION}` is updated to `azsdk-js-storageblob/${SDK_VERSION}`.
- `withPipeline()` method is removed.
- Methods that list segments(`listFilesAndDirectoriesSegment()` and `listSharesSegment()`) are no longer exposed in public api.
- High level convenience functions are moved into clients as their instance member function.
  - `uploadFileToAzureFile()`, `uploadStreamToAzureFile()`, `downloadAzureFileToBuffer()` and `uploadBrowserDataToAzureFile()` -> `FileClient.uploadFile()`,
    `FileClient.uploadStream()`, `FileClient.downloadToBuffer()` and `FileClient.uploadBrowserData()` respectively.
- `StorageClient` is no longer exposed. `StorageClient.newPipeline()` static method is moved to the top level exported function `newPipeline()`.

### 2019.01 Version 10.1.0

- Updated convenience layer methods enum type parameters into typescript union types, this will help reducing bundle footprint.
- Updated URL encoding strategy for `url` parameters of `new XXXURL(url, pipeline)` methods, such as `new FileURL(url, pipeline)`.
- URL will accept both encoded or non-encoded URL string. It will escape non-escaped special characters, like Chinese characters. However, if directory/file name includes `%`, `url` must be encoded manually.
- `SASQueryParameters` is not going to be exported in browser bundle, and will be exported in Node.js runtime.
- IE11 needs `Array.prototype.includes` and `Object.keys` polyfills loaded.<|MERGE_RESOLUTION|>--- conflicted
+++ resolved
@@ -2,7 +2,6 @@
 
 ## 2019.11 12.0.0-preview.6
 
-<<<<<<< HEAD
 - [Breaking] The custom browser and retry policies that are specific to the Storage libraries have been
 renamed to have the `Storage` prefix. [PR 5862](https://github.com/Azure/azure-sdk-for-js/pull/5862). 
 Below are the entities that now have the Storage prefix
@@ -13,7 +12,6 @@
    - RetryOptions
    - RetryPolicyFactory
 
-=======
 - [Breaking] The properties in the StoragePipelineOptions interface have been updated as below:
    - The `proxy` property of type `ProxySettings | string` has been renamed to `proxyOptions` and
  will be of type `ProxyOptions`. If you have been passing url directly, split the value into `host`
@@ -25,7 +23,6 @@
 - [Breaking] The `UniqueRequestIdPolicy` and `KeepAlivePolicy` are no longer exported from this library. The
  corresponding policies from the `@azure/core-http` library are meant to be used instead.
  
->>>>>>> d2abd81b
 ## 2019.10 12.0.0-preview.5
 
 - [Breaking] `IPRange` is renamed to `SasIPRange`. [PR #5551](https://github.com/Azure/azure-sdk-for-js/pull/5551)
