--- conflicted
+++ resolved
@@ -10,13 +10,8 @@
 
 import * as coreHttp from "@azure/core-http";
 
-<<<<<<< HEAD
 const packageName = "azure-storage-file-share";
-const packageVersion = "1.0.0";
-=======
-const packageName = "azure-storage-file";
 const packageVersion = "12.0.0-preview.7";
->>>>>>> a379e128
 
 export class StorageClientContext extends coreHttp.ServiceClient {
   version: string;
