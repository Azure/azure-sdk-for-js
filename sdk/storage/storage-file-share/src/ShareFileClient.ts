// Copyright (c) Microsoft Corporation. All rights reserved.
// Licensed under the MIT License.

import * as fs from "fs";
import { HttpRequestBody, HttpResponse, isNode, TransferProgressEvent } from "@azure/core-http";
import { CanonicalCode } from "@opentelemetry/types";
import { AbortSignalLike } from "@azure/abort-controller";
import { FileDownloadResponse } from "./FileDownloadResponse";
import {
  FileAbortCopyResponse,
  FileCreateResponse,
  FileDeleteResponse,
  FileDownloadOptionalParams,
  FileDownloadResponseModel,
  FileGetPropertiesResponse,
  FileGetRangeListHeaders,
  FileListHandlesResponse,
  FileSetHTTPHeadersResponse,
  FileSetMetadataResponse,
  FileStartCopyResponse,
  SourceModifiedAccessConditions,
  FileUploadRangeFromURLResponse,
  FileUploadRangeResponse,
  HandleItem,
  RangeModel,
  FileForceCloseHandlesHeaders,
  CopyFileSmbInfo,
  LeaseAccessConditions
} from "./generatedModels";
import { File } from "./generated/src/operations";
import { Range, rangeToString } from "./Range";
import {
  FileHttpHeaders,
  Metadata,
  FileAndDirectoryCreateCommonOptions,
  FileAndDirectorySetPropertiesCommonOptions,
  fileAttributesToString,
  fileCreationTimeToString,
  fileLastWriteTimeToString,
  validateAndSetDefaultsForFileAndDirectoryCreateCommonOptions,
  validateAndSetDefaultsForFileAndDirectorySetPropertiesCommonOptions,
  CloseHandlesInfo
} from "./models";
import { newPipeline, StoragePipelineOptions, Pipeline } from "./Pipeline";
import { StorageClient, CommonOptions } from "./StorageClient";
import {
  DEFAULT_MAX_DOWNLOAD_RETRY_REQUESTS,
  FILE_MAX_SIZE_BYTES,
  FILE_RANGE_MAX_SIZE_BYTES,
  DEFAULT_HIGH_LEVEL_CONCURRENCY
} from "./utils/constants";
import "@azure/core-paging";
import { PageSettings, PagedAsyncIterableIterator } from "@azure/core-paging";
import { Credential } from "./credentials/Credential";
import { Batch } from "./utils/Batch";
import { BufferScheduler } from "./utils/BufferScheduler";
import { Readable } from "stream";
import { AnonymousCredential } from "./credentials/AnonymousCredential";
import { readStreamToLocalFile, streamToBuffer, fsStat } from "./utils/utils.node";
import { FileSystemAttributes } from "./FileSystemAttributes";
import { getShareNameAndPathFromUrl } from "./utils/utils.common";
import { createSpan } from "./utils/tracing";
<<<<<<< HEAD
=======
import { getCachedDefaultHttpClient } from "./utils/cache";
import { StorageClientContext } from "./generated/src/storageClientContext";
import { SERVICE_VERSION } from "./utils/constants";
import { generateUuid } from "@azure/core-http";
>>>>>>> 7f419324

/**
 * Options to configure the {@link ShareFileClient.create} operation.
 *
 * @export
 * @interface FileCreateOptions
 */
export interface FileCreateOptions extends FileAndDirectoryCreateCommonOptions, CommonOptions {
  /**
   * An implementation of the `AbortSignalLike` interface to signal the request to cancel the operation.
   * For example, use the &commat;azure/abort-controller to create an `AbortSignal`.
   *
   * @type {AbortSignalLike}
   * @memberof AppendBlobCreateOptions
   */
  abortSignal?: AbortSignalLike;
  /**
   * File HTTP headers like Content-Type.
   *
   * @type {FileHttpHeaders}
   * @memberof FileCreateOptions
   */
  fileHttpHeaders?: FileHttpHeaders;

  /**
   * A collection of key-value string pair to associate with the file storage object.
   *
   * @type {Metadata}
   * @memberof FileCreateOptions
   */
  metadata?: Metadata;
  /**
   * Lease access conditions.
   * 
   * @type {LeaseAccessConditions}
   * @memberof FileCreateOptions
   */
  leaseAccessConditions?: LeaseAccessConditions;
}

export interface FileProperties extends FileAndDirectorySetPropertiesCommonOptions, CommonOptions {
  /**
   * An implementation of the `AbortSignalLike` interface to signal the request to cancel the operation.
   * For example, use the &commat;azure/abort-controller to create an `AbortSignal`.
   *
   * @type {AbortSignalLike}
   * @memberof FileProperties
   */
  abortSignal?: AbortSignalLike;
  /**
   * File HTTP headers like Content-Type.
   *
   * @type {FileHttpHeaders}
   * @memberof FileProperties
   */
  fileHttpHeaders?: FileHttpHeaders;
  /**
   * Lease access conditions.
   * 
   * @type {LeaseAccessConditions}
   * @memberof FileProperties
   */
  leaseAccessConditions?: LeaseAccessConditions;
}

export interface SetPropertiesResponse extends FileSetHTTPHeadersResponse { }

/**
 * Options to configure the {@link ShareFileClient.delete} operation.
 *
 * @export
 * @interface FileDeleteOptions
 */
export interface FileDeleteOptions extends CommonOptions {
  /**
   * An implementation of the `AbortSignalLike` interface to signal the request to cancel the operation.
   * For example, use the &commat;azure/abort-controller to create an `AbortSignal`.
   *
   * @type {AbortSignalLike}
   * @memberof FileDeleteOptions
   */
  abortSignal?: AbortSignalLike;
  /**
   * Lease access conditions.
   * 
   * @type {LeaseAccessConditions}
   * @memberof FileDeleteOptions
   */
  leaseAccessConditions?: LeaseAccessConditions;
}

/**
 * Options to configure File - Download operations.
 *
 * See:
 * - {@link ShareFileClient.download}
 * - {@link ShareFileClient.downloadToFile}
 *
 * @export
 * @interface FileDownloadOptions
 */
export interface FileDownloadOptions extends CommonOptions {
  /**
   * An implementation of the `AbortSignalLike` interface to signal the request to cancel the operation.
   * For example, use the &commat;azure/abort-controller to create an `AbortSignal`.
   *
   * @type {AbortSignalLike}
   * @memberof AppendBlobCreateOptions
   */
  abortSignal?: AbortSignalLike;
  /**
   * Optional. ONLY AVAILABLE IN NODE.JS.
   *
   * How many retries will perform when original body download stream unexpected ends.
   * Above kind of ends will not trigger retry policy defined in a pipeline,
   * because they doesn't emit network errors.
   *
   * With this option, every additional retry means an additional ShareFileClient.download() request will be made
   * from the broken point, until the requested range has been successfully downloaded or maxRetryRequests is reached.
   *
   * Default value is 5, please set a larger value when loading large files in poor network.
   *
   * @type {number}
   * @memberof FileDownloadOptions
   */
  maxRetryRequests?: number;

  /**
   * When this header is set to true and
   * specified together with the Range header, the service returns the MD5 hash
   * for the range, as long as the range is less than or equal to 4 MB in size.
   *
   * @type {boolean}
   * @memberof FileDownloadOptions
   */
  rangeGetContentMD5?: boolean;

  /**
   * Download progress updating event handler.
   *
   * @memberof FileDownloadOptions
   */
  onProgress?: (progress: TransferProgressEvent) => void;
  /**
   * Lease access conditions.
   * 
   * @type {LeaseAccessConditions}
   * @memberof FileDownloadOptions
   */
  leaseAccessConditions?: LeaseAccessConditions;
}

/**
 * Options to configure the {@link ShareFileClient.uploadRange} operation.
 *
 * @export
 * @interface FileUploadRangeOptions
 */
export interface FileUploadRangeOptions extends CommonOptions {
  /**
   * An implementation of the `AbortSignalLike` interface to signal the request to cancel the operation.
   * For example, use the &commat;azure/abort-controller to create an `AbortSignal`.
   *
   * @type {AbortSignalLike}
   * @memberof AppendBlobCreateOptions
   */
  abortSignal?: AbortSignalLike;
  /**
   * An MD5 hash of the content. This hash is
   * used to verify the integrity of the data during transport. When the
   * Content-MD5 header is specified, the File service compares the hash of the
   * content that has arrived with the header value that was sent. If the two
   * hashes do not match, the operation will fail with error code 400 (Bad
   * Request).
   *
   * @type {Uint8Array}
   * @memberof FileUploadRangeOptions
   */
  contentMD5?: Uint8Array;

  /**
   * Progress updating event handler.
   *
   * @memberof FileUploadRangeOptions
   */
  onProgress?: (progress: TransferProgressEvent) => void;
  /**
   * Lease access conditions.
   * 
   * @type {LeaseAccessConditions}
   * @memberof FileUploadRangeOptions
   */
  leaseAccessConditions?: LeaseAccessConditions;
}

/**
 * Options to configure the {@link ShareFileClient.uploadRangeFromURL} operation.
 *
 * @export
 * @interface FileUploadRangeFromURLOptions
 */
export interface FileUploadRangeFromURLOptions extends CommonOptions {
  /**
   * An implementation of the `AbortSignalLike` interface to signal the request to cancel the operation.
   * For example, use the &commat;azure/abort-controller to create an `AbortSignal`.
   *
   * @type {AbortSignalLike}
   * @memberof FileUploadRangeFromURLOptions
   */
  abortSignal?: AbortSignalLike;
  /**
   * The timeout parameter is expressed in seconds. For more information, see <a
   * href="https://docs.microsoft.com/en-us/rest/api/storageservices/Setting-Timeouts-for-File-Service-Operations?redirectedfrom=MSDN">Setting
   * Timeouts for File Service Operations.</a>
   */
  timeoutInSeconds?: number;
  /**
   * Specify the crc64 calculated for the range of bytes that must be read from the copy source.
   */
  sourceContentCrc64?: Uint8Array;
  /**
   * Additional parameters for the operation
   */
  sourceConditions?: SourceModifiedAccessConditions;
  /**
   * Lease access conditions.
   * 
   * @type {LeaseAccessConditions}
   * @memberof FileUploadRangeFromURLOptions
   */
  leaseAccessConditions?: LeaseAccessConditions;
}

/**
 * The option is defined as parity to REST definition.
 * While it's not ready to be used now, considering Crc64 of source content is
 * not accessible.
 */
// export interface IFileUploadRangeFromURLOptions extends CommonOptions {
//   /**
//    * Crc64 of the source content.
//    *
//    * @type {Uint8Array}
//    * @memberof IFileUploadRangeFromURLOptions
//    */
//   sourceContentCrc64?: Uint8Array;

//   /**
//    * Source modified access condition.
//    *
//    * @type {SourceModifiedAccessConditions}
//    * @memberof IFileUploadRangeFromURLOptions
//    */
//   sourceModifiedAccessConditions?: SourceModifiedAccessConditions;
// }

/**
 * Options to configure the {@link ShareFileClient.getRangeList} operation.
 *
 * @export
 * @interface FileGetRangeListOptions
 */
export interface FileGetRangeListOptions extends CommonOptions {
  /**
   * An implementation of the `AbortSignalLike` interface to signal the request to cancel the operation.
   * For example, use the &commat;azure/abort-controller to create an `AbortSignal`.
   *
   * @type {AbortSignalLike}
   * @memberof AppendBlobCreateOptions
   */
  abortSignal?: AbortSignalLike;
  /**
   * Optional. Specifies the range of bytes over which to list ranges, inclusively.
   *
   * @type {Range}
   * @memberof FileGetRangeListOptions
   */
  range?: Range;
  /**
   * Lease access conditions.
   * 
   * @type {LeaseAccessConditions}
   * @memberof FileGetRangeListOptions
   */
  leaseAccessConditions?: LeaseAccessConditions;
}

/**
 * Options to configure the {@link ShareFileClient.getProperties} operation.
 *
 * @export
 * @interface FileGetPropertiesOptions
 */
export interface FileGetPropertiesOptions extends CommonOptions {
  /**
   * An implementation of the `AbortSignalLike` interface to signal the request to cancel the operation.
   * For example, use the &commat;azure/abort-controller to create an `AbortSignal`.
   *
   * @type {AbortSignalLike}
   * @memberof AppendBlobCreateOptions
   */
  abortSignal?: AbortSignalLike;
  /**
   * Lease access conditions.
   * 
   * @type {LeaseAccessConditions}
   * @memberof FileGetPropertiesOptions
   */
  leaseAccessConditions?: LeaseAccessConditions;
}

/**
 * Contains response data for the {@link ShareFileClient.getRangeList} operation.
 */
export type FileGetRangeListResponse = FileGetRangeListHeaders & {
  /**
   * Range list for an Azure file.
   *
   * @type {RangeModel[]}
   */
  rangeList: RangeModel[];

  /**
   * The underlying HTTP response.
   */
  _response: HttpResponse & {
    /**
     * The parsed HTTP response headers.
     */
    parsedHeaders: FileGetRangeListHeaders;
    /**
     * The response body as text (string format)
     */
    bodyAsText: string;
    /**
     * The response body as parsed JSON or XML
     */
    parsedBody: RangeModel[];
  };
};

/**
 * Options to configure the {@link ShareFileClient.startCopyFromURL} operation.
 *
 * @export
 * @interface FileStartCopyOptions
 */
export interface FileStartCopyOptions extends CommonOptions {
  /**
   * An implementation of the `AbortSignalLike` interface to signal the request to cancel the operation.
   * For example, use the &commat;azure/abort-controller to create an `AbortSignal`.
   *
   * @type {AbortSignalLike}
   * @memberof FileStartCopyOptions
   */
  abortSignal?: AbortSignalLike;
  /**
   * A collection of key-value string pair to associate with the file storage object.
   *
   * @type {Metadata}
   * @memberof FileStartCopyOptions
   */
  metadata?: Metadata;
  /**
   * Lease access conditions.
   * 
   * @type {LeaseAccessConditions}
   * @memberof FileStartCopyOptions
   */
  leaseAccessConditions?: LeaseAccessConditions;
  /**
   * If specified the permission (security descriptor) shall be set for the directory/file. This
   * header can be used if Permission size is <= 8KB, else x-ms-file-permission-key header shall be
   * used. Default value: Inherit. If SDDL is specified as input, it must have owner, group and
   * dacl. Note: Only one of the x-ms-file-permission or x-ms-file-permission-key should be
   * specified.
   * 
   * @type {string}
   * @memberof FileStartCopyOptions
   */
  filePermission?: string;
  /**
   * Key of the permission to be set for the directory/file. Note: Only one of the
   * x-ms-file-permission or x-ms-file-permission-key should be specified.
   * 
   * @type {string}
   * @memberof FileStartCopyOptions
   */
  filePermissionKey?: string;
  /**
   * SMB info.
   * 
   * @type {CopyFileSmbInfo}
   * @memberof FileStartCopyOptions
   */
  copyFileSmbInfo?: CopyFileSmbInfo;
}

/**
 * Options to configure the {@link ShareFileClient.setMetadata} operation.
 *
 * @export
 * @interface FileSetMetadataOptions
 */
export interface FileSetMetadataOptions extends CommonOptions {
  /**
   * An implementation of the `AbortSignalLike` interface to signal the request to cancel the operation.
   * For example, use the &commat;azure/abort-controller to create an `AbortSignal`.
   *
   * @type {AbortSignalLike}
   * @memberof FileSetMetadataOptions
   */
  abortSignal?: AbortSignalLike;
  /**
   * Lease access conditions.
   * 
   * @type {LeaseAccessConditions}
   * @memberof FileSetMetadataOptions
   */
  leaseAccessConditions?: LeaseAccessConditions;
}

/**
 * Options to configure the {@link ShareFileClient.setHttpHeaders} operation.
 *
 * @export
 * @interface FileSetHttpHeadersOptions
 */
export interface FileSetHttpHeadersOptions
  extends FileAndDirectorySetPropertiesCommonOptions,
  CommonOptions {
  /**
   * An implementation of the `AbortSignalLike` interface to signal the request to cancel the operation.
   * For example, use the &commat;azure/abort-controller to create an `AbortSignal`.
   *
   * @type {AbortSignalLike}
   * @memberof FileSetHttpHeadersOptions
   */
  abortSignal?: AbortSignalLike;
  /**
   * Lease access conditions.
   * 
   * @type {LeaseAccessConditions}
   * @memberof FileSetHttpHeadersOptions
   */
  leaseAccessConditions?: LeaseAccessConditions;
}

/**
 * Options to configure the {@link ShareFileClient.abortCopyFromURL} operation.
 *
 * @export
 * @interface FileAbortCopyFromURLOptions
 */
export interface FileAbortCopyFromURLOptions extends CommonOptions {
  /**
   * An implementation of the `AbortSignalLike` interface to signal the request to cancel the operation.
   * For example, use the &commat;azure/abort-controller to create an `AbortSignal`.
   *
   * @type {AbortSignalLike}
   * @memberof FileAbortCopyFromURLOptions
   */
  abortSignal?: AbortSignalLike;
  /**
   * Lease access conditions.
   * 
   * @type {LeaseAccessConditions}
   * @memberof FileAbortCopyFromURLOptions
   */
  leaseAccessConditions?: LeaseAccessConditions;
}

/**
 * Options to configure the {@link ShareFileClient.resize} operation.
 *
 * @export
 * @interface FileResizeOptions
 */
export interface FileResizeOptions
  extends FileAndDirectorySetPropertiesCommonOptions,
  CommonOptions {
  /**
   * An implementation of the `AbortSignalLike` interface to signal the request to cancel the operation.
   * For example, use the &commat;azure/abort-controller to create an `AbortSignal`.
   *
   * @type {AbortSignalLike}
   * @memberof FileResizeOptions
   */
  abortSignal?: AbortSignalLike;
  /**
   * Lease access conditions.
   * 
   * @type {LeaseAccessConditions}
   * @memberof FileResizeOptions
   */
  leaseAccessConditions?: LeaseAccessConditions;
}

/**
 * Options to configure the {@link ShareFileClient.clearRange} operation.
 *
 * @export
 * @interface FileClearRangeOptions
 */
export interface FileClearRangeOptions extends CommonOptions {
  /**
   * An implementation of the `AbortSignalLike` interface to signal the request to cancel the operation.
   * For example, use the &commat;azure/abort-controller to create an `AbortSignal`.
   *
   * @type {AbortSignalLike}
   * @memberof FileClearRangeOptions
   */
  abortSignal?: AbortSignalLike;
  /**
   * Lease access conditions.
   * 
   * @type {LeaseAccessConditions}
   * @memberof FileClearRangeOptions
   */
  leaseAccessConditions?: LeaseAccessConditions;
}

/**
 * Options to configure File - List Handles Segment operations.
 *
 * See:
 * - {@link ShareFileClient.listHandlesSegment}
 * - {@link ShareFileClient.iterateHandleSegments}
 * - {@link ShareFileClient.listHandleItems}
 *
 * @export
 * @interface FileListHandlesSegmentOptions
 */
export interface FileListHandlesSegmentOptions extends CommonOptions {
  /**
   * An implementation of the `AbortSignalLike` interface to signal the request to cancel the operation.
   * For example, use the &commat;azure/abort-controller to create an `AbortSignal`.
   *
   * @type {AbortSignalLike}
   * @memberof FileClearRangeOptions
   */
  abortSignal?: AbortSignalLike;
  /**
   * Specifies the maximum number of entries to return. If the request does not specify maxResults,
   * or specifies a value greater than 5,000, the server will return up to 5,000 items.
   *
   * @type {number}
   * @memberof FileListHandlesSegmentOptions
   */
  maxPageSize?: number;
}

export interface FileListHandlesOptions extends CommonOptions {
  /**
   * An implementation of the `AbortSignalLike` interface to signal the request to cancel the operation.
   * For example, use the &commat;azure/abort-controller to create an `AbortSignal`.
   *
   * @type {AbortSignalLike}
   * @memberof FileClearRangeOptions
   */
  abortSignal?: AbortSignalLike;
}

/**
 * Options to configure File - Force Close Handles operations.
 *
 * See:
 * - {@link ShareFileClient.forceCloseHandlesSegment}
 * - {@link ShareFileClient.forceCloseAllHandles}
 * - {@link ShareFileClient.forceCloseHandle}
 *
 * @export
 * @interface FileForceCloseHandlesOptions
 */
export interface FileForceCloseHandlesOptions extends CommonOptions {
  /**
   * An implementation of the `AbortSignalLike` interface to signal the request to cancel the operation.
   * For example, use the &commat;azure/abort-controller to create an `AbortSignal`.
   *
   * @type {AbortSignalLike}
   * @memberof FileForceCloseHandlesOptions
   */
  abortSignal?: AbortSignalLike;
}

/**
 * Additional response header values for close handles request.
 */
export interface FileCloseHandlesHeaders {
  /**
   * This header uniquely identifies the request that was made and can be used for troubleshooting
   * the request.
   */
  requestId?: string;
  /**
   * Indicates the version of the File service used to execute the request.
   */
  version?: string;
  /**
   * A UTC date/time value generated by the service that indicates the time at which the response
   * was initiated.
   */
  date?: Date;
  /**
   * A string describing next handle to be closed. It is returned when more handles need to be
   * closed to complete the request.
   */
  marker?: string;
}

/**
 * Response type for {@link ShareFileClient.forceCloseHandle}.
 */
export type FileForceCloseHandlesResponse = CloseHandlesInfo &
  FileCloseHandlesHeaders & {
    /**
     * The underlying HTTP response.
     */
    _response: HttpResponse & {
      /**
       * The parsed HTTP response headers.
       */
      parsedHeaders: FileForceCloseHandlesHeaders;
    };
  };

/**
 * Option interface for ShareFileClient.uploadStream().
 *
 * @export
 * @interface FileUploadStreamOptions
 */
export interface FileUploadStreamOptions extends CommonOptions {
  /**
   * An implementation of the `AbortSignalLike` interface to signal the request to cancel the operation.
   * For example, use the &commat;azure/abort-controller to create an `AbortSignal`.
   *
   * @type {AbortSignalLike}
   * @memberof FileUploadStreamOptions
   */
  abortSignal?: AbortSignalLike;
  /**
   * Azure File HTTP Headers.
   *
   * @type {FileHttpHeaders}
   * @memberof FileUploadStreamOptions
   */
  fileHttpHeaders?: FileHttpHeaders;

  /**
   * Metadata of the Azure file.
   *
   * @type {Metadata}
   * @memberof FileUploadStreamOptions
   */
  metadata?: Metadata;

  /**
   * Progress updater.
   *
   * @memberof FileUploadStreamOptions
   */
  onProgress?: (progress: TransferProgressEvent) => void;
  /**
   * Lease access conditions.
   * 
   * @type {LeaseAccessConditions}
   * @memberof FileUploadStreamOptions
   */
  leaseAccessConditions?: LeaseAccessConditions;
}

/**
 * Option interface for File - Upload operations
 *
 * See:
 * - {@link ShareFileClient.uploadFile}
 * - {@link ShareFileClient.uploadSeekableStream}
 *
 * @export
 * @interface FileParallelUploadOptions
 */
export interface FileParallelUploadOptions extends CommonOptions {
  /**
   * An implementation of the `AbortSignalLike` interface to signal the request to cancel the operation.
   * For example, use the &commat;azure/abort-controller to create an `AbortSignal`.
   *
   * @type {AbortSignalLike}
   * @memberof FileParallelUploadOptions
   */
  abortSignal?: AbortSignalLike;
  /**
   * RangeSize specifies the range size to use in each parallel upload,
   * the default (and maximum size) is FILE_RANGE_MAX_SIZE_BYTES.
   *
   * @type {number}
   * @memberof FileParallelUploadOptions
   */
  rangeSize?: number;

  /**
   * Progress updater.
   *
   * @memberof FileParallelUploadOptions
   */
  onProgress?: (progress: TransferProgressEvent) => void;

  /**
   * File HTTP Headers.
   *
   * @type {FileHttpHeaders}
   * @memberof FileParallelUploadOptions
   */
  fileHttpHeaders?: FileHttpHeaders;

  /**
   * Metadata of an Azure file.
   *
   * @type {Metadata}
   * @memberof FileParallelUploadOptions
   */
  metadata?: Metadata;

  /**
   * Concurrency indicates the maximum number of ranges to upload in parallel.
   * If not provided, 5 concurrency will be used by default.
   *
   * @type {number}
   * @memberof FileParallelUploadOptions
   */
  concurrency?: number;
  /**
   * Lease access conditions.
   * 
   * @type {LeaseAccessConditions}
   * @memberof FileParallelUploadOptions
   */
  leaseAccessConditions?: LeaseAccessConditions;
}

/**
 * Option interface for the {@link ShareFileClient.downloadToBuffer} operation.
 *
 * @export
 * @interface FileDownloadToBufferOptions
 */
export interface FileDownloadToBufferOptions extends CommonOptions {
  /**
   * An implementation of the `AbortSignalLike` interface to signal the request to cancel the operation.
   * For example, use the &commat;azure/abort-controller to create an `AbortSignal`.
   *
   * @type {AbortSignalLike}
   * @memberof FileDownloadToBufferOptions
   */
  abortSignal?: AbortSignalLike;
  /**
   * When downloading Azure files, download method will try to split large file into small ranges.
   * Every small range will be downloaded via a separte request.
   * This option defines size data every small request trying to download.
   * Must be > 0, will use the default value if undefined,
   *
   * @type {number}
   * @memberof FileDownloadToBufferOptions
   */
  rangeSize?: number;

  /**
   * Optional. ONLY AVAILABLE IN NODE.JS.
   *
   * How many retries will perform when original range download stream unexpected ends.
   * Above kind of ends will not trigger retry policy defined in a pipeline,
   * because they doesn't emit network errors.
   *
   * With this option, every additional retry means an additional ShareFileClient.download() request will be made
   * from the broken point, until the requested range has been successfully downloaded or
   * maxRetryRequestsPerRange is reached.
   *
   * Default value is 5, please set a larger value when in poor network.
   *
   * @type {number}
   * @memberof FileDownloadToBufferOptions
   */
  maxRetryRequestsPerRange?: number;

  /**
   * Progress updater.
   *
   * @memberof FileDownloadToBufferOptions
   */
  onProgress?: (progress: TransferProgressEvent) => void;

  /**
   * Concurrency indicates the maximum number of ranges to download in parallel.
   * If not provided, 5 concurrency will be used by default.
   *
   * @type {number}
   * @memberof FileDownloadToBufferOptions
   */
  concurrency?: number;
  /**
   * Lease access conditions.
   * 
   * @type {LeaseAccessConditions}
   * @memberof FileDownloadToBufferOptions
   */
  leaseAccessConditions?: LeaseAccessConditions;
}

/**
 * A ShareFileClient represents a URL to an Azure Storage file.
 *
 * @export
 * @class ShareFileClient
 */
export class ShareFileClient extends StorageClient {
  /**
   * context provided by protocol layer.
   *
   * @private
   * @type {File}
   * @memberof ShareFileClient
   */
  private context: File;

  private _shareName: string;
  private _path: string;
  private _name: string;

  /**
   * The share name corresponding to this file client
   *
   * @type {string}
   * @memberof ShareFileClient
   */
  public get shareName(): string {
    return this._shareName;
  }

  /**
   * The full path of the file
   *
   * @type {string}
   * @memberof ShareFileClient
   */
  public get path(): string {
    return this._path;
  }

  /**
   * The name of the file
   *
   * @type {string}
   * @memberof ShareFileClient
   */
  public get name(): string {
    return this._name;
  }

  /**
   * Creates an instance of ShareFileClient.
   *
   * @param {string} url A URL string pointing to Azure Storage file, such as
   *                     "https://myaccount.file.core.windows.net/myshare/mydirectory/file". You can
   *                     append a SAS if using AnonymousCredential, such as
   *                     "https://myaccount.file.core.windows.net/myshare/mydirectory/file?sasString".
   *                     This method accepts an encoded URL or non-encoded URL pointing to a file.
   *                     Encoded URL string will NOT be escaped twice, only special characters in URL path will be escaped.
   *                     However, if a file or directory name includes %, file or directory name must be encoded in the URL.
   *                     Such as a file named "myfile%", the URL should be "https://myaccount.file.core.windows.net/myshare/mydirectory/myfile%25".
   * @param {Credential} [credential] Such as AnonymousCredential or StorageSharedKeyCredential.
   *                                  If not specified, AnonymousCredential is used.
   * @param {StoragePipelineOptions} [options] Optional. Options to configure the HTTP pipeline.
   * @memberof ShareFileClient
   */
  constructor(url: string, credential?: Credential, options?: StoragePipelineOptions);
  /**
   * Creates an instance of ShareFileClient.
   *
   * @param {string} url A URL string pointing to Azure Storage file, such as
   *                     "https://myaccount.file.core.windows.net/myshare/mydirectory/file". You can
   *                     append a SAS if using AnonymousCredential, such as
   *                     "https://myaccount.file.core.windows.net/myshare/mydirectory/file?sasString".
   *                     This method accepts an encoded URL or non-encoded URL pointing to a file.
   *                     Encoded URL string will NOT be escaped twice, only special characters in URL path will be escaped.
   *                     However, if a file or directory name includes %, file or directory name must be encoded in the URL.
   *                     Such as a file named "myfile%", the URL should be "https://myaccount.file.core.windows.net/myshare/mydirectory/myfile%25".
   * @param {Pipeline} pipeline Call newPipeline() to create a default
   *                            pipeline, or provide a customized pipeline.
   * @memberof ShareFileClient
   */
  constructor(url: string, pipeline: Pipeline);
  constructor(
    url: string,
    credentialOrPipeline?: Credential | Pipeline,
    options?: StoragePipelineOptions
  ) {
    let pipeline: Pipeline;
    if (credentialOrPipeline instanceof Pipeline) {
      pipeline = credentialOrPipeline;
    } else if (credentialOrPipeline instanceof Credential) {
      pipeline = newPipeline(credentialOrPipeline, options);
    } else {
      // The second parameter is undefined. Use anonymous credential.
      pipeline = newPipeline(new AnonymousCredential(), options);
    }

    super(url, pipeline);
    ({
      baseName: this._name,
      shareName: this._shareName,
      path: this._path
    } = getShareNameAndPathFromUrl(this.url));
    this.context = new File(this.storageClientContext);
  }

  /**
   * Creates a new file or replaces a file. Note it only initializes the file with no content.
   * @see https://docs.microsoft.com/en-us/rest/api/storageservices/create-file
   *
   * @param {number} size Specifies the maximum size in bytes for the file, up to 1 TB.
   * @param {FileCreateOptions} [options] Options to File Create operation.
   * @returns {Promise<FileCreateResponse>} Response data for the File Create  operation.
   * @memberof ShareFileClient
   *
   * Example usage:
   *
   * ```js
   * const content = "Hello world!";
   *
   * // Create the file
   * await fileClient.create(content.length);
   * console.log("Created file successfully!");
   *
   * // Then upload data to the file
   * await fileClient.uploadRange(content, 0, content.length);
   * console.log("Updated file successfully!")
   * ```
   */
  public async create(size: number, options: FileCreateOptions = {}): Promise<FileCreateResponse> {
    const { span, spanOptions } = createSpan("ShareFileClient-create", options.tracingOptions);
    try {
      if (size < 0 || size > FILE_MAX_SIZE_BYTES) {
        throw new RangeError(`File size must >= 0 and < ${FILE_MAX_SIZE_BYTES}.`);
      }
      options = validateAndSetDefaultsForFileAndDirectoryCreateCommonOptions(options);

      if (!options.fileAttributes) {
        // Note: It would be Archive in service side if None is set.
        const attributes: FileSystemAttributes = new FileSystemAttributes();
        attributes.none = true;
        options.fileAttributes = attributes;
      }

      options.fileHttpHeaders = options.fileHttpHeaders || {};

      return await this.context.create(
        size,
        fileAttributesToString(options.fileAttributes!),
        fileCreationTimeToString(options.creationTime!),
        fileLastWriteTimeToString(options.lastWriteTime!),
        {
          abortSignal: options.abortSignal,
          fileHttpHeaders: options.fileHttpHeaders,
          metadata: options.metadata,
          filePermission: options.filePermission,
          filePermissionKey: options.filePermissionKey,
          leaseAccessConditions: options.leaseAccessConditions,
          spanOptions
        }
      );
    } catch (e) {
      span.setStatus({
        code: CanonicalCode.UNKNOWN,
        message: e.message
      });
      throw e;
    } finally {
      span.end();
    }
  }

  /**
   * Reads or downloads a file from the system, including its metadata and properties.
   *
   * * In Node.js, data returns in a Readable stream `readableStreamBody`
   * * In browsers, data returns in a promise `contentAsBlob`
   *
   * @see https://docs.microsoft.com/en-us/rest/api/storageservices/get-file
   *
   * @param {number} [offset] From which position of the file to download, >= 0
   * @param {number} [count] How much data to be downloaded, > 0. Will download to the end when undefined
   * @param {FileDownloadOptions} [options] Options to File Download operation.
   * @returns {Promise<FileDownloadResponse>} Response data for the File Download operation.
   * @memberof ShareFileClient
   *
   * Example usage (Node.js):
   *
   * ```js
   * // Download a file to a string
   * const downloadFileResponse = await fileClient.download();
   * console.log(
   *   "Downloaded file content:",
   *   await streamToString(downloadFileResponse.readableStreamBody)}
   * );
   *
   * // A helper method used to read a Node.js readable stream into string
   * async function streamToString(readableStream) {
   *   return new Promise((resolve, reject) => {
   *     const chunks = [];
   *     readableStream.on("data", (data) => {
   *       chunks.push(data.toString());
   *     });
   *     readableStream.on("end", () => {
   *       resolve(chunks.join(""));
   *     });
   *     readableStream.on("error", reject);
   *   });
   * }
   * ```
   *
   * Example usage (browsers):
   *
   * ```js
   * // Download a file to a string
   * const downloadFileResponse = await fileClient.download(0);
   * console.log(
   *   "Downloaded file content:",
   *   await blobToString(await downloadFileResponse.blobBody)}
   * );
   *
   * // A helper method used to convert a browser Blob into string.
   * export async function blobToString(blob: Blob): Promise<string> {
   *   const fileReader = new FileReader();
   *   return new Promise<string>((resolve, reject) => {
   *     fileReader.onloadend = (ev: any) => {
   *       resolve(ev.target!.result);
   *     };
   *     fileReader.onerror = reject;
   *     fileReader.readAsText(blob);
   *   });
   * }
   * ```
   */
  public async download(
    offset: number = 0,
    count?: number,
    options: FileDownloadOptions = {}
  ): Promise<FileDownloadResponseModel> {
    const { span, spanOptions } = createSpan("ShareFileClient-download", options.tracingOptions);
    try {
      if (options.rangeGetContentMD5 && offset === 0 && count === undefined) {
        throw new RangeError(`rangeGetContentMD5 only works with partial data downloading`);
      }

      const downloadFullFile = offset === 0 && !count;
      const res = await this.context.download({
        abortSignal: options.abortSignal,
        onDownloadProgress: isNode ? undefined : options.onProgress, // for Node.js, progress is reported by RetriableReadableStream
        range: downloadFullFile ? undefined : rangeToString({ offset, count }),
        rangeGetContentMD5: options.rangeGetContentMD5,
        leaseAccessConditions: options.leaseAccessConditions,
        spanOptions
      });

      // Return browser response immediately
      if (!isNode) {
        return res;
      }

      // We support retrying when download stream unexpected ends in Node.js runtime
      // Following code shouldn't be bundled into browser build, however some
      // bundlers may try to bundle following code and "FileReadResponse.ts".
      // In this case, "FileDownloadResponse.browser.ts" will be used as a shim of "FileDownloadResponse.ts"
      // The config is in package.json "browser" field
      if (options.maxRetryRequests === undefined || options.maxRetryRequests < 0) {
        // TODO: Default value or make it a required parameter?
        options.maxRetryRequests = DEFAULT_MAX_DOWNLOAD_RETRY_REQUESTS;
      }

      if (res.contentLength === undefined) {
        throw new RangeError(`File download response doesn't contain valid content length header`);
      }

      return new FileDownloadResponse(
        res,
        async (start: number): Promise<NodeJS.ReadableStream> => {
          const updatedOptions: FileDownloadOptionalParams = {
            range: rangeToString({
              count: offset + res.contentLength! - start,
              offset: start
            })
          };

          // Debug purpose only
          // console.log(
          //   `Read from internal stream, range: ${
          //     updatedOptions.range
          //   }, options: ${JSON.stringify(updatedOptions)}`
          // );

          return (
            await this.context.download({
              abortSignal: options.abortSignal,
              leaseAccessConditions: options.leaseAccessConditions,
              ...updatedOptions,
              spanOptions
            })
          ).readableStreamBody!;
        },
        offset,
        res.contentLength!,
        {
          abortSignal: options.abortSignal,
          maxRetryRequests: options.maxRetryRequests,
          onProgress: options.onProgress
        }
      );
    } catch (e) {
      span.setStatus({
        code: CanonicalCode.UNKNOWN,
        message: e.message
      });
      throw e;
    } finally {
      span.end();
    }
  }

  /**
   * Returns all user-defined metadata, standard HTTP properties, and system properties
   * for the file. It does not return the content of the file.
   * @see https://docs.microsoft.com/en-us/rest/api/storageservices/get-file-properties
   *
   * @param {FileGetPropertiesOptions} [options] Options to File Get Properties operation.
   * @returns {Promise<FileGetPropertiesResponse>} Response data for the File Get Properties operation.
   * @memberof ShareFileClient
   */
  public async getProperties(
    options: FileGetPropertiesOptions = {}
  ): Promise<FileGetPropertiesResponse> {
    const { span, spanOptions } = createSpan(
      "ShareFileClient-getProperties",
      options.tracingOptions
    );
    try {
      return this.context.getProperties({
        abortSignal: options.abortSignal,
        leaseAccessConditions: options.leaseAccessConditions,
        spanOptions
      });
    } catch (e) {
      span.setStatus({
        code: CanonicalCode.UNKNOWN,
        message: e.message
      });
      throw e;
    } finally {
      span.end();
    }
  }

  /**
   * Sets properties on the file.
   * @see https://docs.microsoft.com/en-us/rest/api/storageservices/set-file-properties
   *
   * @param {FileProperties} [properties] File properties. For file HTTP headers(e.g. Content-Type),
   *                                       if no values are provided, existing HTTP headers will be removed.
   *                                       For other file properties(e.g. fileAttributes), if no values are provided,
   *                                       existing values will be preserved.
   * @returns {Promise<SetPropertiesResponse>}
   * @memberof ShareFileClient
   */
  public async setProperties(properties: FileProperties = {}): Promise<SetPropertiesResponse> {
    const { span, spanOptions } = createSpan(
      "ShareFileClient-setProperties",
      properties.tracingOptions
    );
    try {
      properties = validateAndSetDefaultsForFileAndDirectorySetPropertiesCommonOptions(properties);

      properties.fileHttpHeaders = properties.fileHttpHeaders || {};

      return await this.context.setHTTPHeaders(
        fileAttributesToString(properties.fileAttributes!),
        fileCreationTimeToString(properties.creationTime!),
        fileLastWriteTimeToString(properties.lastWriteTime!),
        {
          abortSignal: properties.abortSignal,
          fileHttpHeaders: properties.fileHttpHeaders,
          filePermission: properties.filePermission,
          filePermissionKey: properties.filePermissionKey,
          leaseAccessConditions: properties.leaseAccessConditions,
          spanOptions
        }
      );
    } catch (e) {
      span.setStatus({
        code: CanonicalCode.UNKNOWN,
        message: e.message
      });
      throw e;
    } finally {
      span.end();
    }
  }

  /**
   * Removes the file from the storage account.
   * When a file is successfully deleted, it is immediately removed from the storage
   * account's index and is no longer accessible to clients. The file's data is later
   * removed from the service during garbage collection.
   *
   * Delete File will fail with status code 409 (Conflict) and error code SharingViolation
   * if the file is open on an SMB client.
   *
   * Delete File is not supported on a share snapshot, which is a read-only copy of
   * a share. An attempt to perform this operation on a share snapshot will fail with 400 (InvalidQueryParameterValue)
   *
   * @see https://docs.microsoft.com/en-us/rest/api/storageservices/delete-file2
   *
   * @param {FileDeleteOptions} [options] Options to File Delete operation.
   * @returns {Promise<FileDeleteResponse>} Response data for the File Delete operation.
   * @memberof ShareFileClient
   */
  public async delete(options: FileDeleteOptions = {}): Promise<FileDeleteResponse> {
    const { span, spanOptions } = createSpan("ShareFileClient-delete", options.tracingOptions);
    try {
      return await this.context.deleteMethod({
        abortSignal: options.abortSignal,
        leaseAccessConditions: options.leaseAccessConditions,
        spanOptions
      });
    } catch (e) {
      span.setStatus({
        code: CanonicalCode.UNKNOWN,
        message: e.message
      });
      throw e;
    } finally {
      span.end();
    }
  }

  /**
   * Sets HTTP headers on the file.
   *
   * If no option provided, or no value provided for the file HTTP headers in the options,
   * these file HTTP headers without a value will be cleared.
   * @see https://docs.microsoft.com/en-us/rest/api/storageservices/set-file-properties
   *
   * @param {fileHttpHeaders} [FileHttpHeaders] File HTTP headers like Content-Type.
   *                                             Provide undefined will remove existing HTTP headers.
   * @param {FileSetHttpHeadersOptions} [options] Options to File Set HTTP Headers operation.
   * @returns {Promise<FileSetHTTPHeadersResponse>} Response data for the File Set HTTP Headers operation.
   * @memberof ShareFileClient
   */
  public async setHttpHeaders(
    fileHttpHeaders: FileHttpHeaders = {},
    options: FileSetHttpHeadersOptions = {}
  ): Promise<FileSetHTTPHeadersResponse> {
    const { span, spanOptions } = createSpan(
      "ShareFileClient-setHTTPHeaders",
      options.tracingOptions
    );
    try {
      // FileAttributes, filePermission, createTime, lastWriteTime will all be preserved
      options = validateAndSetDefaultsForFileAndDirectorySetPropertiesCommonOptions(options);
      return await this.context.setHTTPHeaders(
        fileAttributesToString(options.fileAttributes!),
        fileCreationTimeToString(options.creationTime!),
        fileLastWriteTimeToString(options.lastWriteTime!),
        {
          abortSignal: options.abortSignal,
          fileHttpHeaders,
          filePermission: options.filePermission,
          filePermissionKey: options.filePermissionKey,
          leaseAccessConditions: options.leaseAccessConditions,
          spanOptions
        }
      );
    } catch (e) {
      span.setStatus({
        code: CanonicalCode.UNKNOWN,
        message: e.message
      });
      throw e;
    } finally {
      span.end();
    }
  }

  /**
   * Resize file.
   *
   * @see https://docs.microsoft.com/en-us/rest/api/storageservices/set-file-properties
   *
   * @param {number} length Resizes a file to the specified size in bytes.
   *                        If the specified byte value is less than the current size of the file,
   *                        then all ranges above the specified byte value are cleared.
   * @param {FileResizeOptions} [options] Options to File Resize operation.
   * @returns {Promise<FileSetHTTPHeadersResponse>} Response data for the File Set HTTP Headers operation.
   * @memberof ShareFileClient
   */
  public async resize(
    length: number,
    options: FileResizeOptions = {}
  ): Promise<FileSetHTTPHeadersResponse> {
    const { span, spanOptions } = createSpan("ShareFileClient-resize", options.tracingOptions);
    try {
      if (length < 0) {
        throw new RangeError(`Size cannot less than 0 when resizing file.`);
      }
      // FileAttributes, filePermission, createTime, lastWriteTime will all be preserved.
      options = validateAndSetDefaultsForFileAndDirectorySetPropertiesCommonOptions(options);

      return await this.context.setHTTPHeaders(
        fileAttributesToString(options.fileAttributes!),
        fileCreationTimeToString(options.creationTime!),
        fileLastWriteTimeToString(options.lastWriteTime!),
        {
          abortSignal: options.abortSignal,
          fileContentLength: length,
          filePermission: options.filePermission,
          filePermissionKey: options.filePermissionKey,
          leaseAccessConditions: options.leaseAccessConditions,
          spanOptions
        }
      );
    } catch (e) {
      span.setStatus({
        code: CanonicalCode.UNKNOWN,
        message: e.message
      });
      throw e;
    } finally {
      span.end();
    }
  }

  /**
   * Updates user-defined metadata for the specified file.
   *
   * If no metadata defined in the option parameter, the file
   * metadata will be removed.
   * @see https://docs.microsoft.com/en-us/rest/api/storageservices/set-file-metadata
   *
   * @param {Metadata} [metadata] If no metadata provided, all existing directory metadata will be removed
   * @param {FileSetMetadataOptions} [options] Options to File Set Metadata operation.
   * @returns {Promise<FileSetMetadataResponse>} Response data for the File Set Metadata operation.
   * @memberof ShareFileClient
   */
  public async setMetadata(
    metadata: Metadata = {},
    options: FileSetMetadataOptions = {}
  ): Promise<FileSetMetadataResponse> {
    const { span, spanOptions } = createSpan("ShareFileClient-setMetadata", options.tracingOptions);
    try {
      return await this.context.setMetadata({
        abortSignal: options.abortSignal,
        metadata,
        leaseAccessConditions: options.leaseAccessConditions,
        spanOptions
      });
    } catch (e) {
      span.setStatus({
        code: CanonicalCode.UNKNOWN,
        message: e.message
      });
      throw e;
    } finally {
      span.end();
    }
  }

  /**
   * Upload a range of bytes to a file. Both the start and count of the
   * range must be specified. The range can be up to 4 MB in size.
   *
   * @param {HttpRequestBody} body Blob, string, ArrayBuffer, ArrayBufferView or a function
   *                               which returns a new Readable stream whose offset is from data source beginning.
   * @param {number} offset Offset position of the destination Azure File to upload.
   * @param {number} contentLength Length of body in bytes. Use Buffer.byteLength() to calculate body length for a
   *                               string including non non-Base64/Hex-encoded characters.
   * @param {FileUploadRangeOptions} [options={}] Options to File Upload Range operation.
   * @returns {Promise<FileUploadRangeResponse>} Response data for the File Upload Range operation.
   * @memberof ShareFileClient
   *
   * Example usage:
   *
   * ```js
   * const content = "Hello world!";
   *
   * // Create the file
   * await fileClient.create(content.length);
   * console.log("Created file successfully!");
   *
   * // Then upload data to the file
   * await fileClient.uploadRange(content, 0, content.length);
   * console.log("Updated file successfully!")
   * ```
   */
  public async uploadRange(
    body: HttpRequestBody,
    offset: number,
    contentLength: number,
    options: FileUploadRangeOptions = {}
  ): Promise<FileUploadRangeResponse> {
    const { span, spanOptions } = createSpan("ShareFileClient-uploadRange", options.tracingOptions);
    try {
      if (offset < 0) {
        throw new RangeError(`offset must be >= 0`);
      }

      if (contentLength <= 0 || contentLength > FILE_RANGE_MAX_SIZE_BYTES) {
        throw new RangeError(`contentLength must be > 0 and <= ${FILE_RANGE_MAX_SIZE_BYTES} bytes`);
      }

      if (contentLength > FILE_RANGE_MAX_SIZE_BYTES) {
        throw new RangeError(`offset must be < ${FILE_RANGE_MAX_SIZE_BYTES} bytes`);
      }

      return await this.context.uploadRange(
        rangeToString({ count: contentLength, offset }),
        "update",
        contentLength,
        {
          abortSignal: options.abortSignal,
          contentMD5: options.contentMD5,
          onUploadProgress: options.onProgress,
          body: body,
          spanOptions,
          leaseAccessConditions: options.leaseAccessConditions
        }
      );
    } catch (e) {
      span.setStatus({
        code: CanonicalCode.UNKNOWN,
        message: e.message
      });
      throw e;
    } finally {
      span.end();
    }
  }

  /**
   * Upload a range of bytes to a file where the contents are read from a another file's URL.
   * The range can be up to 4 MB in size.
   *
   * @param {string} sourceURL Specify a URL to the copy source, Shared Access Signature(SAS) maybe needed for authentication.
   * @param {number} sourceOffset The source offset to copy from. Pass 0 to copy from the beginning of source file.
   * @param {number} destOffset Offset of destination file.
   * @param {number} count Number of bytes to be uploaded from source file.
   * @param {FileUploadRangeFromURLOptions} [options={}] Options to configure File - Upload Range from URL operation.
   * @returns {Promise<FileUploadRangeFromURLResponse>}
   * @memberof FileURL
   */
  public async uploadRangeFromURL(
    sourceURL: string,
    sourceOffset: number,
    destOffset: number,
    count: number,
    options: FileUploadRangeFromURLOptions = {}
  ): Promise<FileUploadRangeFromURLResponse> {
    const { span, spanOptions } = createSpan(
      "ShareFileClient-uploadRangeFromURL",
      options.tracingOptions
    );
    try {
      if (sourceOffset < 0 || destOffset < 0) {
        throw new RangeError(`sourceOffset and destOffset must be >= 0`);
      }

      if (count <= 0 || count > FILE_RANGE_MAX_SIZE_BYTES) {
        throw new RangeError(`count must be > 0 and <= ${FILE_RANGE_MAX_SIZE_BYTES} bytes`);
      }

      return await this.context.uploadRangeFromURL(
        rangeToString({ offset: destOffset, count }),
        sourceURL,
        0,
        {
          abortSignal: options.abortSignal,
          sourceRange: rangeToString({ offset: sourceOffset, count }),
          sourceModifiedAccessConditions: options.sourceConditions,
          ...options,
          spanOptions
        }
      );
    } catch (e) {
      span.setStatus({
        code: CanonicalCode.UNKNOWN,
        message: e.message
      });
      throw e;
    } finally {
      span.end();
    }
  }
  /**
   * Clears the specified range and
   * releases the space used in storage for that range.
   *
   * @param {number} offset
   * @param {number} contentLength
   * @param {FileClearRangeOptions} [options] Options to File Clear Range operation.
   * @returns {Promise<FileUploadRangeResponse>}
   * @memberof ShareFileClient
   */
  public async clearRange(
    offset: number,
    contentLength: number,
    options: FileClearRangeOptions = {}
  ): Promise<FileUploadRangeResponse> {
    const { span, spanOptions } = createSpan("ShareFileClient-clearRange", options.tracingOptions);
    try {
      if (offset < 0 || contentLength <= 0) {
        throw new RangeError(`offset must >= 0 and contentLength must be > 0`);
      }

      return await this.context.uploadRange(
        rangeToString({ count: contentLength, offset }),
        "clear",
        0,
        {
          abortSignal: options.abortSignal,
          spanOptions,
          leaseAccessConditions: options.leaseAccessConditions
        }
      );
    } catch (e) {
      span.setStatus({
        code: CanonicalCode.UNKNOWN,
        message: e.message
      });
      throw e;
    } finally {
      span.end();
    }
  }

  /**
   * Returns the list of valid ranges for a file.
   *
   * @param {FileGetRangeListOptions} [options] Options to File Get range List operation.
   * @returns {Promise<FileGetRangeListResponse>}
   * @memberof ShareFileClient
   */
  public async getRangeList(
    options: FileGetRangeListOptions = {}
  ): Promise<FileGetRangeListResponse> {
    const { span, spanOptions } = createSpan(
      "ShareFileClient-getRangeList",
      options.tracingOptions
    );
    try {
      const originalResponse = await this.context.getRangeList({
        abortSignal: options.abortSignal,
        range: options.range ? rangeToString(options.range) : undefined,
        leaseAccessConditions: options.leaseAccessConditions,
        spanOptions
      });
      return {
        _response: originalResponse._response,
        date: originalResponse.date,
        etag: originalResponse.etag,
        errorCode: originalResponse.errorCode,
        fileContentLength: originalResponse.fileContentLength,
        lastModified: originalResponse.lastModified,
        rangeList: originalResponse.filter(() => {
          return true;
        }),
        requestId: originalResponse.requestId,
        version: originalResponse.version
      };
    } catch (e) {
      span.setStatus({
        code: CanonicalCode.UNKNOWN,
        message: e.message
      });
      throw e;
    } finally {
      span.end();
    }
  }

  /**
   * Copies a blob or file to a destination file within the storage account.
   *
   * @param {string} copySource Specifies the URL of the source file or blob, up to 2 KB in length.
   * To copy a file to another file within the same storage account, you may use Shared Key to
   * authenticate the source file. If you are copying a file from another storage account, or if you
   * are copying a blob from the same storage account or another storage account, then you must
   * authenticate the source file or blob using a shared access signature. If the source is a public
   * blob, no authentication is required to perform the copy operation. A file in a share snapshot
   * can also be specified as a copy source.
   * @param {FileStartCopyOptions} [options] Options to File Start Copy operation.
   * @returns {Promise<FileStartCopyResponse>}
   * @memberof ShareFileClient
   */
  public async startCopyFromURL(
    copySource: string,
    options: FileStartCopyOptions = {}
  ): Promise<FileStartCopyResponse> {
    const { span, spanOptions } = createSpan(
      "ShareFileClient-startCopyFromURL",
      options.tracingOptions
    );
    try {
      return await this.context.startCopy(copySource, {
        abortSignal: options.abortSignal,
        metadata: options.metadata,
        leaseAccessConditions: options.leaseAccessConditions,
        filePermission: options.filePermission,
        filePermissionKey: options.filePermissionKey,
        copyFileSmbInfo: options.copyFileSmbInfo,
        spanOptions
      });
    } catch (e) {
      span.setStatus({
        code: CanonicalCode.UNKNOWN,
        message: e.message
      });
      throw e;
    } finally {
      span.end();
    }
  }

  /**
   * Aborts a pending Copy File operation, and leaves a destination file with zero length and full
   * metadata.
   * @see https://docs.microsoft.com/en-us/rest/api/storageservices/abort-copy-file
   *
   * @param {string} copyId Id of the Copy File operation to abort.
   * @param {FileAbortCopyFromURLOptions} [options] Options to File Abort Copy From URL operation.
   * @returns {Promise<FileAbortCopyResponse>}
   * @memberof ShareFileClient
   */
  public async abortCopyFromURL(
    copyId: string,
    options: FileAbortCopyFromURLOptions = {}
  ): Promise<FileAbortCopyResponse> {
    const { span, spanOptions } = createSpan(
      "ShareFileClient-abortCopyFromURL",
      options.tracingOptions
    );
    try {
      return await this.context.abortCopy(copyId, {
        abortSignal: options.abortSignal,
        leaseAccessConditions: options.leaseAccessConditions,
        spanOptions
      });
    } catch (e) {
      span.setStatus({
        code: CanonicalCode.UNKNOWN,
        message: e.message
      });
      throw e;
    } finally {
      span.end();
    }
  }

  // High Level functions

  /**
   * Uploads a Buffer(Node)/Blob/ArrayBuffer/ArrayBufferView to an Azure File.
   *
   * @param {Buffer | Blob | ArrayBuffer | ArrayBufferView} data Buffer(Node), Blob, ArrayBuffer or ArrayBufferView
   * @param {FileParallelUploadOptions} [options]
   * @returns {Promise<void>}
   */
  public async uploadData(
    data: Buffer | Blob | ArrayBuffer | ArrayBufferView,
    options: FileParallelUploadOptions = {}
  ): Promise<void> {
    const { span, spanOptions } = createSpan("ShareFileClient-uploadData", options.tracingOptions);
    try {
      if (isNode && data instanceof Buffer) {
        return this.uploadBuffer(
          (offset, count) => data.slice(offset, offset + count),
          data.byteLength,
          {
            ...options,
            tracingOptions: { ...options!.tracingOptions, spanOptions }
          }
        );
      } else {
        const browserBlob = new Blob([data]);
        return this.uploadSeekableBlob(
          (offset: number, size: number): Blob => {
            return browserBlob.slice(offset, offset + size);
          },
          browserBlob.size,
          { ...options, tracingOptions: { ...options!.tracingOptions, spanOptions } }
        );
      }
    } catch (e) {
      span.setStatus({
        code: CanonicalCode.UNKNOWN,
        message: e.message
      });
      throw e;
    } finally {
      span.end();
    }
  }

  /**
   * ONLY AVAILABLE IN BROWSERS.
   *
   * Uploads a browser Blob object to an Azure file. Requires a blobFactory as the data source,
   * which need to return a Blob object with the offset and size provided.
   *
   * @param {(offset: number, size: number) => Blob} blobFactory
   * @param {number} size
   * @param {FileParallelUploadOptions} [options]
   * @returns {Promise<void>}
   */
  async uploadSeekableBlob(
    blobFactory: (offset: number, size: number) => Blob,
    size: number,
    options: FileParallelUploadOptions = {}
  ): Promise<void> {
    const { span, spanOptions } = createSpan(
      "ShareFileClient-UploadSeekableBlob",
      options.tracingOptions
    );
    try {
      if (!options.rangeSize) {
        options.rangeSize = FILE_RANGE_MAX_SIZE_BYTES;
      }
      if (options.rangeSize < 0 || options.rangeSize > FILE_RANGE_MAX_SIZE_BYTES) {
        throw new RangeError(`options.rangeSize must be > 0 and <= ${FILE_RANGE_MAX_SIZE_BYTES}`);
      }

      if (!options.fileHttpHeaders) {
        options.fileHttpHeaders = {};
      }

      if (!options.concurrency) {
        options.concurrency = DEFAULT_HIGH_LEVEL_CONCURRENCY;
      }
      if (options.concurrency < 0) {
        throw new RangeError(`options.concurrency cannot less than 0.`);
      }

      // Create the file
      await this.create(size, {
        abortSignal: options.abortSignal,
        fileHttpHeaders: options.fileHttpHeaders,
        metadata: options.metadata,
        leaseAccessConditions: options.leaseAccessConditions,
        tracingOptions: { ...options!.tracingOptions, spanOptions }
      });

      const numBlocks: number = Math.floor((size - 1) / options.rangeSize) + 1;
      let transferProgress: number = 0;

      const batch = new Batch(options.concurrency);
      for (let i = 0; i < numBlocks; i++) {
        batch.addOperation(
          async (): Promise<any> => {
            const start = options.rangeSize! * i;
            const end = i === numBlocks - 1 ? size : start + options.rangeSize!;
            const contentLength = end - start;
            await this.uploadRange(blobFactory(start, contentLength), start, contentLength, {
              abortSignal: options.abortSignal,
              leaseAccessConditions: options.leaseAccessConditions,
              tracingOptions: { ...options!.tracingOptions, spanOptions }
            });
            // Update progress after block is successfully uploaded to server, in case of block trying
            // TODO: Hook with convenience layer progress event in finer level
            transferProgress += contentLength;
            if (options.onProgress) {
              options.onProgress({ loadedBytes: transferProgress });
            }
          }
        );
      }
      return await batch.do();
    } catch (e) {
      span.setStatus({
        code: CanonicalCode.UNKNOWN,
        message: e.message
      });
      throw e;
    } finally {
      span.end();
    }
  }

  /**
   * ONLY AVAILABLE IN NODE.JS RUNTIME.
   *
   * Uploads a local file to an Azure file.
   *
   * @param {string} filePath Full path of local file
   * @param {ShareFileClient} fileClient ShareFileClient
   * @param {FileParallelUploadOptions} [options]
   * @returns {(Promise<void>)}
   */
  public async uploadFile(
    filePath: string,
    options: FileParallelUploadOptions = {}
  ): Promise<void> {
    const { span, spanOptions } = createSpan("ShareFileClient-uploadFile", options.tracingOptions);
    try {
      const size = (await fsStat(filePath)).size;
      return await this.uploadResetableStream(
        (offset, count) =>
          fs.createReadStream(filePath, {
            autoClose: true,
            end: count ? offset + count - 1 : Infinity,
            start: offset
          }),
        size,
        { ...options, tracingOptions: { ...options!.tracingOptions, spanOptions } }
      );
    } catch (e) {
      span.setStatus({
        code: CanonicalCode.UNKNOWN,
        message: e.message
      });
      throw e;
    } finally {
      span.end();
    }
  }

  /**
   * ONLY AVAILABLE IN NODE.JS RUNTIME.
   *
   * Accepts a Node.js Readable stream factory, and uploads in blocks to an Azure File.
   * The Readable stream factory must returns a Node.js Readable stream starting from the offset defined. The offset
   * is the offset in the Azure file to be uploaded.
   *
   * @export
   * @param {(offset: number) => NodeJS.ReadableStream} streamFactory Returns a Node.js Readable stream starting
   *                                                                  from the offset defined
   * @param {number} size Size of the Azure file
   * @param {ShareFileClient} fileClient ShareFileClient
   * @param {FileParallelUploadOptions} [options]
   * @returns {(Promise<void>)}
   */
  async uploadResetableStream(
    streamFactory: (offset: number, count?: number) => NodeJS.ReadableStream,
    size: number,
    options: FileParallelUploadOptions = {}
  ): Promise<void> {
    const { span, spanOptions } = createSpan(
      "ShareFileClient-uploadResetableStream",
      options.tracingOptions
    );
    try {
      if (!options.rangeSize) {
        options.rangeSize = FILE_RANGE_MAX_SIZE_BYTES;
      }
      if (options.rangeSize < 0 || options.rangeSize > FILE_RANGE_MAX_SIZE_BYTES) {
        throw new RangeError(`options.rangeSize must be > 0 and <= ${FILE_RANGE_MAX_SIZE_BYTES}`);
      }

      if (!options.fileHttpHeaders) {
        options.fileHttpHeaders = {};
      }

      if (!options.concurrency) {
        options.concurrency = DEFAULT_HIGH_LEVEL_CONCURRENCY;
      }
      if (options.concurrency < 0) {
        throw new RangeError(`options.concurrency cannot less than 0.`);
      }

      // Create the file
      await this.create(size, {
        abortSignal: options.abortSignal,
        fileHttpHeaders: options.fileHttpHeaders,
        metadata: options.metadata,
        leaseAccessConditions: options.leaseAccessConditions,
        tracingOptions: { ...options!.tracingOptions, spanOptions }
      });

      const numBlocks: number = Math.floor((size - 1) / options.rangeSize) + 1;
      let transferProgress: number = 0;
      const batch = new Batch(options.concurrency);

      for (let i = 0; i < numBlocks; i++) {
        batch.addOperation(
          async (): Promise<any> => {
            const start = options.rangeSize! * i;
            const end = i === numBlocks - 1 ? size : start + options.rangeSize!;
            const contentLength = end - start;
            await this.uploadRange(
              () => streamFactory(start, contentLength),
              start,
              contentLength,
              {
                abortSignal: options.abortSignal,
                leaseAccessConditions: options.leaseAccessConditions,
                tracingOptions: { ...options!.tracingOptions, spanOptions }
              }
            );
            // Update progress after block is successfully uploaded to server, in case of block trying
            transferProgress += contentLength;
            if (options.onProgress) {
              options.onProgress({ loadedBytes: transferProgress });
            }
          }
        );
      }
      return await batch.do();
    } catch (e) {
      span.setStatus({
        code: CanonicalCode.UNKNOWN,
        message: e.message
      });
      throw e;
    } finally {
      span.end();
    }
  }

  /**
   * ONLY AVAILABLE IN NODE.JS RUNTIME.
   *
   * @export
   * @param {(offset: number, count: number) => Buffer} bufferChunk Returns a Node.js Buffer chunk starting
   *                                                                  from the offset defined till the count
   * @param {number} size Size of the Azure file
   * @param {ShareFileClient} fileClient ShareFileClient
   * @param {FileParallelUploadOptions} [options]
   * @returns {(Promise<void>)}
   */
  private async uploadBuffer(
    bufferChunk: (offset: number, count: number) => Buffer,
    size: number,
    options: FileParallelUploadOptions = {}
  ): Promise<void> {
    const { span, spanOptions } = createSpan(
      "ShareFileClient-uploadBuffer",
      options.tracingOptions
    );
    try {
      if (!options.rangeSize) {
        options.rangeSize = FILE_RANGE_MAX_SIZE_BYTES;
      }
      if (options.rangeSize < 0 || options.rangeSize > FILE_RANGE_MAX_SIZE_BYTES) {
        throw new RangeError(`options.rangeSize must be > 0 and <= ${FILE_RANGE_MAX_SIZE_BYTES}`);
      }

      if (!options.fileHttpHeaders) {
        options.fileHttpHeaders = {};
      }

      if (!options.concurrency) {
        options.concurrency = DEFAULT_HIGH_LEVEL_CONCURRENCY;
      }
      if (options.concurrency < 0) {
        throw new RangeError(`options.concurrency cannot less than 0.`);
      }

      // Create the file
      await this.create(size, {
        abortSignal: options.abortSignal,
        fileHttpHeaders: options.fileHttpHeaders,
        metadata: options.metadata,
        leaseAccessConditions: options.leaseAccessConditions,
        tracingOptions: { ...options!.tracingOptions, spanOptions }
      });

      const numBlocks: number = Math.floor((size - 1) / options.rangeSize) + 1;
      let transferProgress: number = 0;
      const batch = new Batch(options.concurrency);

      for (let i = 0; i < numBlocks; i++) {
        batch.addOperation(
          async (): Promise<any> => {
            const start = options.rangeSize! * i;
            const end = i === numBlocks - 1 ? size : start + options.rangeSize!;
            const contentLength = end - start;
            await this.uploadRange(bufferChunk(start, contentLength), start, contentLength, {
              abortSignal: options.abortSignal,
              leaseAccessConditions: options.leaseAccessConditions,
              tracingOptions: { ...options!.tracingOptions, spanOptions }
            });
            // Update progress after block is successfully uploaded to server, in case of block trying
            transferProgress += contentLength;
            if (options.onProgress) {
              options.onProgress({ loadedBytes: transferProgress });
            }
          }
        );
      }
      return await batch.do();
    } catch (e) {
      span.setStatus({
        code: CanonicalCode.UNKNOWN,
        message: e.message
      });
      throw e;
    } finally {
      span.end();
    }
  }

  /**
   * ONLY AVAILABLE IN NODE.JS RUNTIME.
   *
   * Downloads an Azure file in parallel to a buffer.
   * Offset and count are optional, pass 0 for both to download the entire file.
   *
   * Warning: Buffers can only support files up to about one gigabyte on 32-bit systems or about two
   * gigabytes on 64-bit systems due to limitations of Node.js/V8. For files larger than this size,
   * consider {@link downloadToFile}.
   *
   * @param {Buffer} buffer Buffer to be fill, must have length larger than count
   * @param {number} offset From which position of the Azure File to download
   * @param {number} [count] How much data to be downloaded. Will download to the end when passing undefined
   * @param {FileDownloadToBufferOptions} [options]
   * @returns {Promise<Buffer>}
   */
  public async downloadToBuffer(
    buffer: Buffer,
    offset?: number,
    count?: number,
    options?: FileDownloadToBufferOptions
  ): Promise<Buffer>;

  /**
   * ONLY AVAILABLE IN NODE.JS RUNTIME
   *
   * Downloads an Azure file in parallel to a buffer.
   * Offset and count are optional, pass 0 for both to download the entire file
   *
   * Warning: Buffers can only support files up to about one gigabyte on 32-bit systems or about two
   * gigabytes on 64-bit systems due to limitations of Node.js/V8. For files larger than this size,
   * consider {@link downloadToFile}.
   *
   * @param {number} offset From which position of the Azure file to download
   * @param {number} [count] How much data to be downloaded. Will download to the end when passing undefined
   * @param {FileDownloadToBufferOptions} [options]
   * @returns {Promise<Buffer>}
   */
  public async downloadToBuffer(
    offset?: number,
    count?: number,
    options?: FileDownloadToBufferOptions
  ): Promise<Buffer>;

  public async downloadToBuffer(
    bufferOrOffset?: Buffer | number,
    offsetOrCount?: number,
    countOrOptions?: FileDownloadToBufferOptions | number,
    optOptions: FileDownloadToBufferOptions = {}
  ): Promise<Buffer> {
    let buffer: Buffer | undefined = undefined;
    let offset: number;
    let count: number;
    let options: FileDownloadToBufferOptions = optOptions;

    if (bufferOrOffset instanceof Buffer) {
      buffer = bufferOrOffset;
      offset = offsetOrCount || 0;
      count = typeof countOrOptions === "number" ? countOrOptions : 0;
    } else {
      offset = typeof bufferOrOffset === "number" ? bufferOrOffset : 0;
      count = typeof offsetOrCount === "number" ? offsetOrCount : 0;
      options = (countOrOptions as FileDownloadToBufferOptions) || {};
    }

    const { span, spanOptions } = createSpan(
      "ShareFileClient-downloadToBuffer",
      options.tracingOptions
    );

    try {
      if (!options.rangeSize) {
        options.rangeSize = FILE_RANGE_MAX_SIZE_BYTES;
      }
      if (options.rangeSize < 0) {
        throw new RangeError("rangeSize option must be > 0");
      }

      if (offset < 0) {
        throw new RangeError("offset option must be >= 0");
      }

      if (count && count <= 0) {
        throw new RangeError("count option must be > 0");
      }

      if (!options.concurrency) {
        options.concurrency = DEFAULT_HIGH_LEVEL_CONCURRENCY;
      }
      if (options.concurrency < 0) {
        throw new RangeError(`options.concurrency cannot less than 0.`);
      }

      // Customer doesn't specify length, get it
      if (!count) {
        const response = await this.getProperties({
          abortSignal: options.abortSignal,
          leaseAccessConditions: options.leaseAccessConditions,
          tracingOptions: { ...options!.tracingOptions, spanOptions }
        });
        count = response.contentLength! - offset;
        if (count < 0) {
          throw new RangeError(
            `offset ${offset} shouldn't be larger than file size ${response.contentLength!}`
          );
        }
      }

      if (!buffer) {
        try {
          buffer = Buffer.alloc(count);
        } catch (error) {
          throw new Error(
            `Unable to allocate a buffer of size: ${count} bytes. Please try passing your own Buffer to ` +
            'the "downloadToBuffer method or try using other moethods like "download" or "downloadToFile".' +
            `\t ${error.message}`
          );
        }
      }

      if (buffer.length < count) {
        throw new RangeError(
          `The buffer's size should be equal to or larger than the request count of bytes: ${count}`
        );
      }

      let transferProgress: number = 0;
      const batch = new Batch(options.concurrency);
      for (let off = offset; off < offset + count; off = off + options.rangeSize) {
        batch.addOperation(async () => {
          // Exclusive chunk end position
          let chunkEnd = offset + count!;
          if (off + options.rangeSize! < chunkEnd) {
            chunkEnd = off + options.rangeSize!;
          }
          const response = await this.download(off, chunkEnd - off, {
            abortSignal: options.abortSignal,
            maxRetryRequests: options.maxRetryRequestsPerRange,
            leaseAccessConditions: options.leaseAccessConditions,
            tracingOptions: { ...options!.tracingOptions, spanOptions }
          });
          const stream = response.readableStreamBody!;
          await streamToBuffer(stream, buffer!, off - offset, chunkEnd - offset);
          // Update progress after block is downloaded, in case of block trying
          // Could provide finer grained progress updating inside HTTP requests,
          // only if convenience layer download try is enabled
          transferProgress += chunkEnd - off;
          if (options.onProgress) {
            options.onProgress({ loadedBytes: transferProgress });
          }
        });
      }
      await batch.do();
      return buffer;
    } catch (e) {
      span.setStatus({
        code: CanonicalCode.UNKNOWN,
        message: e.message
      });
      throw e;
    } finally {
      span.end();
    }
  }

  /**
   * ONLY AVAILABLE IN NODE.JS RUNTIME.
   *
   * Uploads a Node.js Readable stream into an Azure file.
   * This method will try to create an Azure, then starts uploading chunk by chunk.
   * Size of chunk is defined by `bufferSize` parameter.
   * Please make sure potential size of stream doesn't exceed file size.
   *
   * PERFORMANCE IMPROVEMENT TIPS:
   * * Input stream highWaterMark is better to set a same value with bufferSize
   *   parameter, which will avoid Buffer.concat() operations.
   *
   * @param {Readable} stream Node.js Readable stream. Must be less or equal than file size.
   * @param {number} size Size of file to be created. Maxium size allowed is 1TB.
   *                      If this value is larger than stream size, there will be empty bytes in file tail.
   * @param {number} bufferSize Size of every buffer allocated in bytes, also the chunk/range size during
   *                            the uploaded file. Size must be > 0 and <= 4 * 1024 * 1024 (4MB)
   * @param {number} maxBuffers Max buffers will allocate during uploading, positive correlation
   *                            with max uploading concurrency
   * @param {FileUploadStreamOptions} [options]
   * @returns {Promise<void>}
   */
  public async uploadStream(
    stream: Readable,
    size: number,
    bufferSize: number,
    maxBuffers: number,
    options: FileUploadStreamOptions = {}
  ): Promise<void> {
    const { span, spanOptions } = createSpan(
      "ShareFileClient-uploadStream",
      options.tracingOptions
    );
    try {
      if (!options.fileHttpHeaders) {
        options.fileHttpHeaders = {};
      }

      if (bufferSize <= 0 || bufferSize > FILE_RANGE_MAX_SIZE_BYTES) {
        throw new RangeError(`bufferSize must be > 0 and <= ${FILE_RANGE_MAX_SIZE_BYTES}`);
      }

      if (maxBuffers < 0) {
        throw new RangeError(`maxBuffers must be > 0.`);
      }

      // Create the file
      await this.create(size, {
        abortSignal: options.abortSignal,
        fileHttpHeaders: options.fileHttpHeaders,
        metadata: options.metadata,
        leaseAccessConditions: options.leaseAccessConditions,
        tracingOptions: { ...options!.tracingOptions, spanOptions }
      });

      let transferProgress: number = 0;
      const scheduler = new BufferScheduler(
        stream,
        bufferSize,
        maxBuffers,
        async (buffer: Buffer, offset?: number) => {
          if (transferProgress + buffer.length > size) {
            throw new RangeError(
              `Stream size is larger than file size ${size} bytes, uploading failed. ` +
              `Please make sure stream length is less or equal than file size.`
            );
          }

          await this.uploadRange(buffer, offset!, buffer.length, {
            abortSignal: options.abortSignal,
            leaseAccessConditions: options.leaseAccessConditions,
            tracingOptions: { ...options!.tracingOptions, spanOptions }
          });

          // Update progress after block is successfully uploaded to server, in case of block trying
          transferProgress += buffer.length;
          if (options.onProgress) {
            options.onProgress({ loadedBytes: transferProgress });
          }
        },
        // Concurrency should set a smaller value than maxBuffers, which is helpful to
        // reduce the possibility when a outgoing handler waits for stream data, in
        // this situation, outgoing handlers are blocked.
        // Outgoing queue shouldn't be empty.
        Math.ceil((maxBuffers / 4) * 3)
      );
      return await scheduler.do();
    } catch (e) {
      span.setStatus({
        code: CanonicalCode.UNKNOWN,
        message: e.message
      });
      throw e;
    } finally {
      span.end();
    }
  }

  /**
   * ONLY AVAILABLE IN NODE.JS RUNTIME.
   *
   * Downloads an Azure Blob to a local file.
   * Fails if the the given file path already exits.
   * Offset and count are optional, pass 0 and undefined respectively to download the entire blob.
   *
   * @param {string} filePath
   * @param {number} [offset] From which position of the block blob to download.
   * @param {number} [count] How much data to be downloaded. Will download to the end when passing undefined.
   * @param {BlobDownloadOptions} [options] Options to Blob download options.
   * @returns {Promise<FileDownloadResponse>} The response data for blob download operation,
   *                                                 but with readableStreamBody set to undefined since its
   *                                                 content is already read and written into a local file
   *                                                 at the specified path.
   * @memberof BlobClient
   */
  public async downloadToFile(
    filePath: string,
    offset: number = 0,
    count?: number,
    options: FileDownloadOptions = {}
  ): Promise<FileDownloadResponseModel> {
    const { span, spanOptions } = createSpan(
      "ShareFileClient-downloadToFile",
      options.tracingOptions
    );
    try {
      const response = await this.download(offset, count, {
        ...options,
        tracingOptions: { ...options!.tracingOptions, spanOptions }
      });
      if (response.readableStreamBody) {
        await readStreamToLocalFile(response.readableStreamBody, filePath);
      }

      // The stream is no longer accessible so setting it to undefined.
      (response as any).fileDownloadStream = undefined;
      return response;
    } catch (e) {
      span.setStatus({
        code: CanonicalCode.UNKNOWN,
        message: e.message
      });
      throw e;
    } finally {
      span.end();
    }
  }

  /**
   * Lists handles for a file.
   * @see https://docs.microsoft.com/en-us/rest/api/storageservices/list-handles
   *
   * @param {string} [marker] Optional. A string value that identifies the portion of the list to be
   *                          returned with the next list handles operation. The operation returns a
   *                          marker value within the response body if the list returned was not complete.
   *                          The marker value may then be used in a subsequent call to request the next
   *                          set of list items.
   * @param {FileListHandlesSegmentOptions} [options={}]
   * @returns {Promise<FileListHandlesResponse>}
   * @memberof FileURL
   */
  private async listHandlesSegment(
    marker?: string,
    options: FileListHandlesSegmentOptions = {}
  ): Promise<FileListHandlesResponse> {
    const { span, spanOptions } = createSpan(
      "ShareFileClient-listHandlesSegment",
      options.tracingOptions
    );
    try {
      marker = marker === "" ? undefined : marker;
      const response = await this.context.listHandles({
        abortSignal: options.abortSignal,
        marker,
        ...options,
        spanOptions
      });

      // TODO: Protocol layer issue that when handle list is in returned XML
      // response.handleList is an empty string
      if ((response.handleList as any) === "") {
        response.handleList = undefined;
      }
      return response;
    } catch (e) {
      span.setStatus({
        code: CanonicalCode.UNKNOWN,
        message: e.message
      });
      throw e;
    } finally {
      span.end();
    }
  }

  /**
   * Returns an AsyncIterableIterator for FileListHandlesResponse
   *
   * @private
   * @param {string} [marker] A string value that identifies the portion of the list to be
   *                          returned with the next list handles operation. The operation returns a
   *                          marker value within the response body if the list returned was not complete.
   *                          The marker value may then be used in a subsequent call to request the next
   *                          set of list items.
   * @param {FileListHandlesSegmentOptions} [options] Options to list handles operation.
   * @returns {AsyncIterableIterator<FileListHandlesResponse>}
   * @memberof ShareFileClient
   */
  private async *iterateHandleSegments(
    marker?: string,
    options: FileListHandlesSegmentOptions = {}
  ): AsyncIterableIterator<FileListHandlesResponse> {
    let listHandlesResponse;
    if (!!marker || marker === undefined) {
      do {
        listHandlesResponse = await this.listHandlesSegment(marker, options);
        marker = listHandlesResponse.continuationToken;
        yield listHandlesResponse;
      } while (marker);
    }
  }

  /**
   * Returns an AsyncIterableIterator for handles
   *
   * @private
   * @param {FileListHandlesSegmentOptions} [options] Options to list handles operation.
   * @returns {AsyncIterableIterator<HandleItem>}
   * @memberof ShareFileClient
   */
  private async *listHandleItems(
    options: FileListHandlesSegmentOptions = {}
  ): AsyncIterableIterator<HandleItem> {
    let marker: string | undefined;
    for await (const listHandlesResponse of this.iterateHandleSegments(marker, options)) {
      if (listHandlesResponse.handleList) {
        for (const handle of listHandlesResponse.handleList) {
          yield handle;
        }
      }
    }
  }

  /**
   * Returns an async iterable iterator to list all the handles.
   * under the specified account.
   *
   * .byPage() returns an async iterable iterator to list the handles in pages.
   *
   * @param {FileListHandlesOptions} [options] Options to list handles operation.
   * @memberof ShareFileClient
   * @returns {PagedAsyncIterableIterator<HandleItem, FileListHandlesResponse>}
   * An asyncIterableIterator that supports paging.
   */
  public listHandles(
    options: FileListHandlesOptions = {}
  ): PagedAsyncIterableIterator<HandleItem, FileListHandlesResponse> {
    // an AsyncIterableIterator to iterate over handles
    const iter = this.listHandleItems(options);
    return {
      /**
       * @member {Promise} [next] The next method, part of the iteration protocol
       */
      async next() {
        return iter.next();
      },
      /**
       * @member {Symbol} [asyncIterator] The connection to the async iterator, part of the iteration protocol
       */
      [Symbol.asyncIterator]() {
        return this;
      },
      /**
       * @member {Function} [byPage] Return an AsyncIterableIterator that works a page at a time
       */
      byPage: (settings: PageSettings = {}) => {
        return this.iterateHandleSegments(settings.continuationToken, {
          maxPageSize: settings.maxPageSize,
          ...options
        });
      }
    };
  }

  /**
   * Force close all handles for a file.
   * @see https://docs.microsoft.com/en-us/rest/api/storageservices/force-close-handles
   *
   * @param {string} [marker] Optional. A string value that identifies the position of handles that will
   *                          be closed with the next force close handles operation.
   *                          The operation returns a marker value within the response
   *                          body if there are more handles to close. The marker value
   *                          may then be used in a subsequent call to close the next set of handles.
   * @param {FileForceCloseHandlesOptions} [options] Options to force close handles operation.
   * @returns {Promise<FileForceCloseHandlesResponse>}
   * @memberof ShareFileClient
   */
  private async forceCloseHandlesSegment(
    marker?: string,
    options: FileForceCloseHandlesOptions = {}
  ): Promise<FileForceCloseHandlesResponse> {
    const { span, spanOptions } = createSpan(
      "ShareFileClient-forceCloseHandlesSegment",
      options.tracingOptions
    );
    try {
      marker = marker === "" ? undefined : marker;
      const rawResponse = await this.context.forceCloseHandles("*", {
        abortSignal: options.abortSignal,
        marker,
        spanOptions
      });
      const response = rawResponse as FileForceCloseHandlesResponse;
      response.closedHandlesCount = rawResponse.numberOfHandlesClosed || 0;
      response.closeFailureCount = rawResponse.numberOfHandlesFailedToClose || 0;
      return response;
    } catch (e) {
      span.setStatus({
        code: CanonicalCode.UNKNOWN,
        message: e.message
      });
      throw e;
    } finally {
      span.end();
    }
  }

  /**
   * Force close all handles for a file.
   * @see https://docs.microsoft.com/en-us/rest/api/storageservices/force-close-handles
   *
   * @param {FileForceCloseHandlesOptions} [options] Options to force close handles operation.
   * @returns {Promise<CloseHandlesInfo>}
   * @memberof ShareFileClient
   */
  public async forceCloseAllHandles(
    options: FileForceCloseHandlesOptions = {}
  ): Promise<CloseHandlesInfo> {
    const { span, spanOptions } = createSpan(
      "ShareFileClient-forceCloseAllHandles",
      options.tracingOptions
    );
    try {
      let handlesClosed = 0;
      let numberOfHandlesFailedToClose = 0;
      let marker: string | undefined = "";

      do {
        const response: FileForceCloseHandlesResponse = await this.forceCloseHandlesSegment(
          marker,
          { tracingOptions: { ...options!.tracingOptions, spanOptions } }
        );
        marker = response.marker;
        response.closedHandlesCount && (handlesClosed += response.closedHandlesCount);
        response.closeFailureCount && (numberOfHandlesFailedToClose += response.closeFailureCount);
      } while (marker);

      return {
        closedHandlesCount: handlesClosed,
        closeFailureCount: numberOfHandlesFailedToClose,
      };
    } catch (e) {
      span.setStatus({
        code: CanonicalCode.UNKNOWN,
        message: e.message
      });
      throw e;
    } finally {
      span.end();
    }
  }

  /**
   * Force close a specific handle for a file.
   * @see https://docs.microsoft.com/en-us/rest/api/storageservices/force-close-handles
   *
   * @param {string} handleId Specific handle ID, cannot be asterisk "*".
   *                          Use forceCloseAllHandles() to close all handles.
   * @param FileForceCloseHandlesOptions} [options] Options to force close handles operation.
   * @returns {Promise<FileForceCloseHandlesResponse>}
   * @memberof ShareFileClient
   */
  public async forceCloseHandle(
    handleId: string,
    options: FileForceCloseHandlesOptions = {}
  ): Promise<FileForceCloseHandlesResponse> {
    const { span, spanOptions } = createSpan(
      "ShareFileClient-forceCloseHandle",
      options.tracingOptions
    );
    try {
      if (handleId === "*") {
        throw new RangeError(
          `Parameter handleID should be a specified handle ID. Use forceCloseHandlesSegment() to close all handles.`
        );
      }

      const rawResponse = await this.context.forceCloseHandles(handleId, {
        abortSignal: options.abortSignal,
        spanOptions
      });
      const response = rawResponse as FileForceCloseHandlesResponse;
      response.closedHandlesCount = rawResponse.numberOfHandlesClosed || 0;
      response.closeFailureCount = rawResponse.numberOfHandlesFailedToClose || 0;
      return response;
    } catch (e) {
      span.setStatus({
        code: CanonicalCode.UNKNOWN,
        message: e.message
      });
      throw e;
    } finally {
      span.end();
    }
  }

  /**
   * Get a {@link ShareLeaseClient} that manages leases on the file.
   *
   * @param {string} [proposeLeaseId] Initial proposed lease Id.
   * @returns {ShareLeaseClient} A new ShareLeaseClient object for managing leases on the file.
   * @memberof ShareFileClient
   */
  public getShareLeaseClient(proposeLeaseId?: string): ShareLeaseClient {
    return new ShareLeaseClient(this, proposeLeaseId);
  }
}

/**
 * The details of the response for a specific lease operation.
 */
export interface LeaseOperationResponseHeaders {
  /**
   * The ETag contains a value that you can use to perform operations conditionally. If the request
   * version is 2011-08-18 or newer, the ETag value will be in quotes.
   */
  etag?: string;
  /**
   * Returns the date and time the file was last modified. Any operation that modifies the file,
   * including an update of the file's metadata or properties, changes the last-modified time of
   * the file.
   */
  lastModified?: Date;
  /**
   * Uniquely identifies a file's lease, won't be set when returned by releaseLease.
   */
  leaseId?: string;
  /**
   * This header uniquely identifies the request that was made and can be used for troubleshooting
   * the request.
   */
  requestId?: string;
  /**
   * Indicates the version of the Blob service used to execute the request. This header is returned
   * for requests made against version 2009-09-19 and above.
   */
  version?: string;
  /**
   * UTC date/time value generated by the service that indicates the time at which the response was
   * initiated
   */
  date?: Date;
  errorCode?: string;
}

/**
 * Contains the response data for operations that acquire, change, break or release a lease.
 *
 * See {@link ShareLeaseClient}.
 */
export type LeaseOperationResponse = LeaseOperationResponseHeaders & {
  /**
   * The underlying HTTP response.
   */
  _response: HttpResponse & {
    /**
     * The parsed HTTP response headers.
     */
    parsedHeaders: LeaseOperationResponseHeaders;
  };
};

/**
 * lease operations options.
 *
 * @export
 * @interface LeaseOperationOptions
 */
export interface LeaseOperationOptions extends CommonOptions {
  /**
   * An implementation of the `AbortSignalLike` interface to signal the request to cancel the operation.
   * For example, use the &commat;azure/abort-controller to create an `AbortSignal`.
   *
   * @type {AbortSignalLike}
   * @memberof LeaseOperationOptions
   */
  abortSignal?: AbortSignalLike;
}

/**
 * A client that manages leases for a {@link ShareFileClient}.
 *
 * @export
 * @class ShareLeaseClient
 */
export class ShareLeaseClient {
  private _leaseId: string;
  private _url: string;
  private _file: File;
  /**
   * Gets the lease Id.
   *
   * @readonly
   * @memberof ShareLeaseClient
   * @type {string}
   */
  public get leaseId(): string {
    return this._leaseId;
  }

  /**
   * Gets the url.
   *
   * @readonly
   * @memberof ShareLeaseClient
   * @type {string}
   */
  public get url(): string {
    return this._url;
  }

  /**
   * Creates an instance of ShareLeaseClient.
   * @param {ShareFileClient} client The client to make the lease operation requests.
   * @param {string} leaseId Initial proposed lease id.
   * @memberof ShareLeaseClient
   */
  constructor(client: ShareFileClient, leaseId?: string) {
    const clientContext = new StorageClientContext(
      SERVICE_VERSION,
      client.url,
      (client as any).pipeline.toServiceClientOptions()
    );
    this._file = new File(clientContext);

    this._url = client.url;

    if (!leaseId) {
      leaseId = generateUuid();
    }
    this._leaseId = leaseId;
  }

  /**
   * The Lease File operation establishes and manages a lock on a file for write and delete operations.
   *
   * @param {number} duration Specifies the duration of lease. The only allowed value is -1, for a lease that never expires.
   * @param {LeaseOperationOptions} [options={}] Options for the lease management operation.
   * @returns {Promise<LeaseOperationResponse>} Response data for acquire lease operation.
   * @memberof ShareLeaseClient
   */
  public async acquireLease(
    duration = -1,
    options: LeaseOperationOptions = {}
  ): Promise<LeaseOperationResponse> {
    const { span, spanOptions } = createSpan(
      "ShareLeaseClient-acquireLease",
      options.tracingOptions
    );
    try {
      return await this._file.acquireLease({
        abortSignal: options.abortSignal,
        duration,
        proposedLeaseId: this._leaseId,
        spanOptions
      });
    } catch (e) {
      span.setStatus({
        code: CanonicalCode.UNKNOWN,
        message: e.message
      });
      throw e;
    } finally {
      span.end();
    }
  }

  /**
   * To change the ID of an existing lease.
   *
   * @param {string} proposedLeaseId the proposed new lease Id.
   * @param {LeaseOperationOptions} [options={}] Options for the lease management operation.
   * @returns {Promise<LeaseOperationResponse>} Response data for change lease operation.
   * @memberof ShareLeaseClient
   */
  public async changeLease(
    proposedLeaseId: string,
    options: LeaseOperationOptions = {}
  ): Promise<LeaseOperationResponse> {
    const { span, spanOptions } = createSpan("ShareLeaseClient-changeLease", options.tracingOptions);
    try {
      const response = await this._file.changeLease(this._leaseId, {
        proposedLeaseId,
        abortSignal: options.abortSignal,
        spanOptions
      });
      this._leaseId = proposedLeaseId;
      return response;
    } catch (e) {
      span.setStatus({
        code: CanonicalCode.UNKNOWN,
        message: e.message
      });
      throw e;
    } finally {
      span.end();
    }
  }

  /**
   * To free the lease if it is no longer needed so that another client may
   * immediately acquire a lease against the file.
   *
   * @param {LeaseOperationOptions} [options={}] Options for the lease management operation.
   * @returns {Promise<LeaseOperationResponse>} Response data for release lease operation.
   * @memberof ShareLeaseClient
   */
  public async releaseLease(options: LeaseOperationOptions = {}): Promise<LeaseOperationResponse> {
    const { span, spanOptions } = createSpan(
      "ShareLeaseClient-releaseLease",
      options.tracingOptions
    );
    try {
      return await this._file.releaseLease(this._leaseId, {
        abortSignal: options.abortSignal,
        spanOptions
      });
    } catch (e) {
      span.setStatus({
        code: CanonicalCode.UNKNOWN,
        message: e.message
      });
      throw e;
    } finally {
      span.end();
    }
  }

  /**
   * To force end the lease.
   *
   * @param {LeaseOperationOptions} [options={}] Options for the lease management operation.
   * @returns {Promise<LeaseOperationResponse>} Response data for break lease operation.
   * @memberof ShareLeaseClient
   */
  public async breakLease(options: LeaseOperationOptions = {}): Promise<LeaseOperationResponse> {
    const { span, spanOptions } = createSpan("ShareLeaseClient-breakLease", options.tracingOptions);
    try {
      return await this._file.breakLease({
        abortSignal: options.abortSignal,
        spanOptions
      });
    } catch (e) {
      span.setStatus({
        code: CanonicalCode.UNKNOWN,
        message: e.message
      });
      throw e;
    } finally {
      span.end();
    }
  }
}<|MERGE_RESOLUTION|>--- conflicted
+++ resolved
@@ -60,13 +60,9 @@
 import { FileSystemAttributes } from "./FileSystemAttributes";
 import { getShareNameAndPathFromUrl } from "./utils/utils.common";
 import { createSpan } from "./utils/tracing";
-<<<<<<< HEAD
-=======
-import { getCachedDefaultHttpClient } from "./utils/cache";
 import { StorageClientContext } from "./generated/src/storageClientContext";
 import { SERVICE_VERSION } from "./utils/constants";
 import { generateUuid } from "@azure/core-http";
->>>>>>> 7f419324
 
 /**
  * Options to configure the {@link ShareFileClient.create} operation.
