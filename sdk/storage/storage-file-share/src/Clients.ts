--- conflicted
+++ resolved
@@ -578,7 +578,6 @@
 }
 
 /**
-<<<<<<< HEAD
  * Contains response data for the {@link ShareClient.getProperties} operation.
  *
  * @export
@@ -595,7 +594,8 @@
    */
   protocols?: ShareProtocols;
 };
-=======
+
+/**
  * Common options of the {@link ShareGenerateSasUrlOptions} and {@link FileGenerateSasUrlOptions}.
  *
  * @export
@@ -709,7 +709,6 @@
    */
   permissions?: ShareSASPermissions;
 }
->>>>>>> 3ff2d6f0
 
 /**
  * A ShareClient represents a URL to the Azure Storage share allowing you to manipulate its directories and files.
