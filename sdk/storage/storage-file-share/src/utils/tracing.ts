// Copyright (c) Microsoft Corporation.
// Licensed under the MIT License.

<<<<<<< HEAD
import { getTracer } from "@azure/core-tracing";
import { Span, SpanOptions as OTSpanOptions, SpanKind } from "@opentelemetry/api";
import { SpanOptions } from "@azure/core-tracing";
import { OperationTracingOptions } from "../StorageClient";
=======
import { getTracer, OperationTracingOptions } from "@azure/core-tracing";
import { Span, SpanOptions, SpanKind } from "@opentelemetry/types";
>>>>>>> d42bfdf7

/**
 * Creates a span using the global tracer.
 * @param name The name of the operation being performed.
 * @param tracingOptions The tracingOptions for the underlying http request.
 */
export function createSpan(
  operationName: string,
  tracingOptions: OperationTracingOptions = {}
): { span: Span; spanOptions: SpanOptions } {
  const tracer = getTracer();
  const spanOptions: OTSpanOptions = {
    ...tracingOptions.spanOptions,
    kind: SpanKind.INTERNAL
  };

  const span = tracer.startSpan(`Azure.Storage.File.${operationName}`, spanOptions);
  span.setAttribute("az.namespace", "Microsoft.Storage");

  let newOptions = tracingOptions.spanOptions || {};
  if (span.isRecording()) {
    newOptions = {
      ...tracingOptions.spanOptions,
      parent: span.context(),
      attributes: {
        ...spanOptions.attributes,
        "az.namespace": "Microsoft.Storage"
      }
    };
  }

  return {
    span,
    spanOptions: newOptions
  };
}<|MERGE_RESOLUTION|>--- conflicted
+++ resolved
@@ -1,15 +1,8 @@
 // Copyright (c) Microsoft Corporation.
 // Licensed under the MIT License.
 
-<<<<<<< HEAD
-import { getTracer } from "@azure/core-tracing";
 import { Span, SpanOptions as OTSpanOptions, SpanKind } from "@opentelemetry/api";
-import { SpanOptions } from "@azure/core-tracing";
-import { OperationTracingOptions } from "../StorageClient";
-=======
-import { getTracer, OperationTracingOptions } from "@azure/core-tracing";
-import { Span, SpanOptions, SpanKind } from "@opentelemetry/types";
->>>>>>> d42bfdf7
+import { getTracer, SpanOptions, OperationTracingOptions } from "@azure/core-tracing";
 
 /**
  * Creates a span using the global tracer.
