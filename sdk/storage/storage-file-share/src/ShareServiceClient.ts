--- conflicted
+++ resolved
@@ -27,16 +27,13 @@
 import { isNode } from "@azure/core-http";
 import { CanonicalCode } from "@opentelemetry/api";
 import { createSpan } from "./utils/tracing";
-<<<<<<< HEAD
 import { ShareProtocols, toShareProtocols } from "./models";
-=======
 import { AccountSASPermissions } from "./AccountSASPermissions";
 import { generateAccountSASQueryParameters } from "./AccountSASSignatureValues";
 import { AccountSASServices } from "./AccountSASServices";
 import { SASProtocol } from "./SASQueryParameters";
 import { SasIPRange } from "./SasIPRange";
 import { appendToURLQuery } from "./utils/utils.common";
->>>>>>> 3ff2d6f0
 
 /**
  * Options to configure Share - List Shares Segment operations.
@@ -186,7 +183,6 @@
 }
 
 /**
-<<<<<<< HEAD
  * Properties of a share.
  *
  * @export
@@ -219,7 +215,8 @@
   ServiceListSharesSegmentResponseModel,
   "shareItems"
 > & { shareItems?: ShareItem[] };
-=======
+
+/**
  * Options to configure {@link ShareServiceClient.generateAccountSasUrl} operation.
  *
  * @export
@@ -258,7 +255,6 @@
    */
   ipRange?: SasIPRange;
 }
->>>>>>> 3ff2d6f0
 
 /**
  * A ShareServiceClient represents a URL to the Azure Storage File service allowing you
