# Changelog

## 2019.11 12.0.0-preview.6

- Bug Fix - Previous versions of `@azure/storage-file` library failed for the react-apps because of the usage of `fs.stat` method which is not available in browsers. The issue is fixed in this new release.
<<<<<<< HEAD
- [Breaking] The custom browser and retry policies that are specific to the Storage libraries have been
renamed to have the `Storage` prefix. [PR 5862](https://github.com/Azure/azure-sdk-for-js/pull/5862). 
Below are the entities that now have the Storage prefix
   - BrowserPolicy
   - BrowserPolicyFactory
   - RetryPolicy
   - RetryPolicyType
   - RetryOptions
   - RetryPolicyFactory
=======
- [Breaking] The properties in the StoragePipelineOptions interface have been updated as below:
   - The `proxy` property of type `ProxySettings | string` has been renamed to `proxyOptions` and
 will be of type `ProxyOptions`. If you have been passing url directly, split the value into `host`
 and `port` then pass it as a json object.
   - The `telemetry` property of type `TelemetryOptions` has been renamed to `userAgentOptions` of
 type `UserAgentOptions`.
    - The `logger` is no longer a property available to configure. To enable logging, please see the
[Troubleshooting](https://github.com/Azure/azure-sdk-for-js/blob/0ddc2f3c3d4658b20d96910acc37a77e5209e5e3/sdk/storage/storage-queue/README.md#troubleshooting) section of our readme.
- [Breaking] The `UniqueRequestIdPolicy` and `KeepAlivePolicy` are no longer exported from this library. The
 corresponding policies from the `@azure/core-http` library are meant to be used instead.
>>>>>>> d2abd81b

## 2019.10 12.0.0-preview.5

- [Breaking] `IPRange` is renamed to `SasIPRange`. [PR #5551](https://github.com/Azure/azure-sdk-for-js/pull/5551)
- Created new interface `CommonOptions`. This interface is for standard options that apply to all methods that invoke remote operations. This interface currently contains options that enable client-side tracing of the SDK. [PR #5550](https://github.com/Azure/azure-sdk-for-js/pull/5550)
- `offset` parameter is optional in `downloadToBuffer` method of `FileClient`. [PR #5592](https://github.com/Azure/azure-sdk-for-js/pull/5592)
- Async iterator with pagination support is added to list Handles - `listHandles` [PR #5536](https://github.com/Azure/azure-sdk-for-js/pull/5536)
- [Breaking] `Models` is no longer exported in public API surface. Instead generated model types required by the public API are explicitly re-exported. [PR #5532](https://github.com/Azure/azure-sdk-for-js/pull/5532)
- [Breaking] Cancelling an operation now throws a standardized error with the name `AbortError`. [PR #5633](https://github.com/Azure/azure-sdk-for-js/pull/5663)
- [Breaking] `filePath` is on `FileClient` is renamed to `path`. `dirPath` is added to `DirectoryClient` is renamed to `path`. [PR #5613](https://github.com/Azure/azure-sdk-for-js/pull/5613)
- [Breaking] `body` field from `RestError` Object in core-http Library is removed, the `response` property on the error will now have the `parsedBody` & `headers` along with raw body & headers that are already present. PRs [#5670](https://github.com/Azure/azure-sdk-for-js/pull/5670), [#5437](https://github.com/Azure/azure-sdk-for-js/pull/5437)
  - Errors from the storage service can be seen in an extra field `details` with the expected error code. [#5688](https://github.com/Azure/azure-sdk-for-js/pull/5688)
- [Breaking] `progress` callback in the option bags of all the helper methods is renamed to `onProgress`. [PR #5676](https://github.com/Azure/azure-sdk-for-js/pull/5676)
- [Breaking] Type of the `permissions` attribute in the options bag `FileSASSignatureValues` to be passed into `generateFileSASQueryParameters` is changed to `FileSASPermissions` from type `string`. [PR #5626](https://github.com/Azure/azure-sdk-for-js/pull/5626)
  - Similarly, `AccountSASPermissions` for `generateAccountSASQueryParameters` instead of type `string`.
  - Example - permissions attribute in `generateFileSASQueryParameters`
    - `permissions: FileSASPermissions.parse("racwd").toString()` changes to `FileSASPermissions.parse("racwd")`
- [Breaking] `sourceModifiedAccessConditions` attribute in `FileUploadRangeFromURLOptions` is renamed to `sourceConditions`. [PR #5682](https://github.com/Azure/azure-sdk-for-js/pull/5682)
- Renames for following Options interfaces. [PR #5650](https://github.com/Azure/azure-sdk-for-js/pull/5650)
  - `UploadStreamToAzureFileOptions` -> `FileUploadStreamOptions`,
  - `UploadToAzureFileOptions` -> `FileParallelUploadOptions`,
  - `DownloadFromAzureFileOptions` -> `FileDownloadToBufferOptions`
- [Breaking] Appropriate attribute renames in all the interfaces [PR #5610](https://github.com/Azure/azure-sdk-for-js/pull/5610)
  - Example - `nextMarker` -> `continuationToken`, `HTTPClient` -> `HttpClient`, `permission` -> `permissions`, `parallelism` -> `concurrency`
- [Breaking] `forceCloseHandlesSegment` is not exposed from the library in favour of the new method `forceCloseAllHandles` on `FileClient` and `DirectoryClient`. [PR #5620](https://github.com/Azure/azure-sdk-for-js/pull/5620)
- [Breaking] IE11 needs `Object.assign` polyfill loaded. [PR #5727](https://github.com/Azure/azure-sdk-for-js/pull/5727)

## 2019.10 12.0.0-preview.4

- Library tries to load the proxy settings from the environment variables like HTTP_PROXY if the proxy settings are not provided when clients like `FileServiceClient` or `FileClient` are instantiated.
- Added name properties on all the clients for convenience.
  - `accountName` is added for `DirectoryClient`, `FileClient`, `FileServiceClient` and `ShareClient`.
  - `shareName` is added to `DirectoryClient`, `FileClient` and `ShareClient`.
  - `filePath` is added to `FileClient`.
  - `dirPath` is added to `DirectoryClient`.
- [Breaking] `Models.StorageServiceProperties` is renamed into `Models.FileServiceProperties`.
- [Breaking] Replace string array with boolean flags to specify dataset to include when listing shares.
  Before this change the option is specified as
  ```js
  fileServiceClient.listShares({
    include: ["metadata", "snapshots"]
  });
  ```
  After this change:
  ```js
  fileServiceClient.listShares({
    includeMetadata: true,
    includeSnapshots: true
  });
  ```

## 2019.08 12.0.0-preview.3

- Updated Azure Storage Service API version to 2019-02-02.
- Added a new API `ShareClient.createPermission()` which allows for the creation of a security descriptor at the Azure File share level. This descriptor can be used for files and directories in the share.
- Added a new API `ShareClient.getPermission()` which allows for the retrieval of the security descriptor set on a share.
- Added APIs `DirectoryClient.setProperties()` and `FileClient.setProperties()`, and updated APIs `DirectoryClient.create()` and `FileClient.create()` for setting file permission, attributes, creation time, and last write time.
- Added a new API `FileClient.uploadRangeFromURL()` which allows range in a file to be written using a range of another file as a source. This permits synchronous server-side copies to be orchestrated for files of any size.
- Fixed a bug of `FileClient.downloadToBuffer()` when provided offset is not 0.
- Fixed a bug that `Aborter` cannot work during retry interval.
- Fixed a bug that `Aborter` throws timeout error even though it succeeds of `FileClient.download()`.
- Fixed a bug that "err.code.toUpperCase is not a function" when retries in browser.
- `Aborter` doesn't require `dom` as tsconfig lib requirement anymore for `Event` type.
- Export `RetryPolicyType`.
- Updated HTTP client from axios to node-fetch in Node.js runtime.
- A new option `keepAliveOptions` added to parameter of `newPipeline()` which controls keep-alive configurations. Keep-alive is enabled by default.
- The `ShareClient.getStatistics()` now returns the approximate size in bytes with `shareUsageBytes`.
- Added `DirectoryClient.listHandlesSegment()` and `FileClient.listHandlesSegment()` to returns a list of open handles on a directory or a file.
- Added `DirectoryClient.forceCloseHandlesSegment()`, `FileClient.forceCloseHandlesSegment()`, `DirectoryClient.forceCloseHandle()` and `FileClient.forceCloseHandle()` to close handles.
- Pass through `options.abortSignal` to the optional `abortSignal` attribute in option bags instead of using `AbortSignal.none` as the default value when `options.abortSignal` is not specified.
- Basic HTTP proxy authentication support is added. Proxy settings can be passed in the options while creating a new client. Example - [typescript/proxyAuth.ts](https://github.com/Azure/azure-sdk-for-js/blob/master/sdk/storage/storage-file-share/samples/typescript/proxyAuth.ts)
- Connection strings for explicit storage endpoints are supported. - [Configure Azure Storage connection strings](https://docs.microsoft.com/en-us/azure/storage/common/storage-configure-connection-string#create-a-connection-string-for-an-explicit-storage-endpoint)

## 2019.08 12.0.0-preview.2

- [Breaking] Aborter class is no longer exposed from the package. Use the package [@azure/abort-controller](https://www.npmjs.com/package/@azure/abort-controller) to pass an abort signal to any of the async operations.
  `AbortController.timeout(<milliseconds>)` can be utitlized as an abort signal.
- Storage service allows SAS connection string with SAS string and endpoints along with the Account connection string(account name, key and endpoint).
  In this preview, SAS connection string support is added to the existing connection string client constructors and static methods.
  - Account connection string example - `DefaultEndpointsProtocol=https;AccountName=myaccount;AccountKey=accountKey;EndpointSuffix=core.windows.net`
  - SAS connection string example - `BlobEndpoint=https://myaccount.blob.core.windows.net/;QueueEndpoint=https://myaccount.queue.core.windows.net/;FileEndpoint=https://myaccount.file.core.windows.net/;TableEndpoint=https://myaccount.table.core.windows.net/;SharedAccessSignature=sasString`
  - SAS connection string is supported in both NodeJS and browser runtimes unlike the Account Connection String which is supported only in the NodeJS runtime.

## 2019.07 12.0.0-preview.1

- [Breaking] Client types are renamed from *URL to *Client.
  - ServiceURL, ShareURL, DirectoryURL and FileURL to FileServiceClient, ShareClient, DirectoryClient and FileClient respectively.
- [Breaking] Aborter parameters are now moved into option bags.
  - `abortSignal` attrubute(optional) in the option-bag of respective module has to be utitlized for the `Aborter.timeout(<milliseconds>)` functionality.
  - `Aborter.none` is the default value.
- [Breaking] I- prefixes are removed from interface names.
  - Example- `IDirectoryCreateOptions` is updated to `DirectoryCreateOptions`, the new names must to be used.
- [Breaking] The static methods to create client types are removed. The functionality is moved into new instance methods added to the parent clients.
- [Breaking] The telemetry strings have been updated.
  - `Azure-Storage/${SDK_VERSION}` is updated to `azsdk-js-storageblob/${SDK_VERSION}`.
- [Breaking] `withPipeline()` method is removed.
- Async iterators with pagination support are added for listing methods
  - `listFilesAndDirectories()` and `listShares()`
  - Please refer to the samples for async iterators in the `samples` folder.
- [Breaking] Methods that list segments(`listFilesAndDirectoriesSegment()` and `listSharesSegment()`) are no longer exposed in public api.
- [Breaking] High level convenience functions are moved into clients as their instance member function.
  - `uploadFileToAzureFile()`, `uploadStreamToAzureFile()`, `downloadAzureFileToBuffer()` and `uploadBrowserDataToAzureFile()` -> `FileClient.uploadFile()`,
    `FileClient.uploadStream()`, `FileClient.downloadToBuffer()` and `FileClient.uploadBrowserData()` respectively.
- [Breaking] `StorageClient` is no longer exposed. `StorageClient.newPipeline()` static method is moved to the top level exported function `newPipeline()`.
- Updated dependency `@azure/ms-rest-js` to `@azure/core-http`.
- Constructor overloads added into client types so they can be constructed from a url and a pipeline/credential and connection string.
  - Constructors with overloads - `FileServiceClient` and `ShareClient`
  - Connection string method is supported only in Node.js (not browsers).
- Creation/Deletion of child resources are duplicated to parent client type.
- HTTP proxy support is added (Node.js only).

  - Please refer to the `proxyAuth.ts` sample in the `samples/typescript` folder.

- Request and response headers are now logged at INFO level, with sensitive data redacted.
- `downloadToFile()` is added to `FileClient`.

For release notes and more information please visit https://aka.ms/azure-sdk-preview1-js

## 2019.09 10.3.0

- Updated Azure Storage Service API version to 2019-02-02.
- Added a new API `ShareURL.createPermission()` which allows for the creation of a security descriptor at the Azure File share level. This descriptor can be used for files and directories in the share.
- Added a new API `ShareURL.getPermission()` which allows for the retrieval of the security descriptor set on a share.
- Added APIs `DirectoryURL.setProperties()` and `FileURL.setProperties()`, and updated APIs `DirectoryURL.create()` and `FileURL.create()` for setting file permission, attributes, creation time, and last write time.
- Added a new API `FileURL.uploadRangeFromURL()` which allows range in a file to be written using a range of another file as a source. This permits synchronous server-side copies to be orchestrated for files of any size.

## 2019.06 10.2.0

- Fixed a bug of `downloadBlobToBuffer()` and `downloadAzureFileToBuffer()` when provided offset is not 0.
- Fixed a bug that `Aborter` cannot work during retry interval.
- Fixed a bug that `Aborter` throws timeout error even though it succeeds of `FileURL.download()`.
- Fixed a bug that "err.code.toUpperCase is not a function" when retries in browser.
- `Aborter` doesn't require `dom` as tsconfig lib requirement anymore for `Event` type.
- Export `RetryPolicyType`.
- Updated HTTP client from axios to node-fetch in Node.js runtime.
- A new option `keepAliveOptions` added to parameter of `StorageURL.newPipeline()` which controls keep-alive configurations. Keep-alive is enabled by default.
- Updated Azure Storage Service API version to [2018-11-09](https://docs.microsoft.com/en-us/rest/api/storageservices/version-2018-11-09).
- The `ShareURL.getStatistics()` now returns the approximate size in bytes with `shareUsageBytes`.
- Added `DirectoryURL.listHandlesSegment()` and `FileURL.listHandlesSegment()` to returns a list of open handles on a directory or a file.
- Added `DirectoryURL.forceCloseHandlesSegment()`, `FileURL.forceCloseHandlesSegment()`, `DirectoryURL.forceCloseHandle()` and `FileURL.forceCloseHandle()` to close handles.
- Updated Azure Storage Service API version to [2018-11-09](https://docs.microsoft.com/en-us/rest/api/storageservices/version-2018-11-09).

## 2019.01 10.1.0

- [Breaking] Updated convenience layer methods enum type parameters into typescript union types, this will help reducing bundle footprint.
- [Breaking] Updated URL encoding strategy for `url` parameters of `new XXXURL(url, pipeline)` methods, such as `new FileURL(url, pipeline)`.
  - URL will accept both encoded or non-encoded URL string. It will escape non-escaped special characters, like Chinese characters. However, if directory/file name includes `%`, `url` must be encoded manually.
- [Breaking] `SASQueryParameters` is not going to be exported in browser bundle, and will be exported in Node.js runtime.
- [Breaking] IE11 needs `Array.prototype.includes` and `Object.keys` polyfills loaded.
- Updated dependency `ms-rest-js` to `@azure/ms-rest-js`.
- Fixed `Aborter.timeout()` misleading scale description.
- Removed default 60s server timeout value for retry options `tryTimeoutInMs` to avoid large blob download stream unexpected ending.
- Fixed an issue that when body is string with special characters, `FileURL.uploadRange` will fail to upload.
- Exported `HttpRequestBody` type for who wants to implement a customized HTTP client.

## 2018.12 10.0.0-preview

- Initial Release. API version 2018-03-28 supported. Please see the README for information on the new design.<|MERGE_RESOLUTION|>--- conflicted
+++ resolved
@@ -3,7 +3,6 @@
 ## 2019.11 12.0.0-preview.6
 
 - Bug Fix - Previous versions of `@azure/storage-file` library failed for the react-apps because of the usage of `fs.stat` method which is not available in browsers. The issue is fixed in this new release.
-<<<<<<< HEAD
 - [Breaking] The custom browser and retry policies that are specific to the Storage libraries have been
 renamed to have the `Storage` prefix. [PR 5862](https://github.com/Azure/azure-sdk-for-js/pull/5862). 
 Below are the entities that now have the Storage prefix
@@ -13,7 +12,6 @@
    - RetryPolicyType
    - RetryOptions
    - RetryPolicyFactory
-=======
 - [Breaking] The properties in the StoragePipelineOptions interface have been updated as below:
    - The `proxy` property of type `ProxySettings | string` has been renamed to `proxyOptions` and
  will be of type `ProxyOptions`. If you have been passing url directly, split the value into `host`
@@ -24,7 +22,6 @@
 [Troubleshooting](https://github.com/Azure/azure-sdk-for-js/blob/0ddc2f3c3d4658b20d96910acc37a77e5209e5e3/sdk/storage/storage-queue/README.md#troubleshooting) section of our readme.
 - [Breaking] The `UniqueRequestIdPolicy` and `KeepAlivePolicy` are no longer exported from this library. The
  corresponding policies from the `@azure/core-http` library are meant to be used instead.
->>>>>>> d2abd81b
 
 ## 2019.10 12.0.0-preview.5
 
