# Release History

## 12.3.0-beta.2 (Unreleased)

<<<<<<< HEAD
- Removed ability to create a ShareLeaseClient for a Share or Share Snapshot. This feature has been rescheduled for future release.
- Replaced `ShareClient.setAccessTier()` with `ShareClient.setProperties()`, which can be used to set both Share Tier and Share Quota.
=======
- Fixed a bug where `ShareDirectoryClient.deleteIfExists()` and `ShareFileClient.deleteIfExists()` would throw an exception if the directory or file's parent directory doesn't exist.
>>>>>>> 22d37eec

## 12.3.0-beta.1 (2020-10-13)

- Updated Azure Storage Service API version to 2020-02-10.
- Added support for SMB Multichannel.
- Added support for Share and Share Snapshot Leases. Now can initialize a `ShareLeaseClient` with a `ShareClient` to manage leases for a share or share snapshot. Most operations on share now also support lease conditions.
- Added support for Get File Range Diff. Added `ShareFileClient.getRangeListDiff()` for getting the list of ranges that differ between a previous share snapshot and the file.
- Added support for Set Share Tier. Added `ShareClient.setAccessTier()` for setting the access tier of the share.

## 12.2.0 (2020-09-08)

- Added share soft delete support. Added `undeleteShare` to `ShareServiceClient`. `listShares` now can return deleted shares. Note: share soft delete only take effect on accounts with share soft delete feature enabled.
- Bug fix - `credential` parameter of `newPipeline()` function is now optional. If not specified, `AnonymousCredential` is used. Fixes bug [9628](https://github.com/Azure/azure-sdk-for-js/issues/9628).
- Bug fix - Content-Length header is no more ignored. Fixes bugs [8903](https://github.com/Azure/azure-sdk-for-js/issues/8903), [9300](https://github.com/Azure/azure-sdk-for-js/issues/9300) and [10614](https://github.com/Azure/azure-sdk-for-js/issues/10614).

## 12.2.0-preview.1 (2020.07)

- Updated Azure Storage Service API version to 2019-12-12.
- Support 4 TB files.
- Added `exists` and `deleteIfExists()` to `ShareClient`, `ShareDirectoryClient`, and `ShareFileClient`.
- Added `createIfNotExists()` to `ShareClient` and `ShareDirectoryClient`.

## 12.1.2 (2020.05)

- Fix data corruption failure error [issue #6411](https://github.com/Azure/azure-sdk-for-js/issues/6411) when downloading compressed files. [PR #7993](https://github.com/Azure/azure-sdk-for-js/pull/7993)
- Fix un-handled TypeError [issue #8499](https://github.com/Azure/azure-sdk-for-js/issues/8499) in Electron applications. [PR #8568](https://github.com/Azure/azure-sdk-for-js/pull/8568)
- Updated to use `@opentelemetry/api` 0.6.1 via `@azure/core-tracing`. [PR #7998](https://github.com/Azure/azure-sdk-for-js/pull/7998)
- Updated to use `typescript` 3.8.3. [PR #8659](https://github.com/Azure/azure-sdk-for-js/pull/8659)

## 12.1.1 (2020-03-10)

- Fixed unexpected hang issue when uploading empty body. Fixed bug [6904](https://github.com/Azure/azure-sdk-for-js/issues/6904).

## 12.1.0 (2020-02-11)

- Updated Azure Storage Service API version to 2019-07-07.
- A new type `ShareLeaseClient` is added to manage leases.
- New SMB parameters for file copy.
- Force Close Handles Response now includes the number of handles that failed to close.
- `ShareProperties` now has 4 additional properties for premium file shares.
- Fixed a bug where the package didn't work as expected when bundling web applications. [PR #7298](https://github.com/Azure/azure-sdk-for-js/pull/7298)

## 12.0.1 (2020.01)

- Bug fix - Name properties on clients now support more kinds of endpoints(IPv4/v6 hosts, single word domains). [PR #6755](https://github.com/Azure/azure-sdk-for-js/pull/6755)
- Service clients now share a single http client instance by default. [PR #6657](https://github.com/Azure/azure-sdk-for-js/pull/6657)

  Previously, a new http client was created for each service client if none was provided by the user. This could result in TCP port exhaustion under heavy usage with the keepAlive option enabled because each http client has its own persistent TCP connection. This change creates a single http client instance which is shared among all service clients by default.

## 12.0.0 (2019-12-04)

- [Breaking] The default browser bundle has been removed from the npm package. Bundling your application with a bundler such as Webpack is the recommended approach to building a browser bundle. For details on how to do this, please refer to our [bundling documentation](https://aka.ms/AzureSDKBundling).
- [Breaking] The `expiryTime` and `startTime` members of the `AccountSASSignatureValues` and `FileSASSignatureValues` types, as well as the `expiry` and `start` members of the `accessPolicy` field of the `SignedIdentifier` type, have all been renamed to `expiresOn` and `startsOn` respectively for consistency with `@azure/storage-blob` and `@azure/storage-queue`.
- [Breaking] `forceCloseAllHandles` will return `CloseHandlesInfo` type instead of number.
- [Breaking] `forceCloseHandle` will return `closedHandlesCount` property instead of `numberOfHandlesClosed` to be compatible with `CloseHandlesInfo`.
- Updated to use OpenTelemetry 0.2 via `@azure/core-tracing`
- Bug Fix - Convert empty prefixes (`""`) to `undefined` when passed as options to the `listFiles` or `listShares` methods to avoid sending an invalid request to the service. Fixes bug [5817](https://github.com/Azure/azure-sdk-for-js/issues/5817).
- The `ShareFileClient.downloadToBuffer()` helper method has a new overload where it is not required to pass a `Buffer`. The attributes `offset` and `count` are optional, and it downloads the entire file if they are not provided.
- [Breaking] `shareName` on `ShareClient` has been renamed to `name`. [PR 6135](https://github.com/Azure/azure-sdk-for-js/pull/6135)
- `ShareFileClient` and `ShareDirectoryClient` now have a `name` property that returns the file or directory name respectively. [PR 6135](https://github.com/Azure/azure-sdk-for-js/pull/6135)
- [Breaking] In browsers, `blobBody` on `FileDownloadResponse` has been renamed to `contentAsBlob` in order to avoid naming confusion between browser `Blob` objects and `Blob`s from `@azure/storage-blob`. [PR 6183](https://github.com/Azure/azure-sdk-for-js/pull/6183)
- [Breaking] Removed `uploadBrowserData` from `ShareFileClient` in favor of a unified method `uploadData` that accepts both browser `Blob` objects as well as Node.js `Buffer` objects.
- Added a warning to the documentation of `downloadToBuffer` that explains the limitations of Node.js `Buffer` sizes to around 2GB on 64-bit architectures and 1GB on 32-bit architectures.
- Documented the behavior of `getProperties` methods with respect to metadata keys and their casing inconsistency when compared to the metadata keys returned through corresponding "list" methods with the `includeMetadata` option.

## 12.0.0-preview.6 (2019.11)

- [Breaking] `@azure/storage-file` package is renamed to `@azure/storage-file-share` to better align with the upcoming new package for Azure Storage Files DataLake. As a consequence,
  - `FileServiceClient` becomes `ShareServiceClient`
  - `DirectoryClient` becomes `ShareDirectoryClient`
  - `FileClient` becomes `ShareFileClient`
- Bug Fix - Previous versions of `@azure/storage-file` library failed for the react-apps because of the usage of `fs.stat` method which is not available in browsers. The issue is fixed in this new release.
- [Breaking] The custom browser and retry policies that are specific to the Storage libraries have been
  renamed to have the `Storage` prefix. [PR 5862](https://github.com/Azure/azure-sdk-for-js/pull/5862).
  Below are the entities that now have the Storage prefix
  - BrowserPolicy
  - BrowserPolicyFactory
  - RetryPolicy
  - RetryPolicyType
  - RetryOptions
  - RetryPolicyFactory
- [Breaking] The properties in the StoragePipelineOptions interface have been updated as below:
  - The `proxy` property of type `ProxySettings | string` has been renamed to `proxyOptions` and
    will be of type `ProxyOptions`. If you have been passing url directly, split the value into `host`
    and `port` then pass it as a json object.
  - The `telemetry` property of type `TelemetryOptions` has been renamed to `userAgentOptions` of
    type `UserAgentOptions`. - The `logger` is no longer a property available to configure. To enable logging, please see the
    [Troubleshooting](https://github.com/Azure/azure-sdk-for-js/blob/0ddc2f3c3d4658b20d96910acc37a77e5209e5e3/sdk/storage/storage-queue/README.md#troubleshooting) section of our readme.
- [Breaking] The `UniqueRequestIdPolicy` and `KeepAlivePolicy` are no longer exported from this library. The
  corresponding policies from the `@azure/core-http` library are meant to be used instead.
- Bug Fix - Previous versions of `@azure/storage-file` library failed for the react-apps because of the usage of `fs.stat` method which is not available in browsers. The issue is fixed in this new release.

## 12.0.0-preview.5 (2019.10)

- [Breaking] `IPRange` is renamed to `SasIPRange`. [PR #5551](https://github.com/Azure/azure-sdk-for-js/pull/5551)
- Created new interface `CommonOptions`. This interface is for standard options that apply to all methods that invoke remote operations. This interface currently contains options that enable client-side tracing of the SDK. [PR #5550](https://github.com/Azure/azure-sdk-for-js/pull/5550)
- `offset` parameter is optional in `downloadToBuffer` method of `FileClient`. [PR #5592](https://github.com/Azure/azure-sdk-for-js/pull/5592)
- Async iterator with pagination support is added to list Handles - `listHandles` [PR #5536](https://github.com/Azure/azure-sdk-for-js/pull/5536)
- [Breaking] `Models` is no longer exported in public API surface. Instead generated model types required by the public API are explicitly re-exported. [PR #5532](https://github.com/Azure/azure-sdk-for-js/pull/5532)
- [Breaking] Cancelling an operation now throws a standardized error with the name `AbortError`. [PR #5633](https://github.com/Azure/azure-sdk-for-js/pull/5663)
- [Breaking] `filePath` is on `FileClient` is renamed to `path`. `dirPath` is added to `DirectoryClient` is renamed to `path`. [PR #5613](https://github.com/Azure/azure-sdk-for-js/pull/5613)
- [Breaking] `body` field from `RestError` Object in core-http Library is removed, the `response` property on the error will now have the `parsedBody` & `headers` along with raw body & headers that are already present. PRs [#5670](https://github.com/Azure/azure-sdk-for-js/pull/5670), [#5437](https://github.com/Azure/azure-sdk-for-js/pull/5437)
  - Errors from the storage service can be seen in an extra field `details` with the expected error code. [#5688](https://github.com/Azure/azure-sdk-for-js/pull/5688)
- [Breaking] `progress` callback in the option bags of all the helper methods is renamed to `onProgress`. [PR #5676](https://github.com/Azure/azure-sdk-for-js/pull/5676)
- [Breaking] Type of the `permissions` attribute in the options bag `FileSASSignatureValues` to be passed into `generateFileSASQueryParameters` is changed to `FileSASPermissions` from type `string`. [PR #5626](https://github.com/Azure/azure-sdk-for-js/pull/5626)
  - Similarly, `AccountSASPermissions` for `generateAccountSASQueryParameters` instead of type `string`.
  - Example - permissions attribute in `generateFileSASQueryParameters`
    - `permissions: FileSASPermissions.parse("racwd").toString()` changes to `FileSASPermissions.parse("racwd")`
- [Breaking] `sourceModifiedAccessConditions` attribute in `FileUploadRangeFromURLOptions` is renamed to `sourceConditions`. [PR #5682](https://github.com/Azure/azure-sdk-for-js/pull/5682)
- Renames for following Options interfaces. [PR #5650](https://github.com/Azure/azure-sdk-for-js/pull/5650)
  - `UploadStreamToAzureFileOptions` -> `FileUploadStreamOptions`,
  - `UploadToAzureFileOptions` -> `FileParallelUploadOptions`,
  - `DownloadFromAzureFileOptions` -> `FileDownloadToBufferOptions`
- [Breaking] Appropriate attribute renames in all the interfaces [PR #5610](https://github.com/Azure/azure-sdk-for-js/pull/5610)
  - Example - `nextMarker` -> `continuationToken`, `HTTPClient` -> `HttpClient`, `permission` -> `permissions`, `parallelism` -> `concurrency`
- [Breaking] `forceCloseHandlesSegment` is not exposed from the library in favour of the new method `forceCloseAllHandles` on `FileClient` and `DirectoryClient`. [PR #5620](https://github.com/Azure/azure-sdk-for-js/pull/5620)
- [Breaking] IE11 needs `Object.assign` polyfill loaded. [PR #5727](https://github.com/Azure/azure-sdk-for-js/pull/5727)

## 12.0.0-preview.4 (2019.10)

- Library tries to load the proxy settings from the environment variables like HTTP_PROXY if the proxy settings are not provided when clients like `FileServiceClient` or `FileClient` are instantiated.
- Added name properties on all the clients for convenience.
  - `accountName` is added for `DirectoryClient`, `FileClient`, `FileServiceClient` and `ShareClient`.
  - `shareName` is added to `DirectoryClient`, `FileClient` and `ShareClient`.
  - `filePath` is added to `FileClient`.
  - `dirPath` is added to `DirectoryClient`.
- [Breaking] `Models.StorageServiceProperties` is renamed into `Models.FileServiceProperties`.
- [Breaking] Replace string array with boolean flags to specify dataset to include when listing shares.
  Before this change the option is specified as
  ```js
  fileServiceClient.listShares({
    include: ["metadata", "snapshots"]
  });
  ```
  After this change:
  ```js
  fileServiceClient.listShares({
    includeMetadata: true,
    includeSnapshots: true
  });
  ```

## 12.0.0-preview.3 (2019.08)

- Updated Azure Storage Service API version to 2019-02-02.
- Added a new API `ShareClient.createPermission()` which allows for the creation of a security descriptor at the Azure File share level. This descriptor can be used for files and directories in the share.
- Added a new API `ShareClient.getPermission()` which allows for the retrieval of the security descriptor set on a share.
- Added APIs `DirectoryClient.setProperties()` and `FileClient.setProperties()`, and updated APIs `DirectoryClient.create()` and `FileClient.create()` for setting file permission, attributes, creation time, and last write time.
- Added a new API `FileClient.uploadRangeFromURL()` which allows range in a file to be written using a range of another file as a source. This permits synchronous server-side copies to be orchestrated for files of any size.
- Fixed a bug of `FileClient.downloadToBuffer()` when provided offset is not 0.
- Fixed a bug that `Aborter` cannot work during retry interval.
- Fixed a bug that `Aborter` throws timeout error even though it succeeds of `FileClient.download()`.
- Fixed a bug that "err.code.toUpperCase is not a function" when retries in browser.
- `Aborter` doesn't require `dom` as tsconfig lib requirement anymore for `Event` type.
- Export `RetryPolicyType`.
- Updated HTTP client from axios to node-fetch in Node.js runtime.
- A new option `keepAliveOptions` added to parameter of `newPipeline()` which controls keep-alive configurations. Keep-alive is enabled by default.
- The `ShareClient.getStatistics()` now returns the approximate size in bytes with `shareUsageBytes`.
- Added `DirectoryClient.listHandlesSegment()` and `FileClient.listHandlesSegment()` to returns a list of open handles on a directory or a file.
- Added `DirectoryClient.forceCloseHandlesSegment()`, `FileClient.forceCloseHandlesSegment()`, `DirectoryClient.forceCloseHandle()` and `FileClient.forceCloseHandle()` to close handles.
- Pass through `options.abortSignal` to the optional `abortSignal` attribute in option bags instead of using `AbortSignal.none` as the default value when `options.abortSignal` is not specified.
- Basic HTTP proxy authentication support is added. Proxy settings can be passed in the options while creating a new client. Example - [typescript/src/proxyAuth.ts](https://github.com/Azure/azure-sdk-for-js/blob/master/sdk/storage/storage-file-share/samples/typescript/src/proxyAuth.ts)
- Connection strings for explicit storage endpoints are supported. - [Configure Azure Storage connection strings](https://docs.microsoft.com/azure/storage/common/storage-configure-connection-string#create-a-connection-string-for-an-explicit-storage-endpoint)

## 12.0.0-preview.2 (2019.08)

- [Breaking] Aborter class is no longer exposed from the package. Use the package [@azure/abort-controller](https://www.npmjs.com/package/@azure/abort-controller) to pass an abort signal to any of the async operations.
  `AbortController.timeout(<milliseconds>)` can be utitlized as an abort signal.
- Storage service allows SAS connection string with SAS string and endpoints along with the Account connection string(account name, key and endpoint).
  In this preview, SAS connection string support is added to the existing connection string client constructors and static methods.
  - Account connection string example - `DefaultEndpointsProtocol=https;AccountName=myaccount;AccountKey=accountKey;EndpointSuffix=core.windows.net`
  - SAS connection string example - `BlobEndpoint=https://myaccount.blob.core.windows.net/;QueueEndpoint=https://myaccount.queue.core.windows.net/;FileEndpoint=https://myaccount.file.core.windows.net/;TableEndpoint=https://myaccount.table.core.windows.net/;SharedAccessSignature=sasString`
  - SAS connection string is supported in both NodeJS and browser runtimes unlike the Account Connection String which is supported only in the NodeJS runtime.

## 12.0.0-preview.1 (2019.07)

- [Breaking] Client types are renamed from *URL to *Client.
  - ServiceURL, ShareURL, DirectoryURL and FileURL to FileServiceClient, ShareClient, DirectoryClient and FileClient respectively.
- [Breaking] Aborter parameters are now moved into option bags.
  - `abortSignal` attrubute(optional) in the option-bag of respective module has to be utitlized for the `Aborter.timeout(<milliseconds>)` functionality.
  - `Aborter.none` is the default value.
- [Breaking] I- prefixes are removed from interface names.
  - Example- `IDirectoryCreateOptions` is updated to `DirectoryCreateOptions`, the new names must to be used.
- [Breaking] The static methods to create client types are removed. The functionality is moved into new instance methods added to the parent clients.
- [Breaking] The telemetry strings have been updated.
  - `Azure-Storage/${SDK_VERSION}` is updated to `azsdk-js-storageblob/${SDK_VERSION}`.
- [Breaking] `withPipeline()` method is removed.
- Async iterators with pagination support are added for listing methods
  - `listFilesAndDirectories()` and `listShares()`
  - Please refer to the samples for async iterators in the `samples` folder.
- [Breaking] Methods that list segments(`listFilesAndDirectoriesSegment()` and `listSharesSegment()`) are no longer exposed in public api.
- [Breaking] High level convenience functions are moved into clients as their instance member function.
  - `uploadFileToAzureFile()`, `uploadStreamToAzureFile()`, `downloadAzureFileToBuffer()` and `uploadBrowserDataToAzureFile()` -> `FileClient.uploadFile()`,
    `FileClient.uploadStream()`, `FileClient.downloadToBuffer()` and `FileClient.uploadBrowserData()` respectively.
- [Breaking] `StorageClient` is no longer exposed. `StorageClient.newPipeline()` static method is moved to the top level exported function `newPipeline()`.
- Updated dependency `@azure/ms-rest-js` to `@azure/core-http`.
- Constructor overloads added into client types so they can be constructed from a url and a pipeline/credential and connection string.
  - Constructors with overloads - `FileServiceClient` and `ShareClient`
  - Connection string method is supported only in Node.js (not browsers).
- Creation/Deletion of child resources are duplicated to parent client type.
- HTTP proxy support is added (Node.js only).

  - Please refer to the `proxyAuth.ts` sample in the `samples/typescript` folder.

- Request and response headers are now logged at INFO level, with sensitive data redacted.
- `downloadToFile()` is added to `FileClient`.

For release notes and more information please visit https://aka.ms/azsdk/releases/july2019preview

## 10.3.0 (2019.09)

- Updated Azure Storage Service API version to 2019-02-02.
- Added a new API `ShareURL.createPermission()` which allows for the creation of a security descriptor at the Azure File share level. This descriptor can be used for files and directories in the share.
- Added a new API `ShareURL.getPermission()` which allows for the retrieval of the security descriptor set on a share.
- Added APIs `DirectoryURL.setProperties()` and `FileURL.setProperties()`, and updated APIs `DirectoryURL.create()` and `FileURL.create()` for setting file permission, attributes, creation time, and last write time.
- Added a new API `FileURL.uploadRangeFromURL()` which allows range in a file to be written using a range of another file as a source. This permits synchronous server-side copies to be orchestrated for files of any size.

## 10.2.0 (2019.06)

- Fixed a bug of `downloadBlobToBuffer()` and `downloadAzureFileToBuffer()` when provided offset is not 0.
- Fixed a bug that `Aborter` cannot work during retry interval.
- Fixed a bug that `Aborter` throws timeout error even though it succeeds of `FileURL.download()`.
- Fixed a bug that "err.code.toUpperCase is not a function" when retries in browser.
- `Aborter` doesn't require `dom` as tsconfig lib requirement anymore for `Event` type.
- Export `RetryPolicyType`.
- Updated HTTP client from axios to node-fetch in Node.js runtime.
- A new option `keepAliveOptions` added to parameter of `StorageURL.newPipeline()` which controls keep-alive configurations. Keep-alive is enabled by default.
- Updated Azure Storage Service API version to [2018-11-09](https://docs.microsoft.com/rest/api/storageservices/version-2018-11-09).
- The `ShareURL.getStatistics()` now returns the approximate size in bytes with `shareUsageBytes`.
- Added `DirectoryURL.listHandlesSegment()` and `FileURL.listHandlesSegment()` to returns a list of open handles on a directory or a file.
- Added `DirectoryURL.forceCloseHandlesSegment()`, `FileURL.forceCloseHandlesSegment()`, `DirectoryURL.forceCloseHandle()` and `FileURL.forceCloseHandle()` to close handles.
- Updated Azure Storage Service API version to [2018-11-09](https://docs.microsoft.com/rest/api/storageservices/version-2018-11-09).

## 10.1.0 (2019.01)

- [Breaking] Updated convenience layer methods enum type parameters into typescript union types, this will help reducing bundle footprint.
- [Breaking] Updated URL encoding strategy for `url` parameters of `new XXXURL(url, pipeline)` methods, such as `new FileURL(url, pipeline)`.
  - URL will accept both encoded or non-encoded URL string. It will escape non-escaped special characters, like Chinese characters. However, if directory/file name includes `%`, `url` must be encoded manually.
- [Breaking] `SASQueryParameters` is not going to be exported in browser bundle, and will be exported in Node.js runtime.
- [Breaking] IE11 needs `Array.prototype.includes` and `Object.keys` polyfills loaded.
- Updated dependency `ms-rest-js` to `@azure/ms-rest-js`.
- Fixed `Aborter.timeout()` misleading scale description.
- Removed default 60s server timeout value for retry options `tryTimeoutInMs` to avoid large blob download stream unexpected ending.
- Fixed an issue that when body is string with special characters, `FileURL.uploadRange` will fail to upload.
- Exported `HttpRequestBody` type for who wants to implement a customized HTTP client.

## 10.0.0-preview (2018.12)

- Initial Release. API version 2018-03-28 supported. Please see the README for information on the new design.<|MERGE_RESOLUTION|>--- conflicted
+++ resolved
@@ -2,12 +2,9 @@
 
 ## 12.3.0-beta.2 (Unreleased)
 
-<<<<<<< HEAD
 - Removed ability to create a ShareLeaseClient for a Share or Share Snapshot. This feature has been rescheduled for future release.
 - Replaced `ShareClient.setAccessTier()` with `ShareClient.setProperties()`, which can be used to set both Share Tier and Share Quota.
-=======
 - Fixed a bug where `ShareDirectoryClient.deleteIfExists()` and `ShareFileClient.deleteIfExists()` would throw an exception if the directory or file's parent directory doesn't exist.
->>>>>>> 22d37eec
 
 ## 12.3.0-beta.1 (2020-10-13)
 
