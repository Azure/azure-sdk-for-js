--- conflicted
+++ resolved
@@ -2,8 +2,6 @@
 
 # Release History
 
-<<<<<<< HEAD
-=======
 ## 12.28.0-beta.1 (2025-05-20)
 
 ### Features Added
@@ -11,7 +9,6 @@
 - Added support for service version 2025-07-05.
 - Added the `ShareFileClient.createSymbolicLink()`, and `.getSymbolicLink()` APIs.
 
->>>>>>> 59a82dc6
 ## 12.27.0 (2025-03-18)
 
 ### Features Added
