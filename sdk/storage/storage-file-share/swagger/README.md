--- conflicted
+++ resolved
@@ -237,29 +237,29 @@
       $.name = "fileHttpHeaders";
 ```
 
-<<<<<<< HEAD
-### Update date type for "fileCreatedOn" and "fileLastWriteOn" from `DateTimeRfc1123` -> `string`
-=======
 ### Rename AccessPolicy start -> startsOn
->>>>>>> ea809ed6
-
-```yaml
-directive:
-  - from: swagger-document
-<<<<<<< HEAD
-    where: $.parameters.FileCreationTime
-    transform: >
-      delete $.format;
-  - from: swagger-document
-    where: $.parameters.FileLastWriteTime
-    transform: >
-      delete $.format;
-=======
+
+```yaml
+directive:
+  - from: swagger-document
     where: $.definitions.AccessPolicy.properties
     transform: >
       $.Start["x-ms-client-name"] = "startsOn";
       $.Expiry["x-ms-client-name"] = "expiresOn";
->>>>>>> ea809ed6
+```
+
+### Update date type for "fileCreatedOn" and "fileLastWriteOn" from `DateTimeRfc1123` -> `string`
+
+```yaml
+directive:
+  - from: swagger-document
+    where: $.parameters.FileCreationTime
+    transform: >
+      delete $.format;
+  - from: swagger-document
+    where: $.parameters.FileLastWriteTime
+    transform: >
+      delete $.format;
 ```
 
 ![Impressions](https://azure-sdk-impressions.azurewebsites.net/api/impressions/azure-sdk-for-js%2Fsdk%2Fstorage%2Fstorage-file-share%2Fswagger%2FREADME.png)