// Copyright (c) Microsoft Corporation.
// Licensed under the MIT license.

import * as assert from "assert";
import * as dotenv from "dotenv";
import { getBSU, getSASConnectionStringFromEnvironment, recorderEnvSetup } from "./utils";
import { ShareClient, ShareServiceClient } from "../src";
<<<<<<< HEAD
import { record, Recorder } from "@azure/test-utils-recorder";
import { Context } from "mocha";
=======
import { record, Recorder } from "@azure-tools/test-recorder";
>>>>>>> aaec5b9a
dotenv.config();

describe("ShareClient", () => {
  let serviceClient: ShareServiceClient;
  let shareName: string;
  let shareClient: ShareClient;

  let recorder: Recorder;

  beforeEach(async function(this: Context) {
    recorder = record(this, recorderEnvSetup);
    serviceClient = getBSU();
    shareName = recorder.getUniqueName("share");
    shareClient = serviceClient.getShareClient(shareName);
    await shareClient.create();
  });

  afterEach(async function() {
    await shareClient.delete();
    await recorder.stop();
  });

  it("setMetadata", async () => {
    const metadata = {
      key0: "val0",
      keya: "vala",
      keyb: "valb"
    };
    await shareClient.setMetadata(metadata);

    const result = await shareClient.getProperties();
    assert.deepEqual(result.metadata, metadata);
  });

  it("exists", async () => {
    assert.ok(await shareClient.exists());

    const shareClient2 = serviceClient.getShareClient(recorder.getUniqueName(shareName));
    assert.ok(!(await shareClient2.exists()));
  });

  it("getProperties", async () => {
    const result = await shareClient.getProperties();
    assert.ok(result.etag!.length > 0);
    assert.ok(result.lastModified);
    assert.ok(result.requestId);
    assert.ok(result.version);
    assert.ok(result.date);
  });

  it("create with default parameters", (done) => {
    // create() with default parameters has been tested in beforeEach
    done();
  });

  it("create with all parameters configured", async () => {
    const shareClient2 = serviceClient.getShareClient(recorder.getUniqueName(shareName));
    const metadata = { key: "value" };
    await shareClient2.create({ metadata });
    const result = await shareClient2.getProperties();
    assert.deepEqual(result.metadata, metadata);
  });

  it("createIfNotExists", async () => {
    const shareClient2 = serviceClient.getShareClient(recorder.getUniqueName(shareName));
    const res = await shareClient2.createIfNotExists();
    assert.ok(res.succeeded);

    const res2 = await shareClient2.createIfNotExists();
    assert.ok(!res2.succeeded);
    assert.equal(res2.errorCode, "ShareAlreadyExists");

    await shareClient2.delete();
  });

  it("delete", (done) => {
    // delete() with default parameters has been tested in afterEach
    done();
  });

  it("deleteIfExists", async () => {
    const shareClient2 = serviceClient.getShareClient(recorder.getUniqueName(shareName));
    await shareClient2.create();
    const res = await shareClient2.deleteIfExists();
    assert.ok(res.succeeded);

    const shareClient3 = serviceClient.getShareClient(recorder.getUniqueName(shareName + "3"));
    const res2 = await shareClient3.deleteIfExists();
    assert.ok(!res2.succeeded);
    assert.equal(res2.errorCode, "ShareNotFound");
  });

  it("setQuota", async () => {
    const quotaInGB = 20;
    await shareClient.setQuota(quotaInGB);
    const propertiesResponse = await shareClient.getProperties();
    assert.equal(propertiesResponse.quota, quotaInGB);
  });

  it("getStatistics", async () => {
    const statisticsResponse = await shareClient.getStatistics();
    assert.notEqual(statisticsResponse.shareUsage, undefined);
  });

  it("create snapshot", async () => {
    const metadata = { key1: "value1", key2: "value2" };
    const createSnapshotResponse = await shareClient.createSnapshot({
      metadata
    });

    assert.notEqual(createSnapshotResponse.snapshot, undefined);
    const sanpshot = createSnapshotResponse.snapshot!;
    const snapshotShareClient = shareClient.withSnapshot(sanpshot);

    const snapshotProperties = await snapshotShareClient.getProperties();
    assert.deepStrictEqual(snapshotProperties.metadata, metadata);

    const originProperties = await shareClient.getProperties();
    assert.notDeepStrictEqual(originProperties.metadata, metadata);

    await snapshotShareClient.delete({});
  });

  it("createDirectory and deleteDirectory", async () => {
    const dirName = recorder.getUniqueName("directory");
    const metadata = { key: "value" };

    const { directoryClient } = await shareClient.createDirectory(dirName, { metadata });
    const result = await directoryClient.getProperties();
    assert.deepEqual(result.metadata, metadata);

    await shareClient.deleteDirectory(dirName);
    try {
      await directoryClient.getProperties();
      assert.fail(
        "Expecting an error in getting properties from a deleted block blob but didn't get one."
      );
    } catch (error) {
      assert.ok((error.statusCode as number) === 404);
    }
  });

  it("createFile and deleteFile under root directory", async () => {
    const fileName = recorder.getUniqueName("file");
    const metadata = { key: "value" };
    const { fileClient } = await shareClient.createFile(fileName, 256, { metadata });
    const result = await fileClient.getProperties();
    assert.deepEqual(result.metadata, metadata);

    await shareClient.deleteFile(fileName);
    try {
      await fileClient.getProperties();
      assert.fail(
        "Expecting an error in getting properties from a deleted block blob but didn't get one."
      );
    } catch (error) {
      assert.ok((error.statusCode as number) === 404);
    }
  });

  it("can get a directory client for root directory", async () => {
    const root = await shareClient.rootDirectoryClient;
    const result = await root.getProperties();
    assert.ok(result, "Expecting valid properties for the root directory.");
  });

  it("can be created with a sas connection string and a share name", async () => {
    const newClient = new ShareClient(getSASConnectionStringFromEnvironment(), shareName);
    const result = await newClient.getProperties();

    assert.ok(result.etag!.length > 0);
    assert.ok(result.lastModified);
    assert.ok(result.requestId);
    assert.ok(result.version);
    assert.ok(result.date);
  });

  it("can be created with a sas connection string and a share name and an option bag", async () => {
    const newClient = new ShareClient(getSASConnectionStringFromEnvironment(), shareName, {
      retryOptions: {
        maxTries: 5
      }
    });
    const result = await newClient.getProperties();

    assert.ok(result.etag!.length > 0);
    assert.ok(result.lastModified);
    assert.ok(result.requestId);
    assert.ok(result.version);
    assert.ok(result.date);
  });

  it("throws error if constructor shareName parameter is empty", async () => {
    try {
      new ShareClient(getSASConnectionStringFromEnvironment(), "");
      assert.fail("Expecting an thrown error but didn't get one.");
    } catch (error) {
      assert.equal(
        "Expecting non-empty strings for name parameter",
        error.message,
        "Error message is different than expected."
      );
    }
  });

  it("create and get permission", async () => {
    const directoryClient = shareClient.getDirectoryClient("test0");

    const cResp = await directoryClient.create();
    assert.ok(cResp.filePermissionKey);

    const getPermissionResp = await shareClient.getPermission(cResp.filePermissionKey!);
    assert.ok(getPermissionResp.date!);
    assert.equal(getPermissionResp.errorCode, undefined);
    assert.ok(getPermissionResp.permission && getPermissionResp.permission !== "");
    assert.ok(getPermissionResp.requestId!);
    assert.ok(getPermissionResp.version!);

    const createPermResp = await shareClient.createPermission(getPermissionResp.permission);
    assert.ok(createPermResp.filePermissionKey!);
    assert.ok(createPermResp.date!);
    assert.equal(getPermissionResp.errorCode, undefined);
    assert.ok(createPermResp.requestId!);
    assert.ok(createPermResp.version!);
  });

  it("create share specifying accessTier and listShare", async () => {
    const newShareName = recorder.getUniqueName("newshare");
    const newShareClient = serviceClient.getShareClient(newShareName);
    await newShareClient.create({ accessTier: "Hot" });

    for await (const shareItem of serviceClient.listShares({ prefix: newShareName })) {
      if (shareItem.name === newShareName) {
        assert.deepStrictEqual(shareItem.properties.accessTier, "Hot");
        assert.ok(shareItem.properties.accessTierChangeTime);
        break;
      }
    }

    await newShareClient.delete();
  });

  it("setProperties", async () => {
    const accessTier = "Hot";
    const quotaInGB = 20;
    await shareClient.setProperties({ accessTier, quotaInGB });
    const getRes = await shareClient.getProperties();

    assert.deepStrictEqual(getRes.accessTier, accessTier);
    assert.ok(getRes.accessTierChangeTime);
    assert.deepStrictEqual(getRes.accessTierTransitionState, "pending-from-transactionOptimized");
    assert.equal(getRes.quota, quotaInGB);
  });
});

describe("ShareDirectoryClient - Verify Name Properties", () => {
  const accountName = "myaccount";
  const shareName = "shareName";

  function verifyNameProperties(url: string) {
    const newClient = new ShareClient(url);
    assert.equal(
      newClient.accountName,
      accountName,
      "Account name is not the same as the one provided."
    );
    assert.equal(newClient.name, shareName, "Share name is not the same as the one provided.");
  }

  it("verify endpoint from the portal", async () => {
    verifyNameProperties(`https://${accountName}.file.core.windows.net/${shareName}`);
  });

  it("verify IPv4 host address as Endpoint", async () => {
    verifyNameProperties(`https://192.0.0.10:1900/${accountName}/${shareName}`);
  });

  it("verify IPv6 host address as Endpoint", async () => {
    verifyNameProperties(
      `https://[2001:db8:85a3:8d3:1319:8a2e:370:7348]:443/${accountName}/${shareName}`
    );
  });

  it("verify endpoint without dots", async () => {
    verifyNameProperties(`https://localhost:80/${accountName}/${shareName}`);
  });

  it("verify custom endpoint without valid accountName", async () => {
    const newClient = new ShareClient(`https://customdomain.com/${shareName}`);

    assert.equal(newClient.accountName, "", "Account name is not the same as expected.");
    assert.equal(newClient.name, shareName, "Share name is not the same as the one provided.");
  });
});<|MERGE_RESOLUTION|>--- conflicted
+++ resolved
@@ -5,12 +5,8 @@
 import * as dotenv from "dotenv";
 import { getBSU, getSASConnectionStringFromEnvironment, recorderEnvSetup } from "./utils";
 import { ShareClient, ShareServiceClient } from "../src";
-<<<<<<< HEAD
-import { record, Recorder } from "@azure/test-utils-recorder";
+import { record, Recorder } from "@azure-tools/test-recorder";
 import { Context } from "mocha";
-=======
-import { record, Recorder } from "@azure-tools/test-recorder";
->>>>>>> aaec5b9a
 dotenv.config();
 
 describe("ShareClient", () => {
