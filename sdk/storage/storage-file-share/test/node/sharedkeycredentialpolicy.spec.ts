// Copyright (c) Microsoft Corporation.
// Licensed under the MIT license.

import { getBSU, recorderEnvSetup } from "../utils";
import { ShareClient } from "../../src";
<<<<<<< HEAD
import { Recorder, record } from "@azure/test-utils-recorder";
import { Context } from "mocha";
=======
import { Recorder, record } from "@azure-tools/test-recorder";
>>>>>>> aaec5b9a

describe("StorageSharedKeyCredentialPolicy Node.js only", () => {
  let shareName: string;
  let shareClient: ShareClient;

  let recorder: Recorder;

  before(async function(this: Context) {
    recorder = record(this, recorderEnvSetup);
    const serviceClient = getBSU();
    shareName = recorder.getUniqueName("1share-with-dash");
    shareClient = serviceClient.getShareClient(shareName);
    await shareClient.create();
    await recorder.stop();
  });

  after(async function(this: Context) {
    recorder = record(this, recorderEnvSetup);
    await shareClient.delete();
    await recorder.stop();
  });

  beforeEach(function(this: Context) {
    recorder = record(this, recorderEnvSetup);
  });

  afterEach(async function() {
    await recorder.stop();
  });

  it("StorageSharedKeyCredentialPolicy should work with special share and file names with spaces", async () => {
    const dirName = recorder.getUniqueName("dir empty");
    const dirClient = shareClient.getDirectoryClient(dirName);
    await dirClient.create();

    const fileName: string = recorder.getUniqueName("file empty");
    const fileClient = dirClient.getFileClient(fileName);
    await fileClient.create(0);
  });

  it("StorageSharedKeyCredentialPolicy should work with special share and file names uppercase", async () => {
    const dirName = recorder.getUniqueName("Dir empty");
    const dirClient = shareClient.getDirectoryClient(dirName);
    await dirClient.create();

    const fileName: string = recorder.getUniqueName("Upper_another");
    const fileClient = dirClient.getFileClient(fileName);
    await fileClient.create(0);
  });
});<|MERGE_RESOLUTION|>--- conflicted
+++ resolved
@@ -3,12 +3,8 @@
 
 import { getBSU, recorderEnvSetup } from "../utils";
 import { ShareClient } from "../../src";
-<<<<<<< HEAD
-import { Recorder, record } from "@azure/test-utils-recorder";
+import { Recorder, record } from "@azure-tools/test-recorder";
 import { Context } from "mocha";
-=======
-import { Recorder, record } from "@azure-tools/test-recorder";
->>>>>>> aaec5b9a
 
 describe("StorageSharedKeyCredentialPolicy Node.js only", () => {
   let shareName: string;
