// Copyright (c) Microsoft Corporation.
// Licensed under the MIT license.

import * as assert from "assert";
import { getBSU, getConnectionStringFromEnvironment, recorderEnvSetup } from "../utils";
import * as dotenv from "dotenv";
import { ShareServiceClient, newPipeline, StorageSharedKeyCredential } from "../../src";
<<<<<<< HEAD
import { record, Recorder } from "@azure/test-utils-recorder";
import { Context } from "mocha";
=======
import { record, Recorder } from "@azure-tools/test-recorder";
>>>>>>> aaec5b9a
dotenv.config();

describe("FileServiceClient Node.js only", () => {
  let recorder: Recorder;

  beforeEach(async function(this: Context) {
    recorder = record(this, recorderEnvSetup);
  });

  afterEach(async function() {
    await recorder.stop();
  });

  it("can be created with a url and a credential", async () => {
    const serviceClient = getBSU();
    const factories = (serviceClient as any).pipeline.factories;
    const credential = factories[factories.length - 1] as StorageSharedKeyCredential;
    const newClient = new ShareServiceClient(serviceClient.url, credential);

    const result = await newClient.getProperties();

    assert.ok(typeof result.requestId);
    assert.ok(result.requestId!.length > 0);
    assert.ok(typeof result.version);
    assert.ok(result.version!.length > 0);
  });

  it("can be created with a url and a credential and an option bag", async () => {
    const serviceClient = getBSU();
    const factories = (serviceClient as any).pipeline.factories;
    const credential = factories[factories.length - 1] as StorageSharedKeyCredential;
    const newClient = new ShareServiceClient(serviceClient.url, credential, {
      retryOptions: { maxTries: 5 }
    });

    const result = await newClient.getProperties();

    assert.ok(typeof result.requestId);
    assert.ok(result.requestId!.length > 0);
    assert.ok(typeof result.version);
    assert.ok(result.version!.length > 0);
  });

  it("can be created with a url and a pipeline", async () => {
    const serviceClient = getBSU();
    const factories = (serviceClient as any).pipeline.factories;
    const credential = factories[factories.length - 1] as StorageSharedKeyCredential;
    const pipeline = newPipeline(credential);
    const newClient = new ShareServiceClient(serviceClient.url, pipeline);

    const result = await newClient.getProperties();

    assert.ok(typeof result.requestId);
    assert.ok(result.requestId!.length > 0);
    assert.ok(typeof result.version);
    assert.ok(result.version!.length > 0);
  });

  it("can be created from a connection string", async () => {
    const newClient = ShareServiceClient.fromConnectionString(getConnectionStringFromEnvironment());

    const result = await newClient.getProperties();

    assert.ok(typeof result.requestId);
    assert.ok(result.requestId!.length > 0);
  });

  it("can be created from a connection string and an option bag", async () => {
    const newClient = ShareServiceClient.fromConnectionString(
      getConnectionStringFromEnvironment(),
      {
        retryOptions: {
          maxTries: 5
        }
      }
    );

    const result = await newClient.getProperties();

    assert.ok(typeof result.requestId);
    assert.ok(result.requestId!.length > 0);
  });
});<|MERGE_RESOLUTION|>--- conflicted
+++ resolved
@@ -5,12 +5,8 @@
 import { getBSU, getConnectionStringFromEnvironment, recorderEnvSetup } from "../utils";
 import * as dotenv from "dotenv";
 import { ShareServiceClient, newPipeline, StorageSharedKeyCredential } from "../../src";
-<<<<<<< HEAD
-import { record, Recorder } from "@azure/test-utils-recorder";
+import { record, Recorder } from "@azure-tools/test-recorder";
 import { Context } from "mocha";
-=======
-import { record, Recorder } from "@azure-tools/test-recorder";
->>>>>>> aaec5b9a
 dotenv.config();
 
 describe("FileServiceClient Node.js only", () => {
