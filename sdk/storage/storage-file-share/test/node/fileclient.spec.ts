--- conflicted
+++ resolved
@@ -1,10 +1,6 @@
 import * as assert from "assert";
 import { Duplex } from "stream";
-<<<<<<< HEAD
-import { bodyToString, getBSU, createRandomLocalFile } from "../utils";
-=======
-import { bodyToString, getBSU, setupEnvironment } from "../utils";
->>>>>>> 21f43d54
+import { bodyToString, getBSU, createRandomLocalFile, setupEnvironment } from "../utils";
 import { Buffer } from "buffer";
 import {
   ShareFileClient,
@@ -15,14 +11,11 @@
   generateFileSASQueryParameters,
   FileSASPermissions
 } from "../../src";
-<<<<<<< HEAD
-import { record } from "../utils/recorder";
+
 import * as fs from "fs";
 import * as path from "path";
 import { readStreamToLocalFile } from "../../src/utils/utils.node";
-=======
 import { record, Recorder } from "@azure/test-utils-recorder";
->>>>>>> 21f43d54
 
 describe("FileClient Node.js only", () => {
   setupEnvironment();
@@ -57,6 +50,7 @@
   });
 
   it("uploadData - large Buffer as data", async () => {
+    recorder.skip("node", "Temp File - recorder doesn't support saving the file");
     await fileClient.create(257 * 1024 * 1024 * 1024);
     const tempFolderPath = "temp";
     if (!fs.existsSync(tempFolderPath)) {
