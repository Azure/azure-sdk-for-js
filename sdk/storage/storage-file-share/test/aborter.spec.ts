// Copyright (c) Microsoft Corporation.
// Licensed under the MIT License.

import { getBSU, recorderEnvSetup, getUniqueName, uriSanitizers } from "./utils/index.js";
<<<<<<< HEAD
import { Recorder } from "@azure-tools/test-recorder";
=======
import { isPlaybackMode, Recorder } from "@azure-tools/test-recorder";
>>>>>>> 1c2cc23a
import type { ShareClient } from "../src/index.js";
import { describe, it, assert, beforeEach, afterEach } from "vitest";

describe("Aborter", () => {
  let shareName: string;
  let shareClient: ShareClient;

  let recorder: Recorder;

  beforeEach(async (ctx) => {
    recorder = new Recorder(ctx);
    await recorder.start(recorderEnvSetup);
    await recorder.addSanitizers({ uriSanitizers }, ["record", "playback"]);
    const serviceClient = getBSU(recorder);
    shareName = recorder.variable("share", getUniqueName("share"));
    shareClient = serviceClient.getShareClient(shareName);
  });

  afterEach(async () => {
    await recorder.stop();
  });

  // TODO: Investigate the recorder failure
  it("Should abort after aborter timeout", { skip: true }, async () => {
    try {
      await shareClient.create({ abortSignal: AbortSignal.timeout(1) });
      assert.fail();
    } catch (err: any) {
      if (!isPlaybackMode()) {
        assert.equal(err.name, "AbortError");
      } else {
        // Race condition in playback mode:
        // During playback, the test recorder attempts to replay recorded responses but won't find matching entries
        // for aborted requests as the recording is empty.
        // In this case, two possible exceptions can occur: either the AbortController's timeout
        // triggers first (AbortError) or the recorder fails to find matching entries first (RecorderError).
        // We need to handle both possible outcomes to prevent test flakiness.
        assert.include(["RecorderError", "AbortError"], err.name);
      }
    }
  });

  it("Should not abort after calling abort()", async () => {
    await shareClient.create();
    await shareClient.delete();
  });

  it("Should abort when calling abort() before request finishes", async () => {
    const aborter = new AbortController();
    const response = shareClient.create({ abortSignal: aborter.signal });
    aborter.abort();
    try {
      await response;
      assert.fail();
    } catch (err: any) {
      assert.equal(err.name, "AbortError");
    }
  });

  it("Should not abort when calling abort() after request finishes", async () => {
    const aborter = new AbortController();
    await shareClient.create();
    aborter.abort();
  });
});<|MERGE_RESOLUTION|>--- conflicted
+++ resolved
@@ -2,11 +2,7 @@
 // Licensed under the MIT License.
 
 import { getBSU, recorderEnvSetup, getUniqueName, uriSanitizers } from "./utils/index.js";
-<<<<<<< HEAD
-import { Recorder } from "@azure-tools/test-recorder";
-=======
 import { isPlaybackMode, Recorder } from "@azure-tools/test-recorder";
->>>>>>> 1c2cc23a
 import type { ShareClient } from "../src/index.js";
 import { describe, it, assert, beforeEach, afterEach } from "vitest";
 
@@ -29,8 +25,7 @@
     await recorder.stop();
   });
 
-  // TODO: Investigate the recorder failure
-  it("Should abort after aborter timeout", { skip: true }, async () => {
+  it("Should abort after aborter timeout", async () => {
     try {
       await shareClient.create({ abortSignal: AbortSignal.timeout(1) });
       assert.fail();
