--- conflicted
+++ resolved
@@ -25,11 +25,7 @@
     "node": ">=18.0.0"
   },
   "scripts": {
-<<<<<<< HEAD
     "audit": "skipped",
-=======
-    "audit": "node ../../../common/scripts/rush-audit.js && dev-tool run vendored rimraf node_modules package-lock.json && npm i --package-lock-only 2>&1 && npm audit",
->>>>>>> cae1265f
     "build": "npm run clean && tsc -p . && dev-tool run bundle && dev-tool run extract-api",
     "build:browser": "tsc -p . && dev-tool run bundle",
     "build:node": "tsc -p . && dev-tool run bundle",
@@ -39,11 +35,7 @@
     "build:test": "tsc -p . && dev-tool run bundle",
     "check-format": "dev-tool run vendored prettier --list-different --config ../../../.prettierrc.json --ignore-path ../../../.prettierignore \"src/**/*.ts\" \"test/**/*.ts\" \"samples-dev/**/*.ts\" \"*.{js,json}\"",
     "clean": "dev-tool run vendored rimraf --glob dist dist-* types temp statistics.html coverage coverage-browser .nyc_output *.tgz *.log test*.xml TEST*.xml",
-<<<<<<< HEAD
-    "clean:samples": "rimraf samples/v12/javascript/node_modules samples/v12/typescript/node_modules samples/v12/typescript/dist samples/v12/typescript/package-lock.json samples/v12/javascript/package-lock.json",
-=======
     "clean:samples": "dev-tool run vendored rimraf samples/v12/javascript/node_modules samples/v12/typescript/node_modules samples/v12/typescript/dist samples/v12/typescript/package-lock.json samples/v12/javascript/package-lock.json",
->>>>>>> cae1265f
     "execute:samples": "dev-tool samples run samples-dev",
     "extract-api": "tsc -p . && dev-tool run extract-api",
     "format": "dev-tool run vendored prettier --write --config ../../../.prettierrc.json --ignore-path ../../../.prettierignore \"src/**/*.ts\" \"test/**/*.ts\" \"samples-dev/**/*.ts\" \"*.{js,json}\"",
@@ -51,8 +43,8 @@
     "integration-test": "npm run integration-test:node && npm run integration-test:browser",
     "integration-test:browser": "dev-tool run test:browser",
     "integration-test:node": "dev-tool run test:node-js-input -- --timeout 5000000 'dist-esm/storage-file-share/test/**/*.spec.js'",
-    "lint": "dev-tool run vendored eslintpackage.json api-extractor.json README.md src test",
-    "lint:fix": "dev-tool run vendored eslintpackage.json api-extractor.json README.md src test --fix",
+    "lint": "dev-tool run vendored eslint package.json api-extractor.json README.md src test",
+    "lint:fix": "dev-tool run vendored eslint package.json api-extractor.json README.md src test --fix",
     "pack": "npm pack 2>&1",
     "test": "npm run clean && npm run build:test && npm run unit-test",
     "test:browser": "npm run clean && npm run build:test && npm run unit-test:browser",
@@ -138,7 +130,6 @@
     "tslib": "catalog:"
   },
   "devDependencies": {
-<<<<<<< HEAD
     "@azure-tools/test-credential": "catalog:test-credentialV1",
     "@azure-tools/test-perf": "workspace:*",
     "@azure-tools/test-recorder": "catalog:test-recorderV3",
@@ -154,23 +145,6 @@
     "chai": "catalog:legacy",
     "cross-env": "catalog:legacy",
     "dotenv": "catalog:",
-=======
-    "@azure-tools/test-credential": "^1.0.0",
-    "@azure-tools/test-perf": "^1.0.0",
-    "@azure-tools/test-recorder": "^3.0.0",
-    "@azure-tools/test-utils": "^1.0.1",
-    "@azure/dev-tool": "^1.0.0",
-    "@azure/eslint-plugin-azure-sdk": "^3.0.0",
-    "@azure/identity": "^4.0.1",
-    "@azure/storage-blob": "^12.24.0",
-    "@types/chai": "^4.1.6",
-    "@types/mocha": "^10.0.0",
-    "@types/node": "^18.0.0",
-    "@types/sinon": "^17.0.0",
-    "chai": "^4.2.0",
-    "cross-env": "^7.0.2",
-    "dotenv": "^16.0.0",
->>>>>>> cae1265f
     "es6-promise": "^4.2.5",
     "eslint": "catalog:",
     "karma": "catalog:legacy",
@@ -185,16 +159,7 @@
     "mocha": "catalog:legacy",
     "nyc": "catalog:legacy",
     "puppeteer": "^23.0.2",
-<<<<<<< HEAD
-    "rimraf": "catalog:",
     "sinon": "catalog:legacy",
     "typescript": "catalog:"
-=======
-    "sinon": "^17.0.0",
-    "source-map-support": "^0.5.9",
-    "ts-node": "^10.0.0",
-    "typescript": "~5.6.2",
-    "util": "^0.12.1"
->>>>>>> cae1265f
   }
 }