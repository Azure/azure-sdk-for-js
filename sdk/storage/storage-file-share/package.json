{
  "name": "@azure/storage-file-share",
  "sdk-type": "client",
  "version": "12.0.0",
  "description": "Microsoft Azure Storage SDK for JavaScript - File",
  "main": "./dist/index.js",
  "module": "./dist-esm/src/index.js",
  "browser": {
    "./dist-esm/src/index.js": "./dist-esm/src/index.browser.js",
    "./dist-esm/src/credentials/StorageSharedKeyCredential.js": "./dist-esm/src/credentials/StorageSharedKeyCredential.browser.js",
    "./dist-esm/test/utils/index.js": "./dist-esm/test/utils/index.browser.js",
    "./dist-esm/src/FileDownloadResponse.js": "./dist-esm/src/FileDownloadResponse.browser.js",
    "fs": false,
    "os": false,
    "process": false
  },
  "types": "./typings/src/index.d.ts",
  "engine": {
    "node": ">=8.0.0"
  },
  "scripts": {
    "audit": "node ../../../common/scripts/rush-audit.js && rimraf node_modules package-lock.json && npm i --package-lock-only 2>&1 && npm audit",
    "build:autorest": "autorest ./swagger/README.md --typescript --package-version=12.0.0-preview.7 --use=@microsoft.azure/autorest.typescript@5.0.1",
    "build:es6": "tsc -p tsconfig.json",
    "build:nodebrowser": "rollup -c 2>&1",
    "build:samples": "npm run clean && npm run build:es6 && cross-env ONLY_NODE=true rollup -c 2>&1 && npm run build:prep-samples",
    "build:prep-samples": "node ../../../common/scripts/prep-samples.js && cd samples && tsc",
    "build:test": "npm run build:es6 && rollup -c rollup.test.config.js 2>&1",
    "build": "npm run build:es6 && npm run build:nodebrowser && api-extractor run --local",
    "check-format": "prettier --list-different --config ../../.prettierrc.json \"src/**/*.ts\" \"test/**/*.ts\" \"*.{js,json}\"",
    "clean": "rimraf dist dist-esm dist-test typings temp browser/*.js* browser/*.zip statistics.html coverage coverage-browser .nyc_output *.tgz *.log test*.xml TEST*.xml",
    "clean:samples": "rimraf samples/javascript/node_modules samples/typescript/node_modules samples/typescript/dist samples/typescript/package-lock.json samples/javascript/package-lock.json",
    "extract-api": "tsc -p . && api-extractor run --local",
    "execute:js-samples": "node ../../../common/scripts/run-samples.js samples/javascript/",
    "execute:ts-samples": "node ../../../common/scripts/run-samples.js samples/typescript/dist/samples/typescript/src/",
    "execute:samples": "npm run build:samples && npm run execute:js-samples && npm run execute:ts-samples",
    "format": "prettier --write --config ../../.prettierrc.json \"src/**/*.ts\" \"test/**/*.ts\" \"*.{js,json}\"",
    "integration-test:browser": "karma start --single-run",
    "integration-test:node": "mocha --require source-map-support/register --reporter mocha-multi --reporter-options spec=-,mocha-junit-reporter=- --full-trace -t 120000 --retries 2 dist-test/index.node.js",
    "integration-test": "npm run integration-test:node && npm run integration-test:browser",
    "lint:fix": "eslint -c ../../.eslintrc.json src test samples --ext .ts --fix",
    "lint": "eslint -c ../../.eslintrc.json src test samples --ext .ts -f html -o storage-file-share-lintReport.html || exit 0",
    "pack": "npm pack 2>&1",
    "prebuild": "npm run clean",
    "test:browser": "npm run clean && npm run build:test && npm run integration-test:browser",
    "test:node": "npm run clean && npm run build:test && npm run integration-test:node",
    "test": "npm run clean && npm run build:test && npm run integration-test",
    "unit-test:browser": "cross-env TEST_MODE=playback npm run integration-test:browser",
    "unit-test:node": "cross-env TEST_MODE=playback npm run integration-test:node",
    "unit-test": "npm run unit-test:node && npm run unit-test:browser",
    "coverage-integration-test:node": "nyc mocha -r esm --require source-map-support/register --reporter mocha-multi --reporter-options spec=-,mocha-junit-reporter=- --full-trace -t 120000 --retries 2 dist-esm/test/*.spec.js dist-esm/test/node/*.spec.js",
    "coverage-unit-test:node": "cross-env TEST_MODE=playback npm run coverage-integration-test:node"
  },
  "files": [
    "BreakingChanges.md",
    "ThirdPartyNotices.txt",
    "dist/",
    "dist-esm/src/",
    "LICENSE",
    "src/",
    "typings/src",
    "tsconfig.json"
  ],
  "repository": {
    "type": "git",
    "url": "git+https://github.com/Azure/azure-sdk-for-js.git"
  },
  "keywords": [
    "Azure",
    "Storage",
    "File",
    "Node.js",
    "TypeScript",
    "JavaScript",
    "Browser"
  ],
  "author": "Microsoft Corporation",
  "license": "MIT",
  "bugs": {
    "url": "https://github.com/Azure/azure-sdk-for-js/issues"
  },
  "homepage": "https://github.com/Azure/azure-sdk-for-js#readme",
  "sideEffects": false,
  "//metadata": {
    "constantPaths": [
      {
        "path": "src/generated/src/storageClientContext.ts",
        "prefix": "packageVersion"
      },
      {
        "path": "src/utils/constants.ts",
        "prefix": "SDK_VERSION"
      }
    ]
  },
  "dependencies": {
    "@azure/abort-controller": "^1.0.0",
    "@azure/core-http": "^1.0.0",
    "@azure/core-paging": "^1.0.0",
    "@azure/core-tracing": "1.0.0-preview.7",
    "@azure/logger": "^1.0.0",
    "@opentelemetry/types": "^0.2.0",
    "events": "^3.0.0",
    "tslib": "^1.9.3"
  },
  "devDependencies": {
    "@azure/test-utils-recorder": "^1.0.0",
    "@microsoft/api-extractor": "^7.5.4",
    "@rollup/plugin-replace": "^2.2.0",
    "@types/mocha": "^5.2.5",
    "@types/node": "^8.0.0",
    "@typescript-eslint/eslint-plugin": "^2.0.0",
    "@typescript-eslint/parser": "^2.0.0",
    "assert": "^1.4.1",
    "cross-env": "^6.0.3",
    "dotenv": "^8.2.0",
    "es6-promise": "^4.2.5",
    "eslint": "^6.1.0",
    "eslint-config-prettier": "^6.0.0",
    "eslint-plugin-no-null": "^1.0.2",
    "eslint-plugin-no-only-tests": "^2.3.0",
    "eslint-plugin-promise": "^4.1.1",
<<<<<<< HEAD
=======
    "esm": "^3.2.18",
    "execa": "^3.3.0",
    "fs-extra": "^8.1.0",
>>>>>>> bc5107cb
    "inherits": "^2.0.3",
    "karma": "^4.0.1",
    "karma-chrome-launcher": "^3.0.0",
    "karma-coverage": "^2.0.0",
    "karma-edge-launcher": "^0.4.2",
    "karma-env-preprocessor": "^0.1.1",
    "karma-firefox-launcher": "^1.1.0",
    "karma-ie-launcher": "^1.0.0",
    "karma-json-preprocessor": "^0.3.3",
    "karma-json-to-file-reporter": "^1.0.1",
    "karma-junit-reporter": "^2.0.1",
    "karma-mocha": "^1.3.0",
    "karma-mocha-reporter": "^2.2.5",
    "karma-remap-coverage": "^0.1.5",
    "mocha": "^6.2.2",
    "mocha-junit-reporter": "^1.18.0",
    "mocha-multi": "^1.1.3",
    "nyc": "^14.0.0",
    "prettier": "^1.16.4",
    "puppeteer": "^2.0.0",
    "rimraf": "^3.0.0",
    "rollup": "^1.16.3",
    "rollup-plugin-commonjs": "^10.0.0",
    "rollup-plugin-multi-entry": "^2.1.0",
    "rollup-plugin-node-resolve": "^5.0.2",
    "rollup-plugin-shim": "^1.0.0",
    "rollup-plugin-sourcemaps": "^0.4.2",
    "rollup-plugin-terser": "^5.1.1",
    "rollup-plugin-visualizer": "^3.1.1",
    "source-map-support": "^0.5.9",
    "ts-node": "^8.3.0",
    "typescript": "~3.6.4",
    "util": "^0.12.1"
  }
}<|MERGE_RESOLUTION|>--- conflicted
+++ resolved
@@ -120,12 +120,7 @@
     "eslint-plugin-no-null": "^1.0.2",
     "eslint-plugin-no-only-tests": "^2.3.0",
     "eslint-plugin-promise": "^4.1.1",
-<<<<<<< HEAD
-=======
     "esm": "^3.2.18",
-    "execa": "^3.3.0",
-    "fs-extra": "^8.1.0",
->>>>>>> bc5107cb
     "inherits": "^2.0.3",
     "karma": "^4.0.1",
     "karma-chrome-launcher": "^3.0.0",
