{
  "name": "@azure/storage-file-share",
  "sdk-type": "client",
  "version": "12.1.1",
  "description": "Microsoft Azure Storage SDK for JavaScript - File",
  "main": "./dist/index.js",
  "module": "./dist-esm/src/index.js",
  "browser": {
    "./dist-esm/src/index.js": "./dist-esm/src/index.browser.js",
    "./dist-esm/src/credentials/StorageSharedKeyCredential.js": "./dist-esm/src/credentials/StorageSharedKeyCredential.browser.js",
    "./dist-esm/src/utils/utils.node.js": "./dist-esm/src/utils/utils.browser.js",
    "./dist-esm/test/utils/index.js": "./dist-esm/test/utils/index.browser.js",
    "./dist-esm/src/FileDownloadResponse.js": "./dist-esm/src/FileDownloadResponse.browser.js",
    "fs": false,
    "os": false,
    "process": false
  },
<<<<<<< HEAD
  "types": "./typings/storage-file-share.d.ts",
=======
  "types": "./typings/latest/src/index.d.ts",
  "typesVersions": {
    "<3.6": {
      "*": [
        "./typings/3.1/src/index.d.ts"
      ]
    }
  },
>>>>>>> b04190e8
  "engine": {
    "node": ">=8.0.0"
  },
  "scripts": {
    "audit": "node ../../../common/scripts/rush-audit.js && rimraf node_modules package-lock.json && npm i --package-lock-only 2>&1 && npm audit",
    "build:autorest": "autorest ./swagger/README.md --typescript --package-version=12.1.0 --use=@microsoft.azure/autorest.typescript@5.0.1",
    "build:es6": "tsc -p tsconfig.json && npm run build:types",
    "build:nodebrowser": "rollup -c 2>&1",
    "build:samples": "npm run clean && npm run build:es6 && cross-env ONLY_NODE=true rollup -c 2>&1 && npm run build:prep-samples",
    "build:prep-samples": "node ../../../common/scripts/prep-samples.js && cd samples && tsc",
    "build:test": "npm run build:es6 && rollup -c rollup.test.config.js 2>&1",
    "build:types": "downlevel-dts typings/latest typings/3.1",
    "build": "npm run build:es6 && npm run build:nodebrowser && api-extractor run --local",
    "check-format": "prettier --list-different --config ../../.prettierrc.json \"src/**/*.ts\" \"test/**/*.ts\" \"*.{js,json}\"",
    "clean": "rimraf dist dist-esm dist-test typings temp dist-browser/*.js* dist-browser/*.zip statistics.html coverage coverage-browser .nyc_output *.tgz *.log test*.xml TEST*.xml",
    "clean:samples": "rimraf samples/javascript/node_modules samples/typescript/node_modules samples/typescript/dist samples/typescript/package-lock.json samples/javascript/package-lock.json",
    "extract-api": "tsc -p . && api-extractor run --local",
    "execute:js-samples": "node ../../../common/scripts/run-samples.js samples/javascript/",
    "execute:ts-samples": "node ../../../common/scripts/run-samples.js samples/typescript/dist/samples/typescript/src/",
    "execute:samples": "npm run build:samples && npm run execute:js-samples && npm run execute:ts-samples",
    "format": "prettier --write --config ../../.prettierrc.json \"src/**/*.ts\" \"test/**/*.ts\" \"*.{js,json}\"",
    "integration-test:browser": "karma start --single-run",
    "integration-test:node": "nyc mocha -r esm --require source-map-support/register --reporter mocha-multi --reporter-options spec=-,mocha-junit-reporter=- --full-trace -t 120000  dist-esm/test/*.spec.js dist-esm/test/node/*.spec.js",
    "integration-test": "npm run integration-test:node && npm run integration-test:browser",
    "lint:fix": "eslint -c ../../.eslintrc.old.json src test samples --ext .ts --fix",
    "lint": "eslint -c ../../.eslintrc.old.json src test samples --ext .ts -f html -o storage-file-share-lintReport.html || exit 0",
    "pack": "npm pack 2>&1",
    "prebuild": "npm run clean",
    "test:browser": "npm run clean && npm run build:test && npm run unit-test:browser",
    "test:node": "npm run clean && npm run build:test && npm run unit-test:node",
    "test": "npm run clean && npm run build:test && npm run unit-test",
    "unit-test:browser": "karma start --single-run",
    "unit-test:node": "mocha --require source-map-support/register --reporter mocha-multi --reporter-options spec=-,mocha-junit-reporter=- --full-trace -t 120000 dist-test/index.node.js",
    "unit-test": "npm run unit-test:node && npm run unit-test:browser"
  },
  "files": [
    "BreakingChanges.md",
    "ThirdPartyNotices.txt",
    "dist/",
    "dist-esm/src/",
    "LICENSE",
    "src/",
<<<<<<< HEAD
    "typings/storage-file-share.d.ts",
=======
    "typings/latest/src",
    "typings/3.1/src",
>>>>>>> b04190e8
    "tsconfig.json"
  ],
  "repository": {
    "type": "git",
    "url": "git+https://github.com/Azure/azure-sdk-for-js.git"
  },
  "keywords": [
    "Azure",
    "Storage",
    "File",
    "Node.js",
    "TypeScript",
    "JavaScript",
    "Browser"
  ],
  "author": "Microsoft Corporation",
  "license": "MIT",
  "bugs": {
    "url": "https://github.com/Azure/azure-sdk-for-js/issues"
  },
  "homepage": "https://github.com/Azure/azure-sdk-for-js#readme",
  "sideEffects": false,
  "//metadata": {
    "constantPaths": [
      {
        "path": "src/generated/src/storageClientContext.ts",
        "prefix": "packageVersion"
      },
      {
        "path": "src/utils/constants.ts",
        "prefix": "SDK_VERSION"
      }
    ]
  },
  "dependencies": {
    "@azure/abort-controller": "^1.0.0",
    "@azure/core-http": "^1.0.3",
    "@azure/core-paging": "^1.0.0",
    "@azure/core-tracing": "1.0.0-preview.7",
    "@azure/logger": "^1.0.0",
    "@opentelemetry/types": "^0.2.0",
    "events": "^3.0.0",
    "tslib": "^1.10.0"
  },
  "devDependencies": {
    "@azure/test-utils-recorder": "^1.0.0",
    "@microsoft/api-extractor": "^7.5.4",
    "@rollup/plugin-commonjs": "^11.0.1",
    "@rollup/plugin-multi-entry": "^3.0.0",
    "@rollup/plugin-node-resolve": "^7.0.0",
    "@rollup/plugin-replace": "^2.2.0",
    "@types/mocha": "^5.2.5",
    "@types/node": "^8.0.0",
    "@typescript-eslint/eslint-plugin": "^2.0.0",
    "@typescript-eslint/parser": "^2.0.0",
    "assert": "^1.4.1",
    "cross-env": "^6.0.3",
    "dotenv": "^8.2.0",
    "downlevel-dts": "~0.4.0",
    "es6-promise": "^4.2.5",
    "eslint": "^6.1.0",
    "eslint-config-prettier": "^6.0.0",
    "eslint-plugin-no-null": "^1.0.2",
    "eslint-plugin-no-only-tests": "^2.3.0",
    "eslint-plugin-promise": "^4.1.1",
    "esm": "^3.2.18",
    "inherits": "^2.0.3",
    "karma": "^4.0.1",
    "karma-chrome-launcher": "^3.0.0",
    "karma-coverage": "^2.0.0",
    "karma-edge-launcher": "^0.4.2",
    "karma-env-preprocessor": "^0.1.1",
    "karma-firefox-launcher": "^1.1.0",
    "karma-ie-launcher": "^1.0.0",
    "karma-json-preprocessor": "^0.3.3",
    "karma-json-to-file-reporter": "^1.0.1",
    "karma-junit-reporter": "^2.0.1",
    "karma-mocha": "^1.3.0",
    "karma-mocha-reporter": "^2.2.5",
    "karma-remap-istanbul": "^0.6.0",
    "mocha": "^6.2.2",
    "mocha-junit-reporter": "^1.18.0",
    "mocha-multi": "^1.1.3",
    "nyc": "^14.0.0",
    "prettier": "^1.16.4",
    "puppeteer": "^2.0.0",
    "rimraf": "^3.0.0",
    "rollup": "^1.16.3",
    "rollup-plugin-shim": "^1.0.0",
    "rollup-plugin-sourcemaps": "^0.4.2",
    "rollup-plugin-terser": "^5.1.1",
    "rollup-plugin-visualizer": "^3.1.1",
    "source-map-support": "^0.5.9",
    "ts-node": "^8.3.0",
    "typescript": "~3.7.5",
    "util": "^0.12.1"
  }
}<|MERGE_RESOLUTION|>--- conflicted
+++ resolved
@@ -15,9 +15,6 @@
     "os": false,
     "process": false
   },
-<<<<<<< HEAD
-  "types": "./typings/storage-file-share.d.ts",
-=======
   "types": "./typings/latest/src/index.d.ts",
   "typesVersions": {
     "<3.6": {
@@ -26,7 +23,6 @@
       ]
     }
   },
->>>>>>> b04190e8
   "engine": {
     "node": ">=8.0.0"
   },
@@ -69,12 +65,8 @@
     "dist-esm/src/",
     "LICENSE",
     "src/",
-<<<<<<< HEAD
-    "typings/storage-file-share.d.ts",
-=======
     "typings/latest/src",
     "typings/3.1/src",
->>>>>>> b04190e8
     "tsconfig.json"
   ],
   "repository": {
