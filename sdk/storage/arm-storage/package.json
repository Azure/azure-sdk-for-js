--- conflicted
+++ resolved
@@ -8,13 +8,8 @@
     "node": ">=18.0.0"
   },
   "dependencies": {
-<<<<<<< HEAD
-    "@azure/core-lro": "^2.5.3",
+    "@azure/core-lro": "^2.5.4",
     "@azure/abort-controller": "^2.1.2",
-=======
-    "@azure/core-lro": "^2.5.4",
-    "@azure/abort-controller": "^1.0.0",
->>>>>>> 1cd91840
     "@azure/core-paging": "^1.2.0",
     "@azure/core-client": "^1.7.0",
     "@azure/core-auth": "^1.6.0",
