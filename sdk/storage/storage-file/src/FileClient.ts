// Copyright (c) Microsoft Corporation. All rights reserved.
// Licensed under the MIT License.

import * as fs from "fs";
import { HttpRequestBody, HttpResponse, isNode, TransferProgressEvent } from "@azure/core-http";
import { CanonicalCode } from "@azure/core-tracing";
import { AbortSignalLike } from "@azure/abort-controller";
import { FileDownloadResponse } from "./FileDownloadResponse";
import * as Models from "./generated/src/models";
import { File } from "./generated/src/operations";
import { Range, rangeToString } from "./Range";
import {
  FileHTTPHeaders,
  Metadata,
  FileAndDirectoryCreateCommonOptions,
  FileAndDirectorySetPropertiesCommonOptions,
  fileAttributesToString,
  fileCreationTimeToString,
  fileLastWriteTimeToString,
  validateAndSetDefaultsForFileAndDirectoryCreateCommonOptions,
  validateAndSetDefaultsForFileAndDirectorySetPropertiesCommonOptions
} from "./models";
import { newPipeline, NewPipelineOptions, Pipeline } from "./Pipeline";
import { StorageClient, CommonOptions } from "./StorageClient";
import {
  DEFAULT_MAX_DOWNLOAD_RETRY_REQUESTS,
  FILE_MAX_SIZE_BYTES,
  FILE_RANGE_MAX_SIZE_BYTES,
  DEFAULT_HIGH_LEVEL_PARALLELISM
} from "./utils/constants";
import { Credential } from "./credentials/Credential";
import { Batch } from "./utils/Batch";
import { BufferScheduler } from "./utils/BufferScheduler";
import { Readable } from "stream";
import { streamToBuffer } from "./utils/utils.node";
import { AnonymousCredential } from "./credentials/AnonymousCredential";
import { readStreamToLocalFile, fsStat } from "./utils/utils.node";
import { FileSystemAttributes } from "./FileSystemAttributes";
<<<<<<< HEAD
import { getShareNameAndPathFromUrl } from "./utils/utils.common";
=======
import { createSpan } from "./utils/tracing";
>>>>>>> 0d5e21ac

/**
 * Options to configure File - Create operation.
 *
 * @export
 * @interface FileCreateOptions
 */
export interface FileCreateOptions extends FileAndDirectoryCreateCommonOptions, CommonOptions {
  /**
   * An implementation of the `AbortSignalLike` interface to signal the request to cancel the operation.
   * For example, use the &commat;azure/abort-controller to create an `AbortSignal`.
   *
   * @type {AbortSignalLike}
   * @memberof AppendBlobCreateOptions
   */
  abortSignal?: AbortSignalLike;
  /**
   * File HTTP headers like Content-Type.
   *
   * @type {FileHTTPHeaders}
   * @memberof FileCreateOptions
   */
  fileHTTPHeaders?: FileHTTPHeaders;

  /**
   * A collection of key-value string pair to associate with the file storage object.
   *
   * @type {Metadata}
   * @memberof FileCreateOptions
   */
  metadata?: Metadata;
}

export interface FileProperties extends FileAndDirectorySetPropertiesCommonOptions, CommonOptions {
  /**
   * An implementation of the `AbortSignalLike` interface to signal the request to cancel the operation.
   * For example, use the &commat;azure/abort-controller to create an `AbortSignal`.
   *
   * @type {AbortSignalLike}
   * @memberof FileProperties
   */
  abortSignal?: AbortSignalLike;
  /**
   * File HTTP headers like Content-Type.
   *
   * @type {FileHTTPHeaders}
   * @memberof FileProperties
   */
  fileHTTPHeaders?: FileHTTPHeaders;
}

export interface SetPropertiesResponse extends Models.FileSetHTTPHeadersResponse {}

/**
 * Options to configure File - Delete operation.
 *
 * @export
 * @interface FileDeleteOptions
 */
export interface FileDeleteOptions extends CommonOptions {
  /**
   * An implementation of the `AbortSignalLike` interface to signal the request to cancel the operation.
   * For example, use the &commat;azure/abort-controller to create an `AbortSignal`.
   *
   * @type {AbortSignalLike}
   * @memberof AppendBlobCreateOptions
   */
  abortSignal?: AbortSignalLike;
}

/**
 * Options to configure File - Download operation.
 *
 * @export
 * @interface FileDownloadOptions
 */
export interface FileDownloadOptions extends CommonOptions {
  /**
   * An implementation of the `AbortSignalLike` interface to signal the request to cancel the operation.
   * For example, use the &commat;azure/abort-controller to create an `AbortSignal`.
   *
   * @type {AbortSignalLike}
   * @memberof AppendBlobCreateOptions
   */
  abortSignal?: AbortSignalLike;
  /**
   * Optional. ONLY AVAILABLE IN NODE.JS.
   *
   * How many retries will perform when original body download stream unexpected ends.
   * Above kind of ends will not trigger retry policy defined in a pipeline,
   * because they doesn't emit network errors.
   *
   * With this option, every additional retry means an additional FileClient.download() request will be made
   * from the broken point, until the requested range has been successfully downloaded or maxRetryRequests is reached.
   *
   * Default value is 5, please set a larger value when loading large files in poor network.
   *
   * @type {number}
   * @memberof FileDownloadOptions
   */
  maxRetryRequests?: number;

  /**
   * When this header is set to true and
   * specified together with the Range header, the service returns the MD5 hash
   * for the range, as long as the range is less than or equal to 4 MB in size.
   *
   * @type {boolean}
   * @memberof FileDownloadOptions
   */
  rangeGetContentMD5?: boolean;

  /**
   * Download progress updating event handler.
   *
   * @memberof FileDownloadOptions
   */
  progress?: (progress: TransferProgressEvent) => void;
}

/**
 * Options to configure File - Upload Range operation.
 *
 * @export
 * @interface FileUploadRangeOptions
 */
export interface FileUploadRangeOptions extends CommonOptions {
  /**
   * An implementation of the `AbortSignalLike` interface to signal the request to cancel the operation.
   * For example, use the &commat;azure/abort-controller to create an `AbortSignal`.
   *
   * @type {AbortSignalLike}
   * @memberof AppendBlobCreateOptions
   */
  abortSignal?: AbortSignalLike;
  /**
   * An MD5 hash of the content. This hash is
   * used to verify the integrity of the data during transport. When the
   * Content-MD5 header is specified, the File service compares the hash of the
   * content that has arrived with the header value that was sent. If the two
   * hashes do not match, the operation will fail with error code 400 (Bad
   * Request).
   *
   * @type {Uint8Array}
   * @memberof FileUploadRangeOptions
   */
  contentMD5?: Uint8Array;

  /**
   * Progress updating event handler.
   *
   * @memberof FileUploadRangeOptions
   */
  progress?: (progress: TransferProgressEvent) => void;
}

/**
 * Options to configure File - Upload Range from URL operation.
 *
 * @export
 * @interface FileUploadRangeFromURLOptions
 */
export interface FileUploadRangeFromURLOptions
  extends Models.FileUploadRangeFromURLOptionalParams,
    CommonOptions {
  /**
   * An implementation of the `AbortSignalLike` interface to signal the request to cancel the operation.
   * For example, use the &commat;azure/abort-controller to create an `AbortSignal`.
   *
   * @type {AbortSignalLike}
   * @memberof FileUploadRangeFromURLOptions
   */
  abortSignal?: AbortSignalLike;
}

/**
 * The option is defined as parity to REST definition.
 * While it's not ready to be used now, considering Crc64 of source content is
 * not accessible.
 */
// export interface IFileUploadRangeFromURLOptions extends CommonOptions {
//   /**
//    * Crc64 of the source content.
//    *
//    * @type {Uint8Array}
//    * @memberof IFileUploadRangeFromURLOptions
//    */
//   sourceContentCrc64?: Uint8Array;

//   /**
//    * Source modified access condition.
//    *
//    * @type {Models.SourceModifiedAccessConditions}
//    * @memberof IFileUploadRangeFromURLOptions
//    */
//   sourceModifiedAccessConditions?: Models.SourceModifiedAccessConditions;
// }

/**
 * Options to configure File - Get Range List operation.
 *
 * @export
 * @interface FileGetRangeListOptions
 */
export interface FileGetRangeListOptions extends CommonOptions {
  /**
   * An implementation of the `AbortSignalLike` interface to signal the request to cancel the operation.
   * For example, use the &commat;azure/abort-controller to create an `AbortSignal`.
   *
   * @type {AbortSignalLike}
   * @memberof AppendBlobCreateOptions
   */
  abortSignal?: AbortSignalLike;
  /**
   * Optional. Specifies the range of bytes over which to list ranges, inclusively.
   *
   * @type {Range}
   * @memberof FileGetRangeListOptions
   */
  range?: Range;
}

/**
 * Options to configure File - Get Properties operation.
 *
 * @export
 * @interface FileGetPropertiesOptions
 */
export interface FileGetPropertiesOptions extends CommonOptions {
  /**
   * An implementation of the `AbortSignalLike` interface to signal the request to cancel the operation.
   * For example, use the &commat;azure/abort-controller to create an `AbortSignal`.
   *
   * @type {AbortSignalLike}
   * @memberof AppendBlobCreateOptions
   */
  abortSignal?: AbortSignalLike;
}

/**
 * Contains response data for the getRangeList operation.
 */
export type FileGetRangeListResponse = Models.FileGetRangeListHeaders & {
  /**
   * Range list for an Azure file.
   *
   * @type {Models.Range[]}
   */
  rangeList: Models.Range[];

  /**
   * The underlying HTTP response.
   */
  _response: HttpResponse & {
    /**
     * The parsed HTTP response headers.
     */
    parsedHeaders: Models.FileGetRangeListHeaders;
    /**
     * The response body as text (string format)
     */
    bodyAsText: string;
    /**
     * The response body as parsed JSON or XML
     */
    parsedBody: Models.Range[];
  };
};

/**
 * Options to configure File - Start Copy operation.
 *
 * @export
 * @interface FileStartCopyOptions
 */
export interface FileStartCopyOptions extends CommonOptions {
  /**
   * An implementation of the `AbortSignalLike` interface to signal the request to cancel the operation.
   * For example, use the &commat;azure/abort-controller to create an `AbortSignal`.
   *
   * @type {AbortSignalLike}
   * @memberof FileStartCopyOptions
   */
  abortSignal?: AbortSignalLike;
  /**
   * A collection of key-value string pair to associate with the file storage object.
   *
   * @type {Metadata}
   * @memberof FileCreateOptions
   */
  metadata?: Metadata;
}

/**
 * Options to configure File - Set Metadata operation.
 *
 * @export
 * @interface FileSetMetadataOptions
 */
export interface FileSetMetadataOptions extends CommonOptions {
  /**
   * An implementation of the `AbortSignalLike` interface to signal the request to cancel the operation.
   * For example, use the &commat;azure/abort-controller to create an `AbortSignal`.
   *
   * @type {AbortSignalLike}
   * @memberof FileSetMetadataOptions
   */
  abortSignal?: AbortSignalLike;
}

/**
 * Options to configure File - HTTP Headers operation.
 *
 * @export
 * @interface FileHTTPHeadersOptions
 */
export interface FileSetHTTPHeadersOptions
  extends FileAndDirectorySetPropertiesCommonOptions,
    CommonOptions {
  /**
   * An implementation of the `AbortSignalLike` interface to signal the request to cancel the operation.
   * For example, use the &commat;azure/abort-controller to create an `AbortSignal`.
   *
   * @type {AbortSignalLike}
   * @memberof FileSetHTTPHeadersOptions
   */
  abortSignal?: AbortSignalLike;
}

/**
 * Options to configure File - Abort Copy From URL operation.
 *
 * @export
 * @interface FileAbortCopyFromURLOptions
 */
export interface FileAbortCopyFromURLOptions extends CommonOptions {
  /**
   * An implementation of the `AbortSignalLike` interface to signal the request to cancel the operation.
   * For example, use the &commat;azure/abort-controller to create an `AbortSignal`.
   *
   * @type {AbortSignalLike}
   * @memberof FileAbortCopyFromURLOptions
   */
  abortSignal?: AbortSignalLike;
}

/**
 * Options to configure File - Resize operation.
 *
 * @export
 * @interface FileResizeOptions
 */
export interface FileResizeOptions
  extends FileAndDirectorySetPropertiesCommonOptions,
    CommonOptions {
  /**
   * An implementation of the `AbortSignalLike` interface to signal the request to cancel the operation.
   * For example, use the &commat;azure/abort-controller to create an `AbortSignal`.
   *
   * @type {AbortSignalLike}
   * @memberof FileResizeOptions
   */
  abortSignal?: AbortSignalLike;
}

/**
 * Options to configure File - Clear Range operation.
 *
 * @export
 * @interface FileClearRangeOptions
 */
export interface FileClearRangeOptions extends CommonOptions {
  /**
   * An implementation of the `AbortSignalLike` interface to signal the request to cancel the operation.
   * For example, use the &commat;azure/abort-controller to create an `AbortSignal`.
   *
   * @type {AbortSignalLike}
   * @memberof FileClearRangeOptions
   */
  abortSignal?: AbortSignalLike;
}

/**
 * Options to configure File - File List Handles Segment.
 *
 * @export
 * @interface FileListHandlesSegmentOptions
 */
export interface FileListHandlesSegmentOptions extends CommonOptions {
  /**
   * An implementation of the `AbortSignalLike` interface to signal the request to cancel the operation.
   * For example, use the &commat;azure/abort-controller to create an `AbortSignal`.
   *
   * @type {AbortSignalLike}
   * @memberof FileClearRangeOptions
   */
  abortSignal?: AbortSignalLike;
  /**
   * Specifies the maximum number of entries to return. If the request does not specify maxresults,
   * or specifies a value greater than 5,000, the server will return up to 5,000 items.
   *
   * @type {number}
   * @memberof FileListHandlesSegmentOptions
   */
  maxresults?: number;
}

/**
 * Options to configure File - File Force Close Handles Options.
 *
 * @export
 * @interface FileForceCloseHandlesOptions
 */
export interface FileForceCloseHandlesOptions extends CommonOptions {
  /**
   * An implementation of the `AbortSignalLike` interface to signal the request to cancel the operation.
   * For example, use the &commat;azure/abort-controller to create an `AbortSignal`.
   *
   * @type {AbortSignalLike}
   * @memberof FileForceCloseHandlesOptions
   */
  abortSignal?: AbortSignalLike;
}
/**
 * Option interface for FileClient.uploadStream().
 *
 * @export
 * @interface UploadStreamToAzureFileOptions
 */
export interface UploadStreamToAzureFileOptions extends CommonOptions {
  /**
   * An implementation of the `AbortSignalLike` interface to signal the request to cancel the operation.
   * For example, use the &commat;azure/abort-controller to create an `AbortSignal`.
   *
   * @type {AbortSignalLike}
   * @memberof UploadStreamToAzureFileOptions
   */
  abortSignal?: AbortSignalLike;
  /**
   * Azure File HTTP Headers.
   *
   * @type {FileHTTPHeaders}
   * @memberof UploadStreamToAzureFileOptions
   */
  fileHTTPHeaders?: FileHTTPHeaders;

  /**
   * Metadata of the Azure file.
   *
   * @type {Metadata}
   * @memberof UploadStreamToAzureFileOptions
   */
  metadata?: Metadata;

  /**
   * Progress updater.
   *
   * @memberof UploadStreamToAzureFileOptions
   */
  progress?: (progress: TransferProgressEvent) => void;
}

/**
 * Option interface for FileClient.uploadFile() and FileClient.uploadSeekableStream().
 *
 * @export
 * @interface UploadToAzureFileOptions
 */
export interface UploadToAzureFileOptions extends CommonOptions {
  /**
   * An implementation of the `AbortSignalLike` interface to signal the request to cancel the operation.
   * For example, use the &commat;azure/abort-controller to create an `AbortSignal`.
   *
   * @type {AbortSignalLike}
   * @memberof UploadToAzureFileOptions
   */
  abortSignal?: AbortSignalLike;
  /**
   * RangeSize specifies the range size to use in each parallel upload,
   * the default (and maximum size) is FILE_RANGE_MAX_SIZE_BYTES.
   *
   * @type {number}
   * @memberof UploadToAzureFileOptions
   */
  rangeSize?: number;

  /**
   * Progress updater.
   *
   * @memberof UploadToAzureFileOptions
   */
  progress?: (progress: TransferProgressEvent) => void;

  /**
   * File HTTP Headers.
   *
   * @type {FileHTTPHeaders}
   * @memberof UploadToAzureFileOptions
   */
  fileHTTPHeaders?: FileHTTPHeaders;

  /**
   * Metadata of an Azure file.
   *
   * @type {Metadata}
   * @memberof UploadToAzureFileOptions
   */
  metadata?: Metadata;

  /**
   * Parallelism indicates the maximum number of ranges to upload in parallel.
   * If not provided, 5 parallelism will be used by default.
   *
   * @type {number}
   * @memberof UploadToAzureFileOptions
   */
  parallelism?: number;
}

/**
 * Option interface for DownloadAzurefileToBuffer.
 *
 * @export
 * @interface DownloadFromAzureFileOptions
 */
export interface DownloadFromAzureFileOptions extends CommonOptions {
  /**
   * An implementation of the `AbortSignalLike` interface to signal the request to cancel the operation.
   * For example, use the &commat;azure/abort-controller to create an `AbortSignal`.
   *
   * @type {AbortSignalLike}
   * @memberof DownloadFromAzureFileOptions
   */
  abortSignal?: AbortSignalLike;
  /**
   * When downloading Azure files, download method will try to split large file into small ranges.
   * Every small range will be downloaded via a separte request.
   * This option defines size data every small request trying to download.
   * Must be > 0, will use the default value if undefined,
   *
   * @type {number}
   * @memberof DownloadFromAzureFileOptions
   */
  rangeSize?: number;

  /**
   * Optional. ONLY AVAILABLE IN NODE.JS.
   *
   * How many retries will perform when original range download stream unexpected ends.
   * Above kind of ends will not trigger retry policy defined in a pipeline,
   * because they doesn't emit network errors.
   *
   * With this option, every additional retry means an additional FileClient.download() request will be made
   * from the broken point, until the requested range has been successfully downloaded or
   * maxRetryRequestsPerRange is reached.
   *
   * Default value is 5, please set a larger value when in poor network.
   *
   * @type {number}
   * @memberof DownloadFromAzureFileOptions
   */
  maxRetryRequestsPerRange?: number;

  /**
   * Progress updater.
   *
   * @memberof DownloadFromAzureFileOptions
   */
  progress?: (progress: TransferProgressEvent) => void;

  /**
   * Parallelism indicates the maximum number of ranges to download in parallel.
   * If not provided, 5 parallelism will be used by default.
   *
   * @type {number}
   * @memberof DownloadFromAzureFileOptions
   */
  parallelism?: number;
}

/**
 * A FileClient represents a URL to an Azure Storage file.
 *
 * @export
 * @class FileClient
 */
export class FileClient extends StorageClient {
  /**
   * context provided by protocol layer.
   *
   * @private
   * @type {File}
   * @memberof FileClient
   */
  private context: File;
  private _shareName: string;
  private _filePath: string;

  public get shareName(): string {
    return this._shareName;
  }

  public get filePath(): string {
    return this._filePath;
  }

  /**
   * Creates an instance of FileClient.
   *
   * @param {string} url A URL string pointing to Azure Storage file, such as
   *                     "https://myaccount.file.core.windows.net/myshare/mydirectory/file". You can
   *                     append a SAS if using AnonymousCredential, such as
   *                     "https://myaccount.file.core.windows.net/myshare/mydirectory/file?sasString".
   *                     This method accepts an encoded URL or non-encoded URL pointing to a file.
   *                     Encoded URL string will NOT be escaped twice, only special characters in URL path will be escaped.
   *                     However, if a file or directory name includes %, file or directory name must be encoded in the URL.
   *                     Such as a file named "myfile%", the URL should be "https://myaccount.file.core.windows.net/myshare/mydirectory/myfile%25".
   * @param {Credential} [credential] Such as AnonymousCredential, SharedKeyCredential or TokenCredential.
   *                                  If not specified, AnonymousCredential is used.
   * @param {NewPipelineOptions} [options] Optional. Options to configure the HTTP pipeline.
   * @memberof FileClient
   */
  constructor(url: string, credential?: Credential, options?: NewPipelineOptions);
  /**
   * Creates an instance of FileClient.
   *
   * @param {string} url A URL string pointing to Azure Storage file, such as
   *                     "https://myaccount.file.core.windows.net/myshare/mydirectory/file". You can
   *                     append a SAS if using AnonymousCredential, such as
   *                     "https://myaccount.file.core.windows.net/myshare/mydirectory/file?sasString".
   *                     This method accepts an encoded URL or non-encoded URL pointing to a file.
   *                     Encoded URL string will NOT be escaped twice, only special characters in URL path will be escaped.
   *                     However, if a file or directory name includes %, file or directory name must be encoded in the URL.
   *                     Such as a file named "myfile%", the URL should be "https://myaccount.file.core.windows.net/myshare/mydirectory/myfile%25".
   * @param {Pipeline} pipeline Call newPipeline() to create a default
   *                            pipeline, or provide a customized pipeline.
   * @memberof FileClient
   */
  constructor(url: string, pipeline: Pipeline);
  constructor(
    url: string,
    credentialOrPipeline?: Credential | Pipeline,
    options?: NewPipelineOptions
  ) {
    let pipeline: Pipeline;
    if (credentialOrPipeline instanceof Pipeline) {
      pipeline = credentialOrPipeline;
    } else if (credentialOrPipeline instanceof Credential) {
      pipeline = newPipeline(credentialOrPipeline, options);
    } else {
      // The second parameter is undefined. Use anonymous credential.
      pipeline = newPipeline(new AnonymousCredential(), options);
    }

    super(url, pipeline);
    ({
      shareName: this._shareName,
      filePathOrdirectoryPath: this._filePath
    } = getShareNameAndPathFromUrl(this.url));
    this.context = new File(this.storageClientContext);
  }

  /**
   * Creates a new file or replaces a file. Note it only initializes the file with no content.
   * @see https://docs.microsoft.com/en-us/rest/api/storageservices/create-file
   *
   * @param {number} size Specifies the maximum size in bytes for the file, up to 1 TB.
   * @param {FileCreateOptions} [options] Options to File Create operation.
   * @returns {Promise<Models.FileCreateResponse>} Response data for the File Create  operation.
   * @memberof FileClient
   */
  public async create(
    size: number,
    options: FileCreateOptions = {}
  ): Promise<Models.FileCreateResponse> {
    const { span, spanOptions } = createSpan("FileClient-create", options.spanOptions);
    try {
      if (size < 0 || size > FILE_MAX_SIZE_BYTES) {
        throw new RangeError(`File size must >= 0 and < ${FILE_MAX_SIZE_BYTES}.`);
      }
      options = validateAndSetDefaultsForFileAndDirectoryCreateCommonOptions(options);

      if (!options.fileAttributes) {
        // Note: It would be Archive in service side if None is set.
        const attributes: FileSystemAttributes = new FileSystemAttributes();
        attributes.none = true;
        options.fileAttributes = attributes;
      }

      options.fileHTTPHeaders = options.fileHTTPHeaders || {};

      return this.context.create(
        size,
        fileAttributesToString(options.fileAttributes!),
        fileCreationTimeToString(options.creationTime!),
        fileLastWriteTimeToString(options.lastWriteTime!),
        {
          abortSignal: options.abortSignal,
          fileHTTPHeaders: options.fileHTTPHeaders,
          metadata: options.metadata,
          filePermission: options.filePermission,
          filePermissionKey: options.filePermissionKey,
          spanOptions
        }
      );
    } catch (e) {
      span.setStatus({
        code: CanonicalCode.UNKNOWN,
        message: e.message
      });
      throw e;
    } finally {
      span.end();
    }
  }

  /**
   * Reads or downloads a file from the system, including its metadata and properties.
   *
   * * In Node.js, data returns in a Readable stream `readableStreamBody`
   * * In browsers, data returns in a promise `blobBody`
   *
   * @see https://docs.microsoft.com/en-us/rest/api/storageservices/get-file
   *
   * @param {number} [offset] From which position of the file to download, >= 0
   * @param {number} [count] How much data to be downloaded, > 0. Will download to the end when undefined
   * @param {FileDownloadOptions} [options] Options to File Download operation.
   * @returns {Promise<Models.FileDownloadResponse>} Response data for the File Download operation.
   * @memberof FileClient
   */
  public async download(
    offset: number = 0,
    count?: number,
    options: FileDownloadOptions = {}
  ): Promise<Models.FileDownloadResponse> {
    const { span, spanOptions } = createSpan("FileClient-download", options.spanOptions);
    try {
      if (options.rangeGetContentMD5 && offset === 0 && count === undefined) {
        throw new RangeError(`rangeGetContentMD5 only works with partial data downloading`);
      }

      const downloadFullFile = offset === 0 && !count;
      const res = await this.context.download({
        abortSignal: options.abortSignal,
        onDownloadProgress: !isNode ? options.progress : undefined,
        range: downloadFullFile ? undefined : rangeToString({ offset, count }),
        rangeGetContentMD5: options.rangeGetContentMD5,
        spanOptions
      });

      // Return browser response immediately
      if (!isNode) {
        return res;
      }

      // We support retrying when download stream unexpected ends in Node.js runtime
      // Following code shouldn't be bundled into browser build, however some
      // bundlers may try to bundle following code and "FileReadResponse.ts".
      // In this case, "FileDownloadResponse.browser.ts" will be used as a shim of "FileDownloadResponse.ts"
      // The config is in package.json "browser" field
      if (options.maxRetryRequests === undefined || options.maxRetryRequests < 0) {
        // TODO: Default value or make it a required parameter?
        options.maxRetryRequests = DEFAULT_MAX_DOWNLOAD_RETRY_REQUESTS;
      }

      if (res.contentLength === undefined) {
        throw new RangeError(`File download response doesn't contain valid content length header`);
      }

      return new FileDownloadResponse(
        res,
        async (start: number): Promise<NodeJS.ReadableStream> => {
          const updatedOptions: Models.FileDownloadOptionalParams = {
            range: rangeToString({
              count: offset + res.contentLength! - start,
              offset: start
            })
          };

          // Debug purpose only
          // console.log(
          //   `Read from internal stream, range: ${
          //     updatedOptions.range
          //   }, options: ${JSON.stringify(updatedOptions)}`
          // );

          return (await this.context.download({
            abortSignal: options.abortSignal,
            ...updatedOptions,
            spanOptions
          })).readableStreamBody!;
        },
        offset,
        res.contentLength!,
        {
          abortSignal: options.abortSignal,
          maxRetryRequests: options.maxRetryRequests,
          progress: options.progress
        }
      );
    } catch (e) {
      span.setStatus({
        code: CanonicalCode.UNKNOWN,
        message: e.message
      });
      throw e;
    } finally {
      span.end();
    }
  }

  /**
   * Returns all user-defined metadata, standard HTTP properties, and system properties
   * for the file. It does not return the content of the file.
   * @see https://docs.microsoft.com/en-us/rest/api/storageservices/get-file-properties
   *
   * @param {FileGetPropertiesOptions} [options] Options to File Get Properties operation.
   * @returns {Promise<Models.FileGetPropertiesResponse>} Response data for the File Get Properties operation.
   * @memberof FileClient
   */
  public async getProperties(
    options: FileGetPropertiesOptions = {}
  ): Promise<Models.FileGetPropertiesResponse> {
    const { span, spanOptions } = createSpan("FileClient-getProperties", options.spanOptions);
    try {
      return this.context.getProperties({
        abortSignal: options.abortSignal,
        spanOptions
      });
    } catch (e) {
      span.setStatus({
        code: CanonicalCode.UNKNOWN,
        message: e.message
      });
      throw e;
    } finally {
      span.end();
    }
  }

  /**
   * Sets properties on the file.
   * @see https://docs.microsoft.com/en-us/rest/api/storageservices/set-file-properties
   *
   * @param {FileProperties} [properties] File properties. For file HTTP headers(e.g. Content-Type),
   *                                       if no values are provided, existing HTTP headers will be removed.
   *                                       For other file properties(e.g. fileAttributes), if no values are provided,
   *                                       existing values will be preserved.
   * @returns {Promise<SetPropertiesResponse>}
   * @memberof FileClient
   */
  public async setProperties(properties: FileProperties = {}): Promise<SetPropertiesResponse> {
    const { span, spanOptions } = createSpan("FileClient-setProperties", properties.spanOptions);
    try {
      properties = validateAndSetDefaultsForFileAndDirectorySetPropertiesCommonOptions(properties);

      properties.fileHTTPHeaders = properties.fileHTTPHeaders || {};

      return this.context.setHTTPHeaders(
        fileAttributesToString(properties.fileAttributes!),
        fileCreationTimeToString(properties.creationTime!),
        fileLastWriteTimeToString(properties.lastWriteTime!),
        {
          abortSignal: properties.abortSignal,
          fileHTTPHeaders: properties.fileHTTPHeaders,
          filePermission: properties.filePermission,
          filePermissionKey: properties.filePermissionKey,
          spanOptions
        }
      );
    } catch (e) {
      span.setStatus({
        code: CanonicalCode.UNKNOWN,
        message: e.message
      });
      throw e;
    } finally {
      span.end();
    }
  }

  /**
   * Removes the file from the storage account.
   * When a file is successfully deleted, it is immediately removed from the storage
   * account's index and is no longer accessible to clients. The file's data is later
   * removed from the service during garbage collection.
   *
   * Delete File will fail with status code 409 (Conflict) and error code SharingViolation
   * if the file is open on an SMB client.
   *
   * Delete File is not supported on a share snapshot, which is a read-only copy of
   * a share. An attempt to perform this operation on a share snapshot will fail with 400 (InvalidQueryParameterValue)
   *
   * @see https://docs.microsoft.com/en-us/rest/api/storageservices/delete-file2
   *
   * @param {FileDeleteOptions} [options] Options to File Delete operation.
   * @returns {Promise<Models.FileDeleteResponse>} Response data for the File Delete operation.
   * @memberof FileClient
   */
  public async delete(options: FileDeleteOptions = {}): Promise<Models.FileDeleteResponse> {
    const { span, spanOptions } = createSpan("FileClient-delete", options.spanOptions);
    try {
      return this.context.deleteMethod({
        abortSignal: options.abortSignal,
        spanOptions
      });
    } catch (e) {
      span.setStatus({
        code: CanonicalCode.UNKNOWN,
        message: e.message
      });
      throw e;
    } finally {
      span.end();
    }
  }

  /**
   * Sets HTTP headers on the file.
   *
   * If no option provided, or no value provided for the file HTTP headers in the options,
   * these file HTTP headers without a value will be cleared.
   * @see https://docs.microsoft.com/en-us/rest/api/storageservices/set-file-properties
   *
   * @param {fileHTTPHeaders} [FileHTTPHeaders] File HTTP headers like Content-Type.
   *                                             Provide undefined will remove existing HTTP headers.
   * @param {FileSetHTTPHeadersOptions} [options] Options to File Set HTTP Headers operation.
   * @returns {Promise<Models.FileSetHTTPHeadersResponse>} Response data for the File Set HTTP Headers operation.
   * @memberof FileClient
   */
  public async setHTTPHeaders(
    fileHTTPHeaders: FileHTTPHeaders = {},
    options: FileSetHTTPHeadersOptions = {}
  ): Promise<Models.FileSetHTTPHeadersResponse> {
    const { span, spanOptions } = createSpan("FileClient-setHTTPHeaders", options.spanOptions);
    try {
      // FileAttributes, filePermission, createTime, lastWriteTime will all be preserved
      options = validateAndSetDefaultsForFileAndDirectorySetPropertiesCommonOptions(options);
      return this.context.setHTTPHeaders(
        fileAttributesToString(options.fileAttributes!),
        fileCreationTimeToString(options.creationTime!),
        fileLastWriteTimeToString(options.lastWriteTime!),
        {
          abortSignal: options.abortSignal,
          fileHTTPHeaders: fileHTTPHeaders,
          filePermission: options.filePermission,
          filePermissionKey: options.filePermissionKey,
          spanOptions
        }
      );
    } catch (e) {
      span.setStatus({
        code: CanonicalCode.UNKNOWN,
        message: e.message
      });
      throw e;
    } finally {
      span.end();
    }
  }

  /**
   * Resize file.
   *
   * @see https://docs.microsoft.com/en-us/rest/api/storageservices/set-file-properties
   *
   * @param {number} length Resizes a file to the specified size in bytes.
   *                        If the specified byte value is less than the current size of the file,
   *                        then all ranges above the specified byte value are cleared.
   * @param {FileResizeOptions} [options] Options to File Resize operation.
   * @returns {Promise<Models.FileSetHTTPHeadersResponse>} Response data for the File Set HTTP Headers operation.
   * @memberof FileClient
   */
  public async resize(
    length: number,
    options: FileResizeOptions = {}
  ): Promise<Models.FileSetHTTPHeadersResponse> {
    const { span, spanOptions } = createSpan("FileClient-resize", options.spanOptions);
    try {
      if (length < 0) {
        throw new RangeError(`Size cannot less than 0 when resizing file.`);
      }
      // FileAttributes, filePermission, createTime, lastWriteTime will all be preserved.
      options = validateAndSetDefaultsForFileAndDirectorySetPropertiesCommonOptions(options);

      return this.context.setHTTPHeaders(
        fileAttributesToString(options.fileAttributes!),
        fileCreationTimeToString(options.creationTime!),
        fileLastWriteTimeToString(options.lastWriteTime!),
        {
          abortSignal: options.abortSignal,
          fileContentLength: length,
          filePermission: options.filePermission,
          filePermissionKey: options.filePermissionKey,
          spanOptions
        }
      );
    } catch (e) {
      span.setStatus({
        code: CanonicalCode.UNKNOWN,
        message: e.message
      });
      throw e;
    } finally {
      span.end();
    }
  }

  /**
   * Updates user-defined metadata for the specified file.
   *
   * If no metadata defined in the option parameter, the file
   * metadata will be removed.
   * @see https://docs.microsoft.com/en-us/rest/api/storageservices/set-file-metadata
   *
   * @param {Metadata} [metadata] If no metadata provided, all existing directory metadata will be removed
   * @param {FileSetMetadataOptions} [options] Options to File Set Metadata operation.
   * @returns {Promise<Models.FileSetMetadataResponse>} Response data for the File Set Metadata operation.
   * @memberof FileClient
   */
  public async setMetadata(
    metadata: Metadata = {},
    options: FileSetMetadataOptions = {}
  ): Promise<Models.FileSetMetadataResponse> {
    const { span, spanOptions } = createSpan("FileClient-setMetadata", options.spanOptions);
    try {
      return this.context.setMetadata({
        abortSignal: options.abortSignal,
        metadata,
        spanOptions
      });
    } catch (e) {
      span.setStatus({
        code: CanonicalCode.UNKNOWN,
        message: e.message
      });
      throw e;
    } finally {
      span.end();
    }
  }

  /**
   * Upload a range of bytes to a file. Both the start and count of the
   * range must be specified. The range can be up to 4 MB in size.
   *
   * @param {HttpRequestBody} body Blob, string, ArrayBuffer, ArrayBufferView or a function
   *                               which returns a new Readable stream whose offset is from data source beginning.
   * @param {number} offset Offset position of the destination Azure File to upload.
   * @param {number} contentLength Length of body in bytes. Use Buffer.byteLength() to calculate body length for a
   *                               string including non non-Base64/Hex-encoded characters.
   * @param {FileUploadRangeOptions} [options={}] Options to File Upload Range operation.
   * @returns {Promise<Models.FileUploadRangeResponse>} Response data for the File Upload Range operation.
   * @memberof FileClient
   */
  public async uploadRange(
    body: HttpRequestBody,
    offset: number,
    contentLength: number,
    options: FileUploadRangeOptions = {}
  ): Promise<Models.FileUploadRangeResponse> {
    const { span, spanOptions } = createSpan("FileClient-uploadRange", options.spanOptions);
    try {
      if (offset < 0) {
        throw new RangeError(`offset must be >= 0`);
      }

      if (contentLength <= 0 || contentLength > FILE_RANGE_MAX_SIZE_BYTES) {
        throw new RangeError(`contentLength must be > 0 and <= ${FILE_RANGE_MAX_SIZE_BYTES} bytes`);
      }

      if (contentLength > FILE_RANGE_MAX_SIZE_BYTES) {
        throw new RangeError(`offset must be < ${FILE_RANGE_MAX_SIZE_BYTES} bytes`);
      }

      return this.context.uploadRange(
        rangeToString({ count: contentLength, offset }),
        "update",
        contentLength,
        {
          abortSignal: options.abortSignal,
          contentMD5: options.contentMD5,
          onUploadProgress: options.progress,
          optionalbody: body,
          spanOptions
        }
      );
    } catch (e) {
      span.setStatus({
        code: CanonicalCode.UNKNOWN,
        message: e.message
      });
      throw e;
    } finally {
      span.end();
    }
  }

  /**
   * Upload a range of bytes to a file where the contents are read from a another file's URL.
   * The range can be up to 4 MB in size.
   *
   * @param {string} sourceURL Specify a URL to the copy source, Shared Access Signature(SAS) maybe needed for authentication.
   * @param {number} sourceOffset The source offset to copy from. Pass 0 to copy from the beginning of source file.
   * @param {number} destOffset Offset of destination file.
   * @param {number} count Number of bytes to be uploaded from source file.
   * @param {FileUploadRangeFromURLOptions} [options={}] Options to configure File - Upload Range from URL operation.
   * @returns {Promise<Models.FileUploadRangeFromURLResponse>}
   * @memberof FileURL
   */
  public async uploadRangeFromURL(
    sourceURL: string,
    sourceOffset: number,
    destOffset: number,
    count: number,
    options: FileUploadRangeFromURLOptions = {}
  ): Promise<Models.FileUploadRangeFromURLResponse> {
    const { span, spanOptions } = createSpan("FileClient-uploadRangeFromURL", options.spanOptions);
    try {
      if (sourceOffset < 0 || destOffset < 0) {
        throw new RangeError(`sourceOffset and destOffset must be >= 0`);
      }

      if (count <= 0 || count > FILE_RANGE_MAX_SIZE_BYTES) {
        throw new RangeError(`count must be > 0 and <= ${FILE_RANGE_MAX_SIZE_BYTES} bytes`);
      }

      return this.context.uploadRangeFromURL(
        rangeToString({ offset: destOffset, count }),
        sourceURL,
        rangeToString({ offset: sourceOffset, count }),
        0,
        {
          abortSignal: options.abortSignal,
          ...options,
          spanOptions
        }
      );
    } catch (e) {
      span.setStatus({
        code: CanonicalCode.UNKNOWN,
        message: e.message
      });
      throw e;
    } finally {
      span.end();
    }
  }
  /**
   * Clears the specified range and
   * releases the space used in storage for that range.
   *
   * @param {number} offset
   * @param {number} contentLength
   * @param {FileClearRangeOptions} [options] Options to File Clear Range operation.
   * @returns {Promise<Models.FileUploadRangeResponse>}
   * @memberof FileClient
   */
  public async clearRange(
    offset: number,
    contentLength: number,
    options: FileClearRangeOptions = {}
  ): Promise<Models.FileUploadRangeResponse> {
    const { span, spanOptions } = createSpan("FileClient-clearRange", options.spanOptions);
    try {
      if (offset < 0 || contentLength <= 0) {
        throw new RangeError(`offset must >= 0 and contentLength must be > 0`);
      }

      return this.context.uploadRange(rangeToString({ count: contentLength, offset }), "clear", 0, {
        abortSignal: options.abortSignal,
        spanOptions
      });
    } catch (e) {
      span.setStatus({
        code: CanonicalCode.UNKNOWN,
        message: e.message
      });
      throw e;
    } finally {
      span.end();
    }
  }

  /**
   * Returns the list of valid ranges for a file.
   *
   * @param {FileGetRangeListOptions} [options] Options to File Get range List operation.
   * @returns {Promise<FileGetRangeListResponse>}
   * @memberof FileClient
   */
  public async getRangeList(
    options: FileGetRangeListOptions = {}
  ): Promise<FileGetRangeListResponse> {
    const { span, spanOptions } = createSpan("FileClient-getRangeList", options.spanOptions);
    try {
      const originalResponse = await this.context.getRangeList({
        abortSignal: options.abortSignal,
        range: options.range ? rangeToString(options.range) : undefined,
        spanOptions
      });
      return {
        _response: originalResponse._response,
        date: originalResponse.date,
        eTag: originalResponse.eTag,
        errorCode: originalResponse.errorCode,
        fileContentLength: originalResponse.fileContentLength,
        lastModified: originalResponse.lastModified,
        rangeList: originalResponse.filter(() => {
          return true;
        }),
        requestId: originalResponse.requestId,
        version: originalResponse.version
      };
    } catch (e) {
      span.setStatus({
        code: CanonicalCode.UNKNOWN,
        message: e.message
      });
      throw e;
    } finally {
      span.end();
    }
  }

  /**
   * Copies a blob or file to a destination file within the storage account.
   *
   * @param {string} copySource Specifies the URL of the source file or blob, up to 2 KB in length.
   * To copy a file to another file within the same storage account, you may use Shared Key to
   * authenticate the source file. If you are copying a file from another storage account, or if you
   * are copying a blob from the same storage account or another storage account, then you must
   * authenticate the source file or blob using a shared access signature. If the source is a public
   * blob, no authentication is required to perform the copy operation. A file in a share snapshot
   * can also be specified as a copy source.
   * @param {FileStartCopyOptions} [options] Options to File Start Copy operation.
   * @returns {Promise<Models.FileStartCopyResponse>}
   * @memberof FileClient
   */
  public async startCopyFromURL(
    copySource: string,
    options: FileStartCopyOptions = {}
  ): Promise<Models.FileStartCopyResponse> {
    const { span, spanOptions } = createSpan("FileClient-startCopyFromURL", options.spanOptions);
    try {
      return this.context.startCopy(copySource, {
        abortSignal: options.abortSignal,
        metadata: options.metadata,
        spanOptions
      });
    } catch (e) {
      span.setStatus({
        code: CanonicalCode.UNKNOWN,
        message: e.message
      });
      throw e;
    } finally {
      span.end();
    }
  }

  /**
   * Aborts a pending Copy File operation, and leaves a destination file with zero length and full
   * metadata.
   * @see https://docs.microsoft.com/en-us/rest/api/storageservices/abort-copy-file
   *
   * @param {string} copyId Id of the Copy File operation to abort.
   * @param {FileAbortCopyFromURLOptions} [options] Options to File Abort Copy From URL operation.
   * @returns {Promise<Models.FileAbortCopyResponse>}
   * @memberof FileClient
   */
  public async abortCopyFromURL(
    copyId: string,
    options: FileAbortCopyFromURLOptions = {}
  ): Promise<Models.FileAbortCopyResponse> {
    const { span, spanOptions } = createSpan("FileClient-abortCopyFromURL", options.spanOptions);
    try {
      return this.context.abortCopy(copyId, {
        abortSignal: options.abortSignal,
        spanOptions
      });
    } catch (e) {
      span.setStatus({
        code: CanonicalCode.UNKNOWN,
        message: e.message
      });
      throw e;
    } finally {
      span.end();
    }
  }

  // High Level functions

  /**
   * ONLY AVAILABLE IN BROWSERS.
   *
   * Uploads a browser Blob/File/ArrayBuffer/ArrayBufferView object to an Azure File.
   *
   * @param {Blob | ArrayBuffer | ArrayBufferView} browserData Blob, File, ArrayBuffer or ArrayBufferView
   * @param {UploadToAzureFileOptions} [options]
   * @returns {Promise<void>}
   */
  public async uploadBrowserData(
    browserData: Blob | ArrayBuffer | ArrayBufferView,
    options: UploadToAzureFileOptions = {}
  ): Promise<void> {
    const { span, spanOptions } = createSpan("FileClient-uploadBrowserData", options.spanOptions);
    try {
      const browserBlob = new Blob([browserData]);
      return this.UploadSeekableBlob(
        (offset: number, size: number): Blob => {
          return browserBlob.slice(offset, offset + size);
        },
        browserBlob.size,
        { ...options, spanOptions }
      );
    } catch (e) {
      span.setStatus({
        code: CanonicalCode.UNKNOWN,
        message: e.message
      });
      throw e;
    } finally {
      span.end();
    }
  }

  /**
   * ONLY AVAILABLE IN BROWSERS.
   *
   * Uploads a browser Blob object to an Azure file. Requires a blobFactory as the data source,
   * which need to return a Blob object with the offset and size provided.
   *
   * @param {(offset: number, size: number) => Blob} blobFactory
   * @param {number} size
   * @param {UploadToAzureFileOptions} [options]
   * @returns {Promise<void>}
   */
  async UploadSeekableBlob(
    blobFactory: (offset: number, size: number) => Blob,
    size: number,
    options: UploadToAzureFileOptions = {}
  ): Promise<void> {
    const { span, spanOptions } = createSpan("FileClient-UploadSeekableBlob", options.spanOptions);
    try {
      if (!options.rangeSize) {
        options.rangeSize = FILE_RANGE_MAX_SIZE_BYTES;
      }
      if (options.rangeSize < 0 || options.rangeSize > FILE_RANGE_MAX_SIZE_BYTES) {
        throw new RangeError(`options.rangeSize must be > 0 and <= ${FILE_RANGE_MAX_SIZE_BYTES}`);
      }

      if (!options.fileHTTPHeaders) {
        options.fileHTTPHeaders = {};
      }

      if (!options.parallelism) {
        options.parallelism = DEFAULT_HIGH_LEVEL_PARALLELISM;
      }
      if (options.parallelism < 0) {
        throw new RangeError(`options.parallelism cannot less than 0.`);
      }

      // Create the file
      await this.create(size, {
        abortSignal: options.abortSignal,
        fileHTTPHeaders: options.fileHTTPHeaders,
        metadata: options.metadata,
        spanOptions
      });

      const numBlocks: number = Math.floor((size - 1) / options.rangeSize) + 1;
      let transferProgress: number = 0;

      const batch = new Batch(options.parallelism);
      for (let i = 0; i < numBlocks; i++) {
        batch.addOperation(
          async (): Promise<any> => {
            const start = options.rangeSize! * i;
            const end = i === numBlocks - 1 ? size : start + options.rangeSize!;
            const contentLength = end - start;
            await this.uploadRange(blobFactory(start, contentLength), start, contentLength, {
              abortSignal: options.abortSignal,
              spanOptions
            });
            // Update progress after block is successfully uploaded to server, in case of block trying
            // TODO: Hook with convenience layer progress event in finer level
            transferProgress += contentLength;
            if (options.progress) {
              options.progress({ loadedBytes: transferProgress });
            }
          }
        );
      }
      return batch.do();
    } catch (e) {
      span.setStatus({
        code: CanonicalCode.UNKNOWN,
        message: e.message
      });
      throw e;
    } finally {
      span.end();
    }
  }

  /**
   * ONLY AVAILABLE IN NODE.JS RUNTIME.
   *
   * Uploads a local file to an Azure file.
   *
   * @param {string} filePath Full path of local file
   * @param {FileClient} fileClient FileClient
   * @param {UploadToAzureFileOptions} [options]
   * @returns {(Promise<void>)}
   */
  public async uploadFile(filePath: string, options: UploadToAzureFileOptions = {}): Promise<void> {
    const { span, spanOptions } = createSpan("FileClient-uploadFile", options.spanOptions);
    try {
      const size = (await fsStat(filePath)).size;
      return this.uploadResetableStream(
        (offset, count) =>
          fs.createReadStream(filePath, {
            autoClose: true,
            end: count ? offset + count - 1 : Infinity,
            start: offset
          }),
        size,
        { ...options, spanOptions }
      );
    } catch (e) {
      span.setStatus({
        code: CanonicalCode.UNKNOWN,
        message: e.message
      });
      throw e;
    } finally {
      span.end();
    }
  }

  /**
   * ONLY AVAILABLE IN NODE.JS RUNTIME.
   *
   * Accepts a Node.js Readable stream factory, and uploads in blocks to an Azure File.
   * The Readable stream factory must returns a Node.js Readable stream starting from the offset defined. The offset
   * is the offset in the Azure file to be uploaded.
   *
   * @export
   * @param {(offset: number) => NodeJS.ReadableStream} streamFactory Returns a Node.js Readable stream starting
   *                                                                  from the offset defined
   * @param {number} size Size of the Azure file
   * @param {FileClient} fileClient FileClient
   * @param {UploadToAzureFileOptions} [options]
   * @returns {(Promise<void>)}
   */
  async uploadResetableStream(
    streamFactory: (offset: number, count?: number) => NodeJS.ReadableStream,
    size: number,
    options: UploadToAzureFileOptions = {}
  ): Promise<void> {
    const { span, spanOptions } = createSpan(
      "FileClient-uploadResetableStream",
      options.spanOptions
    );
    try {
      if (!options.rangeSize) {
        options.rangeSize = FILE_RANGE_MAX_SIZE_BYTES;
      }
      if (options.rangeSize < 0 || options.rangeSize > FILE_RANGE_MAX_SIZE_BYTES) {
        throw new RangeError(`options.rangeSize must be > 0 and <= ${FILE_RANGE_MAX_SIZE_BYTES}`);
      }

      if (!options.fileHTTPHeaders) {
        options.fileHTTPHeaders = {};
      }

      if (!options.parallelism) {
        options.parallelism = DEFAULT_HIGH_LEVEL_PARALLELISM;
      }
      if (options.parallelism < 0) {
        throw new RangeError(`options.parallelism cannot less than 0.`);
      }

      // Create the file
      await this.create(size, {
        abortSignal: options.abortSignal,
        fileHTTPHeaders: options.fileHTTPHeaders,
        metadata: options.metadata,
        spanOptions
      });

      const numBlocks: number = Math.floor((size - 1) / options.rangeSize) + 1;
      let transferProgress: number = 0;
      const batch = new Batch(options.parallelism);

      for (let i = 0; i < numBlocks; i++) {
        batch.addOperation(
          async (): Promise<any> => {
            const start = options.rangeSize! * i;
            const end = i === numBlocks - 1 ? size : start + options.rangeSize!;
            const contentLength = end - start;
            await this.uploadRange(
              () => streamFactory(start, contentLength),
              start,
              contentLength,
              {
                abortSignal: options.abortSignal,
                spanOptions
              }
            );
            // Update progress after block is successfully uploaded to server, in case of block trying
            transferProgress += contentLength;
            if (options.progress) {
              options.progress({ loadedBytes: transferProgress });
            }
          }
        );
      }
      return batch.do();
    } catch (e) {
      span.setStatus({
        code: CanonicalCode.UNKNOWN,
        message: e.message
      });
      throw e;
    } finally {
      span.end();
    }
  }

  /**
   * ONLY AVAILABLE IN NODE.JS RUNTIME.
   *
   * Downloads an Azure file in parallel to a buffer.
   * Offset and count are optional, pass 0 for both to download the entire file.
   *
   * @param {Buffer} buffer Buffer to be fill, must have length larger than count
   * @param {number} offset From which position of the Azure File to download
   * @param {number} [count] How much data to be downloaded. Will download to the end when passing undefined
   * @param {DownloadFromAzureFileOptions} [options]
   * @returns {Promise<void>}
   */
  public async downloadToBuffer(
    buffer: Buffer,
    offset: number,
    count?: number,
    options: DownloadFromAzureFileOptions = {}
  ): Promise<void> {
    const { span, spanOptions } = createSpan("FileClient-downloadToBuffer", options.spanOptions);
    try {
      if (!options.rangeSize) {
        options.rangeSize = FILE_RANGE_MAX_SIZE_BYTES;
      }
      if (options.rangeSize < 0) {
        throw new RangeError("rangeSize option must be > 0");
      }

      if (offset < 0) {
        throw new RangeError("offset option must be >= 0");
      }

      if (count && count <= 0) {
        throw new RangeError("count option must be > 0");
      }

      if (!options.parallelism) {
        options.parallelism = DEFAULT_HIGH_LEVEL_PARALLELISM;
      }
      if (options.parallelism < 0) {
        throw new RangeError(`options.parallelism cannot less than 0.`);
      }

      // Customer doesn't specify length, get it
      if (!count) {
        const response = await this.getProperties({
          abortSignal: options.abortSignal,
          spanOptions
        });
        count = response.contentLength! - offset;
        if (count < 0) {
          throw new RangeError(
            `offset ${offset} shouldn't be larger than file size ${response.contentLength!}`
          );
        }
      }

      if (buffer.length < count) {
        throw new RangeError(
          `The buffer's size should be equal to or larger than the request count of bytes: ${count}`
        );
      }

      let transferProgress: number = 0;
      const batch = new Batch(options.parallelism);
      for (let off = offset; off < offset + count; off = off + options.rangeSize) {
        batch.addOperation(async () => {
          // Exclusive chunk end position
          let chunkEnd = offset + count!;
          if (off + options.rangeSize! < chunkEnd) {
            chunkEnd = off + options.rangeSize!;
          }
          const response = await this.download(off, chunkEnd - off, {
            abortSignal: options.abortSignal,
            maxRetryRequests: options.maxRetryRequestsPerRange,
            spanOptions
          });
          const stream = response.readableStreamBody!;
          await streamToBuffer(stream, buffer, off - offset, chunkEnd - offset);
          // Update progress after block is downloaded, in case of block trying
          // Could provide finer grained progress updating inside HTTP requests,
          // only if convenience layer download try is enabled
          transferProgress += chunkEnd - off;
          if (options.progress) {
            options.progress({ loadedBytes: transferProgress });
          }
        });
      }
      await batch.do();
    } catch (e) {
      span.setStatus({
        code: CanonicalCode.UNKNOWN,
        message: e.message
      });
      throw e;
    } finally {
      span.end();
    }
  }

  /**
   * ONLY AVAILABLE IN NODE.JS RUNTIME.
   *
   * Uploads a Node.js Readable stream into an Azure file.
   * This method will try to create an Azure, then starts uploading chunk by chunk.
   * Size of chunk is defined by `bufferSize` parameter.
   * Please make sure potential size of stream doesn't exceed file size.
   *
   * PERFORMANCE IMPROVEMENT TIPS:
   * * Input stream highWaterMark is better to set a same value with bufferSize
   *   parameter, which will avoid Buffer.concat() operations.
   *
   * @param {Readable} stream Node.js Readable stream. Must be less or equal than file size.
   * @param {number} size Size of file to be created. Maxium size allowed is 1TB.
   *                      If this value is larger than stream size, there will be empty bytes in file tail.
   * @param {number} bufferSize Size of every buffer allocated in bytes, also the chunk/range size during
   *                            the uploaded file. Size must be > 0 and <= 4 * 1024 * 1024 (4MB)
   * @param {number} maxBuffers Max buffers will allocate during uploading, positive correlation
   *                            with max uploading concurrency
   * @param {UploadStreamToAzureFileOptions} [options]
   * @returns {Promise<void>}
   */
  public async uploadStream(
    stream: Readable,
    size: number,
    bufferSize: number,
    maxBuffers: number,
    options: UploadStreamToAzureFileOptions = {}
  ): Promise<void> {
    const { span, spanOptions } = createSpan("FileClient-uploadStream", options.spanOptions);
    try {
      if (!options.fileHTTPHeaders) {
        options.fileHTTPHeaders = {};
      }

      if (bufferSize <= 0 || bufferSize > FILE_RANGE_MAX_SIZE_BYTES) {
        throw new RangeError(`bufferSize must be > 0 and <= ${FILE_RANGE_MAX_SIZE_BYTES}`);
      }

      if (maxBuffers < 0) {
        throw new RangeError(`maxBuffers must be > 0.`);
      }

      // Create the file
      await this.create(size, {
        abortSignal: options.abortSignal,
        fileHTTPHeaders: options.fileHTTPHeaders,
        metadata: options.metadata,
        spanOptions
      });

      let transferProgress: number = 0;
      const scheduler = new BufferScheduler(
        stream,
        bufferSize,
        maxBuffers,
        async (buffer: Buffer, offset?: number) => {
          if (transferProgress + buffer.length > size) {
            throw new RangeError(
              `Stream size is larger than file size ${size} bytes, uploading failed. ` +
                `Please make sure stream length is less or equal than file size.`
            );
          }

          await this.uploadRange(buffer, offset!, buffer.length, {
            abortSignal: options.abortSignal,
            spanOptions
          });

          // Update progress after block is successfully uploaded to server, in case of block trying
          transferProgress += buffer.length;
          if (options.progress) {
            options.progress({ loadedBytes: transferProgress });
          }
        },
        // Parallelism should set a smaller value than maxBuffers, which is helpful to
        // reduce the possibility when a outgoing handler waits for stream data, in
        // this situation, outgoing handlers are blocked.
        // Outgoing queue shouldn't be empty.
        Math.ceil((maxBuffers / 4) * 3)
      );
      return scheduler.do();
    } catch (e) {
      span.setStatus({
        code: CanonicalCode.UNKNOWN,
        message: e.message
      });
      throw e;
    } finally {
      span.end();
    }
  }

  /**
   * ONLY AVAILABLE IN NODE.JS RUNTIME.
   *
   * Downloads an Azure Blob to a local file.
   * Fails if the the given file path already exits.
   * Offset and count are optional, pass 0 and undefined respectively to download the entire blob.
   *
   * @param {string} filePath
   * @param {number} [offset] From which position of the block blob to download.
   * @param {number} [count] How much data to be downloaded. Will download to the end when passing undefined.
   * @param {BlobDownloadOptions} [options] Options to Blob download options.
   * @returns {Promise<Models.FileDownloadResponse>} The response data for blob download operation,
   *                                                 but with readableStreamBody set to undefined since its
   *                                                 content is already read and written into a local file
   *                                                 at the specified path.
   * @memberof BlobClient
   */
  public async downloadToFile(
    filePath: string,
    offset: number = 0,
    count?: number,
    options: FileDownloadOptions = {}
  ): Promise<Models.FileDownloadResponse> {
    const { span, spanOptions } = createSpan("FileClient-downloadToFile", options.spanOptions);
    try {
      const response = await this.download(offset, count, { ...options, spanOptions });
      if (response.readableStreamBody) {
        await readStreamToLocalFile(response.readableStreamBody, filePath);
      }

      // The stream is no longer accessible so setting it to undefined.
      (response as any).fileDownloadStream = undefined;
      return response;
    } catch (e) {
      span.setStatus({
        code: CanonicalCode.UNKNOWN,
        message: e.message
      });
      throw e;
    } finally {
      span.end();
    }
  }

  /**
   * Lists handles for a file.
   * @see https://docs.microsoft.com/en-us/rest/api/storageservices/list-handles
   *
   * @param {string} [marker] Optional. A string value that identifies the portion of the list to be
   *                          returned with the next list handles operation. The operation returns a
   *                          marker value within the response body if the list returned was not complete.
   *                          The marker value may then be used in a subsequent call to request the next
   *                          set of list items.
   * @param {FileListHandlesSegmentOptions} [options={}]
   * @returns {Promise<Models.FileListHandlesResponse>}
   * @memberof FileURL
   */
  public async listHandlesSegment(
    marker?: string,
    options: FileListHandlesSegmentOptions = {}
  ): Promise<Models.FileListHandlesResponse> {
    const { span, spanOptions } = createSpan("FileClient-listHandlesSegment", options.spanOptions);
    try {
      marker = marker === "" ? undefined : marker;
      const response = await this.context.listHandles({
        abortSignal: options.abortSignal,
        marker,
        ...options,
        spanOptions
      });

      // TODO: Protocol layer issue that when handle list is in returned XML
      // response.handleList is an empty string
      if ((response.handleList as any) === "") {
        response.handleList = undefined;
      }
      return response;
    } catch (e) {
      span.setStatus({
        code: CanonicalCode.UNKNOWN,
        message: e.message
      });
      throw e;
    } finally {
      span.end();
    }
  }

  /**
   * Force close all handles for a file.
   * @see https://docs.microsoft.com/en-us/rest/api/storageservices/force-close-handles
   *
   * @param {string} [marker] Optional. A string value that identifies the position of handles that will
   *                          be closed with the next force close handles operation.
   *                          The operation returns a marker value within the response
   *                          body if there are more handles to close. The marker value
   *                          may then be used in a subsequent call to close the next set of handles.
   * @returns {Promise<Models.FileForceCloseHandlesResponse>}
   * @memberof FileURL
   */
  public async forceCloseHandlesSegment(
    marker?: string,
    options: FileForceCloseHandlesOptions = {}
  ): Promise<Models.FileForceCloseHandlesResponse> {
    const { span, spanOptions } = createSpan(
      "FileClient-forceCloseHandlesSegment",
      options.spanOptions
    );
    try {
      marker = marker === "" ? undefined : marker;
      return this.context.forceCloseHandles("*", {
        abortSignal: options.abortSignal,
        marker,
        spanOptions
      });
    } catch (e) {
      span.setStatus({
        code: CanonicalCode.UNKNOWN,
        message: e.message
      });
      throw e;
    } finally {
      span.end();
    }
  }

  /**
   * Force close a specific handle for a file.
   * @see https://docs.microsoft.com/en-us/rest/api/storageservices/force-close-handles
   *
   * @param {Aborter} aborter Create a new Aborter instance with Aborter.none or Aborter.timeout(),
   *                          goto documents of Aborter for more examples about request cancellation
   * @param {string} handleId Specific handle ID, cannot be asterisk "*".
   *                          Use forceCloseHandlesSegment() to close all handles.
   * @returns {Promise<Models.FileForceCloseHandlesResponse>}
   * @memberof FileURL
   */
  public async forceCloseHandle(
    handleId: string,
    options: FileForceCloseHandlesOptions = {}
  ): Promise<Models.FileForceCloseHandlesResponse> {
    const { span, spanOptions } = createSpan("FileClient-forceCloseHandle", options.spanOptions);
    try {
      if (handleId === "*") {
        throw new RangeError(
          `Parameter handleID should be a specified handle ID. Use forceCloseHandlesSegment() to close all handles.`
        );
      }

      return this.context.forceCloseHandles(handleId, {
        abortSignal: options.abortSignal,
        spanOptions
      });
    } catch (e) {
      span.setStatus({
        code: CanonicalCode.UNKNOWN,
        message: e.message
      });
      throw e;
    } finally {
      span.end();
    }
  }
}<|MERGE_RESOLUTION|>--- conflicted
+++ resolved
@@ -36,11 +36,8 @@
 import { AnonymousCredential } from "./credentials/AnonymousCredential";
 import { readStreamToLocalFile, fsStat } from "./utils/utils.node";
 import { FileSystemAttributes } from "./FileSystemAttributes";
-<<<<<<< HEAD
 import { getShareNameAndPathFromUrl } from "./utils/utils.common";
-=======
 import { createSpan } from "./utils/tracing";
->>>>>>> 0d5e21ac
 
 /**
  * Options to configure File - Create operation.
