--- conflicted
+++ resolved
@@ -15,12 +15,8 @@
 } from "./utils/constants";
 import { appendToURLPath } from "./utils/utils.common";
 
-<<<<<<< HEAD
 export interface FileCreateOptions {
-=======
-export interface IFileCreateOptions {
-  abortSignal?: Aborter;
->>>>>>> 846f9774
+  abortSignal?: Aborter;
   /**
    * File HTTP headers like Content-Type.
    *
@@ -39,16 +35,12 @@
   metadata?: Metadata;
 }
 
-<<<<<<< HEAD
+export interface FileDeleteOptions {
+  abortSignal?: Aborter;
+}
+
 export interface FileDownloadOptions {
-=======
-export interface IFileDeleteOptions {
-  abortSignal?: Aborter;
-}
-
-export interface IFileDownloadOptions {
-  abortSignal?: Aborter;
->>>>>>> 846f9774
+  abortSignal?: Aborter;
   /**
    * Optional. ONLY AVAILABLE IN NODE.JS.
    *
@@ -84,12 +76,8 @@
   progress?: (progress: TransferProgressEvent) => void;
 }
 
-<<<<<<< HEAD
 export interface FileUploadRangeOptions {
-=======
-export interface IFileUploadRangeOptions {
-  abortSignal?: Aborter;
->>>>>>> 846f9774
+  abortSignal?: Aborter;
   /**
    * An MD5 hash of the content. This hash is
    * used to verify the integrity of the data during transport. When the
@@ -111,12 +99,8 @@
   progress?: (progress: TransferProgressEvent) => void;
 }
 
-<<<<<<< HEAD
 export interface FileGetRangeListOptions {
-=======
-export interface IFileGetRangeListOptions {
-  abortSignal?: Aborter;
->>>>>>> 846f9774
+  abortSignal?: Aborter;
   /**
    * Optional. Specifies the range of bytes over which to list ranges, inclusively.
    *
@@ -126,7 +110,7 @@
   range?: Range;
 }
 
-export interface IFileGetPropertiesOptions {
+export interface FileGetPropertiesOptions {
   abortSignal?: Aborter;
 }
 
@@ -160,12 +144,8 @@
   };
 };
 
-<<<<<<< HEAD
 export interface FileStartCopyOptions {
-=======
-export interface IFileStartCopyOptions {
-  abortSignal?: Aborter;
->>>>>>> 846f9774
+  abortSignal?: Aborter;
   /**
    * A name-value pair
    * to associate with a file storage object.
@@ -176,23 +156,23 @@
   metadata?: Metadata;
 }
 
-export interface IFileSetMetadataOptions {
-  abortSignal?: Aborter;
-}
-
-export interface IFileHTTPHeadersOptions {
-  abortSignal?: Aborter;
-}
-
-export interface IFileAbortCopyFromURLOptions {
-  abortSignal?: Aborter;
-}
-
-export interface IFileResizeOptions {
-  abortSignal?: Aborter;
-}
-
-export interface IFileClearRangeOptions {
+export interface FileSetMetadataOptions {
+  abortSignal?: Aborter;
+}
+
+export interface FileHTTPHeadersOptions {
+  abortSignal?: Aborter;
+}
+
+export interface FileAbortCopyFromURLOptions {
+  abortSignal?: Aborter;
+}
+
+export interface FileResizeOptions {
+  abortSignal?: Aborter;
+}
+
+export interface FileClearRangeOptions {
   abortSignal?: Aborter;
 }
 
@@ -379,7 +359,7 @@
    * @memberof FileClient
    */
   public async getProperties(
-    options: IFileGetPropertiesOptions = {}
+    options: FileGetPropertiesOptions = {}
   ): Promise<Models.FileGetPropertiesResponse> {
     const aborter = options.abortSignal || Aborter.none;
     return this.context.getProperties({
@@ -404,7 +384,7 @@
    * @returns {Promise<Models.FileDeleteResponse>}
    * @memberof FileClient
    */
-  public async delete(options: IFileDeleteOptions = {}): Promise<Models.FileDeleteResponse> {
+  public async delete(options: FileDeleteOptions = {}): Promise<Models.FileDeleteResponse> {
     const aborter = options.abortSignal || Aborter.none;
     return this.context.deleteMethod({
       abortSignal: aborter
@@ -418,25 +398,14 @@
    * these file HTTP headers without a value will be cleared.
    * @see https://docs.microsoft.com/en-us/rest/api/storageservices/set-file-properties
    *
-<<<<<<< HEAD
-   * @param {Aborter} aborter Create a new Aborter instance with Aborter.none or Aborter.timeout(),
-   *                          goto documents of Aborter for more examples about request cancellation
    * @param {fileHTTPHeaders} [FileHTTPHeaders] File HTTP headers like Content-Type.
-=======
-   * @param {fileHTTPHeaders} [IFileHTTPHeaders] File HTTP headers like Content-Type.
->>>>>>> 846f9774
    *                                             Provide undefined will remove existing HTTP headers.
    * @returns {Promise<Models.FileSetHTTPHeadersResponse>}
    * @memberof FileClient
    */
   public async setHTTPHeaders(
-<<<<<<< HEAD
-    aborter: Aborter,
-    fileHTTPHeaders: FileHTTPHeaders = {}
-=======
-    fileHTTPHeaders: IFileHTTPHeaders = {},
-    options: IFileHTTPHeadersOptions = {}
->>>>>>> 846f9774
+    fileHTTPHeaders: FileHTTPHeaders = {},
+    options: FileHTTPHeadersOptions = {}
   ): Promise<Models.FileSetHTTPHeadersResponse> {
     const aborter = options.abortSignal || Aborter.none;
     return this.context.setHTTPHeaders({
@@ -458,7 +427,7 @@
    */
   public async resize(
     length: number,
-    options: IFileResizeOptions = {}
+    options: FileResizeOptions = {}
   ): Promise<Models.FileSetHTTPHeadersResponse> {
     const aborter = options.abortSignal || Aborter.none;
     if (length < 0) {
@@ -477,24 +446,13 @@
    * metadata will be removed.
    * @see https://docs.microsoft.com/en-us/rest/api/storageservices/set-file-metadata
    *
-<<<<<<< HEAD
-   * @param {Aborter} aborter Create a new Aborter instance with Aborter.none or Aborter.timeout(),
-   *                          goto documents of Aborter for more examples about request cancellation
    * @param {Metadata} [metadata] If no metadata provided, all existing directory metadata will be removed
-=======
-   * @param {IMetadata} [metadata] If no metadata provided, all existing directory metadata will be removed
->>>>>>> 846f9774
    * @returns {Promise<Models.FileSetMetadataResponse>}
    * @memberof FileClient
    */
   public async setMetadata(
-<<<<<<< HEAD
-    aborter: Aborter,
-    metadata: Metadata = {}
-=======
-    metadata: IMetadata = {},
-    options: IFileSetMetadataOptions = {}
->>>>>>> 846f9774
+    metadata: Metadata = {},
+    options: FileSetMetadataOptions = {}
   ): Promise<Models.FileSetMetadataResponse> {
     const aborter = options.abortSignal || Aborter.none;
     return this.context.setMetadata({
@@ -556,7 +514,7 @@
   public async clearRange(
     offset: number,
     contentLength: number,
-    options: IFileClearRangeOptions = {}
+    options: FileClearRangeOptions = {}
   ): Promise<Models.FileUploadRangeResponse> {
     const aborter = options.abortSignal || Aborter.none;
     if (offset < 0 || contentLength <= 0) {
@@ -571,23 +529,12 @@
   /**
    * Returns the list of valid ranges for a file.
    *
-<<<<<<< HEAD
-   * @param {Aborter} aborter Create a new Aborter instance with Aborter.none or Aborter.timeout(),
-   *                          goto documents of Aborter for more examples about request cancellation
    * @param {FileGetRangeListOptions} [options]
-=======
-   * @param {IFileGetRangeListOptions} [options]
->>>>>>> 846f9774
    * @returns {Promise<FileGetRangeListResponse>}
    * @memberof FileClient
    */
   public async getRangeList(
-<<<<<<< HEAD
-    aborter: Aborter,
     options: FileGetRangeListOptions = {}
-=======
-    options: IFileGetRangeListOptions = {}
->>>>>>> 846f9774
   ): Promise<FileGetRangeListResponse> {
     const aborter = options.abortSignal || Aborter.none;
     const originalResponse = await this.context.getRangeList({
@@ -645,7 +592,7 @@
    */
   public async abortCopyFromURL(
     copyId: string,
-    options: IFileAbortCopyFromURLOptions = {}
+    options: FileAbortCopyFromURLOptions = {}
   ): Promise<Models.FileAbortCopyResponse> {
     const aborter = options.abortSignal || Aborter.none;
     return this.context.abortCopy(copyId, {
