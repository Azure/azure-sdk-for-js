// Copyright (c) Microsoft Corporation. All rights reserved.
// Licensed under the MIT License.

import { Aborter } from "./Aborter";
import * as Models from "./generated/lib/models";
import { Directory } from "./generated/lib/operations";
import { Metadata } from "./models";
import { newPipeline, NewPipelineOptions, Pipeline } from "./Pipeline";
import { StorageClient } from "./StorageClient";
import { appendToURLPath } from "./utils/utils.common";
import { FileClient, FileCreateOptions, FileDeleteOptions } from "./FileClient";
import { Credential } from "./credentials/Credential";
import { AnonymousCredential } from "./credentials/AnonymousCredential";

/**
 * Options to configure Directory - Create operation.
 *
 * @export
 * @interface DirectoryCreateOptions
 */
export interface DirectoryCreateOptions {
  /**
   * Aborter instance to cancel request. It can be created with Aborter.none
   * or Aborter.timeout(). Go to documents of {@link Aborter} for more examples
   * about request cancellation.
   *
   * @type {Aborter}
   * @memberof AppendBlobCreateOptions
   */
  abortSignal?: Aborter;
  /**
   * A collection of key-value string pair to associate with the file storage object.
   *
   * @type {Metadata}
   * @memberof DirectoryCreateOptions
   */
  metadata?: Metadata;
}

/**
 * Options to configure Directory - List Files and Directories Segment operation.
 *
 * @export
 * @interface DirectoryListFilesAndDirectoriesSegmentOptions
 */
export interface DirectoryListFilesAndDirectoriesSegmentOptions {
  /**
   * Aborter instance to cancel request. It can be created with Aborter.none
   * or Aborter.timeout(). Go to documents of {@link Aborter} for more examples
   * about request cancellation.
   *
   * @type {Aborter}
   * @memberof AppendBlobCreateOptions
   */
  abortSignal?: Aborter;
  /**
   * Filters the results to return only entries whose
   * name begins with the specified prefix.
   *
   * @type {string}
   * @memberof DirectoryListFilesAndDirectoriesSegmentOptions
   */
  prefix?: string;

  /**
   * Specifies the maximum number of entries to
   * return. If the request does not specify maxresults, or specifies a value
   * greater than 5,000, the server will return up to 5,000 items.
   *
   * @type {number}
   * @memberof DirectoryListFilesAndDirectoriesSegmentOptions
   */
  maxresults?: number;
}

/**
 * Options to configure Directory - Delete operation.
 *
 * @export
 * @interface DirectoryDeleteOptions
 */
export interface DirectoryDeleteOptions {
  /**
   * Aborter instance to cancel request. It can be created with Aborter.none
   * or Aborter.timeout(). Go to documents of {@link Aborter} for more examples
   * about request cancellation.
   *
   * @type {Aborter}
   * @memberof AppendBlobCreateOptions
   */
  abortSignal?: Aborter;
}

/**
 * Options to configure Directory - Get Properties operation.
 *
 * @export
 * @interface DirectoryGetPropertiesOptions
 */
export interface DirectoryGetPropertiesOptions {
  /**
   * Aborter instance to cancel request. It can be created with Aborter.none
   * or Aborter.timeout(). Go to documents of {@link Aborter} for more examples
   * about request cancellation.
   *
   * @type {Aborter}
   * @memberof AppendBlobCreateOptions
   */
  abortSignal?: Aborter;
}

/**
 * Options to configure Directory - Set Metadata operation.
 *
 * @export
 * @interface DirectorySetMetadataOptions
 */
export interface DirectorySetMetadataOptions {
  /**
   * Aborter instance to cancel request. It can be created with Aborter.none
   * or Aborter.timeout(). Go to documents of {@link Aborter} for more examples
   * about request cancellation.
   *
   * @type {Aborter}
   * @memberof AppendBlobCreateOptions
   */
  abortSignal?: Aborter;
}

export interface AzureDirectoryItem {
  kind: "directory";
  name: string;
}

export interface AzureFileItem {
  kind: "file";
  name: string;
  properties: Models.FileProperty;
}

/**
 * A DirectoryClient represents a URL to the Azure Storage directory allowing you to manipulate its files and directories.
 *
 * @export
 * @class DirectoryClient
 */
export class DirectoryClient extends StorageClient {
  /**
   * context provided by protocol layer.
   *
   * @private
   * @type {Directory}
   * @memberof DirectoryClient
   */
  private context: Directory;

  /**
   * Creates an instance of DirectoryClient.
   *
   * @param {string} url A URL string pointing to Azure Storage file directory, such as
   *                     "https://myaccount.file.core.windows.net/myshare/mydirectory". You can
   *                     append a SAS if using AnonymousCredential, such as
   *                     "https://myaccount.file.core.windows.net/myshare/mydirectory?sasString".
   *                     This method accepts an encoded URL or non-encoded URL pointing to a directory.
   *                     Encoded URL string will NOT be escaped twice, only special characters in URL path will be escaped.
   *                     However, if a directory name includes %, directory name must be encoded in the URL.
   *                     Such as a directory named "mydir%", the URL should be "https://myaccount.file.core.windows.net/myshare/mydir%25".
   * @param {Credential} [credential] Such as AnonymousCredential, SharedKeyCredential or TokenCredential.
   *                                If not specified, AnonymousCredential is used.
   * @param {NewPipelineOptions} [options] Optional. Options to configure the HTTP pipeline.
   * @memberof DirectoryClient
   */
  constructor(url: string, credential?: Credential, options?: NewPipelineOptions);
  /**
   * Creates an instance of DirectoryClient.
   *
   * @param {string} url A URL string pointing to Azure Storage file directory, such as
   *                     "https://myaccount.file.core.windows.net/myshare/mydirectory". You can
   *                     append a SAS if using AnonymousCredential, such as
   *                     "https://myaccount.file.core.windows.net/myshare/mydirectory?sasString".
   *                     This method accepts an encoded URL or non-encoded URL pointing to a directory.
   *                     Encoded URL string will NOT be escaped twice, only special characters in URL path will be escaped.
   *                     However, if a directory name includes %, directory name must be encoded in the URL.
   *                     Such as a directory named "mydir%", the URL should be "https://myaccount.file.core.windows.net/myshare/mydir%25".
   * @param {Pipeline} pipeline Call newPipeline() to create a default
   *                            pipeline, or provide a customized pipeline.
   * @memberof DirectoryClient
   */
  constructor(url: string, pipeline: Pipeline);
  constructor(
    url: string,
    credentialOrPipeline?: Credential | Pipeline,
    options: NewPipelineOptions = {}
  ) {
    let pipeline: Pipeline;
    if (credentialOrPipeline instanceof Pipeline) {
      pipeline = credentialOrPipeline;
    } else if (credentialOrPipeline instanceof Credential) {
      pipeline = newPipeline(credentialOrPipeline, options);
    } else {
      // The second parameter is undefined. Use anonymous credential.
      pipeline = newPipeline(new AnonymousCredential(), options);
    }

    super(url, pipeline);
    this.context = new Directory(this.storageClientContext);
  }

  /**
   * Creates a new directory under the specified share or parent directory.
   * @see https://docs.microsoft.com/en-us/rest/api/storageservices/create-directory
   *
   * @param {DirectoryCreateOptions} [options] Options to Directory Create operation.
   * @returns {Promise<Models.DirectoryCreateResponse>} Response data for the Directory  operation.
   * @memberof DirectoryClient
   */
  public async create(
    options: DirectoryCreateOptions = {}
  ): Promise<Models.DirectoryCreateResponse> {
    const aborter = options.abortSignal || Aborter.none;
    return this.context.create({
      ...options,
      abortSignal: aborter
    });
  }

  /**
   * Creates a DirectoryClient object for a sub directory.
   *
   * @param subDirectoryName A subdirectory name
   * @returns {DirectoryClient} The DirectoryClient object for the given subdirectory name.
   * @memberof DirectoryClient
   */
  public createDirectoryClient(subDirectoryName: string): DirectoryClient {
    return new DirectoryClient(
      appendToURLPath(this.url, encodeURIComponent(subDirectoryName)),
      this.pipeline
    );
  }

  /**
   * Creates a new subdirectory under this directory.
   * @see https://docs.microsoft.com/en-us/rest/api/storageservices/create-directory
   *
   * @param {string} directoryName
   * @param {DirectoryCreateOptions} [options] Options to Directory Create operation.
   * @returns {Promise<{ directoryClient: DirectoryClient; directoryCreateResponse: Models.DirectoryCreateResponse; }>} Directory create response data and the corresponding DirectoryClient instance.
   * @memberof DirectoryClient
   */
  public async createSubdirectory(
    directoryName: string,
    options?: DirectoryCreateOptions
  ): Promise<{
    directoryClient: DirectoryClient;
    directoryCreateResponse: Models.DirectoryCreateResponse;
  }> {
    const directoryClient = this.createDirectoryClient(directoryName);
    const directoryCreateResponse = await directoryClient.create(options);
    return {
      directoryClient,
      directoryCreateResponse
    };
  }

  /**
   * Removes the specified empty sub directory under this directory.
   * Note that the directory must be empty before it can be deleted.
   * @see https://docs.microsoft.com/en-us/rest/api/storageservices/delete-directory
   *
   * @param {string} directoryName
   * @param {DirectoryDeleteOptions} [options] Options to Directory Delete operation.
   * @returns {Models.DirectoryDeleteResponse} Directory deletion response data.
   * @memberof DirectoryClient
   */
  public async deleteSubdirectory(
    directoryName: string,
    options?: DirectoryDeleteOptions
  ): Promise<Models.DirectoryDeleteResponse> {
    const directoryClient = this.createDirectoryClient(directoryName);
    return await directoryClient.delete(options);
  }

  /**
   * Creates a new file or replaces a file under this directory. Note it only initializes the file with no content.
   * @see https://docs.microsoft.com/en-us/rest/api/storageservices/create-file
   *
   * @param {string} fileName
   * @param {number} size Specifies the maximum size in bytes for the file, up to 1 TB.
   * @param {FileCreateOptions} [options] Options to File Create operation.
   * @returns {Promise<{ fileClient: FileClient, fileCreateResponse: Models.FileCreateResponse }>} File creation response data and the corresponding file client.
   * @memberof DirectoryClient
   */
  public async createFile(
    fileName: string,
    size: number,
    options?: FileCreateOptions
  ): Promise<{ fileClient: FileClient; fileCreateResponse: Models.FileCreateResponse }> {
    const fileClient = this.createFileClient(fileName);
    const fileCreateResponse = await fileClient.create(size, options);
    return {
      fileClient,
      fileCreateResponse
    };
  }

  /**
   * Removes the specified file under this directory from the storage account.
   * When a file is successfully deleted, it is immediately removed from the storage
   * account's index and is no longer accessible to clients. The file's data is later
   * removed from the service during garbage collection.
   *
   * Delete File will fail with status code 409 (Conflict) and error code SharingViolation
   * if the file is open on an SMB client.
   *
   * Delete File is not supported on a share snapshot, which is a read-only copy of
   * a share. An attempt to perform this operation on a share snapshot will fail with 400 (InvalidQueryParameterValue)
   *
   * @see https://docs.microsoft.com/en-us/rest/api/storageservices/delete-file2
   *
   * @param {string} fileName Name of the file to delete
   * @param {FileDeleteOptions} [options] Options to File Delete operation.
   * @returns {Promise<Models.FileDeleteResponse>} File deletion response data.
   * @memberof DirectoryClient
   */
  public async deleteFile(
    fileName: string,
    options?: FileDeleteOptions
  ): Promise<Models.FileDeleteResponse> {
    const fileClient = this.createFileClient(fileName);
    return await fileClient.delete(options);
  }

  /**
   * Creates a FileClient object.
   *
   * @param {string} fileName A file name.
   * @returns {FileClient} A new FileClient object for the given file name.
   * @memberof FileClient
   */
  public createFileClient(fileName: string): FileClient {
    return new FileClient(appendToURLPath(this.url, encodeURIComponent(fileName)), this.pipeline);
  }

  /**
   * Returns all system properties for the specified directory, and can also be used to check the
   * existence of a directory. The data returned does not include the files in the directory or any
   * subdirectories.
   * @see https://docs.microsoft.com/en-us/rest/api/storageservices/get-directory-properties
   *
   * @param {DirectoryGetPropertiesOptions} [options] Options to Directory Get Properties operation.
   * @returns {Promise<Models.DirectoryGetPropertiesResponse>} Response data for the Directory Get Properties operation.
   * @memberof DirectoryClient
   */
  public async getProperties(
    options: DirectoryGetPropertiesOptions = {}
  ): Promise<Models.DirectoryGetPropertiesResponse> {
    const aborter = options.abortSignal || Aborter.none;
    return this.context.getProperties({
      abortSignal: aborter
    });
  }

  /**
   * Removes the specified empty directory. Note that the directory must be empty before it can be
   * deleted.
   * @see https://docs.microsoft.com/en-us/rest/api/storageservices/delete-directory
   *
   * @param {DirectoryDeleteOptions} [options] Options to Directory Delete operation.
   * @returns {Promise<Models.DirectoryDeleteResponse>} Response data for the Directory Delete operation.
   * @memberof DirectoryClient
   */
  public async delete(
    options: DirectoryDeleteOptions = {}
  ): Promise<Models.DirectoryDeleteResponse> {
    const aborter = options.abortSignal || Aborter.none;
    return this.context.deleteMethod({
      abortSignal: aborter
    });
  }

  /**
   * Updates user defined metadata for the specified directory.
   * @see https://docs.microsoft.com/en-us/rest/api/storageservices/set-directory-metadata
   *
   * @param {Metadata} [metadata] If no metadata provided, all existing directory metadata will be removed
   * @param {DirectorySetMetadataOptions} [options] Options to Directory Set Metadata operation.
   * @returns {Promise<Models.DirectorySetMetadataResponse>} Response data for the Directory Set Metadata operation.
   * @memberof DirectoryClient
   */
  public async setMetadata(
    metadata?: Metadata,
    options: DirectorySetMetadataOptions = {}
  ): Promise<Models.DirectorySetMetadataResponse> {
    const aborter = options.abortSignal || Aborter.none;
    return this.context.setMetadata({
      abortSignal: aborter,
      metadata
    });
  }

  /**
   * Iterates over containers under the specified account.
   *
<<<<<<< HEAD
   * @param {ServiceListContainersSegmentOptions} [options={}] Options to list containers(optional)
   * @returns {AsyncIterableIterator<Models.ContainerItem>}
   * @memberof BlobServiceClient
   *
   * @example
   * for await (const container of blobServiceClient.listContainers()) {
   * console.log(`Container: ${container.name}`);
   * }
   *
   * @example
   * let iter1 = blobServiceClient.listContainers();
   * let i = 1;
   * for await (const container of iter1) {
   * console.log(`${i}: ${container.name}`);
   * i++;
   * }
   *
   * @example
   * let iter2 = await blobServiceClient.listContainers();
   * i = 1;
   * let containerItem = await iter2.next();
   * do {
   * console.log(`Container ${i++}: ${containerItem.value.name}`);
   * containerItem = await iter2.next();
   * } while (containerItem.value);
=======
   * @param {DirectoryListFilesAndDirectoriesSegmentOptions} [options={}] Options to list files and directories(optional)
   * @returns {AsyncIterableIterator<Models.FileItem | Models.DirectoryItem>}
   * @memberof DirectoryClient
   *
   * @example
   * let i = 1;
   * for await (const item of directoryClient.listFilesAndDirectories()) {
   *   console.log(`${i}: ${item.name}`);
   *   i++;
   * }
   *
   * @example
   * let iter1 = directoryClient.listFilesAndDirectories();
   * let i = 1;
   * for await (const item of iter1) {
   *   console.log(`${i}: ${item.name}`);
   *   i++;
   * }
   *
   * @example
   * let iter2 = await directoryClient.listFilesAndDirectories();
   * i = 1;
   * let item = await iter2.next();
   * do {
   *   console.log(`${i++}: ${item.value.name}`);
   *   item = await iter2.next();
   * } while (item.value);
>>>>>>> 63e115b5
   *
   */
  public async *listFilesAndDirectories(
    options: DirectoryListFilesAndDirectoriesSegmentOptions = {}
<<<<<<< HEAD
  ): AsyncIterableIterator<Models.FileItem | Models.DirectoryItem> {
=======
  ): AsyncIterableIterator<AzureFileItem | AzureDirectoryItem> {
>>>>>>> 63e115b5
    let marker = undefined;
    const directoryClient = this;
    const aborter = !options.abortSignal ? Aborter.none : options.abortSignal;
    let listFilesAndDirectoriesResponse;
    do {
      listFilesAndDirectoriesResponse = await directoryClient.listFilesAndDirectoriesSegment(
        marker,
        {
          ...options,
          abortSignal: aborter
        }
      );
      marker = listFilesAndDirectoriesResponse.nextMarker;
<<<<<<< HEAD
      yield* listFilesAndDirectoriesResponse.segment.fileItems;
      yield* listFilesAndDirectoriesResponse.segment.directoryItems;
=======

      for (const file of listFilesAndDirectoriesResponse.segment.fileItems) {
        yield { kind: "file", name: file.name, properties: file.properties };
      }
      for (const directory of listFilesAndDirectoriesResponse.segment.directoryItems) {
        yield { kind: "directory", name: directory.name };
      }
>>>>>>> 63e115b5
    } while (marker);
  }

  /**
   * Returns a list of files or directories under the specified share or directory. It lists the
   * contents only for a single level of the directory hierarchy.
   * @see https://docs.microsoft.com/en-us/rest/api/storageservices/list-directories-and-files
   *
   * @param {string} [marker] A string value that identifies the portion of the list to be returned with the next list operation.
   * @param {DirectoryListFilesAndDirectoriesSegmentOptions} [options] Options to Directory List Files and Directories Segment operation.
   * @returns {Promise<Models.DirectoryListFilesAndDirectoriesSegmentResponse>} Response data for the Directory List Files and Directories operation.
   * @memberof DirectoryClient
   */
  public async listFilesAndDirectoriesSegment(
    marker?: string,
    options: DirectoryListFilesAndDirectoriesSegmentOptions = {}
  ): Promise<Models.DirectoryListFilesAndDirectoriesSegmentResponse> {
    const aborter = options.abortSignal || Aborter.none;
    return this.context.listFilesAndDirectoriesSegment({
      abortSignal: aborter,
      marker,
      ...options
    });
  }
}<|MERGE_RESOLUTION|>--- conflicted
+++ resolved
@@ -401,33 +401,6 @@
   /**
    * Iterates over containers under the specified account.
    *
-<<<<<<< HEAD
-   * @param {ServiceListContainersSegmentOptions} [options={}] Options to list containers(optional)
-   * @returns {AsyncIterableIterator<Models.ContainerItem>}
-   * @memberof BlobServiceClient
-   *
-   * @example
-   * for await (const container of blobServiceClient.listContainers()) {
-   * console.log(`Container: ${container.name}`);
-   * }
-   *
-   * @example
-   * let iter1 = blobServiceClient.listContainers();
-   * let i = 1;
-   * for await (const container of iter1) {
-   * console.log(`${i}: ${container.name}`);
-   * i++;
-   * }
-   *
-   * @example
-   * let iter2 = await blobServiceClient.listContainers();
-   * i = 1;
-   * let containerItem = await iter2.next();
-   * do {
-   * console.log(`Container ${i++}: ${containerItem.value.name}`);
-   * containerItem = await iter2.next();
-   * } while (containerItem.value);
-=======
    * @param {DirectoryListFilesAndDirectoriesSegmentOptions} [options={}] Options to list files and directories(optional)
    * @returns {AsyncIterableIterator<Models.FileItem | Models.DirectoryItem>}
    * @memberof DirectoryClient
@@ -455,16 +428,11 @@
    *   console.log(`${i++}: ${item.value.name}`);
    *   item = await iter2.next();
    * } while (item.value);
->>>>>>> 63e115b5
    *
    */
   public async *listFilesAndDirectories(
     options: DirectoryListFilesAndDirectoriesSegmentOptions = {}
-<<<<<<< HEAD
-  ): AsyncIterableIterator<Models.FileItem | Models.DirectoryItem> {
-=======
   ): AsyncIterableIterator<AzureFileItem | AzureDirectoryItem> {
->>>>>>> 63e115b5
     let marker = undefined;
     const directoryClient = this;
     const aborter = !options.abortSignal ? Aborter.none : options.abortSignal;
@@ -478,10 +446,6 @@
         }
       );
       marker = listFilesAndDirectoriesResponse.nextMarker;
-<<<<<<< HEAD
-      yield* listFilesAndDirectoriesResponse.segment.fileItems;
-      yield* listFilesAndDirectoriesResponse.segment.directoryItems;
-=======
 
       for (const file of listFilesAndDirectoriesResponse.segment.fileItems) {
         yield { kind: "file", name: file.name, properties: file.properties };
@@ -489,7 +453,6 @@
       for (const directory of listFilesAndDirectoriesResponse.segment.directoryItems) {
         yield { kind: "directory", name: directory.name };
       }
->>>>>>> 63e115b5
     } while (marker);
   }
 
