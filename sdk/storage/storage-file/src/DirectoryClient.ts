--- conflicted
+++ resolved
@@ -7,12 +7,8 @@
 import { StorageClient } from "./StorageClient";
 import { appendToURLPath } from "./utils/utils.common";
 
-<<<<<<< HEAD
 export interface DirectoryCreateOptions {
-=======
-export interface IDirectoryCreateOptions {
-  abortSignal?: Aborter;
->>>>>>> 846f9774
+  abortSignal?: Aborter;
   /**
    * A name-value pair
    * to associate with a file storage object.
@@ -23,12 +19,8 @@
   metadata?: Metadata;
 }
 
-<<<<<<< HEAD
 export interface DirectoryListFilesAndDirectoriesSegmentOptions {
-=======
-export interface IDirectoryListFilesAndDirectoriesSegmentOptions {
-  abortSignal?: Aborter;
->>>>>>> 846f9774
+  abortSignal?: Aborter;
   /**
    * Filters the results to return only entries whose
    * name begins with the specified prefix.
@@ -49,15 +41,15 @@
   maxresults?: number;
 }
 
-export interface IDirectoryDeleteOptions {
-  abortSignal?: Aborter;
-}
-
-export interface IDirectoryGetPropertiesOptions {
-  abortSignal?: Aborter;
-}
-
-export interface IDirectorySetMetadataOptions {
+export interface DirectoryDeleteOptions {
+  abortSignal?: Aborter;
+}
+
+export interface DirectoryGetPropertiesOptions {
+  abortSignal?: Aborter;
+}
+
+export interface DirectorySetMetadataOptions {
   abortSignal?: Aborter;
 }
 
@@ -143,23 +135,12 @@
    * Creates a new directory under the specified share or parent directory.
    * @see https://docs.microsoft.com/en-us/rest/api/storageservices/create-directory
    *
-<<<<<<< HEAD
-   * @param {Aborter} aborter Create a new Aborter instance with Aborter.none or Aborter.timeout(),
-   *                          goto documents of Aborter for more examples about request cancellation
    * @param {DirectoryCreateOptions} [options]
-=======
-   * @param {IDirectoryCreateOptions} [options]
->>>>>>> 846f9774
    * @returns {Promise<Models.DirectoryCreateResponse>}
    * @memberof DirectoryClient
    */
   public async create(
-<<<<<<< HEAD
-    aborter: Aborter,
     options: DirectoryCreateOptions = {}
-=======
-    options: IDirectoryCreateOptions = {}
->>>>>>> 846f9774
   ): Promise<Models.DirectoryCreateResponse> {
     const aborter = options.abortSignal || Aborter.none;
     return this.context.create({
@@ -178,7 +159,7 @@
    * @memberof DirectoryClient
    */
   public async getProperties(
-    options: IDirectoryGetPropertiesOptions = {}
+    options: DirectoryGetPropertiesOptions = {}
   ): Promise<Models.DirectoryGetPropertiesResponse> {
     const aborter = options.abortSignal || Aborter.none;
     return this.context.getProperties({
@@ -195,7 +176,7 @@
    * @memberof DirectoryClient
    */
   public async delete(
-    options: IDirectoryDeleteOptions = {}
+    options: DirectoryDeleteOptions = {}
   ): Promise<Models.DirectoryDeleteResponse> {
     const aborter = options.abortSignal || Aborter.none;
     return this.context.deleteMethod({
@@ -207,24 +188,13 @@
    * Updates user defined metadata for the specified directory.
    * @see https://docs.microsoft.com/en-us/rest/api/storageservices/set-directory-metadata
    *
-<<<<<<< HEAD
-   * @param {Aborter} aborter Create a new Aborter instance with Aborter.none or Aborter.timeout(),
-   *                          goto documents of Aborter for more examples about request cancellation
    * @param {Metadata} [metadata] If no metadata provided, all existing directory metadata will be removed
-=======
-   * @param {IMetadata} [metadata] If no metadata provided, all existing directory metadata will be removed
->>>>>>> 846f9774
    * @returns {Promise<Models.DirectorySetMetadataResponse>}
    * @memberof DirectoryClient
    */
   public async setMetadata(
-<<<<<<< HEAD
-    aborter: Aborter,
-    metadata?: Metadata
-=======
-    metadata?: IMetadata,
-    options: IDirectorySetMetadataOptions = {}
->>>>>>> 846f9774
+    metadata?: Metadata,
+    options: DirectorySetMetadataOptions = {}
   ): Promise<Models.DirectorySetMetadataResponse> {
     const aborter = options.abortSignal || Aborter.none;
     return this.context.setMetadata({
