import { RestError, TransferProgressEvent } from "@azure/ms-rest-js";
import { Readable } from "stream";
import { Aborter } from "../Aborter";

export type ReadableStreamGetter = (offset: number) => Promise<NodeJS.ReadableStream>;

<<<<<<< HEAD
export interface RetriableReadableStreamOptions {
=======
export interface IRetriableReadableStreamOptions {
  abortSignal?: Aborter;
>>>>>>> 846f9774
  /**
   * Max retry count (>=0), undefined or invalid value means no retry
   *
   * @type {number}
   * @memberof RetriableReadableStreamOptions
   */
  maxRetryRequests?: number;

  /**
   * Read progress event handler
   *
   * @memberof RetriableReadableStreamOptions
   */
  progress?: (progress: TransferProgressEvent) => void;

  /**
   * Debug purpose only. Used to inject an unexpected end to existing internal stream,
   * to test stream retry works well or not.
   *
   * When assign it to true, for next incoming "data" event of internal stream,
   * RetriableReadableStream will try to emit an "end" event to existing internal
   * stream to force it end and start retry from the breaking point.
   * The value will then update to "undefined", once the injection works.
   *
   * @type {boolean}
   * @memberof RetriableReadableStreamOptions
   */
  doInjectErrorOnce?: boolean;
}

/**
 * ONLY AVAILABLE IN NODE.JS RUNTIME.
 *
 * A Node.js ReadableStream will internally retry when internal ReadableStream unexpected ends.
 *
 * @class RetriableReadableStream
 * @extends {Readable}
 */
export class RetriableReadableStream extends Readable {
  private aborter: Aborter;
  private start: number;
  private offset: number;
  private end: number;
  private getter: ReadableStreamGetter;
  private source: NodeJS.ReadableStream;
  private retries: number = 0;
  private maxRetryRequests: number;
  private progress?: (progress: TransferProgressEvent) => void;
  private options: RetriableReadableStreamOptions;

  /**
   * Creates an instance of RetriableReadableStream.
   *
   * @param {NodeJS.ReadableStream} source The current ReadableStream returned from getter
   * @param {ReadableStreamGetter} getter A method calling downloading request returning
   *                                      a new ReadableStream from specified offset
   * @param {number} offset Offset position in original data source to read
   * @param {number} count How much data in original data source to read
   * @param {RetriableReadableStreamOptions} [options={}]
   * @memberof RetriableReadableStream
   */
  public constructor(
    source: NodeJS.ReadableStream,
    getter: ReadableStreamGetter,
    offset: number,
    count: number,
    options: RetriableReadableStreamOptions = {}
  ) {
    super();
    const aborter = options.abortSignal || Aborter.none;
    this.aborter = aborter;
    this.getter = getter;
    this.source = source;
    this.start = offset;
    this.offset = offset;
    this.end = offset + count - 1;
    this.maxRetryRequests =
      options.maxRetryRequests && options.maxRetryRequests >= 0 ? options.maxRetryRequests : 0;
    this.progress = options.progress;
    this.options = options;

    aborter.addEventListener("abort", () => {
      this.source.pause();
      this.emit("error", new RestError("The request was aborted", RestError.REQUEST_ABORTED_ERROR));
    });

    this.setSourceDataHandler();
    this.setSourceEndHandler();
    this.setSourceErrorHandler();
  }

  public _read() {
    if (!this.aborter.aborted) {
      this.source.resume();
    }
  }

  private setSourceDataHandler() {
    this.source.on("data", (data: Buffer) => {
      if (this.options.doInjectErrorOnce) {
        this.options.doInjectErrorOnce = undefined;
        this.source.pause();
        this.source.removeAllListeners("data");
        this.source.emit("end");
        return;
      }

      // console.log(
      //   `Offset: ${this.offset}, Received ${data.length} from internal stream`
      // );
      this.offset += data.length;
      if (this.progress) {
        this.progress({ loadedBytes: this.offset - this.start });
      }
      if (!this.push(data)) {
        this.source.pause();
      }
    });
  }

  private setSourceEndHandler() {
    this.source.on("end", () => {
      // console.log(
      //   `Source stream emits end, offset: ${
      //     this.offset
      //   }, dest end : ${this.end}`
      // );
      if (this.offset - 1 === this.end) {
        this.push(null);
      } else if (this.offset <= this.end) {
        // console.log(
        //   `retries: ${this.retries}, max retries: ${this.maxRetries}`
        // );
        if (this.retries < this.maxRetryRequests) {
          this.retries += 1;
          this.getter(this.offset)
            .then((newSource) => {
              this.source = newSource;
              this.setSourceDataHandler();
              this.setSourceEndHandler();
              this.setSourceErrorHandler();
            })
            .catch((error) => {
              this.emit("error", error);
            });
        } else {
          this.emit(
            "error",
            new Error(
              // tslint:disable-next-line:max-line-length
              `Data corruption failure: received less data than required and reached maxRetires limitation. Received data offset: ${this
                .offset - 1}, data needed offset: ${this.end}, retries: ${
                this.retries
              }, max retries: ${this.maxRetryRequests}`
            )
          );
        }
      } else {
        this.emit(
          "error",
          new Error(
            `Data corruption failure: Received more data than original request, data needed offset is ${
              this.end
            }, received offset: ${this.offset - 1}`
          )
        );
      }
    });
  }

  private setSourceErrorHandler() {
    this.source.on("error", (error) => {
      this.emit("error", error);
    });
  }
}<|MERGE_RESOLUTION|>--- conflicted
+++ resolved
@@ -4,12 +4,8 @@
 
 export type ReadableStreamGetter = (offset: number) => Promise<NodeJS.ReadableStream>;
 
-<<<<<<< HEAD
 export interface RetriableReadableStreamOptions {
-=======
-export interface IRetriableReadableStreamOptions {
   abortSignal?: Aborter;
->>>>>>> 846f9774
   /**
    * Max retry count (>=0), undefined or invalid value means no retry
    *
