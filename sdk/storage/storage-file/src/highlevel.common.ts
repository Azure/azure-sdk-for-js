import { TransferProgressEvent } from "@azure/ms-rest-js";

<<<<<<< HEAD
import { FileHTTPHeaders, Metadata } from "./models";
=======
import { IFileHTTPHeaders, IMetadata } from "./models";
import { Aborter } from "./Aborter";
>>>>>>> 846f9774

/**
 * Option interface for uploadFileToAzureFile and uploadSeekableStreamToAzureFile.
 *
 * @export
 * @interface UploadToAzureFileOptions
 */
<<<<<<< HEAD
export interface UploadToAzureFileOptions {
=======
export interface IUploadToAzureFileOptions {
  abortSignal?: Aborter;
>>>>>>> 846f9774
  /**
   * RangeSize specifies the range size to use in each parallel upload,
   * the default (and maximum size) is FILE_RANGE_MAX_SIZE_BYTES.
   *
   * @type {number}
   * @memberof UploadToAzureFileOptions
   */
  rangeSize?: number;

  /**
   * Progress updater.
   *
   * @memberof UploadToAzureFileOptions
   */
  progress?: (progress: TransferProgressEvent) => void;

  /**
   * File HTTP Headers.
   *
   * @type {FileHTTPHeaders}
   * @memberof UploadToAzureFileOptions
   */
  fileHTTPHeaders?: FileHTTPHeaders;

  /**
   * Metadata of an Azure file.
   *
   * @type {Metadata}
   * @memberof UploadToAzureFileOptions
   */
  metadata?: Metadata;

  /**
   * Parallelism indicates the maximum number of ranges to upload in parallel.
   * If not provided, 5 parallelism will be used by default.
   *
   * @type {number}
   * @memberof UploadToAzureFileOptions
   */
  parallelism?: number;
}

/**
 * Option interface for DownloadAzurefileToBuffer.
 *
 * @export
 * @interface DownloadFromAzureFileOptions
 */
<<<<<<< HEAD
export interface DownloadFromAzureFileOptions {
=======
export interface IDownloadFromAzureFileOptions {
  abortSignal?: Aborter;
>>>>>>> 846f9774
  /**
   * When downloading Azure files, download method will try to split large file into small ranges.
   * Every small range will be downloaded via a separte request.
   * This option defines size data every small request trying to download.
   * Must be > 0, will use the default value if undefined,
   *
   * @type {number}
   * @memberof DownloadFromAzureFileOptions
   */
  rangeSize?: number;

  /**
   * Optional. ONLY AVAILABLE IN NODE.JS.
   *
   * How many retries will perform when original range download stream unexpected ends.
   * Above kind of ends will not trigger retry policy defined in a pipeline,
   * because they doesn't emit network errors.
   *
   * With this option, every additional retry means an additional FileClient.download() request will be made
   * from the broken point, until the requested range has been successfully downloaded or
   * maxRetryRequestsPerRange is reached.
   *
   * Default value is 5, please set a larger value when in poor network.
   *
   * @type {number}
   * @memberof DownloadFromAzureFileOptions
   */
  maxRetryRequestsPerRange?: number;

  /**
   * Progress updater.
   *
   * @memberof DownloadFromAzureFileOptions
   */
  progress?: (progress: TransferProgressEvent) => void;

  /**
   * Parallelism indicates the maximum number of ranges to download in parallel.
   * If not provided, 5 parallelism will be used by default.
   *
   * @type {number}
   * @memberof DownloadFromAzureFileOptions
   */
  parallelism?: number;
}<|MERGE_RESOLUTION|>--- conflicted
+++ resolved
@@ -1,11 +1,7 @@
 import { TransferProgressEvent } from "@azure/ms-rest-js";
 
-<<<<<<< HEAD
 import { FileHTTPHeaders, Metadata } from "./models";
-=======
-import { IFileHTTPHeaders, IMetadata } from "./models";
 import { Aborter } from "./Aborter";
->>>>>>> 846f9774
 
 /**
  * Option interface for uploadFileToAzureFile and uploadSeekableStreamToAzureFile.
@@ -13,12 +9,8 @@
  * @export
  * @interface UploadToAzureFileOptions
  */
-<<<<<<< HEAD
 export interface UploadToAzureFileOptions {
-=======
-export interface IUploadToAzureFileOptions {
   abortSignal?: Aborter;
->>>>>>> 846f9774
   /**
    * RangeSize specifies the range size to use in each parallel upload,
    * the default (and maximum size) is FILE_RANGE_MAX_SIZE_BYTES.
@@ -67,12 +59,8 @@
  * @export
  * @interface DownloadFromAzureFileOptions
  */
-<<<<<<< HEAD
 export interface DownloadFromAzureFileOptions {
-=======
-export interface IDownloadFromAzureFileOptions {
   abortSignal?: Aborter;
->>>>>>> 846f9774
   /**
    * When downloading Azure files, download method will try to split large file into small ranges.
    * Every small range will be downloaded via a separte request.
