--- conflicted
+++ resolved
@@ -2,17 +2,10 @@
 
 import * as Models from "../src/generated/lib/models";
 
-<<<<<<< HEAD
 export * from "@azure/core-aborter";
-export * from "./ShareURL";
-export * from "./DirectoryURL";
-export * from "./FileURL";
-=======
-export * from "./Aborter";
 export * from "./ShareClient";
 export * from "./DirectoryClient";
 export * from "./FileClient";
->>>>>>> 0186e89c
 export * from "./credentials/AnonymousCredential";
 export * from "./credentials/Credential";
 export * from "./highlevel.browser";
