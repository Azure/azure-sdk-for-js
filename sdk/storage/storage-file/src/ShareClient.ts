// Copyright (c) Microsoft Corporation. All rights reserved.
// Licensed under the MIT License.

import { HttpResponse } from "@azure/ms-rest-js";

import { Aborter } from "./Aborter";
import * as Models from "./generated/lib/models";
import { Share } from "./generated/lib/operations";
import { Metadata } from "./models";
import { newPipeline, NewPipelineOptions, Pipeline } from "./Pipeline";
import { StorageClient } from "./StorageClient";
import { URLConstants } from "./utils/constants";
<<<<<<< HEAD
import {
  appendToURLPath,
  setURLParameter,
  truncatedISO8061Date,
  extractConnectionStringParts
} from "./utils/utils.common";
import { DirectoryClient } from "./DirectoryClient";
import { Credential } from "./credentials/Credential";
import { SharedKeyCredential } from "./credentials/SharedKeyCredential";
import { AnonymousCredential } from "./credentials/AnonymousCredential";
=======
import { appendToURLPath, setURLParameter, truncatedISO8061Date } from "./utils/utils.common";
import { DirectoryClient, DirectoryCreateOptions, DirectoryDeleteOptions } from "./DirectoryClient";
import { FileCreateOptions, FileDeleteOptions } from "./FileClient";
>>>>>>> 71e87fc6

/**
 * Options to configure Share - Create operation.
 *
 * @export
 * @interface ShareCreateOptions
 */
export interface ShareCreateOptions {
  /**
   * Aborter instance to cancel request. It can be created with Aborter.none
   * or Aborter.timeout(). Go to documents of {@link Aborter} for more examples
   * about request cancellation.
   *
   * @type {Aborter}
   * @memberof ShareCreateOptions
   */
  abortSignal?: Aborter;
  /**
   * A name-value pair to associate with a file storage object.
   *
   * @type {{ [propertyName: string]: string }}
   * @memberof ShareCreateOptions
   */
  metadata?: { [propertyName: string]: string };

  /**
   * Specifies the maximum size of the share, in
   * gigabytes.
   *
   * @type {number}
   * @memberof ShareCreateOptions
   */
  quota?: number;
}

/**
 * Options to configure Share - Delete operation.
 *
 * @export
 * @interface ShareDeleteMethodOptions
 */
export interface ShareDeleteMethodOptions {
  /**
   * Aborter instance to cancel request. It can be created with Aborter.none
   * or Aborter.timeout(). Go to documents of {@link Aborter} for more examples
   * about request cancellation.
   *
   * @type {Aborter}
   * @memberof ShareDeleteMethodOptions
   */
  abortSignal?: Aborter;
  /**
   * Specifies the option
   * include to delete the base share and all of its snapshots. Possible values
   * include: 'include'
   *
   * @type {Models.DeleteSnapshotsOptionType}
   * @memberof ShareDeleteMethodOptions
   */
  deleteSnapshots?: Models.DeleteSnapshotsOptionType;
}

/**
 * Options to configure Share - Set Metadata operation.
 *
 * @export
 * @interface ShareSetMetadataOptions
 */
export interface ShareSetMetadataOptions {
  /**
   * Aborter instance to cancel request. It can be created with Aborter.none
   * or Aborter.timeout(). Go to documents of {@link Aborter} for more examples
   * about request cancellation.
   *
   * @type {Aborter}
   * @memberof ShareSetMetadataOptions
   */
  abortSignal?: Aborter;
}

/**
 * Options to configure Share - Set Access Policy operation.
 *
 * @export
 * @interface ShareSetAccessPolicyOptions
 */
export interface ShareSetAccessPolicyOptions {
  /**
   * Aborter instance to cancel request. It can be created with Aborter.none
   * or Aborter.timeout(). Go to documents of {@link Aborter} for more examples
   * about request cancellation.
   *
   * @type {Aborter}
   * @memberof ShareSetAccessPolicyOptions
   */
  abortSignal?: Aborter;
}

/**
 * Options to configure Share - Get Access Policy operation.
 *
 * @export
 * @interface ShareGetAccessPolicyOptions
 */
export interface ShareGetAccessPolicyOptions {
  /**
   * Aborter instance to cancel request. It can be created with Aborter.none
   * or Aborter.timeout(). Go to documents of {@link Aborter} for more examples
   * about request cancellation.
   *
   * @type {Aborter}
   * @memberof ShareGetAccessPolicyOptions
   */
  abortSignal?: Aborter;
}

/**
 * Options to configure Share - Get Properties operation.
 *
 * @export
 * @interface ShareGetPropertiesOptions
 */
export interface ShareGetPropertiesOptions {
  /**
   * Aborter instance to cancel request. It can be created with Aborter.none
   * or Aborter.timeout(). Go to documents of {@link Aborter} for more examples
   * about request cancellation.
   *
   * @type {Aborter}
   * @memberof ShareGetPropertiesOptions
   */
  abortSignal?: Aborter;
}

/**
 * Options to configure Share - Set Quota operation.
 *
 * @export
 * @interface ShareSetQuotaOptions
 */
export interface ShareSetQuotaOptions {
  /**
   * Aborter instance to cancel request. It can be created with Aborter.none
   * or Aborter.timeout(). Go to documents of {@link Aborter} for more examples
   * about request cancellation.
   *
   * @type {Aborter}
   * @memberof ShareSetQuotaOptions
   */
  abortSignal?: Aborter;
}

/**
 * Options to configure Share - Get Statistics operation.
 *
 * @export
 * @interface ShareGetStatisticsOptions
 */
export interface ShareGetStatisticsOptions {
  /**
   * Aborter instance to cancel request. It can be created with Aborter.none
   * or Aborter.timeout(). Go to documents of {@link Aborter} for more examples
   * about request cancellation.
   *
   * @type {Aborter}
   * @memberof ShareGetStatisticsOptions
   */
  abortSignal?: Aborter;
}

/**
 * Signed Identifier
 *
 * @export
 * @interface SignedIdentifier
 */
export interface SignedIdentifier {
  /**
   * @member {string} id a unique id
   */
  id: string;
  /**
   * @member {AccessPolicy} accessPolicy
   */
  accessPolicy: {
    /**
     * @member {Date} start the date-time the policy is active.
     */
    start: Date;
    /**
     * @member {string} expiry the date-time the policy expires.
     */
    expiry: Date;
    /**
     * @member {string} permission the permissions for the acl policy
     * @see https://docs.microsoft.com/en-us/rest/api/storageservices/set-share-acl
     */
    permission: string;
  };
}

export declare type ShareGetAccessPolicyResponse = {
  signedIdentifiers: SignedIdentifier[];
} & Models.ShareGetAccessPolicyHeaders & {
    /**
     * The underlying HTTP response.
     */
    _response: HttpResponse & {
      /**
       * The parsed HTTP response headers.
       */
      parsedHeaders: Models.ShareGetAccessPolicyHeaders;
      /**
       * The response body as text (string format)
       */
      bodyAsText: string;
      /**
       * The response body as parsed JSON or XML
       */
      parsedBody: Models.SignedIdentifier[];
    };
  };

/**
 * Options to configure Share - Create Snapshot operation.
 *
 * @export
 * @interface ShareCreateSnapshotOptions
 */
export interface ShareCreateSnapshotOptions {
  /**
   * Aborter instance to cancel request. It can be created with Aborter.none
   * or Aborter.timeout(). Go to documents of {@link Aborter} for more examples
   * about request cancellation.
   *
   * @type {Aborter}
   * @memberof ShareCreateSnapshotOptions
   */
  abortSignal?: Aborter;
  /**
   * A name-value pair to associate with a file storage object.
   *
   * @type {{ [propertyName: string]: string }}
   * @memberof ShareCreateOptions
   */
  metadata?: { [propertyName: string]: string };
}

/**
 * A ShareClient represents a URL to the Azure Storage share allowing you to manipulate its directories and files.
 *
 * @export
 * @class ShareClient
 */
export class ShareClient extends StorageClient {
  /**
   * Share operation context provided by protocol layer.
   *
   * @private
   * @type {Share}
   * @memberof ShareClient
   */
  private context: Share;

  /**
   * Creates an instance of ShareClient.
   *
   * @param {string} connectionString Connection string for an Azure storage account.
   * @param {string} shareName Share name.
   * @param {NewPipelineOptions} [options] Optional. Options to configure the HTTP pipeline.
   * @memberof ShareClient
   */
  constructor(connectionString: string, shareName: string, options?: NewPipelineOptions);
  /**
   * Creates an instance of ShareClient.
   *
   * @param {string} url A URL string pointing to Azure Storage file share, such as
   *                     "https://myaccount.file.core.windows.net/share". You can
   *                     append a SAS if using AnonymousCredential, such as
   *                     "https://myaccount.file.core.windows.net/share?sasString".
   * @param {Credential} [credential] Such as AnonymousCredential, SharedKeyCredential or TokenCredential.
   *                                If not specified, AnonymousCredential is used.
   * @param {NewPipelineOptions} [options] Optional. Options to configure the HTTP pipeline.
   * @memberof ShareClient
   */
  constructor(url: string, credential?: Credential, options?: NewPipelineOptions);
  /**
   * Creates an instance of ShareClient.
   *
   * @param {string} url A URL string pointing to Azure Storage file share, such as
   *                     "https://myaccount.file.core.windows.net/share". You can
   *                     append a SAS if using AnonymousCredential, such as
   *                     "https://myaccount.file.core.windows.net/share?sasString".
   * @param {Pipeline} pipeline Call newPipeline() to create a default
   *                            pipeline, or provide a customized pipeline.
   * @memberof ShareClient
   */
  constructor(url: string, pipeline: Pipeline);
  constructor(
    urlOrConnectionString: string,
    credentialOrPipelineOrShareName?: Credential | Pipeline | string,
    options?: NewPipelineOptions
  ) {
    let pipeline: Pipeline;
    if (credentialOrPipelineOrShareName instanceof Pipeline) {
      pipeline = credentialOrPipelineOrShareName;
    } else if (credentialOrPipelineOrShareName instanceof Credential) {
      pipeline = newPipeline(credentialOrPipelineOrShareName, options);
    } else if (
      !credentialOrPipelineOrShareName &&
      typeof credentialOrPipelineOrShareName !== "string"
    ) {
      // The second parameter is undefined. Use anonymous credential.
      pipeline = newPipeline(new AnonymousCredential(), options);
    } else if (
      credentialOrPipelineOrShareName &&
      typeof credentialOrPipelineOrShareName === "string"
    ) {
      const shareName = credentialOrPipelineOrShareName;
      const extractedCreds = extractConnectionStringParts(urlOrConnectionString);
      const sharedKeyCredential = new SharedKeyCredential(
        extractedCreds.accountName,
        extractedCreds.accountKey
      );
      urlOrConnectionString = extractedCreds.url + "/" + shareName;
      pipeline = newPipeline(sharedKeyCredential, options);
    } else {
      throw new Error("Expecting non-empty strings for shareName parameter");
    }
    super(urlOrConnectionString, pipeline);
    this.context = new Share(this.storageClientContext);
  }

  /**
   * Creates a new ShareClient object identical to the source but with the specified snapshot timestamp.
   * Provide "" will remove the snapshot and return a URL to the base share.
   *
   * @param {string} snapshot The snapshot timestamp.
   * @returns {ShareClient} A new ShareClient object identical to the source but with the specified snapshot timestamp
   * @memberof ShareClient
   */
  public withSnapshot(snapshot: string): ShareClient {
    return new ShareClient(
      setURLParameter(
        this.url,
        URLConstants.Parameters.SHARE_SNAPSHOT,
        snapshot.length === 0 ? undefined : snapshot
      ),
      this.pipeline
    );
  }

  /**
   * Creates a new share under the specified account. If the share with
   * the same name already exists, the operation fails.
   * @see https://docs.microsoft.com/en-us/rest/api/storageservices/create-share
   *
   * @param {ShareCreateOptions} [options] Options to Share Create operation.
   * @returns {Promise<Models.ShareCreateResponse>} Response data for the Share Create operation.
   * @memberof ShareClient
   */
  public async create(options: ShareCreateOptions = {}): Promise<Models.ShareCreateResponse> {
    const aborter = options.abortSignal || Aborter.none;
    return this.context.create({
      ...options,
      abortSignal: aborter
    });
  }

  /**
   * Creates a DirectoryClient object.
   *
   * @param directoryName A directory name
   * @returns {DirectoryClient} The DirectoryClient object for the given directory name.
   * @memberof ShareClient
   */
  public createDirectoryClient(directoryName: string): DirectoryClient {
    return new DirectoryClient(
      appendToURLPath(this.url, encodeURIComponent(directoryName)),
      this.pipeline
    );
  }

  /**
   * Gets the directory client for the root directory of this share.
   * Note that the root directory always exists and cannot be deleted.
   *
   * @readonly
   * @type {DirectoryClient}
   * @memberof ShareClient
   */
  public get rootDirectoryClient(): DirectoryClient {
    return this.createDirectoryClient("");
  }

  /**
   * Creates a new subdirectory under this share.
   * @see https://docs.microsoft.com/en-us/rest/api/storageservices/create-directory
   *
   *
   * @param {string} directoryName
   * @param {DirectoryCreateOptions} [options] Options to Directory Create operation.
   * @returns Directory creation response data and the corresponding directory client.
   * @memberof ShareClient
   */
  public async createDirectory(directoryName: string, options?: DirectoryCreateOptions) {
    const directoryClient = this.createDirectoryClient(directoryName);
    const directoryCreateResponse = await directoryClient.create(options);
    return {
      directoryClient,
      directoryCreateResponse
    };
  }

  /**
   * Removes the specified empty sub directory under this share.
   * Note that the directory must be empty before it can be deleted.
   * @see https://docs.microsoft.com/en-us/rest/api/storageservices/delete-directory
   *
   * @param {string} directoryName
   * @param {DirectoryDeleteOptions} [options] Options to Directory Delete operation.
   * @returns Directory deletion response data.
   * @memberof ShareClient
   */
  public async deleteDirectory(directoryName: string, options?: DirectoryDeleteOptions) {
    const directoryClient = this.createDirectoryClient(directoryName);
    return await directoryClient.delete(options);
  }

  /**
   * Creates a new file or replaces a file under the root directory of this share.
   * Note it only initializes the file with no content.
   * @see https://docs.microsoft.com/en-us/rest/api/storageservices/create-file
   *
   * @param {string} fileName
   * @param {number} size Specifies the maximum size in bytes for the file, up to 1 TB.
   * @param {FileCreateOptions} [options] Options to File Create operation.
   * @returns File creation response data and the corresponding file client.
   * @memberof ShareClient
   */
  public async createFile(fileName: string, size: number, options?: FileCreateOptions) {
    const directoryClient = this.rootDirectoryClient;
    const fileClient = directoryClient.createFileClient(fileName);
    const fileCreateResponse = await fileClient.create(size, options);
    return {
      fileClient,
      fileCreateResponse
    };
  }

  /**
   * Removes a file under the root directory of this share from the storage account.
   * When a file is successfully deleted, it is immediately removed from the storage
   * account's index and is no longer accessible to clients. The file's data is later
   * removed from the service during garbage collection.
   *
   * Delete File will fail with status code 409 (Conflict) and error code SharingViolation
   * if the file is open on an SMB client.
   *
   * Delete File is not supported on a share snapshot, which is a read-only copy of
   * a share. An attempt to perform this operation on a share snapshot will fail with 400 (InvalidQueryParameterValue)
   *
   * @see https://docs.microsoft.com/en-us/rest/api/storageservices/delete-file2
   *
   * @param {string} directoryName
   * @param {string} fileName
   * @param {FileDeleteOptions} [options] Options to File Delete operation.
   * @returns
   * @memberof ShareClient
   */
  public async deleteFile(fileName: string, options?: FileDeleteOptions) {
    const directoryClient = this.rootDirectoryClient;
    const fileClient = directoryClient.createFileClient(fileName);
    return await fileClient.delete(options);
  }

  /**
   * Returns all user-defined metadata and system properties for the specified
   * share.
   * @see https://docs.microsoft.com/en-us/rest/api/storageservices/get-share-properties
   *
   * @returns {Promise<Models.ShareGetPropertiesResponse>} Response data for the Share Get Properties operation.
   * @memberof ShareClient
   */
  public async getProperties(
    options: ShareGetPropertiesOptions = {}
  ): Promise<Models.ShareGetPropertiesResponse> {
    const aborter = options.abortSignal || Aborter.none;
    return this.context.getProperties({
      abortSignal: aborter
    });
  }

  /**
   * Marks the specified share for deletion. The share and any directories or files
   * contained within it are later deleted during garbage collection.
   * @see https://docs.microsoft.com/en-us/rest/api/storageservices/delete-share
   *
   * @param {Models.ShareDeleteMethodOptions} [options] Options to Share Delete operation.
   * @returns {Promise<Models.ShareDeleteResponse>} Response data for the Share Delete operation.
   * @memberof ShareClient
   */
  public async delete(options: ShareDeleteMethodOptions = {}): Promise<Models.ShareDeleteResponse> {
    const aborter = options.abortSignal || Aborter.none;
    return this.context.deleteMethod({
      abortSignal: aborter,
      ...options
    });
  }

  /**
   * Sets one or more user-defined name-value pairs for the specified share.
   *
   * If no option provided, or no metadata defined in the option parameter, the share
   * metadata will be removed.
   * @see https://docs.microsoft.com/en-us/rest/api/storageservices/set-share-metadata
   *
   * @param {Metadata} [metadata] If no metadata provided, all existing directory metadata will be removed.
   * @param {ShareSetMetadataOptions} [option] Options to Share Set Metadata operation.
   * @returns {Promise<Models.ShareSetMetadataResponse>} Response data for the Share Set Metadata operation.
   * @memberof ShareClient
   */
  public async setMetadata(
    metadata?: Metadata,
    options: ShareSetMetadataOptions = {}
  ): Promise<Models.ShareSetMetadataResponse> {
    const aborter = options.abortSignal || Aborter.none;
    return this.context.setMetadata({
      abortSignal: aborter,
      metadata
    });
  }

  /**
   * Gets the permissions for the specified share. The permissions indicate
   * whether share data may be accessed publicly.
   *
   * WARNING: JavaScript Date will potential lost precision when parsing start and expiry string.
   * For example, new Date("2018-12-31T03:44:23.8827891Z").toISOString() will get "2018-12-31T03:44:23.882Z".
   *
   * @see https://docs.microsoft.com/en-us/rest/api/storageservices/get-share-acl
   *
   * @param {ShareGetAccessPolicyOptions} [option] Options to Share Get Access Policy operation.
   * @returns {Promise<ShareGetAccessPolicyResponse>} Response data for the Share Get Access Policy operation.
   * @memberof ShareClient
   */
  public async getAccessPolicy(
    options: ShareGetAccessPolicyOptions = {}
  ): Promise<ShareGetAccessPolicyResponse> {
    const aborter = options.abortSignal || Aborter.none;
    const response = await this.context.getAccessPolicy({
      abortSignal: aborter
    });

    const res: ShareGetAccessPolicyResponse = {
      _response: response._response,
      date: response.date,
      eTag: response.eTag,
      lastModified: response.lastModified,
      requestId: response.requestId,
      signedIdentifiers: [],
      version: response.version
    };

    for (const identifier of response) {
      res.signedIdentifiers.push({
        accessPolicy: {
          expiry: new Date(identifier.accessPolicy!.expiry!),
          permission: identifier.accessPolicy!.permission!,
          start: new Date(identifier.accessPolicy!.start!)
        },
        id: identifier.id
      });
    }

    return res;
  }

  /**
   * Sets the permissions for the specified share. The permissions indicate
   * whether directories or files in a share may be accessed publicly.
   *
   * When you set permissions for a share, the existing permissions are replaced.
   * If no shareAcl provided, the existing share ACL will be
   * removed.
   * @see https://docs.microsoft.com/en-us/rest/api/storageservices/set-share-acl
   *
   * @param {SignedIdentifier[]} [shareAcl] Array of signed identifiers, each having a unique Id and details of access policy.
   * @param {ShareSetAccessPolicyOptions} [option] Options to Share Set Access Policy operation.
   * @returns {Promise<Models.ShareSetAccessPolicyResponse>} Response data for the Share Set Access Policy operation.
   * @memberof ShareClient
   */
  public async setAccessPolicy(
    shareAcl?: SignedIdentifier[],
    options: ShareSetAccessPolicyOptions = {}
  ): Promise<Models.ShareSetAccessPolicyResponse> {
    const aborter = options.abortSignal || Aborter.none;
    const acl: Models.SignedIdentifier[] = [];
    for (const identifier of shareAcl || []) {
      acl.push({
        accessPolicy: {
          expiry: truncatedISO8061Date(identifier.accessPolicy.expiry),
          permission: identifier.accessPolicy.permission,
          start: truncatedISO8061Date(identifier.accessPolicy.start)
        },
        id: identifier.id
      });
    }

    return this.context.setAccessPolicy({
      abortSignal: aborter,
      shareAcl: acl
    });
  }

  /**
   * Creates a read-only snapshot of a share.
   *
   * @param {ShareCreateSnapshotOptions} [options={}] Options to Share Create Snapshot operation.
   * @returns {Promise<Models.ShareCreateSnapshotResponse>} Response data for the Share Create Snapshot operation.
   * @memberof ShareClient
   */
  public async createSnapshot(
    options: ShareCreateSnapshotOptions = {}
  ): Promise<Models.ShareCreateSnapshotResponse> {
    const aborter = options.abortSignal || Aborter.none;
    return this.context.createSnapshot({
      abortSignal: aborter,
      ...options
    });
  }

  /**
   * Sets quota for the specified share.
   *
   * @param {number} quotaInGB Specifies the maximum size of the share in gigabytes
   * @param {ShareSetQuotaOptions} [option] Options to Share Set Quota operation.
   * @returns {Promise<Models.ShareSetQuotaResponse>} Response data for the Share Get Quota operation.
   * @memberof ShareClient
   */
  public async setQuota(
    quotaInGB: number,
    options: ShareSetQuotaOptions = {}
  ): Promise<Models.ShareSetQuotaResponse> {
    const aborter = options.abortSignal || Aborter.none;
    if (quotaInGB <= 0 || quotaInGB > 5120) {
      throw new RangeError(
        `Share quota must be greater than 0, and less than or equal to 5Tib (5120GB)`
      );
    }
    return this.context.setQuota({
      abortSignal: aborter,
      quota: quotaInGB
    });
  }

  /**
   * Retrieves statistics related to the share.
   *
   * @param {ShareGetStatisticsOptions} [option] Options to Share Get Statistics operation.
   * @returns {Promise<Models.ShareGetStatisticsResponse>} Response data for the Share Get Statistics operation.
   * @memberof ShareClient
   */
  public async getStatistics(
    options: ShareGetStatisticsOptions = {}
  ): Promise<Models.ShareGetStatisticsResponse> {
    const aborter = options.abortSignal || Aborter.none;
    return this.context.getStatistics({
      abortSignal: aborter
    });
  }
}<|MERGE_RESOLUTION|>--- conflicted
+++ resolved
@@ -10,22 +10,17 @@
 import { newPipeline, NewPipelineOptions, Pipeline } from "./Pipeline";
 import { StorageClient } from "./StorageClient";
 import { URLConstants } from "./utils/constants";
-<<<<<<< HEAD
 import {
   appendToURLPath,
   setURLParameter,
   truncatedISO8061Date,
   extractConnectionStringParts
 } from "./utils/utils.common";
-import { DirectoryClient } from "./DirectoryClient";
+import { DirectoryClient, DirectoryCreateOptions, DirectoryDeleteOptions } from "./DirectoryClient";
+import { FileCreateOptions, FileDeleteOptions } from "./FileClient";
 import { Credential } from "./credentials/Credential";
 import { SharedKeyCredential } from "./credentials/SharedKeyCredential";
 import { AnonymousCredential } from "./credentials/AnonymousCredential";
-=======
-import { appendToURLPath, setURLParameter, truncatedISO8061Date } from "./utils/utils.common";
-import { DirectoryClient, DirectoryCreateOptions, DirectoryDeleteOptions } from "./DirectoryClient";
-import { FileCreateOptions, FileDeleteOptions } from "./FileClient";
->>>>>>> 71e87fc6
 
 /**
  * Options to configure Share - Create operation.
