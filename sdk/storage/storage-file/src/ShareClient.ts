--- conflicted
+++ resolved
@@ -17,14 +17,10 @@
   extractConnectionStringParts
 } from "./utils/utils.common";
 import { DirectoryClient, DirectoryCreateOptions, DirectoryDeleteOptions } from "./DirectoryClient";
-<<<<<<< HEAD
 import { FileCreateOptions, FileDeleteOptions, FileClient } from "./FileClient";
-=======
-import { FileCreateOptions, FileDeleteOptions } from "./FileClient";
 import { Credential } from "./credentials/Credential";
 import { SharedKeyCredential } from "./credentials/SharedKeyCredential";
 import { AnonymousCredential } from "./credentials/AnonymousCredential";
->>>>>>> f84c833a
 
 /**
  * Options to configure Share - Create operation.
