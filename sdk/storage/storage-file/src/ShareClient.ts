import { HttpResponse } from "@azure/ms-rest-js";

import { Aborter } from "./Aborter";
import * as Models from "./generated/lib/models";
import { Share } from "./generated/lib/operations";
import { Metadata } from "./models";
import { Pipeline } from "./Pipeline";
import { FileServiceClient } from "./FileServiceClient";
import { StorageClient } from "./StorageClient";
import { URLConstants } from "./utils/constants";
import { appendToURLPath, setURLParameter, truncatedISO8061Date } from "./utils/utils.common";

<<<<<<< HEAD
export interface ShareCreateOptions {
=======
export interface IShareCreateOptions {
  abortSignal?: Aborter;
>>>>>>> 846f9774
  /**
   * A name-value pair to associate with a file storage object.
   *
   * @type {{ [propertyName: string]: string }}
   * @memberof ShareCreateOptions
   */
  metadata?: { [propertyName: string]: string };

  /**
   * Specifies the maximum size of the share, in
   * gigabytes.
   *
   * @type {number}
   * @memberof ShareCreateOptions
   */
  quota?: number;
}

<<<<<<< HEAD
export interface ShareDeleteMethodOptions {
=======
export interface IShareDeleteMethodOptions {
  abortSignal?: Aborter;
>>>>>>> 846f9774
  /**
   * Specifies the option
   * include to delete the base share and all of its snapshots. Possible values
   * include: 'include'
   *
   * @type {Models.DeleteSnapshotsOptionType}
   * @memberof ShareDeleteMethodOptions
   */
  deleteSnapshots?: Models.DeleteSnapshotsOptionType;
}

<<<<<<< HEAD
export interface SignedIdentifier {
=======
export interface IShareSetMetadataOptions {
  abortSignal?: Aborter;
}

export interface IShareSetAccessPolicyOptions {
  abortSignal?: Aborter;
}

export interface IShareGetAccessPolicyOptions {
  abortSignal?: Aborter;
}

export interface IShareGetAccessPolicyOptions {
  abortSignal?: Aborter;
}
export interface IShareGetPropertiesOptions {
  abortSignal?: Aborter;
}

export interface IShareSetQuotaOptions {
  abortSignal?: Aborter;
}

export interface IShareGetStatisticsOptions {
  abortSignal?: Aborter;
}

export interface ISignedIdentifier {
>>>>>>> 846f9774
  /**
   * @member {string} id a unique id
   */
  id: string;
  /**
   * @member {AccessPolicy} accessPolicy
   */
  accessPolicy: {
    /**
     * @member {Date} start the date-time the policy is active.
     */
    start: Date;
    /**
     * @member {string} expiry the date-time the policy expires.
     */
    expiry: Date;
    /**
     * @member {string} permission the permissions for the acl policy
     * @see https://docs.microsoft.com/en-us/rest/api/storageservices/set-share-acl
     */
    permission: string;
  };
}

export declare type ShareGetAccessPolicyResponse = {
  signedIdentifiers: SignedIdentifier[];
} & Models.ShareGetAccessPolicyHeaders & {
    /**
     * The underlying HTTP response.
     */
    _response: HttpResponse & {
      /**
       * The parsed HTTP response headers.
       */
      parsedHeaders: Models.ShareGetAccessPolicyHeaders;
      /**
       * The response body as text (string format)
       */
      bodyAsText: string;
      /**
       * The response body as parsed JSON or XML
       */
      parsedBody: Models.SignedIdentifier[];
    };
  };

<<<<<<< HEAD
export interface ShareCreateSnapshotOptions {
=======
export interface IShareCreateSnapshotOptions {
  abortSignal?: Aborter;
>>>>>>> 846f9774
  /**
   * A name-value pair to associate with a file storage object.
   *
   * @type {{ [propertyName: string]: string }}
   * @memberof ShareCreateOptions
   */
  metadata?: { [propertyName: string]: string };
}

/**
 * A ShareClient represents a URL to the Azure Storage share allowing you to manipulate its directories and files.
 *
 * @export
 * @class ShareClient
 * @extends {StorageClient}
 */
export class ShareClient extends StorageClient {
  /**
   * Creates a ShareClient object from ServiceClient
   *
   * @param serviceClient
   * @param shareName
   */
  public static fromFileServiceClient(
    serviceClient: FileServiceClient,
    shareName: string
  ): ShareClient {
    return new ShareClient(appendToURLPath(serviceClient.url, shareName), serviceClient.pipeline);
  }

  /**
   * Share operation context provided by protocol layer.
   *
   * @private
   * @type {Share}
   * @memberof ShareClient
   */
  private context: Share;

  /**
   * Creates an instance of ShareClient.
   *
   * @param {string} url A URL string pointing to Azure Storage file share, such as
   *                     "https://myaccount.file.core.windows.net/share". You can
   *                     append a SAS if using AnonymousCredential, such as
   *                     "https://myaccount.file.core.windows.net/share?sasString".
   * @param {Pipeline} pipeline Call StorageClient.newPipeline() to create a default
   *                            pipeline, or provide a customized pipeline.
   * @memberof ShareClient
   */
  constructor(url: string, pipeline: Pipeline) {
    super(url, pipeline);
    this.context = new Share(this.storageClientContext);
  }

  /**
   * Creates a new ShareClient object identical to the source but with the
   * specified request policy pipeline.
   *
   * @param {Pipeline} pipeline
   * @returns {ShareClient}
   * @memberof ShareClient
   */
  public withPipeline(pipeline: Pipeline): ShareClient {
    return new ShareClient(this.url, pipeline);
  }

  /**
   * Creates a new ShareClient object identical to the source but with the specified snapshot timestamp.
   * Provide "" will remove the snapshot and return a URL to the base share.
   *
   * @param {string} snapshot
   * @returns {ShareClient} A new ShareClient object identical to the source but with the specified snapshot timestamp
   * @memberof ShareClient
   */
  public withSnapshot(snapshot: string): ShareClient {
    return new ShareClient(
      setURLParameter(
        this.url,
        URLConstants.Parameters.SHARE_SNAPSHOT,
        snapshot.length === 0 ? undefined : snapshot
      ),
      this.pipeline
    );
  }

  /**
   * Creates a new share under the specified account. If the share with
   * the same name already exists, the operation fails.
   * @see https://docs.microsoft.com/en-us/rest/api/storageservices/create-share
   *
<<<<<<< HEAD
   * @param {Aborter} aborter Create a new Aborter instance with Aborter.none or Aborter.timeout(),
   *                          goto documents of Aborter for more examples about request cancellation
   * @param {ShareCreateOptions} [options]
   * @returns {Promise<Models.ShareCreateResponse>}
   * @memberof ShareClient
   */
  public async create(
    aborter: Aborter,
    options: ShareCreateOptions = {}
  ): Promise<Models.ShareCreateResponse> {
=======
   * @param {IShareCreateOptions} [options]
   * @returns {Promise<Models.ShareCreateResponse>}
   * @memberof ShareClient
   */
  public async create(options: IShareCreateOptions = {}): Promise<Models.ShareCreateResponse> {
    const aborter = options.abortSignal || Aborter.none;
>>>>>>> 846f9774
    return this.context.create({
      ...options,
      abortSignal: aborter
    });
  }

  /**
   * Returns all user-defined metadata and system properties for the specified
   * share.
   * @see https://docs.microsoft.com/en-us/rest/api/storageservices/get-share-properties
   *
   * @returns {Promise<Models.ShareGetPropertiesResponse>}
   * @memberof ShareClient
   */
  public async getProperties(
    options: IShareGetPropertiesOptions = {}
  ): Promise<Models.ShareGetPropertiesResponse> {
    const aborter = options.abortSignal || Aborter.none;
    return this.context.getProperties({
      abortSignal: aborter
    });
  }

  /**
   * Marks the specified share for deletion. The share and any directories or files
   * contained within it are later deleted during garbage collection.
   * @see https://docs.microsoft.com/en-us/rest/api/storageservices/delete-share
   *
<<<<<<< HEAD
   * @param {Aborter} aborter Create a new Aborter instance with Aborter.none or Aborter.timeout(),
   *                          goto documents of Aborter for more examples about request cancellation
   * @param {Models.ShareDeleteMethodOptions} [options]
=======
   * @param {Models.IShareDeleteMethodOptions} [options]
>>>>>>> 846f9774
   * @returns {Promise<Models.ShareDeleteResponse>}
   * @memberof ShareClient
   */
  public async delete(
<<<<<<< HEAD
    aborter: Aborter,
    options: ShareDeleteMethodOptions = {}
=======
    options: IShareDeleteMethodOptions = {}
>>>>>>> 846f9774
  ): Promise<Models.ShareDeleteResponse> {
    const aborter = options.abortSignal || Aborter.none;
    return this.context.deleteMethod({
      abortSignal: aborter,
      ...options
    });
  }

  /**
   * Sets one or more user-defined name-value pairs for the specified share.
   *
   * If no option provided, or no metadata defined in the option parameter, the share
   * metadata will be removed.
   * @see https://docs.microsoft.com/en-us/rest/api/storageservices/set-share-metadata
   *
<<<<<<< HEAD
   * @param {Aborter} aborter Create a new Aborter instance with Aborter.none or Aborter.timeout(),
   *                          goto documents of Aborter for more examples about request cancellation
   * @param {Metadata} [metadata] If no metadata provided, all existing directory metadata will be removed
=======
   * @param {IMetadata} [metadata] If no metadata provided, all existing directory metadata will be removed
>>>>>>> 846f9774
   * @returns {Promise<Models.ShareSetMetadataResponse>}
   * @memberof ShareClient
   */
  public async setMetadata(
<<<<<<< HEAD
    aborter: Aborter,
    metadata?: Metadata
=======
    metadata?: IMetadata,
    options: IShareSetMetadataOptions = {}
>>>>>>> 846f9774
  ): Promise<Models.ShareSetMetadataResponse> {
    const aborter = options.abortSignal || Aborter.none;
    return this.context.setMetadata({
      abortSignal: aborter,
      metadata
    });
  }

  /**
   * Gets the permissions for the specified share. The permissions indicate
   * whether share data may be accessed publicly.
   *
   * WARNING: JavaScript Date will potential lost precision when parsing start and expiry string.
   * For example, new Date("2018-12-31T03:44:23.8827891Z").toISOString() will get "2018-12-31T03:44:23.882Z".
   *
   * @see https://docs.microsoft.com/en-us/rest/api/storageservices/get-share-acl
   *
   * @returns {Promise<ShareGetAccessPolicyResponse>}
   * @memberof ShareClient
   */
  public async getAccessPolicy(
    options: IShareGetAccessPolicyOptions = {}
  ): Promise<ShareGetAccessPolicyResponse> {
    const aborter = options.abortSignal || Aborter.none;
    const response = await this.context.getAccessPolicy({
      abortSignal: aborter
    });

    const res: ShareGetAccessPolicyResponse = {
      _response: response._response,
      date: response.date,
      eTag: response.eTag,
      lastModified: response.lastModified,
      requestId: response.requestId,
      signedIdentifiers: [],
      version: response.version
    };

    for (const identifier of response) {
      res.signedIdentifiers.push({
        accessPolicy: {
          expiry: new Date(identifier.accessPolicy!.expiry!),
          permission: identifier.accessPolicy!.permission!,
          start: new Date(identifier.accessPolicy!.start!)
        },
        id: identifier.id
      });
    }

    return res;
  }

  /**
   * Sets the permissions for the specified share. The permissions indicate
   * whether directories or files in a share may be accessed publicly.
   *
   * When you set permissions for a share, the existing permissions are replaced.
   * If no shareAcl provided, the existing share ACL will be
   * removed.
   * @see https://docs.microsoft.com/en-us/rest/api/storageservices/set-share-acl
   *
<<<<<<< HEAD
   * @param {Aborter} aborter Create a new Aborter instance with Aborter.none or Aborter.timeout(),
   *                          goto documents of Aborter for more examples about request cancellation
   * @param {SignedIdentifier[]} [shareAcl]
=======
   * @param {ISignedIdentifier[]} [shareAcl]
>>>>>>> 846f9774
   * @returns {Promise<Models.ShareSetAccessPolicyResponse>}
   * @memberof ShareClient
   */
  public async setAccessPolicy(
<<<<<<< HEAD
    aborter: Aborter,
    shareAcl?: SignedIdentifier[]
=======
    shareAcl?: ISignedIdentifier[],
    options: IShareSetAccessPolicyOptions = {}
>>>>>>> 846f9774
  ): Promise<Models.ShareSetAccessPolicyResponse> {
    const aborter = options.abortSignal || Aborter.none;
    const acl: Models.SignedIdentifier[] = [];
    for (const identifier of shareAcl || []) {
      acl.push({
        accessPolicy: {
          expiry: truncatedISO8061Date(identifier.accessPolicy.expiry),
          permission: identifier.accessPolicy.permission,
          start: truncatedISO8061Date(identifier.accessPolicy.start)
        },
        id: identifier.id
      });
    }

    return this.context.setAccessPolicy({
      abortSignal: aborter,
      shareAcl: acl
    });
  }

  /**
   * Creates a read-only snapshot of a share.
   *
<<<<<<< HEAD
   * @param {Aborter} aborter Create a new Aborter instance with Aborter.none or Aborter.timeout(),
   *                          goto documents of Aborter for more examples about request cancellation
   * @param {ShareCreateSnapshotOptions} [options={}]
=======
   * @param {IShareCreateSnapshotOptions} [options={}]
>>>>>>> 846f9774
   * @returns {Promise<Models.ShareCreateSnapshotResponse>}
   * @memberof ShareClient
   */
  public async createSnapshot(
<<<<<<< HEAD
    aborter: Aborter,
    options: ShareCreateSnapshotOptions = {}
=======
    options: IShareCreateSnapshotOptions = {}
>>>>>>> 846f9774
  ): Promise<Models.ShareCreateSnapshotResponse> {
    const aborter = options.abortSignal || Aborter.none;
    return this.context.createSnapshot({
      abortSignal: aborter,
      ...options
    });
  }

  /**
   * Sets quota for the specified share.
   *
   * @param {number} quotaInGB Specifies the maximum size of the share in gigabytes
   * @returns {Promise<Models.ShareSetQuotaResponse>}
   * @memberof ShareClient
   */
  public async setQuota(
    quotaInGB: number,
    options: IShareSetQuotaOptions = {}
  ): Promise<Models.ShareSetQuotaResponse> {
    const aborter = options.abortSignal || Aborter.none;
    if (quotaInGB <= 0 || quotaInGB > 5120) {
      throw new RangeError(
        `Share quota must be greater than 0, and less than or equal to 5Tib (5120GB)`
      );
    }
    return this.context.setQuota({
      abortSignal: aborter,
      quota: quotaInGB
    });
  }

  /**
   * Retrieves statistics related to the share.
   *
   * @returns {Promise<Models.ShareGetStatisticsResponse>}
   * @memberof ShareClient
   */
  public async getStatistics(
    options: IShareGetStatisticsOptions = {}
  ): Promise<Models.ShareGetStatisticsResponse> {
    const aborter = options.abortSignal || Aborter.none;
    return this.context.getStatistics({
      abortSignal: aborter
    });
  }
}<|MERGE_RESOLUTION|>--- conflicted
+++ resolved
@@ -10,12 +10,8 @@
 import { URLConstants } from "./utils/constants";
 import { appendToURLPath, setURLParameter, truncatedISO8061Date } from "./utils/utils.common";
 
-<<<<<<< HEAD
 export interface ShareCreateOptions {
-=======
-export interface IShareCreateOptions {
-  abortSignal?: Aborter;
->>>>>>> 846f9774
+  abortSignal?: Aborter;
   /**
    * A name-value pair to associate with a file storage object.
    *
@@ -34,12 +30,8 @@
   quota?: number;
 }
 
-<<<<<<< HEAD
 export interface ShareDeleteMethodOptions {
-=======
-export interface IShareDeleteMethodOptions {
-  abortSignal?: Aborter;
->>>>>>> 846f9774
+  abortSignal?: Aborter;
   /**
    * Specifies the option
    * include to delete the base share and all of its snapshots. Possible values
@@ -51,38 +43,34 @@
   deleteSnapshots?: Models.DeleteSnapshotsOptionType;
 }
 
-<<<<<<< HEAD
+export interface ShareSetMetadataOptions {
+  abortSignal?: Aborter;
+}
+
+export interface ShareSetAccessPolicyOptions {
+  abortSignal?: Aborter;
+}
+
+export interface ShareGetAccessPolicyOptions {
+  abortSignal?: Aborter;
+}
+
+export interface ShareGetAccessPolicyOptions {
+  abortSignal?: Aborter;
+}
+export interface ShareGetPropertiesOptions {
+  abortSignal?: Aborter;
+}
+
+export interface ShareSetQuotaOptions {
+  abortSignal?: Aborter;
+}
+
+export interface ShareGetStatisticsOptions {
+  abortSignal?: Aborter;
+}
+
 export interface SignedIdentifier {
-=======
-export interface IShareSetMetadataOptions {
-  abortSignal?: Aborter;
-}
-
-export interface IShareSetAccessPolicyOptions {
-  abortSignal?: Aborter;
-}
-
-export interface IShareGetAccessPolicyOptions {
-  abortSignal?: Aborter;
-}
-
-export interface IShareGetAccessPolicyOptions {
-  abortSignal?: Aborter;
-}
-export interface IShareGetPropertiesOptions {
-  abortSignal?: Aborter;
-}
-
-export interface IShareSetQuotaOptions {
-  abortSignal?: Aborter;
-}
-
-export interface IShareGetStatisticsOptions {
-  abortSignal?: Aborter;
-}
-
-export interface ISignedIdentifier {
->>>>>>> 846f9774
   /**
    * @member {string} id a unique id
    */
@@ -129,12 +117,8 @@
     };
   };
 
-<<<<<<< HEAD
 export interface ShareCreateSnapshotOptions {
-=======
-export interface IShareCreateSnapshotOptions {
-  abortSignal?: Aborter;
->>>>>>> 846f9774
+  abortSignal?: Aborter;
   /**
    * A name-value pair to associate with a file storage object.
    *
@@ -226,25 +210,12 @@
    * the same name already exists, the operation fails.
    * @see https://docs.microsoft.com/en-us/rest/api/storageservices/create-share
    *
-<<<<<<< HEAD
-   * @param {Aborter} aborter Create a new Aborter instance with Aborter.none or Aborter.timeout(),
-   *                          goto documents of Aborter for more examples about request cancellation
    * @param {ShareCreateOptions} [options]
    * @returns {Promise<Models.ShareCreateResponse>}
    * @memberof ShareClient
    */
-  public async create(
-    aborter: Aborter,
-    options: ShareCreateOptions = {}
-  ): Promise<Models.ShareCreateResponse> {
-=======
-   * @param {IShareCreateOptions} [options]
-   * @returns {Promise<Models.ShareCreateResponse>}
-   * @memberof ShareClient
-   */
-  public async create(options: IShareCreateOptions = {}): Promise<Models.ShareCreateResponse> {
-    const aborter = options.abortSignal || Aborter.none;
->>>>>>> 846f9774
+  public async create(options: ShareCreateOptions = {}): Promise<Models.ShareCreateResponse> {
+    const aborter = options.abortSignal || Aborter.none;
     return this.context.create({
       ...options,
       abortSignal: aborter
@@ -260,7 +231,7 @@
    * @memberof ShareClient
    */
   public async getProperties(
-    options: IShareGetPropertiesOptions = {}
+    options: ShareGetPropertiesOptions = {}
   ): Promise<Models.ShareGetPropertiesResponse> {
     const aborter = options.abortSignal || Aborter.none;
     return this.context.getProperties({
@@ -273,23 +244,12 @@
    * contained within it are later deleted during garbage collection.
    * @see https://docs.microsoft.com/en-us/rest/api/storageservices/delete-share
    *
-<<<<<<< HEAD
-   * @param {Aborter} aborter Create a new Aborter instance with Aborter.none or Aborter.timeout(),
-   *                          goto documents of Aborter for more examples about request cancellation
    * @param {Models.ShareDeleteMethodOptions} [options]
-=======
-   * @param {Models.IShareDeleteMethodOptions} [options]
->>>>>>> 846f9774
    * @returns {Promise<Models.ShareDeleteResponse>}
    * @memberof ShareClient
    */
   public async delete(
-<<<<<<< HEAD
-    aborter: Aborter,
     options: ShareDeleteMethodOptions = {}
-=======
-    options: IShareDeleteMethodOptions = {}
->>>>>>> 846f9774
   ): Promise<Models.ShareDeleteResponse> {
     const aborter = options.abortSignal || Aborter.none;
     return this.context.deleteMethod({
@@ -305,24 +265,13 @@
    * metadata will be removed.
    * @see https://docs.microsoft.com/en-us/rest/api/storageservices/set-share-metadata
    *
-<<<<<<< HEAD
-   * @param {Aborter} aborter Create a new Aborter instance with Aborter.none or Aborter.timeout(),
-   *                          goto documents of Aborter for more examples about request cancellation
    * @param {Metadata} [metadata] If no metadata provided, all existing directory metadata will be removed
-=======
-   * @param {IMetadata} [metadata] If no metadata provided, all existing directory metadata will be removed
->>>>>>> 846f9774
    * @returns {Promise<Models.ShareSetMetadataResponse>}
    * @memberof ShareClient
    */
   public async setMetadata(
-<<<<<<< HEAD
-    aborter: Aborter,
-    metadata?: Metadata
-=======
-    metadata?: IMetadata,
-    options: IShareSetMetadataOptions = {}
->>>>>>> 846f9774
+    metadata?: Metadata,
+    options: ShareSetMetadataOptions = {}
   ): Promise<Models.ShareSetMetadataResponse> {
     const aborter = options.abortSignal || Aborter.none;
     return this.context.setMetadata({
@@ -344,7 +293,7 @@
    * @memberof ShareClient
    */
   public async getAccessPolicy(
-    options: IShareGetAccessPolicyOptions = {}
+    options: ShareGetAccessPolicyOptions = {}
   ): Promise<ShareGetAccessPolicyResponse> {
     const aborter = options.abortSignal || Aborter.none;
     const response = await this.context.getAccessPolicy({
@@ -384,24 +333,13 @@
    * removed.
    * @see https://docs.microsoft.com/en-us/rest/api/storageservices/set-share-acl
    *
-<<<<<<< HEAD
-   * @param {Aborter} aborter Create a new Aborter instance with Aborter.none or Aborter.timeout(),
-   *                          goto documents of Aborter for more examples about request cancellation
    * @param {SignedIdentifier[]} [shareAcl]
-=======
-   * @param {ISignedIdentifier[]} [shareAcl]
->>>>>>> 846f9774
    * @returns {Promise<Models.ShareSetAccessPolicyResponse>}
    * @memberof ShareClient
    */
   public async setAccessPolicy(
-<<<<<<< HEAD
-    aborter: Aborter,
-    shareAcl?: SignedIdentifier[]
-=======
-    shareAcl?: ISignedIdentifier[],
-    options: IShareSetAccessPolicyOptions = {}
->>>>>>> 846f9774
+    shareAcl?: SignedIdentifier[],
+    options: ShareSetAccessPolicyOptions = {}
   ): Promise<Models.ShareSetAccessPolicyResponse> {
     const aborter = options.abortSignal || Aborter.none;
     const acl: Models.SignedIdentifier[] = [];
@@ -425,23 +363,12 @@
   /**
    * Creates a read-only snapshot of a share.
    *
-<<<<<<< HEAD
-   * @param {Aborter} aborter Create a new Aborter instance with Aborter.none or Aborter.timeout(),
-   *                          goto documents of Aborter for more examples about request cancellation
    * @param {ShareCreateSnapshotOptions} [options={}]
-=======
-   * @param {IShareCreateSnapshotOptions} [options={}]
->>>>>>> 846f9774
    * @returns {Promise<Models.ShareCreateSnapshotResponse>}
    * @memberof ShareClient
    */
   public async createSnapshot(
-<<<<<<< HEAD
-    aborter: Aborter,
     options: ShareCreateSnapshotOptions = {}
-=======
-    options: IShareCreateSnapshotOptions = {}
->>>>>>> 846f9774
   ): Promise<Models.ShareCreateSnapshotResponse> {
     const aborter = options.abortSignal || Aborter.none;
     return this.context.createSnapshot({
@@ -459,7 +386,7 @@
    */
   public async setQuota(
     quotaInGB: number,
-    options: IShareSetQuotaOptions = {}
+    options: ShareSetQuotaOptions = {}
   ): Promise<Models.ShareSetQuotaResponse> {
     const aborter = options.abortSignal || Aborter.none;
     if (quotaInGB <= 0 || quotaInGB > 5120) {
@@ -480,7 +407,7 @@
    * @memberof ShareClient
    */
   public async getStatistics(
-    options: IShareGetStatisticsOptions = {}
+    options: ShareGetStatisticsOptions = {}
   ): Promise<Models.ShareGetStatisticsResponse> {
     const aborter = options.abortSignal || Aborter.none;
     return this.context.getStatistics({
