import { Aborter } from "./Aborter";
import { FileClient } from "./FileClient";
import { IUploadToAzureFileOptions } from "./highlevel.common";
import { Batch } from "./utils/Batch";
import { FILE_RANGE_MAX_SIZE_BYTES, DEFAULT_HIGH_LEVEL_PARALLELISM } from "./utils/constants";

/**
 * ONLY AVAILABLE IN BROWSERS.
 *
 * Uploads a browser Blob/File/ArrayBuffer/ArrayBufferView object to an Azure File.
 *
 * @export
 * @param {Aborter} aborter Create a new Aborter instance with Aborter.none or Aborter.timeout(),
 *                          goto documents of Aborter for more examples about request cancellation
 * @param {Blob | ArrayBuffer | ArrayBufferView} browserData Blob, File, ArrayBuffer or ArrayBufferView
 * @param {FileClient} fileClient
 * @param {IUploadToAzureFileOptions} [options]
 * @returns {Promise<void>}
 */
export async function uploadBrowserDataToAzureFile(
  browserData: Blob | ArrayBuffer | ArrayBufferView,
<<<<<<< HEAD
  fileURL: FileURL,
  options: IUploadToAzureFileOptions = {}
=======
  fileClient: FileClient,
  options?: IUploadToAzureFileOptions
>>>>>>> 7cad284b
): Promise<void> {
  const browserBlob = new Blob([browserData]);
  return UploadSeekableBlobToAzureFile(
    (offset: number, size: number): Blob => {
      return browserBlob.slice(offset, offset + size);
    },
    browserBlob.size,
    fileClient,
    options
  );
}

/**
 * ONLY AVAILABLE IN BROWSERS.
 *
 * Uploads a browser Blob object to an Azure file. Requires a blobFactory as the data source,
 * which need to return a Blob object with the offset and size provided.
 *
 * @param {Aborter} aborter Create a new Aborter instance with Aborter.none or Aborter.timeout(),
 *                          goto documents of Aborter for more examples about request cancellation
 * @param {(offset: number, size: number) => Blob} blobFactory
 * @param {number} size
 * @param {FileClient} fileClient
 * @param {IUploadToAzureFileOptions} [options]
 * @returns {Promise<void>}
 */
async function UploadSeekableBlobToAzureFile(
  blobFactory: (offset: number, size: number) => Blob,
  size: number,
  fileClient: FileClient,
  options: IUploadToAzureFileOptions = {}
): Promise<void> {
  const aborter = options.abortSignal || Aborter.none;
  if (!options.rangeSize) {
    options.rangeSize = FILE_RANGE_MAX_SIZE_BYTES;
  }
  if (options.rangeSize < 0 || options.rangeSize > FILE_RANGE_MAX_SIZE_BYTES) {
    throw new RangeError(`options.rangeSize must be > 0 and <= ${FILE_RANGE_MAX_SIZE_BYTES}`);
  }

  if (!options.fileHTTPHeaders) {
    options.fileHTTPHeaders = {};
  }

  if (!options.parallelism) {
    options.parallelism = DEFAULT_HIGH_LEVEL_PARALLELISM;
  }
  if (options.parallelism < 0) {
    throw new RangeError(`options.parallelism cannot less than 0.`);
  }

  // Create the file
<<<<<<< HEAD
  await fileURL.create(size, {
    abortSignal: aborter,
=======
  await fileClient.create(aborter, size, {
>>>>>>> 7cad284b
    fileHTTPHeaders: options.fileHTTPHeaders,
    metadata: options.metadata
  });

  const numBlocks: number = Math.floor((size - 1) / options.rangeSize) + 1;
  let transferProgress: number = 0;

  const batch = new Batch(options.parallelism);
  for (let i = 0; i < numBlocks; i++) {
    batch.addOperation(
      async (): Promise<any> => {
        const start = options.rangeSize! * i;
        const end = i === numBlocks - 1 ? size : start + options.rangeSize!;
        const contentLength = end - start;
<<<<<<< HEAD
        await fileURL.uploadRange(blobFactory(start, contentLength), start, contentLength, {
          abortSignal: aborter
        });
=======
        await fileClient.uploadRange(
          aborter,
          blobFactory(start, contentLength),
          start,
          contentLength
        );
>>>>>>> 7cad284b
        // Update progress after block is successfully uploaded to server, in case of block trying
        // TODO: Hook with convenience layer progress event in finer level
        transferProgress += contentLength;
        if (options.progress) {
          options.progress({ loadedBytes: transferProgress });
        }
      }
    );
  }
  return batch.do();
}<|MERGE_RESOLUTION|>--- conflicted
+++ resolved
@@ -19,13 +19,8 @@
  */
 export async function uploadBrowserDataToAzureFile(
   browserData: Blob | ArrayBuffer | ArrayBufferView,
-<<<<<<< HEAD
-  fileURL: FileURL,
+  fileClient: FileClient,
   options: IUploadToAzureFileOptions = {}
-=======
-  fileClient: FileClient,
-  options?: IUploadToAzureFileOptions
->>>>>>> 7cad284b
 ): Promise<void> {
   const browserBlob = new Blob([browserData]);
   return UploadSeekableBlobToAzureFile(
@@ -78,12 +73,8 @@
   }
 
   // Create the file
-<<<<<<< HEAD
-  await fileURL.create(size, {
+  await fileClient.create(size, {
     abortSignal: aborter,
-=======
-  await fileClient.create(aborter, size, {
->>>>>>> 7cad284b
     fileHTTPHeaders: options.fileHTTPHeaders,
     metadata: options.metadata
   });
@@ -98,18 +89,9 @@
         const start = options.rangeSize! * i;
         const end = i === numBlocks - 1 ? size : start + options.rangeSize!;
         const contentLength = end - start;
-<<<<<<< HEAD
-        await fileURL.uploadRange(blobFactory(start, contentLength), start, contentLength, {
+        await fileClient.uploadRange(blobFactory(start, contentLength), start, contentLength, {
           abortSignal: aborter
         });
-=======
-        await fileClient.uploadRange(
-          aborter,
-          blobFactory(start, contentLength),
-          start,
-          contentLength
-        );
->>>>>>> 7cad284b
         // Update progress after block is successfully uploaded to server, in case of block trying
         // TODO: Hook with convenience layer progress event in finer level
         transferProgress += contentLength;
