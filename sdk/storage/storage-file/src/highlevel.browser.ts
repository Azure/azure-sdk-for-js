--- conflicted
+++ resolved
@@ -1,10 +1,5 @@
-<<<<<<< HEAD
 import { Aborter } from "@azure/core-aborter";
-import { FileURL } from "./FileURL";
-=======
-import { Aborter } from "./Aborter";
 import { FileClient } from "./FileClient";
->>>>>>> 0186e89c
 import { IUploadToAzureFileOptions } from "./highlevel.common";
 import { Batch } from "./utils/Batch";
 import { FILE_RANGE_MAX_SIZE_BYTES, DEFAULT_HIGH_LEVEL_PARALLELISM } from "./utils/constants";
