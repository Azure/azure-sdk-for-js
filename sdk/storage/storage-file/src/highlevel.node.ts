--- conflicted
+++ resolved
@@ -1,18 +1,9 @@
 import * as fs from "fs";
 import { TransferProgressEvent } from "@azure/ms-rest-js";
 import { Readable } from "stream";
-<<<<<<< HEAD
 import { Aborter } from "@azure/core-aborter";
-import { FileURL } from "./FileURL";
-import {
-  IDownloadFromAzureFileOptions,
-  IUploadToAzureFileOptions
-} from "./highlevel.common";
-=======
-import { Aborter } from "./Aborter";
 import { FileClient } from "./FileClient";
 import { IDownloadFromAzureFileOptions, IUploadToAzureFileOptions } from "./highlevel.common";
->>>>>>> 0186e89c
 import { IFileHTTPHeaders, IMetadata } from "./models";
 import { Batch } from "./utils/Batch";
 import { BufferScheduler } from "./utils/BufferScheduler";
