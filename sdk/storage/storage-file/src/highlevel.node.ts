--- conflicted
+++ resolved
@@ -85,12 +85,8 @@
   }
 
   // Create the file
-<<<<<<< HEAD
-  await fileURL.create(size, {
+  await fileClient.create(size, {
     abortSignal: aborter,
-=======
-  await fileClient.create(aborter, size, {
->>>>>>> 7cad284b
     fileHTTPHeaders: options.fileHTTPHeaders,
     metadata: options.metadata
   });
@@ -105,18 +101,14 @@
         const start = options.rangeSize! * i;
         const end = i === numBlocks - 1 ? size : start + options.rangeSize!;
         const contentLength = end - start;
-<<<<<<< HEAD
-        await fileURL.uploadRange(() => streamFactory(start, contentLength), start, contentLength, {
-          abortSignal: aborter
-        });
-=======
         await fileClient.uploadRange(
-          aborter,
           () => streamFactory(start, contentLength),
           start,
-          contentLength
+          contentLength,
+          {
+            abortSignal: aborter
+          }
         );
->>>>>>> 7cad284b
         // Update progress after block is successfully uploaded to server, in case of block trying
         transferProgress += contentLength;
         if (options.progress) {
@@ -176,11 +168,7 @@
 
   // Customer doesn't specify length, get it
   if (!count) {
-<<<<<<< HEAD
-    const response = await fileURL.getProperties({ abortSignal: aborter });
-=======
-    const response = await fileClient.getProperties(aborter);
->>>>>>> 7cad284b
+    const response = await fileClient.getProperties({ abortSignal: aborter });
     count = response.contentLength! - offset;
     if (count < 0) {
       throw new RangeError(
@@ -200,12 +188,8 @@
   for (let off = offset; off < offset + count; off = off + options.rangeSize) {
     batch.addOperation(async () => {
       const chunkEnd = off + options.rangeSize! < count! ? off + options.rangeSize! : count!;
-<<<<<<< HEAD
-      const response = await fileURL.download(off, chunkEnd - off + 1, {
+      const response = await fileClient.download(off, chunkEnd - off + 1, {
         abortSignal: aborter,
-=======
-      const response = await fileClient.download(aborter, off, chunkEnd - off + 1, {
->>>>>>> 7cad284b
         maxRetryRequests: options.maxRetryRequestsPerRange
       });
       const stream = response.readableStreamBody!;
@@ -302,12 +286,8 @@
   }
 
   // Create the file
-<<<<<<< HEAD
-  await fileURL.create(size, {
+  await fileClient.create(size, {
     abortSignal: aborter,
-=======
-  await fileClient.create(aborter, size, {
->>>>>>> 7cad284b
     fileHTTPHeaders: options.fileHTTPHeaders,
     metadata: options.metadata
   });
@@ -325,11 +305,7 @@
         );
       }
 
-<<<<<<< HEAD
-      await fileURL.uploadRange(buffer, offset!, buffer.length, { abortSignal: aborter });
-=======
-      await fileClient.uploadRange(aborter, buffer, offset!, buffer.length);
->>>>>>> 7cad284b
+      await fileClient.uploadRange(buffer, offset!, buffer.length, { abortSignal: aborter });
 
       // Update progress after block is successfully uploaded to server, in case of block trying
       transferProgress += buffer.length;
