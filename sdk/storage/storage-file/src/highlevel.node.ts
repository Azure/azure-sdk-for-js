import * as fs from "fs";
import { TransferProgressEvent } from "@azure/ms-rest-js";
import { Readable } from "stream";
import { Aborter } from "./Aborter";
import { FileClient } from "./FileClient";
import { DownloadFromAzureFileOptions, UploadToAzureFileOptions } from "./highlevel.common";
import { FileHTTPHeaders, Metadata } from "./models";
import { Batch } from "./utils/Batch";
import { BufferScheduler } from "./utils/BufferScheduler";
import { DEFAULT_HIGH_LEVEL_PARALLELISM, FILE_RANGE_MAX_SIZE_BYTES } from "./utils/constants";
import { streamToBuffer } from "./utils/utils.node";

/**
 * ONLY AVAILABLE IN NODE.JS RUNTIME.
 *
 * Uploads a local file to an Azure file.
 *
 * @export
 * @param {string} filePath Full path of local file
 * @param {FileClient} fileClient FileClient
 * @param {UploadToAzureFileOptions} [options]
 * @returns {(Promise<void>)}
 */
export async function uploadFileToAzureFile(
  filePath: string,
  fileClient: FileClient,
  options?: UploadToAzureFileOptions
): Promise<void> {
  const size = fs.statSync(filePath).size;
  return uploadResetableStreamToAzureFile(
    (offset, count) =>
      fs.createReadStream(filePath, {
        autoClose: true,
        end: count ? offset + count - 1 : Infinity,
        start: offset
      }),
    size,
    fileClient,
    options
  );
}

/**
 * ONLY AVAILABLE IN NODE.JS RUNTIME.
 *
 * Accepts a Node.js Readable stream factory, and uploads in blocks to an Azure File.
 * The Readable stream factory must returns a Node.js Readable stream starting from the offset defined. The offset
 * is the offset in the Azure file to be uploaded.
 *
 * @export
 * @param {(offset: number) => NodeJS.ReadableStream} streamFactory Returns a Node.js Readable stream starting
 *                                                                  from the offset defined
 * @param {number} size Size of the Azure file
 * @param {FileClient} fileClient FileClient
 * @param {UploadToAzureFileOptions} [options]
 * @returns {(Promise<void>)}
 */
async function uploadResetableStreamToAzureFile(
  streamFactory: (offset: number, count?: number) => NodeJS.ReadableStream,
  size: number,
  fileClient: FileClient,
  options: UploadToAzureFileOptions = {}
): Promise<void> {
  const aborter = options.abortSignal || Aborter.none;
  if (!options.rangeSize) {
    options.rangeSize = FILE_RANGE_MAX_SIZE_BYTES;
  }
  if (options.rangeSize < 0 || options.rangeSize > FILE_RANGE_MAX_SIZE_BYTES) {
    throw new RangeError(`options.rangeSize must be > 0 and <= ${FILE_RANGE_MAX_SIZE_BYTES}`);
  }

  if (!options.fileHTTPHeaders) {
    options.fileHTTPHeaders = {};
  }

  if (!options.parallelism) {
    options.parallelism = DEFAULT_HIGH_LEVEL_PARALLELISM;
  }
  if (options.parallelism < 0) {
    throw new RangeError(`options.parallelism cannot less than 0.`);
  }

  // Create the file
  await fileClient.create(size, {
    abortSignal: aborter,
    fileHTTPHeaders: options.fileHTTPHeaders,
    metadata: options.metadata
  });

  const numBlocks: number = Math.floor((size - 1) / options.rangeSize) + 1;
  let transferProgress: number = 0;
  const batch = new Batch(options.parallelism);

  for (let i = 0; i < numBlocks; i++) {
    batch.addOperation(
      async (): Promise<any> => {
        const start = options.rangeSize! * i;
        const end = i === numBlocks - 1 ? size : start + options.rangeSize!;
        const contentLength = end - start;
        await fileClient.uploadRange(
          () => streamFactory(start, contentLength),
          start,
          contentLength,
          {
            abortSignal: aborter
          }
        );
        // Update progress after block is successfully uploaded to server, in case of block trying
        transferProgress += contentLength;
        if (options.progress) {
          options.progress({ loadedBytes: transferProgress });
        }
      }
    );
  }
  return batch.do();
}

/**
 * ONLY AVAILABLE IN NODE.JS RUNTIME.
 *
 * Downloads an Azure file in parallel to a buffer.
 * Offset and count are optional, pass 0 for both to download the entire file.
 *
 * @export
 * @param {Buffer} buffer Buffer to be fill, must have length larger than count
 * @param {FileClient} fileClient A FileClient object
 * @param {number} offset From which position of the Azure File to download
 * @param {number} [count] How much data to be downloaded. Will download to the end when passing undefined
 * @param {DownloadFromAzureFileOptions} [options]
 * @returns {Promise<void>}
 */
export async function downloadAzureFileToBuffer(
  buffer: Buffer,
  fileClient: FileClient,
  offset: number,
  count?: number,
  options: DownloadFromAzureFileOptions = {}
): Promise<void> {
  const aborter = options.abortSignal || Aborter.none;
  if (!options.rangeSize) {
    options.rangeSize = FILE_RANGE_MAX_SIZE_BYTES;
  }
  if (options.rangeSize < 0) {
    throw new RangeError("rangeSize option must be > 0");
  }

  if (offset < 0) {
    throw new RangeError("offset option must be >= 0");
  }

  if (count && count <= 0) {
    throw new RangeError("count option must be > 0");
  }

  if (!options.parallelism) {
    options.parallelism = DEFAULT_HIGH_LEVEL_PARALLELISM;
  }
  if (options.parallelism < 0) {
    throw new RangeError(`options.parallelism cannot less than 0.`);
  }

  // Customer doesn't specify length, get it
  if (!count) {
    const response = await fileClient.getProperties({ abortSignal: aborter });
    count = response.contentLength! - offset;
    if (count < 0) {
      throw new RangeError(
        `offset ${offset} shouldn't be larger than file size ${response.contentLength!}`
      );
    }
  }

  if (buffer.length < count) {
    throw new RangeError(
      `The buffer's size should be equal to or larger than the request count of bytes: ${count}`
    );
  }

  let transferProgress: number = 0;
  const batch = new Batch(options.parallelism);
  for (let off = offset; off < offset + count; off = off + options.rangeSize) {
    batch.addOperation(async () => {
      const chunkEnd = off + options.rangeSize! < count! ? off + options.rangeSize! : count!;
      const response = await fileClient.download(off, chunkEnd - off + 1, {
        abortSignal: aborter,
        maxRetryRequests: options.maxRetryRequestsPerRange
      });
      const stream = response.readableStreamBody!;
      await streamToBuffer(stream, buffer, off - offset, chunkEnd - offset);
      // Update progress after block is downloaded, in case of block trying
      // Could provide finer grained progress updating inside HTTP requests,
      // only if convenience layer download try is enabled
      transferProgress += chunkEnd - off;
      if (options.progress) {
        options.progress({ loadedBytes: transferProgress });
      }
    });
  }
  await batch.do();
}

/**
 * Option interface for uploadStreamToAzureFile.
 *
 * @export
 * @interface UploadStreamToAzureFileOptions
 */
<<<<<<< HEAD
export interface UploadStreamToAzureFileOptions {
=======
export interface IUploadStreamToAzureFileOptions {
  abortSignal?: Aborter;
>>>>>>> 846f9774
  /**
   * Azure File HTTP Headers.
   *
   * @type {FileHTTPHeaders}
   * @memberof UploadStreamToAzureFileOptions
   */
  fileHTTPHeaders?: FileHTTPHeaders;

  /**
   * Metadata of the Azure file.
   *
   * @type {Metadata}
   * @memberof UploadStreamToAzureFileOptions
   */
  metadata?: Metadata;

  /**
   * Progress updater.
   *
   * @memberof UploadStreamToAzureFileOptions
   */
  progress?: (progress: TransferProgressEvent) => void;
}

/**
 * ONLY AVAILABLE IN NODE.JS RUNTIME.
 *
 * Uploads a Node.js Readable stream into an Azure file.
 * This method will try to create an Azure, then starts uploading chunk by chunk.
 * Size of chunk is defined by `bufferSize` parameter.
 * Please make sure potential size of stream doesn't exceed file size.
 *
 * PERFORMANCE IMPROVEMENT TIPS:
 * * Input stream highWaterMark is better to set a same value with bufferSize
 *   parameter, which will avoid Buffer.concat() operations.
 *
 * @export
 * @param {Readable} stream Node.js Readable stream. Must be less or equal than file size.
 * @param {number} size Size of file to be created. Maxium size allowed is 1TB.
 *                      If this value is larger than stream size, there will be empty bytes in file tail.
 * @param {FileClient} fileClient A FileClient instance
 * @param {number} bufferSize Size of every buffer allocated in bytes, also the chunk/range size during
 *                            the uploaded file. Size must be > 0 and <= 4 * 1024 * 1024 (4MB)
 * @param {number} maxBuffers Max buffers will allocate during uploading, positive correlation
 *                            with max uploading concurrency
 * @param {UploadStreamToAzureFileOptions} [options]
 * @returns {Promise<void>}
 */
export async function uploadStreamToAzureFile(
  stream: Readable,
  size: number,
  fileClient: FileClient,
  bufferSize: number,
  maxBuffers: number,
  options: UploadStreamToAzureFileOptions = {}
): Promise<void> {
  const aborter = options.abortSignal || Aborter.none;
  if (!options.fileHTTPHeaders) {
    options.fileHTTPHeaders = {};
  }

  if (bufferSize <= 0 || bufferSize > FILE_RANGE_MAX_SIZE_BYTES) {
    throw new RangeError(`bufferSize must be > 0 and <= ${FILE_RANGE_MAX_SIZE_BYTES}`);
  }

  if (maxBuffers < 0) {
    throw new RangeError(`maxBuffers must be > 0.`);
  }

  // Create the file
  await fileClient.create(size, {
    abortSignal: aborter,
    fileHTTPHeaders: options.fileHTTPHeaders,
    metadata: options.metadata
  });

  let transferProgress: number = 0;
  const scheduler = new BufferScheduler(
    stream,
    bufferSize,
    maxBuffers,
    async (buffer: Buffer, offset?: number) => {
      if (transferProgress + buffer.length > size) {
        throw new RangeError(
          `Stream size is larger than file size ${size} bytes, uploading failed. ` +
            `Please make sure stream length is less or equal than file size.`
        );
      }

      await fileClient.uploadRange(buffer, offset!, buffer.length, { abortSignal: aborter });

      // Update progress after block is successfully uploaded to server, in case of block trying
      transferProgress += buffer.length;
      if (options.progress) {
        options.progress({ loadedBytes: transferProgress });
      }
    },
    // Parallelism should set a smaller value than maxBuffers, which is helpful to
    // reduce the possibility when a outgoing handler waits for stream data, in
    // this situation, outgoing handlers are blocked.
    // Outgoing queue shouldn't be empty.
    Math.ceil((maxBuffers / 4) * 3)
  );
  return scheduler.do();
}<|MERGE_RESOLUTION|>--- conflicted
+++ resolved
@@ -206,12 +206,8 @@
  * @export
  * @interface UploadStreamToAzureFileOptions
  */
-<<<<<<< HEAD
 export interface UploadStreamToAzureFileOptions {
-=======
-export interface IUploadStreamToAzureFileOptions {
   abortSignal?: Aborter;
->>>>>>> 846f9774
   /**
    * Azure File HTTP Headers.
    *
