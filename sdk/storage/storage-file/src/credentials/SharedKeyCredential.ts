--- conflicted
+++ resolved
@@ -1,13 +1,8 @@
-<<<<<<< HEAD
-import { createHmac } from "crypto";
-import { RequestPolicy, RequestPolicyOptions } from "@azure/ms-rest-js";
-=======
 // Copyright (c) Microsoft Corporation. All rights reserved.
 // Licensed under the MIT License.
 
-import * as Crypto from "crypto";
+import { createHmac } from "crypto";
 import { RequestPolicy, RequestPolicyOptions } from "@azure/core-http";
->>>>>>> fe179f75
 
 import { SharedKeyCredentialPolicy } from "../policies/SharedKeyCredentialPolicy";
 import { Credential } from "./Credential";
