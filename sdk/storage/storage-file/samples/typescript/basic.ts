/*
 Setup: Enter your storage account name and shared key in main()
*/

import {
<<<<<<< HEAD
  StorageURL,
  ServiceURL,
  ShareURL,
  DirectoryURL,
  FileURL,
=======
  Aborter,
  StorageClient,
  FileServiceClient,
  ShareClient,
  DirectoryClient,
  FileClient,
>>>>>>> 7cad284b
  SharedKeyCredential,
  Models
} from "../../src"; // Change to "@azure/storage-file" in your package

async function main() {
  // Enter your storage account name and shared key
  const account = "";
  const accountKey = "";
  // Use SharedKeyCredential with storage account and account key
  // SharedKeyCredential is only avaiable in Node.js runtime, not in browsers
  const sharedKeyCredential = new SharedKeyCredential(account, accountKey);

  // Use AnonymousCredential when url already includes a SAS signature
  // const anonymousCredential = new AnonymousCredential();

  // Use sharedKeyCredential or anonymousCredential to create a pipeline
  const pipeline = StorageClient.newPipeline(sharedKeyCredential);

  // List shares
  const serviceClient = new FileServiceClient(
    // When using AnonymousCredential, following url should include a valid SAS
    `https://${account}.file.core.windows.net`,
    pipeline
  );

  console.log(`List shares`);
  let marker;
  do {
<<<<<<< HEAD
    const listSharesResponse: Models.ServiceListSharesSegmentResponse = await serviceURL.listSharesSegment(
=======
    const listSharesResponse: Models.ServiceListSharesSegmentResponse = await serviceClient.listSharesSegment(
      Aborter.none,
>>>>>>> 7cad284b
      marker
    );

    marker = listSharesResponse.nextMarker;
    for (const share of listSharesResponse.shareItems!) {
      console.log(`\tShare: ${share.name}`);
    }
  } while (marker);

  // Create a share
  const shareName = `newshare${new Date().getTime()}`;
<<<<<<< HEAD
  const shareURL = ShareURL.fromServiceURL(serviceURL, shareName);
  await shareURL.create();
=======
  const shareClient = ShareClient.fromFileServiceClient(serviceClient, shareName);
  await shareClient.create(Aborter.none);
>>>>>>> 7cad284b
  console.log(`Create share ${shareName} successfully`);

  // Create a directory
  const directoryName = `newdirectory${new Date().getTime()}`;
<<<<<<< HEAD
  const directoryURL = DirectoryURL.fromShareURL(shareURL, directoryName);
  await directoryURL.create();
=======
  const directoryClient = DirectoryClient.fromShareClient(shareClient, directoryName);
  await directoryClient.create(Aborter.none);
>>>>>>> 7cad284b
  console.log(`Create directory ${directoryName} successfully`);

  // Create a file
  const content = "Hello World!";
  const fileName = "newfile" + new Date().getTime();
<<<<<<< HEAD
  const fileURL = FileURL.fromDirectoryURL(directoryURL, fileName);
  await fileURL.create(content.length);
  console.log(`Create file ${fileName} successfully`);

  // Upload file range
  await fileURL.uploadRange(content, 0, content.length);
=======
  const fileClient = FileClient.fromDirectoryClient(directoryClient, fileName);
  await fileClient.create(Aborter.none, content.length);
  console.log(`Create file ${fileName} successfully`);

  // Upload file range
  await fileClient.uploadRange(Aborter.none, content, 0, content.length);
>>>>>>> 7cad284b
  console.log(`Upload file range "${content}" to ${fileName} successfully`);

  // List directories and files
  console.log(`List directories and files under directory ${directoryName}`);
  marker = undefined;
  do {
<<<<<<< HEAD
    const listFilesAndDirectoriesResponse: Models.DirectoryListFilesAndDirectoriesSegmentResponse = await directoryURL.listFilesAndDirectoriesSegment(
=======
    const listFilesAndDirectoriesResponse: Models.DirectoryListFilesAndDirectoriesSegmentResponse = await directoryClient.listFilesAndDirectoriesSegment(
      Aborter.none,
>>>>>>> 7cad284b
      marker
    );

    marker = listFilesAndDirectoriesResponse.nextMarker;
    for (const file of listFilesAndDirectoriesResponse.segment.fileItems) {
      console.log(`\tFile: ${file.name}`);
    }
    for (const directory of listFilesAndDirectoriesResponse.segment.directoryItems) {
      console.log(`\tDirectory: ${directory.name}`);
    }
  } while (marker);

  // Get file content from position 0 to the end
  // In Node.js, get downloaded data by accessing downloadFileResponse.readableStreamBody
  // In browsers, get downloaded data by accessing downloadFileResponse.blobBody
<<<<<<< HEAD
  const downloadFileResponse = await fileURL.download(0);
=======
  const downloadFileResponse = await fileClient.download(Aborter.none, 0);
>>>>>>> 7cad284b
  console.log(
    `Downloaded file content${await streamToString(downloadFileResponse.readableStreamBody!)}`
  );

  // Delete share
<<<<<<< HEAD
  await shareURL.delete();
=======
  await shareClient.delete(Aborter.none);
>>>>>>> 7cad284b
  console.log(`deleted share ${shareName}`);
}

// A helper method used to read a Node.js readable stream into string
async function streamToString(readableStream: NodeJS.ReadableStream) {
  return new Promise((resolve, reject) => {
    const chunks: string[] = [];
    readableStream.on("data", (data) => {
      chunks.push(data.toString());
    });
    readableStream.on("end", () => {
      resolve(chunks.join(""));
    });
    readableStream.on("error", reject);
  });
}

// An async method returns a Promise object, which is compatible with then().catch() coding style.
main()
  .then(() => {
    console.log("Successfully executed sample.");
  })
  .catch((err) => {
    console.log(err.message);
  });<|MERGE_RESOLUTION|>--- conflicted
+++ resolved
@@ -3,22 +3,13 @@
 */
 
 import {
-<<<<<<< HEAD
-  StorageURL,
-  ServiceURL,
-  ShareURL,
-  DirectoryURL,
-  FileURL,
-=======
-  Aborter,
   StorageClient,
   FileServiceClient,
+  SharedKeyCredential,
+  Models,
   ShareClient,
   DirectoryClient,
-  FileClient,
->>>>>>> 7cad284b
-  SharedKeyCredential,
-  Models
+  FileClient
 } from "../../src"; // Change to "@azure/storage-file" in your package
 
 async function main() {
@@ -45,12 +36,7 @@
   console.log(`List shares`);
   let marker;
   do {
-<<<<<<< HEAD
-    const listSharesResponse: Models.ServiceListSharesSegmentResponse = await serviceURL.listSharesSegment(
-=======
     const listSharesResponse: Models.ServiceListSharesSegmentResponse = await serviceClient.listSharesSegment(
-      Aborter.none,
->>>>>>> 7cad284b
       marker
     );
 
@@ -62,56 +48,32 @@
 
   // Create a share
   const shareName = `newshare${new Date().getTime()}`;
-<<<<<<< HEAD
-  const shareURL = ShareURL.fromServiceURL(serviceURL, shareName);
-  await shareURL.create();
-=======
   const shareClient = ShareClient.fromFileServiceClient(serviceClient, shareName);
-  await shareClient.create(Aborter.none);
->>>>>>> 7cad284b
+  await shareClient.create();
   console.log(`Create share ${shareName} successfully`);
 
   // Create a directory
   const directoryName = `newdirectory${new Date().getTime()}`;
-<<<<<<< HEAD
-  const directoryURL = DirectoryURL.fromShareURL(shareURL, directoryName);
-  await directoryURL.create();
-=======
   const directoryClient = DirectoryClient.fromShareClient(shareClient, directoryName);
-  await directoryClient.create(Aborter.none);
->>>>>>> 7cad284b
+  await directoryClient.create();
   console.log(`Create directory ${directoryName} successfully`);
 
   // Create a file
   const content = "Hello World!";
   const fileName = "newfile" + new Date().getTime();
-<<<<<<< HEAD
-  const fileURL = FileURL.fromDirectoryURL(directoryURL, fileName);
-  await fileURL.create(content.length);
+  const fileClient = FileClient.fromDirectoryClient(directoryClient, fileName);
+  await fileClient.create(content.length);
   console.log(`Create file ${fileName} successfully`);
 
   // Upload file range
-  await fileURL.uploadRange(content, 0, content.length);
-=======
-  const fileClient = FileClient.fromDirectoryClient(directoryClient, fileName);
-  await fileClient.create(Aborter.none, content.length);
-  console.log(`Create file ${fileName} successfully`);
-
-  // Upload file range
-  await fileClient.uploadRange(Aborter.none, content, 0, content.length);
->>>>>>> 7cad284b
+  await fileClient.uploadRange(content, 0, content.length);
   console.log(`Upload file range "${content}" to ${fileName} successfully`);
 
   // List directories and files
   console.log(`List directories and files under directory ${directoryName}`);
   marker = undefined;
   do {
-<<<<<<< HEAD
-    const listFilesAndDirectoriesResponse: Models.DirectoryListFilesAndDirectoriesSegmentResponse = await directoryURL.listFilesAndDirectoriesSegment(
-=======
     const listFilesAndDirectoriesResponse: Models.DirectoryListFilesAndDirectoriesSegmentResponse = await directoryClient.listFilesAndDirectoriesSegment(
-      Aborter.none,
->>>>>>> 7cad284b
       marker
     );
 
@@ -127,21 +89,13 @@
   // Get file content from position 0 to the end
   // In Node.js, get downloaded data by accessing downloadFileResponse.readableStreamBody
   // In browsers, get downloaded data by accessing downloadFileResponse.blobBody
-<<<<<<< HEAD
-  const downloadFileResponse = await fileURL.download(0);
-=======
-  const downloadFileResponse = await fileClient.download(Aborter.none, 0);
->>>>>>> 7cad284b
+  const downloadFileResponse = await fileClient.download(0);
   console.log(
     `Downloaded file content${await streamToString(downloadFileResponse.readableStreamBody!)}`
   );
 
   // Delete share
-<<<<<<< HEAD
-  await shareURL.delete();
-=======
-  await shareClient.delete(Aborter.none);
->>>>>>> 7cad284b
+  await shareClient.delete();
   console.log(`deleted share ${shareName}`);
 }
 
