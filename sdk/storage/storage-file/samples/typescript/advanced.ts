--- conflicted
+++ resolved
@@ -9,21 +9,12 @@
   uploadFileToAzureFile,
   uploadStreamToAzureFile,
   Aborter,
-<<<<<<< HEAD
-  FileURL,
-  DirectoryURL,
-  ShareURL,
-  ServiceURL,
-  StorageURL
-} from "../../src"; // Change to "@azure/storage-file" in your package
-=======
   FileClient,
   DirectoryClient,
   ShareClient,
   FileServiceClient,
   StorageClient
-} from "../.."; // Change to "@azure/storage-file" in your package
->>>>>>> 7cad284b
+} from "../../src"; // Change to "@azure/storage-file" in your package
 
 async function main() {
   // Fill in following settings before running this sample
@@ -45,24 +36,14 @@
 
   // Create a share
   const shareName = `newshare${new Date().getTime()}`;
-<<<<<<< HEAD
-  const shareURL = ShareURL.fromServiceURL(serviceURL, shareName);
-  await shareURL.create();
-=======
   const shareClient = ShareClient.fromFileServiceClient(serviceClient, shareName);
-  await shareClient.create(Aborter.none);
->>>>>>> 7cad284b
+  await shareClient.create();
   console.log(`Create share ${shareName} successfully`);
 
   // Create a directory
   const directoryName = `newdirectory${new Date().getTime()}`;
-<<<<<<< HEAD
-  const directoryURL = DirectoryURL.fromShareURL(shareURL, directoryName);
-  await directoryURL.create();
-=======
   const directoryClient = DirectoryClient.fromShareClient(shareClient, directoryName);
-  await directoryClient.create(Aborter.none);
->>>>>>> 7cad284b
+  await directoryClient.create();
   console.log(`Create directory ${directoryName} successfully`);
 
   // Upload local file to Azure file parallelly
@@ -72,11 +53,7 @@
 
   // Parallel uploading with uploadFileToAzureFile in Node.js runtime
   // uploadFileToAzureFile is only available in Node.js
-<<<<<<< HEAD
-  await uploadFileToAzureFile(localFilePath, fileURL, {
-=======
-  await uploadFileToAzureFile(Aborter.none, localFilePath, fileClient, {
->>>>>>> 7cad284b
+  await uploadFileToAzureFile(localFilePath, fileClient, {
     rangeSize: 4 * 1024 * 1024, // 4MB range size
     parallelism: 20, // 20 concurrency
     progress: (ev) => console.log(ev)
@@ -102,12 +79,8 @@
   // Uncomment following code in browsers because uploadBrowserDataToAzureFile is only available in browsers
   /*
   const browserFile = document.getElementById("fileinput").files[0];
-<<<<<<< HEAD
-  await uploadBrowserDataToAzureFile(browserFile, fileURL, {
+  await uploadBrowserDataToAzureFile(browserFile, fileClient, {
     abortSignal: Aborter.none, 
-=======
-  await uploadBrowserDataToAzureFile(Aborter.none, browserFile, fileClient, {
->>>>>>> 7cad284b
     rangeSize: 4 * 1024 * 1024, // 4MB range size
     parallelism: 20, // 20 concurrency
     progress: ev => console.log(ev)
@@ -117,35 +90,16 @@
   // Parallel downloading an Azure file into Node.js buffer
   // downloadAzureFileToBuffer is only available in Node.js
   const buffer = Buffer.alloc(fileSize);
-<<<<<<< HEAD
-  await downloadAzureFileToBuffer(buffer, fileURL, 0, undefined, {
+  await downloadAzureFileToBuffer(buffer, fileClient, 0, undefined, {
     abortSignal: Aborter.timeout(30 * 60 * 1000),
     rangeSize: 4 * 1024 * 1024, // 4MB range size
     parallelism: 20, // 20 concurrency
-    progress: (ev: any) => console.log(ev)
+    progress: (ev) => console.log(ev)
   });
   console.log("downloadAzureFileToBuffer success");
 
   // Delete share
-  await shareURL.delete();
-=======
-  await downloadAzureFileToBuffer(
-    Aborter.timeout(30 * 60 * 1000),
-    buffer,
-    fileClient,
-    0,
-    undefined,
-    {
-      rangeSize: 4 * 1024 * 1024, // 4MB range size
-      parallelism: 20, // 20 concurrency
-      progress: ev => console.log(ev)
-    }
-  );
-  console.log("downloadAzureFileToBuffer success");
-
-  // Delete share
-  await shareClient.delete(Aborter.none);
->>>>>>> 7cad284b
+  await shareClient.delete();
   console.log("deleted share");
 }
 
