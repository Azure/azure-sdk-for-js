const gulp = require("gulp");
const zip = require("gulp-zip");

const version = require("./package.json").version;
const zipFileName = `azurestoragejs.file-${version}.zip`;

gulp.task("zip", function(callback) {
  gulp
<<<<<<< HEAD
    .src([
      "browser/azure-storage-file.js",
      "browser/azure-storage-file.min.js",
      "browser/*.txt"
    ])
=======
    .src(["browser/azure-storage.file.js", "browser/azure-storage.file.min.js", "browser/*.txt"])
>>>>>>> 96035b4d
    .pipe(zip(zipFileName))
    .pipe(gulp.dest("browser"))
    .on("end", callback);
});<|MERGE_RESOLUTION|>--- conflicted
+++ resolved
@@ -4,17 +4,13 @@
 const version = require("./package.json").version;
 const zipFileName = `azurestoragejs.file-${version}.zip`;
 
-gulp.task("zip", function(callback) {
+gulp.task("zip", function (callback) {
   gulp
-<<<<<<< HEAD
     .src([
       "browser/azure-storage-file.js",
       "browser/azure-storage-file.min.js",
       "browser/*.txt"
     ])
-=======
-    .src(["browser/azure-storage.file.js", "browser/azure-storage.file.min.js", "browser/*.txt"])
->>>>>>> 96035b4d
     .pipe(zip(zipFileName))
     .pipe(gulp.dest("browser"))
     .on("end", callback);
