import { Aborter } from "../src/Aborter";
import { FileURL } from "../src/FileURL";
import { ShareURL } from "../src/ShareURL";
import { getBSU } from "./utils/index";
import * as assert from "assert";
import { appendToURLPath } from "../src/utils/utils.common";
import { DirectoryURL } from "../src/DirectoryURL";
import { record } from "./utils/nock-recorder";
import * as dotenv from "dotenv";
<<<<<<< HEAD
dotenv.config({ path:"../.env" });
=======
dotenv.config({ path: "../.env" });
>>>>>>> 2245788c

describe("Special Naming Tests", function() {
  const serviceURL = getBSU();
  let shareName: string;
  let shareURL: ShareURL;
  let directoryName: string;
  let directoryURL: DirectoryURL;
  const testSuiteTitle = this.fullTitle();

  let recorder: any;

  before(async function() {
    recorder = record.call(this, testSuiteTitle, "before");

    shareName = recorder.getUniqueName("1share-with-dash");
    shareURL = ShareURL.fromServiceURL(serviceURL, shareName);

    directoryName = recorder.getUniqueName("dir");
    directoryURL = DirectoryURL.fromShareURL(shareURL, directoryName);

    await shareURL.create(Aborter.none);
    await directoryURL.create(Aborter.none);

    recorder.stop();
  });

  after(async function() {
    recorder = record.call(this, testSuiteTitle, "after");
    await shareURL.delete(Aborter.none);
    recorder.stop();
  });

  beforeEach(async function() {
    recorder = record.call(this, testSuiteTitle);
  });

  afterEach(async () => {
    recorder.stop();
  });

  it("Should work with special container and file names with spaces", async () => {
    const fileName: string = recorder.getUniqueName("file empty");
    const fileURL = FileURL.fromDirectoryURL(directoryURL, fileName);

    await fileURL.create(Aborter.none, 10);
    const response = await directoryURL.listFilesAndDirectoriesSegment(Aborter.none, undefined, {
      prefix: fileName
    });
    assert.notDeepEqual(response.segment.fileItems.length, 0);
  });

  it("Should work with special container and file names with spaces in URL string", async () => {
<<<<<<< HEAD
    const fileName: string = recorder.getUniqueName("file empty");
    const fileURL = new FileURL(
      appendToURLPath(directoryURL.url, fileName),
      directoryURL.pipeline
    );
=======
    const fileName: string = getUniqueName("file empty");
    const fileURL = new FileURL(appendToURLPath(directoryURL.url, fileName), directoryURL.pipeline);
>>>>>>> 2245788c

    await fileURL.create(Aborter.none, 10);
    const response = await directoryURL.listFilesAndDirectoriesSegment(Aborter.none, undefined, {
      prefix: fileName
    });
    assert.notDeepEqual(response.segment.fileItems.length, 0);
  });

  it("Should work with special container and file names uppercase", async () => {
    const fileName: string = recorder.getUniqueName("Upper file empty another");
    const fileURL = FileURL.fromDirectoryURL(directoryURL, fileName);

    await fileURL.create(Aborter.none, 10);
    await fileURL.getProperties(Aborter.none);
    const response = await directoryURL.listFilesAndDirectoriesSegment(Aborter.none, undefined, {
      prefix: fileName
    });
    assert.notDeepEqual(response.segment.fileItems.length, 0);
  });

  it("Should work with special container and file names uppercase in URL string", async () => {
<<<<<<< HEAD
    const fileName: string = recorder.getUniqueName("Upper file empty another");
    const fileURL = new FileURL(
      appendToURLPath(directoryURL.url, fileName),
      directoryURL.pipeline
    );
=======
    const fileName: string = getUniqueName("Upper file empty another");
    const fileURL = new FileURL(appendToURLPath(directoryURL.url, fileName), directoryURL.pipeline);
>>>>>>> 2245788c

    await fileURL.create(Aborter.none, 10);
    await fileURL.getProperties(Aborter.none);
    const response = await directoryURL.listFilesAndDirectoriesSegment(Aborter.none, undefined, {
      prefix: fileName
    });
    assert.notDeepEqual(response.segment.fileItems.length, 0);
  });

  it("Should work with special file names Chinese characters", async () => {
    const fileName: string = recorder.getUniqueName("Upper file empty another 汉字");
    const fileURL = FileURL.fromDirectoryURL(directoryURL, fileName);

    await fileURL.create(Aborter.none, 10);
    await fileURL.getProperties(Aborter.none);
    const response = await directoryURL.listFilesAndDirectoriesSegment(Aborter.none, undefined, {
      prefix: fileName
    });
    assert.notDeepEqual(response.segment.fileItems.length, 0);
  });

  it("Should work with special file names Chinese characters in URL string", async () => {
<<<<<<< HEAD
    const fileName: string = recorder.getUniqueName("Upper file empty another 汉字");
    const fileURL = new FileURL(
      appendToURLPath(directoryURL.url, fileName),
      directoryURL.pipeline
    );
=======
    const fileName: string = getUniqueName("Upper file empty another 汉字");
    const fileURL = new FileURL(appendToURLPath(directoryURL.url, fileName), directoryURL.pipeline);
>>>>>>> 2245788c

    await fileURL.create(Aborter.none, 10);
    await fileURL.getProperties(Aborter.none);
    const response = await directoryURL.listFilesAndDirectoriesSegment(Aborter.none, undefined, {
      prefix: fileName
    });
    assert.notDeepEqual(response.segment.fileItems.length, 0);
  });

  it("Should work with special file name characters", async () => {
<<<<<<< HEAD
    const fileName: string = recorder.getUniqueName(
      "汉字. special ~!@#$%^&()_+`1234567890-={}[];','"
    );
=======
    const fileName: string = getUniqueName("汉字. special ~!@#$%^&()_+`1234567890-={}[];','");
>>>>>>> 2245788c
    const fileURL = FileURL.fromDirectoryURL(directoryURL, fileName);

    await fileURL.create(Aborter.none, 10);
    await fileURL.getProperties(Aborter.none);
    const response = await directoryURL.listFilesAndDirectoriesSegment(Aborter.none, undefined, {
      // NOTICE: Azure Storage Server will replace "\" with "/" in the file names
      prefix: fileName.replace(/\\/g, "/")
    });
    assert.notDeepEqual(response.segment.fileItems.length, 0);
  });

  it("Should work with special file name characters in URL string", async () => {
<<<<<<< HEAD
    const fileName: string = recorder.getUniqueName(
      "汉字. special ~!@#$%^&()_+`1234567890-={}[];','"
    );
=======
    const fileName: string = getUniqueName("汉字. special ~!@#$%^&()_+`1234567890-={}[];','");
>>>>>>> 2245788c
    const fileURL = new FileURL(
      // There are 2 special cases for a URL string:
      // Escape "%" when creating XXXURL object with URL strings
      // Escape "?" otherwise string after "?" will be treated as URL parameters
      appendToURLPath(directoryURL.url, fileName.replace(/%/g, "%25").replace(/\?/g, "%3F")),
      directoryURL.pipeline
    );

    await fileURL.create(Aborter.none, 10);
    await fileURL.getProperties(Aborter.none);
    const response = await directoryURL.listFilesAndDirectoriesSegment(Aborter.none, undefined, {
      // NOTICE: Azure Storage Server will replace "\" with "/" in the file names
      prefix: fileName.replace(/\\/g, "/")
    });
    assert.notDeepEqual(response.segment.fileItems.length, 0);
  });

  it("Should work with special directory name characters", async () => {
<<<<<<< HEAD
    const directoryName: string = recorder.getUniqueName(
      "汉字. special ~!@#$%^&()_+`1234567890-={}[];','"
    );
    const specialDirectoryURL = DirectoryURL.fromShareURL(
      shareURL,
      directoryName
    );
=======
    const directoryName: string = getUniqueName("汉字. special ~!@#$%^&()_+`1234567890-={}[];','");
    const specialDirectoryURL = DirectoryURL.fromShareURL(shareURL, directoryName);
>>>>>>> 2245788c
    const rootDirectoryURL = DirectoryURL.fromShareURL(shareURL, "");

    await specialDirectoryURL.create(Aborter.none);
    await specialDirectoryURL.getProperties(Aborter.none);
    const response = await rootDirectoryURL.listFilesAndDirectoriesSegment(
      Aborter.none,
      undefined,
      {
        // NOTICE: Azure Storage Server will replace "\" with "/" in the file names
        prefix: directoryName.replace(/\\/g, "/")
      }
    );
    assert.notDeepEqual(response.segment.directoryItems.length, 0);
  });

  it("Should work with special directory name characters in URL string", async () => {
<<<<<<< HEAD
    const directoryName: string = recorder.getUniqueName(
      "汉字. special ~!@#$%^&()_+`1234567890-={}[];','"
    );
=======
    const directoryName: string = getUniqueName("汉字. special ~!@#$%^&()_+`1234567890-={}[];','");
>>>>>>> 2245788c
    const specialDirectoryURL = new DirectoryURL(
      // There are 2 special cases for a URL string:
      // Escape "%" when creating XXXURL object with URL strings
      // Escape "?" otherwise string after "?" will be treated as URL parameters
      appendToURLPath(shareURL.url, directoryName.replace(/%/g, "%25").replace(/\?/g, "%3F")),
      shareURL.pipeline
    );

    await specialDirectoryURL.create(Aborter.none);
    await specialDirectoryURL.getProperties(Aborter.none);

    const rootDirectoryURL = DirectoryURL.fromShareURL(shareURL, "");
    const response = await rootDirectoryURL.listFilesAndDirectoriesSegment(
      Aborter.none,
      undefined,
      {
        // NOTICE: Azure Storage Server will replace "\" with "/" in the file names
        prefix: directoryName.replace(/\\/g, "/")
      }
    );
    assert.notDeepEqual(response.segment.directoryItems.length, 0);
  });

  it("Should work with special file name Russian URI encoded", async () => {
    const fileName: string = recorder.getUniqueName("ру́сский язы́к");
    const blobNameEncoded: string = encodeURIComponent(fileName);
    const fileURL = FileURL.fromDirectoryURL(directoryURL, blobNameEncoded);

    await fileURL.create(Aborter.none, 10);
    await fileURL.getProperties(Aborter.none);
    const response = await directoryURL.listFilesAndDirectoriesSegment(Aborter.none, undefined, {
      prefix: blobNameEncoded
    });
    assert.notDeepEqual(response.segment.fileItems.length, 0);
  });

  it("Should work with special file name Russian", async () => {
    const fileName: string = recorder.getUniqueName("ру́сский язы́к");
    const fileURL = FileURL.fromDirectoryURL(directoryURL, fileName);

    await fileURL.create(Aborter.none, 10);
    await fileURL.getProperties(Aborter.none);
    const response = await directoryURL.listFilesAndDirectoriesSegment(Aborter.none, undefined, {
      prefix: fileName
    });
    assert.notDeepEqual(response.segment.fileItems.length, 0);
  });

  it("Should work with special file name Russian in URL string", async () => {
<<<<<<< HEAD
    const fileName: string = recorder.getUniqueName("ру́сский язы́к");
    const fileURL = new FileURL(
      appendToURLPath(directoryURL.url, fileName),
      directoryURL.pipeline
    );
=======
    const fileName: string = getUniqueName("ру́сский язы́к");
    const fileURL = new FileURL(appendToURLPath(directoryURL.url, fileName), directoryURL.pipeline);
>>>>>>> 2245788c

    await fileURL.create(Aborter.none, 10);
    await fileURL.getProperties(Aborter.none);
    const response = await directoryURL.listFilesAndDirectoriesSegment(Aborter.none, undefined, {
      prefix: fileName
    });
    assert.notDeepEqual(response.segment.fileItems.length, 0);
  });

  it("Should work with special file name Arabic URI encoded", async () => {
    const fileName: string = recorder.getUniqueName("عربي/عربى");
    const blobNameEncoded: string = encodeURIComponent(fileName);
    const fileURL = FileURL.fromDirectoryURL(directoryURL, blobNameEncoded);

    await fileURL.create(Aborter.none, 10);
    await fileURL.getProperties(Aborter.none);
    const response = await directoryURL.listFilesAndDirectoriesSegment(Aborter.none, undefined, {
      prefix: blobNameEncoded
    });
    assert.notDeepEqual(response.segment.fileItems.length, 0);
  });

  it("Should work with special file name Arabic", async () => {
    const fileName: string = recorder.getUniqueName("عربيعربى");
    const fileURL = FileURL.fromDirectoryURL(directoryURL, fileName);

    await fileURL.create(Aborter.none, 10);
    await fileURL.getProperties(Aborter.none);
    const response = await directoryURL.listFilesAndDirectoriesSegment(Aborter.none, undefined, {
      prefix: fileName
    });
    assert.notDeepEqual(response.segment.fileItems.length, 0);
  });

  it("Should work with special file name Arabic in URL string", async () => {
<<<<<<< HEAD
    const fileName: string = recorder.getUniqueName("عربيعربى");
    const fileURL = new FileURL(
      appendToURLPath(directoryURL.url, fileName),
      directoryURL.pipeline
    );
=======
    const fileName: string = getUniqueName("عربيعربى");
    const fileURL = new FileURL(appendToURLPath(directoryURL.url, fileName), directoryURL.pipeline);
>>>>>>> 2245788c

    await fileURL.create(Aborter.none, 10);
    await fileURL.getProperties(Aborter.none);
    const response = await directoryURL.listFilesAndDirectoriesSegment(Aborter.none, undefined, {
      prefix: fileName
    });
    assert.notDeepEqual(response.segment.fileItems.length, 0);
  });

  it("Should work with special file name Japanese URI encoded", async () => {
    const fileName: string = recorder.getUniqueName("にっぽんごにほんご");
    const blobNameEncoded: string = encodeURIComponent(fileName);
    const fileURL = FileURL.fromDirectoryURL(directoryURL, blobNameEncoded);

    await fileURL.create(Aborter.none, 10);
    await fileURL.getProperties(Aborter.none);
    const response = await directoryURL.listFilesAndDirectoriesSegment(Aborter.none, undefined, {
      prefix: blobNameEncoded
    });
    assert.notDeepEqual(response.segment.fileItems.length, 0);
  });

  it("Should work with special file name Japanese", async () => {
    const fileName: string = recorder.getUniqueName("にっぽんごにほんご");
    const fileURL = FileURL.fromDirectoryURL(directoryURL, fileName);

    await fileURL.create(Aborter.none, 10);
    await fileURL.getProperties(Aborter.none);
    const response = await directoryURL.listFilesAndDirectoriesSegment(Aborter.none, undefined, {
      prefix: fileName
    });
    assert.notDeepEqual(response.segment.fileItems.length, 0);
  });

  it("Should work with special file name Japanese in URL string", async () => {
<<<<<<< HEAD
    const fileName: string = recorder.getUniqueName("にっぽんごにほんご");
    const fileURL = new FileURL(
      appendToURLPath(directoryURL.url, fileName),
      directoryURL.pipeline
    );
=======
    const fileName: string = getUniqueName("にっぽんごにほんご");
    const fileURL = new FileURL(appendToURLPath(directoryURL.url, fileName), directoryURL.pipeline);
>>>>>>> 2245788c

    await fileURL.create(Aborter.none, 10);
    await fileURL.getProperties(Aborter.none);
    const response = await directoryURL.listFilesAndDirectoriesSegment(Aborter.none, undefined, {
      prefix: fileName
    });
    assert.notDeepEqual(response.segment.fileItems.length, 0);
  });
});<|MERGE_RESOLUTION|>--- conflicted
+++ resolved
@@ -7,11 +7,7 @@
 import { DirectoryURL } from "../src/DirectoryURL";
 import { record } from "./utils/nock-recorder";
 import * as dotenv from "dotenv";
-<<<<<<< HEAD
-dotenv.config({ path:"../.env" });
-=======
 dotenv.config({ path: "../.env" });
->>>>>>> 2245788c
 
 describe("Special Naming Tests", function() {
   const serviceURL = getBSU();
@@ -64,16 +60,8 @@
   });
 
   it("Should work with special container and file names with spaces in URL string", async () => {
-<<<<<<< HEAD
     const fileName: string = recorder.getUniqueName("file empty");
-    const fileURL = new FileURL(
-      appendToURLPath(directoryURL.url, fileName),
-      directoryURL.pipeline
-    );
-=======
-    const fileName: string = getUniqueName("file empty");
-    const fileURL = new FileURL(appendToURLPath(directoryURL.url, fileName), directoryURL.pipeline);
->>>>>>> 2245788c
+    const fileURL = new FileURL(appendToURLPath(directoryURL.url, fileName), directoryURL.pipeline);
 
     await fileURL.create(Aborter.none, 10);
     const response = await directoryURL.listFilesAndDirectoriesSegment(Aborter.none, undefined, {
@@ -95,16 +83,8 @@
   });
 
   it("Should work with special container and file names uppercase in URL string", async () => {
-<<<<<<< HEAD
     const fileName: string = recorder.getUniqueName("Upper file empty another");
-    const fileURL = new FileURL(
-      appendToURLPath(directoryURL.url, fileName),
-      directoryURL.pipeline
-    );
-=======
-    const fileName: string = getUniqueName("Upper file empty another");
-    const fileURL = new FileURL(appendToURLPath(directoryURL.url, fileName), directoryURL.pipeline);
->>>>>>> 2245788c
+    const fileURL = new FileURL(appendToURLPath(directoryURL.url, fileName), directoryURL.pipeline);
 
     await fileURL.create(Aborter.none, 10);
     await fileURL.getProperties(Aborter.none);
@@ -127,16 +107,8 @@
   });
 
   it("Should work with special file names Chinese characters in URL string", async () => {
-<<<<<<< HEAD
     const fileName: string = recorder.getUniqueName("Upper file empty another 汉字");
-    const fileURL = new FileURL(
-      appendToURLPath(directoryURL.url, fileName),
-      directoryURL.pipeline
-    );
-=======
-    const fileName: string = getUniqueName("Upper file empty another 汉字");
-    const fileURL = new FileURL(appendToURLPath(directoryURL.url, fileName), directoryURL.pipeline);
->>>>>>> 2245788c
+    const fileURL = new FileURL(appendToURLPath(directoryURL.url, fileName), directoryURL.pipeline);
 
     await fileURL.create(Aborter.none, 10);
     await fileURL.getProperties(Aborter.none);
@@ -147,13 +119,7 @@
   });
 
   it("Should work with special file name characters", async () => {
-<<<<<<< HEAD
-    const fileName: string = recorder.getUniqueName(
-      "汉字. special ~!@#$%^&()_+`1234567890-={}[];','"
-    );
-=======
-    const fileName: string = getUniqueName("汉字. special ~!@#$%^&()_+`1234567890-={}[];','");
->>>>>>> 2245788c
+    const fileName: string = recorder.getUniqueName("汉字. special ~!@#$%^&()_+`1234567890-={}[];','");
     const fileURL = FileURL.fromDirectoryURL(directoryURL, fileName);
 
     await fileURL.create(Aborter.none, 10);
@@ -166,13 +132,7 @@
   });
 
   it("Should work with special file name characters in URL string", async () => {
-<<<<<<< HEAD
-    const fileName: string = recorder.getUniqueName(
-      "汉字. special ~!@#$%^&()_+`1234567890-={}[];','"
-    );
-=======
-    const fileName: string = getUniqueName("汉字. special ~!@#$%^&()_+`1234567890-={}[];','");
->>>>>>> 2245788c
+    const fileName: string = recorder.getUniqueName("汉字. special ~!@#$%^&()_+`1234567890-={}[];','");
     const fileURL = new FileURL(
       // There are 2 special cases for a URL string:
       // Escape "%" when creating XXXURL object with URL strings
@@ -191,18 +151,8 @@
   });
 
   it("Should work with special directory name characters", async () => {
-<<<<<<< HEAD
-    const directoryName: string = recorder.getUniqueName(
-      "汉字. special ~!@#$%^&()_+`1234567890-={}[];','"
-    );
-    const specialDirectoryURL = DirectoryURL.fromShareURL(
-      shareURL,
-      directoryName
-    );
-=======
-    const directoryName: string = getUniqueName("汉字. special ~!@#$%^&()_+`1234567890-={}[];','");
+    const directoryName: string = recorder.getUniqueName("汉字. special ~!@#$%^&()_+`1234567890-={}[];','");
     const specialDirectoryURL = DirectoryURL.fromShareURL(shareURL, directoryName);
->>>>>>> 2245788c
     const rootDirectoryURL = DirectoryURL.fromShareURL(shareURL, "");
 
     await specialDirectoryURL.create(Aborter.none);
@@ -219,13 +169,7 @@
   });
 
   it("Should work with special directory name characters in URL string", async () => {
-<<<<<<< HEAD
-    const directoryName: string = recorder.getUniqueName(
-      "汉字. special ~!@#$%^&()_+`1234567890-={}[];','"
-    );
-=======
-    const directoryName: string = getUniqueName("汉字. special ~!@#$%^&()_+`1234567890-={}[];','");
->>>>>>> 2245788c
+    const directoryName: string = recorder.getUniqueName("汉字. special ~!@#$%^&()_+`1234567890-={}[];','");
     const specialDirectoryURL = new DirectoryURL(
       // There are 2 special cases for a URL string:
       // Escape "%" when creating XXXURL object with URL strings
@@ -275,16 +219,8 @@
   });
 
   it("Should work with special file name Russian in URL string", async () => {
-<<<<<<< HEAD
     const fileName: string = recorder.getUniqueName("ру́сский язы́к");
-    const fileURL = new FileURL(
-      appendToURLPath(directoryURL.url, fileName),
-      directoryURL.pipeline
-    );
-=======
-    const fileName: string = getUniqueName("ру́сский язы́к");
-    const fileURL = new FileURL(appendToURLPath(directoryURL.url, fileName), directoryURL.pipeline);
->>>>>>> 2245788c
+    const fileURL = new FileURL(appendToURLPath(directoryURL.url, fileName), directoryURL.pipeline);
 
     await fileURL.create(Aborter.none, 10);
     await fileURL.getProperties(Aborter.none);
@@ -320,16 +256,8 @@
   });
 
   it("Should work with special file name Arabic in URL string", async () => {
-<<<<<<< HEAD
     const fileName: string = recorder.getUniqueName("عربيعربى");
-    const fileURL = new FileURL(
-      appendToURLPath(directoryURL.url, fileName),
-      directoryURL.pipeline
-    );
-=======
-    const fileName: string = getUniqueName("عربيعربى");
-    const fileURL = new FileURL(appendToURLPath(directoryURL.url, fileName), directoryURL.pipeline);
->>>>>>> 2245788c
+    const fileURL = new FileURL(appendToURLPath(directoryURL.url, fileName), directoryURL.pipeline);
 
     await fileURL.create(Aborter.none, 10);
     await fileURL.getProperties(Aborter.none);
@@ -365,16 +293,8 @@
   });
 
   it("Should work with special file name Japanese in URL string", async () => {
-<<<<<<< HEAD
     const fileName: string = recorder.getUniqueName("にっぽんごにほんご");
-    const fileURL = new FileURL(
-      appendToURLPath(directoryURL.url, fileName),
-      directoryURL.pipeline
-    );
-=======
-    const fileName: string = getUniqueName("にっぽんごにほんご");
-    const fileURL = new FileURL(appendToURLPath(directoryURL.url, fileName), directoryURL.pipeline);
->>>>>>> 2245788c
+    const fileURL = new FileURL(appendToURLPath(directoryURL.url, fileName), directoryURL.pipeline);
 
     await fileURL.create(Aborter.none, 10);
     await fileURL.getProperties(Aborter.none);
