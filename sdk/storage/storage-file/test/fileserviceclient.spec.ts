import * as assert from "assert";

import { getBSU } from "./utils";
<<<<<<< HEAD
import { record, delay } from "./utils/recorder";
=======
import { record } from "./utils/recorder";
>>>>>>> e08c53bd
import * as dotenv from "dotenv";
import { delay } from "@azure/core-http";
dotenv.config({ path: "../.env" });

describe("FileServiceClient", () => {
  let recorder: any;

  beforeEach(function() {
    recorder = record(this);
  });

  afterEach(() => {
    recorder.stop();
  });

  it("ListShares with default parameters", async () => {
    const serviceClient = getBSU();

    const result = (await serviceClient
      .listShares()
      .byPage()
      .next()).value;

    assert.ok(typeof result.requestId);
    assert.ok(result.requestId!.length > 0);
    assert.ok(typeof result.version);
    assert.ok(result.version!.length > 0);

    assert.ok(result.serviceEndpoint.length > 0);
    assert.ok(result.shareItems!.length >= 0);

    if (result.shareItems!.length > 0) {
      const share = result.shareItems![0];
      assert.ok(share.name.length > 0);
      assert.ok(share.properties.etag.length > 0);
      assert.ok(share.properties.lastModified);
    }
  });

  it("ListShares with all parameters configured", async () => {
    const serviceClient = getBSU();

    const shareNamePrefix = recorder.getUniqueName("share");
    const shareName1 = `${shareNamePrefix}x1`;
    const shareName2 = `${shareNamePrefix}x2`;
    const shareClient1 = serviceClient.createShareClient(shareName1);
    const shareClient2 = serviceClient.createShareClient(shareName2);
    await shareClient1.create({ metadata: { key: "val" } });
    await shareClient2.create({ metadata: { key: "val" } });

    const result1 = (await serviceClient
      .listShares({
        include: ["metadata", "snapshots"],
        prefix: shareNamePrefix
      })
      .byPage({ maxPageSize: 1 })
      .next()).value;

    assert.ok(result1.nextMarker);
    assert.equal(result1.shareItems!.length, 1);
    assert.ok(result1.shareItems![0].name.startsWith(shareNamePrefix));
    assert.ok(result1.shareItems![0].properties.etag.length > 0);
    assert.ok(result1.shareItems![0].properties.lastModified);
    assert.deepEqual(result1.shareItems![0].metadata!.key, "val");

    const result2 = (await serviceClient
      .listShares({
        include: ["metadata", "snapshots"],
        prefix: shareNamePrefix
      })
      .byPage({ continuationToken: result1.nextMarker, maxPageSize: 1 })
      .next()).value;

    assert.ok(!result2.nextMarker);
    assert.equal(result2.shareItems!.length, 1);
    assert.ok(result2.shareItems![0].name.startsWith(shareNamePrefix));
    assert.ok(result2.shareItems![0].properties.etag.length > 0);
    assert.ok(result2.shareItems![0].properties.lastModified);
    assert.deepEqual(result2.shareItems![0].metadata!.key, "val");

    await shareClient1.delete();
    await shareClient2.delete();
  });

  it("Verify PagedAsyncIterableIterator for listShares", async () => {
    const serviceClient = getBSU();
    const shareNamePrefix = recorder.getUniqueName("share");
    const shareName1 = `${shareNamePrefix}x1`;
    const shareName2 = `${shareNamePrefix}x2`;
    const shareClient1 = serviceClient.createShareClient(shareName1);
    const shareClient2 = serviceClient.createShareClient(shareName2);
    await shareClient1.create({ metadata: { key: "val" } });
    await shareClient2.create({ metadata: { key: "val" } });

    for await (const item of serviceClient.listShares({
      include: ["metadata", "snapshots"],
      prefix: shareNamePrefix
    })) {
      assert.ok(item.name.startsWith(shareNamePrefix));
      assert.ok(item.properties.etag.length > 0);
      assert.ok(item.properties.lastModified);
      assert.deepEqual(item.metadata!.key, "val");
    }

    await shareClient1.delete();
    await shareClient2.delete();
  });

  it("Verify PagedAsyncIterableIterator(generator .next() syntax) for listShares", async () => {
    const serviceClient = getBSU();

    const shareNamePrefix = recorder.getUniqueName("share");
    const shareName1 = `${shareNamePrefix}x1`;
    const shareName2 = `${shareNamePrefix}x2`;
    const shareClient1 = serviceClient.createShareClient(shareName1);
    const shareClient2 = serviceClient.createShareClient(shareName2);
    await shareClient1.create({ metadata: { key: "val" } });
    await shareClient2.create({ metadata: { key: "val" } });

    let iter = await serviceClient.listShares({
      include: ["metadata", "snapshots"],
      prefix: shareNamePrefix
    });
    let shareItem = await iter.next();
    assert.ok(shareItem.value.name.startsWith(shareNamePrefix));
    assert.ok(shareItem.value.properties.etag.length > 0);
    assert.ok(shareItem.value.properties.lastModified);
    assert.deepEqual(shareItem.value.metadata!.key, "val");

    shareItem = await iter.next();
    assert.ok(shareItem.value.name.startsWith(shareNamePrefix));
    assert.ok(shareItem.value.properties.etag.length > 0);
    assert.ok(shareItem.value.properties.lastModified);
    assert.deepEqual(shareItem.value.metadata!.key, "val");

    await shareClient1.delete();
    await shareClient2.delete();
  });

  it("Verify PagedAsyncIterableIterator(byPage()) for listShares", async () => {
    const shareClients = [];
    const serviceClient = getBSU();
    const shareNamePrefix = recorder.getUniqueName("share");

    for (let i = 0; i < 4; i++) {
      const shareClient = serviceClient.createShareClient(`${shareNamePrefix}x${i}`);
      await shareClient.create({ metadata: { key: "val" } });
      shareClients.push(shareClient);
    }

    for await (const response of serviceClient
      .listShares({
        include: ["metadata", "snapshots"],
        prefix: shareNamePrefix
      })
      .byPage({ maxPageSize: 2 })) {
      for (const item of response.shareItems!) {
        assert.ok(item.name.startsWith(shareNamePrefix));
        assert.ok(item.properties.etag.length > 0);
        assert.ok(item.properties.lastModified);
        assert.deepEqual(item.metadata!.key, "val");
      }
    }

    for (const shareClient of shareClients) {
      await shareClient.delete();
    }
  });

  it("Verify PagedAsyncIterableIterator(byPage() - continuationToken) for listShares", async () => {
    const shareClients = [];
    const serviceClient = getBSU();
    const shareNamePrefix = recorder.getUniqueName("share");

    for (let i = 0; i < 4; i++) {
      const shareClient = serviceClient.createShareClient(`${shareNamePrefix}x${i}`);
      await shareClient.create({ metadata: { key: "val" } });
      shareClients.push(shareClient);
    }

    let iter = serviceClient
      .listShares({
        include: ["metadata", "snapshots"],
        prefix: shareNamePrefix
      })
      .byPage({ maxPageSize: 2 });
    let response = (await iter.next()).value;
    // Gets 2 shares
    for (const item of response.shareItems!) {
      assert.ok(item.name.startsWith(shareNamePrefix));
      assert.ok(item.properties.etag.length > 0);
      assert.ok(item.properties.lastModified);
      assert.deepEqual(item.metadata!.key, "val");
    }
    // Gets next marker
    let marker = response.nextMarker;
    iter = serviceClient
      .listShares({
        include: ["metadata", "snapshots"],
        prefix: shareNamePrefix
      })
      .byPage({ continuationToken: marker, maxPageSize: 2 });
    response = (await iter.next()).value;
    // Gets 2 shares
    for (const item of response.shareItems!) {
      assert.ok(item.name.startsWith(shareNamePrefix));
      assert.ok(item.properties.etag.length > 0);
      assert.ok(item.properties.lastModified);
      assert.deepEqual(item.metadata!.key, "val");
    }

    for (const shareClient of shareClients) {
      await shareClient.delete();
    }
  });

  it("GetProperties", async () => {
    const serviceClient = getBSU();
    const result = await serviceClient.getProperties();

    assert.ok(typeof result.requestId);
    assert.ok(result.requestId!.length > 0);
    assert.ok(typeof result.version);
    assert.ok(result.version!.length > 0);

    if (result.cors && result.cors!.length > 0) {
      assert.ok(result.cors![0].allowedHeaders.length > 0);
      assert.ok(result.cors![0].allowedMethods.length > 0);
      assert.ok(result.cors![0].allowedOrigins.length > 0);
      assert.ok(result.cors![0].exposedHeaders.length > 0);
      assert.ok(result.cors![0].maxAgeInSeconds >= 0);
    }
  });

  it("SetProperties", async () => {
    const serviceClient = getBSU();

    const serviceProperties = await serviceClient.getProperties();

    serviceProperties.minuteMetrics = {
      enabled: true,
      includeAPIs: true,
      retentionPolicy: {
        days: 4,
        enabled: true
      },
      version: "1.0"
    };

    serviceProperties.hourMetrics = {
      enabled: true,
      includeAPIs: true,
      retentionPolicy: {
        days: 3,
        enabled: true
      },
      version: "1.0"
    };

    const newCORS = {
      allowedHeaders: "*",
      allowedMethods: "GET",
      allowedOrigins: "example.com",
      exposedHeaders: "*",
      maxAgeInSeconds: 8888
    };
    if (!serviceProperties.cors) {
      serviceProperties.cors = [newCORS];
    } else if (serviceProperties.cors!.length < 5) {
      serviceProperties.cors.push(newCORS);
    }

    await serviceClient.setProperties(serviceProperties);
    await delay(5 * 1000);

    const result = await serviceClient.getProperties();
    assert.ok(typeof result.requestId);
    assert.ok(result.requestId!.length > 0);
    assert.ok(typeof result.version);
    assert.ok(result.version!.length > 0);
    assert.deepEqual(result.hourMetrics, serviceProperties.hourMetrics);
  });

  it("createShare and deleteShare", async () => {
    const serviceClient = getBSU();
    const shareName = recorder.getUniqueName("share");
    const metadata = { key: "value" };

    const { shareClient } = await serviceClient.createShare(shareName, { metadata });
    const result = await shareClient.getProperties();
    assert.deepEqual(result.metadata, metadata);

    await serviceClient.deleteShare(shareName);
    try {
      await shareClient.getProperties();
      assert.fail(
        "Expecting an error in getting properties from a deleted block blob but didn't get one."
      );
    } catch (error) {
      assert.ok((error.statusCode as number) === 404);
    }
  });
});<|MERGE_RESOLUTION|>--- conflicted
+++ resolved
@@ -1,11 +1,7 @@
 import * as assert from "assert";
 
 import { getBSU } from "./utils";
-<<<<<<< HEAD
-import { record, delay } from "./utils/recorder";
-=======
 import { record } from "./utils/recorder";
->>>>>>> e08c53bd
 import * as dotenv from "dotenv";
 import { delay } from "@azure/core-http";
 dotenv.config({ path: "../.env" });
