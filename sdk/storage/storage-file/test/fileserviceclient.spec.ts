--- conflicted
+++ resolved
@@ -134,7 +134,26 @@
     assert.deepEqual(result.hourMetrics, serviceProperties.hourMetrics);
   });
 
-<<<<<<< HEAD
+    it("createShare and deleteShare", async () => {
+        const serviceClient = getBSU();
+        const shareName = getUniqueName("share");
+        const metadata = { key: "value" };
+
+        const { shareClient } = await serviceClient.createShare(shareName, { metadata });
+        const result = await shareClient.getProperties();
+        assert.deepEqual(result.metadata, metadata);
+
+        await serviceClient.deleteShare(shareName);
+        try {
+            await shareClient.getProperties();
+            assert.fail(
+                "Expecting an error in getting properties from a deleted block blob but didn't get one."
+            );
+        } catch (error) {
+            assert.ok((error.statusCode as number) === 404);
+        }
+    });
+
   it("can be created with a url and a credential", async () => {
     const serviceClient = getBSU();
     const factories = serviceClient.pipeline.factories;
@@ -200,25 +219,5 @@
 
     assert.ok(typeof result.requestId);
     assert.ok(result.requestId!.length > 0);
-=======
-  it("createShare and deleteShare", async () => {
-    const serviceClient = getBSU();
-    const shareName = getUniqueName("share");
-    const metadata = { key: "value" };
-
-    const { shareClient } = await serviceClient.createShare(shareName, { metadata });
-    const result = await shareClient.getProperties();
-    assert.deepEqual(result.metadata, metadata);
-
-    await serviceClient.deleteShare(shareName);
-    try {
-      await shareClient.getProperties();
-      assert.fail(
-        "Expecting an error in getting properties from a deleted block blob but didn't get one."
-      );
-    } catch (error) {
-      assert.ok((error.statusCode as number) === 404);
-    }
->>>>>>> 71e87fc6
   });
 });