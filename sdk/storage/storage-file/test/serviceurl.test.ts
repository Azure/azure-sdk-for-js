--- conflicted
+++ resolved
@@ -5,8 +5,7 @@
 import { getBSU, wait } from "./utils";
 import { record } from "./utils/nock-recorder";
 import * as dotenv from "dotenv";
-<<<<<<< HEAD
-dotenv.config({ path:"../.env" });
+dotenv.config({ path: "../.env" });
 
 describe("ServiceURL", function() {
   const testSuiteTitle = this.fullTitle();
@@ -20,9 +19,6 @@
   afterEach(async () => {
     recorder.stop();
   })
-=======
-dotenv.config({ path: "../.env" });
->>>>>>> 2245788c
 
   it("ListShares with default parameters", async () => {
     const serviceURL = getBSU();
