--- conflicted
+++ resolved
@@ -89,7 +89,49 @@
     await snapshotShareClient.delete({});
   });
 
-<<<<<<< HEAD
+  it("createDirectory and deleteDirectory", async () => {
+    const dirName = getUniqueName("directory");
+    const metadata = { key: "value" };
+
+    const { directoryClient } = await shareClient.createDirectory(dirName, { metadata });
+    const result = await directoryClient.getProperties();
+    assert.deepEqual(result.metadata, metadata);
+
+    await shareClient.deleteDirectory(dirName);
+    try {
+      await directoryClient.getProperties();
+      assert.fail(
+        "Expecting an error in getting properties from a deleted block blob but didn't get one."
+      );
+    } catch (error) {
+      assert.ok((error.statusCode as number) === 404);
+    }
+  });
+
+  it("createFile and deleteFile under root directory", async () => {
+    const fileName = getUniqueName("file");
+    const metadata = { key: "value" };
+    const { fileClient } = await shareClient.createFile(fileName, 256, { metadata });
+    const result = await fileClient.getProperties();
+    assert.deepEqual(result.metadata, metadata);
+
+    await shareClient.deleteFile(fileName);
+    try {
+      await fileClient.getProperties();
+      assert.fail(
+        "Expecting an error in getting properties from a deleted block blob but didn't get one."
+      );
+    } catch (error) {
+      assert.ok((error.statusCode as number) === 404);
+    }
+  });
+
+  it("can get a directory client for root directory", async () => {
+    const root = await shareClient.rootDirectoryClient;
+    const result = await root.getProperties();
+    assert.ok(result, "Expecting valid properties for the root directory.");
+  });
+
   it("can be created with a url and a credential", async () => {
     const factories = shareClient.pipeline.factories;
     const credential = factories[factories.length - 1] as SharedKeyCredential;
@@ -176,48 +218,4 @@
       );
     }
   });
-=======
-  it("createDirectory and deleteDirectory", async () => {
-    const dirName = getUniqueName("directory");
-    const metadata = { key: "value" };
-
-    const { directoryClient } = await shareClient.createDirectory(dirName, { metadata });
-    const result = await directoryClient.getProperties();
-    assert.deepEqual(result.metadata, metadata);
-
-    await shareClient.deleteDirectory(dirName);
-    try {
-      await directoryClient.getProperties();
-      assert.fail(
-        "Expecting an error in getting properties from a deleted block blob but didn't get one."
-      );
-    } catch (error) {
-      assert.ok((error.statusCode as number) === 404);
-    }
-  });
-
-  it("createFile and deleteFile under root directory", async () => {
-    const fileName = getUniqueName("file");
-    const metadata = { key: "value" };
-    const { fileClient } = await shareClient.createFile(fileName, 256, { metadata });
-    const result = await fileClient.getProperties();
-    assert.deepEqual(result.metadata, metadata);
-
-    await shareClient.deleteFile(fileName);
-    try {
-      await fileClient.getProperties();
-      assert.fail(
-        "Expecting an error in getting properties from a deleted block blob but didn't get one."
-      );
-    } catch (error) {
-      assert.ok((error.statusCode as number) === 404);
-    }
-  });
-
-  it("can get a directory client for root directory", async () => {
-    const root = await shareClient.rootDirectoryClient;
-    const result = await root.getProperties();
-    assert.ok(result, "Expecting valid properties for the root directory.");
-  });
->>>>>>> 71e87fc6
 });