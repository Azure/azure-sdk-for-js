--- conflicted
+++ resolved
@@ -30,29 +30,17 @@
 
   beforeEach(async () => {
     shareName = getUniqueName("share");
-<<<<<<< HEAD
-    shareURL = ShareURL.fromServiceURL(serviceURL, shareName);
-    await shareURL.create();
-    dirName = getUniqueName("dir");
-    dirURL = DirectoryURL.fromShareURL(shareURL, dirName);
-    await dirURL.create();
-=======
     shareClient = ShareClient.fromFileServiceClient(serviceClient, shareName);
-    await shareClient.create(Aborter.none);
+    await shareClient.create();
     dirName = getUniqueName("dir");
     dirClient = DirectoryClient.fromShareClient(shareClient, dirName);
-    await dirClient.create(Aborter.none);
->>>>>>> 7cad284b
+    await dirClient.create();
     fileName = getUniqueName("file");
     fileClient = FileClient.fromDirectoryClient(dirClient, fileName);
   });
 
   afterEach(async () => {
-<<<<<<< HEAD
-    await shareURL.delete();
-=======
-    await shareClient.delete(Aborter.none);
->>>>>>> 7cad284b
+    await shareClient.delete();
   });
 
   before(async () => {
@@ -71,20 +59,12 @@
   });
 
   it("uploadFileToAzureFile should success for large data", async () => {
-<<<<<<< HEAD
-    await uploadFileToAzureFile(tempFileLarge, fileURL, {
-=======
-    await uploadFileToAzureFile(Aborter.none, tempFileLarge, fileClient, {
->>>>>>> 7cad284b
+    await uploadFileToAzureFile(tempFileLarge, fileClient, {
       parallelism: 20,
       rangeSize: 4 * 1024 * 1024
     });
 
-<<<<<<< HEAD
-    const downloadResponse = await fileURL.download(0);
-=======
-    const downloadResponse = await fileClient.download(Aborter.none, 0);
->>>>>>> 7cad284b
+    const downloadResponse = await fileClient.download(0);
     const downloadedFile = path.join(tempFolderPath, getUniqueName("downloadfile."));
     await readStreamToLocalFile(downloadResponse.readableStreamBody!, downloadedFile);
 
@@ -96,20 +76,12 @@
   });
 
   it("uploadFileToAzureFile should success for samll data", async () => {
-<<<<<<< HEAD
-    await uploadFileToAzureFile(tempFileSmall, fileURL, {
-=======
-    await uploadFileToAzureFile(Aborter.none, tempFileSmall, fileClient, {
->>>>>>> 7cad284b
+    await uploadFileToAzureFile(tempFileSmall, fileClient, {
       parallelism: 20,
       rangeSize: 4 * 1024 * 1024
     });
 
-<<<<<<< HEAD
-    const downloadResponse = await fileURL.download(0);
-=======
-    const downloadResponse = await fileClient.download(Aborter.none, 0);
->>>>>>> 7cad284b
+    const downloadResponse = await fileClient.download(0);
     const downloadedFile = path.join(tempFolderPath, getUniqueName("downloadfile."));
     await readStreamToLocalFile(downloadResponse.readableStreamBody!, downloadedFile);
 
@@ -124,12 +96,8 @@
     const aborter = Aborter.timeout(1);
 
     try {
-<<<<<<< HEAD
-      await uploadFileToAzureFile(tempFileLarge, fileURL, {
-        abortSignal: aborter,
-=======
-      await uploadFileToAzureFile(aborter, tempFileLarge, fileClient, {
->>>>>>> 7cad284b
+      await uploadFileToAzureFile(tempFileLarge, fileClient, {
+        abortSignal: aborter,
         parallelism: 20,
         rangeSize: 4 * 1024 * 1024
       });
@@ -143,12 +111,8 @@
     const aborter = Aborter.timeout(1);
 
     try {
-<<<<<<< HEAD
-      await uploadFileToAzureFile(tempFileSmall, fileURL, {
-        abortSignal: aborter,
-=======
-      await uploadFileToAzureFile(aborter, tempFileSmall, fileClient, {
->>>>>>> 7cad284b
+      await uploadFileToAzureFile(tempFileSmall, fileClient, {
+        abortSignal: aborter,
         parallelism: 20,
         rangeSize: 4 * 1024 * 1024
       });
@@ -163,12 +127,8 @@
     const aborter = Aborter.none;
 
     try {
-<<<<<<< HEAD
-      await uploadFileToAzureFile(tempFileLarge, fileURL, {
-        abortSignal: aborter,
-=======
-      await uploadFileToAzureFile(aborter, tempFileLarge, fileClient, {
->>>>>>> 7cad284b
+      await uploadFileToAzureFile(tempFileLarge, fileClient, {
+        abortSignal: aborter,
         parallelism: 20,
         progress: (ev) => {
           assert.ok(ev.loadedBytes);
@@ -186,12 +146,8 @@
     const aborter = Aborter.none;
 
     try {
-<<<<<<< HEAD
-      await uploadFileToAzureFile(tempFileSmall, fileURL, {
-        abortSignal: aborter,
-=======
-      await uploadFileToAzureFile(aborter, tempFileSmall, fileClient, {
->>>>>>> 7cad284b
+      await uploadFileToAzureFile(tempFileSmall, fileClient, {
+        abortSignal: aborter,
         parallelism: 20,
         progress: (ev) => {
           assert.ok(ev.loadedBytes);
@@ -206,22 +162,9 @@
 
   it("uploadStreamToAzureFile should success", async () => {
     const rs = fs.createReadStream(tempFileLarge);
-<<<<<<< HEAD
-    await uploadStreamToAzureFile(rs, tempFileLargeLength, fileURL, 4 * 1024 * 1024, 20);
-
-    const downloadResponse = await fileURL.download(0);
-=======
-    await uploadStreamToAzureFile(
-      Aborter.none,
-      rs,
-      tempFileLargeLength,
-      fileClient,
-      4 * 1024 * 1024,
-      20
-    );
-
-    const downloadResponse = await fileClient.download(Aborter.none, 0);
->>>>>>> 7cad284b
+    await uploadStreamToAzureFile(rs, tempFileLargeLength, fileClient, 4 * 1024 * 1024, 20);
+
+    const downloadResponse = await fileClient.download(0);
 
     const downloadFilePath = path.join(tempFolderPath, getUniqueName("downloadFile"));
     await readStreamToLocalFile(downloadResponse.readableStreamBody!, downloadFilePath);
@@ -238,20 +181,9 @@
     const aborter = Aborter.timeout(1);
 
     try {
-<<<<<<< HEAD
-      await uploadStreamToAzureFile(rs, tempFileLargeLength, fileURL, 4 * 1024 * 1024, 20, {
+      await uploadStreamToAzureFile(rs, tempFileLargeLength, fileClient, 4 * 1024 * 1024, 20, {
         abortSignal: aborter
       });
-=======
-      await uploadStreamToAzureFile(
-        aborter,
-        rs,
-        tempFileLargeLength,
-        fileClient,
-        4 * 1024 * 1024,
-        20
-      );
->>>>>>> 7cad284b
       assert.fail();
     } catch (err) {
       assert.ok((err.code as string).toLowerCase().includes("abort"));
@@ -262,25 +194,10 @@
     const rs = fs.createReadStream(tempFileLarge);
     let eventTriggered = false;
 
-<<<<<<< HEAD
-    await uploadStreamToAzureFile(rs, tempFileLargeLength, fileURL, 4 * 1024 * 1024, 20, {
+    await uploadStreamToAzureFile(rs, tempFileLargeLength, fileClient, 4 * 1024 * 1024, 20, {
       progress: (ev) => {
         assert.ok(ev.loadedBytes);
         eventTriggered = true;
-=======
-    await uploadStreamToAzureFile(
-      Aborter.none,
-      rs,
-      tempFileLargeLength,
-      fileClient,
-      4 * 1024 * 1024,
-      20,
-      {
-        progress: (ev) => {
-          assert.ok(ev.loadedBytes);
-          eventTriggered = true;
-        }
->>>>>>> 7cad284b
       }
     });
     assert.ok(eventTriggered);
@@ -288,24 +205,10 @@
 
   it("downloadAzureFileToBuffer should success", async () => {
     const rs = fs.createReadStream(tempFileLarge);
-<<<<<<< HEAD
-    await uploadStreamToAzureFile(rs, tempFileLargeLength, fileURL, 4 * 1024 * 1024, 20);
+    await uploadStreamToAzureFile(rs, tempFileLargeLength, fileClient, 4 * 1024 * 1024, 20);
 
     const buf = Buffer.alloc(tempFileLargeLength);
-    await downloadAzureFileToBuffer(buf, fileURL, 0, undefined, {
-=======
-    await uploadStreamToAzureFile(
-      Aborter.none,
-      rs,
-      tempFileLargeLength,
-      fileClient,
-      4 * 1024 * 1024,
-      20
-    );
-
-    const buf = Buffer.alloc(tempFileLargeLength);
-    await downloadAzureFileToBuffer(Aborter.none, buf, fileClient, 0, undefined, {
->>>>>>> 7cad284b
+    await downloadAzureFileToBuffer(buf, fileClient, 0, undefined, {
       parallelism: 20,
       rangeSize: 4 * 1024 * 1024
     });
@@ -316,27 +219,12 @@
 
   it("downloadAzureFileToBuffer should abort", async () => {
     const rs = fs.createReadStream(tempFileLarge);
-<<<<<<< HEAD
-    await uploadStreamToAzureFile(rs, tempFileLargeLength, fileURL, 4 * 1024 * 1024, 20);
+    await uploadStreamToAzureFile(rs, tempFileLargeLength, fileClient, 4 * 1024 * 1024, 20);
 
     try {
       const buf = Buffer.alloc(tempFileLargeLength);
-      await downloadAzureFileToBuffer(buf, fileURL, 0, undefined, {
+      await downloadAzureFileToBuffer(buf, fileClient, 0, undefined, {
         abortSignal: Aborter.timeout(1),
-=======
-    await uploadStreamToAzureFile(
-      Aborter.none,
-      rs,
-      tempFileLargeLength,
-      fileClient,
-      4 * 1024 * 1024,
-      20
-    );
-
-    try {
-      const buf = Buffer.alloc(tempFileLargeLength);
-      await downloadAzureFileToBuffer(Aborter.timeout(1), buf, fileClient, 0, undefined, {
->>>>>>> 7cad284b
         parallelism: 20,
         rangeSize: 4 * 1024 * 1024
       });
@@ -348,29 +236,14 @@
 
   it("downloadAzureFileToBuffer should update progress event", async () => {
     const rs = fs.createReadStream(tempFileSmall);
-<<<<<<< HEAD
-    await uploadStreamToAzureFile(rs, tempFileSmallLength, fileURL, 4 * 1024 * 1024, 10);
-=======
-    await uploadStreamToAzureFile(
-      Aborter.none,
-      rs,
-      tempFileSmallLength,
-      fileClient,
-      4 * 1024 * 1024,
-      10
-    );
->>>>>>> 7cad284b
+    await uploadStreamToAzureFile(rs, tempFileSmallLength, fileClient, 4 * 1024 * 1024, 10);
 
     let eventTriggered = false;
     const buf = Buffer.alloc(tempFileSmallLength);
     const aborter = Aborter.none;
     try {
-<<<<<<< HEAD
-      await downloadAzureFileToBuffer(buf, fileURL, 0, undefined, {
-        abortSignal: aborter,
-=======
-      await downloadAzureFileToBuffer(aborter, buf, fileClient, 0, undefined, {
->>>>>>> 7cad284b
+      await downloadAzureFileToBuffer(buf, fileClient, 0, undefined, {
+        abortSignal: aborter,
         parallelism: 1,
         progress: () => {
           eventTriggered = true;
@@ -382,22 +255,14 @@
     assert.ok(eventTriggered);
   });
 
-  it("bloburl.download should success when internal stream unexcepted ends at the stream end", async () => {
-<<<<<<< HEAD
-    await uploadFileToAzureFile(tempFileSmall, fileURL, {
-=======
-    await uploadFileToAzureFile(Aborter.none, tempFileSmall, fileClient, {
->>>>>>> 7cad284b
+  it("blobClient.download should success when internal stream unexcepted ends at the stream end", async () => {
+    await uploadFileToAzureFile(tempFileSmall, fileClient, {
       rangeSize: 4 * 1024 * 1024,
       parallelism: 20
     });
 
     let retirableReadableStreamOptions: IRetriableReadableStreamOptions;
-<<<<<<< HEAD
-    const downloadResponse = await fileURL.download(0, undefined, {
-=======
-    const downloadResponse = await fileClient.download(Aborter.none, 0, undefined, {
->>>>>>> 7cad284b
+    const downloadResponse = await fileClient.download(0, undefined, {
       maxRetryRequests: 1,
       progress: (ev) => {
         if (ev.loadedBytes >= tempFileSmallLength) {
@@ -418,23 +283,15 @@
     assert.ok(downloadedData.equals(uploadedData));
   });
 
-  it("bloburl.download should download full data successfully when internal stream unexcepted ends", async () => {
-<<<<<<< HEAD
-    await uploadFileToAzureFile(tempFileSmall, fileURL, {
-=======
-    await uploadFileToAzureFile(Aborter.none, tempFileSmall, fileClient, {
->>>>>>> 7cad284b
+  it("blobClient.download should download full data successfully when internal stream unexcepted ends", async () => {
+    await uploadFileToAzureFile(tempFileSmall, fileClient, {
       rangeSize: 4 * 1024 * 1024,
       parallelism: 20
     });
 
     let retirableReadableStreamOptions: IRetriableReadableStreamOptions;
     let injectedErrors = 0;
-<<<<<<< HEAD
-    const downloadResponse = await fileURL.download(0, undefined, {
-=======
-    const downloadResponse = await fileClient.download(Aborter.none, 0, undefined, {
->>>>>>> 7cad284b
+    const downloadResponse = await fileClient.download(0, undefined, {
       maxRetryRequests: 3,
       progress: () => {
         if (injectedErrors++ < 3) {
@@ -455,12 +312,8 @@
     assert.ok(downloadedData.equals(uploadedData));
   });
 
-  it("bloburl.download should download partial data when internal stream unexcepted ends", async () => {
-<<<<<<< HEAD
-    await uploadFileToAzureFile(tempFileSmall, fileURL, {
-=======
-    await uploadFileToAzureFile(Aborter.none, tempFileSmall, fileClient, {
->>>>>>> 7cad284b
+  it("blobClient.download should download partial data when internal stream unexcepted ends", async () => {
+    await uploadFileToAzureFile(tempFileSmall, fileClient, {
       rangeSize: 4 * 1024 * 1024,
       parallelism: 20
     });
@@ -469,11 +322,7 @@
 
     let retirableReadableStreamOptions: IRetriableReadableStreamOptions;
     let injectedErrors = 0;
-<<<<<<< HEAD
-    const downloadResponse = await fileURL.download(1, partialSize, {
-=======
-    const downloadResponse = await fileClient.download(Aborter.none, 1, partialSize, {
->>>>>>> 7cad284b
+    const downloadResponse = await fileClient.download(1, partialSize, {
       maxRetryRequests: 3,
       progress: () => {
         if (injectedErrors++ < 3) {
@@ -494,12 +343,8 @@
     assert.ok(downloadedData.equals(uploadedData.slice(1, partialSize + 1)));
   });
 
-  it("bloburl.download should download data failed when exceeding max stream retry requests", async () => {
-<<<<<<< HEAD
-    await uploadFileToAzureFile(tempFileSmall, fileURL, {
-=======
-    await uploadFileToAzureFile(Aborter.none, tempFileSmall, fileClient, {
->>>>>>> 7cad284b
+  it("blobClient.download should download data failed when exceeding max stream retry requests", async () => {
+    await uploadFileToAzureFile(tempFileSmall, fileClient, {
       rangeSize: 4 * 1024 * 1024,
       parallelism: 20
     });
@@ -511,11 +356,7 @@
     let expectedError = false;
 
     try {
-<<<<<<< HEAD
-      const downloadResponse = await fileURL.download(0, undefined, {
-=======
-      const downloadResponse = await fileClient.download(Aborter.none, 0, undefined, {
->>>>>>> 7cad284b
+      const downloadResponse = await fileClient.download(0, undefined, {
         maxRetryRequests: 0,
         progress: () => {
           if (injectedErrors++ < 1) {
@@ -533,12 +374,8 @@
     fs.unlinkSync(downloadedFile);
   });
 
-  it("bloburl.download should abort after retrys", async () => {
-<<<<<<< HEAD
-    await uploadFileToAzureFile(tempFileSmall, fileURL, {
-=======
-    await uploadFileToAzureFile(Aborter.none, tempFileSmall, fileClient, {
->>>>>>> 7cad284b
+  it("blobClient.download should abort after retrys", async () => {
+    await uploadFileToAzureFile(tempFileSmall, fileClient, {
       rangeSize: 4 * 1024 * 1024,
       parallelism: 20
     });
@@ -551,12 +388,8 @@
 
     try {
       const aborter = Aborter.none;
-<<<<<<< HEAD
-      const downloadResponse = await fileURL.download(0, undefined, {
-        abortSignal: aborter,
-=======
-      const downloadResponse = await fileClient.download(aborter, 0, undefined, {
->>>>>>> 7cad284b
+      const downloadResponse = await fileClient.download(0, undefined, {
+        abortSignal: aborter,
         maxRetryRequests: 3,
         progress: () => {
           if (injectedErrors++ < 2) {
