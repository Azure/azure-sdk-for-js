--- conflicted
+++ resolved
@@ -10,15 +10,7 @@
   uploadFileToAzureFile,
   uploadStreamToAzureFile
 } from "../../src/highlevel.node";
-<<<<<<< HEAD
-import {
-  createRandomLocalFile,
-  getBSU,
-  readStreamToLocalFile
-} from "../utils";
-=======
-import { createRandomLocalFile, getBSU, getUniqueName, readStreamToLocalFile } from "../utils";
->>>>>>> 2245788c
+import { createRandomLocalFile, getBSU, readStreamToLocalFile } from "../utils";
 import { IRetriableReadableStreamOptions } from "../../src/utils/RetriableReadableStream";
 import { record } from "../utils/nock-recorder";
 import * as dotenv from "dotenv";
@@ -81,19 +73,8 @@
     });
 
     const downloadResponse = await fileURL.download(Aborter.none, 0);
-<<<<<<< HEAD
-    const downloadedFile = path.join(
-      tempFolderPath,
-      recorder.getUniqueName("downloadfile.")
-    );
-    await readStreamToLocalFile(
-      downloadResponse.readableStreamBody!,
-      downloadedFile
-    );
-=======
-    const downloadedFile = path.join(tempFolderPath, getUniqueName("downloadfile."));
+    const downloadedFile = path.join(tempFolderPath, recorder.getUniqueName("downloadfile."));
     await readStreamToLocalFile(downloadResponse.readableStreamBody!, downloadedFile);
->>>>>>> 2245788c
 
     const downloadedData = await fs.readFileSync(downloadedFile);
     const uploadedData = await fs.readFileSync(tempFileLarge);
@@ -109,19 +90,8 @@
     });
 
     const downloadResponse = await fileURL.download(Aborter.none, 0);
-<<<<<<< HEAD
-    const downloadedFile = path.join(
-      tempFolderPath,
-      recorder.getUniqueName("downloadfile.")
-    );
-    await readStreamToLocalFile(
-      downloadResponse.readableStreamBody!,
-      downloadedFile
-    );
-=======
-    const downloadedFile = path.join(tempFolderPath, getUniqueName("downloadfile."));
+    const downloadedFile = path.join(tempFolderPath, recorder.getUniqueName("downloadfile."));
     await readStreamToLocalFile(downloadResponse.readableStreamBody!, downloadedFile);
->>>>>>> 2245788c
 
     const downloadedData = await fs.readFileSync(downloadedFile);
     const uploadedData = await fs.readFileSync(tempFileSmall);
@@ -207,19 +177,8 @@
 
     const downloadResponse = await fileURL.download(Aborter.none, 0);
 
-<<<<<<< HEAD
-    const downloadFilePath = path.join(
-      tempFolderPath,
-      recorder.getUniqueName("downloadFile")
-    );
-    await readStreamToLocalFile(
-      downloadResponse.readableStreamBody!,
-      downloadFilePath
-    );
-=======
-    const downloadFilePath = path.join(tempFolderPath, getUniqueName("downloadFile"));
+    const downloadFilePath = path.join(tempFolderPath, recorder.getUniqueName("downloadFile"));
     await readStreamToLocalFile(downloadResponse.readableStreamBody!, downloadFilePath);
->>>>>>> 2245788c
 
     const downloadedBuffer = fs.readFileSync(downloadFilePath);
     const uploadedBuffer = fs.readFileSync(tempFileLarge);
@@ -350,19 +309,8 @@
 
     retirableReadableStreamOptions = (downloadResponse.readableStreamBody! as any).options;
 
-<<<<<<< HEAD
-    const downloadedFile = path.join(
-      tempFolderPath,
-      recorder.getUniqueName("downloadfile.")
-    );
-    await readStreamToLocalFile(
-      downloadResponse.readableStreamBody!,
-      downloadedFile
-    );
-=======
-    const downloadedFile = path.join(tempFolderPath, getUniqueName("downloadfile."));
+    const downloadedFile = path.join(tempFolderPath, recorder.getUniqueName("downloadfile."));
     await readStreamToLocalFile(downloadResponse.readableStreamBody!, downloadedFile);
->>>>>>> 2245788c
 
     const downloadedData = await fs.readFileSync(downloadedFile);
     const uploadedData = await fs.readFileSync(tempFileSmall);
@@ -390,19 +338,8 @@
 
     retirableReadableStreamOptions = (downloadResponse.readableStreamBody! as any).options;
 
-<<<<<<< HEAD
-    const downloadedFile = path.join(
-      tempFolderPath,
-      recorder.getUniqueName("downloadfile.")
-    );
-    await readStreamToLocalFile(
-      downloadResponse.readableStreamBody!,
-      downloadedFile
-    );
-=======
-    const downloadedFile = path.join(tempFolderPath, getUniqueName("downloadfile."));
+    const downloadedFile = path.join(tempFolderPath, recorder.getUniqueName("downloadfile."));
     await readStreamToLocalFile(downloadResponse.readableStreamBody!, downloadedFile);
->>>>>>> 2245788c
 
     const downloadedData = await fs.readFileSync(downloadedFile);
     const uploadedData = await fs.readFileSync(tempFileSmall);
@@ -432,19 +369,8 @@
 
     retirableReadableStreamOptions = (downloadResponse.readableStreamBody! as any).options;
 
-<<<<<<< HEAD
-    const downloadedFile = path.join(
-      tempFolderPath,
-      recorder.getUniqueName("downloadfile.")
-    );
-    await readStreamToLocalFile(
-      downloadResponse.readableStreamBody!,
-      downloadedFile
-    );
-=======
-    const downloadedFile = path.join(tempFolderPath, getUniqueName("downloadfile."));
+    const downloadedFile = path.join(tempFolderPath, recorder.getUniqueName("downloadfile."));
     await readStreamToLocalFile(downloadResponse.readableStreamBody!, downloadedFile);
->>>>>>> 2245788c
 
     const downloadedData = await fs.readFileSync(downloadedFile);
     const uploadedData = await fs.readFileSync(tempFileSmall);
@@ -459,14 +385,7 @@
       parallelism: 20
     });
 
-<<<<<<< HEAD
-    const downloadedFile = path.join(
-      tempFolderPath,
-      recorder.getUniqueName("downloadfile.")
-    );
-=======
-    const downloadedFile = path.join(tempFolderPath, getUniqueName("downloadfile."));
->>>>>>> 2245788c
+    const downloadedFile = path.join(tempFolderPath, recorder.getUniqueName("downloadfile."));
 
     let retirableReadableStreamOptions: IRetriableReadableStreamOptions;
     let injectedErrors = 0;
@@ -497,14 +416,7 @@
       parallelism: 20
     });
 
-<<<<<<< HEAD
-    const downloadedFile = path.join(
-      tempFolderPath,
-      recorder.getUniqueName("downloadfile.")
-    );
-=======
-    const downloadedFile = path.join(tempFolderPath, getUniqueName("downloadfile."));
->>>>>>> 2245788c
+    const downloadedFile = path.join(tempFolderPath, recorder.getUniqueName("downloadfile."));
 
     let retirableReadableStreamOptions: IRetriableReadableStreamOptions;
     let injectedErrors = 0;
