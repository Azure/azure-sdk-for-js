--- conflicted
+++ resolved
@@ -261,13 +261,8 @@
       parallelism: 20
     });
 
-<<<<<<< HEAD
     let retirableReadableStreamOptions: RetriableReadableStreamOptions;
-    const downloadResponse = await fileClient.download(Aborter.none, 0, undefined, {
-=======
-    let retirableReadableStreamOptions: IRetriableReadableStreamOptions;
     const downloadResponse = await fileClient.download(0, undefined, {
->>>>>>> 846f9774
       maxRetryRequests: 1,
       progress: (ev) => {
         if (ev.loadedBytes >= tempFileSmallLength) {
