--- conflicted
+++ resolved
@@ -11,12 +11,7 @@
   StorageClient,
   SASProtocol
 } from "../../src";
-<<<<<<< HEAD
-import { DirectoryURL } from "../../src/DirectoryURL";
-=======
-import { Aborter } from "../../src/Aborter";
 import { DirectoryClient } from "../../src/DirectoryClient";
->>>>>>> 7cad284b
 import { FileSASPermissions } from "../../src/FileSASPermissions";
 import { FileClient } from "../../src/FileClient";
 import { generateFileSASQueryParameters } from "../../src/IFileSASSignatureValues";
@@ -58,11 +53,7 @@
       StorageClient.newPipeline(new AnonymousCredential())
     );
 
-<<<<<<< HEAD
-    await serviceURLWithSAS.listSharesSegment();
-=======
-    await serviceClientWithSAS.listSharesSegment(Aborter.none);
->>>>>>> 7cad284b
+    await serviceClientWithSAS.listSharesSegment();
   });
 
   it("generateAccountSASQueryParameters should not work with invalid permission", async () => {
@@ -91,11 +82,7 @@
 
     let error;
     try {
-<<<<<<< HEAD
-      await serviceURLWithSAS.getProperties();
-=======
-      await serviceClientWithSAS.getProperties(Aborter.none);
->>>>>>> 7cad284b
+      await serviceClientWithSAS.getProperties();
     } catch (err) {
       error = err;
     }
@@ -129,11 +116,7 @@
 
     let error;
     try {
-<<<<<<< HEAD
-      await serviceURLWithSAS.getProperties();
-=======
-      await serviceClientWithSAS.getProperties(Aborter.none);
->>>>>>> 7cad284b
+      await serviceClientWithSAS.getProperties();
     } catch (err) {
       error = err;
     }
@@ -170,11 +153,7 @@
 
     let error;
     try {
-<<<<<<< HEAD
-      await serviceURLWithSAS.getProperties();
-=======
-      await serviceClientWithSAS.getProperties(Aborter.none);
->>>>>>> 7cad284b
+      await serviceClientWithSAS.getProperties();
     } catch (err) {
       error = err;
     }
@@ -194,13 +173,8 @@
     const sharedKeyCredential = factories[factories.length - 1];
 
     const shareName = getUniqueName("share");
-<<<<<<< HEAD
-    const shareURL = ShareURL.fromServiceURL(serviceURL, shareName);
-    await shareURL.create();
-=======
     const shareClient = ShareClient.fromFileServiceClient(serviceClient, shareName);
-    await shareClient.create(Aborter.none);
->>>>>>> 7cad284b
+    await shareClient.create();
 
     const shareSAS = generateFileSASQueryParameters(
       {
@@ -221,17 +195,10 @@
       StorageClient.newPipeline(new AnonymousCredential())
     );
 
-<<<<<<< HEAD
-    const dirURLwithSAS = DirectoryURL.fromShareURL(shareURLwithSAS, "");
+    const dirURLwithSAS = DirectoryClient.fromShareClient(shareClientwithSAS, "");
     await dirURLwithSAS.listFilesAndDirectoriesSegment();
 
-    await shareURL.delete();
-=======
-    const dirURLwithSAS = DirectoryClient.fromShareClient(shareClientwithSAS, "");
-    await dirURLwithSAS.listFilesAndDirectoriesSegment(Aborter.none);
-
-    await shareClient.delete(Aborter.none);
->>>>>>> 7cad284b
+    await shareClient.delete();
   });
 
   it("generateFileSASQueryParameters should work for file", async () => {
@@ -246,29 +213,16 @@
     const sharedKeyCredential = factories[factories.length - 1];
 
     const shareName = getUniqueName("share");
-<<<<<<< HEAD
-    const shareURL = ShareURL.fromServiceURL(serviceURL, shareName);
-    await shareURL.create();
-
-    const dirName = getUniqueName("dir");
-    const dirURL = DirectoryURL.fromShareURL(shareURL, dirName);
-    await dirURL.create();
-
-    const fileName = getUniqueName("file");
-    const fileURL = FileURL.fromDirectoryURL(dirURL, fileName);
-    await fileURL.create(1024, {
-=======
     const shareClient = ShareClient.fromFileServiceClient(serviceClient, shareName);
-    await shareClient.create(Aborter.none);
+    await shareClient.create();
 
     const dirName = getUniqueName("dir");
     const dirClient = DirectoryClient.fromShareClient(shareClient, dirName);
-    await dirClient.create(Aborter.none);
+    await dirClient.create();
 
     const fileName = getUniqueName("file");
     const fileClient = FileClient.fromDirectoryClient(dirClient, fileName);
-    await fileClient.create(Aborter.none, 1024, {
->>>>>>> 7cad284b
+    await fileClient.create(1024, {
       fileHTTPHeaders: {
         fileContentType: "content-type-original"
       }
@@ -299,22 +253,14 @@
       StorageClient.newPipeline(new AnonymousCredential())
     );
 
-<<<<<<< HEAD
-    const properties = await fileURLwithSAS.getProperties();
-=======
-    const properties = await fileClientwithSAS.getProperties(Aborter.none);
->>>>>>> 7cad284b
+    const properties = await fileClientwithSAS.getProperties();
     assert.equal(properties.cacheControl, "cache-control-override");
     assert.equal(properties.contentDisposition, "content-disposition-override");
     assert.equal(properties.contentEncoding, "content-encoding-override");
     assert.equal(properties.contentLanguage, "content-language-override");
     assert.equal(properties.contentType, "content-type-override");
 
-<<<<<<< HEAD
-    await shareURL.delete();
-=======
-    await shareClient.delete(Aborter.none);
->>>>>>> 7cad284b
+    await shareClient.delete();
   });
 
   it("generateFileSASQueryParameters should work for file with access policy", async () => {
@@ -329,40 +275,23 @@
     const sharedKeyCredential = factories[factories.length - 1];
 
     const shareName = getUniqueName("share");
-<<<<<<< HEAD
-    const shareURL = ShareURL.fromServiceURL(serviceURL, shareName);
-    await shareURL.create();
-
-    const dirName = getUniqueName("dir");
-    const dirURL = DirectoryURL.fromShareURL(shareURL, dirName);
-    await dirURL.create();
-
-    const fileName = getUniqueName("file");
-    const fileURL = FileURL.fromDirectoryURL(dirURL, fileName);
-    await fileURL.create(1024, {
-=======
     const shareClient = ShareClient.fromFileServiceClient(serviceClient, shareName);
-    await shareClient.create(Aborter.none);
+    await shareClient.create();
 
     const dirName = getUniqueName("dir");
     const dirClient = DirectoryClient.fromShareClient(shareClient, dirName);
-    await dirClient.create(Aborter.none);
+    await dirClient.create();
 
     const fileName = getUniqueName("file");
     const fileClient = FileClient.fromDirectoryClient(dirClient, fileName);
-    await fileClient.create(Aborter.none, 1024, {
->>>>>>> 7cad284b
+    await fileClient.create(1024, {
       fileHTTPHeaders: {
         fileContentType: "content-type-original"
       }
     });
 
     const id = "unique-id";
-<<<<<<< HEAD
-    await shareURL.setAccessPolicy([
-=======
-    await shareClient.setAccessPolicy(Aborter.none, [
->>>>>>> 7cad284b
+    await shareClient.setAccessPolicy([
       {
         accessPolicy: {
           expiry: tmr,
@@ -387,14 +316,8 @@
       StorageClient.newPipeline(new AnonymousCredential())
     );
 
-<<<<<<< HEAD
-    const dirURLwithSAS = DirectoryURL.fromShareURL(shareURLwithSAS, "");
+    const dirURLwithSAS = DirectoryClient.fromShareClient(shareClientwithSAS, "");
     await dirURLwithSAS.listFilesAndDirectoriesSegment();
-    await shareURL.delete();
-=======
-    const dirURLwithSAS = DirectoryClient.fromShareClient(shareClientwithSAS, "");
-    await dirURLwithSAS.listFilesAndDirectoriesSegment(Aborter.none);
-    await shareClient.delete(Aborter.none);
->>>>>>> 7cad284b
+    await shareClient.delete();
   });
 });