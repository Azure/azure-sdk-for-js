--- conflicted
+++ resolved
@@ -452,11 +452,7 @@
       assert.fail();
       // tslint:disable-next-line:no-empty
     } catch (err) {
-<<<<<<< HEAD
-      assert.equal(err.message, "The request was aborted", "Unexpected error caught: " + err);
-=======
       assert.ok((err.message as string).toLowerCase().includes("aborted"));
->>>>>>> 3f9b1d03
     }
     assert.ok(eventTriggered);
   });
