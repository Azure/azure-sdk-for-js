import * as crypto from "crypto";
import * as fs from "fs";
import * as path from "path";

import { SharedKeyCredential } from "../../src/credentials/SharedKeyCredential";
import { FileServiceClient } from "../../src/FileServiceClient";
import { newPipeline } from "../../src/Pipeline";
import { getUniqueName } from "./testutils.common";
import { extractConnectionStringParts } from "../../src/utils/utils.common";
import {
  AccountSASPermissions,
  SASProtocol,
  AccountSASResourceTypes,
  AccountSASServices,
  generateAccountSASQueryParameters
} from "../../src";

export * from "./testutils.common";

export function getGenericBSU(
  accountType: string,
  accountNameSuffix: string = ""
): FileServiceClient {
  const accountNameEnvVar = `${accountType}ACCOUNT_NAME`;
  const accountKeyEnvVar = `${accountType}ACCOUNT_KEY`;

  let accountName: string | undefined;
  let accountKey: string | undefined;

  accountName = process.env[accountNameEnvVar];
  accountKey = process.env[accountKeyEnvVar];

  if (!accountName || !accountKey || accountName === "" || accountKey === "") {
    throw new Error(
      `${accountNameEnvVar} and/or ${accountKeyEnvVar} environment variables not specified.`
    );
  }

  const credentials = new SharedKeyCredential(accountName, accountKey);
  const pipeline = newPipeline(credentials, {
    // Enable logger when debugging
    // logger: new ConsoleHttpPipelineLogger(HttpPipelineLogLevel.INFO)
  });
  const filePrimaryURL = `https://${accountName}${accountNameSuffix}.file.core.windows.net/`;
  return new FileServiceClient(filePrimaryURL, pipeline);
}

export function getBSU(): FileServiceClient {
  return getGenericBSU("");
}

export function getAlternateBSU(): FileServiceClient {
  return getGenericBSU("SECONDARY_", "-secondary");
}

export function getConnectionStringFromEnvironment(): string {
  const connectionStringEnvVar = `STORAGE_CONNECTION_STRING`;
  const connectionString = process.env[connectionStringEnvVar];

  if (!connectionString) {
    throw new Error(`${connectionStringEnvVar} environment variables not specified.`);
  }

  return connectionString;
}

/**
 * Read body from downloading operation methods to string.
 * Work on both Node.js and browser environment.
 *
 * @param response Convenience layer methods response with downloaded body
 * @param length Length of Readable stream, needed for Node.js environment
 */
export async function bodyToString(
  response: {
    readableStreamBody?: NodeJS.ReadableStream;
    blobBody?: Promise<Blob>;
  },
  length?: number
): Promise<string> {
  return new Promise<string>((resolve, reject) => {
    response.readableStreamBody!.on("readable", () => {
      let chunk;
      chunk = response.readableStreamBody!.read(length);
      if (chunk) {
        resolve(chunk.toString());
      }
    });

    response.readableStreamBody!.on("error", reject);
  });
}

export async function createRandomLocalFile(
  folder: string,
  blockNumber: number,
  blockSize: number
): Promise<string> {
  return new Promise<string>((resolve, reject) => {
    const destFile = path.join(folder, getUniqueName("tempfile."));
    const ws = fs.createWriteStream(destFile);
    let offsetInMB = 0;

    function randomValueHex(len = blockSize) {
      return crypto
        .randomBytes(Math.ceil(len / 2))
        .toString("hex") // convert to hexadecimal format
        .slice(0, len); // return required number of characters
    }

    ws.on("open", () => {
      // tslint:disable-next-line:no-empty
      while (offsetInMB++ < blockNumber && ws.write(randomValueHex())) {}
      if (offsetInMB >= blockNumber) {
        ws.end();
      }
    });

    ws.on("drain", () => {
      // tslint:disable-next-line:no-empty
      while (offsetInMB++ < blockNumber && ws.write(randomValueHex())) {}
      if (offsetInMB >= blockNumber) {
        ws.end();
      }
    });
    ws.on("finish", () => resolve(destFile));
    ws.on("error", reject);
  });
}

export function getSASConnectionStringFromEnvironment(): string {
  const now = new Date();
  now.setMinutes(now.getMinutes() - 5); // Skip clock skew with server

  const tmr = new Date();
  tmr.setDate(tmr.getDate() + 1);
  const queueServiceClient = getBSU();
  // By default, credential is always the last element of pipeline factories
  const factories = (queueServiceClient as any).pipeline.factories;
  const sharedKeyCredential = factories[factories.length - 1];

  const sas = generateAccountSASQueryParameters(
    {
      expiryTime: tmr,
      ipRange: { start: "0.0.0.0", end: "255.255.255.255" },
<<<<<<< HEAD
      permissions: AccountSASPermissions.parse("rwdlacup"),
      protocol: SASProtocol.HTTPSandHTTP,
=======
      permissions: AccountSASPermissions.parse("rwdlacup").toString(),
      protocol: SASProtocol.HttpsAndHttp,
>>>>>>> 209b3128
      resourceTypes: AccountSASResourceTypes.parse("sco").toString(),
      services: AccountSASServices.parse("btqf").toString(),
      startTime: now,
      version: "2016-05-31"
    },
    sharedKeyCredential as SharedKeyCredential
  ).toString();

  const fileEndpoint = extractConnectionStringParts(getConnectionStringFromEnvironment()).url;

  return `BlobEndpoint=${fileEndpoint.replace(
    ".file.",
    ".blob."
  )}/;QueueEndpoint=${fileEndpoint.replace(
    ".file.",
    ".queue."
  )}/;FileEndpoint=${fileEndpoint}/;TableEndpoint=${fileEndpoint.replace(
    ".file.",
    ".table."
  )}/;SharedAccessSignature=${sas}`;
}<|MERGE_RESOLUTION|>--- conflicted
+++ resolved
@@ -143,13 +143,8 @@
     {
       expiryTime: tmr,
       ipRange: { start: "0.0.0.0", end: "255.255.255.255" },
-<<<<<<< HEAD
       permissions: AccountSASPermissions.parse("rwdlacup"),
-      protocol: SASProtocol.HTTPSandHTTP,
-=======
-      permissions: AccountSASPermissions.parse("rwdlacup").toString(),
       protocol: SASProtocol.HttpsAndHttp,
->>>>>>> 209b3128
       resourceTypes: AccountSASResourceTypes.parse("sco").toString(),
       services: AccountSASServices.parse("btqf").toString(),
       startTime: now,
