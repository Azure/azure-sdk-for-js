import * as assert from "assert";

import { Aborter } from "../src/Aborter";
import { ShareClient } from "../src/ShareClient";
import { getBSU, getUniqueName } from "./utils";
import * as dotenv from "dotenv";
dotenv.config({ path: "../.env" });

// tslint:disable:no-empty
describe("Aborter", () => {
  const serviceClient = getBSU();
  let shareName: string = getUniqueName("share");
  let shareClient = ShareClient.fromFileServiceClient(serviceClient, shareName);

  beforeEach(async () => {
    shareName = getUniqueName("share");
    shareClient = ShareClient.fromFileServiceClient(serviceClient, shareName);
  });

  it("should set value and get value successfully", async () => {
    const aborter = Aborter.none.withValue("mykey", "myvalue");
    assert.deepStrictEqual(aborter.getValue("mykey"), "myvalue");
  });

  it("Should not abort after calling abort()", async () => {
<<<<<<< HEAD
    await shareURL.create();
    await shareURL.delete();
=======
    await shareClient.create(Aborter.none);
    await shareClient.delete(Aborter.none);
>>>>>>> 7cad284b
  });

  it("Should abort when calling abort() before request finishes", async () => {
    const aborter = Aborter.none;
<<<<<<< HEAD
    const response = shareURL.create({ abortSignal: aborter });
=======
    const response = shareClient.create(aborter);
>>>>>>> 7cad284b
    aborter.abort();
    try {
      await response;
      assert.fail();
    } catch (err) {}
  });

  it("Should not abort when calling abort() after request finishes", async () => {
    const aborter = Aborter.none;
<<<<<<< HEAD
    await shareURL.create();
=======
    await shareClient.create(aborter);
>>>>>>> 7cad284b
    aborter.abort();
  });

  it("Should abort after aborter timeout", async () => {
    try {
<<<<<<< HEAD
      await shareURL.create({ abortSignal: Aborter.timeout(1) });
=======
      await shareClient.create(Aborter.timeout(1));
>>>>>>> 7cad284b
      assert.fail();
    } catch (err) {}
  });

  it("Should abort after parent aborter calls abort()", async () => {
    try {
      const aborter = Aborter.none;
<<<<<<< HEAD
      const response = shareURL.create({ abortSignal: aborter.withTimeout(10 * 60 * 1000) });
=======
      const response = shareClient.create(aborter.withTimeout(10 * 60 * 1000));
>>>>>>> 7cad284b
      aborter.abort();
      await response;
      assert.fail();
    } catch (err) {}
  });

  it("Should abort after parent aborter timeout", async () => {
    try {
      const aborter = Aborter.timeout(1);
<<<<<<< HEAD
      const response = shareURL.create({ abortSignal: aborter.withTimeout(10 * 60 * 1000) });
=======
      const response = shareClient.create(aborter.withTimeout(10 * 60 * 1000));
>>>>>>> 7cad284b
      await response;
      assert.fail();
    } catch (err) {}
  });
});<|MERGE_RESOLUTION|>--- conflicted
+++ resolved
@@ -23,22 +23,13 @@
   });
 
   it("Should not abort after calling abort()", async () => {
-<<<<<<< HEAD
-    await shareURL.create();
-    await shareURL.delete();
-=======
-    await shareClient.create(Aborter.none);
-    await shareClient.delete(Aborter.none);
->>>>>>> 7cad284b
+    await shareClient.create();
+    await shareClient.delete();
   });
 
   it("Should abort when calling abort() before request finishes", async () => {
     const aborter = Aborter.none;
-<<<<<<< HEAD
-    const response = shareURL.create({ abortSignal: aborter });
-=======
-    const response = shareClient.create(aborter);
->>>>>>> 7cad284b
+    const response = shareClient.create({ abortSignal: aborter });
     aborter.abort();
     try {
       await response;
@@ -48,21 +39,13 @@
 
   it("Should not abort when calling abort() after request finishes", async () => {
     const aborter = Aborter.none;
-<<<<<<< HEAD
-    await shareURL.create();
-=======
-    await shareClient.create(aborter);
->>>>>>> 7cad284b
+    await shareClient.create();
     aborter.abort();
   });
 
   it("Should abort after aborter timeout", async () => {
     try {
-<<<<<<< HEAD
-      await shareURL.create({ abortSignal: Aborter.timeout(1) });
-=======
-      await shareClient.create(Aborter.timeout(1));
->>>>>>> 7cad284b
+      await shareClient.create({ abortSignal: Aborter.timeout(1) });
       assert.fail();
     } catch (err) {}
   });
@@ -70,11 +53,7 @@
   it("Should abort after parent aborter calls abort()", async () => {
     try {
       const aborter = Aborter.none;
-<<<<<<< HEAD
-      const response = shareURL.create({ abortSignal: aborter.withTimeout(10 * 60 * 1000) });
-=======
-      const response = shareClient.create(aborter.withTimeout(10 * 60 * 1000));
->>>>>>> 7cad284b
+      const response = shareClient.create({ abortSignal: aborter.withTimeout(10 * 60 * 1000) });
       aborter.abort();
       await response;
       assert.fail();
@@ -84,11 +63,7 @@
   it("Should abort after parent aborter timeout", async () => {
     try {
       const aborter = Aborter.timeout(1);
-<<<<<<< HEAD
-      const response = shareURL.create({ abortSignal: aborter.withTimeout(10 * 60 * 1000) });
-=======
-      const response = shareClient.create(aborter.withTimeout(10 * 60 * 1000));
->>>>>>> 7cad284b
+      const response = shareClient.create({ abortSignal: aborter.withTimeout(10 * 60 * 1000) });
       await response;
       assert.fail();
     } catch (err) {}
