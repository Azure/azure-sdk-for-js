--- conflicted
+++ resolved
@@ -8,11 +8,7 @@
 import { InjectorPolicyFactory } from "./utils/InjectorPolicyFactory";
 import { record } from "./utils/nock-recorder";
 import * as dotenv from "dotenv";
-<<<<<<< HEAD
-dotenv.config({ path:"../.env" });
-=======
 dotenv.config({ path: "../.env" });
->>>>>>> 2245788c
 
 describe("RetryPolicy", function() {
   const serviceURL = getBSU();
