{
  "name": "@azure/arm-deviceprovisioningservices",
  "version": "6.0.0-beta.3",
  "description": "A generated SDK for IotDpsClient.",
  "engines": {
    "node": ">=20.0.0"
  },
  "sideEffects": false,
  "autoPublish": false,
  "tshy": {
    "exports": {
      "./package.json": "./package.json",
      ".": "./src/index.ts",
      "./api": "./src/api/index.ts",
      "./api/iotDpsResource": "./src/api/iotDpsResource/index.ts",
      "./api/dpsCertificate": "./src/api/dpsCertificate/index.ts",
      "./api/operations": "./src/api/operations/index.ts",
      "./models": "./src/models/index.ts"
    },
    "dialects": [
      "esm",
      "commonjs"
    ],
    "esmDialects": [
      "browser",
      "react-native"
    ],
    "selfLink": false,
    "project": "../../../tsconfig.src.build.json"
  },
  "type": "module",
  "browser": "./dist/browser/index.js",
  "react-native": "./dist/react-native/index.js",
  "keywords": [
    "node",
    "azure",
    "cloud",
    "typescript",
    "browser",
    "isomorphic"
  ],
  "author": "Microsoft Corporation",
  "license": "MIT",
  "files": [
    "dist/",
    "!dist/**/*.d.*ts.map",
    "README.md",
    "LICENSE"
  ],
  "sdk-type": "mgmt",
  "repository": "github:Azure/azure-sdk-for-js",
  "bugs": {
    "url": "https://github.com/Azure/azure-sdk-for-js/issues"
  },
  "homepage": "https://github.com/Azure/azure-sdk-for-js/tree/main/sdk/deviceprovisioningservices/arm-deviceprovisioningservices/README.md",
  "prettier": "@azure/eslint-plugin-azure-sdk/prettier.json",
  "//metadata": {
    "constantPaths": [
      {
        "path": "src/api/iotDpsContext.ts",
        "prefix": "userAgentInfo"
      }
    ]
  },
  "dependencies": {
    "@azure/core-util": "^1.12.0",
    "@azure-rest/core-client": "^2.3.1",
    "@azure/abort-controller": "^2.1.2",
    "@azure/core-auth": "^1.9.0",
    "@azure/core-lro": "^3.1.0",
    "@azure/core-rest-pipeline": "^1.20.0",
    "@azure/logger": "^1.2.0",
    "tslib": "^2.8.1"
  },
  "devDependencies": {
    "@azure-tools/test-credential": "workspace:^",
    "@azure-tools/test-recorder": "workspace:^",
    "@azure-tools/test-utils-vitest": "workspace:^",
    "@azure/dev-tool": "workspace:^",
    "tshy": "catalog:",
    "@azure/eslint-plugin-azure-sdk": "workspace:^",
    "@azure/identity": "catalog:internal",
    "@types/node": "catalog:",
    "cross-env": "catalog:",
    "eslint": "catalog:",
    "prettier": "catalog:",
    "rimraf": "catalog:",
    "@vitest/browser": "catalog:testing",
    "@vitest/coverage-istanbul": "catalog:testing",
    "cross-env": "catalog:",
    "dotenv": "catalog:testing",
    "playwright": "catalog:testing",
    "rimraf": "catalog:",
    "tshy": "catalog:",
    "typescript": "catalog:",
    "vitest": "catalog:testing"
  },
  "scripts": {
<<<<<<< HEAD
    "clean": "rimraf --glob dist dist-browser dist-esm test-dist temp types *.tgz *.log",
    "extract-api": "rimraf review && dev-tool run extract-api",
=======
    "build": "npm run clean && dev-tool run build-package && dev-tool run extract-api",
    "build:samples": "tsc -p tsconfig.samples.json",
    "check-format": "echo skipped",
    "clean": "rimraf --glob dist dist-browser dist-esm test-dist temp types *.tgz *.log",
    "execute:samples": "echo skipped",
    "extract-api": "dev-tool run extract-api",
    "format": "echo skipped",
    "lint": "echo skipped",
>>>>>>> 76db72b4
    "pack": "pnpm pack 2>&1",
    "lint": "echo skipped",
    "lint:fix": "echo skipped",
    "build:samples": "tsc -p tsconfig.samples.json && dev-tool samples publish -f",
    "check-format": "prettier --list-different --config ../../../.prettierrc.json --ignore-path ../../../.prettierignore \"src/**/*.{ts,cts,mts}\" \"test/**/*.{ts,cts,mts}\" \"*.{js,cjs,mjs,json}\" \"samples-dev/*.ts\"",
    "execute:samples": "dev-tool samples run samples-dev",
    "format": "prettier --write --config ../../../.prettierrc.json --ignore-path ../../../.prettierignore \"src/**/*.{ts,cts,mts}\" \"test/**/*.{ts,cts,mts}\" \"*.{js,cjs,mjs,json}\" \"samples-dev/*.ts\"",
    "generate:client": "echo skipped",
    "test:browser": "dev-tool run build-test && dev-tool run test:vitest --browser",
    "build": "npm run clean && dev-tool run build-package && dev-tool run extract-api",
    "test:node": "dev-tool run test:vitest",
    "test:node:esm": "dev-tool run test:vitest --esm",
    "test": "npm run test:node && npm run test:browser",
    "update-snippets": "dev-tool run update-snippets"
  },
  "//sampleConfiguration": {
    "productName": "@azure/arm-deviceprovisioningservices",
    "productSlugs": [
      "azure"
    ],
    "disableDocsMs": true,
    "apiRefLink": "https://learn.microsoft.com/javascript/api/@azure/arm-deviceprovisioningservices?view=azure-node-preview"
  },
  "exports": {
    "./package.json": "./package.json",
    ".": {
      "browser": {
        "types": "./dist/browser/index.d.ts",
        "default": "./dist/browser/index.js"
      },
      "react-native": {
        "types": "./dist/react-native/index.d.ts",
        "default": "./dist/react-native/index.js"
      },
      "import": {
        "types": "./dist/esm/index.d.ts",
        "default": "./dist/esm/index.js"
      },
      "require": {
        "types": "./dist/commonjs/index.d.ts",
        "default": "./dist/commonjs/index.js"
      }
    },
    "./api": {
      "browser": {
        "types": "./dist/browser/api/index.d.ts",
        "default": "./dist/browser/api/index.js"
      },
      "react-native": {
        "types": "./dist/react-native/api/index.d.ts",
        "default": "./dist/react-native/api/index.js"
      },
      "import": {
        "types": "./dist/esm/api/index.d.ts",
        "default": "./dist/esm/api/index.js"
      },
      "require": {
        "types": "./dist/commonjs/api/index.d.ts",
        "default": "./dist/commonjs/api/index.js"
      }
    },
    "./api/iotDpsResource": {
      "browser": {
        "types": "./dist/browser/api/iotDpsResource/index.d.ts",
        "default": "./dist/browser/api/iotDpsResource/index.js"
      },
      "react-native": {
        "types": "./dist/react-native/api/iotDpsResource/index.d.ts",
        "default": "./dist/react-native/api/iotDpsResource/index.js"
      },
      "import": {
        "types": "./dist/esm/api/iotDpsResource/index.d.ts",
        "default": "./dist/esm/api/iotDpsResource/index.js"
      },
      "require": {
        "types": "./dist/commonjs/api/iotDpsResource/index.d.ts",
        "default": "./dist/commonjs/api/iotDpsResource/index.js"
      }
    },
    "./api/dpsCertificate": {
      "browser": {
        "types": "./dist/browser/api/dpsCertificate/index.d.ts",
        "default": "./dist/browser/api/dpsCertificate/index.js"
      },
      "react-native": {
        "types": "./dist/react-native/api/dpsCertificate/index.d.ts",
        "default": "./dist/react-native/api/dpsCertificate/index.js"
      },
      "import": {
        "types": "./dist/esm/api/dpsCertificate/index.d.ts",
        "default": "./dist/esm/api/dpsCertificate/index.js"
      },
      "require": {
        "types": "./dist/commonjs/api/dpsCertificate/index.d.ts",
        "default": "./dist/commonjs/api/dpsCertificate/index.js"
      }
    },
    "./api/operations": {
      "browser": {
        "types": "./dist/browser/api/operations/index.d.ts",
        "default": "./dist/browser/api/operations/index.js"
      },
      "react-native": {
        "types": "./dist/react-native/api/operations/index.d.ts",
        "default": "./dist/react-native/api/operations/index.js"
      },
      "import": {
        "types": "./dist/esm/api/operations/index.d.ts",
        "default": "./dist/esm/api/operations/index.js"
      },
      "require": {
        "types": "./dist/commonjs/api/operations/index.d.ts",
        "default": "./dist/commonjs/api/operations/index.js"
      }
    },
    "./models": {
      "browser": {
        "types": "./dist/browser/models/index.d.ts",
        "default": "./dist/browser/models/index.js"
      },
      "react-native": {
        "types": "./dist/react-native/models/index.d.ts",
        "default": "./dist/react-native/models/index.js"
      },
      "import": {
        "types": "./dist/esm/models/index.d.ts",
        "default": "./dist/esm/models/index.js"
      },
      "require": {
        "types": "./dist/commonjs/models/index.d.ts",
        "default": "./dist/commonjs/models/index.js"
      }
    }
  },
  "main": "./dist/commonjs/index.js",
  "types": "./dist/commonjs/index.d.ts",
  "module": "./dist/esm/index.js"
}<|MERGE_RESOLUTION|>--- conflicted
+++ resolved
@@ -5,32 +5,16 @@
   "engines": {
     "node": ">=20.0.0"
   },
-  "sideEffects": false,
-  "autoPublish": false,
-  "tshy": {
-    "exports": {
-      "./package.json": "./package.json",
-      ".": "./src/index.ts",
-      "./api": "./src/api/index.ts",
-      "./api/iotDpsResource": "./src/api/iotDpsResource/index.ts",
-      "./api/dpsCertificate": "./src/api/dpsCertificate/index.ts",
-      "./api/operations": "./src/api/operations/index.ts",
-      "./models": "./src/models/index.ts"
-    },
-    "dialects": [
-      "esm",
-      "commonjs"
-    ],
-    "esmDialects": [
-      "browser",
-      "react-native"
-    ],
-    "selfLink": false,
-    "project": "../../../tsconfig.src.build.json"
-  },
-  "type": "module",
-  "browser": "./dist/browser/index.js",
-  "react-native": "./dist/react-native/index.js",
+  "dependencies": {
+    "@azure/core-util": "^1.12.0",
+    "@azure-rest/core-client": "^2.3.1",
+    "@azure/abort-controller": "^2.1.2",
+    "@azure/core-auth": "^1.9.0",
+    "@azure/core-lro": "^3.1.0",
+    "@azure/core-rest-pipeline": "^1.20.0",
+    "@azure/logger": "^1.2.0",
+    "tslib": "^2.8.1"
+  },
   "keywords": [
     "node",
     "azure",
@@ -41,6 +25,33 @@
   ],
   "author": "Microsoft Corporation",
   "license": "MIT",
+  "main": "./dist/commonjs/index.js",
+  "module": "./dist/esm/index.js",
+  "types": "./dist/commonjs/index.d.ts",
+  "devDependencies": {
+    "@azure-tools/test-credential": "workspace:^",
+    "@azure-tools/test-recorder": "workspace:^",
+    "@azure-tools/test-utils-vitest": "workspace:^",
+    "@azure/dev-tool": "workspace:^",
+    "@azure/eslint-plugin-azure-sdk": "workspace:^",
+    "@azure/identity": "catalog:internal",
+    "@types/node": "catalog:",
+    "cross-env": "catalog:",
+    "eslint": "catalog:",
+    "prettier": "catalog:",
+    "rimraf": "catalog:",
+    "tshy": "catalog:",
+    "@vitest/browser": "catalog:testing",
+    "@vitest/coverage-istanbul": "catalog:testing",
+    "dotenv": "catalog:testing",
+    "playwright": "catalog:testing",
+    "typescript": "catalog:",
+    "vitest": "catalog:testing"
+  },
+  "repository": "github:Azure/azure-sdk-for-js",
+  "bugs": {
+    "url": "https://github.com/Azure/azure-sdk-for-js/issues"
+  },
   "files": [
     "dist/",
     "!dist/**/*.d.*ts.map",
@@ -48,10 +59,6 @@
     "LICENSE"
   ],
   "sdk-type": "mgmt",
-  "repository": "github:Azure/azure-sdk-for-js",
-  "bugs": {
-    "url": "https://github.com/Azure/azure-sdk-for-js/issues"
-  },
   "homepage": "https://github.com/Azure/azure-sdk-for-js/tree/main/sdk/deviceprovisioningservices/arm-deviceprovisioningservices/README.md",
   "prettier": "@azure/eslint-plugin-azure-sdk/prettier.json",
   "//metadata": {
@@ -62,53 +69,9 @@
       }
     ]
   },
-  "dependencies": {
-    "@azure/core-util": "^1.12.0",
-    "@azure-rest/core-client": "^2.3.1",
-    "@azure/abort-controller": "^2.1.2",
-    "@azure/core-auth": "^1.9.0",
-    "@azure/core-lro": "^3.1.0",
-    "@azure/core-rest-pipeline": "^1.20.0",
-    "@azure/logger": "^1.2.0",
-    "tslib": "^2.8.1"
-  },
-  "devDependencies": {
-    "@azure-tools/test-credential": "workspace:^",
-    "@azure-tools/test-recorder": "workspace:^",
-    "@azure-tools/test-utils-vitest": "workspace:^",
-    "@azure/dev-tool": "workspace:^",
-    "tshy": "catalog:",
-    "@azure/eslint-plugin-azure-sdk": "workspace:^",
-    "@azure/identity": "catalog:internal",
-    "@types/node": "catalog:",
-    "cross-env": "catalog:",
-    "eslint": "catalog:",
-    "prettier": "catalog:",
-    "rimraf": "catalog:",
-    "@vitest/browser": "catalog:testing",
-    "@vitest/coverage-istanbul": "catalog:testing",
-    "cross-env": "catalog:",
-    "dotenv": "catalog:testing",
-    "playwright": "catalog:testing",
-    "rimraf": "catalog:",
-    "tshy": "catalog:",
-    "typescript": "catalog:",
-    "vitest": "catalog:testing"
-  },
   "scripts": {
-<<<<<<< HEAD
     "clean": "rimraf --glob dist dist-browser dist-esm test-dist temp types *.tgz *.log",
     "extract-api": "rimraf review && dev-tool run extract-api",
-=======
-    "build": "npm run clean && dev-tool run build-package && dev-tool run extract-api",
-    "build:samples": "tsc -p tsconfig.samples.json",
-    "check-format": "echo skipped",
-    "clean": "rimraf --glob dist dist-browser dist-esm test-dist temp types *.tgz *.log",
-    "execute:samples": "echo skipped",
-    "extract-api": "dev-tool run extract-api",
-    "format": "echo skipped",
-    "lint": "echo skipped",
->>>>>>> 76db72b4
     "pack": "pnpm pack 2>&1",
     "lint": "echo skipped",
     "lint:fix": "echo skipped",
@@ -132,6 +95,32 @@
     "disableDocsMs": true,
     "apiRefLink": "https://learn.microsoft.com/javascript/api/@azure/arm-deviceprovisioningservices?view=azure-node-preview"
   },
+  "sideEffects": false,
+  "autoPublish": false,
+  "tshy": {
+    "exports": {
+      "./package.json": "./package.json",
+      ".": "./src/index.ts",
+      "./api": "./src/api/index.ts",
+      "./api/iotDpsResource": "./src/api/iotDpsResource/index.ts",
+      "./api/dpsCertificate": "./src/api/dpsCertificate/index.ts",
+      "./api/operations": "./src/api/operations/index.ts",
+      "./models": "./src/models/index.ts"
+    },
+    "dialects": [
+      "esm",
+      "commonjs"
+    ],
+    "esmDialects": [
+      "browser",
+      "react-native"
+    ],
+    "selfLink": false,
+    "project": "../../../tsconfig.src.build.json"
+  },
+  "type": "module",
+  "browser": "./dist/browser/index.js",
+  "react-native": "./dist/react-native/index.js",
   "exports": {
     "./package.json": "./package.json",
     ".": {
@@ -242,8 +231,5 @@
         "default": "./dist/commonjs/models/index.js"
       }
     }
-  },
-  "main": "./dist/commonjs/index.js",
-  "types": "./dist/commonjs/index.d.ts",
-  "module": "./dist/esm/index.js"
+  }
 }