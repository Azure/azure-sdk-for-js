{
  "name": "@azure/arm-dnsresolver",
  "sdk-type": "mgmt",
  "author": "Microsoft Corporation",
  "description": "A generated SDK for DnsResolverManagementClient.",
  "version": "1.2.0-beta.2",
  "engines": {
    "node": ">=18.0.0"
  },
  "dependencies": {
    "@azure/abort-controller": "^2.1.2",
    "@azure/core-auth": "^1.6.0",
    "@azure/core-client": "^1.7.0",
    "@azure/core-lro": "^2.5.4",
    "@azure/core-paging": "^1.2.0",
    "@azure/core-rest-pipeline": "^1.14.0",
    "tslib": "^2.2.0"
  },
  "keywords": [
    "node",
    "azure",
    "typescript",
    "browser",
    "isomorphic"
  ],
  "license": "MIT",
  "main": "./dist/commonjs/index.js",
  "module": "./dist/esm/index.js",
  "types": "./dist/commonjs/index.d.ts",
  "devDependencies": {
    "@azure-tools/test-credential": "^2.0.0",
    "@azure-tools/test-recorder": "^4.1.0",
    "@azure-tools/test-utils-vitest": "^1.0.0",
    "@azure/dev-tool": "^1.0.0",
    "@azure/identity": "^4.2.1",
    "@types/node": "^18.0.0",
    "@vitest/browser": "^2.1.8",
    "@vitest/coverage-istanbul": "^2.1.8",
    "dotenv": "^16.0.0",
    "playwright": "^1.49.1",
    "tsx": "^4.7.1",
    "typescript": "~5.7.2",
    "vitest": "^2.1.8"
  },
  "repository": {
    "type": "git",
    "url": "https://github.com/Azure/azure-sdk-for-js.git"
  },
  "bugs": {
    "url": "https://github.com/Azure/azure-sdk-for-js/issues"
  },
  "files": [
    "dist/",
    "README.md",
    "LICENSE",
    "review/",
    "CHANGELOG.md"
  ],
  "scripts": {
<<<<<<< HEAD
    "build": "npm run clean && dev-tool run build-package && dev-tool run vendored mkdirp ./review && dev-tool run extract-api",
=======
    "build": "npm run clean && tsc && dev-tool run bundle && npm run minify && npm run extract-api",
    "minify": "dev-tool run vendored uglifyjs -c -m --comments --source-map \"content='./dist/index.js.map'\" -o ./dist/index.min.js ./dist/index.js",
    "prepack": "npm run build",
    "pack": "npm pack 2>&1",
    "extract-api": "dev-tool run extract-api",
    "lint": "echo skipped",
    "clean": "dev-tool run vendored rimraf --glob dist dist-browser dist-esm test-dist temp types *.tgz *.log",
    "build:node": "echo skipped",
>>>>>>> 81d3f785
    "build:browser": "echo skipped",
    "build:node": "echo skipped",
    "build:samples": "echo skipped.",
    "build:test": "echo skipped",
    "check-format": "echo skipped",
    "clean": "dev-tool run vendored rimraf --glob dist dist-browser dist-esm test-dist temp types *.tgz *.log",
    "execute:samples": "echo skipped",
    "extract-api": "dev-tool run extract-api",
    "format": "echo skipped",
    "integration-test": "npm run integration-test:node && npm run integration-test:browser",
    "integration-test:browser": "echo skipped",
    "integration-test:node": "dev-tool run test:vitest --esm",
    "lint": "echo skipped",
    "minify": "dev-tool run vendored uglifyjs -c -m --comments --source-map \"content='./dist/index.js.map'\" -o ./dist/index.min.js ./dist/index.js",
    "pack": "npm pack 2>&1",
    "prepack": "npm run build",
    "test": "npm run integration-test",
    "test:browser": "echo skipped",
    "test:node": "echo skipped",
    "unit-test": "npm run unit-test:node && npm run unit-test:browser",
    "unit-test:browser": "echo skipped",
    "unit-test:node": "dev-tool run test:vitest"
  },
  "sideEffects": false,
  "//metadata": {
    "constantPaths": [
      {
        "path": "src/dnsResolverManagementClient.ts",
        "prefix": "packageDetails"
      }
    ]
  },
  "autoPublish": true,
  "homepage": "https://github.com/Azure/azure-sdk-for-js/tree/main/sdk/dnsresolver/arm-dnsresolver",
  "//sampleConfiguration": {
    "productName": "",
    "productSlugs": [
      "azure"
    ],
    "disableDocsMs": true,
    "apiRefLink": "https://learn.microsoft.com/javascript/api/@azure/arm-dnsresolver?view=azure-node-preview"
  },
  "type": "module",
  "tshy": {
    "project": "./tsconfig.src.json",
    "exports": {
      "./package.json": "./package.json",
      ".": "./src/index.ts"
    },
    "dialects": [
      "esm",
      "commonjs"
    ],
    "esmDialects": [
      "browser",
      "react-native"
    ],
    "selfLink": false
  },
  "browser": "./dist/browser/index.js",
  "react-native": "./dist/react-native/index.js",
  "exports": {
    "./package.json": "./package.json",
    ".": {
      "browser": {
        "types": "./dist/browser/index.d.ts",
        "default": "./dist/browser/index.js"
      },
      "react-native": {
        "types": "./dist/react-native/index.d.ts",
        "default": "./dist/react-native/index.js"
      },
      "import": {
        "types": "./dist/esm/index.d.ts",
        "default": "./dist/esm/index.js"
      },
      "require": {
        "types": "./dist/commonjs/index.d.ts",
        "default": "./dist/commonjs/index.js"
      }
    }
  }
}<|MERGE_RESOLUTION|>--- conflicted
+++ resolved
@@ -57,18 +57,7 @@
     "CHANGELOG.md"
   ],
   "scripts": {
-<<<<<<< HEAD
-    "build": "npm run clean && dev-tool run build-package && dev-tool run vendored mkdirp ./review && dev-tool run extract-api",
-=======
     "build": "npm run clean && tsc && dev-tool run bundle && npm run minify && npm run extract-api",
-    "minify": "dev-tool run vendored uglifyjs -c -m --comments --source-map \"content='./dist/index.js.map'\" -o ./dist/index.min.js ./dist/index.js",
-    "prepack": "npm run build",
-    "pack": "npm pack 2>&1",
-    "extract-api": "dev-tool run extract-api",
-    "lint": "echo skipped",
-    "clean": "dev-tool run vendored rimraf --glob dist dist-browser dist-esm test-dist temp types *.tgz *.log",
-    "build:node": "echo skipped",
->>>>>>> 81d3f785
     "build:browser": "echo skipped",
     "build:node": "echo skipped",
     "build:samples": "echo skipped.",
