--- conflicted
+++ resolved
@@ -5,7 +5,6 @@
   "engines": {
     "node": ">=20.0.0"
   },
-<<<<<<< HEAD
   "sideEffects": false,
   "autoPublish": false,
   "tshy": {
@@ -35,16 +34,6 @@
     ],
     "selfLink": false,
     "project": "../../../tsconfig.src.build.json"
-=======
-  "dependencies": {
-    "@azure/abort-controller": "^2.1.2",
-    "@azure/core-auth": "^1.9.0",
-    "@azure/core-client": "^1.9.2",
-    "@azure/core-lro": "^2.5.4",
-    "@azure/core-paging": "^1.6.2",
-    "@azure/core-rest-pipeline": "^1.19.0",
-    "tslib": "^2.8.1"
->>>>>>> 4a2f808d
   },
   "type": "module",
   "browser": "./dist/browser/index.js",
@@ -59,12 +48,37 @@
   ],
   "author": "Microsoft Corporation",
   "license": "MIT",
-<<<<<<< HEAD
-=======
-  "main": "./dist/commonjs/index.js",
-  "module": "./dist/esm/index.js",
-  "types": "./dist/commonjs/index.d.ts",
-  "type": "module",
+  "files": [
+    "dist/",
+    "!dist/**/*.d.*ts.map",
+    "README.md",
+    "LICENSE"
+  ],
+  "sdk-type": "mgmt",
+  "repository": "github:Azure/azure-sdk-for-js",
+  "bugs": {
+    "url": "https://github.com/Azure/azure-sdk-for-js/issues"
+  },
+  "homepage": "https://github.com/Azure/azure-sdk-for-js/tree/main/sdk/dnsresolver/arm-dnsresolver/README.md",
+  "prettier": "@azure/eslint-plugin-azure-sdk/prettier.json",
+  "//metadata": {
+    "constantPaths": [
+      {
+        "path": "src/api/dnsResolverManagementContext.ts",
+        "prefix": "userAgentInfo"
+      }
+    ]
+  },
+  "dependencies": {
+    "@azure/core-util": "^1.12.0",
+    "@azure-rest/core-client": "^2.3.1",
+    "@azure/abort-controller": "^2.1.2",
+    "@azure/core-auth": "^1.9.0",
+    "@azure/core-lro": "^3.1.0",
+    "@azure/core-rest-pipeline": "^1.20.0",
+    "@azure/logger": "^1.2.0",
+    "tslib": "^2.8.1"
+  },
   "devDependencies": {
     "@azure-tools/test-credential": "workspace:^",
     "@azure-tools/test-recorder": "workspace:^",
@@ -83,75 +97,6 @@
     "typescript": "catalog:",
     "vitest": "catalog:testing"
   },
-  "repository": "github:Azure/azure-sdk-for-js",
-  "bugs": {
-    "url": "https://github.com/Azure/azure-sdk-for-js/issues"
-  },
->>>>>>> 4a2f808d
-  "files": [
-    "dist/",
-    "!dist/**/*.d.*ts.map",
-    "README.md",
-    "LICENSE"
-  ],
-<<<<<<< HEAD
-  "sdk-type": "mgmt",
-  "repository": "github:Azure/azure-sdk-for-js",
-  "bugs": {
-    "url": "https://github.com/Azure/azure-sdk-for-js/issues"
-=======
-  "scripts": {
-    "build": "npm run clean && dev-tool run build-package && dev-tool run extract-api",
-    "build:samples": "tsc -p tsconfig.samples.json",
-    "check-format": "echo skipped",
-    "clean": "rimraf --glob dist dist-browser dist-esm test-dist temp types *.tgz *.log",
-    "execute:samples": "echo skipped",
-    "extract-api": "dev-tool run extract-api",
-    "format": "echo skipped",
-    "lint": "echo skipped",
-    "pack": "pnpm pack 2>&1",
-    "test": "npm run test:node && npm run test:browser",
-    "test:browser": "echo skipped",
-    "test:node": "dev-tool run build-test --no-browser-test && dev-tool run test:vitest",
-    "update-snippets": "dev-tool run update-snippets"
->>>>>>> 4a2f808d
-  },
-  "homepage": "https://github.com/Azure/azure-sdk-for-js/tree/main/sdk/dnsresolver/arm-dnsresolver/README.md",
-  "prettier": "@azure/eslint-plugin-azure-sdk/prettier.json",
-  "//metadata": {
-    "constantPaths": [
-      {
-        "path": "src/api/dnsResolverManagementContext.ts",
-        "prefix": "userAgentInfo"
-      }
-    ]
-  },
-  "dependencies": {
-    "@azure/core-util": "^1.12.0",
-    "@azure-rest/core-client": "^2.3.1",
-    "@azure/abort-controller": "^2.1.2",
-    "@azure/core-auth": "^1.9.0",
-    "@azure/core-lro": "^3.1.0",
-    "@azure/core-rest-pipeline": "^1.20.0",
-    "@azure/logger": "^1.2.0",
-    "tslib": "^2.8.1"
-  },
-  "devDependencies": {
-    "@azure-tools/test-credential": "^2.0.0",
-    "@azure-tools/test-recorder": "^4.1.0",
-    "@azure-tools/test-utils-vitest": "^1.0.0",
-    "@azure/dev-tool": "^1.0.0",
-    "@azure/eslint-plugin-azure-sdk": "^3.0.0",
-    "@azure/identity": "^4.9.0",
-    "@types/node": "^20.0.0",
-    "eslint": "^9.9.0",
-    "@vitest/browser": "^3.0.9",
-    "@vitest/coverage-istanbul": "^3.0.9",
-    "dotenv": "^16.0.0",
-    "playwright": "^1.52.0",
-    "typescript": "~5.8.2",
-    "vitest": "^3.0.9"
-  },
   "scripts": {
     "clean": "rimraf --glob dist dist-browser dist-esm test-dist temp types *.tgz *.log",
     "extract-api": "rimraf review && dev-tool run extract-api",
