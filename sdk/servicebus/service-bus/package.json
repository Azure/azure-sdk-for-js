{
  "name": "@azure/service-bus",
  "author": "Microsoft Corporation",
  "version": "1.0.1",
  "license": "MIT",
  "description": "Azure Service Bus SDK for Node.js",
  "homepage": "https://github.com/Azure/azure-sdk-for-js/tree/master/sdk/servicebus/service-bus",
  "repository": "github:Azure/azure-sdk-for-js",
  "keywords": [
    "azure",
    "cloud",
    "service bus",
    "AMQP"
  ],
  "bugs": {
    "url": "https://github.com/azure/azure-sdk-for-js/issues"
  },
  "main": "./dist/index.js",
  "module": "dist-esm/src/index.js",
  "browser": {
    "./dist/index.js": "./browser/service-bus.js"
  },
  "types": "./typings/service-bus.d.ts",
  "engine": {
    "node": ">=6.0.0"
  },
  "dependencies": {
    "@azure/amqp-common": "^1.0.0-preview.5",
    "@azure/ms-rest-nodeauth": "^0.9.2",
    "@types/long": "^4.0.0",
    "debug": "^3.1.0",
    "is-buffer": "^2.0.3",
    "long": "^4.0.0",
    "rhea": "^1.0.4",
    "rhea-promise": "^0.1.15",
    "tslib": "^1.9.3"
  },
  "devDependencies": {
    "@azure/arm-servicebus": "^0.1.0",
    "@microsoft/api-extractor": "^7.1.5",
    "@types/async-lock": "^1.1.0",
    "@types/chai": "^4.1.6",
    "@types/chai-as-promised": "^7.1.0",
    "@types/debug": "^0.0.31",
    "@types/dotenv": "^6.1.0",
    "@types/mocha": "^5.2.5",
    "@types/node": "^8.0.0",
    "@types/ws": "^6.0.1",
    "@typescript-eslint/eslint-plugin": "^1.7.0",
    "@typescript-eslint/parser": "^1.7.0",
    "assert": "^1.4.1",
    "buffer": "^5.2.1",
    "chai": "^4.2.0",
    "chai-as-promised": "^7.1.1",
    "cross-env": "^5.2.0",
    "delay": "^4.2.0",
    "dotenv": "^7.0.0",
    "eslint": "^5.16.0",
    "eslint-config-prettier": "^4.2.0",
    "eslint-plugin-no-null": "^1.0.2",
    "eslint-plugin-no-only-tests": "^2.3.0",
    "eslint-plugin-promise": "^4.1.1",
    "https-proxy-agent": "^2.2.1",
    "karma": "^4.0.1",
    "karma-chrome-launcher": "^2.2.0",
    "karma-coverage": "^1.1.2",
    "karma-edge-launcher": "^0.4.2",
    "karma-env-preprocessor": "^0.1.1",
    "karma-firefox-launcher": "^1.1.0",
    "karma-ie-launcher": "^1.0.0",
    "karma-junit-reporter": "^1.2.0",
    "karma-mocha": "^1.3.0",
    "karma-mocha-reporter": "^2.2.5",
    "karma-remap-coverage": "^0.1.5",
    "mocha": "^5.2.0",
    "mocha-junit-reporter": "^1.18.0",
    "mocha-multi": "^1.0.1",
    "moment": "^2.24.0",
    "nyc": "^14.0.0",
    "puppeteer": "^1.11.0",
    "prettier": "^1.16.4",
    "promise": "^8.0.3",
    "rimraf": "^2.6.2",
    "rollup": "^1.0.0",
    "rollup-plugin-commonjs": "^9.2.0",
    "rollup-plugin-inject": "^2.2.0",
    "rollup-plugin-json": "^3.1.0",
    "rollup-plugin-multi-entry": "^2.1.0",
    "rollup-plugin-node-resolve": "^4.2.0",
    "rollup-plugin-replace": "^2.1.0",
    "rollup-plugin-shim": "^1.0.0",
    "rollup-plugin-sourcemaps": "^0.4.2",
    "rollup-plugin-terser": "^4.0.4",
    "ts-node": "^7.0.1",
    "typescript": "^3.2.2",
    "ws": "^6.2.1"
  },
  "files": [
    "dist/",
    "dist-esm/package.json",
    "dist-esm/src/",
    "src/",
    "typings/service-bus.d.ts",
    "tsconfig.json"
  ],
  "scripts": {
    "audit": "node ../../../common/scripts/rush-audit.js && rimraf node_modules package-lock.json && npm i --package-lock-only 2>&1 && npm audit",
    "build:browser": "tsc -p . && cross-env ONLY_BROWSER=true rollup -c 2>&1",
    "build:node": "tsc -p . && cross-env ONLY_NODE=true rollup -c 2>&1",
    "build:samples": "node .scripts/prepSamples.js && cd samples && tsc -p .",
<<<<<<< HEAD
    "build:test:browser": "tsc -p . && cross-env BROWSER_TEST=true rollup -c 2>&1",
    "build:test:node": "tsc -p . && rollup -c rollup.test.config.js 2>&1",
    "build:test": "npm run build:test:node && npm run build:test:browser",
    "build": "tsc -p . && rollup -c 2>&1",
=======
    "build:test": "tsc -p . && cross-env ONLY_NODE=true rollup -c rollup.test.config.js 2>&1",
    "build": "tsc -p . && rollup -c 2>&1 && npm run extract-api",
>>>>>>> c0f69434
    "check-format": "prettier --list-different --config ../../.prettierrc.json \"src/**/*.ts\" \"test/**/*.ts\" \"*.{js,json}\"",
    "clean": "rimraf dist dist-esm test-dist typings *.tgz *.log coverage coverage-browser .nyc_output",
    "coverage": "nyc --reporter=lcov --exclude-after-remap=false mocha -t 120000 test-dist/index.js --reporter mocha-multi --reporter-options spec=-,mocha-junit-reporter=-",
    "extract-api": "tsc -p . && api-extractor run --local",
    "format": "prettier --write --config ../../.prettierrc.json \"src/**/*.ts\" \"test/**/*.ts\" \"*.{js,json}\"",
    "integration-test:browser": "karma start --single-run",
    "integration-test:node": "mocha -t 120000 test-dist/index.js --reporter mocha-multi --reporter-options spec=-,mocha-junit-reporter=-",
    "integration-test": "npm run integration-test:node && npm run integration-test:browser",
    "lint": "eslint -c ../../.eslintrc.json src test samples --ext .ts",
    "lint-fix": "eslint -c ../../.eslintrc.json src test samples --ext .ts --fix --fix-type [problem,suggestion]",
    "pack": "npm pack 2>&1",
    "prebuild": "npm run clean",
    "test:browser": "npm run build:test:browser && npm run integration-test:browser",
    "test:node": "npm run build:test:node && npm run integration-test:node",
    "test": "npm run test:node && npm run test:browser",
    "unit-test:browser": "echo skipped",
    "unit-test:node": "echo skipped",
    "unit-test": "npm run unit-test:node && npm run unit-test:browser"
  },
  "sideEffects": false
}<|MERGE_RESOLUTION|>--- conflicted
+++ resolved
@@ -108,15 +108,10 @@
     "build:browser": "tsc -p . && cross-env ONLY_BROWSER=true rollup -c 2>&1",
     "build:node": "tsc -p . && cross-env ONLY_NODE=true rollup -c 2>&1",
     "build:samples": "node .scripts/prepSamples.js && cd samples && tsc -p .",
-<<<<<<< HEAD
     "build:test:browser": "tsc -p . && cross-env BROWSER_TEST=true rollup -c 2>&1",
     "build:test:node": "tsc -p . && rollup -c rollup.test.config.js 2>&1",
-    "build:test": "npm run build:test:node && npm run build:test:browser",
-    "build": "tsc -p . && rollup -c 2>&1",
-=======
     "build:test": "tsc -p . && cross-env ONLY_NODE=true rollup -c rollup.test.config.js 2>&1",
     "build": "tsc -p . && rollup -c 2>&1 && npm run extract-api",
->>>>>>> c0f69434
     "check-format": "prettier --list-different --config ../../.prettierrc.json \"src/**/*.ts\" \"test/**/*.ts\" \"*.{js,json}\"",
     "clean": "rimraf dist dist-esm test-dist typings *.tgz *.log coverage coverage-browser .nyc_output",
     "coverage": "nyc --reporter=lcov --exclude-after-remap=false mocha -t 120000 test-dist/index.js --reporter mocha-multi --reporter-options spec=-,mocha-junit-reporter=-",
