--- conflicted
+++ resolved
@@ -142,12 +142,7 @@
     "debug": "^4.1.1",
     "dotenv": "^16.0.0",
     "eslint": "^8.0.0",
-<<<<<<< HEAD
-    "https-proxy-agent": "^5.0.0",
-=======
-    "esm": "^3.2.18",
     "https-proxy-agent": "^7.0.0",
->>>>>>> b705d893
     "karma": "^6.2.0",
     "karma-chrome-launcher": "^3.0.0",
     "karma-coverage": "^2.0.0",
