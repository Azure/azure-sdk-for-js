--- conflicted
+++ resolved
@@ -2,11 +2,7 @@
   "name": "@azure/service-bus",
   "sdk-type": "client",
   "author": "Microsoft Corporation",
-<<<<<<< HEAD
-  "version": "7.6.0-beta.2",
-=======
   "version": "7.6.0-beta.3",
->>>>>>> 585f6b61
   "license": "MIT",
   "description": "Azure Service Bus SDK for JavaScript",
   "homepage": "https://github.com/Azure/azure-sdk-for-js/tree/main/sdk/servicebus/service-bus/",
