--- conflicted
+++ resolved
@@ -64,14 +64,8 @@
     "lint": "eslint package.json api-extractor.json src test --ext .ts -f html -o service-bus-lintReport.html || exit 0",
     "pack": "npm pack 2>&1",
     "perf-test:node": "cross-env TS_NODE_COMPILER_OPTIONS=\"{\\\"module\\\": \\\"commonjs\\\"}\" ts-node test/perf/track-2/index.spec.ts",
-<<<<<<< HEAD
-    "prebuild": "npm run clean",
     "test:browser": "npm run clean && npm run build && npm run integration-test:browser",
     "test:node": "npm run clean && npm run build && npm run integration-test:node",
-=======
-    "test:browser": "npm run clean && npm run build:test:browser && npm run integration-test:browser",
-    "test:node": "npm run clean && npm run build:test:node && npm run integration-test:node",
->>>>>>> b8f46a91
     "test": "npm run test:node && npm run test:browser",
     "unit-test:browser": "echo skipped",
     "unit-test:node": "mocha -r esm -r ts-node/register --require source-map-support/register --reporter ../../../common/tools/mocha-multi-reporter.js --timeout 1200000 --full-trace \"test/internal/unit/*.spec.ts\" \"test/internal/node/*.spec.ts\"",
