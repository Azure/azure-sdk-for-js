--- conflicted
+++ resolved
@@ -49,7 +49,7 @@
     "coverage": "nyc --reporter=lcov --exclude-after-remap=false mocha -t 120000 test-dist/index.js --reporter mocha-multi --reporter-options spec=-,mocha-junit-reporter=-",
     "extract-api": "tsc -p . && api-extractor run --local",
     "format": "prettier --write --config ../../.prettierrc.json \"src/**/*.ts\" \"test/**/*.ts\" \"*.{js,json}\"",
-    "integration-test:browser": "karma start --single-run",
+    "integration-test:browser": "node .scripts/buildBrowserTestResources.js && karma start --single-run",
     "integration-test:node": "mocha -t 120000 test-dist/index.js --reporter mocha-multi --reporter-options spec=-,mocha-junit-reporter=-",
     "integration-test": "npm run integration-test:node && npm run integration-test:browser",
     "lint": "eslint -c ../../.eslintrc.json src test samples --ext .ts -f node_modules/eslint-detailed-reporter/lib/detailed.js -o service-bus-lintReport.html || exit 0",
@@ -137,45 +137,5 @@
     "ts-node": "^7.0.1",
     "typescript": "^3.2.2",
     "ws": "^6.2.1"
-<<<<<<< HEAD
-  },
-  "files": [
-    "dist/",
-    "dist-esm/src/",
-    "src/",
-    "typings/service-bus.d.ts",
-    "tsconfig.json"
-  ],
-  "scripts": {
-    "audit": "node ../../../common/scripts/rush-audit.js && rimraf node_modules package-lock.json && npm i --package-lock-only 2>&1 && npm audit",
-    "build:browser": "tsc -p . && cross-env ONLY_BROWSER=true rollup -c 2>&1",
-    "build:node": "tsc -p . && cross-env ONLY_NODE=true rollup -c 2>&1",
-    "build:samples": "node .scripts/prepSamples.js && cd samples && tsc -p .",
-    "build:test:browser": "tsc -p . && cross-env ONLY_BROWSER=true rollup -c rollup.test.config.js 2>&1",
-    "build:test:node": "tsc -p . && cross-env ONLY_NODE=true rollup -c rollup.test.config.js 2>&1",
-    "build:test": "npm run build:test:node && npm run build:test:browser",
-    "build": "tsc -p . && rollup -c 2>&1 && npm run extract-api",
-    "check-format": "prettier --list-different --config ../../.prettierrc.json \"src/**/*.ts\" \"test/**/*.ts\" \"*.{js,json}\"",
-    "clean": "rimraf dist dist-esm test-dist typings *.tgz *.log coverage coverage-browser .nyc_output",
-    "coverage": "nyc --reporter=lcov --exclude-after-remap=false mocha -t 120000 test-dist/index.js --reporter mocha-multi --reporter-options spec=-,mocha-junit-reporter=-",
-    "extract-api": "tsc -p . && api-extractor run --local",
-    "format": "prettier --write --config ../../.prettierrc.json \"src/**/*.ts\" \"test/**/*.ts\" \"*.{js,json}\"",
-    "integration-test:browser": "node .scripts/buildBrowserTestResources.js && karma start --single-run",
-    "integration-test:node": "mocha -t 120000 test-dist/index.js --reporter mocha-multi --reporter-options spec=-,mocha-junit-reporter=-",
-    "integration-test": "npm run integration-test:node && npm run integration-test:browser",
-    "lint": "eslint -c ../../.eslintrc.json src test samples --ext .ts -f node_modules/eslint-detailed-reporter/lib/detailed.js -o service-bus-lintReport.html || exit 0",
-    "lint-fix": "eslint -c ../../.eslintrc.json src test samples --ext .ts --fix --fix-type [problem,suggestion]",
-    "pack": "npm pack 2>&1",
-    "prebuild": "npm run clean",
-    "test:browser": "npm run build:test:browser && npm run integration-test:browser",
-    "test:node": "npm run build:test:node && npm run integration-test:node",
-    "test": "npm run test:node && npm run test:browser",
-    "unit-test:browser": "echo skipped",
-    "unit-test:node": "echo skipped",
-    "unit-test": "npm run unit-test:node && npm run unit-test:browser"
-  },
-  "sideEffects": false
-=======
   }
->>>>>>> 2e77d9b6
 }