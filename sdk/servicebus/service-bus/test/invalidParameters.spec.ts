// Copyright (c) Microsoft Corporation.
// Licensed under the MIT license.

import chai from "chai";
import Long from "long";
const should = chai.should();
import chaiAsPromised from "chai-as-promised";
chai.use(chaiAsPromised);
import { TestMessage, TestClientType } from "./utils/testUtils";
import { ServiceBusClientForTests, createServiceBusClientForTests } from "./utils/testutils2";
import { Receiver } from "../src/receivers/receiver";
import { Sender } from "../src/sender";
import { SessionReceiver } from "../src/receivers/sessionReceiver";
import { ReceivedMessageWithLock } from "../src/serviceBusMessage";
import { SubscriptionRuleManager } from "../src/receivers/subscriptionRuleManager";

describe("invalid parameters", () => {
  let serviceBusClient: ServiceBusClientForTests;

  before(() => {
    serviceBusClient = createServiceBusClientForTests();
  });

  after(() => {
    return serviceBusClient.test.after();
  });

  describe("Invalid parameters in Sender/ReceiverClients for PartitionedQueue", function(): void {
    let receiver: Receiver<ReceivedMessageWithLock>;

    // Since, the below tests never actually make use of any AMQP links, there is no need to create
    // new sender/receiver clients before each test. Doing it once for each describe block.
    before(async () => {
      const entityNames = await serviceBusClient.test.createTestEntities(
        TestClientType.PartitionedQueue
      );

      receiver = await serviceBusClient.test.getPeekLockReceiver(entityNames);
    });

    after(async () => {
      await serviceBusClient.test.afterEach();
    });

    it("Peek: Invalid maxMessageCount for Queue", async function(): Promise<void> {
      const browsedMessages = await receiver.browseMessages({ maxMessageCount: -100 });
      should.equal(browsedMessages.length, 0);
    });

    it("Peek: Wrong type maxMessageCount for Queue", async function(): Promise<void> {
      let caughtError: Error | undefined;
      try {
        await receiver.browseMessages({ maxMessageCount: "somestring" as any });
      } catch (error) {
        caughtError = error;
      }
      should.equal(caughtError && caughtError.name, "TypeError");
      should.equal(
        caughtError && caughtError.message,
        `The parameter "maxMessageCount" should be of type "number"`
      );
    });

    it("PeekBySequenceNumber: Invalid maxMessageCount for Queue", async function(): Promise<void> {
      const browsedMessages = await receiver.browseMessages({
        fromSequenceNumber: Long.ZERO,
        maxMessageCount: -100
      });
      should.equal(browsedMessages.length, 0);
    });

    it("PeekBySequenceNumber: Wrong type maxMessageCount for Queue", async function(): Promise<
      void
    > {
      let caughtError: Error | undefined;
      try {
        await receiver.browseMessages({
          fromSequenceNumber: Long.ZERO,
          maxMessageCount: "somestring" as any
        });
      } catch (error) {
        caughtError = error;
      }
      should.equal(caughtError && caughtError.name, "TypeError");
      should.equal(
        caughtError && caughtError.message,
        `The parameter "maxMessageCount" should be of type "number"`
      );
    });

    it("PeekBySequenceNumber: Wrong type fromSequenceNumber for Queue", async function(): Promise<
      void
    > {
      let caughtError: Error | undefined;
      try {
        await receiver.browseMessages({ fromSequenceNumber: "somestring" as any });
      } catch (error) {
        caughtError = error;
      }
      should.equal(caughtError && caughtError.name, "TypeError");
      should.equal(
        caughtError && caughtError.message,
        `The parameter "fromSequenceNumber" should be of type "Long"`
      );
    });
  });

  describe("Invalid parameters in Sender/ReceiverClients for PartitionedSubscription", function(): void {
    let subscriptionReceiverClient: Receiver<ReceivedMessageWithLock>;
    let subscriptionRuleManager: SubscriptionRuleManager;

    // Since, the below tests never actually make use of any AMQP links, there is no need to create
    // new sender/receiver clients before each test. Doing it once for each describe block.
    before(async () => {
      const entityNames = await serviceBusClient.test.createTestEntities(
        TestClientType.PartitionedSubscription
      );

      subscriptionReceiverClient = await serviceBusClient.test.getPeekLockReceiver(entityNames);

      subscriptionRuleManager = serviceBusClient.test.addToCleanup(
        serviceBusClient.getSubscriptionRuleManager(entityNames.topic!, entityNames.subscription!)
      );
    });

    after(() => {
      return serviceBusClient.test.afterEach();
    });

    it("Peek: Invalid maxMessageCount for Subscription", async function(): Promise<void> {
      const browsedMessages = await subscriptionReceiverClient.browseMessages({
        maxMessageCount: -100
      });
      should.equal(browsedMessages.length, 0);
    });

    it("Peek: Wrong type maxMessageCount for Subscription", async function(): Promise<void> {
      let caughtError: Error | undefined;
      try {
        await subscriptionReceiverClient.browseMessages({ maxMessageCount: "somestring" as any });
      } catch (error) {
        caughtError = error;
      }
      should.equal(caughtError && caughtError.name, "TypeError");
      should.equal(
        caughtError && caughtError.message,
        `The parameter "maxMessageCount" should be of type "number"`
      );
    });

    it("PeekBySequenceNumber: Invalid maxMessageCount for Subscription", async function(): Promise<
      void
    > {
      const browsedMessages = await subscriptionReceiverClient.browseMessages({
        fromSequenceNumber: Long.ZERO,
        maxMessageCount: -100
      });
      should.equal(browsedMessages.length, 0);
    });

    it("PeekBySequenceNumber: Wrong type maxMessageCount for Subscription", async function(): Promise<
      void
    > {
      let caughtError: Error | undefined;
      try {
        await subscriptionReceiverClient.browseMessages({
          fromSequenceNumber: Long.ZERO,
          maxMessageCount: "somestring" as any
        });
      } catch (error) {
        caughtError = error;
      }
      should.equal(caughtError && caughtError.name, "TypeError");
      should.equal(
        caughtError && caughtError.message,
        `The parameter "maxMessageCount" should be of type "number"`
      );
    });

    it("PeekBySequenceNumber: Wrong type fromSequenceNumber for Subscription", async function(): Promise<
      void
    > {
      let caughtError: Error | undefined;
      try {
        await subscriptionReceiverClient.browseMessages({
          fromSequenceNumber: "somestring" as any
        });
      } catch (error) {
        caughtError = error;
      }
      should.equal(caughtError && caughtError.name, "TypeError");
      should.equal(
        caughtError && caughtError.message,
        `The parameter "fromSequenceNumber" should be of type "Long"`
      );
    });

    it("AddRule: Missing ruleName", async function(): Promise<void> {
      let caughtError: Error | undefined;
      try {
        await subscriptionRuleManager.addRule(undefined as any, undefined as any);
      } catch (error) {
        caughtError = error;
      }
      should.equal(caughtError && caughtError.name, "TypeError");
      should.equal(caughtError && caughtError.message, `Missing parameter "ruleName"`);
    });

    it("AddRule: Empty string as ruleName", async function(): Promise<void> {
      let caughtError: Error | undefined;
      try {
        await subscriptionRuleManager.addRule("", false);
      } catch (error) {
        caughtError = error;
      }
      should.equal(caughtError && caughtError.name, "TypeError");
      should.equal(
        caughtError && caughtError.message,
        `Empty string not allowed in parameter "ruleName"`
      );
    });

    it("AddRule: Missing filter", async function(): Promise<void> {
      let caughtError: Error | undefined;
      try {
        await subscriptionRuleManager.addRule("myrule", undefined as any);
      } catch (error) {
        caughtError = error;
      }
      should.equal(caughtError && caughtError.name, "TypeError");
      should.equal(caughtError && caughtError.message, `Missing parameter "filter"`);
    });

    it("AddRule: Invalid filter", async function(): Promise<void> {
      let caughtError: Error | undefined;
      try {
        await subscriptionRuleManager.addRule("myrule", { random: "value" } as any);
      } catch (error) {
        caughtError = error;
      }
      should.equal(caughtError && caughtError.name, "TypeError");
      should.equal(
        caughtError && caughtError.message,
        `The parameter "filter" should be either a boolean, string or implement the CorrelationFilter interface.`
      );
    });

    it("RemoveRule: Missing ruleName", async function(): Promise<void> {
      let caughtError: Error | undefined;
      try {
        await subscriptionRuleManager.removeRule(undefined as any);
      } catch (error) {
        caughtError = error;
      }
      should.equal(caughtError && caughtError.name, "TypeError");
      should.equal(caughtError && caughtError.message, `Missing parameter "ruleName"`);
    });

    it("RemoveRule: Empty string as ruleName", async function(): Promise<void> {
      let caughtError: Error | undefined;
      try {
        await subscriptionRuleManager.removeRule("");
      } catch (error) {
        caughtError = error;
      }
      should.equal(caughtError && caughtError.name, "TypeError");
      should.equal(
        caughtError && caughtError.message,
        `Empty string not allowed in parameter "ruleName"`
      );
    });

    it("Add and Remove Rule: Coerce RuleName into string", async function(): Promise<void> {
      // Clean up existing rules
      let rules = await subscriptionRuleManager.getRules();
      await Promise.all(rules.map((rule) => subscriptionRuleManager.removeRule(rule.name)));

      // Add rule with number as name
      await subscriptionRuleManager.addRule(123 as any, true);
      rules = await subscriptionRuleManager.getRules();
      should.equal(
        rules.some((rule) => rule.name === "123"),
        true,
        "Added rule not found"
      );

      // Remove rule with number as name
      await subscriptionRuleManager.removeRule(123 as any);
      rules = await subscriptionRuleManager.getRules();
      should.equal(
        rules.some((rule) => rule.name === "123"),
        false,
        "Removed rule still found"
      );

      // Add default rule so that other tests are not affected
      await subscriptionRuleManager.addRule(subscriptionRuleManager.defaultRuleName, true);
    });
  });

  describe("Invalid parameters in SessionReceiver", function(): void {
    let sender: Sender;
    let receiver: SessionReceiver<ReceivedMessageWithLock>;

    // Since, the below tests never actually make use of any AMQP links, there is no need to create
    // new sender/receiver clients before each test. Doing it once for each describe block.
    before(async () => {
      const entityNames = await serviceBusClient.test.createTestEntities(
        TestClientType.PartitionedQueueWithSessions
      );

      sender = serviceBusClient.test.addToCleanup(
        await serviceBusClient.createSender(entityNames.queue!)
      );

      receiver = await serviceBusClient.test.getSessionPeekLockReceiver(entityNames, {
        sessionId: TestMessage.sessionId
      });

      await sender.send(TestMessage.getSessionSample());
    });

    after(() => {
      return serviceBusClient.test.afterEach();
    });

    it("SessionReceiver: Missing ReceiveMode", async function(): Promise<void> {
      let errorCaught: string = "";
      try {
        const { queue } = serviceBusClient.test.getTestEntities(
          TestClientType.PartitionedQueueWithSessions
        );

        await serviceBusClient.createSessionReceiver(queue!, undefined as any, {
          sessionId: TestMessage.sessionId
        });
      } catch (error) {
        errorCaught = error.message;
      }
      should.equal(
        errorCaught,
        "Invalid receiveMode provided",
        "Did not throw error if created a client with invalid receiveMode."
      );
    });

    it("SessionReceiver: Throws error if created a client with invalid receiveMode", async function(): Promise<
      void
    > {
      let errorCaught: string = "";
      try {
        const { queue } = serviceBusClient.test.getTestEntities(
          TestClientType.PartitionedQueueWithSessions
        );

        await serviceBusClient.createSessionReceiver(queue!, 123 as any, {
          sessionId: TestMessage.sessionId
        });
      } catch (error) {
        errorCaught = error.message;
      }
      should.equal(
        errorCaught,
        "Invalid receiveMode provided",
        "Did not throw error if created a client with invalid receiveMode."
      );
    });

    it("Peek: Invalid maxMessageCount in SessionReceiver", async function(): Promise<void> {
      const browsedMessages = await receiver.browseMessages({ maxMessageCount: -100 });
      should.equal(browsedMessages.length, 0);
    });

    it("Peek: Wrong type maxMessageCount in SessionReceiver", async function(): Promise<void> {
      let caughtError: Error | undefined;
      try {
        await receiver.browseMessages({ maxMessageCount: "somestring" as any });
      } catch (error) {
        caughtError = error;
      }
      should.equal(caughtError && caughtError.name, "TypeError");
      should.equal(
        caughtError && caughtError.message,
        `The parameter "maxMessageCount" should be of type "number"`
      );
    });

    it("PeekBySequenceNumber: Invalid maxMessageCount in SessionReceiver", async function(): Promise<
      void
    > {
      const browsedMessages = await receiver.browseMessages({
        fromSequenceNumber: Long.ZERO,
        maxMessageCount: -100
      });
      should.equal(browsedMessages.length, 0);
    });

    it("PeekBySequenceNumber: Wrong type maxMessageCount in SessionReceiver", async function(): Promise<
      void
    > {
      let caughtError: Error | undefined;
      try {
        await receiver.browseMessages({
          fromSequenceNumber: Long.ZERO,
          maxMessageCount: "somestring" as any
        });
      } catch (error) {
        caughtError = error;
      }
      should.equal(caughtError && caughtError.name, "TypeError");
      should.equal(
        caughtError && caughtError.message,
        `The parameter "maxMessageCount" should be of type "number"`
      );
    });

    it("PeekBySequenceNumber: Wrong type sequenceNumber in SessionReceiver", async function(): Promise<
      void
    > {
      let caughtError: Error | undefined;
      try {
        await receiver.browseMessages({ fromSequenceNumber: "somestring" as any });
      } catch (error) {
        caughtError = error;
      }
      should.equal(caughtError && caughtError.name, "TypeError");
      should.equal(
        caughtError && caughtError.message,
        `The parameter "fromSequenceNumber" should be of type "Long"`
      );
    });

    it("RegisterMessageHandler: Missing onMessage in SessionReceiver", async function(): Promise<
      void
    > {
      let caughtError: Error | undefined;
      try {
        await receiver.subscribe(undefined as any, undefined as any);
      } catch (error) {
        caughtError = error;
      }
      should.equal(caughtError && caughtError.name, "TypeError");
      should.equal(caughtError && caughtError.message, `Invalid "MessageHandlers" provided.`);
    });

    it("RegisterMessageHandler: Wrong type for onMessage in SessionReceiver", async function(): Promise<
      void
    > {
      let caughtError: Error | undefined;
      try {
        await receiver.subscribe("somestring" as any, "somethingelse" as any);
      } catch (error) {
        caughtError = error;
      }
      should.equal(caughtError && caughtError.name, "TypeError");
      should.equal(caughtError && caughtError.message, `Invalid "MessageHandlers" provided.`);
    });

    it("ReceiveDeferredMessage: Wrong type sequenceNumber in SessionReceiver", async function(): Promise<
      void
    > {
      let caughtError: Error | undefined;
      try {
        await receiver.receiveDeferredMessage("somestring" as any);
      } catch (error) {
        caughtError = error;
      }
      should.equal(caughtError && caughtError.name, "TypeError");
      should.equal(
        caughtError && caughtError.message,
        `The parameter "sequenceNumber" should be of type "Long"`
      );
    });

    it("ReceiveDeferredMessage: Missing sequenceNumber in SessionReceiver", async function(): Promise<
      void
    > {
      let caughtError: Error | undefined;
      try {
        await receiver.receiveDeferredMessage(undefined as any);
      } catch (error) {
        caughtError = error;
      }
      should.equal(caughtError && caughtError.name, "TypeError");
      should.equal(caughtError && caughtError.message, `Missing parameter "sequenceNumber"`);
    });

    it("ReceiveDeferredMessages: Wrong type sequenceNumbers in SessionReceiver", async function(): Promise<
      void
    > {
      let caughtError: Error | undefined;
      try {
        await receiver.receiveDeferredMessages(["somestring"] as any);
      } catch (error) {
        caughtError = error;
      }
      should.equal(caughtError && caughtError.name, "TypeError");
      should.equal(
        caughtError && caughtError.message,
        `The parameter "sequenceNumbers" should be an array of type "Long"`
      );
    });

    it("ReceiveDeferredMessages: Missing sequenceNumbers in SessionReceiver", async function(): Promise<
      void
    > {
      let caughtError: Error | undefined;
      try {
        await receiver.receiveDeferredMessages(undefined as any);
      } catch (error) {
        caughtError = error;
      }
      should.equal(caughtError && caughtError.name, "TypeError");
      should.equal(caughtError && caughtError.message, `Missing parameter "sequenceNumbers"`);
    });
  });

  describe("Invalid parameters in Receiver", function(): void {
    let sender: Sender;
    let receiver: Receiver<ReceivedMessageWithLock>;

    // Since, the below tests never actually make use of any AMQP links, there is no need to create
    // new sender/receiver clients before each test. Doing it once for each describe block.
    before(async () => {
      const entityNames = await serviceBusClient.test.createTestEntities(
        TestClientType.PartitionedQueueWithSessions
      );

      sender = serviceBusClient.test.addToCleanup(
        await serviceBusClient.createSender(entityNames.queue!)
      );

      receiver = await serviceBusClient.test.getPeekLockReceiver(entityNames);

      await sender.send(TestMessage.getSessionSample());
    });

    after(async () => {
      return serviceBusClient.test.afterEach();
    });

    it("Receiver: Missing ReceiveMode", async function(): Promise<void> {
      let errorCaught: string = "";
      try {
        const { queue } = serviceBusClient.test.getTestEntities(
          TestClientType.PartitionedQueueWithSessions
        );

        await serviceBusClient.createReceiver(queue!, undefined as any);
      } catch (error) {
        errorCaught = error.message;
      }
      should.equal(
        errorCaught,
        "Invalid receiveMode provided",
        "Did not throw error if created a client with invalid receiveMode."
      );
    });

    it("Receiver: Invalid ReceiveMode", async function(): Promise<void> {
      let errorCaught: string = "";
      try {
        const { queue } = serviceBusClient.test.getTestEntities(
          TestClientType.PartitionedQueueWithSessions
        );

        await serviceBusClient.createReceiver(queue!, 123 as any);
      } catch (error) {
        errorCaught = error.message;
      }
      should.equal(
        errorCaught,
        "Invalid receiveMode provided",
        "Did not throw error if created a client with invalid receiveMode."
      );
    });

    it("RegisterMessageHandler: Missing onMessage in Receiver", async function(): Promise<void> {
      let caughtError: Error | undefined;
      try {
        await receiver.subscribe(undefined as any, undefined as any);
      } catch (error) {
        caughtError = error;
      }
      should.equal(caughtError && caughtError.name, "TypeError");
      should.equal(caughtError && caughtError.message, `Invalid "MessageHandlers" provided.`);
    });

    it("RegisterMessageHandler: Wrong type for onMessage in Receiver", async function(): Promise<
      void
    > {
      let caughtError: Error | undefined;
      try {
        await receiver.subscribe("somestring" as any, "somethingelse" as any);
      } catch (error) {
        caughtError = error;
      }
      should.equal(caughtError && caughtError.name, "TypeError");
      should.equal(caughtError && caughtError.message, `Invalid "MessageHandlers" provided.`);
    });

    it("ReceiveDeferredMessage: Wrong type sequenceNumber in Receiver", async function(): Promise<
      void
    > {
      let caughtError: Error | undefined;
      try {
        await receiver.receiveDeferredMessage("somestring" as any);
      } catch (error) {
        caughtError = error;
      }
      should.equal(caughtError && caughtError.name, "TypeError");
      should.equal(
        caughtError && caughtError.message,
        `The parameter "sequenceNumber" should be of type "Long"`
      );
    });

    it("ReceiveDeferredMessage: Missing sequenceNumber in Receiver", async function(): Promise<
      void
    > {
      let caughtError: Error | undefined;
      try {
        await receiver.receiveDeferredMessage(undefined as any);
      } catch (error) {
        caughtError = error;
      }
      should.equal(caughtError && caughtError.name, "TypeError");
      should.equal(caughtError && caughtError.message, `Missing parameter "sequenceNumber"`);
    });

    it("ReceiveDeferredMessages: Wrong type sequenceNumbers in Receiver", async function(): Promise<
      void
    > {
      let caughtError: Error | undefined;
      try {
        await receiver.receiveDeferredMessages(["somestring"] as any);
      } catch (error) {
        caughtError = error;
      }
      should.equal(caughtError && caughtError.name, "TypeError");
      should.equal(
        caughtError && caughtError.message,
        `The parameter "sequenceNumbers" should be an array of type "Long"`
      );
    });

    it("ReceiveDeferredMessages: Missing sequenceNumbers in Receiver", async function(): Promise<
      void
    > {
      let caughtError: Error | undefined;
      try {
        await receiver.receiveDeferredMessages(undefined as any);
      } catch (error) {
        caughtError = error;
      }
      should.equal(caughtError && caughtError.name, "TypeError");
      should.equal(caughtError && caughtError.message, `Missing parameter "sequenceNumbers"`);
    });
  });

  describe("Invalid parameters in Sender", function(): void {
    let sender: Sender;

    // Since, the below tests never actually make use of any AMQP links, there is no need to create
    // new sender/receiver clients before each test. Doing it once for each describe block.
    before(async () => {
      const { queue } = await serviceBusClient.test.createTestEntities(
        TestClientType.PartitionedQueue
      );

<<<<<<< HEAD
      // const clients = await getSenderReceiverClients(TestClientType.PartitionedQueue, "peekLock");
      sender = serviceBusClient.test.addToCleanup(serviceBusClient.createSender(queue!));
=======
      //const clients = await getSenderReceiverClients(TestClientType.PartitionedQueue, "peekLock");
      sender = serviceBusClient.test.addToCleanup(await serviceBusClient.createSender(queue!));
>>>>>>> 4c73a29d
    });

    after(() => {
      return serviceBusClient.test.afterEach();
    });

    it("Send: Missing message in Sender", async function(): Promise<void> {
      let caughtError: Error | undefined;
      try {
        await sender.send(undefined as any);
      } catch (error) {
        caughtError = error;
      }
      should.equal(caughtError && caughtError.name, "TypeError");
      should.equal(
        caughtError && caughtError.message,
        `Missing parameter "message, messages or messageBatch"`
      );
    });

    it("Sendbatch: Missing messageBatch in Sender", async function(): Promise<void> {
      let caughtError: Error | undefined;
      try {
        await sender.send(undefined as any);
      } catch (error) {
        caughtError = error;
      }
      should.equal(caughtError && caughtError.name, "TypeError");
      should.equal(
        caughtError && caughtError.message,
        `Missing parameter "message, messages or messageBatch"`
      );
    });

    it("ScheduledMessage: Missing date in Sender", async function(): Promise<void> {
      let caughtError: Error | undefined;
      try {
        await sender.scheduleMessage(undefined as any, undefined as any);
      } catch (error) {
        caughtError = error;
      }
      should.equal(caughtError && caughtError.name, "TypeError");
      should.equal(
        caughtError && caughtError.message,
        `Missing parameter "scheduledEnqueueTimeUtc"`
      );
    });

    it("ScheduledMessage: Missing message in Sender", async function(): Promise<void> {
      let caughtError: Error | undefined;
      try {
        await sender.scheduleMessage(new Date(), undefined as any);
      } catch (error) {
        caughtError = error;
      }
      should.equal(caughtError && caughtError.name, "TypeError");
      should.equal(caughtError && caughtError.message, `Missing parameter "message"`);
    });

    it("ScheduledMessages: Missing date in Sender", async function(): Promise<void> {
      let caughtError: Error | undefined;
      try {
        await sender.scheduleMessages(undefined as any, undefined as any);
      } catch (error) {
        caughtError = error;
      }
      should.equal(caughtError && caughtError.name, "TypeError");
      should.equal(
        caughtError && caughtError.message,
        `Missing parameter "scheduledEnqueueTimeUtc"`
      );
    });

    it("ScheduledMessages: Missing messages in Sender", async function(): Promise<void> {
      let caughtError: Error | undefined;
      try {
        await sender.scheduleMessages(new Date(), undefined as any);
      } catch (error) {
        caughtError = error;
      }
      should.equal(caughtError && caughtError.name, "TypeError");
      should.equal(caughtError && caughtError.message, `Missing parameter "messages"`);
    });

    it("CancelScheduledMessage: Wrong type sequenceNumber in Sender", async function(): Promise<
      void
    > {
      let caughtError: Error | undefined;
      try {
        await sender.cancelScheduledMessage("somestring" as any);
      } catch (error) {
        caughtError = error;
      }
      should.equal(caughtError && caughtError.name, "TypeError");
      should.equal(
        caughtError && caughtError.message,
        `The parameter "sequenceNumber" should be of type "Long"`
      );
    });

    it("CancelScheduledMessage: Missing sequenceNumber in Sender", async function(): Promise<void> {
      let caughtError: Error | undefined;
      try {
        await sender.cancelScheduledMessage(undefined as any);
      } catch (error) {
        caughtError = error;
      }
      should.equal(caughtError && caughtError.name, "TypeError");
      should.equal(caughtError && caughtError.message, `Missing parameter "sequenceNumber"`);
    });

    it("CancelScheduledMessages: Wrong type sequenceNumbers in Sender", async function(): Promise<
      void
    > {
      let caughtError: Error | undefined;
      try {
        await sender.cancelScheduledMessages(["somestring"] as any);
      } catch (error) {
        caughtError = error;
      }
      should.equal(caughtError && caughtError.name, "TypeError");
      should.equal(
        caughtError && caughtError.message,
        `The parameter "sequenceNumbers" should be an array of type "Long"`
      );
    });

    it("CancelScheduledMessages: Missing sequenceNumbers in Sender", async function(): Promise<
      void
    > {
      let caughtError: Error | undefined;
      try {
        await sender.cancelScheduledMessages(undefined as any);
      } catch (error) {
        caughtError = error;
      }
      should.equal(caughtError && caughtError.name, "TypeError");
      should.equal(caughtError && caughtError.message, `Missing parameter "sequenceNumbers"`);
    });
  });
});<|MERGE_RESOLUTION|>--- conflicted
+++ resolved
@@ -668,13 +668,8 @@
         TestClientType.PartitionedQueue
       );
 
-<<<<<<< HEAD
       // const clients = await getSenderReceiverClients(TestClientType.PartitionedQueue, "peekLock");
-      sender = serviceBusClient.test.addToCleanup(serviceBusClient.createSender(queue!));
-=======
-      //const clients = await getSenderReceiverClients(TestClientType.PartitionedQueue, "peekLock");
       sender = serviceBusClient.test.addToCleanup(await serviceBusClient.createSender(queue!));
->>>>>>> 4c73a29d
     });
 
     after(() => {
