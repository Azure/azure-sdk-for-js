// Copyright (c) Microsoft Corporation. All rights reserved.
// Licensed under the MIT License.

import chai from "chai";
import Long from "long";
const should = chai.should();
import chaiAsPromised from "chai-as-promised";
chai.use(chaiAsPromised);
<<<<<<< HEAD
import { ServiceBusClient } from "../src";
import { TestMessage, getSenderReceiverClients, TestClientType } from "./utils/testUtils";
=======
import { ServiceBusSenderClient } from "../src";
import {
  TestMessage,
  getSenderReceiverClients,
  TestClientType,
  EntityNames
} from "./utils/testUtils";
>>>>>>> 8ce25821
import {
  ReceiverClientTypeForUserT,
  NonSessionReceiver,
  SubscriptionRuleManagement,
  SessionReceiver
} from "../src/serviceBusReceiverClient";
import { Sender } from "../src/sender";

describe("Invalid parameters in Sender/ReceiverClients for PartitionedQueue #RunInBrowser", function(): void {
  let senderClient: Sender;
  let queueReceiverClient: ReceiverClientTypeForUserT<"peekLock">;

  // Since, the below tests never actually make use of any AMQP links, there is no need to create
  // new sender/receiver clients before each test. Doing it once for each describe block.
  before(async () => {
    const clients = await getSenderReceiverClients(TestClientType.PartitionedQueue, "peekLock");
    senderClient = clients.senderClient;
    queueReceiverClient = clients.receiverClient;
  });

  after(async () => {
    await senderClient.close();
    await queueReceiverClient.close();
  });

  it("Peek: Invalid maxMessageCount for Queue", async function(): Promise<void> {
    const peekedResults = await queueReceiverClient.diagnostics.peek(-100);
    should.equal(peekedResults.length, 0);
  });

  it("Peek: Wrong type maxMessageCount for Queue", async function(): Promise<void> {
    let caughtError: Error | undefined;
    try {
      await queueReceiverClient.diagnostics.peek("somestring" as any);
    } catch (error) {
      caughtError = error;
    }
    should.equal(caughtError && caughtError.name, "TypeError");
    should.equal(
      caughtError && caughtError.message,
      `The parameter "maxMessageCount" should be of type "number"`
    );
  });

  it("PeekBySequenceNumber: Invalid maxMessageCount for Queue", async function(): Promise<void> {
    const peekedResults = await queueReceiverClient.diagnostics.peekBySequenceNumber(
      Long.ZERO,
      -100
    );
    should.equal(peekedResults.length, 0);
  });

  it("PeekBySequenceNumber: Wrong type maxMessageCount for Queue", async function(): Promise<void> {
    let caughtError: Error | undefined;
    try {
      await queueReceiverClient.diagnostics.peekBySequenceNumber(Long.ZERO, "somestring" as any);
    } catch (error) {
      caughtError = error;
    }
    should.equal(caughtError && caughtError.name, "TypeError");
    should.equal(
      caughtError && caughtError.message,
      `The parameter "maxMessageCount" should be of type "number"`
    );
  });

  it("PeekBySequenceNumber: Wrong type fromSequenceNumber for Queue", async function(): Promise<
    void
  > {
    let caughtError: Error | undefined;
    try {
      await queueReceiverClient.diagnostics.peekBySequenceNumber("somestring" as any);
    } catch (error) {
      caughtError = error;
    }
    should.equal(caughtError && caughtError.name, "TypeError");
    should.equal(
      caughtError && caughtError.message,
      `The parameter "fromSequenceNumber" should be of type "Long"`
    );
  });

  it("PeekBySequenceNumber: Missing fromSequenceNumber for Queue", async function(): Promise<void> {
    let caughtError: Error | undefined;
    try {
      await queueReceiverClient.diagnostics.peekBySequenceNumber(undefined as any);
    } catch (error) {
      caughtError = error;
    }
    should.equal(caughtError && caughtError.name, "TypeError");
    should.equal(caughtError && caughtError.message, `Missing parameter "fromSequenceNumber"`);
  });
});

describe("Invalid parameters in Sender/ReceiverClients for PartitionedSubscription #RunInBrowser", function(): void {
  let senderClient: Sender;
  let subscriptionReceiverClient: NonSessionReceiver<"peekLock"> & SubscriptionRuleManagement;

  // Since, the below tests never actually make use of any AMQP links, there is no need to create
  // new sender/receiver clients before each test. Doing it once for each describe block.
  before(async () => {
    const clients = await getSenderReceiverClients(
      TestClientType.PartitionedSubscription,
      "peekLock"
    );
    senderClient = clients.senderClient;
    subscriptionReceiverClient = clients.receiverClient as NonSessionReceiver<"peekLock"> &
      SubscriptionRuleManagement;
  });

  after(async () => {
    await senderClient.close();
    await subscriptionReceiverClient.close();
  });

  it("Peek: Invalid maxMessageCount for Subscription", async function(): Promise<void> {
    const peekedResults = await subscriptionReceiverClient.diagnostics.peek(-100);
    should.equal(peekedResults.length, 0);
  });

  it("Peek: Wrong type maxMessageCount for Subscription", async function(): Promise<void> {
    let caughtError: Error | undefined;
    try {
      await subscriptionReceiverClient.diagnostics.peek("somestring" as any);
    } catch (error) {
      caughtError = error;
    }
    should.equal(caughtError && caughtError.name, "TypeError");
    should.equal(
      caughtError && caughtError.message,
      `The parameter "maxMessageCount" should be of type "number"`
    );
  });

  it("PeekBySequenceNumber: Invalid maxMessageCount for Subscription", async function(): Promise<
    void
  > {
    const peekedResults = await subscriptionReceiverClient.diagnostics.peekBySequenceNumber(
      Long.ZERO,
      -100
    );
    should.equal(peekedResults.length, 0);
  });

  it("PeekBySequenceNumber: Wrong type maxMessageCount for Subscription", async function(): Promise<
    void
  > {
    let caughtError: Error | undefined;
    try {
      await subscriptionReceiverClient.diagnostics.peekBySequenceNumber(
        Long.ZERO,
        "somestring" as any
      );
    } catch (error) {
      caughtError = error;
    }
    should.equal(caughtError && caughtError.name, "TypeError");
    should.equal(
      caughtError && caughtError.message,
      `The parameter "maxMessageCount" should be of type "number"`
    );
  });

  it("PeekBySequenceNumber: Wrong type fromSequenceNumber for Subscription", async function(): Promise<
    void
  > {
    let caughtError: Error | undefined;
    try {
      await subscriptionReceiverClient.diagnostics.peekBySequenceNumber("somestring" as any);
    } catch (error) {
      caughtError = error;
    }
    should.equal(caughtError && caughtError.name, "TypeError");
    should.equal(
      caughtError && caughtError.message,
      `The parameter "fromSequenceNumber" should be of type "Long"`
    );
  });

  it("PeekBySequenceNumber: Missing fromSequenceNumber for Subscription", async function(): Promise<
    void
  > {
    let caughtError: Error | undefined;
    try {
      await subscriptionReceiverClient.diagnostics.peekBySequenceNumber(undefined as any);
    } catch (error) {
      caughtError = error;
    }
    should.equal(caughtError && caughtError.name, "TypeError");
    should.equal(caughtError && caughtError.message, `Missing parameter "fromSequenceNumber"`);
  });

  it("AddRule: Missing ruleName", async function(): Promise<void> {
    let caughtError: Error | undefined;
    try {
      await subscriptionReceiverClient.addRule(undefined as any, undefined as any);
    } catch (error) {
      caughtError = error;
    }
    should.equal(caughtError && caughtError.name, "TypeError");
    should.equal(caughtError && caughtError.message, `Missing parameter "ruleName"`);
  });

  it("AddRule: Empty string as ruleName", async function(): Promise<void> {
    let caughtError: Error | undefined;
    try {
      await subscriptionReceiverClient.addRule("", false);
    } catch (error) {
      caughtError = error;
    }
    should.equal(caughtError && caughtError.name, "TypeError");
    should.equal(
      caughtError && caughtError.message,
      `Empty string not allowed in parameter "ruleName"`
    );
  });

  it("AddRule: Missing filter", async function(): Promise<void> {
    let caughtError: Error | undefined;
    try {
      await subscriptionReceiverClient.addRule("myrule", undefined as any);
    } catch (error) {
      caughtError = error;
    }
    should.equal(caughtError && caughtError.name, "TypeError");
    should.equal(caughtError && caughtError.message, `Missing parameter "filter"`);
  });

  it("AddRule: Invalid filter", async function(): Promise<void> {
    let caughtError: Error | undefined;
    try {
      await subscriptionReceiverClient.addRule("myrule", { random: "value" } as any);
    } catch (error) {
      caughtError = error;
    }
    should.equal(caughtError && caughtError.name, "TypeError");
    should.equal(
      caughtError && caughtError.message,
      `The parameter "filter" should be either a boolean, string or implement the CorrelationFilter interface.`
    );
  });

  it("RemoveRule: Missing ruleName", async function(): Promise<void> {
    let caughtError: Error | undefined;
    try {
      await subscriptionReceiverClient.removeRule(undefined as any);
    } catch (error) {
      caughtError = error;
    }
    should.equal(caughtError && caughtError.name, "TypeError");
    should.equal(caughtError && caughtError.message, `Missing parameter "ruleName"`);
  });

  it("RemoveRule: Empty string as ruleName", async function(): Promise<void> {
    let caughtError: Error | undefined;
    try {
      await subscriptionReceiverClient.removeRule("");
    } catch (error) {
      caughtError = error;
    }
    should.equal(caughtError && caughtError.name, "TypeError");
    should.equal(
      caughtError && caughtError.message,
      `Empty string not allowed in parameter "ruleName"`
    );
  });

  it("Add and Remove Rule: Coerce RuleName into string", async function(): Promise<void> {
    // Clean up existing rules
    let rules = await subscriptionReceiverClient.getRules();
    await Promise.all(rules.map((rule) => subscriptionReceiverClient.removeRule(rule.name)));

    // Add rule with number as name
    await subscriptionReceiverClient.addRule(123 as any, true);
    rules = await subscriptionReceiverClient.getRules();
    should.equal(
      rules.some((rule) => rule.name === "123"),
      true,
      "Added rule not found"
    );

    // Remove rule with number as name
    await subscriptionReceiverClient.removeRule(123 as any);
    rules = await subscriptionReceiverClient.getRules();
    should.equal(
      rules.some((rule) => rule.name === "123"),
      false,
      "Removed rule still found"
    );

    // Add default rule so that other tests are not affected
    await subscriptionReceiverClient.addRule(subscriptionReceiverClient.defaultRuleName, true);
  });
});

describe("Invalid parameters in SessionReceiver #RunInBrowser", function(): void {
  let senderClient: Sender;
  let receiverClient: SessionReceiver<"peekLock">;
  let serviceBusClient: ServiceBusClient;

  // Since, the below tests never actually make use of any AMQP links, there is no need to create
  // new sender/receiver clients before each test. Doing it once for each describe block.
  before(async () => {
    const clients = await getSenderReceiverClients(
      TestClientType.PartitionedQueueWithSessions,
      "peekLock"
    );

    senderClient = clients.senderClient;
    await senderClient.send(TestMessage.getSessionSample());

    receiverClient = clients.receiverClient as SessionReceiver<"peekLock">;

    serviceBusClient = clients.serviceBusClient;
  });

  after(async () => {
    await senderClient.close();
    await receiverClient.close();
    await serviceBusClient.close();
  });

<<<<<<< HEAD
  // TODO: this should just throw.
  // it("SessionReceiver: Invalid ReceiveMode", async function(): Promise<void> {
  //   receiverClient = serviceBusClient.createSessionReceiver(
  //     EntityNames.QUEUE_NAME_SESSION,
  //     "peekLock",
  //     TestMessage.sessionId
  //   );

  //     {
  //       id: TestMessage.sessionId
  //     }
  //   ) as any;
  //   should.equal(
  //     receiverClient.receiveMode,
  //     ReceiveMode.peekLock,
  //     "Default receiveMode not set when receiveMode not provided to constructor."
  //   );
  // });
=======
  // it("SessionReceiver: Missing ReceiveMode", async function(): Promise<void> {
  //   receiverClient = new ServiceBusReceiverClient(
  //     {
  //       queueName: EntityNames.QUEUE_NAME_SESSION,
  //       connectionString: getEnvVars()["SERVICEBUS_CONNECTION_STRING"]
  //     },
  //     undefined as any,
  //     {
  //       id: TestMessage.sessionId
  //     }
  //   ) as any;
  //   should.equal(
  //     receiverClient.receiveMode,
  //     ReceiveMode.peekLock,
  //     "Default receiveMode not set when receiveMode not provided to constructor."
  //   );
  // });

  // it("SessionReceiver: Invalid ReceiveMode", async function(): Promise<void> {
  //   receiverClient = new ServiceBusReceiverClient(
  //     {
  //       queueName: EntityNames.QUEUE_NAME_SESSION,
  //       connectionString: getEnvVars()["SERVICEBUS_CONNECTION_STRING"]
  //     },
  //     123 as any,
  //     {
  //       id: TestMessage.sessionId
  //     }
  //   ) as any;
  //   should.equal(
  //     receiverClient.receiveMode,
  //     ReceiveMode.peekLock,
  //     "Default receiveMode not set when receiveMode not provided to constructor."
  //   );
  // });

  it("SessionReceiver: Throws error if created a client with invalid receiveMode", async function(): Promise<
    void
  > {
    let errorCaught: string = "";
    try {
      receiverClient = new ServiceBusReceiverClient(
        {
          queueName: EntityNames.QUEUE_NAME_SESSION,
          connectionString: getEnvVars()["SERVICEBUS_CONNECTION_STRING"]
        },
        123 as any,
        {
          id: TestMessage.sessionId
        }
      ) as any;
    } catch (error) {
      errorCaught = error.message;
    }
    should.equal(
      errorCaught,
      "Invalid receiveMode provided",
      "Did not throw error if created a client with invalid receiveMode."
    );
  });
>>>>>>> 8ce25821

  it("Peek: Invalid maxMessageCount in SessionReceiver", async function(): Promise<void> {
    const peekedResults = await receiverClient.diagnostics.peek(-100);
    should.equal(peekedResults.length, 0);
  });

  it("Peek: Wrong type maxMessageCount in SessionReceiver", async function(): Promise<void> {
    let caughtError: Error | undefined;
    try {
      await receiverClient.diagnostics.peek("somestring" as any);
    } catch (error) {
      caughtError = error;
    }
    should.equal(caughtError && caughtError.name, "TypeError");
    should.equal(
      caughtError && caughtError.message,
      `The parameter "maxMessageCount" should be of type "number"`
    );
  });

  it("PeekBySequenceNumber: Invalid maxMessageCount in SessionReceiver", async function(): Promise<
    void
  > {
    const peekedResults = await receiverClient.diagnostics.peekBySequenceNumber(Long.ZERO, -100);
    should.equal(peekedResults.length, 0);
  });

  it("PeekBySequenceNumber: Wrong type maxMessageCount in SessionReceiver", async function(): Promise<
    void
  > {
    let caughtError: Error | undefined;
    try {
      await receiverClient.diagnostics.peekBySequenceNumber(Long.ZERO, "somestring" as any);
    } catch (error) {
      caughtError = error;
    }
    should.equal(caughtError && caughtError.name, "TypeError");
    should.equal(
      caughtError && caughtError.message,
      `The parameter "maxMessageCount" should be of type "number"`
    );
  });

  it("PeekBySequenceNumber: Wrong type sequenceNumber in SessionReceiver", async function(): Promise<
    void
  > {
    let caughtError: Error | undefined;
    try {
      await receiverClient.diagnostics.peekBySequenceNumber("somestring" as any);
    } catch (error) {
      caughtError = error;
    }
    should.equal(caughtError && caughtError.name, "TypeError");
    should.equal(
      caughtError && caughtError.message,
      `The parameter "fromSequenceNumber" should be of type "Long"`
    );
  });

  it("PeekBySequenceNumber: Missing sequenceNumber in SessionReceiver", async function(): Promise<
    void
  > {
    let caughtError: Error | undefined;
    try {
      await receiverClient.diagnostics.peekBySequenceNumber(undefined as any);
    } catch (error) {
      caughtError = error;
    }
    should.equal(caughtError && caughtError.name, "TypeError");
    should.equal(caughtError && caughtError.message, `Missing parameter "fromSequenceNumber"`);
  });

  it("RegisterMessageHandler: Missing onMessage in SessionReceiver", async function(): Promise<
    void
  > {
    let caughtError: Error | undefined;
    try {
      await receiverClient.subscribe(undefined as any, undefined as any);
    } catch (error) {
      caughtError = error;
    }
    should.equal(caughtError && caughtError.name, "TypeError");
    should.equal(caughtError && caughtError.message, `Invalid "MessageHandlers" provided.`);
  });

  it("RegisterMessageHandler: Wrong type for onMessage in SessionReceiver", async function(): Promise<
    void
  > {
    let caughtError: Error | undefined;
    try {
      await receiverClient.subscribe("somestring" as any, "somethingelse" as any);
    } catch (error) {
      caughtError = error;
    }
    should.equal(caughtError && caughtError.name, "TypeError");
    should.equal(caughtError && caughtError.message, `Invalid "MessageHandlers" provided.`);
  });

  // it("RegisterMessageHandler: Missing onError in SessionReceiver", async function(): Promise<void> {
  //   let caughtError: Error | undefined;
  //   try {
  //     await receiverClient.registerMessageHandler(async () => {
  //       /** */
  //     }, undefined as any);
  //   } catch (error) {
  //     caughtError = error;
  //   }
  //   should.equal(caughtError && caughtError.name, "TypeError");
  //   should.equal(caughtError && caughtError.message, `Missing parameter "onError"`);
  // });

  // it("RegisterMessageHandler: Wrong type for onError in SessionReceiver", async function(): Promise<
  //   void
  // > {
  //   let caughtError: Error | undefined;
  //   try {
  //     await receiverClient.registerMessageHandler(async () => {
  //       /** */
  //     }, "somethingelse" as any);
  //   } catch (error) {
  //     caughtError = error;
  //   }
  //   should.equal(caughtError && caughtError.name, "TypeError");
  //   should.equal(
  //     caughtError && caughtError.message,
  //     `The parameter 'onError' must be of type 'function'.`
  //   );
  // });

  it("ReceiveDeferredMessage: Wrong type sequenceNumber in SessionReceiver", async function(): Promise<
    void
  > {
    let caughtError: Error | undefined;
    try {
      await receiverClient.receiveDeferredMessage("somestring" as any);
    } catch (error) {
      caughtError = error;
    }
    should.equal(caughtError && caughtError.name, "TypeError");
    should.equal(
      caughtError && caughtError.message,
      `The parameter "sequenceNumber" should be of type "Long"`
    );
  });

  it("ReceiveDeferredMessage: Missing sequenceNumber in SessionReceiver", async function(): Promise<
    void
  > {
    let caughtError: Error | undefined;
    try {
      await receiverClient.receiveDeferredMessage(undefined as any);
    } catch (error) {
      caughtError = error;
    }
    should.equal(caughtError && caughtError.name, "TypeError");
    should.equal(caughtError && caughtError.message, `Missing parameter "sequenceNumber"`);
  });

  it("ReceiveDeferredMessages: Wrong type sequenceNumbers in SessionReceiver", async function(): Promise<
    void
  > {
    let caughtError: Error | undefined;
    try {
      await receiverClient.receiveDeferredMessages(["somestring"] as any);
    } catch (error) {
      caughtError = error;
    }
    should.equal(caughtError && caughtError.name, "TypeError");
    should.equal(
      caughtError && caughtError.message,
      `The parameter "sequenceNumbers" should be an array of type "Long"`
    );
  });

  it("ReceiveDeferredMessages: Missing sequenceNumbers in SessionReceiver", async function(): Promise<
    void
  > {
    let caughtError: Error | undefined;
    try {
      await receiverClient.receiveDeferredMessages(undefined as any);
    } catch (error) {
      caughtError = error;
    }
    should.equal(caughtError && caughtError.name, "TypeError");
    should.equal(caughtError && caughtError.message, `Missing parameter "sequenceNumbers"`);
  });
});

// Same as the previous describe block - session vs non-session
// describe("Invalid parameters in Receiver #RunInBrowser", function(): void {
//   let receiver: InternalReceiver;
//   let receiverClient: QueueClient;

//   // Since, the below tests never actually make use of any AMQP links, there is no need to create
//   // new sender/receiver clients before each test. Doing it once for each describe block.
//   before(async () => {
//     createServiceBusClient();
//     const clients = await getSenderReceiverClients(
//       sbClient,
//       TestClientType.PartitionedQueue,
//       TestClientType.PartitionedQueue
//     );

//     const sender = clients.senderClient.createSender();
//     await sender.send(TestMessage.getSample());

//     receiverClient = <QueueClient>clients.receiverClient;
//     receiver = receiverClient.createReceiver(ReceiveMode.peekLock);
//   });

//   after(async () => {
//     await sbClient.close();
//   });

//   it("Receiver: Missing ReceiveMode", async function(): Promise<void> {
//     await receiver.close();
//     receiver = receiverClient.createReceiver(undefined as any);
//     should.equal(
//       receiver.receiveMode,
//       ReceiveMode.peekLock,
//       "Default receiveMode not set when receiveMode not provided to constructor."
//     );
//   });

//   it("Receiver: Invalid ReceiveMode", async function(): Promise<void> {
//     await receiver.close();
//     receiver = receiverClient.createReceiver(123 as any);
//     should.equal(
//       receiver.receiveMode,
//       ReceiveMode.peekLock,
//       "Default receiveMode not set when receiveMode not provided to constructor."
//     );
//   });

//   it("RegisterMessageHandler: Missing onMessage in Receiver", async function(): Promise<void> {
//     let caughtError: Error | undefined;
//     try {
//       await receiver.registerMessageHandler(undefined as any, undefined as any);
//     } catch (error) {
//       caughtError = error;
//     }
//     should.equal(caughtError && caughtError.name, "TypeError");
//     should.equal(caughtError && caughtError.message, `Missing parameter "onMessage"`);
//   });

//   it("RegisterMessageHandler: Wrong type for onMessage in Receiver", async function(): Promise<
//     void
//   > {
//     let caughtError: Error | undefined;
//     try {
//       await receiver.registerMessageHandler("somestring" as any, "somethingelse" as any);
//     } catch (error) {
//       caughtError = error;
//     }
//     should.equal(caughtError && caughtError.name, "TypeError");
//     should.equal(
//       caughtError && caughtError.message,
//       `The parameter 'onMessage' must be of type 'function'.`
//     );
//   });

//   it("RegisterMessageHandler: Missing onError in Receiver", async function(): Promise<void> {
//     let caughtError: Error | undefined;
//     try {
//       await receiver.registerMessageHandler(async () => {
//         /** */
//       }, undefined as any);
//     } catch (error) {
//       caughtError = error;
//     }
//     should.equal(caughtError && caughtError.name, "TypeError");
//     should.equal(caughtError && caughtError.message, `Missing parameter "onError"`);
//   });

//   it("RegisterMessageHandler: Wrong type for onError in Receiver", async function(): Promise<void> {
//     let caughtError: Error | undefined;
//     try {
//       await receiver.registerMessageHandler(async () => {
//         /** */
//       }, "somethingelse" as any);
//     } catch (error) {
//       caughtError = error;
//     }
//     should.equal(caughtError && caughtError.name, "TypeError");
//     should.equal(
//       caughtError && caughtError.message,
//       `The parameter 'onError' must be of type 'function'.`
//     );
//   });

//   it("ReceiveDeferredMessage: Wrong type sequenceNumber in Receiver", async function(): Promise<
//     void
//   > {
//     let caughtError: Error | undefined;
//     try {
//       await receiver.receiveDeferredMessage("somestring" as any);
//     } catch (error) {
//       caughtError = error;
//     }
//     should.equal(caughtError && caughtError.name, "TypeError");
//     should.equal(
//       caughtError && caughtError.message,
//       `The parameter "sequenceNumber" should be of type "Long"`
//     );
//   });

//   it("ReceiveDeferredMessage: Missing sequenceNumber in Receiver", async function(): Promise<void> {
//     let caughtError: Error | undefined;
//     try {
//       await receiver.receiveDeferredMessage(undefined as any);
//     } catch (error) {
//       caughtError = error;
//     }
//     should.equal(caughtError && caughtError.name, "TypeError");
//     should.equal(caughtError && caughtError.message, `Missing parameter "sequenceNumber"`);
//   });

//   it("ReceiveDeferredMessages: Wrong type sequenceNumbers in Receiver", async function(): Promise<
//     void
//   > {
//     let caughtError: Error | undefined;
//     try {
//       await receiver.receiveDeferredMessages(["somestring"] as any);
//     } catch (error) {
//       caughtError = error;
//     }
//     should.equal(caughtError && caughtError.name, "TypeError");
//     should.equal(
//       caughtError && caughtError.message,
//       `The parameter "sequenceNumbers" should be an array of type "Long"`
//     );
//   });

//   it("ReceiveDeferredMessages: Missing sequenceNumbers in Receiver", async function(): Promise<
//     void
//   > {
//     let caughtError: Error | undefined;
//     try {
//       await receiver.receiveDeferredMessages(undefined as any);
//     } catch (error) {
//       caughtError = error;
//     }
//     should.equal(caughtError && caughtError.name, "TypeError");
//     should.equal(caughtError && caughtError.message, `Missing parameter "sequenceNumbers"`);
//   });

//   it("RenewMessageLock: Missing lockTokenOrMessage in Receiver", async function(): Promise<void> {
//     let caughtError: Error | undefined;
//     try {
//       await (<InternalReceiver>receiver).renewMessageLock(undefined as any);
//     } catch (error) {
//       caughtError = error;
//     }
//     should.equal(caughtError && caughtError.name, "TypeError");
//     should.equal(caughtError && caughtError.message, `Missing parameter "lockTokenOrMessage"`);
//   });

//   it("RenewMessageLock: Invalid string lockToken in Receiver", async function(): Promise<void> {
//     let caughtError: Error | undefined;
//     try {
//       await (<InternalReceiver>receiver).renewMessageLock("string-which-is-not-uuid");
//     } catch (error) {
//       caughtError = error;
//     }
//     should.equal(
//       caughtError && caughtError.message,
//       `Not a valid UUID string: string-which-is-not-uuid`
//     );
//   });

//   it("RenewMessageLock: Invalid message lockToken in Receiver", async function(): Promise<void> {
//     let caughtError: Error | undefined;
//     try {
//       const [receivedMsg] = await receiver.receiveMessages(1);
//       if (!receivedMsg) {
//         throw new Error("Message not received to renew lock on.");
//       }
//       (<any>receivedMsg).lockToken = "string-which-is-not-uuid";
//       await (<InternalReceiver>receiver).renewMessageLock(receivedMsg);
//     } catch (error) {
//       caughtError = error;
//     }
//     should.equal(
//       caughtError && caughtError.message,
//       `Not a valid UUID string: string-which-is-not-uuid`
//     );
//   });
// });

describe("Invalid parameters in Sender #RunInBrowser", function(): void {
  let sender: Sender;

  // Since, the below tests never actually make use of any AMQP links, there is no need to create
  // new sender/receiver clients before each test. Doing it once for each describe block.
  before(async () => {
    const clients = await getSenderReceiverClients(TestClientType.PartitionedQueue, "peekLock");

    sender = clients.senderClient;
  });

  after(async () => {
    await sender.close();
  });

  it("Send: Missing message in Sender", async function(): Promise<void> {
    let caughtError: Error | undefined;
    try {
      await sender.send(undefined as any);
    } catch (error) {
      caughtError = error;
    }
    should.equal(caughtError && caughtError.name, "TypeError");
    should.equal(caughtError && caughtError.message, `Missing parameter "message"`);
  });

  it("Sendbatch: Missing messages in Sender", async function(): Promise<void> {
    let caughtError: Error | undefined;
    try {
      await sender.sendBatch(undefined as any);
    } catch (error) {
      caughtError = error;
    }
    should.equal(caughtError && caughtError.name, "TypeError");
    should.equal(caughtError && caughtError.message, `Missing parameter "messages"`);
  });

  it("ScheduledMessage: Missing date in Sender", async function(): Promise<void> {
    let caughtError: Error | undefined;
    try {
      await sender.scheduleMessage(undefined as any, undefined as any);
    } catch (error) {
      caughtError = error;
    }
    should.equal(caughtError && caughtError.name, "TypeError");
    should.equal(caughtError && caughtError.message, `Missing parameter "scheduledEnqueueTimeUtc"`);
  });

  it("ScheduledMessage: Missing message in Sender", async function(): Promise<void> {
    let caughtError: Error | undefined;
    try {
      await sender.scheduleMessage(new Date(), undefined as any);
    } catch (error) {
      caughtError = error;
    }
    should.equal(caughtError && caughtError.name, "TypeError");
    should.equal(caughtError && caughtError.message, `Missing parameter "message"`);
  });

  it("ScheduledMessages: Missing date in Sender", async function(): Promise<void> {
    let caughtError: Error | undefined;
    try {
      await sender.scheduleMessages(undefined as any, undefined as any);
    } catch (error) {
      caughtError = error;
    }
    should.equal(caughtError && caughtError.name, "TypeError");
    should.equal(caughtError && caughtError.message, `Missing parameter "scheduledEnqueueTimeUtc"`);
  });

  it("ScheduledMessages: Missing messages in Sender", async function(): Promise<void> {
    let caughtError: Error | undefined;
    try {
      await sender.scheduleMessages(new Date(), undefined as any);
    } catch (error) {
      caughtError = error;
    }
    should.equal(caughtError && caughtError.name, "TypeError");
    should.equal(caughtError && caughtError.message, `Missing parameter "messages"`);
  });

  it("CancelScheduledMessage: Wrong type sequenceNumber in Sender", async function(): Promise<
    void
  > {
    let caughtError: Error | undefined;
    try {
      await sender.cancelScheduledMessage("somestring" as any);
    } catch (error) {
      caughtError = error;
    }
    should.equal(caughtError && caughtError.name, "TypeError");
    should.equal(
      caughtError && caughtError.message,
      `The parameter "sequenceNumber" should be of type "Long"`
    );
  });

  it("CancelScheduledMessage: Missing sequenceNumber in Sender", async function(): Promise<void> {
    let caughtError: Error | undefined;
    try {
      await sender.cancelScheduledMessage(undefined as any);
    } catch (error) {
      caughtError = error;
    }
    should.equal(caughtError && caughtError.name, "TypeError");
    should.equal(caughtError && caughtError.message, `Missing parameter "sequenceNumber"`);
  });

  it("CancelScheduledMessages: Wrong type sequenceNumbers in Sender", async function(): Promise<
    void
  > {
    let caughtError: Error | undefined;
    try {
      await sender.cancelScheduledMessages(["somestring"] as any);
    } catch (error) {
      caughtError = error;
    }
    should.equal(caughtError && caughtError.name, "TypeError");
    should.equal(
      caughtError && caughtError.message,
      `The parameter "sequenceNumbers" should be an array of type "Long"`
    );
  });

  it("CancelScheduledMessages: Missing sequenceNumbers in Sender", async function(): Promise<void> {
    let caughtError: Error | undefined;
    try {
      await sender.cancelScheduledMessages(undefined as any);
    } catch (error) {
      caughtError = error;
    }
    should.equal(caughtError && caughtError.name, "TypeError");
    should.equal(caughtError && caughtError.message, `Missing parameter "sequenceNumbers"`);
  });
});<|MERGE_RESOLUTION|>--- conflicted
+++ resolved
@@ -6,18 +6,8 @@
 const should = chai.should();
 import chaiAsPromised from "chai-as-promised";
 chai.use(chaiAsPromised);
-<<<<<<< HEAD
 import { ServiceBusClient } from "../src";
 import { TestMessage, getSenderReceiverClients, TestClientType } from "./utils/testUtils";
-=======
-import { ServiceBusSenderClient } from "../src";
-import {
-  TestMessage,
-  getSenderReceiverClients,
-  TestClientType,
-  EntityNames
-} from "./utils/testUtils";
->>>>>>> 8ce25821
 import {
   ReceiverClientTypeForUserT,
   NonSessionReceiver,
@@ -340,26 +330,6 @@
     await serviceBusClient.close();
   });
 
-<<<<<<< HEAD
-  // TODO: this should just throw.
-  // it("SessionReceiver: Invalid ReceiveMode", async function(): Promise<void> {
-  //   receiverClient = serviceBusClient.createSessionReceiver(
-  //     EntityNames.QUEUE_NAME_SESSION,
-  //     "peekLock",
-  //     TestMessage.sessionId
-  //   );
-
-  //     {
-  //       id: TestMessage.sessionId
-  //     }
-  //   ) as any;
-  //   should.equal(
-  //     receiverClient.receiveMode,
-  //     ReceiveMode.peekLock,
-  //     "Default receiveMode not set when receiveMode not provided to constructor."
-  //   );
-  // });
-=======
   // it("SessionReceiver: Missing ReceiveMode", async function(): Promise<void> {
   //   receiverClient = new ServiceBusReceiverClient(
   //     {
@@ -378,6 +348,7 @@
   //   );
   // });
 
+  // TODO: this should just throw.
   // it("SessionReceiver: Invalid ReceiveMode", async function(): Promise<void> {
   //   receiverClient = new ServiceBusReceiverClient(
   //     {
@@ -396,31 +367,30 @@
   //   );
   // });
 
-  it("SessionReceiver: Throws error if created a client with invalid receiveMode", async function(): Promise<
-    void
-  > {
-    let errorCaught: string = "";
-    try {
-      receiverClient = new ServiceBusReceiverClient(
-        {
-          queueName: EntityNames.QUEUE_NAME_SESSION,
-          connectionString: getEnvVars()["SERVICEBUS_CONNECTION_STRING"]
-        },
-        123 as any,
-        {
-          id: TestMessage.sessionId
-        }
-      ) as any;
-    } catch (error) {
-      errorCaught = error.message;
-    }
-    should.equal(
-      errorCaught,
-      "Invalid receiveMode provided",
-      "Did not throw error if created a client with invalid receiveMode."
-    );
-  });
->>>>>>> 8ce25821
+  // it("SessionReceiver: Throws error if created a client with invalid receiveMode", async function(): Promise<
+  //   void
+  // > {
+  //   let errorCaught: string = "";
+  //   try {
+  //     receiverClient = new ServiceBusReceiverClient(
+  //       {
+  //         queueName: EntityNames.QUEUE_NAME_SESSION,
+  //         connectionString: getEnvVars()["SERVICEBUS_CONNECTION_STRING"]
+  //       },
+  //       123 as any,
+  //       {
+  //         id: TestMessage.sessionId
+  //       }
+  //     ) as any;
+  //   } catch (error) {
+  //     errorCaught = error.message;
+  //   }
+  //   should.equal(
+  //     errorCaught,
+  //     "Invalid receiveMode provided",
+  //     "Did not throw error if created a client with invalid receiveMode."
+  //   );
+  // });
 
   it("Peek: Invalid maxMessageCount in SessionReceiver", async function(): Promise<void> {
     const peekedResults = await receiverClient.diagnostics.peek(-100);
