// Copyright (c) Microsoft Corporation. All rights reserved.
// Licensed under the MIT License.

import chai from "chai";
import chaiAsPromised from "chai-as-promised";
import Long from "long";
import {
  MessagingError,
  ServiceBusClient,
  Receiver,
  SessionReceiver,
  SubscriptionRuleManager
} from "../src";
import { Sender } from "../src/sender";
import { getReceiverClosedErrorMsg } from "../src/util/errors";
import { TestClientType, TestMessage, isMessagingError, checkWithTimeout } from "./utils/testUtils";
import { DispositionType, ReceivedMessageWithLock } from "../src/serviceBusMessage";

const should = chai.should();
chai.use(chaiAsPromised);

import { getEnvVars, isNode } from "../test/utils/envVarUtils";
import * as dotenv from "dotenv";
dotenv.config();

// import { EnvironmentCredential } from "@azure/identity";
import {
  createServiceBusClientForTests,
  ServiceBusClientForTests,
  EntityName
} from "./utils/testutils2";

// describe("Create ServiceBusClient and Queue/Topic/Subscription Clients", function(): void {
//   let sbClient: ServiceBusClient;

//   afterEach(async () => {
//     if (sbClient) {
//       await sbClient.close();
//     }
//   });

// it("Creates an Namespace from a connection string", function(): void {
//   sbClient = new ServiceBusClient(
//     "Endpoint=sb://a;SharedAccessKeyName=b;SharedAccessKey=c;EntityPath=d"
//   );
//   sbClient.should.be.an.instanceof(ServiceBusClient);
//   should.equal(sbClient.name, "sb://a/", "Name of the namespace is different than expected");
// });

// it("Creates clients after coercing name to string", function(): void {
//   sbClient = new ServiceBusClient(
//     "Endpoint=sb://a;SharedAccessKeyName=b;SharedAccessKey=c;EntityPath=d"
//   );
//   const queueClient = sbClient.createQueueClient(1 as any);
//   should.equal(queueClient.entityPath, "1");

//   const topicClient = sbClient.createTopicClient(1 as any);
//   should.equal(topicClient.entityPath, "1");

//   const subscriptionClient = sbClient.createSubscriptionClient(1 as any, 2 as any);
//   should.equal(subscriptionClient.entityPath, "1/Subscriptions/2");
// });
// });

describe("Errors with non existing Namespace", function(): void {
  let sbClient: ServiceBusClient;
  let errorWasThrown: boolean;
  beforeEach(() => {
    sbClient = new ServiceBusClient(
      "Endpoint=sb://a;SharedAccessKeyName=b;SharedAccessKey=c;EntityPath=some-queue"
    );
    errorWasThrown = false;
  });
  afterEach(() => {
    return sbClient.close();
  });

  const testError = (err: Error | MessagingError): void => {
    const expectedErrCode = isNode ? "ENOTFOUND" : "ServiceCommunicationError";
    if (!isMessagingError(err)) {
      should.equal(true, false, "Error expected to be instance of MessagingError");
    } else {
      should.equal(err.code, expectedErrCode, "Error code is different than expected");
      errorWasThrown = true;
    }
  };

  it("throws error when sending data to a non existing namespace", async function(): Promise<void> {
    await sbClient
      .createSender("some-queue")
      .send({ body: "hello" })
      .catch(testError);

    should.equal(errorWasThrown, true, "Error thrown flag must be true");
  });

  it("throws error when creating batch data to a non existing namespace", async function(): Promise<
    void
  > {
    const sender = sbClient.createSender("some-queue");
    await sender.createBatch().catch(testError);
    should.equal(errorWasThrown, true, "Error thrown flag must be true");
  });

  it("throws error when sending batch data to a non existing namespace", async function(): Promise<
    void
  > {
    const sender = sbClient.createSender("some-queue");
    await sender.sendBatch(1 as any).catch(testError);
    should.equal(errorWasThrown, true, "Error thrown flag must be true");
  });

  it("throws error when receiving batch data to a non existing namespace", async function(): Promise<
    void
  > {
    const receiver = sbClient.createReceiver("some-queue", "peekLock");
    await receiver.receiveBatch(10).catch(testError);

    should.equal(errorWasThrown, true, "Error thrown flag must be true");
  });

  it("throws error when receiving streaming data from a non existing namespace", async function(): Promise<
    void
  > {
    const receiver = sbClient.createReceiver("some-queue", "peekLock");
    receiver.subscribe({
      async processMessage() {
        throw "processMessage should not have been called when receive call is made from a non existing namespace";
      },
      async processError(err) {
        testError(err);
      }
    });

    should.equal(
      await checkWithTimeout(() => errorWasThrown === true, 10, 3000),
      true,
      "Error thrown flag must be true"
    );
    await receiver.close();
  });
});

describe("Errors with non existing Queue/Topic/Subscription", async function(): Promise<void> {
  let sbClient: ServiceBusClientForTests;
  let errorWasThrown: boolean;
  beforeEach(() => {
    sbClient = createServiceBusClientForTests();
    errorWasThrown = false;
  });
  afterEach(() => {
    return sbClient.test.afterEach();
  });

  const testError = (err: Error | MessagingError, entityPath: string): void => {
    if (!isMessagingError(err)) {
      should.equal(true, false, "Error expected to be instance of MessagingError");
    } else {
      should.equal(
        err.code,
        "MessagingEntityNotFoundError",
        "Error code is different than expected"
      );
      should.equal(
        // TODO - update this check once sbClient has a `name` property
        // err.message.includes(`The messaging entity '<insert-endpoint-here>${entityPath}' could not be found.`),
        err.message.includes(`${entityPath}' could not be found.`),
        true
      );
      errorWasThrown = true;
    }
  };

  it("throws error when sending data to a non existing queue", async function(): Promise<void> {
    await sbClient
      .createSender("some-name")
      .send({ body: "hello" })
      .catch((err) => testError(err, "some-name"));

    should.equal(errorWasThrown, true, "Error thrown flag must be true");
  });

  it("throws error when creating batch data to a non existing queue", async function(): Promise<
    void
  > {
    const sender = sbClient.createSender("some-queue");
    await sender.createBatch().catch((err) => testError(err, "some-queue"));
    should.equal(errorWasThrown, true, "Error thrown flag must be true");
  });

  it("throws error when sending batch data to a non existing queue", async function(): Promise<
    void
  > {
    const sender = sbClient.createSender("some-queue");
    await sender.sendBatch(1 as any).catch((err) => testError(err, "some-queue"));
    should.equal(errorWasThrown, true, "Error thrown flag must be true");
  });

  it("throws error when receiving batch data from a non existing queue", async function(): Promise<
    void
  > {
    const receiver = sbClient.createReceiver("some-name", "peekLock");
    await receiver.receiveBatch(1).catch((err) => testError(err, "some-name"));

    should.equal(errorWasThrown, true, "Error thrown flag must be true");
  });

  it("throws error when receiving batch data from a non existing subscription", async function(): Promise<
    void
  > {
    const receiver = sbClient.createReceiver(
      "some-topic-name",
      "some-subscription-name",
      "peekLock"
    );
    await receiver
      .receiveBatch(1)
      .catch((err) => testError(err, "some-topic-name/Subscriptions/some-subscription-name"));

    should.equal(errorWasThrown, true, "Error thrown flag must be true");
  });

  it("throws error when receiving streaming data from a non existing queue", async function(): Promise<
    void
  > {
    const receiver = sbClient.createReceiver("some-name", "peekLock");
    receiver.subscribe({
      async processMessage() {
        throw "processMessage should not have been called when receive call is made from a non existing namespace";
      },
      async processError(err) {
        testError(err, "some-name");
      }
    });

    should.equal(
      await checkWithTimeout(() => errorWasThrown === true, 10, 3000),
      true,
      "Error thrown flag must be true"
    );
    await receiver.close();
  });

  it("throws error when receiving streaming data from a non existing subscription", async function(): Promise<
    void
  > {
    const receiver = sbClient.createReceiver(
      "some-topic-name",
      "some-subscription-name",
      "peekLock"
    );
    receiver.subscribe({
      async processMessage() {
        throw "processMessage should not have been called when receive call is made from a non existing namespace";
      },
      async processError(err) {
        testError(err, "some-topic-name/Subscriptions/some-subscription-name");
      }
    });

    should.equal(
      await checkWithTimeout(() => errorWasThrown === true, 10, 3000),
      true,
      "Error thrown flag must be true"
    );
    await receiver.close();
  });
});

describe("Test ServiceBusClient creation", function(): void {
  let errorWasThrown: boolean = false;

  const env = getEnvVars();
  const serviceBusEndpoint = (env.SERVICEBUS_CONNECTION_STRING.match(
    "Endpoint=sb://((.*).servicebus.windows.net)"
  ) || "")[1];

  // /**
  //  * Utility to create EnvironmentCredential using `@azure/identity`
  //  */
  // function getDefaultTokenCredential() {
  //   should.exist(
  //     env[EnvVarNames.AZURE_CLIENT_ID],
  //     "define AZURE_CLIENT_ID in your environment before running integration tests."
  //   );
  //   should.exist(
  //     env[EnvVarNames.AZURE_TENANT_ID],
  //     "define AZURE_TENANT_ID in your environment before running integration tests."
  //   );
  //   should.exist(
  //     env[EnvVarNames.AZURE_CLIENT_SECRET],
  //     "define AZURE_CLIENT_SECRET in your environment before running integration tests."
  //   );
  //   should.exist(
  //     env[EnvVarNames.SERVICEBUS_CONNECTION_STRING],
  //     "define SERVICEBUS_CONNECTION_STRING in your environment before running integration tests."
  //   );
  //   return new EnvironmentCredential();
  // }

  it("throws error for invalid tokenCredentials", async function(): Promise<void> {
    try {
      new ServiceBusClient(serviceBusEndpoint, [] as any);
    } catch (err) {
      errorWasThrown = true;
      should.equal(
        err.message,
        "Connection string malformed: each part of the connection string must have an `=` assignment.",
        // "'credentials' is a required parameter and must be an implementation of TokenCredential when using host based constructor overload.",
        "ErrorMessage is different than expected"
      );
    }
    should.equal(errorWasThrown, true, "Error thrown flag must be true");
  });

  it("throws error for undefined tokenCredentials", async function(): Promise<void> {
    try {
      new ServiceBusClient(serviceBusEndpoint, undefined as any);
    } catch (err) {
      errorWasThrown = true;
      should.equal(
        err.message,
        "Connection string malformed: each part of the connection string must have an `=` assignment.",
        // "'credentials' is a required parameter and must be an implementation of TokenCredential when using host based constructor overload.",
        "ErrorMessage is different than expected"
      );
    }
    should.equal(errorWasThrown, true, "Error thrown flag must be true");
  });

  // if (isNode) {
  //   it("Coerces input to string for host in credential based constructor", async function(): Promise<
  //     void
  //   > {
  //     const tokenCreds = getDefaultTokenCredential();
  //     sbClient = new ServiceBusClient(123 as any, tokenCreds);
  //     should.equal(sbClient.name, "sb://123/", "Name of the namespace is different than expected");
  //   });

  //   it("sends a message to the ServiceBus entity", async function(): Promise<void> {
  //     const tokenCreds = getDefaultTokenCredential();

  //     const serviceBusClient = createServiceBusClientForTests();
  //     const entities = await serviceBusClient.test.createTestEntities(
  //       TestClientType.UnpartitionedQueue
  //     );
  //     await serviceBusClient.close();

  //     const sbClient = new ServiceBusClient(serviceBusEndpoint, tokenCreds);
  //     sbClient.should.be.an.instanceof(ServiceBusClient);

  //     const sender = sbClient.createSender(entities.queue!);
  //     const receiver = await sbClient.createReceiver(entities.queue!, "peekLock");
  //     const testMessages = TestMessage.getSample();
  //     await sender.send(testMessages);
  //     const msgs = await receiver.receiveBatch(1);

  //     should.equal(Array.isArray(msgs), true, "`ReceivedMessages` is not an array");
  //     should.equal(msgs[0].body, testMessages.body, "MessageBody is different than expected");
  //     should.equal(msgs.length, 1, "Unexpected number of messages");
  //     await sbClient.close();
  //   });
  // }
});

describe("Errors after close()", function(): void {
  let sbClient: ServiceBusClientForTests;
  let sender: Sender;
  let receiver: Receiver<ReceivedMessageWithLock>;
  let receivedMessage: ReceivedMessageWithLock;
  let entityName: EntityName;
  let subscriptionClient: SubscriptionRuleManager;

  afterEach(() => {
    return sbClient.test.afterEach();
  });

  async function beforeEachTest(entityType: TestClientType, entityToClose: string): Promise<void> {
    sbClient = createServiceBusClientForTests();
    entityName = await sbClient.test.createTestEntities(entityType);

    sender = sbClient.test.addToCleanup(
      sbClient.createSender(entityName.queue ?? entityName.topic!)
    );
    receiver = sbClient.test.getPeekLockReceiver(entityName);

    // Normal send/receive
    const testMessage = entityName.usesSessions
      ? TestMessage.getSessionSample()
      : TestMessage.getSample();
    await sender.send(testMessage);
    const receivedMsgs = await receiver.receiveBatch(1, { maxWaitTimeInMs: 5000 });
    should.equal(receivedMsgs.length, 1, "Unexpected number of messages received");
    receivedMessage = receivedMsgs[0];

    subscriptionClient = sbClient.test.addToCleanup(
      sbClient.getSubscriptionRuleManager(entityName.topic!, entityName.subscription!)
    );

    // close(), so that we can then test the resulting error.
    switch (entityToClose) {
      case "namespace":
        await sbClient.close();
        break;
      case "sender":
        await sender.close();
        break;
      case "receiver":
        await receiver.close();
        break;
      default:
        break;
    }
  }

  /**
   * Tests the error from settling a message after the receiver is closed
   */
  async function testAllDispositions(): Promise<void> {
    await testDisposition(DispositionType.complete);
    await testDisposition(DispositionType.abandon);
    await testDisposition(DispositionType.defer);
    await testDisposition(DispositionType.deadletter);
    // TODO - add test for renewing message lock
  }

  async function testDisposition(operation: DispositionType): Promise<void> {
    let caughtError: Error | undefined;

    try {
      switch (operation) {
        case DispositionType.complete:
          await receivedMessage.complete();
          break;
        case DispositionType.abandon:
          await receivedMessage.abandon();
          break;
        case DispositionType.defer:
          await receivedMessage.defer();
          break;
        case DispositionType.deadletter:
          await receivedMessage.deadLetter();
          break;

        default:
          break;
      }
    } catch (error) {
      caughtError = error;
    }

    const expectedErrorMsg =
      `Failed to ${operation} the message as the AMQP link with which the message was ` +
      `received is no longer alive.`;
    should.equal(caughtError && caughtError.message, expectedErrorMsg);
  }

  /**
   * Tests that each feature of the sender throws expected error
   */
  async function testSender(expectedErrorMsg: string): Promise<void> {
    should.equal(sender.isClosed, true, "Sender is not marked as closed.");

    const testMessage = TestMessage.getSample();
    let errorSend: string = "";
    await sender.send(testMessage).catch((err) => {
      errorSend = err.message;
    });
    should.equal(errorSend, expectedErrorMsg, "Expected error not thrown for send()");

    let errorCreateBatch: string = "";
    await sender.createBatch().catch((err) => {
      errorCreateBatch = err.message;
    });
    should.equal(errorCreateBatch, expectedErrorMsg, "Expected error not thrown for createBatch()");

    let errorSendBatch: string = "";
    await sender.sendBatch(1 as any).catch((err) => {
      errorSendBatch = err.message;
    });
    should.equal(errorSendBatch, expectedErrorMsg, "Expected error not thrown for sendBatch()");

    let errorScheduleMsg: string = "";
    await sender.scheduleMessage(new Date(Date.now() + 30000), testMessage).catch((err) => {
      errorScheduleMsg = err.message;
    });
    should.equal(
      errorScheduleMsg,
      expectedErrorMsg,
      "Expected error not thrown for scheduleMessage()"
    );

    let errorScheduleMsgs: string = "";
    await sender.scheduleMessages(new Date(Date.now() + 30000), [testMessage]).catch((err) => {
      errorScheduleMsgs = err.message;
    });
    should.equal(
      errorScheduleMsgs,
      expectedErrorMsg,
      "Expected error not thrown for scheduleMessages()"
    );

    let errorCancelMsg: string = "";
    await sender.cancelScheduledMessage(Long.ZERO).catch((err) => {
      errorCancelMsg = err.message;
    });
    should.equal(
      errorCancelMsg,
      expectedErrorMsg,
      "Expected error not thrown for cancelScheduledMessage()"
    );

    let errorCancelMsgs: string = "";
    await sender.cancelScheduledMessages([Long.ZERO]).catch((err) => {
      errorCancelMsgs = err.message;
    });
    should.equal(
      errorCancelMsgs,
      expectedErrorMsg,
      "Expected error not thrown for cancelScheduledMessages()"
    );
  }

  /**
   * Tests creating new sender throws expected error
   */
  async function testCreateSender(expectedErrorMsg: string): Promise<void> {
    let errorNewSender: string = "";
    try {
      sbClient.createSender(entityName.queue ?? entityName.topic!);
    } catch (err) {
      errorNewSender = err.message;
    }
    should.equal(errorNewSender, expectedErrorMsg, "Expected error not thrown for createSender()");
  }

  /**
   * Tests that each feature of the receiver throws expected error
   */
  async function testReceiver(expectedErrorMsg: string): Promise<void> {
    // should.equal(receiver.isClosed, true, "Receiver is not marked as closed.");

    let errorReceiveBatch: string = "";
    await receiver.receiveBatch(1, { maxWaitTimeInMs: 1000 }).catch((err) => {
      errorReceiveBatch = err.message;
    });
    should.equal(
      errorReceiveBatch,
      expectedErrorMsg,
      "Expected error not thrown for receiveMessages()"
    );

    let errorReceiveStream: string = "";
    try {
      receiver.subscribe({
        async processMessage() {},
        async processError(e) {
          console.log(e);
        }
      });
    } catch (err) {
      errorReceiveStream = err.message;
    }
    should.equal(
      errorReceiveStream,
      expectedErrorMsg,
      "Expected error not thrown for registerMessageHandler()"
    );

    let errorDeferredMsg: string = "";
    await receiver.receiveDeferredMessage(Long.ZERO).catch((err) => {
      errorDeferredMsg = err.message;
    });
    should.equal(
      errorDeferredMsg,
      expectedErrorMsg,
      "Expected error not thrown for receiveDeferredMessage()"
    );

    let errorDeferredMsgs: string = "";
    await receiver.receiveDeferredMessage(Long.ZERO).catch((err) => {
      errorDeferredMsgs = err.message;
    });
    should.equal(
      errorDeferredMsgs,
      expectedErrorMsg,
      "Expected error not thrown for receiveDeferredMessages()"
    );

    // TODO - closing the receiver doesn't matter for peek
    // let errorPeek: string = "";
    // await receiver.diagnostics.peek().catch((err) => {
    //   errorPeek = err.message;
    // });
    // should.equal(
    //   errorPeek,
    //   expectedErrorMsg,
    //   "Expected error not thrown for peek() from receiverClient"
    // );

    // let errorPeekBySequence: string = "";
    // await receiver.diagnostics.peekBySequenceNumber(Long.ZERO).catch((err) => {
    //   errorPeekBySequence = err.message;
    // });
    // should.equal(
    //   errorPeekBySequence,
    //   expectedErrorMsg,
    //   "Expected error not thrown for peekBySequenceNumber() from receiverClient"
    // );

    // if (!entityName.usesSessions) {
    //   let errorRenewLock: string = "";
    //   await (<InternalReceiver>receiver).renewMessageLock("randomLockToken").catch((err) => {
    //     errorRenewLock = err.message;
    //   });
    //   should.equal(errorRenewLock, expectedErrorMsg, "Expected error not thrown for renewLock()");
    // }
  }

  /**
   * Tests creating new receiver throws expected error
   */
  async function testCreateReceiver(expectedErrorMsg: string): Promise<void> {
    let errorNewReceiver: string = "";
    try {
      receiver = sbClient.test.getPeekLockReceiver(entityName);
    } catch (err) {
      errorNewReceiver = err.message;
    }
    should.equal(
      errorNewReceiver,
      expectedErrorMsg,
      "Expected error not thrown for createReceiver()"
    );
  }

  /**
   * Tests that each feature of the receiver client with sessions throws expected error
   */
  async function testSessionReceiver(expectedErrorMsg: string): Promise<void> {
    await testReceiver(expectedErrorMsg);
    const sessionReceiver = receiver as SessionReceiver<ReceivedMessageWithLock>;

    let errorPeek: string = "";
    await sessionReceiver.browseMessages().catch((err) => {
      errorPeek = err.message;
    });
    should.equal(
      errorPeek,
      expectedErrorMsg,
      "Expected error not thrown for peek() from sessionReceiver"
    );

    let errorPeekBySequence: string = "";
    await sessionReceiver.browseMessages({ fromSequenceNumber: Long.ZERO }).catch((err) => {
      errorPeekBySequence = err.message;
    });
    should.equal(
      errorPeekBySequence,
      expectedErrorMsg,
      "Expected error not thrown for peekBySequenceNumber() from sessionReceiver"
    );

    let errorGetState: string = "";
    await sessionReceiver.getState().catch((err) => {
      errorGetState = err.message;
    });
    should.equal(errorGetState, expectedErrorMsg, "Expected error not thrown for getState()");

    let errorSetState: string = "";
    await sessionReceiver.setState("state!!").catch((err) => {
      errorSetState = err.message;
    });
    should.equal(errorSetState, expectedErrorMsg, "Expected error not thrown for setState()");
  }

  /**
   * Tests that each feature of the topic filters throws expected error
   */
  async function testRules(expectedErrorMsg: string): Promise<void> {
    let errorAddRule: string = "";
    try {
      await subscriptionClient.addRule("myRule", true);
    } catch (error) {
      errorAddRule = error.message;
    }
    should.equal(errorAddRule, expectedErrorMsg, "Expected error not thrown for addRule()");

    let errorRemoveRule: string = "";
    try {
      await subscriptionClient.removeRule("myRule");
    } catch (err) {
      errorRemoveRule = err.message;
    }
    should.equal(errorRemoveRule, expectedErrorMsg, "Expected error not thrown for removeRule()");

    let errorGetRules: string = "";
    try {
      await subscriptionClient.getRules();
    } catch (err) {
      errorGetRules = err.message;
    }
    should.equal(errorGetRules, expectedErrorMsg, "Expected error not thrown for getRule()");
  }

  describe("Errors after close() on namespace", function(): void {
    const entityToClose = "namespace";
    const expectedErrorMsg = "The underlying AMQP connection is closed.";

    it("Unpartitioned Queue: errors after close() on namespace", async function(): Promise<void> {
      await beforeEachTest(TestClientType.UnpartitionedQueue, entityToClose);

      await testSender(expectedErrorMsg);
      await testCreateSender(expectedErrorMsg);
      await testReceiver(expectedErrorMsg);
      await testCreateReceiver(expectedErrorMsg);
    });

    it("Unpartitioned Queue with sessions: errors after close() on namespace", async function(): Promise<
      void
    > {
      await beforeEachTest(TestClientType.UnpartitionedQueueWithSessions, entityToClose);

      await testSender(expectedErrorMsg);
      await testCreateSender(expectedErrorMsg);
      await testSessionReceiver(expectedErrorMsg);
      await testCreateReceiver(expectedErrorMsg);
    });

    it("Unpartitioned Topic/Subscription: errors after close() on namespace", async function(): Promise<
      void
    > {
      await beforeEachTest(TestClientType.UnpartitionedSubscription, entityToClose);
      await testSender(expectedErrorMsg);
      await testCreateSender(expectedErrorMsg);
      await testReceiver(expectedErrorMsg);
      await testCreateReceiver(expectedErrorMsg);
      await testRules(expectedErrorMsg);
    });

    it("Unpartitioned Topic/Subscription with sessions: errors after close() on namespace", async function(): Promise<
      void
    > {
      await beforeEachTest(TestClientType.UnpartitionedSubscriptionWithSessions, entityToClose);

      await testSender(expectedErrorMsg);
      await testCreateSender(expectedErrorMsg);
      await testSessionReceiver(expectedErrorMsg);
      await testCreateReceiver(expectedErrorMsg);
      await testRules(expectedErrorMsg);
    });
  });

  // describe("Errors after close() on senderClient", function(): void {
  //   const entityToClose = "senderClient";

  //   it("Unpartitioned Queue: errors after close() on senderClient", async function(): Promise<
  //     void
  //   > {
  //     await beforeEachTest(TestClientType.UnpartitionedQueue, entityToClose);

  //     await testSender(
  //       getSenderClosedErrorMsg(senderClient.entityPath, ClientType.QueueClient, true)
  //     );
  //     await testCreateSender(getClientClosedErrorMsg(senderClient.entityPath));
  //   });

  //   it("Unpartitioned Topic: errors after close() on senderClient", async function(): Promise<
  //     void
  //   > {
  //     await beforeEachTest(
  //       TestClientType.UnpartitionedTopic,
  //       TestClientType.UnpartitionedSubscription,
  //       entityToClose
  //     );

  //     await testSender(
  //       getSenderClosedErrorMsg(senderClient.entityPath, ClientType.TopicClient, true)
  //     );
  //     await testCreateSender(getClientClosedErrorMsg(senderClient.entityPath));
  //   });
  // });

  describe("Errors after close() on receiver", function(): void {
    const entityToClose = "receiver";

    it("Unpartitioned Queue: errors after close() on receiver", async function(): Promise<void> {
      await beforeEachTest(TestClientType.UnpartitionedQueue, entityToClose);

      await testReceiver(getReceiverClosedErrorMsg(receiver.entityPath, false));
    });

    it("Unpartitioned Queue with sessions: errors after close() on receiver", async function(): Promise<
      void
    > {
      await beforeEachTest(TestClientType.UnpartitionedQueueWithSessions, entityToClose);

      await testReceiver(
        getReceiverClosedErrorMsg(receiver.entityPath, false, TestMessage.sessionId)
      );
    });

    it("Unpartitioned Topic/Subscription: errors after close() on receiver", async function(): Promise<
      void
    > {
      await beforeEachTest(TestClientType.UnpartitionedSubscription, entityToClose);

      await testReceiver(getReceiverClosedErrorMsg(receiver.entityPath, false));
      // TODO - rules are independent of receiver
      // await testRules(getClientClosedErrorMsg(receiver.entityPath));
    });

    it("Unpartitioned Topic/Subscription with sessions: errors after close() on receiver", async function(): Promise<
      void
    > {
      await beforeEachTest(TestClientType.UnpartitionedSubscriptionWithSessions, entityToClose);

      await testSessionReceiver(
        getReceiverClosedErrorMsg(receiver.entityPath, false, TestMessage.sessionId)
      );
      // TODO - rules are independent of receiver
      // await testRules(getClientClosedErrorMsg(receiver.entityPath));
    });
  });

  // TODO - getOpenSenderErrorMsg doesn't exist, make that exist and update the test
  // describe("Errors after close() on sender", function(): void {
  //   const entityToClose = "sender";

  //   it("Unpartitioned Queue: errors after close() on sender", async function(): Promise<
  //     void
  //   > {
  //     await beforeEachTest(TestClientType.UnpartitionedQueue, entityToClose);

  //     await testSender(
  //       getSenderClosedErrorMsg(senderClient.entityPath, ClientType.QueueClient, false)
  //     );
  //   });
  // });

  describe("Errors after close() on receiver", function(): void {
    const entityToClose = "receiver";

<<<<<<< HEAD
    it("Unpartitioned Queue with sessions: errors after close() on receiver #RunInBrowser", async function(): Promise<
=======
    it("Unpartitioned Queue: errors after close() on receiver", async function(): Promise<void> {
      await beforeEachTest(TestClientType.UnpartitionedQueue, entityToClose);

      await testReceiver(getReceiverClosedErrorMsg(receiver.entityPath, false));
      await testAllDispositions();
    });

    it("Unpartitioned Queue with sessions: errors after close() on receiver", async function(): Promise<
>>>>>>> 46fb2813
      void
    > {
      await beforeEachTest(TestClientType.UnpartitionedQueueWithSessions, entityToClose);

      await testSessionReceiver(
        getReceiverClosedErrorMsg(receiver.entityPath, false, TestMessage.sessionId)
      );
      await testAllDispositions();
    });
  });

  // TODO - getOpenSenderErrorMsg doesn't exist, make that exist and update the tests
  // describe("Errors when creating second sender/receiver with first not closed", function(): void {
  //   it("Open sender exists on QueueClient", async function(): Promise<void> {
  //     await beforeEachTest(TestClientType.PartitionedQueue, "");

  //     await testCreateSender(
  //       getOpenSenderErrorMsg(ClientType.QueueClient, senderClient.entityPath)
  //     );
  //   });

  //   it("Open sender exists on TopicClient", async function(): Promise<void> {
  //     await beforeEachTest(
  //       TestClientType.PartitionedTopic,
  //       TestClientType.PartitionedSubscription,
  //       ""
  //     );

  //     await testCreateSender(getOpenSenderErrorMsg("TopicClient", senderClient.entityPath));
  //   });

  // it("Open receiver exists on QueueClient", async function(): Promise<void> {
  //   await beforeEachTest(TestClientType.PartitionedQueue, "");

  //   await testCreateReceiver(
  //     getOpenReceiverErrorMsg(ClientType.QueueClient, receiverClient.entityPath)
  //   );
  // });

  //   it("Open receiver exists on SubscriptionClient", async function(): Promise<void> {
  //     await beforeEachTest(
  //       TestClientType.PartitionedTopic,
  //       TestClientType.PartitionedSubscription,
  //       ""
  //     );

  //     await testCreateReceiver(
  //       getOpenReceiverErrorMsg(ClientType.SubscriptionClient, receiverClient.entityPath)
  //     );
  //   });

  //   it("Open receiver exists for session on QueueClient", async function(): Promise<
  //     void
  //   > {
  //     await beforeEachTest(
  //       TestClientType.PartitionedQueueWithSessions,
  //       TestClientType.PartitionedQueueWithSessions,
  //       "",
  //       true
  //     );

  //     await testCreateReceiver(
  //       getOpenReceiverErrorMsg(
  //         ClientType.QueueClient,
  //         receiverClient.entityPath,
  //         TestMessage.sessionId
  //       ),
  //       true
  //     );
  //   });

  //   it("Open receiver exists for session on SubscriptionClient", async function(): Promise<void> {
  //     await beforeEachTest(
  //       TestClientType.PartitionedTopicWithSessions,
  //       TestClientType.PartitionedSubscriptionWithSessions,
  //       "",
  //       true
  //     );

  //     await testCreateReceiver(
  //       getOpenReceiverErrorMsg(
  //         ClientType.SubscriptionClient,
  //         receiverClient.entityPath,
  //         TestMessage.sessionId
  //       ),
  //       true
  //     );
  //   });
  // });
});<|MERGE_RESOLUTION|>--- conflicted
+++ resolved
@@ -841,18 +841,7 @@
   describe("Errors after close() on receiver", function(): void {
     const entityToClose = "receiver";
 
-<<<<<<< HEAD
-    it("Unpartitioned Queue with sessions: errors after close() on receiver #RunInBrowser", async function(): Promise<
-=======
-    it("Unpartitioned Queue: errors after close() on receiver", async function(): Promise<void> {
-      await beforeEachTest(TestClientType.UnpartitionedQueue, entityToClose);
-
-      await testReceiver(getReceiverClosedErrorMsg(receiver.entityPath, false));
-      await testAllDispositions();
-    });
-
     it("Unpartitioned Queue with sessions: errors after close() on receiver", async function(): Promise<
->>>>>>> 46fb2813
       void
     > {
       await beforeEachTest(TestClientType.UnpartitionedQueueWithSessions, entityToClose);
