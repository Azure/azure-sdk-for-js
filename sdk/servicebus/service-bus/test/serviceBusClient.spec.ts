--- conflicted
+++ resolved
@@ -63,7 +63,6 @@
 // });
 // });
 
-<<<<<<< HEAD
 describe("Errors with non existing Namespace #RunInBrowser", function(): void {
   let sbClient: ServiceBusClient;
   let errorWasThrown: boolean;
@@ -634,7 +633,7 @@
     const sessionReceiver = receiver as SessionReceiver<ReceivedMessageWithLock>;
 
     let errorPeek: string = "";
-    await sessionReceiver.diagnostics.peek().catch((err) => {
+    await sessionReceiver.browseMessages().catch((err) => {
       errorPeek = err.message;
     });
     should.equal(
@@ -644,7 +643,7 @@
     );
 
     let errorPeekBySequence: string = "";
-    await sessionReceiver.diagnostics.peekBySequenceNumber(Long.ZERO).catch((err) => {
+    await sessionReceiver.browseMessages({ fromSequenceNumber: Long.ZERO }).catch((err) => {
       errorPeekBySequence = err.message;
     });
     should.equal(
@@ -936,734 +935,4 @@
   //     );
   //   });
   // });
-});
-=======
-// describe("Errors after close()", function(): void {
-//   let sbClient: ServiceBusClient;
-//   let senderClient: QueueClient | TopicClient;
-//   let receiverClient: QueueClient | SubscriptionClient;
-//   let sender: Sender;
-//   let receiver: InternalReceiver | InternalSessionReceiver;
-//   let receivedMessage: ServiceBusMessage;
-
-//   afterEach(() => {
-//     return sbClient.close();
-//   });
-
-//   async function beforeEachTest(
-//     senderType: TestClientType,
-//     receiverType: TestClientType,
-//     entityToClose: string,
-//     useSessions?: boolean
-//   ): Promise<void> {
-//     sbClient = getServiceBusClient();
-//     const clients = await getSenderReceiverClients(sbClient, senderType, receiverType);
-//     senderClient = clients.senderClient;
-//     receiverClient = clients.receiverClient;
-
-//     await purge(receiverClient, useSessions ? TestMessage.sessionId : undefined);
-//     const browsedMsgs = await receiverClient.browseMessages();
-//     const receiverEntityType = receiverClient instanceof QueueClient ? "queue" : "topic";
-//     if (browsedMsgs.length) {
-//       chai.assert.fail(`Please use an empty ${receiverEntityType} for integration testing`);
-//     }
-
-//     sender = senderClient.createSender();
-//     if (useSessions) {
-//       receiver = receiverClient.createReceiver(ReceiveMode.peekLock, {
-//         sessionId: TestMessage.sessionId
-//       });
-//     } else {
-//       receiver = receiverClient.createReceiver(ReceiveMode.peekLock);
-//     }
-
-//     // Normal send/receive
-//     const testMessage = useSessions ? TestMessage.getSessionSample() : TestMessage.getSample();
-//     await sender.send(testMessage);
-//     const receivedMsgs = await receiver.receiveMessages(1, 3);
-//     should.equal(receivedMsgs.length, 1, "Unexpected number of messages received");
-//     receivedMessage = receivedMsgs[0];
-
-//     // close(), so that we can then test the resulting error.
-//     switch (entityToClose) {
-//       case "namespace":
-//         await sbClient.close();
-//         break;
-//       case "senderClient":
-//         await senderClient.close();
-//         break;
-//       case "receiverClient":
-//         await receiverClient.close();
-//         break;
-//       case "sender":
-//         await sender.close();
-//         break;
-//       case "receiver":
-//         await receiver.close();
-//         break;
-//       default:
-//         break;
-//     }
-//   }
-
-//   /**
-//    * Tests the error from settling a message after the receiver is closed
-//    */
-//   async function testAllDispositions(): Promise<void> {
-//     await testDisposition(DispositionType.complete);
-//     await testDisposition(DispositionType.abandon);
-//     await testDisposition(DispositionType.defer);
-//     await testDisposition(DispositionType.deadletter);
-//   }
-
-//   async function testDisposition(operation: DispositionType): Promise<void> {
-//     let caughtError: Error | undefined;
-
-//     try {
-//       switch (operation) {
-//         case DispositionType.complete:
-//           await receivedMessage.complete();
-//           break;
-//         case DispositionType.abandon:
-//           await receivedMessage.abandon();
-//           break;
-//         case DispositionType.defer:
-//           await receivedMessage.defer();
-//           break;
-//         case DispositionType.deadletter:
-//           await receivedMessage.deadLetter();
-//           break;
-
-//         default:
-//           break;
-//       }
-//     } catch (error) {
-//       caughtError = error;
-//     }
-
-//     const expectedErrorMsg =
-//       `Failed to ${operation} the message as the AMQP link with which the message was ` +
-//       `received is no longer alive.`;
-//     should.equal(caughtError && caughtError.message, expectedErrorMsg);
-//   }
-
-//   /**
-//    * Tests that each feature of the sender throws expected error
-//    */
-//   async function testSender(expectedErrorMsg: string): Promise<void> {
-//     should.equal(sender.isClosed, true, "Sender is not marked as closed.");
-
-//     const testMessage = TestMessage.getSample();
-//     let errorSend: string = "";
-//     await sender.send(testMessage).catch((err) => {
-//       errorSend = err.message;
-//     });
-//     should.equal(errorSend, expectedErrorMsg, "Expected error not thrown for send()");
-
-//     let errorSendBatch: string = "";
-//     await sender.sendBatch([testMessage]).catch((err) => {
-//       errorSendBatch = err.message;
-//     });
-//     should.equal(errorSendBatch, expectedErrorMsg, "Expected error not thrown for sendBatch()");
-
-//     let errorScheduleMsg: string = "";
-//     await sender.scheduleMessage(new Date(Date.now() + 30000), testMessage).catch((err) => {
-//       errorScheduleMsg = err.message;
-//     });
-//     should.equal(
-//       errorScheduleMsg,
-//       expectedErrorMsg,
-//       "Expected error not thrown for scheduleMessage()"
-//     );
-
-//     let errorScheduleMsgs: string = "";
-//     await sender.scheduleMessages(new Date(Date.now() + 30000), [testMessage]).catch((err) => {
-//       errorScheduleMsgs = err.message;
-//     });
-//     should.equal(
-//       errorScheduleMsgs,
-//       expectedErrorMsg,
-//       "Expected error not thrown for scheduleMessages()"
-//     );
-
-//     let errorCancelMsg: string = "";
-//     await sender.cancelScheduledMessage(long.ZERO).catch((err) => {
-//       errorCancelMsg = err.message;
-//     });
-//     should.equal(
-//       errorCancelMsg,
-//       expectedErrorMsg,
-//       "Expected error not thrown for cancelScheduledMessage()"
-//     );
-
-//     let errorCancelMsgs: string = "";
-//     await sender.cancelScheduledMessages([long.ZERO]).catch((err) => {
-//       errorCancelMsgs = err.message;
-//     });
-//     should.equal(
-//       errorCancelMsgs,
-//       expectedErrorMsg,
-//       "Expected error not thrown for cancelScheduledMessages()"
-//     );
-//   }
-
-//   /**
-//    * Tests creating new sender throws expected error
-//    */
-//   async function testCreateSender(expectedErrorMsg: string): Promise<void> {
-//     let errorNewSender: string = "";
-//     try {
-//       senderClient.createSender();
-//     } catch (err) {
-//       errorNewSender = err.message;
-//     }
-//     should.equal(errorNewSender, expectedErrorMsg, "Expected error not thrown for createSender()");
-//   }
-
-//   /**
-//    * Tests that each feature of the receiver throws expected error
-//    */
-//   async function testReceiver(expectedErrorMsg: string, useSessions?: boolean): Promise<void> {
-//     should.equal(receiver.isClosed, true, "Receiver is not marked as closed.");
-
-//     let errorReceiveBatch: string = "";
-//     await receiver.receiveMessages(1, 1).catch((err) => {
-//       errorReceiveBatch = err.message;
-//     });
-//     should.equal(
-//       errorReceiveBatch,
-//       expectedErrorMsg,
-//       "Expected error not thrown for receiveMessages()"
-//     );
-
-//     let errorReceiveStream: string = "";
-//     try {
-//       receiver.registerMessageHandler(
-//         () => Promise.resolve(),
-//         (e) => console.log(e)
-//       );
-//     } catch (err) {
-//       errorReceiveStream = err.message;
-//     }
-//     should.equal(
-//       errorReceiveStream,
-//       expectedErrorMsg,
-//       "Expected error not thrown for registerMessageHandler()"
-//     );
-
-//     let errorDeferredMsg: string = "";
-//     await receiver.receiveDeferredMessage(long.ZERO).catch((err) => {
-//       errorDeferredMsg = err.message;
-//     });
-//     should.equal(
-//       errorDeferredMsg,
-//       expectedErrorMsg,
-//       "Expected error not thrown for receiveDeferredMessage()"
-//     );
-
-//     let errorDeferredMsgs: string = "";
-//     await receiver.receiveDeferredMessage(long.ZERO).catch((err) => {
-//       errorDeferredMsgs = err.message;
-//     });
-//     should.equal(
-//       errorDeferredMsgs,
-//       expectedErrorMsg,
-//       "Expected error not thrown for receiveDeferredMessages()"
-//     );
-
-//     if (!useSessions) {
-//       let errorRenewLock: string = "";
-//       await (<InternalReceiver>receiver).renewMessageLock("randomLockToken").catch((err) => {
-//         errorRenewLock = err.message;
-//       });
-//       should.equal(errorRenewLock, expectedErrorMsg, "Expected error not thrown for renewLock()");
-//     }
-//   }
-
-//   /**
-//    * Tests that each feature of the receiverClient throws expected error
-//    */
-//   async function testReceiverClient(
-//     expectedErrorMsg: string,
-//     useSessions?: boolean
-//   ): Promise<void> {
-//     await testCreateReceiver(expectedErrorMsg, useSessions);
-
-//     let errorPeek: string = "";
-//     await receiverClient.browseMessages().catch((err) => {
-//       errorPeek = err.message;
-//     });
-//     should.equal(
-//       errorPeek,
-//       expectedErrorMsg,
-//       "Expected error not thrown for browseMessages() from receiverClient"
-//     );
-
-//     let errorPeekBySequence: string = "";
-//     await receiverClient.peekBySequenceNumber(long.ZERO).catch((err) => {
-//       errorPeekBySequence = err.message;
-//     });
-//     should.equal(
-//       errorPeekBySequence,
-//       expectedErrorMsg,
-//       "Expected error not thrown for peekBySequenceNumber() from receiverClient"
-//     );
-//   }
-
-//   /**
-//    * Tests creating new receiver throws expected error
-//    */
-//   async function testCreateReceiver(
-//     expectedErrorMsg: string,
-//     useSessions?: boolean
-//   ): Promise<void> {
-//     let errorNewReceiver: string = "";
-//     try {
-//       if (useSessions) {
-//         receiver = receiverClient.createReceiver(ReceiveMode.peekLock, {
-//           sessionId: TestMessage.sessionId
-//         });
-//       } else {
-//         receiver = receiverClient.createReceiver(ReceiveMode.peekLock);
-//       }
-//     } catch (err) {
-//       errorNewReceiver = err.message;
-//     }
-//     should.equal(
-//       errorNewReceiver,
-//       expectedErrorMsg,
-//       "Expected error not thrown for createReceiver()"
-//     );
-//   }
-
-//   /**
-//    * Tests that each feature of the receiver client with sessions throws expected error
-//    */
-//   async function testSessionReceiver(expectedErrorMsg: string): Promise<void> {
-//     await testReceiver(expectedErrorMsg, true);
-//     const sessionReceiver = receiver as InternalSessionReceiver;
-
-//     let errorPeek: string = "";
-//     await sessionReceiver.browseMessages().catch((err) => {
-//       errorPeek = err.message;
-//     });
-//     should.equal(
-//       errorPeek,
-//       expectedErrorMsg,
-//       "Expected error not thrown for browseMessages() from sessionReceiver"
-//     );
-
-//     let errorPeekBySequence: string = "";
-//     await sessionReceiver.peekBySequenceNumber(long.ZERO).catch((err) => {
-//       errorPeekBySequence = err.message;
-//     });
-//     should.equal(
-//       errorPeekBySequence,
-//       expectedErrorMsg,
-//       "Expected error not thrown for peekBySequenceNumber() from sessionReceiver"
-//     );
-
-//     let errorGetState: string = "";
-//     await sessionReceiver.getState().catch((err) => {
-//       errorGetState = err.message;
-//     });
-//     should.equal(errorGetState, expectedErrorMsg, "Expected error not thrown for getState()");
-
-//     let errorSetState: string = "";
-//     await sessionReceiver.setState("state!!").catch((err) => {
-//       errorSetState = err.message;
-//     });
-//     should.equal(errorSetState, expectedErrorMsg, "Expected error not thrown for setState()");
-//   }
-
-//   /**
-//    * Tests that each feature of the topic filters throws expected error
-//    */
-//   async function testRules(expectedErrorMsg: string): Promise<void> {
-//     const subscriptionClient = receiverClient as SubscriptionClient;
-
-//     let errorAddRule: string = "";
-//     await subscriptionClient.addRule("myRule", true).catch((err) => {
-//       errorAddRule = err.message;
-//     });
-//     should.equal(errorAddRule, expectedErrorMsg, "Expected error not thrown for addRule()");
-
-//     let errorRemoveRule: string = "";
-//     await subscriptionClient.removeRule("myRule").catch((err) => {
-//       errorRemoveRule = err.message;
-//     });
-//     should.equal(errorRemoveRule, expectedErrorMsg, "Expected error not thrown for removeRule()");
-
-//     let errorGetRules: string = "";
-//     await subscriptionClient.getRules().catch((err) => {
-//       errorGetRules = err.message;
-//     });
-//     should.equal(errorGetRules, expectedErrorMsg, "Expected error not thrown for getRule()");
-//   }
-
-//   describe("Errors after close() on namespace", function(): void {
-//     const entityToClose = "namespace";
-//     const expectedErrorMsg = "The underlying AMQP connection is closed.";
-
-//     it("Unpartitioned Queue: errors after close() on namespace #RunInBrowser", async function(): Promise<
-//       void
-//     > {
-//       await beforeEachTest(
-//         TestClientType.UnpartitionedQueue,
-//         TestClientType.UnpartitionedQueue,
-//         entityToClose
-//       );
-
-//       await testSender(expectedErrorMsg);
-//       await testCreateSender(expectedErrorMsg);
-//       await testReceiver(expectedErrorMsg);
-//       await testReceiverClient(expectedErrorMsg);
-//     });
-
-//     it("Unpartitioned Queue with sessions: errors after close() on namespace #RunInBrowser", async function(): Promise<
-//       void
-//     > {
-//       await beforeEachTest(
-//         TestClientType.UnpartitionedQueueWithSessions,
-//         TestClientType.UnpartitionedQueueWithSessions,
-//         entityToClose,
-//         true
-//       );
-
-//       await testSender(expectedErrorMsg);
-//       await testCreateSender(expectedErrorMsg);
-//       await testSessionReceiver(expectedErrorMsg);
-//       await testReceiverClient(expectedErrorMsg, true);
-//     });
-
-//     it("Unpartitioned Topic/Subscription: errors after close() on namespace", async function(): Promise<
-//       void
-//     > {
-//       await beforeEachTest(
-//         TestClientType.UnpartitionedTopic,
-//         TestClientType.UnpartitionedSubscription,
-//         entityToClose
-//       );
-
-//       await testSender(expectedErrorMsg);
-//       await testCreateSender(expectedErrorMsg);
-//       await testReceiver(expectedErrorMsg);
-//       await testReceiverClient(expectedErrorMsg);
-//       await testRules(expectedErrorMsg);
-//     });
-
-//     it("Unpartitioned Topic/Subscription with sessions: errors after close() on namespace", async function(): Promise<
-//       void
-//     > {
-//       await beforeEachTest(
-//         TestClientType.UnpartitionedTopicWithSessions,
-//         TestClientType.UnpartitionedSubscriptionWithSessions,
-//         entityToClose,
-//         true
-//       );
-
-//       await testSender(expectedErrorMsg);
-//       await testCreateSender(expectedErrorMsg);
-//       await testSessionReceiver(expectedErrorMsg);
-//       await testReceiverClient(expectedErrorMsg, true);
-//       await testRules(expectedErrorMsg);
-//     });
-
-//     it("Create Queue/Topic/Subscription clients throws error after namespace.close()", async function(): Promise<
-//       void
-//     > {
-//       // beforeEachTest() can be run for any entity type, we need it only to ensure that the
-//       // connection is indeed opened
-//       await beforeEachTest(
-//         TestClientType.PartitionedQueue,
-//         TestClientType.PartitionedQueue,
-//         entityToClose
-//       );
-
-//       let errorCreateQueueClient: string = "";
-//       try {
-//         sbClient.createQueueClient("random-name");
-//       } catch (err) {
-//         errorCreateQueueClient = err.message;
-//       }
-//       should.equal(
-//         errorCreateQueueClient,
-//         expectedErrorMsg,
-//         "Expected error not thrown for createQueueClient()"
-//       );
-
-//       let errorCreateTopicClient: string = "";
-//       try {
-//         sbClient.createTopicClient("random-name");
-//       } catch (err) {
-//         errorCreateTopicClient = err.message;
-//       }
-//       should.equal(
-//         errorCreateTopicClient,
-//         expectedErrorMsg,
-//         "Expected error not thrown for createTopicClient()"
-//       );
-
-//       let errorCreateSubscriptionClient: string = "";
-//       try {
-//         sbClient.createSubscriptionClient("random-name", "random-name");
-//       } catch (err) {
-//         errorCreateSubscriptionClient = err.message;
-//       }
-//       should.equal(
-//         errorCreateSubscriptionClient,
-//         expectedErrorMsg,
-//         "Expected error not thrown for createubscriptionClient()"
-//       );
-//     });
-//   });
-
-//   describe("Errors after close() on senderClient", function(): void {
-//     const entityToClose = "senderClient";
-
-//     it("Unpartitioned Queue: errors after close() on senderClient #RunInBrowser", async function(): Promise<
-//       void
-//     > {
-//       await beforeEachTest(
-//         TestClientType.UnpartitionedQueue,
-//         TestClientType.UnpartitionedQueue,
-//         entityToClose
-//       );
-
-//       await testSender(
-//         getSenderClosedErrorMsg(senderClient.entityPath, ClientType.QueueClient, true)
-//       );
-//       await testCreateSender(getClientClosedErrorMsg(senderClient.entityPath));
-//     });
-
-//     it("Unpartitioned Topic: errors after close() on senderClient", async function(): Promise<
-//       void
-//     > {
-//       await beforeEachTest(
-//         TestClientType.UnpartitionedTopic,
-//         TestClientType.UnpartitionedSubscription,
-//         entityToClose
-//       );
-
-//       await testSender(
-//         getSenderClosedErrorMsg(senderClient.entityPath, ClientType.TopicClient, true)
-//       );
-//       await testCreateSender(getClientClosedErrorMsg(senderClient.entityPath));
-//     });
-//   });
-
-//   describe("Errors after close() on receiverClient", function(): void {
-//     const entityToClose = "receiverClient";
-
-//     it("Unpartitioned Queue: errors after close() on receiverClient #RunInBrowser", async function(): Promise<
-//       void
-//     > {
-//       await beforeEachTest(
-//         TestClientType.UnpartitionedQueue,
-//         TestClientType.UnpartitionedQueue,
-//         entityToClose
-//       );
-
-//       await testReceiver(
-//         getReceiverClosedErrorMsg(receiverClient.entityPath, ClientType.QueueClient, true)
-//       );
-//       await testReceiverClient(getClientClosedErrorMsg(receiverClient.entityPath));
-//     });
-
-//     it("Unpartitioned Queue with sessions: errors after close() on receiverClient #RunInBrowser", async function(): Promise<
-//       void
-//     > {
-//       await beforeEachTest(
-//         TestClientType.UnpartitionedQueueWithSessions,
-//         TestClientType.UnpartitionedQueueWithSessions,
-//         entityToClose,
-//         true
-//       );
-
-//       await testSessionReceiver(
-//         getReceiverClosedErrorMsg(
-//           receiverClient.entityPath,
-//           ClientType.QueueClient,
-//           true,
-//           TestMessage.sessionId
-//         )
-//       );
-//       await testReceiverClient(getClientClosedErrorMsg(receiverClient.entityPath), true);
-//     });
-
-//     it("Unpartitioned Topic/Subscription: errors after close() on receiverClient", async function(): Promise<
-//       void
-//     > {
-//       await beforeEachTest(
-//         TestClientType.UnpartitionedTopic,
-//         TestClientType.UnpartitionedSubscription,
-//         entityToClose
-//       );
-
-//       await testReceiver(
-//         getReceiverClosedErrorMsg(receiverClient.entityPath, ClientType.SubscriptionClient, true)
-//       );
-//       await testReceiverClient(getClientClosedErrorMsg(receiverClient.entityPath));
-//       await testRules(getClientClosedErrorMsg(receiverClient.entityPath));
-//     });
-
-//     it("Unpartitioned Topic/Subscription with sessions: errors after close() on receiverClient", async function(): Promise<
-//       void
-//     > {
-//       await beforeEachTest(
-//         TestClientType.UnpartitionedTopicWithSessions,
-//         TestClientType.UnpartitionedSubscriptionWithSessions,
-//         entityToClose,
-//         true
-//       );
-
-//       await testSessionReceiver(
-//         getReceiverClosedErrorMsg(
-//           receiverClient.entityPath,
-//           ClientType.SubscriptionClient,
-//           true,
-//           TestMessage.sessionId
-//         )
-//       );
-//       await testReceiverClient(getClientClosedErrorMsg(receiverClient.entityPath), true);
-//       await testRules(getClientClosedErrorMsg(receiverClient.entityPath));
-//     });
-//   });
-
-//   describe("Errors after close() on sender", function(): void {
-//     const entityToClose = "sender";
-
-//     it("Unpartitioned Queue: errors after close() on sender #RunInBrowser", async function(): Promise<
-//       void
-//     > {
-//       await beforeEachTest(
-//         TestClientType.UnpartitionedQueue,
-//         TestClientType.UnpartitionedQueue,
-//         entityToClose
-//       );
-
-//       await testSender(
-//         getSenderClosedErrorMsg(senderClient.entityPath, ClientType.QueueClient, false)
-//       );
-//     });
-//   });
-
-//   describe("Errors after close() on receiver", function(): void {
-//     const entityToClose = "receiver";
-
-//     it("Unpartitioned Queue: errors after close() on receiver #RunInBrowser", async function(): Promise<
-//       void
-//     > {
-//       await beforeEachTest(
-//         TestClientType.UnpartitionedQueue,
-//         TestClientType.UnpartitionedQueue,
-//         entityToClose
-//       );
-
-//       await testReceiver(
-//         getReceiverClosedErrorMsg(receiverClient.entityPath, ClientType.QueueClient, false)
-//       );
-//       await testAllDispositions();
-//     });
-
-//     it("Unpartitioned Queue with sessions: errors after close() on receiver #RunInBrowser", async function(): Promise<
-//       void
-//     > {
-//       await beforeEachTest(
-//         TestClientType.UnpartitionedQueueWithSessions,
-//         TestClientType.UnpartitionedQueueWithSessions,
-//         entityToClose,
-//         true
-//       );
-
-//       await testSessionReceiver(
-//         getReceiverClosedErrorMsg(
-//           receiverClient.entityPath,
-//           ClientType.QueueClient,
-//           false,
-//           TestMessage.sessionId
-//         )
-//       );
-//       await testAllDispositions();
-//     });
-//   });
-
-//   describe("Errors when creating second sender/receiver with first not closed", function(): void {
-//     it("Open sender exists on QueueClient", async function(): Promise<void> {
-//       await beforeEachTest(TestClientType.PartitionedQueue, "");
-
-//       await testCreateSender(
-//         getOpenSenderErrorMsg(ClientType.QueueClient, senderClient.entityPath)
-//       );
-//     });
-
-//     it("Open sender exists on TopicClient", async function(): Promise<void> {
-//       await beforeEachTest(
-//         TestClientType.PartitionedTopic,
-//         TestClientType.PartitionedSubscription,
-//         ""
-//       );
-
-//       await testCreateSender(getOpenSenderErrorMsg("TopicClient", senderClient.entityPath));
-//     });
-
-//     it("Open receiver exists on QueueClient #RunInBrowser", async function(): Promise<void> {
-//       await beforeEachTest(TestClientType.PartitionedQueue, "");
-
-//       await testCreateReceiver(
-//         getOpenReceiverErrorMsg(ClientType.QueueClient, receiverClient.entityPath)
-//       );
-//     });
-
-//     it("Open receiver exists on SubscriptionClient", async function(): Promise<void> {
-//       await beforeEachTest(
-//         TestClientType.PartitionedTopic,
-//         TestClientType.PartitionedSubscription,
-//         ""
-//       );
-
-//       await testCreateReceiver(
-//         getOpenReceiverErrorMsg(ClientType.SubscriptionClient, receiverClient.entityPath)
-//       );
-//     });
-
-//     it("Open receiver exists for session on QueueClient #RunInBrowser", async function(): Promise<
-//       void
-//     > {
-//       await beforeEachTest(
-//         TestClientType.PartitionedQueueWithSessions,
-//         TestClientType.PartitionedQueueWithSessions,
-//         "",
-//         true
-//       );
-
-//       await testCreateReceiver(
-//         getOpenReceiverErrorMsg(
-//           ClientType.QueueClient,
-//           receiverClient.entityPath,
-//           TestMessage.sessionId
-//         ),
-//         true
-//       );
-//     });
-
-//     it("Open receiver exists for session on SubscriptionClient", async function(): Promise<void> {
-//       await beforeEachTest(
-//         TestClientType.PartitionedTopicWithSessions,
-//         TestClientType.PartitionedSubscriptionWithSessions,
-//         "",
-//         true
-//       );
-
-//       await testCreateReceiver(
-//         getOpenReceiverErrorMsg(
-//           ClientType.SubscriptionClient,
-//           receiverClient.entityPath,
-//           TestMessage.sessionId
-//         ),
-//         true
-//       );
-//     });
-//   });
-// });
->>>>>>> 7e9ec6b4
+});