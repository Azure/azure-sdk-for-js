// Copyright (c) Microsoft Corporation. All rights reserved.
// Licensed under the MIT License.

import chai from "chai";
import chaiAsPromised from "chai-as-promised";
import long from "long";
import {
  delay,
  QueueClient,
  ReceiveMode,
  Receiver,
  Sender,
  ServiceBusClient,
  SessionReceiver,
  SubscriptionClient,
  TopicClient,
  ServiceBusMessage,
  MessagingError
} from "../src";
import {
  getClientClosedErrorMsg,
  getOpenReceiverErrorMsg,
  getOpenSenderErrorMsg,
  getReceiverClosedErrorMsg,
  getSenderClosedErrorMsg
} from "../src/util/errors";
import {
  TestClientType,
  getSenderReceiverClients,
  purge,
  TestMessage,
  getServiceBusClient
} from "./utils/testUtils";
import { ClientType } from "../src/client";
import { DispositionType } from "../src/serviceBusMessage";
<<<<<<< HEAD
import { isNode } from "./utils/envVarUtils";
=======
// import { getEnvVars, isNode } from "./utils/envVarUtils";
// import { getTokenCredentialsFromAAD } from "./utils/aadUtils";
>>>>>>> d5a4da5e

const should = chai.should();
chai.use(chaiAsPromised);

describe("Create ServiceBusClient and Queue/Topic/Subscription Clients #RunInBrowser", function(): void {
  let sbClient: ServiceBusClient;

  afterEach(async () => {
    if (sbClient) {
      await sbClient.close();
    }
  });

  it("Creates an Namespace from a connection string", function(): void {
    sbClient = ServiceBusClient.createFromConnectionString(
      "Endpoint=sb://a;SharedAccessKeyName=b;SharedAccessKey=c;EntityPath=d"
    );
    sbClient.should.be.an.instanceof(ServiceBusClient);
    should.equal(sbClient.name, "sb://a/", "Name of the namespace is different than expected");
  });

  it("Creates clients after coercing name to string", function(): void {
    sbClient = ServiceBusClient.createFromConnectionString(
      "Endpoint=sb://a;SharedAccessKeyName=b;SharedAccessKey=c;EntityPath=d"
    );
    const queueClient = sbClient.createQueueClient(1 as any);
    should.equal(queueClient.entityPath, "1");

    const topicClient = sbClient.createTopicClient(1 as any);
    should.equal(topicClient.entityPath, "1");

    const subscriptionClient = sbClient.createSubscriptionClient(1 as any, 2 as any);
    should.equal(subscriptionClient.entityPath, "1/Subscriptions/2");
  });

  // it("Missing tokenProvider in createFromTokenProvider", function(): void {
  //   let caughtError: Error | undefined;
  //   try {
  //     sbClient = ServiceBusClient.createFromTokenProvider("somestring", undefined as any);
  //   } catch (error) {
  //     caughtError = error;
  //   }
  //   should.equal(caughtError && caughtError.name, "TypeError");
  //   should.equal(caughtError && caughtError.message, `Missing parameter "tokenProvider"`);
  // });

  // it("Coerces input to string for host in createFromTokenProvider", function(): void {
  //   sbClient = ServiceBusClient.createFromTokenProvider(123 as any, {} as any);
  //   should.equal(sbClient.name, "sb://123/", "Name of the namespace is different than expected");
  // });
});

describe("Errors with non existing Namespace #RunInBrowser", function(): void {
  let sbClient: ServiceBusClient;
  let errorWasThrown: boolean;
  beforeEach(() => {
    sbClient = ServiceBusClient.createFromConnectionString(
      "Endpoint=sb://a;SharedAccessKeyName=b;SharedAccessKey=c;EntityPath=d"
    );
    errorWasThrown = false;
  });
  afterEach(() => {
    return sbClient.close();
  });

  const testError = (err: Error): void => {
    const expectedErrCode = isNode ? "ENOTFOUND" : "ServiceCommunicationError";
    should.equal(
      (err as MessagingError).code,
      expectedErrCode,
      "Error code is different than expected"
    );
    errorWasThrown = true;
  };

  it("throws error when sending data via a queueClient to a non existing namespace", async function(): Promise<
    void
  > {
    const client = sbClient.createQueueClient("some-name");
    await client
      .createSender()
      .send({ body: "hello" })
      .catch(testError);

    should.equal(errorWasThrown, true, "Error thrown flag must be true");
  });

  it("throws error when sending data via a topicClient to a non existing namespace", async function(): Promise<
    void
  > {
    const client = sbClient.createTopicClient("some-name");
    await client
      .createSender()
      .send({ body: "hello" })
      .catch(testError);

    should.equal(errorWasThrown, true, "Error thrown flag must be true");
  });

  it("throws error when sending batch data via a queueClient to a non existing namespace", async function(): Promise<
    void
  > {
    const client = sbClient.createQueueClient("some-name");
    await client
      .createSender()
      .send({ body: "hello" })
      .catch(testError);
    should.equal(errorWasThrown, true, "Error thrown flag must be true");
  });

  it("throws error when sending batch data via a topicClient to a non existing namespace", async function(): Promise<
    void
  > {
    const client = sbClient.createTopicClient("some-name");
    await client
      .createSender()
      .send({ body: "hello" })
      .catch(testError);

    should.equal(errorWasThrown, true, "Error thrown flag must be true");
  });

  it("throws error when receving batch data via a queueClient from a non existing namespace", async function(): Promise<
    void
  > {
    const client = sbClient.createQueueClient("some-name");
    const receiver = await client.createReceiver(ReceiveMode.peekLock);
    await receiver.receiveMessages(10).catch(testError);

    should.equal(errorWasThrown, true, "Error thrown flag must be true");
  });

  it("throws error when receving batch data via a subscriptionClient from a non existing namespace", async function(): Promise<
    void
  > {
    const client = sbClient.createSubscriptionClient("some-topic-name", "some-subscription-name");
    const receiver = await client.createReceiver(ReceiveMode.peekLock);
    await receiver.receiveMessages(10).catch(testError);

    should.equal(errorWasThrown, true, "Error thrown flag must be true");
  });

  it("throws error when receving streaming data via a queueClient from a non existing namespace", async function(): Promise<
    void
  > {
    const client = sbClient.createQueueClient("some-name");
    const onMessage = async (): Promise<never> => {
      throw "onMessage should not have been called when receive call is made from a non existing namespace";
    };

    const receiver = await client.createReceiver(ReceiveMode.peekLock);
    receiver.registerMessageHandler(onMessage, testError);

    await delay(3000);
    await client.close();
    should.equal(errorWasThrown, true, "Error thrown flag must be true");
  });
});

describe("Errors with non existing Queue/Topic/Subscription", async function(): Promise<void> {
  let sbClient: ServiceBusClient;
  let errorWasThrown: boolean;
  beforeEach(() => {
    sbClient = getServiceBusClient();
    errorWasThrown = false;
  });
  afterEach(() => {
    return sbClient.close();
  });

  const testError = (err: Error, entityPath: string): void => {
    should.equal(
      (err as MessagingError).code,
      "MessagingEntityNotFoundError",
      "Error code is different than expected"
    );
    should.equal(
      err.message.startsWith(
        `The messaging entity '${sbClient.name}${entityPath}' could not be found.`
      ),
      true
    );
    errorWasThrown = true;
  };

  it("throws error when sending data to a non existing queue #RunInBrowser", async function(): Promise<
    void
  > {
    const client = sbClient.createQueueClient("some-name");
    await client
      .createSender()
      .send({ body: "hello" })
      .catch((err) => testError(err, "some-name"));

    should.equal(errorWasThrown, true, "Error thrown flag must be true");
  });

  it("throws error when sending data to a non existing topic", async function(): Promise<void> {
    const client = sbClient.createTopicClient("some-name");
    await client
      .createSender()
      .send({ body: "hello" })
      .catch((err) => testError(err, "some-name"));

    should.equal(errorWasThrown, true, "Error thrown flag must be true");
  });

  it("throws error when sending batch data to a non existing queue #RunInBrowser", async function(): Promise<
    void
  > {
    const client = sbClient.createQueueClient("some-name");
    await client
      .createSender()
      .send({ body: "hello" })
      .catch((err) => testError(err, "some-name"));

    should.equal(errorWasThrown, true, "Error thrown flag must be true");
  });

  it("throws error when sending batch data to a non existing topic", async function(): Promise<
    void
  > {
    const client = sbClient.createTopicClient("some-name");
    await client
      .createSender()
      .send({ body: "hello" })
      .catch((err) => testError(err, "some-name"));

    should.equal(errorWasThrown, true, "Error thrown flag must be true");
  });

  it("throws error when receiving batch data from a non existing queue #RunInBrowser", async function(): Promise<
    void
  > {
    const client = sbClient.createQueueClient("some-name");
    const receiver = await client.createReceiver(ReceiveMode.peekLock);
    await receiver.receiveMessages(1).catch((err) => testError(err, "some-name"));

    should.equal(errorWasThrown, true, "Error thrown flag must be true");
  });

  it("throws error when receiving batch data from a non existing subscription", async function(): Promise<
    void
  > {
    const client = sbClient.createSubscriptionClient("some-topic-name", "some-subscription-name");
    const receiver = await client.createReceiver(ReceiveMode.peekLock);
    await receiver
      .receiveMessages(1)
      .catch((err) => testError(err, "some-topic-name/Subscriptions/some-subscription-name"));

    should.equal(errorWasThrown, true, "Error thrown flag must be true");
  });

  it("throws error when receving streaming data from a non existing queue #RunInBrowser", async function(): Promise<
    void
  > {
    const client = sbClient.createQueueClient("some-name");
    const receiver = await client.createReceiver(ReceiveMode.peekLock);
    const onMessage = async (): Promise<never> => {
      throw "onMessage should not have been called when receive call is made from a non existing namespace";
    };
    receiver.registerMessageHandler(onMessage, (err) => testError(err, "some-name"));

    await delay(3000);
    await client.close();
    should.equal(errorWasThrown, true, "Error thrown flag must be true");
  });

  it("throws error when receving streaming data from a non existing subscription", async function(): Promise<
    void
  > {
    const client = sbClient.createSubscriptionClient("some-topic-name", "some-subscription-name");
    const receiver = await client.createReceiver(ReceiveMode.peekLock);
    const onMessage = async (): Promise<never> => {
      throw "onMessage should not have been called when receive call is made from a non existing namespace";
    };
    receiver.registerMessageHandler(onMessage, (err) =>
      testError(err, "some-topic-name/Subscriptions/some-subscription-name")
    );

    await delay(3000);
    await client.close();
    should.equal(errorWasThrown, true, "Error thrown flag must be true");
  });
});

// describe("Test createFromAadTokenCredentials", function(): void {
//   let sbClient: ServiceBusClient;
//   let errorWasThrown: boolean = false;

//   const env = getEnvVars();
//   const serviceBusEndpoint = (env.SERVICEBUS_CONNECTION_STRING.match(
//     "Endpoint=sb://((.*).servicebus.windows.net)"
//   ) || "")[1];

//   async function testCreateFromAadTokenCredentials(host: string, tokenCreds: any): Promise<void> {
//     const testMessages = TestMessage.getSample();
//     sbClient = ServiceBusClient.createFromAadTokenCredentials(host, tokenCreds);
//     sbClient.should.be.an.instanceof(ServiceBusClient);
//     const clients = await getSenderReceiverClients(
//       sbClient,
//       TestClientType.UnpartitionedQueue,
//       TestClientType.UnpartitionedQueue
//     );

//     const sender = clients.senderClient.createSender();
//     const receiver = await clients.receiverClient.createReceiver(ReceiveMode.peekLock);
//     await sender.send(testMessages);
//     const msgs = await receiver.receiveMessages(1);

//     should.equal(Array.isArray(msgs), true, "`ReceivedMessages` is not an array");
//     should.equal(msgs[0].body, testMessages.body, "MessageBody is different than expected");
//     should.equal(msgs.length, 1, "Unexpected number of messages");
//   }

//   it("throws error when using `CreateFromAadTokenCredentials` in browser #RunInBrowser", async function(): Promise<
//     void
//   > {
//     // We use the `!isNode` check here to ensure this test is run only in browser only
//     // as by default all tests run in Node
//     if (!isNode) {
//       const credentials: any = {};
//       await testCreateFromAadTokenCredentials(serviceBusEndpoint, credentials).catch((err) => {
//         errorWasThrown = true;
//         should.equal(
//           err.message,
//           "`createFromAadTokenCredentials` cannot be used to create ServiceBusClient as AAD support is not present in browser."
//         );
//       });
//       should.equal(errorWasThrown, true, "Error thrown flag must be true");
//     }
//   });

//   it("throws error for invalid tokenCredentials", async function(): Promise<void> {
//     await testCreateFromAadTokenCredentials(serviceBusEndpoint, "").catch((err) => {
//       errorWasThrown = true;
//       should.equal(
//         err.message,
//         "'credentials' is a required parameter and must be an instance of ApplicationTokenCredentials | UserTokenCredentials | DeviceTokenCredentials | MSITokenCredentials.",
//         "ErrorMessage is different than expected"
//       );
//     });
//     should.equal(errorWasThrown, true, "Error thrown flag must be true");
//   });

//   it("Coerces input to string for host in createFromAadTokenCredentials", async function(): Promise<
//     void
//   > {
//     const tokenCreds = await getTokenCredentialsFromAAD();
//     sbClient = ServiceBusClient.createFromAadTokenCredentials(123 as any, tokenCreds);
//     should.equal(sbClient.name, "sb://123/", "Name of the namespace is different than expected");
//   });

//   it("sends a message to the ServiceBus entity", async function(): Promise<void> {
//     const tokenCreds = await getTokenCredentialsFromAAD();
//     await testCreateFromAadTokenCredentials(serviceBusEndpoint, tokenCreds);
//     await sbClient.close();
//   });
// });

describe("Errors after close()", function(): void {
  let sbClient: ServiceBusClient;
  let senderClient: QueueClient | TopicClient;
  let receiverClient: QueueClient | SubscriptionClient;
  let sender: Sender;
  let receiver: Receiver | SessionReceiver;
  let receivedMessage: ServiceBusMessage;

  afterEach(() => {
    return sbClient.close();
  });

  async function beforeEachTest(
    senderType: TestClientType,
    receiverType: TestClientType,
    entityToClose: string,
    useSessions?: boolean
  ): Promise<void> {
    sbClient = getServiceBusClient();
    const clients = await getSenderReceiverClients(sbClient, senderType, receiverType);
    senderClient = clients.senderClient;
    receiverClient = clients.receiverClient;

    await purge(receiverClient, useSessions ? TestMessage.sessionId : undefined);
    const peekedMsgs = await receiverClient.peek();
    const receiverEntityType = receiverClient instanceof QueueClient ? "queue" : "topic";
    if (peekedMsgs.length) {
      chai.assert.fail(`Please use an empty ${receiverEntityType} for integration testing`);
    }

    sender = senderClient.createSender();
    if (useSessions) {
      receiver = receiverClient.createReceiver(ReceiveMode.peekLock, {
        sessionId: TestMessage.sessionId
      });
    } else {
      receiver = receiverClient.createReceiver(ReceiveMode.peekLock);
    }

    // Normal send/receive
    const testMessage = useSessions ? TestMessage.getSessionSample() : TestMessage.getSample();
    await sender.send(testMessage);
    const receivedMsgs = await receiver.receiveMessages(1, 3);
    should.equal(receivedMsgs.length, 1, "Unexpected number of messages received");
    receivedMessage = receivedMsgs[0];

    // close(), so that we can then test the resulting error.
    switch (entityToClose) {
      case "namespace":
        await sbClient.close();
        break;
      case "senderClient":
        await senderClient.close();
        break;
      case "receiverClient":
        await receiverClient.close();
        break;
      case "sender":
        await sender.close();
        break;
      case "receiver":
        await receiver.close();
        break;
      default:
        break;
    }
  }

  /**
   * Tests the error from settling a message after the receiver is closed
   */
  async function testAllDispositions(): Promise<void> {
    await testDisposition(DispositionType.complete);
    await testDisposition(DispositionType.abandon);
    await testDisposition(DispositionType.defer);
    await testDisposition(DispositionType.deadletter);
  }

  async function testDisposition(operation: DispositionType): Promise<void> {
    let caughtError: Error | undefined;

    try {
      switch (operation) {
        case DispositionType.complete:
          await receivedMessage.complete();
          break;
        case DispositionType.abandon:
          await receivedMessage.abandon();
          break;
        case DispositionType.defer:
          await receivedMessage.defer();
          break;
        case DispositionType.deadletter:
          await receivedMessage.deadLetter();
          break;

        default:
          break;
      }
    } catch (error) {
      caughtError = error;
    }

    const expectedErrorMsg =
      `Failed to ${operation} the message as the AMQP link with which the message was ` +
      `received is no longer alive.`;
    should.equal(caughtError && caughtError.message, expectedErrorMsg);
  }

  /**
   * Tests that each feature of the sender throws expected error
   */
  async function testSender(expectedErrorMsg: string): Promise<void> {
    should.equal(sender.isClosed, true, "Sender is not marked as closed.");

    const testMessage = TestMessage.getSample();
    let errorSend: string = "";
    await sender.send(testMessage).catch((err) => {
      errorSend = err.message;
    });
    should.equal(errorSend, expectedErrorMsg, "Expected error not thrown for send()");

    let errorSendBatch: string = "";
    await sender.sendBatch([testMessage]).catch((err) => {
      errorSendBatch = err.message;
    });
    should.equal(errorSendBatch, expectedErrorMsg, "Expected error not thrown for sendBatch()");

    let errorScheduleMsg: string = "";
    await sender.scheduleMessage(new Date(Date.now() + 30000), testMessage).catch((err) => {
      errorScheduleMsg = err.message;
    });
    should.equal(
      errorScheduleMsg,
      expectedErrorMsg,
      "Expected error not thrown for scheduleMessage()"
    );

    let errorScheduleMsgs: string = "";
    await sender.scheduleMessages(new Date(Date.now() + 30000), [testMessage]).catch((err) => {
      errorScheduleMsgs = err.message;
    });
    should.equal(
      errorScheduleMsgs,
      expectedErrorMsg,
      "Expected error not thrown for scheduleMessages()"
    );

    let errorCancelMsg: string = "";
    await sender.cancelScheduledMessage(long.ZERO).catch((err) => {
      errorCancelMsg = err.message;
    });
    should.equal(
      errorCancelMsg,
      expectedErrorMsg,
      "Expected error not thrown for cancelScheduledMessage()"
    );

    let errorCancelMsgs: string = "";
    await sender.cancelScheduledMessages([long.ZERO]).catch((err) => {
      errorCancelMsgs = err.message;
    });
    should.equal(
      errorCancelMsgs,
      expectedErrorMsg,
      "Expected error not thrown for cancelScheduledMessages()"
    );
  }

  /**
   * Tests creating new sender throws expected error
   */
  async function testCreateSender(expectedErrorMsg: string): Promise<void> {
    let errorNewSender: string = "";
    try {
      senderClient.createSender();
    } catch (err) {
      errorNewSender = err.message;
    }
    should.equal(errorNewSender, expectedErrorMsg, "Expected error not thrown for createSender()");
  }

  /**
   * Tests that each feature of the receiver throws expected error
   */
  async function testReceiver(expectedErrorMsg: string, useSessions?: boolean): Promise<void> {
    should.equal(receiver.isClosed, true, "Receiver is not marked as closed.");

    let errorReceiveBatch: string = "";
    await receiver.receiveMessages(1, 1).catch((err) => {
      errorReceiveBatch = err.message;
    });
    should.equal(
      errorReceiveBatch,
      expectedErrorMsg,
      "Expected error not thrown for receiveMessages()"
    );

    let errorReceiveStream: string = "";
    try {
      receiver.registerMessageHandler(
        () => Promise.resolve(),
        (e) => console.log(e)
      );
    } catch (err) {
      errorReceiveStream = err.message;
    }
    should.equal(
      errorReceiveStream,
      expectedErrorMsg,
      "Expected error not thrown for registerMessageHandler()"
    );

    let errorDeferredMsg: string = "";
    await receiver.receiveDeferredMessage(long.ZERO).catch((err) => {
      errorDeferredMsg = err.message;
    });
    should.equal(
      errorDeferredMsg,
      expectedErrorMsg,
      "Expected error not thrown for receiveDeferredMessage()"
    );

    let errorDeferredMsgs: string = "";
    await receiver.receiveDeferredMessage(long.ZERO).catch((err) => {
      errorDeferredMsgs = err.message;
    });
    should.equal(
      errorDeferredMsgs,
      expectedErrorMsg,
      "Expected error not thrown for receiveDeferredMessages()"
    );

    if (!useSessions) {
      let errorRenewLock: string = "";
      await (<Receiver>receiver).renewMessageLock("randomLockToken").catch((err) => {
        errorRenewLock = err.message;
      });
      should.equal(errorRenewLock, expectedErrorMsg, "Expected error not thrown for renewLock()");
    }
  }

  /**
   * Tests that each feature of the receiverClient throws expected error
   */
  async function testReceiverClient(
    expectedErrorMsg: string,
    useSessions?: boolean
  ): Promise<void> {
    await testCreateReceiver(expectedErrorMsg, useSessions);

    let errorPeek: string = "";
    await receiverClient.peek().catch((err) => {
      errorPeek = err.message;
    });
    should.equal(
      errorPeek,
      expectedErrorMsg,
      "Expected error not thrown for peek() from receiverClient"
    );

    let errorPeekBySequence: string = "";
    await receiverClient.peekBySequenceNumber(long.ZERO).catch((err) => {
      errorPeekBySequence = err.message;
    });
    should.equal(
      errorPeekBySequence,
      expectedErrorMsg,
      "Expected error not thrown for peekBySequenceNumber() from receiverClient"
    );
  }

  /**
   * Tests creating new receiver throws expected error
   */
  async function testCreateReceiver(
    expectedErrorMsg: string,
    useSessions?: boolean
  ): Promise<void> {
    let errorNewReceiver: string = "";
    try {
      if (useSessions) {
        receiver = receiverClient.createReceiver(ReceiveMode.peekLock, {
          sessionId: TestMessage.sessionId
        });
      } else {
        receiver = receiverClient.createReceiver(ReceiveMode.peekLock);
      }
    } catch (err) {
      errorNewReceiver = err.message;
    }
    should.equal(
      errorNewReceiver,
      expectedErrorMsg,
      "Expected error not thrown for createReceiver()"
    );
  }

  /**
   * Tests that each feature of the receiver client with sessions throws expected error
   */
  async function testSessionReceiver(expectedErrorMsg: string): Promise<void> {
    await testReceiver(expectedErrorMsg, true);
    const sessionReceiver = receiver as SessionReceiver;

    let errorPeek: string = "";
    await sessionReceiver.peek().catch((err) => {
      errorPeek = err.message;
    });
    should.equal(
      errorPeek,
      expectedErrorMsg,
      "Expected error not thrown for peek() from sessionReceiver"
    );

    let errorPeekBySequence: string = "";
    await sessionReceiver.peekBySequenceNumber(long.ZERO).catch((err) => {
      errorPeekBySequence = err.message;
    });
    should.equal(
      errorPeekBySequence,
      expectedErrorMsg,
      "Expected error not thrown for peekBySequenceNumber() from sessionReceiver"
    );

    let errorGetState: string = "";
    await sessionReceiver.getState().catch((err) => {
      errorGetState = err.message;
    });
    should.equal(errorGetState, expectedErrorMsg, "Expected error not thrown for getState()");

    let errorSetState: string = "";
    await sessionReceiver.setState("state!!").catch((err) => {
      errorSetState = err.message;
    });
    should.equal(errorSetState, expectedErrorMsg, "Expected error not thrown for setState()");
  }

  /**
   * Tests that each feature of the topic filters throws expected error
   */
  async function testRules(expectedErrorMsg: string): Promise<void> {
    const subscriptionClient = receiverClient as SubscriptionClient;

    let errorAddRule: string = "";
    await subscriptionClient.addRule("myRule", true).catch((err) => {
      errorAddRule = err.message;
    });
    should.equal(errorAddRule, expectedErrorMsg, "Expected error not thrown for addRule()");

    let errorRemoveRule: string = "";
    await subscriptionClient.removeRule("myRule").catch((err) => {
      errorRemoveRule = err.message;
    });
    should.equal(errorRemoveRule, expectedErrorMsg, "Expected error not thrown for removeRule()");

    let errorGetRules: string = "";
    await subscriptionClient.getRules().catch((err) => {
      errorGetRules = err.message;
    });
    should.equal(errorGetRules, expectedErrorMsg, "Expected error not thrown for getRule()");
  }

  describe("Errors after close() on namespace", function(): void {
    const entityToClose = "namespace";
    const expectedErrorMsg = "The underlying AMQP connection is closed.";

    it("Unpartitioned Queue: errors after close() on namespace #RunInBrowser", async function(): Promise<
      void
    > {
      await beforeEachTest(
        TestClientType.UnpartitionedQueue,
        TestClientType.UnpartitionedQueue,
        entityToClose
      );

      await testSender(expectedErrorMsg);
      await testCreateSender(expectedErrorMsg);
      await testReceiver(expectedErrorMsg);
      await testReceiverClient(expectedErrorMsg);
    });

    it("Unpartitioned Queue with sessions: errors after close() on namespace #RunInBrowser", async function(): Promise<
      void
    > {
      await beforeEachTest(
        TestClientType.UnpartitionedQueueWithSessions,
        TestClientType.UnpartitionedQueueWithSessions,
        entityToClose,
        true
      );

      await testSender(expectedErrorMsg);
      await testCreateSender(expectedErrorMsg);
      await testSessionReceiver(expectedErrorMsg);
      await testReceiverClient(expectedErrorMsg, true);
    });

    it("Unpartitioned Topic/Subscription: errors after close() on namespace", async function(): Promise<
      void
    > {
      await beforeEachTest(
        TestClientType.UnpartitionedTopic,
        TestClientType.UnpartitionedSubscription,
        entityToClose
      );

      await testSender(expectedErrorMsg);
      await testCreateSender(expectedErrorMsg);
      await testReceiver(expectedErrorMsg);
      await testReceiverClient(expectedErrorMsg);
      await testRules(expectedErrorMsg);
    });

    it("Unpartitioned Topic/Subscription with sessions: errors after close() on namespace", async function(): Promise<
      void
    > {
      await beforeEachTest(
        TestClientType.UnpartitionedTopicWithSessions,
        TestClientType.UnpartitionedSubscriptionWithSessions,
        entityToClose,
        true
      );

      await testSender(expectedErrorMsg);
      await testCreateSender(expectedErrorMsg);
      await testSessionReceiver(expectedErrorMsg);
      await testReceiverClient(expectedErrorMsg, true);
      await testRules(expectedErrorMsg);
    });

    it("Create Queue/Topic/Subscription clients throws error after namespace.close()", async function(): Promise<
      void
    > {
      // beforeEachTest() can be run for any entity type, we need it only to ensure that the
      // connection is indeed opened
      await beforeEachTest(
        TestClientType.PartitionedQueue,
        TestClientType.PartitionedQueue,
        entityToClose
      );

      let errorCreateQueueClient: string = "";
      try {
        sbClient.createQueueClient("random-name");
      } catch (err) {
        errorCreateQueueClient = err.message;
      }
      should.equal(
        errorCreateQueueClient,
        expectedErrorMsg,
        "Expected error not thrown for createQueueClient()"
      );

      let errorCreateTopicClient: string = "";
      try {
        sbClient.createTopicClient("random-name");
      } catch (err) {
        errorCreateTopicClient = err.message;
      }
      should.equal(
        errorCreateTopicClient,
        expectedErrorMsg,
        "Expected error not thrown for createTopicClient()"
      );

      let errorCreateSubscriptionClient: string = "";
      try {
        sbClient.createSubscriptionClient("random-name", "random-name");
      } catch (err) {
        errorCreateSubscriptionClient = err.message;
      }
      should.equal(
        errorCreateSubscriptionClient,
        expectedErrorMsg,
        "Expected error not thrown for createubscriptionClient()"
      );
    });
  });

  describe("Errors after close() on senderClient", function(): void {
    const entityToClose = "senderClient";

    it("Unpartitioned Queue: errors after close() on senderClient #RunInBrowser", async function(): Promise<
      void
    > {
      await beforeEachTest(
        TestClientType.UnpartitionedQueue,
        TestClientType.UnpartitionedQueue,
        entityToClose
      );

      await testSender(
        getSenderClosedErrorMsg(senderClient.entityPath, ClientType.QueueClient, true)
      );
      await testCreateSender(getClientClosedErrorMsg(senderClient.entityPath));
    });

    it("Unpartitioned Topic: errors after close() on senderClient", async function(): Promise<
      void
    > {
      await beforeEachTest(
        TestClientType.UnpartitionedTopic,
        TestClientType.UnpartitionedSubscription,
        entityToClose
      );

      await testSender(
        getSenderClosedErrorMsg(senderClient.entityPath, ClientType.TopicClient, true)
      );
      await testCreateSender(getClientClosedErrorMsg(senderClient.entityPath));
    });
  });

  describe("Errors after close() on receiverClient", function(): void {
    const entityToClose = "receiverClient";

    it("Unpartitioned Queue: errors after close() on receiverClient #RunInBrowser", async function(): Promise<
      void
    > {
      await beforeEachTest(
        TestClientType.UnpartitionedQueue,
        TestClientType.UnpartitionedQueue,
        entityToClose
      );

      await testReceiver(
        getReceiverClosedErrorMsg(receiverClient.entityPath, ClientType.QueueClient, true)
      );
      await testReceiverClient(getClientClosedErrorMsg(receiverClient.entityPath));
    });

    it("Unpartitioned Queue with sessions: errors after close() on receiverClient #RunInBrowser", async function(): Promise<
      void
    > {
      await beforeEachTest(
        TestClientType.UnpartitionedQueueWithSessions,
        TestClientType.UnpartitionedQueueWithSessions,
        entityToClose,
        true
      );

      await testSessionReceiver(
        getReceiverClosedErrorMsg(
          receiverClient.entityPath,
          ClientType.QueueClient,
          true,
          TestMessage.sessionId
        )
      );
      await testReceiverClient(getClientClosedErrorMsg(receiverClient.entityPath), true);
    });

    it("Unpartitioned Topic/Subscription: errors after close() on receiverClient", async function(): Promise<
      void
    > {
      await beforeEachTest(
        TestClientType.UnpartitionedTopic,
        TestClientType.UnpartitionedSubscription,
        entityToClose
      );

      await testReceiver(
        getReceiverClosedErrorMsg(receiverClient.entityPath, ClientType.SubscriptionClient, true)
      );
      await testReceiverClient(getClientClosedErrorMsg(receiverClient.entityPath));
      await testRules(getClientClosedErrorMsg(receiverClient.entityPath));
    });

    it("Unpartitioned Topic/Subscription with sessions: errors after close() on receiverClient", async function(): Promise<
      void
    > {
      await beforeEachTest(
        TestClientType.UnpartitionedTopicWithSessions,
        TestClientType.UnpartitionedSubscriptionWithSessions,
        entityToClose,
        true
      );

      await testSessionReceiver(
        getReceiverClosedErrorMsg(
          receiverClient.entityPath,
          ClientType.SubscriptionClient,
          true,
          TestMessage.sessionId
        )
      );
      await testReceiverClient(getClientClosedErrorMsg(receiverClient.entityPath), true);
      await testRules(getClientClosedErrorMsg(receiverClient.entityPath));
    });
  });

  describe("Errors after close() on sender", function(): void {
    const entityToClose = "sender";

    it("Unpartitioned Queue: errors after close() on sender #RunInBrowser", async function(): Promise<
      void
    > {
      await beforeEachTest(
        TestClientType.UnpartitionedQueue,
        TestClientType.UnpartitionedQueue,
        entityToClose
      );

      await testSender(
        getSenderClosedErrorMsg(senderClient.entityPath, ClientType.QueueClient, false)
      );
    });
  });

  describe("Errors after close() on receiver", function(): void {
    const entityToClose = "receiver";

    it("Unpartitioned Queue: errors after close() on receiver #RunInBrowser", async function(): Promise<
      void
    > {
      await beforeEachTest(
        TestClientType.UnpartitionedQueue,
        TestClientType.UnpartitionedQueue,
        entityToClose
      );

      await testReceiver(
        getReceiverClosedErrorMsg(receiverClient.entityPath, ClientType.QueueClient, false)
      );
      await testAllDispositions();
    });

    it("Unpartitioned Queue with sessions: errors after close() on receiver #RunInBrowser", async function(): Promise<
      void
    > {
      await beforeEachTest(
        TestClientType.UnpartitionedQueueWithSessions,
        TestClientType.UnpartitionedQueueWithSessions,
        entityToClose,
        true
      );

      await testSessionReceiver(
        getReceiverClosedErrorMsg(
          receiverClient.entityPath,
          ClientType.QueueClient,
          false,
          TestMessage.sessionId
        )
      );
      await testAllDispositions();
    });
  });

  describe("Errors when creating second sender/receiver with first not closed", function(): void {
    it("Open sender exists on QueueClient", async function(): Promise<void> {
      await beforeEachTest(TestClientType.PartitionedQueue, TestClientType.PartitionedQueue, "");

      await testCreateSender(
        getOpenSenderErrorMsg(ClientType.QueueClient, senderClient.entityPath)
      );
    });

    it("Open sender exists on TopicClient", async function(): Promise<void> {
      await beforeEachTest(
        TestClientType.PartitionedTopic,
        TestClientType.PartitionedSubscription,
        ""
      );

      await testCreateSender(getOpenSenderErrorMsg("TopicClient", senderClient.entityPath));
    });

    it("Open receiver exists on QueueClient #RunInBrowser", async function(): Promise<void> {
      await beforeEachTest(TestClientType.PartitionedQueue, TestClientType.PartitionedQueue, "");

      await testCreateReceiver(
        getOpenReceiverErrorMsg(ClientType.QueueClient, receiverClient.entityPath)
      );
    });

    it("Open receiver exists on SubscriptionClient", async function(): Promise<void> {
      await beforeEachTest(
        TestClientType.PartitionedTopic,
        TestClientType.PartitionedSubscription,
        ""
      );

      await testCreateReceiver(
        getOpenReceiverErrorMsg(ClientType.SubscriptionClient, receiverClient.entityPath)
      );
    });

    it("Open receiver exists for session on QueueClient #RunInBrowser", async function(): Promise<
      void
    > {
      await beforeEachTest(
        TestClientType.PartitionedQueueWithSessions,
        TestClientType.PartitionedQueueWithSessions,
        "",
        true
      );

      await testCreateReceiver(
        getOpenReceiverErrorMsg(
          ClientType.QueueClient,
          receiverClient.entityPath,
          TestMessage.sessionId
        ),
        true
      );
    });

    it("Open receiver exists for session on SubscriptionClient", async function(): Promise<void> {
      await beforeEachTest(
        TestClientType.PartitionedTopicWithSessions,
        TestClientType.PartitionedSubscriptionWithSessions,
        "",
        true
      );

      await testCreateReceiver(
        getOpenReceiverErrorMsg(
          ClientType.SubscriptionClient,
          receiverClient.entityPath,
          TestMessage.sessionId
        ),
        true
      );
    });
  });
});<|MERGE_RESOLUTION|>--- conflicted
+++ resolved
@@ -33,12 +33,7 @@
 } from "./utils/testUtils";
 import { ClientType } from "../src/client";
 import { DispositionType } from "../src/serviceBusMessage";
-<<<<<<< HEAD
 import { isNode } from "./utils/envVarUtils";
-=======
-// import { getEnvVars, isNode } from "./utils/envVarUtils";
-// import { getTokenCredentialsFromAAD } from "./utils/aadUtils";
->>>>>>> d5a4da5e
 
 const should = chai.should();
 chai.use(chaiAsPromised);
