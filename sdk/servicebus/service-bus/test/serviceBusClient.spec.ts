// Copyright (c) Microsoft Corporation. All rights reserved.
// Licensed under the MIT License.

import chai from "chai";
import chaiAsPromised from "chai-as-promised";
import long from "long";
import {
  delay,
  QueueClient,
  ReceiveMode,
  Receiver,
  Sender,
  ServiceBusClient,
  SessionReceiver,
  SubscriptionClient,
  TopicClient,
  ServiceBusMessage
} from "../src";
import {
  getClientClosedErrorMsg,
  getOpenReceiverErrorMsg,
  getOpenSenderErrorMsg,
  getReceiverClosedErrorMsg,
  getSenderClosedErrorMsg
} from "../src/util/errors";
import {
  TestClientType,
  getSenderReceiverClients,
  purge,
  TestMessage,
  getServiceBusClient
} from "./utils/testUtils";
import { ClientType } from "../src/client";
import { DispositionType } from "../src/serviceBusMessage";
<<<<<<< HEAD
=======
import { getEnvVars, isNode } from "./utils/envVarUtils";
import { getTokenCredentialsFromAAD } from "./utils/aadUtils";
>>>>>>> a546affc

const should = chai.should();
chai.use(chaiAsPromised);

describe("Create ServiceBusClient and Queue/Topic/Subscription Clients #RunInBrowser", function(): void {
  let sbClient: ServiceBusClient;

  afterEach(async () => {
    if (sbClient) {
      await sbClient.close();
    }
  });

  it("Creates an Namespace from a connection string", function(): void {
    sbClient = ServiceBusClient.createFromConnectionString(
      "Endpoint=sb://a;SharedAccessKeyName=b;SharedAccessKey=c;EntityPath=d"
    );
    sbClient.should.be.an.instanceof(ServiceBusClient);
    should.equal(sbClient.name, "sb://a/", "Name of the namespace is different than expected");
  });

  it("Creates clients after coercing name to string", function(): void {
    sbClient = ServiceBusClient.createFromConnectionString(
      "Endpoint=sb://a;SharedAccessKeyName=b;SharedAccessKey=c;EntityPath=d"
    );
    const queueClient = sbClient.createQueueClient(1 as any);
    should.equal(queueClient.entityPath, "1");

    const topicClient = sbClient.createTopicClient(1 as any);
    should.equal(topicClient.entityPath, "1");

    const subscriptionClient = sbClient.createSubscriptionClient(1 as any, 2 as any);
    should.equal(subscriptionClient.entityPath, "1/Subscriptions/2");
  });

  // it("Missing tokenProvider in createFromTokenProvider", function(): void {
  //   let caughtError: Error | undefined;
  //   try {
  //     sbClient = ServiceBusClient.createFromTokenProvider("somestring", undefined as any);
  //   } catch (error) {
  //     caughtError = error;
  //   }
  //   should.equal(caughtError && caughtError.name, "TypeError");
  //   should.equal(caughtError && caughtError.message, `Missing parameter "tokenProvider"`);
  // });

  // it("Coerces input to string for host in createFromTokenProvider", function(): void {
  //   sbClient = ServiceBusClient.createFromTokenProvider(123 as any, {} as any);
  //   should.equal(sbClient.name, "sb://123/", "Name of the namespace is different than expected");
  // });
});

describe("Errors with non existing Namespace #RunInBrowser", function(): void {
  let sbClient: ServiceBusClient;
  let errorWasThrown: boolean;
  beforeEach(() => {
    sbClient = ServiceBusClient.createFromConnectionString(
      "Endpoint=sb://a;SharedAccessKeyName=b;SharedAccessKey=c;EntityPath=d"
    );
    errorWasThrown = false;
  });
  afterEach(() => {
    return sbClient.close();
  });

  const testError = (err: Error): void => {
    should.equal(err.name, "ServiceCommunicationError", "ErrorName is different than expected");
    errorWasThrown = true;
  };

  it("throws error when sending data via a queueClient to a non existing namespace", async function(): Promise<
    void
  > {
    const client = sbClient.createQueueClient("some-name");
    await client
      .createSender()
      .send({ body: "hello" })
      .catch(testError);

    should.equal(errorWasThrown, true, "Error thrown flag must be true");
  });

  it("throws error when sending data via a topicClient to a non existing namespace", async function(): Promise<
    void
  > {
    const client = sbClient.createTopicClient("some-name");
    await client
      .createSender()
      .send({ body: "hello" })
      .catch(testError);

    should.equal(errorWasThrown, true, "Error thrown flag must be true");
  });

  it("throws error when sending batch data via a queueClient to a non existing namespace", async function(): Promise<
    void
  > {
    const client = sbClient.createQueueClient("some-name");
    await client
      .createSender()
      .send({ body: "hello" })
      .catch(testError);
    should.equal(errorWasThrown, true, "Error thrown flag must be true");
  });

  it("throws error when sending batch data via a topicClient to a non existing namespace", async function(): Promise<
    void
  > {
    const client = sbClient.createTopicClient("some-name");
    await client
      .createSender()
      .send({ body: "hello" })
      .catch(testError);

    should.equal(errorWasThrown, true, "Error thrown flag must be true");
  });

  it("throws error when receving batch data via a queueClient from a non existing namespace", async function(): Promise<
    void
  > {
    const client = sbClient.createQueueClient("some-name");
    const receiver = await client.createReceiver(ReceiveMode.peekLock);
    await receiver.receiveMessages(10).catch(testError);

    should.equal(errorWasThrown, true, "Error thrown flag must be true");
  });

  it("throws error when receving batch data via a subscriptionClient from a non existing namespace", async function(): Promise<
    void
  > {
    const client = sbClient.createSubscriptionClient("some-topic-name", "some-subscription-name");
    const receiver = await client.createReceiver(ReceiveMode.peekLock);
    await receiver.receiveMessages(10).catch(testError);

    should.equal(errorWasThrown, true, "Error thrown flag must be true");
  });

  it("throws error when receving streaming data via a queueClient from a non existing namespace", async function(): Promise<
    void
  > {
    const client = sbClient.createQueueClient("some-name");
    const onMessage = async (): Promise<never> => {
      throw "onMessage should not have been called when receive call is made from a non existing namespace";
    };

    const receiver = await client.createReceiver(ReceiveMode.peekLock);
    receiver.registerMessageHandler(onMessage, testError);

    await delay(3000);
    await client.close();
    should.equal(errorWasThrown, true, "Error thrown flag must be true");
  });
});

describe("Errors with non existing Queue/Topic/Subscription", async function(): Promise<void> {
  let sbClient: ServiceBusClient;
  let errorWasThrown: boolean;
  beforeEach(() => {
    sbClient = getServiceBusClient();
    errorWasThrown = false;
  });
  afterEach(() => {
    return sbClient.close();
  });

  const testError = (err: Error, entityPath: string): void => {
    should.equal(err.name, "MessagingEntityNotFoundError", "ErrorName is different than expected");
    should.equal(
      err.message.startsWith(
        `The messaging entity '${sbClient.name}${entityPath}' could not be found.`
      ),
      true
    );
    errorWasThrown = true;
  };

  it("throws error when sending data to a non existing queue #RunInBrowser", async function(): Promise<
    void
  > {
    const client = sbClient.createQueueClient("some-name");
    await client
      .createSender()
      .send({ body: "hello" })
      .catch((err) => testError(err, "some-name"));

    should.equal(errorWasThrown, true, "Error thrown flag must be true");
  });

  it("throws error when sending data to a non existing topic", async function(): Promise<void> {
    const client = sbClient.createTopicClient("some-name");
    await client
      .createSender()
      .send({ body: "hello" })
      .catch((err) => testError(err, "some-name"));

    should.equal(errorWasThrown, true, "Error thrown flag must be true");
  });

  it("throws error when sending batch data to a non existing queue #RunInBrowser", async function(): Promise<
    void
  > {
    const client = sbClient.createQueueClient("some-name");
    await client
      .createSender()
      .send({ body: "hello" })
      .catch((err) => testError(err, "some-name"));

    should.equal(errorWasThrown, true, "Error thrown flag must be true");
  });

  it("throws error when sending batch data to a non existing topic", async function(): Promise<
    void
  > {
    const client = sbClient.createTopicClient("some-name");
    await client
      .createSender()
      .send({ body: "hello" })
      .catch((err) => testError(err, "some-name"));

    should.equal(errorWasThrown, true, "Error thrown flag must be true");
  });

  it("throws error when receiving batch data from a non existing queue #RunInBrowser", async function(): Promise<
    void
  > {
    const client = sbClient.createQueueClient("some-name");
    const receiver = await client.createReceiver(ReceiveMode.peekLock);
    await receiver.receiveMessages(1).catch((err) => testError(err, "some-name"));

    should.equal(errorWasThrown, true, "Error thrown flag must be true");
  });

  it("throws error when receiving batch data from a non existing subscription", async function(): Promise<
    void
  > {
    const client = sbClient.createSubscriptionClient("some-topic-name", "some-subscription-name");
    const receiver = await client.createReceiver(ReceiveMode.peekLock);
    await receiver
      .receiveMessages(1)
      .catch((err) => testError(err, "some-topic-name/Subscriptions/some-subscription-name"));

    should.equal(errorWasThrown, true, "Error thrown flag must be true");
  });

  it("throws error when receving streaming data from a non existing queue #RunInBrowser", async function(): Promise<
    void
  > {
    const client = sbClient.createQueueClient("some-name");
    const receiver = await client.createReceiver(ReceiveMode.peekLock);
    const onMessage = async (): Promise<never> => {
      throw "onMessage should not have been called when receive call is made from a non existing namespace";
    };
    receiver.registerMessageHandler(onMessage, (err) => testError(err, "some-name"));

    await delay(3000);
    await client.close();
    should.equal(errorWasThrown, true, "Error thrown flag must be true");
  });

  it("throws error when receving streaming data from a non existing subscription", async function(): Promise<
    void
  > {
    const client = sbClient.createSubscriptionClient("some-topic-name", "some-subscription-name");
    const receiver = await client.createReceiver(ReceiveMode.peekLock);
    const onMessage = async (): Promise<never> => {
      throw "onMessage should not have been called when receive call is made from a non existing namespace";
    };
    receiver.registerMessageHandler(onMessage, (err) =>
      testError(err, "some-topic-name/Subscriptions/some-subscription-name")
    );

    await delay(3000);
    await client.close();
    should.equal(errorWasThrown, true, "Error thrown flag must be true");
  });
});

<<<<<<< HEAD
// describe("Test createFromAadTokenCredentials", function(): void {
//   let sbClient: ServiceBusClient;
//   let errorWasThrown: boolean = false;

//   const env = getEnvVars();
//   const serviceBusEndpoint = (env.SERVICEBUS_CONNECTION_STRING.match(
//     "Endpoint=sb://((.*).servicebus.windows.net)"
//   ) || "")[1];

//   async function testCreateFromAadTokenCredentials(host: string, tokenCreds: any): Promise<void> {
//     const testMessages = TestMessage.getSample();
//     sbClient = ServiceBusClient.createFromAadTokenCredentials(host, tokenCreds);
//     sbClient.should.be.an.instanceof(ServiceBusClient);
//     const clients = await getSenderReceiverClients(
//       sbClient,
//       TestClientType.UnpartitionedQueue,
//       TestClientType.UnpartitionedQueue
//     );

//     const sender = clients.senderClient.createSender();
//     const receiver = await clients.receiverClient.createReceiver(ReceiveMode.peekLock);
//     await sender.send(testMessages);
//     const msgs = await receiver.receiveMessages(1);

//     should.equal(Array.isArray(msgs), true, "`ReceivedMessages` is not an array");
//     should.equal(msgs[0].body, testMessages.body, "MessageBody is different than expected");
//     should.equal(msgs.length, 1, "Unexpected number of messages");
//   }

//   it("throws error for invalid tokenCredentials", async function(): Promise<void> {
//     await testCreateFromAadTokenCredentials(serviceBusEndpoint, "").catch((err) => {
//       errorWasThrown = true;
//       should.equal(
//         err.message,
//         "'credentials' is a required parameter and must be an instance of ApplicationTokenCredentials | UserTokenCredentials | DeviceTokenCredentials | MSITokenCredentials.",
//         "ErrorMessage is different than expected"
//       );
//     });
//     should.equal(errorWasThrown, true, "Error thrown flag must be true");
//   });

//   it("Coerces input to string for host in createFromAadTokenCredentials", async function(): Promise<
//     void
//   > {
//     const env = getEnvVars();

//     let tokenCreds = await loginWithServicePrincipalSecret(
//       env.AAD_CLIENT_ID,
//       env.AAD_CLIENT_SECRET,
//       env.AAD_TENANT_ID,
//       {
//         tokenAudience: aadServiceBusAudience
//       }
//     );
//     sbClient = ServiceBusClient.createFromAadTokenCredentials(123 as any, tokenCreds);
//     should.equal(sbClient.name, "sb://123/", "Name of the namespace is different than expected");
//   });

//   it("sends a message to the ServiceBus entity", async function(): Promise<void> {
//     const env = getEnvVars();

//     let tokenCreds = await loginWithServicePrincipalSecret(
//       env.AAD_CLIENT_ID,
//       env.AAD_CLIENT_SECRET,
//       env.AAD_TENANT_ID,
//       {
//         tokenAudience: aadServiceBusAudience
//       }
//     );
//     await testCreateFromAadTokenCredentials(serviceBusEndpoint, tokenCreds);
//     await sbClient.close();
//   });
// });
=======
describe("Test createFromAadTokenCredentials", function(): void {
  let sbClient: ServiceBusClient;
  let errorWasThrown: boolean = false;

  const env = getEnvVars();
  const serviceBusEndpoint = (env.SERVICEBUS_CONNECTION_STRING.match(
    "Endpoint=sb://((.*).servicebus.windows.net)"
  ) || "")[1];

  async function testCreateFromAadTokenCredentials(host: string, tokenCreds: any): Promise<void> {
    const testMessages = TestMessage.getSample();
    sbClient = ServiceBusClient.createFromAadTokenCredentials(host, tokenCreds);
    sbClient.should.be.an.instanceof(ServiceBusClient);
    const clients = await getSenderReceiverClients(
      sbClient,
      TestClientType.UnpartitionedQueue,
      TestClientType.UnpartitionedQueue
    );

    const sender = clients.senderClient.createSender();
    const receiver = await clients.receiverClient.createReceiver(ReceiveMode.peekLock);
    await sender.send(testMessages);
    const msgs = await receiver.receiveMessages(1);

    should.equal(Array.isArray(msgs), true, "`ReceivedMessages` is not an array");
    should.equal(msgs[0].body, testMessages.body, "MessageBody is different than expected");
    should.equal(msgs.length, 1, "Unexpected number of messages");
  }

  it("throws error when using `CreateFromAadTokenCredentials` in browser #RunInBrowser", async function(): Promise<
    void
  > {
    // We use the `!isNode` check here to ensure this test is run only in browser only
    // as by default all tests run in Node
    if (!isNode) {
      const credentials: any = {};
      await testCreateFromAadTokenCredentials(serviceBusEndpoint, credentials).catch((err) => {
        errorWasThrown = true;
        should.equal(
          err.message,
          "`createFromAadTokenCredentials` cannot be used to create ServiceBusClient as AAD support is not present in browser."
        );
      });
      should.equal(errorWasThrown, true, "Error thrown flag must be true");
    }
  });

  it("throws error for invalid tokenCredentials", async function(): Promise<void> {
    await testCreateFromAadTokenCredentials(serviceBusEndpoint, "").catch((err) => {
      errorWasThrown = true;
      should.equal(
        err.message,
        "'credentials' is a required parameter and must be an instance of ApplicationTokenCredentials | UserTokenCredentials | DeviceTokenCredentials | MSITokenCredentials.",
        "ErrorMessage is different than expected"
      );
    });
    should.equal(errorWasThrown, true, "Error thrown flag must be true");
  });

  it("Coerces input to string for host in createFromAadTokenCredentials", async function(): Promise<
    void
  > {
    const tokenCreds = await getTokenCredentialsFromAAD();
    sbClient = ServiceBusClient.createFromAadTokenCredentials(123 as any, tokenCreds);
    should.equal(sbClient.name, "sb://123/", "Name of the namespace is different than expected");
  });

  it("sends a message to the ServiceBus entity", async function(): Promise<void> {
    const tokenCreds = await getTokenCredentialsFromAAD();
    await testCreateFromAadTokenCredentials(serviceBusEndpoint, tokenCreds);
    await sbClient.close();
  });
});
>>>>>>> a546affc

describe("Errors after close()", function(): void {
  let sbClient: ServiceBusClient;
  let senderClient: QueueClient | TopicClient;
  let receiverClient: QueueClient | SubscriptionClient;
  let sender: Sender;
  let receiver: Receiver | SessionReceiver;
  let receivedMessage: ServiceBusMessage;

  afterEach(() => {
    return sbClient.close();
  });

  async function beforeEachTest(
    senderType: TestClientType,
    receiverType: TestClientType,
    entityToClose: string,
    useSessions?: boolean
  ): Promise<void> {
    sbClient = getServiceBusClient();
    const clients = await getSenderReceiverClients(sbClient, senderType, receiverType);
    senderClient = clients.senderClient;
    receiverClient = clients.receiverClient;

    await purge(receiverClient, useSessions ? TestMessage.sessionId : undefined);
    const peekedMsgs = await receiverClient.peek();
    const receiverEntityType = receiverClient instanceof QueueClient ? "queue" : "topic";
    if (peekedMsgs.length) {
      chai.assert.fail(`Please use an empty ${receiverEntityType} for integration testing`);
    }

    sender = senderClient.createSender();
    if (useSessions) {
      receiver = receiverClient.createReceiver(ReceiveMode.peekLock, {
        sessionId: TestMessage.sessionId
      });
    } else {
      receiver = receiverClient.createReceiver(ReceiveMode.peekLock);
    }

    // Normal send/receive
    const testMessage = useSessions ? TestMessage.getSessionSample() : TestMessage.getSample();
    await sender.send(testMessage);
    const receivedMsgs = await receiver.receiveMessages(1, 3);
    should.equal(receivedMsgs.length, 1, "Unexpected number of messages received");
    receivedMessage = receivedMsgs[0];

    // close(), so that we can then test the resulting error.
    switch (entityToClose) {
      case "namespace":
        await sbClient.close();
        break;
      case "senderClient":
        await senderClient.close();
        break;
      case "receiverClient":
        await receiverClient.close();
        break;
      case "sender":
        await sender.close();
        break;
      case "receiver":
        await receiver.close();
        break;
      default:
        break;
    }
  }

  /**
   * Tests the error from settling a message after the receiver is closed
   */
  async function testAllDispositions(): Promise<void> {
    await testDisposition(DispositionType.complete);
    await testDisposition(DispositionType.abandon);
    await testDisposition(DispositionType.defer);
    await testDisposition(DispositionType.deadletter);
  }

  async function testDisposition(operation: DispositionType): Promise<void> {
    let caughtError: Error | undefined;

    try {
      switch (operation) {
        case DispositionType.complete:
          await receivedMessage.complete();
          break;
        case DispositionType.abandon:
          await receivedMessage.abandon();
          break;
        case DispositionType.defer:
          await receivedMessage.defer();
          break;
        case DispositionType.deadletter:
          await receivedMessage.deadLetter();
          break;

        default:
          break;
      }
    } catch (error) {
      caughtError = error;
    }

    const expectedErrorMsg =
      `Failed to ${operation} the message as the AMQP link with which the message was ` +
      `received is no longer alive.`;
    should.equal(caughtError && caughtError.message, expectedErrorMsg);
  }

  /**
   * Tests that each feature of the sender throws expected error
   */
  async function testSender(expectedErrorMsg: string): Promise<void> {
    should.equal(sender.isClosed, true, "Sender is not marked as closed.");

    const testMessage = TestMessage.getSample();
    let errorSend: string = "";
    await sender.send(testMessage).catch((err) => {
      errorSend = err.message;
    });
    should.equal(errorSend, expectedErrorMsg, "Expected error not thrown for send()");

    let errorSendBatch: string = "";
    await sender.sendBatch([testMessage]).catch((err) => {
      errorSendBatch = err.message;
    });
    should.equal(errorSendBatch, expectedErrorMsg, "Expected error not thrown for sendBatch()");

    let errorScheduleMsg: string = "";
    await sender.scheduleMessage(new Date(Date.now() + 30000), testMessage).catch((err) => {
      errorScheduleMsg = err.message;
    });
    should.equal(
      errorScheduleMsg,
      expectedErrorMsg,
      "Expected error not thrown for scheduleMessage()"
    );

    let errorScheduleMsgs: string = "";
    await sender.scheduleMessages(new Date(Date.now() + 30000), [testMessage]).catch((err) => {
      errorScheduleMsgs = err.message;
    });
    should.equal(
      errorScheduleMsgs,
      expectedErrorMsg,
      "Expected error not thrown for scheduleMessages()"
    );

    let errorCancelMsg: string = "";
    await sender.cancelScheduledMessage(long.ZERO).catch((err) => {
      errorCancelMsg = err.message;
    });
    should.equal(
      errorCancelMsg,
      expectedErrorMsg,
      "Expected error not thrown for cancelScheduledMessage()"
    );

    let errorCancelMsgs: string = "";
    await sender.cancelScheduledMessages([long.ZERO]).catch((err) => {
      errorCancelMsgs = err.message;
    });
    should.equal(
      errorCancelMsgs,
      expectedErrorMsg,
      "Expected error not thrown for cancelScheduledMessages()"
    );
  }

  /**
   * Tests creating new sender throws expected error
   */
  async function testCreateSender(expectedErrorMsg: string): Promise<void> {
    let errorNewSender: string = "";
    try {
      senderClient.createSender();
    } catch (err) {
      errorNewSender = err.message;
    }
    should.equal(errorNewSender, expectedErrorMsg, "Expected error not thrown for createSender()");
  }

  /**
   * Tests that each feature of the receiver throws expected error
   */
  async function testReceiver(expectedErrorMsg: string, useSessions?: boolean): Promise<void> {
    should.equal(receiver.isClosed, true, "Receiver is not marked as closed.");

    let errorReceiveBatch: string = "";
    await receiver.receiveMessages(1, 1).catch((err) => {
      errorReceiveBatch = err.message;
    });
    should.equal(
      errorReceiveBatch,
      expectedErrorMsg,
      "Expected error not thrown for receiveMessages()"
    );

    let errorReceiveStream: string = "";
    try {
      receiver.registerMessageHandler(
        () => Promise.resolve(),
        (e) => console.log(e)
      );
    } catch (err) {
      errorReceiveStream = err.message;
    }
    should.equal(
      errorReceiveStream,
      expectedErrorMsg,
      "Expected error not thrown for registerMessageHandler()"
    );

    let errorDeferredMsg: string = "";
    await receiver.receiveDeferredMessage(long.ZERO).catch((err) => {
      errorDeferredMsg = err.message;
    });
    should.equal(
      errorDeferredMsg,
      expectedErrorMsg,
      "Expected error not thrown for receiveDeferredMessage()"
    );

    let errorDeferredMsgs: string = "";
    await receiver.receiveDeferredMessage(long.ZERO).catch((err) => {
      errorDeferredMsgs = err.message;
    });
    should.equal(
      errorDeferredMsgs,
      expectedErrorMsg,
      "Expected error not thrown for receiveDeferredMessages()"
    );

    if (!useSessions) {
      let errorRenewLock: string = "";
      await (<Receiver>receiver).renewMessageLock("randomLockToken").catch((err) => {
        errorRenewLock = err.message;
      });
      should.equal(errorRenewLock, expectedErrorMsg, "Expected error not thrown for renewLock()");
    }
  }

  /**
   * Tests that each feature of the receiverClient throws expected error
   */
  async function testReceiverClient(
    expectedErrorMsg: string,
    useSessions?: boolean
  ): Promise<void> {
    await testCreateReceiver(expectedErrorMsg, useSessions);

    let errorPeek: string = "";
    await receiverClient.peek().catch((err) => {
      errorPeek = err.message;
    });
    should.equal(
      errorPeek,
      expectedErrorMsg,
      "Expected error not thrown for peek() from receiverClient"
    );

    let errorPeekBySequence: string = "";
    await receiverClient.peekBySequenceNumber(long.ZERO).catch((err) => {
      errorPeekBySequence = err.message;
    });
    should.equal(
      errorPeekBySequence,
      expectedErrorMsg,
      "Expected error not thrown for peekBySequenceNumber() from receiverClient"
    );
  }

  /**
   * Tests creating new receiver throws expected error
   */
  async function testCreateReceiver(
    expectedErrorMsg: string,
    useSessions?: boolean
  ): Promise<void> {
    let errorNewReceiver: string = "";
    try {
      if (useSessions) {
        receiver = receiverClient.createReceiver(ReceiveMode.peekLock, {
          sessionId: TestMessage.sessionId
        });
      } else {
        receiver = receiverClient.createReceiver(ReceiveMode.peekLock);
      }
    } catch (err) {
      errorNewReceiver = err.message;
    }
    should.equal(
      errorNewReceiver,
      expectedErrorMsg,
      "Expected error not thrown for createReceiver()"
    );
  }

  /**
   * Tests that each feature of the receiver client with sessions throws expected error
   */
  async function testSessionReceiver(expectedErrorMsg: string): Promise<void> {
    await testReceiver(expectedErrorMsg, true);
    const sessionReceiver = receiver as SessionReceiver;

    let errorPeek: string = "";
    await sessionReceiver.peek().catch((err) => {
      errorPeek = err.message;
    });
    should.equal(
      errorPeek,
      expectedErrorMsg,
      "Expected error not thrown for peek() from sessionReceiver"
    );

    let errorPeekBySequence: string = "";
    await sessionReceiver.peekBySequenceNumber(long.ZERO).catch((err) => {
      errorPeekBySequence = err.message;
    });
    should.equal(
      errorPeekBySequence,
      expectedErrorMsg,
      "Expected error not thrown for peekBySequenceNumber() from sessionReceiver"
    );

    let errorGetState: string = "";
    await sessionReceiver.getState().catch((err) => {
      errorGetState = err.message;
    });
    should.equal(errorGetState, expectedErrorMsg, "Expected error not thrown for getState()");

    let errorSetState: string = "";
    await sessionReceiver.setState("state!!").catch((err) => {
      errorSetState = err.message;
    });
    should.equal(errorSetState, expectedErrorMsg, "Expected error not thrown for setState()");
  }

  /**
   * Tests that each feature of the topic filters throws expected error
   */
  async function testRules(expectedErrorMsg: string): Promise<void> {
    const subscriptionClient = receiverClient as SubscriptionClient;

    let errorAddRule: string = "";
    await subscriptionClient.addRule("myRule", true).catch((err) => {
      errorAddRule = err.message;
    });
    should.equal(errorAddRule, expectedErrorMsg, "Expected error not thrown for addRule()");

    let errorRemoveRule: string = "";
    await subscriptionClient.removeRule("myRule").catch((err) => {
      errorRemoveRule = err.message;
    });
    should.equal(errorRemoveRule, expectedErrorMsg, "Expected error not thrown for removeRule()");

    let errorGetRules: string = "";
    await subscriptionClient.getRules().catch((err) => {
      errorGetRules = err.message;
    });
    should.equal(errorGetRules, expectedErrorMsg, "Expected error not thrown for getRule()");
  }

  describe("Errors after close() on namespace", function(): void {
    const entityToClose = "namespace";
    const expectedErrorMsg = "The underlying AMQP connection is closed.";

    it("Unpartitioned Queue: errors after close() on namespace #RunInBrowser", async function(): Promise<
      void
    > {
      await beforeEachTest(
        TestClientType.UnpartitionedQueue,
        TestClientType.UnpartitionedQueue,
        entityToClose
      );

      await testSender(expectedErrorMsg);
      await testCreateSender(expectedErrorMsg);
      await testReceiver(expectedErrorMsg);
      await testReceiverClient(expectedErrorMsg);
    });

    it("Unpartitioned Queue with sessions: errors after close() on namespace #RunInBrowser", async function(): Promise<
      void
    > {
      await beforeEachTest(
        TestClientType.UnpartitionedQueueWithSessions,
        TestClientType.UnpartitionedQueueWithSessions,
        entityToClose,
        true
      );

      await testSender(expectedErrorMsg);
      await testCreateSender(expectedErrorMsg);
      await testSessionReceiver(expectedErrorMsg);
      await testReceiverClient(expectedErrorMsg, true);
    });

    it("Unpartitioned Topic/Subscription: errors after close() on namespace", async function(): Promise<
      void
    > {
      await beforeEachTest(
        TestClientType.UnpartitionedTopic,
        TestClientType.UnpartitionedSubscription,
        entityToClose
      );

      await testSender(expectedErrorMsg);
      await testCreateSender(expectedErrorMsg);
      await testReceiver(expectedErrorMsg);
      await testReceiverClient(expectedErrorMsg);
      await testRules(expectedErrorMsg);
    });

    it("Unpartitioned Topic/Subscription with sessions: errors after close() on namespace", async function(): Promise<
      void
    > {
      await beforeEachTest(
        TestClientType.UnpartitionedTopicWithSessions,
        TestClientType.UnpartitionedSubscriptionWithSessions,
        entityToClose,
        true
      );

      await testSender(expectedErrorMsg);
      await testCreateSender(expectedErrorMsg);
      await testSessionReceiver(expectedErrorMsg);
      await testReceiverClient(expectedErrorMsg, true);
      await testRules(expectedErrorMsg);
    });

    it("Create Queue/Topic/Subscription clients throws error after namespace.close()", async function(): Promise<
      void
    > {
      // beforeEachTest() can be run for any entity type, we need it only to ensure that the
      // connection is indeed opened
      await beforeEachTest(
        TestClientType.PartitionedQueue,
        TestClientType.PartitionedQueue,
        entityToClose
      );

      let errorCreateQueueClient: string = "";
      try {
        sbClient.createQueueClient("random-name");
      } catch (err) {
        errorCreateQueueClient = err.message;
      }
      should.equal(
        errorCreateQueueClient,
        expectedErrorMsg,
        "Expected error not thrown for createQueueClient()"
      );

      let errorCreateTopicClient: string = "";
      try {
        sbClient.createTopicClient("random-name");
      } catch (err) {
        errorCreateTopicClient = err.message;
      }
      should.equal(
        errorCreateTopicClient,
        expectedErrorMsg,
        "Expected error not thrown for createTopicClient()"
      );

      let errorCreateSubscriptionClient: string = "";
      try {
        sbClient.createSubscriptionClient("random-name", "random-name");
      } catch (err) {
        errorCreateSubscriptionClient = err.message;
      }
      should.equal(
        errorCreateSubscriptionClient,
        expectedErrorMsg,
        "Expected error not thrown for createubscriptionClient()"
      );
    });
  });

  describe("Errors after close() on senderClient", function(): void {
    const entityToClose = "senderClient";

    it("Unpartitioned Queue: errors after close() on senderClient #RunInBrowser", async function(): Promise<
      void
    > {
      await beforeEachTest(
        TestClientType.UnpartitionedQueue,
        TestClientType.UnpartitionedQueue,
        entityToClose
      );

      await testSender(
        getSenderClosedErrorMsg(senderClient.entityPath, ClientType.QueueClient, true)
      );
      await testCreateSender(getClientClosedErrorMsg(senderClient.entityPath));
    });

    it("Unpartitioned Topic: errors after close() on senderClient", async function(): Promise<
      void
    > {
      await beforeEachTest(
        TestClientType.UnpartitionedTopic,
        TestClientType.UnpartitionedSubscription,
        entityToClose
      );

      await testSender(
        getSenderClosedErrorMsg(senderClient.entityPath, ClientType.TopicClient, true)
      );
      await testCreateSender(getClientClosedErrorMsg(senderClient.entityPath));
    });
  });

  describe("Errors after close() on receiverClient", function(): void {
    const entityToClose = "receiverClient";

    it("Unpartitioned Queue: errors after close() on receiverClient #RunInBrowser", async function(): Promise<
      void
    > {
      await beforeEachTest(
        TestClientType.UnpartitionedQueue,
        TestClientType.UnpartitionedQueue,
        entityToClose
      );

      await testReceiver(
        getReceiverClosedErrorMsg(receiverClient.entityPath, ClientType.QueueClient, true)
      );
      await testReceiverClient(getClientClosedErrorMsg(receiverClient.entityPath));
    });

    it("Unpartitioned Queue with sessions: errors after close() on receiverClient #RunInBrowser", async function(): Promise<
      void
    > {
      await beforeEachTest(
        TestClientType.UnpartitionedQueueWithSessions,
        TestClientType.UnpartitionedQueueWithSessions,
        entityToClose,
        true
      );

      await testSessionReceiver(
        getReceiverClosedErrorMsg(
          receiverClient.entityPath,
          ClientType.QueueClient,
          true,
          TestMessage.sessionId
        )
      );
      await testReceiverClient(getClientClosedErrorMsg(receiverClient.entityPath), true);
    });

    it("Unpartitioned Topic/Subscription: errors after close() on receiverClient", async function(): Promise<
      void
    > {
      await beforeEachTest(
        TestClientType.UnpartitionedTopic,
        TestClientType.UnpartitionedSubscription,
        entityToClose
      );

      await testReceiver(
        getReceiverClosedErrorMsg(receiverClient.entityPath, ClientType.SubscriptionClient, true)
      );
      await testReceiverClient(getClientClosedErrorMsg(receiverClient.entityPath));
      await testRules(getClientClosedErrorMsg(receiverClient.entityPath));
    });

    it("Unpartitioned Topic/Subscription with sessions: errors after close() on receiverClient", async function(): Promise<
      void
    > {
      await beforeEachTest(
        TestClientType.UnpartitionedTopicWithSessions,
        TestClientType.UnpartitionedSubscriptionWithSessions,
        entityToClose,
        true
      );

      await testSessionReceiver(
        getReceiverClosedErrorMsg(
          receiverClient.entityPath,
          ClientType.SubscriptionClient,
          true,
          TestMessage.sessionId
        )
      );
      await testReceiverClient(getClientClosedErrorMsg(receiverClient.entityPath), true);
      await testRules(getClientClosedErrorMsg(receiverClient.entityPath));
    });
  });

  describe("Errors after close() on sender", function(): void {
    const entityToClose = "sender";

    it("Unpartitioned Queue: errors after close() on sender #RunInBrowser", async function(): Promise<
      void
    > {
      await beforeEachTest(
        TestClientType.UnpartitionedQueue,
        TestClientType.UnpartitionedQueue,
        entityToClose
      );

      await testSender(
        getSenderClosedErrorMsg(senderClient.entityPath, ClientType.QueueClient, false)
      );
    });
  });

  describe("Errors after close() on receiver", function(): void {
    const entityToClose = "receiver";

    it("Unpartitioned Queue: errors after close() on receiver #RunInBrowser", async function(): Promise<
      void
    > {
      await beforeEachTest(
        TestClientType.UnpartitionedQueue,
        TestClientType.UnpartitionedQueue,
        entityToClose
      );

      await testReceiver(
        getReceiverClosedErrorMsg(receiverClient.entityPath, ClientType.QueueClient, false)
      );
      await testAllDispositions();
    });

    it("Unpartitioned Queue with sessions: errors after close() on receiver #RunInBrowser", async function(): Promise<
      void
    > {
      await beforeEachTest(
        TestClientType.UnpartitionedQueueWithSessions,
        TestClientType.UnpartitionedQueueWithSessions,
        entityToClose,
        true
      );

      await testSessionReceiver(
        getReceiverClosedErrorMsg(
          receiverClient.entityPath,
          ClientType.QueueClient,
          false,
          TestMessage.sessionId
        )
      );
      await testAllDispositions();
    });
  });

  describe("Errors when creating second sender/receiver with first not closed", function(): void {
    it("Open sender exists on QueueClient", async function(): Promise<void> {
      await beforeEachTest(TestClientType.PartitionedQueue, TestClientType.PartitionedQueue, "");

      await testCreateSender(
        getOpenSenderErrorMsg(ClientType.QueueClient, senderClient.entityPath)
      );
    });

    it("Open sender exists on TopicClient", async function(): Promise<void> {
      await beforeEachTest(
        TestClientType.PartitionedTopic,
        TestClientType.PartitionedSubscription,
        ""
      );

      await testCreateSender(getOpenSenderErrorMsg("TopicClient", senderClient.entityPath));
    });

    it("Open receiver exists on QueueClient #RunInBrowser", async function(): Promise<void> {
      await beforeEachTest(TestClientType.PartitionedQueue, TestClientType.PartitionedQueue, "");

      await testCreateReceiver(
        getOpenReceiverErrorMsg(ClientType.QueueClient, receiverClient.entityPath)
      );
    });

    it("Open receiver exists on SubscriptionClient", async function(): Promise<void> {
      await beforeEachTest(
        TestClientType.PartitionedTopic,
        TestClientType.PartitionedSubscription,
        ""
      );

      await testCreateReceiver(
        getOpenReceiverErrorMsg(ClientType.SubscriptionClient, receiverClient.entityPath)
      );
    });

    it("Open receiver exists for session on QueueClient #RunInBrowser", async function(): Promise<
      void
    > {
      await beforeEachTest(
        TestClientType.PartitionedQueueWithSessions,
        TestClientType.PartitionedQueueWithSessions,
        "",
        true
      );

      await testCreateReceiver(
        getOpenReceiverErrorMsg(
          ClientType.QueueClient,
          receiverClient.entityPath,
          TestMessage.sessionId
        ),
        true
      );
    });

    it("Open receiver exists for session on SubscriptionClient", async function(): Promise<void> {
      await beforeEachTest(
        TestClientType.PartitionedTopicWithSessions,
        TestClientType.PartitionedSubscriptionWithSessions,
        "",
        true
      );

      await testCreateReceiver(
        getOpenReceiverErrorMsg(
          ClientType.SubscriptionClient,
          receiverClient.entityPath,
          TestMessage.sessionId
        ),
        true
      );
    });
  });
});<|MERGE_RESOLUTION|>--- conflicted
+++ resolved
@@ -32,11 +32,8 @@
 } from "./utils/testUtils";
 import { ClientType } from "../src/client";
 import { DispositionType } from "../src/serviceBusMessage";
-<<<<<<< HEAD
-=======
-import { getEnvVars, isNode } from "./utils/envVarUtils";
-import { getTokenCredentialsFromAAD } from "./utils/aadUtils";
->>>>>>> a546affc
+// import { getEnvVars, isNode } from "./utils/envVarUtils";
+// import { getTokenCredentialsFromAAD } from "./utils/aadUtils";
 
 const should = chai.should();
 chai.use(chaiAsPromised);
@@ -314,7 +311,6 @@
   });
 });
 
-<<<<<<< HEAD
 // describe("Test createFromAadTokenCredentials", function(): void {
 //   let sbClient: ServiceBusClient;
 //   let errorWasThrown: boolean = false;
@@ -343,6 +339,24 @@
 //     should.equal(msgs[0].body, testMessages.body, "MessageBody is different than expected");
 //     should.equal(msgs.length, 1, "Unexpected number of messages");
 //   }
+
+//   it("throws error when using `CreateFromAadTokenCredentials` in browser #RunInBrowser", async function(): Promise<
+//     void
+//   > {
+//     // We use the `!isNode` check here to ensure this test is run only in browser only
+//     // as by default all tests run in Node
+//     if (!isNode) {
+//       const credentials: any = {};
+//       await testCreateFromAadTokenCredentials(serviceBusEndpoint, credentials).catch((err) => {
+//         errorWasThrown = true;
+//         should.equal(
+//           err.message,
+//           "`createFromAadTokenCredentials` cannot be used to create ServiceBusClient as AAD support is not present in browser."
+//         );
+//       });
+//       should.equal(errorWasThrown, true, "Error thrown flag must be true");
+//     }
+//   });
 
 //   it("throws error for invalid tokenCredentials", async function(): Promise<void> {
 //     await testCreateFromAadTokenCredentials(serviceBusEndpoint, "").catch((err) => {
@@ -359,110 +373,17 @@
 //   it("Coerces input to string for host in createFromAadTokenCredentials", async function(): Promise<
 //     void
 //   > {
-//     const env = getEnvVars();
-
-//     let tokenCreds = await loginWithServicePrincipalSecret(
-//       env.AAD_CLIENT_ID,
-//       env.AAD_CLIENT_SECRET,
-//       env.AAD_TENANT_ID,
-//       {
-//         tokenAudience: aadServiceBusAudience
-//       }
-//     );
+//     const tokenCreds = await getTokenCredentialsFromAAD();
 //     sbClient = ServiceBusClient.createFromAadTokenCredentials(123 as any, tokenCreds);
 //     should.equal(sbClient.name, "sb://123/", "Name of the namespace is different than expected");
 //   });
 
 //   it("sends a message to the ServiceBus entity", async function(): Promise<void> {
-//     const env = getEnvVars();
-
-//     let tokenCreds = await loginWithServicePrincipalSecret(
-//       env.AAD_CLIENT_ID,
-//       env.AAD_CLIENT_SECRET,
-//       env.AAD_TENANT_ID,
-//       {
-//         tokenAudience: aadServiceBusAudience
-//       }
-//     );
+//     const tokenCreds = await getTokenCredentialsFromAAD();
 //     await testCreateFromAadTokenCredentials(serviceBusEndpoint, tokenCreds);
 //     await sbClient.close();
 //   });
 // });
-=======
-describe("Test createFromAadTokenCredentials", function(): void {
-  let sbClient: ServiceBusClient;
-  let errorWasThrown: boolean = false;
-
-  const env = getEnvVars();
-  const serviceBusEndpoint = (env.SERVICEBUS_CONNECTION_STRING.match(
-    "Endpoint=sb://((.*).servicebus.windows.net)"
-  ) || "")[1];
-
-  async function testCreateFromAadTokenCredentials(host: string, tokenCreds: any): Promise<void> {
-    const testMessages = TestMessage.getSample();
-    sbClient = ServiceBusClient.createFromAadTokenCredentials(host, tokenCreds);
-    sbClient.should.be.an.instanceof(ServiceBusClient);
-    const clients = await getSenderReceiverClients(
-      sbClient,
-      TestClientType.UnpartitionedQueue,
-      TestClientType.UnpartitionedQueue
-    );
-
-    const sender = clients.senderClient.createSender();
-    const receiver = await clients.receiverClient.createReceiver(ReceiveMode.peekLock);
-    await sender.send(testMessages);
-    const msgs = await receiver.receiveMessages(1);
-
-    should.equal(Array.isArray(msgs), true, "`ReceivedMessages` is not an array");
-    should.equal(msgs[0].body, testMessages.body, "MessageBody is different than expected");
-    should.equal(msgs.length, 1, "Unexpected number of messages");
-  }
-
-  it("throws error when using `CreateFromAadTokenCredentials` in browser #RunInBrowser", async function(): Promise<
-    void
-  > {
-    // We use the `!isNode` check here to ensure this test is run only in browser only
-    // as by default all tests run in Node
-    if (!isNode) {
-      const credentials: any = {};
-      await testCreateFromAadTokenCredentials(serviceBusEndpoint, credentials).catch((err) => {
-        errorWasThrown = true;
-        should.equal(
-          err.message,
-          "`createFromAadTokenCredentials` cannot be used to create ServiceBusClient as AAD support is not present in browser."
-        );
-      });
-      should.equal(errorWasThrown, true, "Error thrown flag must be true");
-    }
-  });
-
-  it("throws error for invalid tokenCredentials", async function(): Promise<void> {
-    await testCreateFromAadTokenCredentials(serviceBusEndpoint, "").catch((err) => {
-      errorWasThrown = true;
-      should.equal(
-        err.message,
-        "'credentials' is a required parameter and must be an instance of ApplicationTokenCredentials | UserTokenCredentials | DeviceTokenCredentials | MSITokenCredentials.",
-        "ErrorMessage is different than expected"
-      );
-    });
-    should.equal(errorWasThrown, true, "Error thrown flag must be true");
-  });
-
-  it("Coerces input to string for host in createFromAadTokenCredentials", async function(): Promise<
-    void
-  > {
-    const tokenCreds = await getTokenCredentialsFromAAD();
-    sbClient = ServiceBusClient.createFromAadTokenCredentials(123 as any, tokenCreds);
-    should.equal(sbClient.name, "sb://123/", "Name of the namespace is different than expected");
-  });
-
-  it("sends a message to the ServiceBus entity", async function(): Promise<void> {
-    const tokenCreds = await getTokenCredentialsFromAAD();
-    await testCreateFromAadTokenCredentials(serviceBusEndpoint, tokenCreds);
-    await sbClient.close();
-  });
-});
->>>>>>> a546affc
 
 describe("Errors after close()", function(): void {
   let sbClient: ServiceBusClient;
