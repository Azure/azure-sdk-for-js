--- conflicted
+++ resolved
@@ -269,61 +269,6 @@
       await receiver.close();
     });
 
-<<<<<<< HEAD
-    should.equal(
-      await checkWithTimeout(() => errorWasThrown === true, 10, 3000),
-      true,
-      "Error thrown flag must be true"
-    );
-    await receiver.close();
-  });
-
-  it("throws error when receiving streaming data from a non existing subscription", async function(): Promise<
-    void
-  > {
-    const receiver = sbClient.createReceiver(
-      "some-topic-name",
-      "some-subscription-name"
-    ) as ServiceBusReceiverImpl;
-
-    receiver["_retryOptions"] = {
-      ...receiver["_retryOptions"],
-      maxRetries: 0,
-      maxRetryDelayInMs: 0,
-      retryDelayInMs: 0
-    };
-
-    receiver.subscribe({
-      async processMessage() {
-        throw "processMessage should not have been called when receive call is made from a non existing namespace";
-      },
-      async processError(args) {
-        const expected: Omit<ProcessErrorArgs, "error"> = {
-          errorSource: args.errorSource,
-          entityPath: args.entityPath,
-          fullyQualifiedNamespace: args.fullyQualifiedNamespace
-        };
-
-        expected.should.deep.equal({
-          errorSource: "receive",
-          entityPath: receiver.entityPath,
-          fullyQualifiedNamespace: sbClient.fullyQualifiedNamespace
-        } as Omit<ProcessErrorArgs, "error">);
-
-        testError(args.error, "some-topic-name/Subscriptions/some-subscription-name");
-      }
-    });
-
-    should.equal(
-      await checkWithTimeout(() => errorWasThrown === true, 10, 3000),
-      true,
-      "Error thrown flag must be true"
-    );
-
-    await receiver.close();
-  });
-});
-=======
     it("throws error when receiving streaming data from a non existing subscription", async function(): Promise<
       void
     > {
@@ -353,7 +298,6 @@
           testError(args.error, "some-topic-name/Subscriptions/some-subscription-name");
         }
       });
->>>>>>> 1cec6efc
 
       should.equal(
         await checkWithTimeout(() => errorWasThrown === true, 10, 3000),
