--- conflicted
+++ resolved
@@ -38,7 +38,7 @@
 const should = chai.should();
 chai.use(chaiAsPromised);
 
-import { EnvVarKeys, getEnvVars, isNode } from "../test/utils/envVarUtils";
+import { EnvVarNames, getEnvVars, isNode } from "../test/utils/envVarUtils";
 import * as dotenv from "dotenv";
 dotenv.config();
 
@@ -301,7 +301,6 @@
   });
 });
 
-<<<<<<< HEAD
 describe("Test ServiceBusClient creation #RunInBrowser", function(): void {
   let sbClient: ServiceBusClient;
   let errorWasThrown: boolean = false;
@@ -316,19 +315,19 @@
    */
   function getDefaultTokenCredential() {
     should.exist(
-      env[EnvVarKeys.AZURE_CLIENT_ID],
+      env[EnvVarNames.AZURE_CLIENT_ID],
       "define AZURE_CLIENT_ID in your environment before running integration tests."
     );
     should.exist(
-      env[EnvVarKeys.AZURE_TENANT_ID],
+      env[EnvVarNames.AZURE_TENANT_ID],
       "define AZURE_TENANT_ID in your environment before running integration tests."
     );
     should.exist(
-      env[EnvVarKeys.AZURE_CLIENT_SECRET],
+      env[EnvVarNames.AZURE_CLIENT_SECRET],
       "define AZURE_CLIENT_SECRET in your environment before running integration tests."
     );
     should.exist(
-      env[EnvVarKeys.SERVICEBUS_CONNECTION_STRING],
+      env[EnvVarNames.SERVICEBUS_CONNECTION_STRING],
       "define EVENTHUB_CONNECTION_STRING in your environment before running integration tests."
     );
     return new EnvironmentCredential();
@@ -397,81 +396,6 @@
     });
   }
 });
-=======
-// describe("Test createFromAadTokenCredentials", function(): void {
-//   let sbClient: ServiceBusClient;
-//   let errorWasThrown: boolean = false;
-
-//   const env = getEnvVars();
-//   const serviceBusEndpoint = (env.SERVICEBUS_CONNECTION_STRING.match(
-//     "Endpoint=sb://((.*).servicebus.windows.net)"
-//   ) || "")[1];
-
-//   async function testCreateFromAadTokenCredentials(host: string, tokenCreds: any): Promise<void> {
-//     const testMessages = TestMessage.getSample();
-//     sbClient = ServiceBusClient.createFromAadTokenCredentials(host, tokenCreds);
-//     sbClient.should.be.an.instanceof(ServiceBusClient);
-//     const clients = await getSenderReceiverClients(
-//       sbClient,
-//       TestClientType.UnpartitionedQueue,
-//       TestClientType.UnpartitionedQueue
-//     );
-
-//     const sender = clients.senderClient.createSender();
-//     const receiver = await clients.receiverClient.createReceiver(ReceiveMode.peekLock);
-//     await sender.send(testMessages);
-//     const msgs = await receiver.receiveMessages(1);
-
-//     should.equal(Array.isArray(msgs), true, "`ReceivedMessages` is not an array");
-//     should.equal(msgs[0].body, testMessages.body, "MessageBody is different than expected");
-//     should.equal(msgs.length, 1, "Unexpected number of messages");
-//   }
-
-//   it("throws error when using `CreateFromAadTokenCredentials` in browser #RunInBrowser", async function(): Promise<
-//     void
-//   > {
-//     // We use the `!isNode` check here to ensure this test is run only in browser only
-//     // as by default all tests run in Node
-//     if (!isNode) {
-//       const credentials: any = {};
-//       await testCreateFromAadTokenCredentials(serviceBusEndpoint, credentials).catch((err) => {
-//         errorWasThrown = true;
-//         should.equal(
-//           err.message,
-//           "`createFromAadTokenCredentials` cannot be used to create ServiceBusClient as AAD support is not present in browser."
-//         );
-//       });
-//       should.equal(errorWasThrown, true, "Error thrown flag must be true");
-//     }
-//   });
-
-//   it("throws error for invalid tokenCredentials", async function(): Promise<void> {
-//     await testCreateFromAadTokenCredentials(serviceBusEndpoint, "").catch((err) => {
-//       errorWasThrown = true;
-//       should.equal(
-//         err.message,
-//         "'credentials' is a required parameter and must be an instance of ApplicationTokenCredentials | UserTokenCredentials | DeviceTokenCredentials | MSITokenCredentials.",
-//         "ErrorMessage is different than expected"
-//       );
-//     });
-//     should.equal(errorWasThrown, true, "Error thrown flag must be true");
-//   });
-
-//   it("Coerces input to string for host in createFromAadTokenCredentials", async function(): Promise<
-//     void
-//   > {
-//     const tokenCreds = await getTokenCredentialsFromAAD();
-//     sbClient = ServiceBusClient.createFromAadTokenCredentials(123 as any, tokenCreds);
-//     should.equal(sbClient.name, "sb://123/", "Name of the namespace is different than expected");
-//   });
-
-//   it("sends a message to the ServiceBus entity", async function(): Promise<void> {
-//     const tokenCreds = await getTokenCredentialsFromAAD();
-//     await testCreateFromAadTokenCredentials(serviceBusEndpoint, tokenCreds);
-//     await sbClient.close();
-//   });
-// });
->>>>>>> d5a4da5e
 
 describe("Errors after close()", function(): void {
   let sbClient: ServiceBusClient;
