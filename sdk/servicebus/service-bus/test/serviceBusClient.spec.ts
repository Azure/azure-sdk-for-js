// Copyright (c) Microsoft Corporation.
// Licensed under the MIT license.

import { EnvironmentCredential } from "@azure/identity";
import chai from "chai";
import chaiAsPromised from "chai-as-promised";
import * as dotenv from "dotenv";
import Long from "long";
import { MessagingError, Receiver, ServiceBusClient, SessionReceiver } from "../src";
import { Sender } from "../src/sender";
import {
  DispositionType,
  ReceivedMessageWithLock,
  ServiceBusMessage
} from "../src/serviceBusMessage";
import { getReceiverClosedErrorMsg, getSenderClosedErrorMsg } from "../src/util/errors";
import { EnvVarNames, getEnvVars, isNode } from "../test/utils/envVarUtils";
import { checkWithTimeout, isMessagingError, TestClientType, TestMessage } from "./utils/testUtils";
import {
  createServiceBusClientForTests,
  EntityName,
  ServiceBusClientForTests,
  testPeekMsgsLength,
  getRandomReceiverTestClientType
} from "./utils/testutils2";

const should = chai.should();
chai.use(chaiAsPromised);

dotenv.config();

describe("Create ServiceBusClient", function(): void {
  let sbClient: ServiceBusClient;

  afterEach(async () => {
    await sbClient.close();
  });

  it("hostname gets populated from the connection string", function(): void {
    sbClient = new ServiceBusClient(
      "Endpoint=sb://a;SharedAccessKeyName=b;SharedAccessKey=c;EntityPath=d"
    );
    sbClient.should.be.an.instanceof(ServiceBusClient);
    should.equal(
      sbClient.fullyQualifiedNamespace,
      "a",
      "Name of the namespace is different than expected"
    );
  });
});

describe("Random scheme in the endpoint from connection string", function(): void {
  let sbClient: ServiceBusClientForTests;
  let sbClientWithRelaxedEndPoint: ServiceBusClient;
  let entities: EntityName;
  let sender: Sender;
  let receiver: Receiver<ReceivedMessageWithLock>;

  async function beforeEachTest(testClientType: TestClientType) {
    sbClient = createServiceBusClientForTests();
    entities = await sbClient.test.createTestEntities(testClientType);
    await sbClient.close();
    sbClientWithRelaxedEndPoint = new ServiceBusClient(
      getEnvVars().SERVICEBUS_CONNECTION_STRING.replace("sb://", "CheeseBurger://")
    );
    sender = sbClientWithRelaxedEndPoint.createSender(entities.queue!);
    receiver = !entities.usesSessions
      ? sbClientWithRelaxedEndPoint.createReceiver(entities.queue!, "peekLock")
      : await sbClientWithRelaxedEndPoint.createSessionReceiver(entities.queue!, "peekLock", {
          sessionId: TestMessage.sessionId
        });
  }

  afterEach(async () => {
    await sbClient.test.after();
    await sender.close();
    await receiver.close();
    await sbClientWithRelaxedEndPoint.close();
  });

  async function sendReceiveMsg(testMessages: ServiceBusMessage): Promise<void> {
    await sender.sendMessages(testMessages);
    await testPeekMsgsLength(receiver, 1);

    const msgs = await receiver.receiveMessages(1);

    should.equal(Array.isArray(msgs), true, "`ReceivedMessages` is not an array");
    should.equal(msgs.length, 1, "Unexpected number of messages");
    should.equal(msgs[0].body, testMessages.body, "MessageBody is different than expected");
    should.equal(msgs[0].messageId, testMessages.messageId, "MessageId is different than expected");
    should.equal(msgs[0].deliveryCount, 0, "DeliveryCount is different than expected");
    await msgs[0].complete();

    await testPeekMsgsLength(receiver, 0);
  }

  it("Partitioned Queue: send and receive message", async function(): Promise<void> {
    await beforeEachTest(TestClientType.PartitionedQueue);
    await sendReceiveMsg(TestMessage.getSample());
  });

  it("Unpartitioned Queue With Sessions: send and receive message", async function(): Promise<
    void
  > {
    await beforeEachTest(TestClientType.UnpartitionedQueueWithSessions);
    await sendReceiveMsg(TestMessage.getSessionSample());
  });
});

describe("Errors with non existing Namespace", function(): void {
  let sbClient: ServiceBusClient;
  let errorWasThrown: boolean;
  beforeEach(() => {
    sbClient = new ServiceBusClient(
      "Endpoint=sb://a;SharedAccessKeyName=b;SharedAccessKey=c;EntityPath=some-queue"
    );
    errorWasThrown = false;
  });
  afterEach(() => {
    return sbClient.close();
  });

  const testError = (err: Error | MessagingError): void => {
    if (!isMessagingError(err)) {
      should.equal(true, false, "Error expected to be instance of MessagingError");
    } else {
      if (isNode) {
        should.equal(
          err.code === "ENOTFOUND" || err.code === "EAI_AGAIN",
          true,
          `Error code ${err.code} is different than expected`
        );
      } else {
        should.equal(
          err.code,
          "ServiceCommunicationError",
          "Error code is different than expected"
        );
      }

      errorWasThrown = true;
    }
  };

  it("throws error when receiving batch data to a non existing namespace", async function(): Promise<
    void
  > {
    const receiver = sbClient.createReceiver("some-queue", "peekLock");
    await receiver.receiveMessages(10).catch(testError);

    should.equal(errorWasThrown, true, "Error thrown flag must be true");
  });

  it("throws error when receiving streaming data from a non existing namespace", async function(): Promise<
    void
  > {
    const receiver = sbClient.createReceiver("some-queue", "peekLock");
    receiver.subscribe({
      async processMessage() {
        throw "processMessage should not have been called when receive call is made from a non existing namespace";
      },
      async processError(err) {
        testError(err);
      }
    });

    should.equal(
      await checkWithTimeout(() => errorWasThrown === true, 10, 3000),
      true,
      "Error thrown flag must be true"
    );
    await receiver.close();
  });
});

describe("Errors with non existing Queue/Topic/Subscription", async function(): Promise<void> {
  let sbClient: ServiceBusClientForTests;
  let errorWasThrown: boolean;
  beforeEach(() => {
    sbClient = createServiceBusClientForTests();
    errorWasThrown = false;
  });
  afterEach(async () => {
    await sbClient.test.afterEach();
    await sbClient.test.after();
  });

  const testError = (err: Error | MessagingError, entityPath: string): void => {
    if (!isMessagingError(err)) {
      should.equal(true, false, "Error expected to be instance of MessagingError");
    } else {
      should.equal(
        err.code,
        "MessagingEntityNotFoundError",
        "Error code is different than expected"
      );
      should.equal(
        err.message.includes(
          `The messaging entity 'sb://${sbClient.fullyQualifiedNamespace}/${entityPath}' could not be found.`
        ),
        true
      );
      errorWasThrown = true;
    }
  };

  it("throws error when receiving batch data from a non existing queue", async function(): Promise<
    void
  > {
    const receiver = sbClient.createReceiver("some-name", "peekLock");
    await receiver.receiveMessages(1).catch((err) => testError(err, "some-name"));

    should.equal(errorWasThrown, true, "Error thrown flag must be true");
  });

  it("throws error when receiving batch data from a non existing subscription", async function(): Promise<
    void
  > {
    const receiver = sbClient.createReceiver(
      "some-topic-name",
      "some-subscription-name",
      "peekLock"
    );
    await receiver
      .receiveMessages(1)
      .catch((err) => testError(err, "some-topic-name/Subscriptions/some-subscription-name"));

    should.equal(errorWasThrown, true, "Error thrown flag must be true");
  });

  it("throws error when receiving streaming data from a non existing queue", async function(): Promise<
    void
  > {
    const receiver = sbClient.createReceiver("some-name", "peekLock");
    receiver.subscribe({
      async processMessage() {
        throw "processMessage should not have been called when receive call is made from a non existing namespace";
      },
      async processError(err) {
        testError(err, "some-name");
      }
    });

    should.equal(
      await checkWithTimeout(() => errorWasThrown === true, 10, 3000),
      true,
      "Error thrown flag must be true"
    );
    await receiver.close();
  });

  it("throws error when receiving streaming data from a non existing subscription", async function(): Promise<
    void
  > {
    const receiver = sbClient.createReceiver(
      "some-topic-name",
      "some-subscription-name",
      "peekLock"
    );
    receiver.subscribe({
      async processMessage() {
        throw "processMessage should not have been called when receive call is made from a non existing namespace";
      },
      async processError(err) {
        testError(err, "some-topic-name/Subscriptions/some-subscription-name");
      }
    });

    should.equal(
      await checkWithTimeout(() => errorWasThrown === true, 10, 3000),
      true,
      "Error thrown flag must be true"
    );
    await receiver.close();
  });
});

describe("Test ServiceBusClient creation", function(): void {
  let errorWasThrown: boolean = false;

  const env = getEnvVars();
  const serviceBusEndpoint = (env.SERVICEBUS_CONNECTION_STRING.match(
    "Endpoint=sb://((.*).servicebus.windows.net)"
  ) || "")[1];

  /**
   * Utility to create EnvironmentCredential using `@azure/identity`
   */
  function getDefaultTokenCredential() {
    should.exist(
      env[EnvVarNames.AZURE_CLIENT_ID],
      "define AZURE_CLIENT_ID in your environment before running integration tests."
    );
    should.exist(
      env[EnvVarNames.AZURE_TENANT_ID],
      "define AZURE_TENANT_ID in your environment before running integration tests."
    );
    should.exist(
      env[EnvVarNames.AZURE_CLIENT_SECRET],
      "define AZURE_CLIENT_SECRET in your environment before running integration tests."
    );
    should.exist(
      env[EnvVarNames.SERVICEBUS_CONNECTION_STRING],
      "define SERVICEBUS_CONNECTION_STRING in your environment before running integration tests."
    );
    return new EnvironmentCredential();
  }

  it("throws error for invalid tokenCredentials", async function(): Promise<void> {
    try {
      new ServiceBusClient(serviceBusEndpoint, [] as any);
    } catch (err) {
      errorWasThrown = true;
      should.equal(
        err.message,
        "Connection string malformed: each part of the connection string must have an `=` assignment.",
        // "'credentials' is a required parameter and must be an implementation of TokenCredential when using host based constructor overload.",
        "ErrorMessage is different than expected"
      );
    }
    should.equal(errorWasThrown, true, "Error thrown flag must be true");
  });

  it("throws error for undefined tokenCredentials", async function(): Promise<void> {
    try {
      new ServiceBusClient(serviceBusEndpoint, undefined as any);
    } catch (err) {
      errorWasThrown = true;
      should.equal(
        err.message,
        "Connection string malformed: each part of the connection string must have an `=` assignment.",
        // "'credentials' is a required parameter and must be an implementation of TokenCredential when using host based constructor overload.",
        "ErrorMessage is different than expected"
      );
    }
    should.equal(errorWasThrown, true, "Error thrown flag must be true");
  });

  if (isNode) {
    it("throws error for invalid host name", async function(): Promise<void> {
      try {
        new ServiceBusClient(123 as any, getDefaultTokenCredential());
      } catch (error) {
        errorWasThrown = true;
        should.equal(
          error.message,
          "`host` parameter is not a string",
          "ErrorMessage is different than expected"
        );
      }
      should.equal(errorWasThrown, true, "Error thrown flag must be true");
    });

    it("sends a message to the ServiceBus entity", async function(): Promise<void> {
      const tokenCreds = getDefaultTokenCredential();

      const serviceBusClient = createServiceBusClientForTests();
      const entities = await serviceBusClient.test.createTestEntities(
        TestClientType.UnpartitionedQueue
      );
      await serviceBusClient.close();

      const sbClient = new ServiceBusClient(serviceBusEndpoint, tokenCreds);
      const sender = sbClient.createSender(entities.queue!);
      const receiver = sbClient.createReceiver(entities.queue!, "peekLock");
      const testMessages = TestMessage.getSample();
      await sender.sendMessages(testMessages);
      const msgs = await receiver.receiveMessages(1);

      should.equal(Array.isArray(msgs), true, "`ReceivedMessages` is not an array");
      should.equal(msgs[0].body, testMessages.body, "MessageBody is different than expected");
      should.equal(msgs.length, 1, "Unexpected number of messages");
      await sbClient.close();
    });
  }
});

describe("Errors after close()", function(): void {
  let sbClient: ServiceBusClientForTests;
  let sender: Sender;
  let receiver: Receiver<ReceivedMessageWithLock>;
  let receivedMessage: ReceivedMessageWithLock;
  let entityName: EntityName;
<<<<<<< HEAD
  let noSessionTestClientType = getRandomReceiverTestClientType(false);
  let withSessionTestClientType = getRandomReceiverTestClientType(true);

  // let subscriptionClient: SubscriptionRuleManager;
=======
>>>>>>> 66799d5b

  afterEach(async () => {
    await sbClient.test.afterEach();
    await sbClient.test.after();
  });

  async function beforeEachTest(entityType: TestClientType, entityToClose: string): Promise<void> {
    sbClient = createServiceBusClientForTests();
    entityName = await sbClient.test.createTestEntities(entityType);

    sender = sbClient.test.addToCleanup(
      sbClient.createSender(entityName.queue ?? entityName.topic!)
    );
    receiver = await sbClient.test.getPeekLockReceiver(entityName);

    // Normal send/receive
    const testMessage = entityName.usesSessions
      ? TestMessage.getSessionSample()
      : TestMessage.getSample();
    await sender.sendMessages(testMessage);
    const receivedMsgs = await receiver.receiveMessages(1, { maxWaitTimeInMs: 5000 });
    should.equal(receivedMsgs.length, 1, "Unexpected number of messages received");
    receivedMessage = receivedMsgs[0];

    // close(), so that we can then test the resulting error.
    switch (entityToClose) {
      case "namespace":
        await sbClient.close();
        break;
      case "sender":
        await sender.close();
        break;
      case "receiver":
        await receiver.close();
        break;
      default:
        break;
    }
  }

  /**
   * Tests the error from settling a message after the receiver is closed - only valid for sessions.
   * For non-sessions, managementLink allows backup message settlement even after the receiver is closed.
   */
  async function testAllDispositions(): Promise<void> {
    await testDisposition(DispositionType.complete);
    await testDisposition(DispositionType.abandon);
    await testDisposition(DispositionType.defer);
    await testDisposition(DispositionType.deadletter);
  }

  async function testDisposition(operation: DispositionType): Promise<void> {
    let caughtError: Error | undefined;

    try {
      switch (operation) {
        case DispositionType.complete:
          await receivedMessage.complete();
          break;
        case DispositionType.abandon:
          await receivedMessage.abandon();
          break;
        case DispositionType.defer:
          await receivedMessage.defer();
          break;
        case DispositionType.deadletter:
          await receivedMessage.deadLetter();
          break;

        default:
          break;
      }
    } catch (error) {
      caughtError = error;
    }

    const expectedErrorMsg =
      `Failed to ${operation} the message as the AMQP link with which the message was ` +
      `received is no longer alive.`;
    should.equal(caughtError && caughtError.message, expectedErrorMsg);
  }

  /**
   * Tests that each feature of the sender throws expected error
   */
  async function testSender(expectedErrorMsg: string): Promise<void> {
    should.equal(sender.isClosed, true, "Sender is not marked as closed.");

    const testMessage = TestMessage.getSample();
    let errorSend: string = "";
    await sender.sendMessages(testMessage).catch((err) => {
      errorSend = err.message;
    });
    should.equal(errorSend, expectedErrorMsg, "Expected error not thrown for sendMessages()");

    let errorCreateBatch: string = "";
    await sender.createBatch().catch((err) => {
      errorCreateBatch = err.message;
    });
    should.equal(errorCreateBatch, expectedErrorMsg, "Expected error not thrown for createBatch()");

    let errorSendBatch: string = "";
    await sender.sendMessages(1 as any).catch((err) => {
      errorSendBatch = err.message;
    });
    should.equal(errorSendBatch, expectedErrorMsg, "Expected error not thrown for sendBatch()");

    let errorScheduleMsgs: string = "";
    await sender.scheduleMessages(new Date(Date.now() + 30000), [testMessage]).catch((err) => {
      errorScheduleMsgs = err.message;
    });
    should.equal(
      errorScheduleMsgs,
      expectedErrorMsg,
      "Expected error not thrown for scheduleMessages()"
    );

    let errorCancelMsgs: string = "";
    await sender.cancelScheduledMessages([Long.ZERO]).catch((err) => {
      errorCancelMsgs = err.message;
    });
    should.equal(
      errorCancelMsgs,
      expectedErrorMsg,
      "Expected error not thrown for cancelScheduledMessages()"
    );
  }

  /**
   * Tests creating new sender throws expected error
   */
  async function testCreateSender(expectedErrorMsg: string): Promise<void> {
    let errorNewSender: string = "";
    try {
      sbClient.createSender(entityName.queue ?? entityName.topic!);
    } catch (err) {
      errorNewSender = err.message;
    }
    should.equal(errorNewSender, expectedErrorMsg, "Expected error not thrown for createSender()");
  }

  /**
   * Tests that each feature of the receiver throws expected error
   */
  async function testReceiver(expectedErrorMsg: string): Promise<void> {
    should.equal(receiver.isClosed, true, "Receiver is not marked as closed.");

    let errorReceiveBatch: string = "";
    await receiver.receiveMessages(1, { maxWaitTimeInMs: 1000 }).catch((err) => {
      errorReceiveBatch = err.message;
    });
    should.equal(
      errorReceiveBatch,
      expectedErrorMsg,
      "Expected error not thrown for receiveMessages()"
    );

    let errorReceiveStream: string = "";
    try {
      receiver.subscribe({
        async processMessage() {},
        async processError(e) {
          console.log(e);
        }
      });
    } catch (err) {
      errorReceiveStream = err.message;
    }
    should.equal(
      errorReceiveStream,
      expectedErrorMsg,
      "Expected error not thrown for registerMessageHandler()"
    );

    let errorDeferredMsgs: string = "";
    await receiver.receiveDeferredMessages(Long.ZERO).catch((err) => {
      errorDeferredMsgs = err.message;
    });
    should.equal(
      errorDeferredMsgs,
      expectedErrorMsg,
      "Expected error not thrown for receiveDeferredMessages()"
    );

    let errorPeek: string = "";
    await receiver.peekMessages(1).catch((err) => {
      errorPeek = err.message;
    });
    should.equal(
      errorPeek,
      expectedErrorMsg,
      "Expected error not thrown for peekMessages() from receiver"
    );
  }

  /**
   * Tests creating new receiver throws expected error
   */
  async function testCreateReceiver(expectedErrorMsg: string): Promise<void> {
    let errorNewReceiver: string = "";
    try {
      receiver = await sbClient.test.getPeekLockReceiver(entityName);
    } catch (err) {
      errorNewReceiver = err.message;
    }
    should.equal(
      errorNewReceiver,
      expectedErrorMsg,
      "Expected error not thrown for createReceiver()"
    );
  }

  /**
   * Tests that each feature of the receiver client with sessions throws expected error
   */
  async function testSessionReceiver(expectedErrorMsg: string): Promise<void> {
    await testReceiver(expectedErrorMsg);
    const sessionReceiver = receiver as SessionReceiver<ReceivedMessageWithLock>;

    let errorPeek: string = "";
    await sessionReceiver.peekMessages(1).catch((err) => {
      errorPeek = err.message;
    });
    should.equal(
      errorPeek,
      expectedErrorMsg,
      "Expected error not thrown for peek() from sessionReceiver"
    );

    let errorPeekBySequence: string = "";
    await sessionReceiver.peekMessages(1, { fromSequenceNumber: Long.ZERO }).catch((err) => {
      errorPeekBySequence = err.message;
    });
    should.equal(
      errorPeekBySequence,
      expectedErrorMsg,
      "Expected error not thrown for peekBySequenceNumber() from sessionReceiver"
    );

    let errorGetState: string = "";
    await sessionReceiver.getState().catch((err) => {
      errorGetState = err.message;
    });
    should.equal(errorGetState, expectedErrorMsg, "Expected error not thrown for getState()");

    let errorSetState: string = "";
    await sessionReceiver.setState("state!!").catch((err) => {
      errorSetState = err.message;
    });
    should.equal(errorSetState, expectedErrorMsg, "Expected error not thrown for setState()");
  }

  describe("Errors after close() on namespace", function(): void {
    const entityToClose = "namespace";
    const expectedErrorMsg = "The underlying AMQP connection is closed.";

    it(noSessionTestClientType + ": errors after close() on namespace", async function(): Promise<
      void
    > {
      await beforeEachTest(noSessionTestClientType, entityToClose);

      await testSender(expectedErrorMsg);
      await testCreateSender(expectedErrorMsg);
      await testReceiver(expectedErrorMsg);
      await testCreateReceiver(expectedErrorMsg);
    });

    it(withSessionTestClientType + ": errors after close() on namespace", async function(): Promise<
      void
    > {
      await beforeEachTest(withSessionTestClientType, entityToClose);

      await testSender(expectedErrorMsg);
      await testCreateSender(expectedErrorMsg);
      await testSessionReceiver(expectedErrorMsg);
      await testCreateReceiver(expectedErrorMsg);
    });
  });

  describe("Errors after close() on receiver", function(): void {
    const entityToClose = "receiver";

    it(noSessionTestClientType + ": errors after close() on receiver", async function(): Promise<
      void
    > {
      await beforeEachTest(noSessionTestClientType, entityToClose);

      await testReceiver(getReceiverClosedErrorMsg(receiver.entityPath, false));
    });

    it(withSessionTestClientType + ": errors after close() on receiver", async function(): Promise<
      void
    > {
      await beforeEachTest(withSessionTestClientType, entityToClose);

      await testReceiver(
        getReceiverClosedErrorMsg(receiver.entityPath, false, TestMessage.sessionId)
      );

      await testAllDispositions();
    });
  });

  describe("Errors after close() on sender", function(): void {
    const entityToClose = "sender";

    it(noSessionTestClientType + ": errors after close() on sender", async function(): Promise<
      void
    > {
      await beforeEachTest(noSessionTestClientType, entityToClose);
      await testSender(getSenderClosedErrorMsg(sender.entityPath));
    });
  });
});

describe("entityPath on sender and receiver", async () => {
  const sbClient = createServiceBusClientForTests();
  afterEach(async () => {
    await sbClient.test.afterEach();
  });
  after(async () => {
    await sbClient.test.after();
  });
  it("UnpartitionedQueue", async () => {
    const entityName = await sbClient.test.createTestEntities(TestClientType.UnpartitionedQueue);
    const sender = sbClient.test.addToCleanup(sbClient.createSender(entityName.queue!));
    const receiver = sbClient.test.addToCleanup(
      sbClient.createReceiver(entityName.queue!, "receiveAndDelete")
    );
    const deadLetterReceiver = sbClient.test.addToCleanup(
      sbClient.createDeadLetterReceiver(entityName.queue!, "receiveAndDelete")
    );
    should.equal(sender.entityPath, entityName.queue, "Entity path on the sender did not match!");
    should.equal(
      receiver.entityPath,
      entityName.queue,
      "Entity path on the receiver did not match!"
    );
    should.equal(
      deadLetterReceiver.entityPath,
      `${entityName.queue}/$DeadLetterQueue`,
      "Entity path on the deadLetterReceiver did not match!"
    );
  });

  it("PartitionedSubscriptionWithSessions", async () => {
    const entityName = await sbClient.test.createTestEntities(
      TestClientType.PartitionedSubscriptionWithSessions
    );
    const sender = sbClient.test.addToCleanup(sbClient.createSender(entityName.topic!));
    const receiver = sbClient.test.addToCleanup(
      await sbClient.createSessionReceiver(
        entityName.topic!,
        entityName.subscription!,
        "receiveAndDelete",
        { sessionId: TestMessage.sessionId }
      )
    );
    const deadLetterReceiver = sbClient.test.addToCleanup(
      sbClient.createDeadLetterReceiver(
        entityName.topic!,
        entityName.subscription!,
        "receiveAndDelete"
      )
    );
    should.equal(sender.entityPath, entityName.topic, "Entity path on the sender did not match!");
    should.equal(
      receiver.entityPath,
      `${entityName.topic}/Subscriptions/${entityName.subscription}`,
      "Entity path on the receiver did not match!"
    );
    should.equal(
      deadLetterReceiver.entityPath,
      `${entityName.topic}/Subscriptions/${entityName.subscription}/$DeadLetterQueue`,
      "Entity path on the deadLetterReceiver did not match!"
    );
  });
});<|MERGE_RESOLUTION|>--- conflicted
+++ resolved
@@ -381,13 +381,8 @@
   let receiver: Receiver<ReceivedMessageWithLock>;
   let receivedMessage: ReceivedMessageWithLock;
   let entityName: EntityName;
-<<<<<<< HEAD
   let noSessionTestClientType = getRandomReceiverTestClientType(false);
   let withSessionTestClientType = getRandomReceiverTestClientType(true);
-
-  // let subscriptionClient: SubscriptionRuleManager;
-=======
->>>>>>> 66799d5b
 
   afterEach(async () => {
     await sbClient.test.afterEach();
