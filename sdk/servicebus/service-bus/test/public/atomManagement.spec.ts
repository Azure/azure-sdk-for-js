--- conflicted
+++ resolved
@@ -403,7 +403,7 @@
           );
           should.equal(
             (await serviceBusAdministrationClient.getNamespaceProperties()).name,
-            (host.match("(.*).servicebus.windows.net") || [])[1],
+            (host.match("(.*).servicebus.(windows.net|usgovcloudapi.net|chinacloudapi.cn)") || [])[1],
             "Unexpected namespace name in the getNamespaceProperties response"
           );
           await serviceBusAdministrationClient.deleteQueue(managementQueue1);
@@ -426,7 +426,7 @@
 
         should.equal(
           (await serviceBusAdministrationClient.getNamespaceProperties()).name,
-          (host.match("(.*).servicebus.windows.net") || [])[1],
+          (host.match("(.*).servicebus.(windows.net|usgovcloudapi.net|chinacloudapi.cn)") || [])[1],
           "Unexpected namespace name in the getNamespaceProperties response"
         );
       });
@@ -474,15 +474,6 @@
             }
           });
 
-<<<<<<< HEAD
-      should.equal(
-        (await serviceBusAdministrationClient.getNamespaceProperties()).name,
-        (host.match("(.*).servicebus.(windows.net|usgovcloudapi.net|chinacloudapi.cn)") || [])[1],
-        "Unexpected namespace name in the getNamespaceProperties response"
-      );
-    });
-  });
-=======
           afterEach(async () => {
             switch (entityType) {
               case EntityType.QUEUE:
@@ -548,7 +539,6 @@
               "Result array size should be exactly 1 less than all entities"
             );
           });
->>>>>>> 730ee58d
 
           it(`Lists available ${entityType} entities successfully`, async () => {
             const response = await listEntities(
