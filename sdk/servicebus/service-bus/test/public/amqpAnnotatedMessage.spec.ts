// Copyright (c) Microsoft Corporation.
// Licensed under the MIT license.

import chai from "chai";
import chaiAsPromised from "chai-as-promised";
import chaiExclude from "chai-exclude";
import { testPeekMsgsLength, addServiceBusClientForLiveTesting } from "../public/utils/testutils2";
import { AmqpAnnotatedMessage } from "@azure/core-amqp";
import { v4 as generateUuid } from "uuid";
import { TestClientType } from "./utils/testUtils";

const should = chai.should();
chai.use(chaiAsPromised);
chai.use(chaiExclude);
const assert = chai.assert;

[
  // when we encode messages the partition+session queues are basically the "hardest" one
  // to do right. There's less concern with the non-session version.
  TestClientType.UnpartitionedQueue,
  TestClientType.UnpartitionedQueueWithSessions,
  TestClientType.PartitionedQueue,
  TestClientType.PartitionedQueueWithSessions,
].forEach((anyRandomTestClientType) => {
  describe(anyRandomTestClientType + ": AMQP (live testing)", () => {
    const sessionId = "session-1";
    const { sender, receiver, entityNames } = addServiceBusClientForLiveTesting(
      anyRandomTestClientType,
      {
        receiveMode: "receiveAndDelete",
        sessionId,
<<<<<<< HEAD
        testEntityOptions: {
          defaultMessageTimeToLive: "P101D",
        },
      }
=======
      },
>>>>>>> 12b4dcc2
    );

    describe("AmqpAnnotatedMessage", function (): void {
      function getSampleAmqpAnnotatedMessage(randomTag?: string): AmqpAnnotatedMessage {
        if (randomTag == null) {
          randomTag = Math.random().toString();
        }

        return {
          body: `message body ${randomTag}`,
          bodyType: "data",
          header: {
            deliveryCount: 10, // TODO: Doesn't make sense to set on the message to be sent, should this be removed for sending?
            durable: false,
            firstAcquirer: false,
            priority: 20,
            timeToLive: 100000,
          },
          applicationProperties: {
            propOne: 1,
            propTwo: "two",
            propThree: true,
            propFour: Date(),
          },
          // deliveryAnnotations - TODO: should this be removed for sending?
          footer: {
            propFooter: "foot",
          },
          messageAnnotations: { propMsgAnnotate: "annotation" },
          properties: {
            contentEncoding: "application/json; charset=utf-8",
            correlationId: randomTag,
            messageId: generateUuid(),
          },
        };
      }

      async function receiveMsg(testMessage: AmqpAnnotatedMessage): Promise<void> {
        const msgs = await receiver().receiveMessages(1);

        should.equal(Array.isArray(msgs), true, "`ReceivedMessages` is not an array");
        should.equal(msgs.length, 1, "Unexpected number of messages");
        should.equal(msgs[0].body, testMessage.body, "Unexpected body on the received message");
        const rawAmqpMessage = msgs[0]._rawAmqpMessage;
        should.equal(
          rawAmqpMessage.messageAnnotations!["propMsgAnnotate"],
          testMessage.messageAnnotations!["propMsgAnnotate"],
          "Unexpected messageAnnotations on the received message",
        );
        should.equal(
          rawAmqpMessage.bodyType,
          testMessage.bodyType,
          "Unexpected bodyType on the AmqpAnnotatedMessage",
        );
        assert.deepEqual(
          rawAmqpMessage.applicationProperties,
          testMessage.applicationProperties,
          "Unexpected applicationProperties on the AmqpAnnotatedMessage",
        );
        assert.deepEqual(
          rawAmqpMessage.footer,
          testMessage.footer,
          "Unexpected footer on the AmqpAnnotatedMessage",
        );
        assert.deepEqualExcluding(
          rawAmqpMessage.header!,
          testMessage.header!,
          ["deliveryCount"],
          "Unexpected header on the AmqpAnnotatedMessage",
        );
        assert.deepEqualExcluding(
          rawAmqpMessage.properties!,
          testMessage.properties!,
          ["creationTime", "absoluteExpiryTime", "groupId"],
          "Unexpected properties on the AmqpAnnotatedMessage",
        );
        assert.equal(
          rawAmqpMessage.properties!.groupId,
          testMessage.properties!.groupId,
          "Unexpected session-id on the AmqpAnnotatedMessage",
        );
      }

      it(
        anyRandomTestClientType + ": send, receive, verify props, and complete()",
        async function (): Promise<void> {
          const testMessage: AmqpAnnotatedMessage = getSampleAmqpAnnotatedMessage();
          testMessage.properties = {
            ...testMessage.properties,
            groupId: entityNames().usesSessions ? sessionId : undefined,
          };
          await sender().sendMessages(testMessage);
          await receiveMsg(testMessage);

          await testPeekMsgsLength(receiver(), 0);
        },
      );
    });

    it(
      anyRandomTestClientType +
        ": timeToLive should be set based on absolute_expiry_time and queue default",
      async function (): Promise<void> {
        const ttl = 100 * 24 * 60 * 60 * 1000; // 100 days
        const testMessage: AmqpAnnotatedMessage = {
          body: `test timeToLive`,
          bodyType: "data",
          header: {
            timeToLive: ttl,
          },
          ...getSessionProperties(),
        };

        await sender().sendMessages(testMessage);
        const msgs = await receiver().receiveMessages(1);

        assert.equal(Array.isArray(msgs), true, "`ReceivedMessages` is not an array");
        assert.equal(msgs.length, 1, "Unexpected number of messages");

        assert.equal(msgs[0]._rawAmqpMessage.header?.timeToLive, ttl);
        assert.ok(
          msgs[0]._rawAmqpMessage.properties,
          "Expecting valid 'msgs[0]._rawAmqpMessage.properties'"
        );
        const { absoluteExpiryTime, creationTime } = msgs[0]._rawAmqpMessage.properties!;
        assert.ok(creationTime, "Expecting valid 'creationTime'");
        assert.equal(creationTime! + ttl, absoluteExpiryTime);
      }
    );

    describe("AMQP body type encoding/decoding", () => {
      // Messaging format (describes the three types of encodable entities - 'data', 'sequence' or 'value')
      // http://docs.oasis-open.org/amqp/core/v1.0/csprd01/amqp-core-messaging-v1.0-csprd01.html#type-data

      // Primitive types
      // http://docs.oasis-open.org/amqp/core/v1.0/csprd01/amqp-core-types-v1.0-csprd01.html#toc
      describe("amqp encoding/decoding", () => {
        it("values", async () => {
          const valueTypes = [[1, 2, 3], 1, 1.5, "hello", { hello: "world" }];

          for (const valueType of valueTypes) {
            await sender().sendMessages({
              body: valueType,
              bodyType: "value",
              ...getSessionProperties(),
            });

            const messages = await receiver().receiveMessages(1);
            const message = messages[0];

            assert.deepEqual(
              message._rawAmqpMessage.bodyType,
              "value",
              `Should be identified as a value: ${valueType.toString()}`,
            );
            assert.deepEqual(
              message.body,
              valueType,
              `Deserialized body should be equal: : ${valueType.toString()}`,
            );
          }
        });

        it("sequences", async () => {
          const sequenceTypes = [
            [[1], [2], [3]],
            [1, 2, 3],
          ];

          for (const sequenceType of sequenceTypes) {
            await sender().sendMessages({
              body: sequenceType,
              bodyType: "sequence",
              ...getSessionProperties(),
            });

            const messages = await receiver().receiveMessages(1);
            const message = messages[0];

            assert.deepEqual(
              message._rawAmqpMessage.bodyType,
              "sequence",
              `Should be identified as sequence: ${sequenceType.toString()}`,
            );
            assert.deepEqual(
              message.body,
              sequenceType,
              `Deserialized body should be equal: : ${sequenceType.toString()}`,
            );
          }
        });

        it("data", async () => {
          const buff = Buffer.from("hello", "utf8");

          const dataTypes = [1, 1.5, "hello", { hello: "world" }, buff, [1, 2, 3]];

          for (const dataType of dataTypes) {
            await sender().sendMessages({
              body: dataType,
              bodyType: "data",
              ...getSessionProperties(),
            });

            const messages = await receiver().receiveMessages(1);
            const message = messages[0];

            assert.deepEqual(
              message._rawAmqpMessage.bodyType,
              "data",
              `Should be identified as data: ${dataType.toString()}`,
            );
            assert.deepEqual(
              message.body,
              dataType,
              `Deserialized body should be equal: : ${dataType.toString()}`,
            );
          }
        });

        (
          [
            ["sequence", [1, 2, 3]],
            ["value", "hello"],
            ["data", "hello"],
          ] as ["sequence" | "data" | "value", any][]
        ).forEach(([expectedBodyType, expectedBody]) => {
          it("receive ServiceBusMessage and resend", async () => {
            // if we receive a message that was encoded to a non-data section
            // and then re-send it (again, as a ServiceBusMessage) we should
            // respect it.
            await sender().sendMessages({
              body: expectedBody,
              bodyType: expectedBodyType,
              ...getSessionProperties(),
            });

            const messages = await receiver().receiveMessages(1);
            const message = messages[0];

            assert.equal(message._rawAmqpMessage.bodyType, expectedBodyType);

            // now let's just resend it, unaltered
            await sender().sendMessages(message);

            const reencodedMessages = await receiver().receiveMessages(1);
            const reencodedMessage = reencodedMessages[0];

            assert.equal(reencodedMessage._rawAmqpMessage.bodyType, expectedBodyType);
            assert.deepEqual(reencodedMessage.body, expectedBody);
          });
        });
      });
    });

    function getSessionProperties(): { properties?: { groupId: string } } {
      if (entityNames().usesSessions) {
        return {
          properties: {
            groupId: sessionId,
          },
        };
      }

      return {};
    }

    it("scheduleMessages", async () => {
      const amqpAnnotatedMessage: AmqpAnnotatedMessage = {
        body: "hello",
        bodyType: "value",
        ...getSessionProperties(),
      };

      await sender().scheduleMessages(amqpAnnotatedMessage, new Date());

      const messages = (await receiver().receiveMessages(1)).map((m) => m._rawAmqpMessage);

      assert.deepEqual(
        messages.map((m) => ({ body: m.body, bodyType: m.bodyType })),
        [
          {
            body: "hello",
            bodyType: "value",
          },
        ],
      );
    });
  });
});<|MERGE_RESOLUTION|>--- conflicted
+++ resolved
@@ -29,14 +29,10 @@
       {
         receiveMode: "receiveAndDelete",
         sessionId,
-<<<<<<< HEAD
         testEntityOptions: {
           defaultMessageTimeToLive: "P101D",
         },
-      }
-=======
       },
->>>>>>> 12b4dcc2
     );
 
     describe("AmqpAnnotatedMessage", function (): void {
@@ -159,12 +155,12 @@
         assert.equal(msgs[0]._rawAmqpMessage.header?.timeToLive, ttl);
         assert.ok(
           msgs[0]._rawAmqpMessage.properties,
-          "Expecting valid 'msgs[0]._rawAmqpMessage.properties'"
+          "Expecting valid 'msgs[0]._rawAmqpMessage.properties'",
         );
         const { absoluteExpiryTime, creationTime } = msgs[0]._rawAmqpMessage.properties!;
         assert.ok(creationTime, "Expecting valid 'creationTime'");
         assert.equal(creationTime! + ttl, absoluteExpiryTime);
-      }
+      },
     );
 
     describe("AMQP body type encoding/decoding", () => {
