--- conflicted
+++ resolved
@@ -451,11 +451,8 @@
     });
 
     const sender = serviceBusClient.createSender(entityName.queue!);
-<<<<<<< HEAD
-=======
     should.equal(receiver.isClosed, false, "Receiver should not have been closed");
 
->>>>>>> e793fdc0
     // Send a message so we can be sure when the receiver is open and active.
     await sender.sendMessages(testMessage);
     receiver.subscribe(
@@ -473,10 +470,7 @@
     );
 
     await errorIsThrown;
-<<<<<<< HEAD
-=======
     should.equal(receiver.isClosed, true, "Receiver should have been closed");
->>>>>>> e793fdc0
 
     const connectionContext = (receiver as any)["_context"];
     const refreshConnection = connectionContext.refreshConnection;
