// Copyright (c) Microsoft Corporation. All rights reserved.
// Licensed under the MIT License.

import chai from "chai";
const should = chai.should();
import chaiAsPromised from "chai-as-promised";
import dotenv from "dotenv";
dotenv.config();
chai.use(chaiAsPromised);
import {
  ServiceBusClient,
  QueueClient,
  TopicClient,
  SubscriptionClient,
  ServiceBusMessage,
  SendableMessageInfo,
  ReceiveMode
} from "../src";

import { DispositionType } from "../src/serviceBusMessage";

import {
  TestMessage,
  getSenderReceiverClients,
  TestClientType,
  purge,
  checkWithTimeout
} from "./testUtils";

import { Receiver, SessionReceiver } from "../src/receiver";

async function testPeekMsgsLength(
  client: QueueClient | SubscriptionClient,
  expectedPeekLength: number
): Promise<void> {
  const peekedMsgs = await client.peek(expectedPeekLength + 1);
  should.equal(
    peekedMsgs.length,
    expectedPeekLength,
    "Unexpected number of msgs found when peeking"
  );
}

let ns: ServiceBusClient;

let errorWasThrown: boolean;

let senderClient: QueueClient | TopicClient;
let receiverClient: QueueClient | SubscriptionClient;
let receiver: Receiver | SessionReceiver;

async function beforeEachTest(
<<<<<<< HEAD
  senderType: ClientType,
  receiverType: ClientType,
  useSessions?: boolean,
  receiveMode?: ReceiveMode
=======
  senderType: TestClientType,
  receiverType: TestClientType,
  useSessions?: boolean
>>>>>>> 61f7b40f
): Promise<void> {
  // The tests in this file expect the env variables to contain the connection string and
  // the names of empty queue/topic/subscription that are to be tested

  if (!process.env.SERVICEBUS_CONNECTION_STRING) {
    throw new Error(
      "Define SERVICEBUS_CONNECTION_STRING in your environment before running integration tests."
    );
  }

  ns = ServiceBusClient.createFromConnectionString(process.env.SERVICEBUS_CONNECTION_STRING);

  const clients = await getSenderReceiverClients(ns, senderType, receiverType);
  senderClient = clients.senderClient;
  receiverClient = clients.receiverClient;

  await purge(receiverClient, useSessions ? TestMessage.sessionId : undefined);
  const peekedMsgs = await receiverClient.peek();
  const receiverEntityType = receiverClient instanceof QueueClient ? "queue" : "topic";
  if (peekedMsgs.length) {
    chai.assert.fail(`Please use an empty ${receiverEntityType} for integration testing`);
  }

  if (!receiveMode) {
    receiveMode = ReceiveMode.receiveAndDelete;
  }
  if (useSessions) {
    receiver = receiverClient.createReceiver(receiveMode, {
      sessionId: TestMessage.sessionId
    });
  } else {
    receiver = receiverClient.createReceiver(receiveMode);
  }

  errorWasThrown = false;
}

async function afterEachTest(): Promise<void> {
  await receiver.close();
  await ns.close();
}

describe("Batch Receiver in ReceiveAndDelete mode", function(): void {
  afterEach(async () => {
    await afterEachTest();
  });

  async function sendReceiveMsg(testMessages: SendableMessageInfo): Promise<void> {
    const sender = senderClient.createSender();
    await sender.send(testMessages);
    await sender.close();
    const msgs = await receiver.receiveMessages(1);

    should.equal(Array.isArray(msgs), true, "`ReceivedMessages` is not an array");
    should.equal(msgs.length, 1, "Unexpected number of messages");
    should.equal(msgs[0].body, testMessages.body, "MessageBody is different than expected");
    should.equal(msgs[0].messageId, testMessages.messageId, "MessageId is different than expected");
    should.equal(msgs[0].deliveryCount, 0, "DeliveryCount is different than expected");
  }

  async function testNoSettlement(useSessions?: boolean): Promise<void> {
    const testMessages = useSessions ? TestMessage.getSessionSample() : TestMessage.getSample();
    await sendReceiveMsg(testMessages);

    await testPeekMsgsLength(receiverClient, 0);
  }

  it("Partitioned Queue: No settlement of the message removes message", async function(): Promise<
    void
  > {
    await beforeEachTest(TestClientType.PartitionedQueue, TestClientType.PartitionedQueue);
    await testNoSettlement();
  });

  it("Partitioned Subscription: No settlement of the message removes message", async function(): Promise<
    void
  > {
    await beforeEachTest(TestClientType.PartitionedTopic, TestClientType.PartitionedSubscription);
    await testNoSettlement();
  });

  /*it("Unpartitioned Queue: No settlement of the message removes message", async function(): Promise<
    void
  > {
    await beforeEachTest(ClientType.UnpartitionedQueue, ClientType.UnpartitionedQueue);
    await testNoSettlement();
  });

  it("Unpartitioned Subscription: No settlement of the message removes message", async function(): Promise<
    void
  > {
    await beforeEachTest(ClientType.UnpartitionedTopic, ClientType.UnpartitionedSubscription);
    await testNoSettlement();
  });*/

  it("Partitioned Queue with Sessions: No settlement of the message removes message", async function(): Promise<
    void
  > {
    await beforeEachTest(
      TestClientType.PartitionedQueueWithSessions,
      TestClientType.PartitionedQueueWithSessions,
      true
    );
    await testNoSettlement(true);
  });

  it("Partitioned Subscription with Sessions: No settlement of the message removes message", async function(): Promise<
    void
  > {
    await beforeEachTest(
      TestClientType.PartitionedTopicWithSessions,
      TestClientType.PartitionedSubscriptionWithSessions,
      true
    );
    await testNoSettlement(true);
  });

  it("Unpartitioned Queue with Sessions: No settlement of the message removes message", async function(): Promise<
    void
  > {
    await beforeEachTest(
      TestClientType.UnpartitionedQueueWithSessions,
      TestClientType.UnpartitionedQueueWithSessions,
      true
    );
    await testNoSettlement(true);
  });

  it("Unpartitioned Subscription with Sessions: No settlement of the message removes message", async function(): Promise<
    void
  > {
    await beforeEachTest(
      TestClientType.UnpartitionedTopicWithSessions,
      TestClientType.UnpartitionedSubscriptionWithSessions,
      true
    );
    await testNoSettlement(true);
  });
});

describe("Streaming Receiver in ReceiveAndDelete mode", function(): void {
  let errorFromErrorHandler: Error | undefined;

  afterEach(async () => {
    await afterEachTest();
  });

  async function sendReceiveMsg(
    testMessages: SendableMessageInfo,
    autoCompleteFlag: boolean
  ): Promise<void> {
    const sender = senderClient.createSender();
    await sender.send(testMessages);
    await sender.close();
    const receivedMsgs: ServiceBusMessage[] = [];

    receiver.registerMessageHandler(
      (msg: ServiceBusMessage) => {
        receivedMsgs.push(msg);
        return Promise.resolve();
      },
      (err: Error) => {
        if (err) {
          errorFromErrorHandler = err;
        }
      },
      { autoComplete: autoCompleteFlag }
    );

    const msgsCheck = await checkWithTimeout(() => receivedMsgs.length === 1);
    should.equal(msgsCheck, true, "Could not receive the messages in expected time.");

    should.equal(receivedMsgs.length, 1, "Unexpected number of messages");
    should.equal(receivedMsgs[0].body, testMessages.body, "MessageBody is different than expected");
    should.equal(
      receivedMsgs[0].messageId,
      testMessages.messageId,
      "MessageId is different than expected"
    );

    should.equal(
      errorFromErrorHandler,
      undefined,
      errorFromErrorHandler && errorFromErrorHandler.message
    );

    await testPeekMsgsLength(receiverClient, 0);
  }

  async function testNoSettlement(autoCompleteFlag: boolean, useSessions?: boolean): Promise<void> {
    const testMessages = useSessions ? TestMessage.getSessionSample() : TestMessage.getSample();
    await sendReceiveMsg(testMessages, autoCompleteFlag);

    await testPeekMsgsLength(receiverClient, 0);
  }

  it("Partitioned Queue: With auto-complete enabled, no settlement of the message removes message", async function(): Promise<
    void
  > {
    await beforeEachTest(TestClientType.PartitionedQueue, TestClientType.PartitionedQueue);
    await testNoSettlement(true);
  });

  it("Partitioned Subscription: With auto-complete enabled, no settlement of the message removes message", async function(): Promise<
    void
  > {
    await beforeEachTest(TestClientType.PartitionedTopic, TestClientType.PartitionedSubscription);
    await testNoSettlement(true);
  });

  /* it("Unpartitioned Queue: With auto-complete enabled, no settlement of the message removes message", async function(): Promise<
    void
  > {
    await beforeEachTest(ClientType.UnpartitionedQueue, ClientType.UnpartitionedQueue);
    await testNoSettlement(true);
  });

  it("Unpartitioned Subscription: With auto-complete enabled, no settlement of the message removes message", async function(): Promise<
    void
  > {
    await beforeEachTest(ClientType.UnpartitionedTopic, ClientType.UnpartitionedSubscription);
    await testNoSettlement(true);
  });*/

  it("Partitioned Queue with Sessions: With auto-complete enabled, no settlement of the message removes message", async function(): Promise<
    void
  > {
    await beforeEachTest(
      TestClientType.PartitionedQueueWithSessions,
      TestClientType.PartitionedQueueWithSessions,
      true
    );
    await testNoSettlement(true, true);
  });

  it("Partitioned Subscription with Sessions: With auto-complete enabled, no settlement of the message removes message", async function(): Promise<
    void
  > {
    await beforeEachTest(
      TestClientType.PartitionedTopicWithSessions,
      TestClientType.PartitionedSubscriptionWithSessions,
      true
    );
    await testNoSettlement(true, true);
  });

  it("Unpartitioned Queue with Sessions: With auto-complete enabled, no settlement of the message removes message", async function(): Promise<
    void
  > {
    await beforeEachTest(
      TestClientType.UnpartitionedQueueWithSessions,
      TestClientType.UnpartitionedQueueWithSessions,
      true
    );
    await testNoSettlement(true, true);
  });

  it("Unpartitioned Subscription with Sessions: With auto-complete enabled, no settlement of the message removes message", async function(): Promise<
    void
  > {
    await beforeEachTest(
      TestClientType.UnpartitionedTopicWithSessions,
      TestClientType.UnpartitionedSubscriptionWithSessions,
      true
    );
    await testNoSettlement(true, true);
  });

  it("Partitioned Queue: With auto-complete disabled, no settlement of the message removes message", async function(): Promise<
    void
  > {
    await beforeEachTest(TestClientType.PartitionedQueue, TestClientType.PartitionedQueue);
    await testNoSettlement(false);
  });

  it("Partitioned Subscription: With auto-complete disabled, no settlement of the message removes message", async function(): Promise<
    void
  > {
    await beforeEachTest(TestClientType.PartitionedTopic, TestClientType.PartitionedSubscription);
    await testNoSettlement(false);
  });

  /* it("Unpartitioned Queue: With auto-complete disabled, no settlement of the message removes message", async function(): Promise<
    void
  > {
    await beforeEachTest(ClientType.UnpartitionedQueue, ClientType.UnpartitionedQueue);
    await testNoSettlement(false);
  });

  it("Unpartitioned Subscription: With auto-complete disabled, no settlement of the message removes message", async function(): Promise<
    void
  > {
    await beforeEachTest(ClientType.UnpartitionedTopic, ClientType.UnpartitionedSubscription);
    await testNoSettlement(false);
  });*/

  it("Partitioned Queue with Sessions: With auto-complete disabled, no settlement of the message removes message", async function(): Promise<
    void
  > {
    await beforeEachTest(
      TestClientType.PartitionedQueueWithSessions,
      TestClientType.PartitionedQueueWithSessions,
      true
    );
    await testNoSettlement(false, true);
  });

  it("Partitioned Subscription with Sessions: With auto-complete disabled, no settlement of the message removes message", async function(): Promise<
    void
  > {
    await beforeEachTest(
      TestClientType.PartitionedTopicWithSessions,
      TestClientType.PartitionedSubscriptionWithSessions,
      true
    );
    await testNoSettlement(false, true);
  });

  it("Unpartitioned Queue with Sessions: With auto-complete disabled, no settlement of the message removes message", async function(): Promise<
    void
  > {
    await beforeEachTest(
      TestClientType.UnpartitionedQueueWithSessions,
      TestClientType.UnpartitionedQueueWithSessions,
      true
    );
    await testNoSettlement(false, true);
  });

  it("Unpartitioned Subscription with Sessions: With auto-complete disabled, no settlement of the message removes message", async function(): Promise<
    void
  > {
    await beforeEachTest(
      TestClientType.UnpartitionedTopicWithSessions,
      TestClientType.UnpartitionedSubscriptionWithSessions,
      true
    );
    await testNoSettlement(false, true);
  });
});

describe("Unsupported features in ReceiveAndDelete mode", function(): void {
  afterEach(async () => {
    await afterEachTest();
  });
  async function sendReceiveMsg(testMessages: SendableMessageInfo): Promise<ServiceBusMessage> {
    const sender = senderClient.createSender();
    await sender.send(testMessages);
    await sender.close();
    const msgs = await receiver.receiveMessages(1);

    should.equal(Array.isArray(msgs), true, "`ReceivedMessages` is not an array");
    should.equal(msgs.length, 1, "Unexpected number of messages");
    should.equal(msgs[0].body, testMessages.body, "MessageBody is different than expected");
    should.equal(msgs[0].messageId, testMessages.messageId, "MessageId is different than expected");
    should.equal(msgs[0].deliveryCount, 0, "DeliveryCount is different than expected");

    return msgs[0];
  }

  const testError = (err: Error) => {
    should.equal(
      err.message,
      "The operation is only supported in 'PeekLock' receive mode.",
      "ErrorMessage is different than expected"
    );
    errorWasThrown = true;
  };

  async function testSettlement(operation: DispositionType, useSessions?: boolean): Promise<void> {
    const testMessages = useSessions ? TestMessage.getSessionSample() : TestMessage.getSample();
    const msg = await sendReceiveMsg(testMessages);

    if (operation === DispositionType.complete) {
      await msg.complete().catch((err) => testError(err));
    } else if (operation === DispositionType.abandon) {
      await msg.abandon().catch((err) => testError(err));
    } else if (operation === DispositionType.deadletter) {
      await msg.deadLetter().catch((err) => testError(err));
    } else if (operation === DispositionType.defer) {
      await msg.defer().catch((err) => testError(err));
    }

    should.equal(errorWasThrown, true, "Error thrown flag must be true");

    await testPeekMsgsLength(receiverClient, 0);
  }

  it("Partitioned Queue: complete() throws error", async function(): Promise<void> {
    await beforeEachTest(TestClientType.PartitionedQueue, TestClientType.PartitionedQueue);
    await testSettlement(DispositionType.complete);
  });

  it("Partitioned Subscription: complete() throws error", async function(): Promise<void> {
    await beforeEachTest(TestClientType.PartitionedTopic, TestClientType.PartitionedSubscription);
    await testSettlement(DispositionType.complete);
  });

  /* it("Unpartitioned Queue: complete() throws error", async function(): Promise<void> {
    await beforeEachTest(ClientType.UnpartitionedQueue, ClientType.UnpartitionedQueue);
    await testSettlement(DispositionType.complete);
  });

  it("Unpartitioned Subscription: complete() throws error", async function(): Promise<
    void
  > {
    await beforeEachTest(ClientType.UnpartitionedTopic, ClientType.UnpartitionedSubscription);
    await testSettlement(DispositionType.complete);
  });*/

  it("Partitioned Queue with Sessions: complete() throws error", async function(): Promise<void> {
    await beforeEachTest(
      TestClientType.PartitionedQueueWithSessions,
      TestClientType.PartitionedQueueWithSessions,
      true
    );
    await testSettlement(DispositionType.complete, true);
  });

  it("Partitioned Subscription with Sessions: complete() throws error", async function(): Promise<
    void
  > {
    await beforeEachTest(
      TestClientType.PartitionedTopicWithSessions,
      TestClientType.PartitionedSubscriptionWithSessions,
      true
    );
    await testSettlement(DispositionType.complete, true);
  });

  it("Unpartitioned Queue with Sessions: complete() throws error", async function(): Promise<void> {
    await beforeEachTest(
      TestClientType.UnpartitionedQueueWithSessions,
      TestClientType.UnpartitionedQueueWithSessions,
      true
    );
    await testSettlement(DispositionType.complete, true);
  });

  it("Unpartitioned Subscription with Sessions: complete() throws error", async function(): Promise<
    void
  > {
    await beforeEachTest(
      TestClientType.UnpartitionedTopicWithSessions,
      TestClientType.UnpartitionedSubscriptionWithSessions,
      true
    );
    await testSettlement(DispositionType.complete, true);
  });

  it("Partitioned Queue: abandon() throws error", async function(): Promise<void> {
    await beforeEachTest(TestClientType.PartitionedQueue, TestClientType.PartitionedQueue);
    await testSettlement(DispositionType.abandon);
  });

  it("Partitioned Subscription: abandon() throws error", async function(): Promise<void> {
    await beforeEachTest(TestClientType.PartitionedTopic, TestClientType.PartitionedSubscription);
    await testSettlement(DispositionType.abandon);
  });

  /* it("Unpartitioned Queue: abandon() throws error", async function(): Promise<void> {
    await beforeEachTest(ClientType.UnpartitionedQueue, ClientType.UnpartitionedQueue);
    await testSettlement(DispositionType.abandon);
  });

  it("Unpartitioned Subscription: abandon() throws error", async function(): Promise<
    void
  > {
    await beforeEachTest(ClientType.UnpartitionedTopic, ClientType.UnpartitionedSubscription);
    await testSettlement(DispositionType.abandon);
  });*/

  it("Partitioned Queue with Sessions: abandon() throws error", async function(): Promise<void> {
    await beforeEachTest(
      TestClientType.PartitionedQueueWithSessions,
      TestClientType.PartitionedQueueWithSessions,
      true
    );
    await testSettlement(DispositionType.abandon, true);
  });

  it("Partitioned Subscription with Sessions: abandon() throws error", async function(): Promise<
    void
  > {
    await beforeEachTest(
      TestClientType.PartitionedTopicWithSessions,
      TestClientType.PartitionedSubscriptionWithSessions,
      true
    );
    await testSettlement(DispositionType.abandon, true);
  });

  it("Unpartitioned Queue with Sessions: abandon() throws error", async function(): Promise<void> {
    await beforeEachTest(
      TestClientType.UnpartitionedQueueWithSessions,
      TestClientType.UnpartitionedQueueWithSessions,
      true
    );
    await testSettlement(DispositionType.abandon, true);
  });

  it("Unpartitioned Subscription with Sessions: abandon() throws error", async function(): Promise<
    void
  > {
    await beforeEachTest(
      TestClientType.UnpartitionedTopicWithSessions,
      TestClientType.UnpartitionedSubscriptionWithSessions,
      true
    );
    await testSettlement(DispositionType.abandon, true);
  });

  it("Partitioned Queue: defer() throws error", async function(): Promise<void> {
    await beforeEachTest(TestClientType.PartitionedQueue, TestClientType.PartitionedQueue);
    await testSettlement(DispositionType.defer);
  });

  it("Partitioned Subscription: defer() throws error", async function(): Promise<void> {
    await beforeEachTest(TestClientType.PartitionedTopic, TestClientType.PartitionedSubscription);
    await testSettlement(DispositionType.defer);
  });

  /* it("Unpartitioned Queue: defer() throws error", async function(): Promise<void> {
    await beforeEachTest(ClientType.UnpartitionedQueue, ClientType.UnpartitionedQueue);
    await testSettlement(DispositionType.defer);
  });

  it("Unpartitioned Subscription: defer() throws error", async function(): Promise<
    void
  > {
    await beforeEachTest(ClientType.UnpartitionedTopic, ClientType.UnpartitionedSubscription);
    await testSettlement(DispositionType.defer);
  });*/

  it("Partitioned Queue with Sessions: defer() throws error", async function(): Promise<void> {
    await beforeEachTest(
      TestClientType.PartitionedQueueWithSessions,
      TestClientType.PartitionedQueueWithSessions,
      true
    );
    await testSettlement(DispositionType.defer, true);
  });

  it("Partitioned Subscription with Sessions: defer() throws error", async function(): Promise<
    void
  > {
    await beforeEachTest(
      TestClientType.PartitionedTopicWithSessions,
      TestClientType.PartitionedSubscriptionWithSessions,
      true
    );
    await testSettlement(DispositionType.defer, true);
  });

  it("Unpartitioned Queue with Sessions: defer() throws error", async function(): Promise<void> {
    await beforeEachTest(
      TestClientType.UnpartitionedQueueWithSessions,
      TestClientType.UnpartitionedQueueWithSessions,
      true
    );
    await testSettlement(DispositionType.defer, true);
  });

  it("Unpartitioned Subscription with Sessions: defer() throws error", async function(): Promise<
    void
  > {
    await beforeEachTest(
      TestClientType.UnpartitionedTopicWithSessions,
      TestClientType.UnpartitionedSubscriptionWithSessions,
      true
    );
    await testSettlement(DispositionType.defer, true);
  });

  it("Partitioned Queue: deadLetter() throws error", async function(): Promise<void> {
    await beforeEachTest(TestClientType.PartitionedQueue, TestClientType.PartitionedQueue);
    await testSettlement(DispositionType.deadletter);
  });

  it("Partitioned Subscription: deadLetter() throws error", async function(): Promise<void> {
    await beforeEachTest(TestClientType.PartitionedTopic, TestClientType.PartitionedSubscription);
    await testSettlement(DispositionType.deadletter);
  });

  /* it("Unpartitioned Queue: deadLetter() throws error", async function(): Promise<void> {
    await beforeEachTest(ClientType.UnpartitionedQueue, ClientType.UnpartitionedQueue);
    await testSettlement(DispositionType.deadletter);
  });

  it("Unpartitioned Subscription: deadLetter() throws error", async function(): Promise<
    void
  > {
    await beforeEachTest(ClientType.UnpartitionedTopic, ClientType.UnpartitionedSubscription);
    await testSettlement(DispositionType.deadletter);
  });*/

  it("Partitioned Queue with Sessions: deadLetter() throws error", async function(): Promise<void> {
    await beforeEachTest(
      TestClientType.PartitionedQueueWithSessions,
      TestClientType.PartitionedQueueWithSessions,
      true
    );
    await testSettlement(DispositionType.deadletter, true);
  });

  it("Partitioned Subscription with Sessions: deadLetter() throws error", async function(): Promise<
    void
  > {
    await beforeEachTest(
      TestClientType.PartitionedTopicWithSessions,
      TestClientType.PartitionedSubscriptionWithSessions,
      true
    );
    await testSettlement(DispositionType.deadletter, true);
  });

  it("Unpartitioned Queue with Sessions: deadLetter() throws error", async function(): Promise<
    void
  > {
    await beforeEachTest(
      TestClientType.UnpartitionedQueueWithSessions,
      TestClientType.UnpartitionedQueueWithSessions,
      true
    );
    await testSettlement(DispositionType.deadletter, true);
  });

  it("Unpartitioned Subscription with Sessions: deadLetter() throws error", async function(): Promise<
    void
  > {
    await beforeEachTest(
      TestClientType.UnpartitionedTopicWithSessions,
      TestClientType.UnpartitionedSubscriptionWithSessions,
      true
    );
    await testSettlement(DispositionType.deadletter, true);
  });

  async function testRenewLock(): Promise<void> {
    const msg = await sendReceiveMsg(TestMessage.getSample());

    await (<Receiver>receiver).renewMessageLock(msg).catch((err) => testError(err));

    should.equal(errorWasThrown, true, "Error thrown flag must be true");
  }

  it("Partitioned Queue: Renew message lock throws error", async function(): Promise<void> {
    await beforeEachTest(TestClientType.PartitionedQueue, TestClientType.PartitionedQueue);
    await testRenewLock();
  });

  it("Partitioned Subscription: Renew message lock throws error", async function(): Promise<void> {
    await beforeEachTest(TestClientType.PartitionedTopic, TestClientType.PartitionedSubscription);
    await testRenewLock();
  });

  /* it("Unpartitioned Queue: Renew message lock throws error", async function(): Promise<void> {
    await beforeEachTest(ClientType.UnpartitionedQueue, ClientType.UnpartitionedQueue);
    await testRenewLock();
  });

  it("Unpartitioned Subscription: Renew message lock throws error", async function(): Promise<
    void
  > {
    await beforeEachTest(ClientType.UnpartitionedTopic, ClientType.UnpartitionedSubscription);
    await testRenewLock();
  });*/
});

describe("Receive Deferred messages in ReceiveAndDelete mode", function(): void {
  let sequenceNumber: Long;

  async function deferMessage(useSessions?: boolean): Promise<void> {
    const testMessages = useSessions ? TestMessage.getSessionSample() : TestMessage.getSample();
    const sender = senderClient.createSender();
    await sender.send(testMessages);
    await sender.close();
    const msgs = await receiver.receiveMessages(1);

    should.equal(Array.isArray(msgs), true, "`ReceivedMessages` is not an array");
    should.equal(msgs.length, 1, "Unexpected number of messages");
    should.equal(msgs[0].body, testMessages.body, "MessageBody is different than expected");
    should.equal(msgs[0].messageId, testMessages.messageId, "MessageId is different than expected");
    should.equal(msgs[0].deliveryCount, 0, "DeliveryCount is different than expected");

    sequenceNumber = msgs[0].sequenceNumber!;
    await msgs[0].defer();
  }

  async function receiveDeferredMessage(): Promise<void> {
    let deferredMsgs: ServiceBusMessage | undefined;

    deferredMsgs = await receiver.receiveDeferredMessage(sequenceNumber);
    if (!deferredMsgs) {
      throw `No message received for sequence number ${sequenceNumber}`;
    }

    should.equal(deferredMsgs!.deliveryCount, 1, "DeliveryCount is different than expected");
    await testPeekMsgsLength(receiverClient, 0);
  }

  /* it("Partitioned Queue: No settlement of the message removes message", async function(): Promise<
    void
  > {
    await beforeEachTest(
      ClientType.PartitionedQueue,
      ClientType.PartitionedQueue,
      undefined,
      ReceiveMode.peekLock
    );
    await deferMessage();
    await afterEachTest();
    await beforeEachTest(ClientType.PartitionedQueue, ClientType.PartitionedQueue);
    await receiveDeferredMessage();
    await afterEachTest();
  });

  it("Partitioned Subscription: No settlement of the message removes message", async function(): Promise<
    void
  > {
    await beforeEachTest(
      ClientType.PartitionedTopic,
      ClientType.PartitionedSubscription,
      undefined,
      ReceiveMode.peekLock
    );
    await deferMessage();
    await afterEachTest();
    await beforeEachTest(ClientType.PartitionedTopic, ClientType.PartitionedSubscription);
    await receiveDeferredMessage();
    await afterEachTest();
  }); */

  it("Unpartitioned Queue: No settlement of the message removes message", async function(): Promise<
    void
  > {
    await beforeEachTest(
      ClientType.UnpartitionedQueue,
      ClientType.UnpartitionedQueue,
      undefined,
      ReceiveMode.peekLock
    );
    await deferMessage();
    await afterEachTest();
    await beforeEachTest(ClientType.UnpartitionedQueue, ClientType.UnpartitionedQueue);
    await receiveDeferredMessage();
    await afterEachTest();
  });

  it("Unpartitioned Subscription: No settlement of the message removes message", async function(): Promise<
    void
  > {
    await beforeEachTest(
      ClientType.UnpartitionedTopic,
      ClientType.UnpartitionedSubscription,
      undefined,
      ReceiveMode.peekLock
    );
    await deferMessage();
    await afterEachTest();
    await beforeEachTest(ClientType.UnpartitionedTopic, ClientType.UnpartitionedSubscription);
    await receiveDeferredMessage();
    await afterEachTest();
  });

  it("Partitioned Queue with Sessions: No settlement of the message removes message", async function(): Promise<
    void
  > {
    await beforeEachTest(
      ClientType.PartitionedQueueWithSessions,
      ClientType.PartitionedQueueWithSessions,
      true,
      ReceiveMode.peekLock
    );
    await deferMessage(true);
    await afterEachTest();
    await beforeEachTest(
      ClientType.PartitionedQueueWithSessions,
      ClientType.PartitionedQueueWithSessions,
      true
    );
    await receiveDeferredMessage();
    await afterEachTest();
  });

  it("Partitioned Subscription with Sessions: No settlement of the message removes message", async function(): Promise<
    void
  > {
    await beforeEachTest(
      ClientType.PartitionedTopicWithSessions,
      ClientType.PartitionedSubscriptionWithSessions,
      true,
      ReceiveMode.peekLock
    );
    await deferMessage(true);
    await afterEachTest();
    await beforeEachTest(
      ClientType.PartitionedTopicWithSessions,
      ClientType.PartitionedSubscriptionWithSessions,
      true
    );
    await receiveDeferredMessage();
    await afterEachTest();
  });

  it("Unpartitioned Queue with Sessions: No settlement of the message removes message", async function(): Promise<
    void
  > {
    await beforeEachTest(
      ClientType.UnpartitionedQueueWithSessions,
      ClientType.UnpartitionedQueueWithSessions,
      true,
      ReceiveMode.peekLock
    );
    await deferMessage(true);
    await afterEachTest();
    await beforeEachTest(
      ClientType.UnpartitionedQueueWithSessions,
      ClientType.UnpartitionedQueueWithSessions,
      true
    );
    await receiveDeferredMessage();
    await afterEachTest();
  });

  it("Unpartitioned Subscription with Sessions: No settlement of the message removes message", async function(): Promise<
    void
  > {
    await beforeEachTest(
      ClientType.UnpartitionedTopicWithSessions,
      ClientType.UnpartitionedSubscriptionWithSessions,
      true,
      ReceiveMode.peekLock
    );
    await deferMessage(true);
    await afterEachTest();
    await beforeEachTest(
      ClientType.UnpartitionedTopicWithSessions,
      ClientType.UnpartitionedSubscriptionWithSessions,
      true
    );
    await receiveDeferredMessage();
    await afterEachTest();
  });
});<|MERGE_RESOLUTION|>--- conflicted
+++ resolved
@@ -50,16 +50,10 @@
 let receiver: Receiver | SessionReceiver;
 
 async function beforeEachTest(
-<<<<<<< HEAD
-  senderType: ClientType,
-  receiverType: ClientType,
+  senderType: TestClientType,
+  receiverType: TestClientType,
   useSessions?: boolean,
   receiveMode?: ReceiveMode
-=======
-  senderType: TestClientType,
-  receiverType: TestClientType,
-  useSessions?: boolean
->>>>>>> 61f7b40f
 ): Promise<void> {
   // The tests in this file expect the env variables to contain the connection string and
   // the names of empty queue/topic/subscription that are to be tested
@@ -765,14 +759,14 @@
     void
   > {
     await beforeEachTest(
-      ClientType.PartitionedQueue,
-      ClientType.PartitionedQueue,
+      TestClientType.PartitionedQueue,
+      TestClientType.PartitionedQueue,
       undefined,
       ReceiveMode.peekLock
     );
     await deferMessage();
     await afterEachTest();
-    await beforeEachTest(ClientType.PartitionedQueue, ClientType.PartitionedQueue);
+    await beforeEachTest(TestClientType.PartitionedQueue, TestClientType.PartitionedQueue);
     await receiveDeferredMessage();
     await afterEachTest();
   });
@@ -781,14 +775,14 @@
     void
   > {
     await beforeEachTest(
-      ClientType.PartitionedTopic,
-      ClientType.PartitionedSubscription,
+      TestClientType.PartitionedTopic,
+      TestClientType.PartitionedSubscription,
       undefined,
       ReceiveMode.peekLock
     );
     await deferMessage();
     await afterEachTest();
-    await beforeEachTest(ClientType.PartitionedTopic, ClientType.PartitionedSubscription);
+    await beforeEachTest(TestClientType.PartitionedTopic, TestClientType.PartitionedSubscription);
     await receiveDeferredMessage();
     await afterEachTest();
   }); */
@@ -797,14 +791,14 @@
     void
   > {
     await beforeEachTest(
-      ClientType.UnpartitionedQueue,
-      ClientType.UnpartitionedQueue,
+      TestClientType.UnpartitionedQueue,
+      TestClientType.UnpartitionedQueue,
       undefined,
       ReceiveMode.peekLock
     );
     await deferMessage();
     await afterEachTest();
-    await beforeEachTest(ClientType.UnpartitionedQueue, ClientType.UnpartitionedQueue);
+    await beforeEachTest(TestClientType.UnpartitionedQueue, TestClientType.UnpartitionedQueue);
     await receiveDeferredMessage();
     await afterEachTest();
   });
@@ -813,14 +807,17 @@
     void
   > {
     await beforeEachTest(
-      ClientType.UnpartitionedTopic,
-      ClientType.UnpartitionedSubscription,
+      TestClientType.UnpartitionedTopic,
+      TestClientType.UnpartitionedSubscription,
       undefined,
       ReceiveMode.peekLock
     );
     await deferMessage();
     await afterEachTest();
-    await beforeEachTest(ClientType.UnpartitionedTopic, ClientType.UnpartitionedSubscription);
+    await beforeEachTest(
+      TestClientType.UnpartitionedTopic,
+      TestClientType.UnpartitionedSubscription
+    );
     await receiveDeferredMessage();
     await afterEachTest();
   });
@@ -829,16 +826,16 @@
     void
   > {
     await beforeEachTest(
-      ClientType.PartitionedQueueWithSessions,
-      ClientType.PartitionedQueueWithSessions,
+      TestClientType.PartitionedQueueWithSessions,
+      TestClientType.PartitionedQueueWithSessions,
       true,
       ReceiveMode.peekLock
     );
     await deferMessage(true);
     await afterEachTest();
     await beforeEachTest(
-      ClientType.PartitionedQueueWithSessions,
-      ClientType.PartitionedQueueWithSessions,
+      TestClientType.PartitionedQueueWithSessions,
+      TestClientType.PartitionedQueueWithSessions,
       true
     );
     await receiveDeferredMessage();
@@ -849,16 +846,16 @@
     void
   > {
     await beforeEachTest(
-      ClientType.PartitionedTopicWithSessions,
-      ClientType.PartitionedSubscriptionWithSessions,
+      TestClientType.PartitionedTopicWithSessions,
+      TestClientType.PartitionedSubscriptionWithSessions,
       true,
       ReceiveMode.peekLock
     );
     await deferMessage(true);
     await afterEachTest();
     await beforeEachTest(
-      ClientType.PartitionedTopicWithSessions,
-      ClientType.PartitionedSubscriptionWithSessions,
+      TestClientType.PartitionedTopicWithSessions,
+      TestClientType.PartitionedSubscriptionWithSessions,
       true
     );
     await receiveDeferredMessage();
@@ -869,16 +866,16 @@
     void
   > {
     await beforeEachTest(
-      ClientType.UnpartitionedQueueWithSessions,
-      ClientType.UnpartitionedQueueWithSessions,
+      TestClientType.UnpartitionedQueueWithSessions,
+      TestClientType.UnpartitionedQueueWithSessions,
       true,
       ReceiveMode.peekLock
     );
     await deferMessage(true);
     await afterEachTest();
     await beforeEachTest(
-      ClientType.UnpartitionedQueueWithSessions,
-      ClientType.UnpartitionedQueueWithSessions,
+      TestClientType.UnpartitionedQueueWithSessions,
+      TestClientType.UnpartitionedQueueWithSessions,
       true
     );
     await receiveDeferredMessage();
@@ -889,16 +886,16 @@
     void
   > {
     await beforeEachTest(
-      ClientType.UnpartitionedTopicWithSessions,
-      ClientType.UnpartitionedSubscriptionWithSessions,
+      TestClientType.UnpartitionedTopicWithSessions,
+      TestClientType.UnpartitionedSubscriptionWithSessions,
       true,
       ReceiveMode.peekLock
     );
     await deferMessage(true);
     await afterEachTest();
     await beforeEachTest(
-      ClientType.UnpartitionedTopicWithSessions,
-      ClientType.UnpartitionedSubscriptionWithSessions,
+      TestClientType.UnpartitionedTopicWithSessions,
+      TestClientType.UnpartitionedSubscriptionWithSessions,
       true
     );
     await receiveDeferredMessage();
