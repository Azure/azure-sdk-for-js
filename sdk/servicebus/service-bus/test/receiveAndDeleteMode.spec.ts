// Copyright (c) Microsoft Corporation. All rights reserved.
// Licensed under the MIT License.

import chai from "chai";
const should = chai.should();
import chaiAsPromised from "chai-as-promised";
import dotenv from "dotenv";
dotenv.config();
chai.use(chaiAsPromised);
import {
  ServiceBusClient,
  QueueClient,
  TopicClient,
  SubscriptionClient,
  ServiceBusMessage,
  SendableMessageInfo,
  ReceiveMode,
  Sender
} from "../src";

import { DispositionType } from "../src/serviceBusMessage";

import {
  TestMessage,
  getSenderReceiverClients,
  TestClientType,
  purge,
  checkWithTimeout
} from "./testUtils";

import { Receiver, SessionReceiver } from "../src/receiver";
<<<<<<< HEAD
import { Sender } from "../src/sender";
import { getErrorMessageNotSupportedInReceiveAndDeleteMode } from "../src/util/errors";
=======
>>>>>>> b982161f

async function testPeekMsgsLength(
  client: QueueClient | SubscriptionClient,
  expectedPeekLength: number
): Promise<void> {
  const peekedMsgs = await client.peek(expectedPeekLength + 1);
  should.equal(
    peekedMsgs.length,
    expectedPeekLength,
    "Unexpected number of msgs found when peeking"
  );
}

let ns: ServiceBusClient;

let errorWasThrown: boolean;

let senderClient: QueueClient | TopicClient;
let receiverClient: QueueClient | SubscriptionClient;
let receiver: Receiver | SessionReceiver;
let sender: Sender;

async function beforeEachTest(
  senderType: TestClientType,
  receiverType: TestClientType,
  useSessions?: boolean,
  receiveMode?: ReceiveMode
): Promise<void> {
  // The tests in this file expect the env variables to contain the connection string and
  // the names of empty queue/topic/subscription that are to be tested

  if (!process.env.SERVICEBUS_CONNECTION_STRING) {
    throw new Error(
      "Define SERVICEBUS_CONNECTION_STRING in your environment before running integration tests."
    );
  }

  ns = ServiceBusClient.createFromConnectionString(process.env.SERVICEBUS_CONNECTION_STRING);

  const clients = await getSenderReceiverClients(ns, senderType, receiverType);
  senderClient = clients.senderClient;
  receiverClient = clients.receiverClient;

  await purge(receiverClient, useSessions ? TestMessage.sessionId : undefined);
  const peekedMsgs = await receiverClient.peek();
  const receiverEntityType = receiverClient instanceof QueueClient ? "queue" : "topic";
  if (peekedMsgs.length) {
    chai.assert.fail(`Please use an empty ${receiverEntityType} for integration testing`);
  }

  sender = senderClient.createSender();

  if (!receiveMode) {
    receiveMode = ReceiveMode.receiveAndDelete;
  }
  if (useSessions) {
    receiver = receiverClient.createReceiver(receiveMode, {
      sessionId: TestMessage.sessionId
    });
  } else {
    receiver = receiverClient.createReceiver(receiveMode);
  }

  errorWasThrown = false;
}

async function afterEachTest(): Promise<void> {
  await receiver.close();
  await sender.close();
  await ns.close();
}

describe("Batch Receiver in ReceiveAndDelete mode", function(): void {
  afterEach(async () => {
    await afterEachTest();
  });

  async function sendReceiveMsg(testMessages: SendableMessageInfo): Promise<void> {
    await sender.send(testMessages);
    const msgs = await receiver.receiveMessages(1);

    should.equal(Array.isArray(msgs), true, "`ReceivedMessages` is not an array");
    should.equal(msgs.length, 1, "Unexpected number of messages");
    should.equal(msgs[0].body, testMessages.body, "MessageBody is different than expected");
    should.equal(msgs[0].messageId, testMessages.messageId, "MessageId is different than expected");
    should.equal(msgs[0].deliveryCount, 0, "DeliveryCount is different than expected");
  }

  async function testNoSettlement(useSessions?: boolean): Promise<void> {
    const testMessages = useSessions ? TestMessage.getSessionSample() : TestMessage.getSample();
    await sendReceiveMsg(testMessages);

    await testPeekMsgsLength(receiverClient, 0);
  }

  it("Partitioned Queue: No settlement of the message removes message", async function(): Promise<
    void
  > {
    await beforeEachTest(TestClientType.PartitionedQueue, TestClientType.PartitionedQueue);
    await testNoSettlement();
  });

  it("Partitioned Subscription: No settlement of the message removes message", async function(): Promise<
    void
  > {
    await beforeEachTest(TestClientType.PartitionedTopic, TestClientType.PartitionedSubscription);
    await testNoSettlement();
  });

  /*it("Unpartitioned Queue: No settlement of the message removes message", async function(): Promise<
    void
  > {
    await beforeEachTest(ClientType.UnpartitionedQueue, ClientType.UnpartitionedQueue);
    await testNoSettlement();
  });

  it("Unpartitioned Subscription: No settlement of the message removes message", async function(): Promise<
    void
  > {
    await beforeEachTest(ClientType.UnpartitionedTopic, ClientType.UnpartitionedSubscription);
    await testNoSettlement();
  });*/

  it("Partitioned Queue with Sessions: No settlement of the message removes message", async function(): Promise<
    void
  > {
    await beforeEachTest(
      TestClientType.PartitionedQueueWithSessions,
      TestClientType.PartitionedQueueWithSessions,
      true
    );
    await testNoSettlement(true);
  });

  it("Partitioned Subscription with Sessions: No settlement of the message removes message", async function(): Promise<
    void
  > {
    await beforeEachTest(
      TestClientType.PartitionedTopicWithSessions,
      TestClientType.PartitionedSubscriptionWithSessions,
      true
    );
    await testNoSettlement(true);
  });

  it("Unpartitioned Queue with Sessions: No settlement of the message removes message", async function(): Promise<
    void
  > {
    await beforeEachTest(
      TestClientType.UnpartitionedQueueWithSessions,
      TestClientType.UnpartitionedQueueWithSessions,
      true
    );
    await testNoSettlement(true);
  });

  it("Unpartitioned Subscription with Sessions: No settlement of the message removes message", async function(): Promise<
    void
  > {
    await beforeEachTest(
      TestClientType.UnpartitionedTopicWithSessions,
      TestClientType.UnpartitionedSubscriptionWithSessions,
      true
    );
    await testNoSettlement(true);
  });
});

describe("Streaming Receiver in ReceiveAndDelete mode", function(): void {
  let errorFromErrorHandler: Error | undefined;

  afterEach(async () => {
    await afterEachTest();
  });

  async function sendReceiveMsg(
    testMessages: SendableMessageInfo,
    autoCompleteFlag: boolean
  ): Promise<void> {
    await sender.send(testMessages);
    const receivedMsgs: ServiceBusMessage[] = [];

    receiver.registerMessageHandler(
      (msg: ServiceBusMessage) => {
        receivedMsgs.push(msg);
        return Promise.resolve();
      },
      (err: Error) => {
        if (err) {
          errorFromErrorHandler = err;
        }
      },
      { autoComplete: autoCompleteFlag }
    );

    const msgsCheck = await checkWithTimeout(() => receivedMsgs.length === 1);
    should.equal(msgsCheck, true, "Could not receive the messages in expected time.");

    should.equal(receivedMsgs.length, 1, "Unexpected number of messages");
    should.equal(receivedMsgs[0].body, testMessages.body, "MessageBody is different than expected");
    should.equal(
      receivedMsgs[0].messageId,
      testMessages.messageId,
      "MessageId is different than expected"
    );

    should.equal(
      errorFromErrorHandler,
      undefined,
      errorFromErrorHandler && errorFromErrorHandler.message
    );

    await testPeekMsgsLength(receiverClient, 0);
  }

  async function testNoSettlement(autoCompleteFlag: boolean, useSessions?: boolean): Promise<void> {
    const testMessages = useSessions ? TestMessage.getSessionSample() : TestMessage.getSample();
    await sendReceiveMsg(testMessages, autoCompleteFlag);

    await testPeekMsgsLength(receiverClient, 0);
  }

  it("Partitioned Queue: With auto-complete enabled, no settlement of the message removes message", async function(): Promise<
    void
  > {
    await beforeEachTest(TestClientType.PartitionedQueue, TestClientType.PartitionedQueue);
    await testNoSettlement(true);
  });

  it("Partitioned Subscription: With auto-complete enabled, no settlement of the message removes message", async function(): Promise<
    void
  > {
    await beforeEachTest(TestClientType.PartitionedTopic, TestClientType.PartitionedSubscription);
    await testNoSettlement(true);
  });

  /* it("Unpartitioned Queue: With auto-complete enabled, no settlement of the message removes message", async function(): Promise<
    void
  > {
    await beforeEachTest(ClientType.UnpartitionedQueue, ClientType.UnpartitionedQueue);
    await testNoSettlement(true);
  });

  it("Unpartitioned Subscription: With auto-complete enabled, no settlement of the message removes message", async function(): Promise<
    void
  > {
    await beforeEachTest(ClientType.UnpartitionedTopic, ClientType.UnpartitionedSubscription);
    await testNoSettlement(true);
  });*/

  it("Partitioned Queue with Sessions: With auto-complete enabled, no settlement of the message removes message", async function(): Promise<
    void
  > {
    await beforeEachTest(
      TestClientType.PartitionedQueueWithSessions,
      TestClientType.PartitionedQueueWithSessions,
      true
    );
    await testNoSettlement(true, true);
  });

  it("Partitioned Subscription with Sessions: With auto-complete enabled, no settlement of the message removes message", async function(): Promise<
    void
  > {
    await beforeEachTest(
      TestClientType.PartitionedTopicWithSessions,
      TestClientType.PartitionedSubscriptionWithSessions,
      true
    );
    await testNoSettlement(true, true);
  });

  it("Unpartitioned Queue with Sessions: With auto-complete enabled, no settlement of the message removes message", async function(): Promise<
    void
  > {
    await beforeEachTest(
      TestClientType.UnpartitionedQueueWithSessions,
      TestClientType.UnpartitionedQueueWithSessions,
      true
    );
    await testNoSettlement(true, true);
  });

  it("Unpartitioned Subscription with Sessions: With auto-complete enabled, no settlement of the message removes message", async function(): Promise<
    void
  > {
    await beforeEachTest(
      TestClientType.UnpartitionedTopicWithSessions,
      TestClientType.UnpartitionedSubscriptionWithSessions,
      true
    );
    await testNoSettlement(true, true);
  });

  it("Partitioned Queue: With auto-complete disabled, no settlement of the message removes message", async function(): Promise<
    void
  > {
    await beforeEachTest(TestClientType.PartitionedQueue, TestClientType.PartitionedQueue);
    await testNoSettlement(false);
  });

  it("Partitioned Subscription: With auto-complete disabled, no settlement of the message removes message", async function(): Promise<
    void
  > {
    await beforeEachTest(TestClientType.PartitionedTopic, TestClientType.PartitionedSubscription);
    await testNoSettlement(false);
  });

  /* it("Unpartitioned Queue: With auto-complete disabled, no settlement of the message removes message", async function(): Promise<
    void
  > {
    await beforeEachTest(ClientType.UnpartitionedQueue, ClientType.UnpartitionedQueue);
    await testNoSettlement(false);
  });

  it("Unpartitioned Subscription: With auto-complete disabled, no settlement of the message removes message", async function(): Promise<
    void
  > {
    await beforeEachTest(ClientType.UnpartitionedTopic, ClientType.UnpartitionedSubscription);
    await testNoSettlement(false);
  });*/

  it("Partitioned Queue with Sessions: With auto-complete disabled, no settlement of the message removes message", async function(): Promise<
    void
  > {
    await beforeEachTest(
      TestClientType.PartitionedQueueWithSessions,
      TestClientType.PartitionedQueueWithSessions,
      true
    );
    await testNoSettlement(false, true);
  });

  it("Partitioned Subscription with Sessions: With auto-complete disabled, no settlement of the message removes message", async function(): Promise<
    void
  > {
    await beforeEachTest(
      TestClientType.PartitionedTopicWithSessions,
      TestClientType.PartitionedSubscriptionWithSessions,
      true
    );
    await testNoSettlement(false, true);
  });

  it("Unpartitioned Queue with Sessions: With auto-complete disabled, no settlement of the message removes message", async function(): Promise<
    void
  > {
    await beforeEachTest(
      TestClientType.UnpartitionedQueueWithSessions,
      TestClientType.UnpartitionedQueueWithSessions,
      true
    );
    await testNoSettlement(false, true);
  });

  it("Unpartitioned Subscription with Sessions: With auto-complete disabled, no settlement of the message removes message", async function(): Promise<
    void
  > {
    await beforeEachTest(
      TestClientType.UnpartitionedTopicWithSessions,
      TestClientType.UnpartitionedSubscriptionWithSessions,
      true
    );
    await testNoSettlement(false, true);
  });
});

describe("Unsupported features in ReceiveAndDelete mode", function(): void {
  afterEach(async () => {
    await afterEachTest();
  });
  async function sendReceiveMsg(testMessages: SendableMessageInfo): Promise<ServiceBusMessage> {
    await sender.send(testMessages);
    const msgs = await receiver.receiveMessages(1);

    should.equal(Array.isArray(msgs), true, "`ReceivedMessages` is not an array");
    should.equal(msgs.length, 1, "Unexpected number of messages");
    should.equal(msgs[0].body, testMessages.body, "MessageBody is different than expected");
    should.equal(msgs[0].messageId, testMessages.messageId, "MessageId is different than expected");
    should.equal(msgs[0].deliveryCount, 0, "DeliveryCount is different than expected");

    return msgs[0];
  }

  const testError = (err: Error, operation: DispositionType) => {
    should.equal(
      err.message,
      getErrorMessageNotSupportedInReceiveAndDeleteMode(`${operation} the message`),
      "ErrorMessage is different than expected"
    );
    errorWasThrown = true;
  };

  async function testSettlement(operation: DispositionType, useSessions?: boolean): Promise<void> {
    const testMessages = useSessions ? TestMessage.getSessionSample() : TestMessage.getSample();
    const msg = await sendReceiveMsg(testMessages);

    if (operation === DispositionType.complete) {
      await msg.complete().catch((err) => testError(err, operation));
    } else if (operation === DispositionType.abandon) {
      await msg.abandon().catch((err) => testError(err, operation));
    } else if (operation === DispositionType.deadletter) {
      await msg.deadLetter().catch((err) => testError(err, operation));
    } else if (operation === DispositionType.defer) {
      await msg.defer().catch((err) => testError(err, operation));
    }

    should.equal(errorWasThrown, true, "Error thrown flag must be true");

    await testPeekMsgsLength(receiverClient, 0);
  }

  it("Partitioned Queue: complete() throws error", async function(): Promise<void> {
    await beforeEachTest(TestClientType.PartitionedQueue, TestClientType.PartitionedQueue);
    await testSettlement(DispositionType.complete);
  });

  it("Partitioned Subscription: complete() throws error", async function(): Promise<void> {
    await beforeEachTest(TestClientType.PartitionedTopic, TestClientType.PartitionedSubscription);
    await testSettlement(DispositionType.complete);
  });

  /* it("Unpartitioned Queue: complete() throws error", async function(): Promise<void> {
    await beforeEachTest(ClientType.UnpartitionedQueue, ClientType.UnpartitionedQueue);
    await testSettlement(DispositionType.complete);
  });

  it("Unpartitioned Subscription: complete() throws error", async function(): Promise<
    void
  > {
    await beforeEachTest(ClientType.UnpartitionedTopic, ClientType.UnpartitionedSubscription);
    await testSettlement(DispositionType.complete);
  });*/

  it("Partitioned Queue with Sessions: complete() throws error", async function(): Promise<void> {
    await beforeEachTest(
      TestClientType.PartitionedQueueWithSessions,
      TestClientType.PartitionedQueueWithSessions,
      true
    );
    await testSettlement(DispositionType.complete, true);
  });

  it("Partitioned Subscription with Sessions: complete() throws error", async function(): Promise<
    void
  > {
    await beforeEachTest(
      TestClientType.PartitionedTopicWithSessions,
      TestClientType.PartitionedSubscriptionWithSessions,
      true
    );
    await testSettlement(DispositionType.complete, true);
  });

  it("Unpartitioned Queue with Sessions: complete() throws error", async function(): Promise<void> {
    await beforeEachTest(
      TestClientType.UnpartitionedQueueWithSessions,
      TestClientType.UnpartitionedQueueWithSessions,
      true
    );
    await testSettlement(DispositionType.complete, true);
  });

  it("Unpartitioned Subscription with Sessions: complete() throws error", async function(): Promise<
    void
  > {
    await beforeEachTest(
      TestClientType.UnpartitionedTopicWithSessions,
      TestClientType.UnpartitionedSubscriptionWithSessions,
      true
    );
    await testSettlement(DispositionType.complete, true);
  });

  it("Partitioned Queue: abandon() throws error", async function(): Promise<void> {
    await beforeEachTest(TestClientType.PartitionedQueue, TestClientType.PartitionedQueue);
    await testSettlement(DispositionType.abandon);
  });

  it("Partitioned Subscription: abandon() throws error", async function(): Promise<void> {
    await beforeEachTest(TestClientType.PartitionedTopic, TestClientType.PartitionedSubscription);
    await testSettlement(DispositionType.abandon);
  });

  /* it("Unpartitioned Queue: abandon() throws error", async function(): Promise<void> {
    await beforeEachTest(ClientType.UnpartitionedQueue, ClientType.UnpartitionedQueue);
    await testSettlement(DispositionType.abandon);
  });

  it("Unpartitioned Subscription: abandon() throws error", async function(): Promise<
    void
  > {
    await beforeEachTest(ClientType.UnpartitionedTopic, ClientType.UnpartitionedSubscription);
    await testSettlement(DispositionType.abandon);
  });*/

  it("Partitioned Queue with Sessions: abandon() throws error", async function(): Promise<void> {
    await beforeEachTest(
      TestClientType.PartitionedQueueWithSessions,
      TestClientType.PartitionedQueueWithSessions,
      true
    );
    await testSettlement(DispositionType.abandon, true);
  });

  it("Partitioned Subscription with Sessions: abandon() throws error", async function(): Promise<
    void
  > {
    await beforeEachTest(
      TestClientType.PartitionedTopicWithSessions,
      TestClientType.PartitionedSubscriptionWithSessions,
      true
    );
    await testSettlement(DispositionType.abandon, true);
  });

  it("Unpartitioned Queue with Sessions: abandon() throws error", async function(): Promise<void> {
    await beforeEachTest(
      TestClientType.UnpartitionedQueueWithSessions,
      TestClientType.UnpartitionedQueueWithSessions,
      true
    );
    await testSettlement(DispositionType.abandon, true);
  });

  it("Unpartitioned Subscription with Sessions: abandon() throws error", async function(): Promise<
    void
  > {
    await beforeEachTest(
      TestClientType.UnpartitionedTopicWithSessions,
      TestClientType.UnpartitionedSubscriptionWithSessions,
      true
    );
    await testSettlement(DispositionType.abandon, true);
  });

  it("Partitioned Queue: defer() throws error", async function(): Promise<void> {
    await beforeEachTest(TestClientType.PartitionedQueue, TestClientType.PartitionedQueue);
    await testSettlement(DispositionType.defer);
  });

  it("Partitioned Subscription: defer() throws error", async function(): Promise<void> {
    await beforeEachTest(TestClientType.PartitionedTopic, TestClientType.PartitionedSubscription);
    await testSettlement(DispositionType.defer);
  });

  /* it("Unpartitioned Queue: defer() throws error", async function(): Promise<void> {
    await beforeEachTest(ClientType.UnpartitionedQueue, ClientType.UnpartitionedQueue);
    await testSettlement(DispositionType.defer);
  });

  it("Unpartitioned Subscription: defer() throws error", async function(): Promise<
    void
  > {
    await beforeEachTest(ClientType.UnpartitionedTopic, ClientType.UnpartitionedSubscription);
    await testSettlement(DispositionType.defer);
  });*/

  it("Partitioned Queue with Sessions: defer() throws error", async function(): Promise<void> {
    await beforeEachTest(
      TestClientType.PartitionedQueueWithSessions,
      TestClientType.PartitionedQueueWithSessions,
      true
    );
    await testSettlement(DispositionType.defer, true);
  });

  it("Partitioned Subscription with Sessions: defer() throws error", async function(): Promise<
    void
  > {
    await beforeEachTest(
      TestClientType.PartitionedTopicWithSessions,
      TestClientType.PartitionedSubscriptionWithSessions,
      true
    );
    await testSettlement(DispositionType.defer, true);
  });

  it("Unpartitioned Queue with Sessions: defer() throws error", async function(): Promise<void> {
    await beforeEachTest(
      TestClientType.UnpartitionedQueueWithSessions,
      TestClientType.UnpartitionedQueueWithSessions,
      true
    );
    await testSettlement(DispositionType.defer, true);
  });

  it("Unpartitioned Subscription with Sessions: defer() throws error", async function(): Promise<
    void
  > {
    await beforeEachTest(
      TestClientType.UnpartitionedTopicWithSessions,
      TestClientType.UnpartitionedSubscriptionWithSessions,
      true
    );
    await testSettlement(DispositionType.defer, true);
  });

  it("Partitioned Queue: deadLetter() throws error", async function(): Promise<void> {
    await beforeEachTest(TestClientType.PartitionedQueue, TestClientType.PartitionedQueue);
    await testSettlement(DispositionType.deadletter);
  });

  it("Partitioned Subscription: deadLetter() throws error", async function(): Promise<void> {
    await beforeEachTest(TestClientType.PartitionedTopic, TestClientType.PartitionedSubscription);
    await testSettlement(DispositionType.deadletter);
  });

  /* it("Unpartitioned Queue: deadLetter() throws error", async function(): Promise<void> {
    await beforeEachTest(ClientType.UnpartitionedQueue, ClientType.UnpartitionedQueue);
    await testSettlement(DispositionType.deadletter);
  });

  it("Unpartitioned Subscription: deadLetter() throws error", async function(): Promise<
    void
  > {
    await beforeEachTest(ClientType.UnpartitionedTopic, ClientType.UnpartitionedSubscription);
    await testSettlement(DispositionType.deadletter);
  });*/

  it("Partitioned Queue with Sessions: deadLetter() throws error", async function(): Promise<void> {
    await beforeEachTest(
      TestClientType.PartitionedQueueWithSessions,
      TestClientType.PartitionedQueueWithSessions,
      true
    );
    await testSettlement(DispositionType.deadletter, true);
  });

  it("Partitioned Subscription with Sessions: deadLetter() throws error", async function(): Promise<
    void
  > {
    await beforeEachTest(
      TestClientType.PartitionedTopicWithSessions,
      TestClientType.PartitionedSubscriptionWithSessions,
      true
    );
    await testSettlement(DispositionType.deadletter, true);
  });

  it("Unpartitioned Queue with Sessions: deadLetter() throws error", async function(): Promise<
    void
  > {
    await beforeEachTest(
      TestClientType.UnpartitionedQueueWithSessions,
      TestClientType.UnpartitionedQueueWithSessions,
      true
    );
    await testSettlement(DispositionType.deadletter, true);
  });

  it("Unpartitioned Subscription with Sessions: deadLetter() throws error", async function(): Promise<
    void
  > {
    await beforeEachTest(
      TestClientType.UnpartitionedTopicWithSessions,
      TestClientType.UnpartitionedSubscriptionWithSessions,
      true
    );
    await testSettlement(DispositionType.deadletter, true);
  });

  async function testRenewLock(): Promise<void> {
    const msg = await sendReceiveMsg(TestMessage.getSample());

    await (<Receiver>receiver).renewMessageLock(msg).catch((err) => {
      should.equal(
        err.message,
        getErrorMessageNotSupportedInReceiveAndDeleteMode("renew the message lock"),
        "ErrorMessage is different than expected"
      );
      errorWasThrown = true;
    });

    should.equal(errorWasThrown, true, "Error thrown flag must be true");
  }

  it("Partitioned Queue: Renew message lock throws error", async function(): Promise<void> {
    await beforeEachTest(TestClientType.PartitionedQueue, TestClientType.PartitionedQueue);
    await testRenewLock();
  });

  it("Partitioned Subscription: Renew message lock throws error", async function(): Promise<void> {
    await beforeEachTest(TestClientType.PartitionedTopic, TestClientType.PartitionedSubscription);
    await testRenewLock();
  });

  /* it("Unpartitioned Queue: Renew message lock throws error", async function(): Promise<void> {
    await beforeEachTest(ClientType.UnpartitionedQueue, ClientType.UnpartitionedQueue);
    await testRenewLock();
  });

  it("Unpartitioned Subscription: Renew message lock throws error", async function(): Promise<
    void
  > {
    await beforeEachTest(ClientType.UnpartitionedTopic, ClientType.UnpartitionedSubscription);
    await testRenewLock();
  });*/
});

describe("Receive Deferred messages in ReceiveAndDelete mode", function(): void {
  let sequenceNumber: Long;

  afterEach(async () => {
    await afterEachTest();
  });
  async function deferMessage(useSessions?: boolean): Promise<void> {
    const testMessages = useSessions ? TestMessage.getSessionSample() : TestMessage.getSample();
    await sender.send(testMessages);
    const msgs = await receiver.receiveMessages(1);

    should.equal(Array.isArray(msgs), true, "`ReceivedMessages` is not an array");
    should.equal(msgs.length, 1, "Unexpected number of messages");
    should.equal(msgs[0].body, testMessages.body, "MessageBody is different than expected");
    should.equal(msgs[0].messageId, testMessages.messageId, "MessageId is different than expected");
    should.equal(msgs[0].deliveryCount, 0, "DeliveryCount is different than expected");

    sequenceNumber = msgs[0].sequenceNumber!;
    await msgs[0].defer();
  }

  async function receiveDeferredMessage(): Promise<void> {
    let deferredMsgs: ServiceBusMessage | undefined;

    deferredMsgs = await receiver.receiveDeferredMessage(sequenceNumber);
    if (!deferredMsgs) {
      throw `No message received for sequence number ${sequenceNumber}`;
    }

    should.equal(deferredMsgs!.deliveryCount, 1, "DeliveryCount is different than expected");
    await testPeekMsgsLength(receiverClient, 0);
  }

  /* it("Partitioned Queue: No settlement of the message removes message", async function(): Promise<
    void
  > {
    await beforeEachTest(
      TestClientType.PartitionedQueue,
      TestClientType.PartitionedQueue,
      undefined,
      ReceiveMode.peekLock
    );
    await deferMessage();
    await receiver.close();
    receiver = receiverClient.createReceiver(ReceiveMode.receiveAndDelete);
    await receiveDeferredMessage();
  });

  it("Partitioned Subscription: No settlement of the message removes message", async function(): Promise<
    void
  > {
    await beforeEachTest(
      TestClientType.PartitionedTopic,
      TestClientType.PartitionedSubscription,
      undefined,
      ReceiveMode.peekLock
    );
    await deferMessage();
    await receiver.close();
    receiver = receiverClient.createReceiver(ReceiveMode.receiveAndDelete);
    await receiveDeferredMessage();
  }); */

  it("Unpartitioned Queue: No settlement of the message removes message", async function(): Promise<
    void
  > {
    await beforeEachTest(
      TestClientType.UnpartitionedQueue,
      TestClientType.UnpartitionedQueue,
      undefined,
      ReceiveMode.peekLock
    );
    await deferMessage();
    await receiver.close();
    receiver = receiverClient.createReceiver(ReceiveMode.receiveAndDelete);
    await receiveDeferredMessage();
  });

  it("Unpartitioned Subscription: No settlement of the message removes message", async function(): Promise<
    void
  > {
    await beforeEachTest(
      TestClientType.UnpartitionedTopic,
      TestClientType.UnpartitionedSubscription,
      undefined,
      ReceiveMode.peekLock
    );
    await deferMessage();
    await receiver.close();
    receiver = receiverClient.createReceiver(ReceiveMode.receiveAndDelete);
    await receiveDeferredMessage();
  });

  it("Partitioned Queue with Sessions: No settlement of the message removes message", async function(): Promise<
    void
  > {
    await beforeEachTest(
      TestClientType.PartitionedQueueWithSessions,
      TestClientType.PartitionedQueueWithSessions,
      true,
      ReceiveMode.peekLock
    );
    await deferMessage(true);
    await receiver.close();
    receiver = receiverClient.createReceiver(ReceiveMode.receiveAndDelete, {
      sessionId: TestMessage.sessionId
    });
    await receiveDeferredMessage();
  });

  it("Partitioned Subscription with Sessions: No settlement of the message removes message", async function(): Promise<
    void
  > {
    await beforeEachTest(
      TestClientType.PartitionedTopicWithSessions,
      TestClientType.PartitionedSubscriptionWithSessions,
      true,
      ReceiveMode.peekLock
    );
    await deferMessage(true);
    await receiver.close();
    receiver = receiverClient.createReceiver(ReceiveMode.receiveAndDelete, {
      sessionId: TestMessage.sessionId
    });
    await receiveDeferredMessage();
  });

  it("Unpartitioned Queue with Sessions: No settlement of the message removes message", async function(): Promise<
    void
  > {
    await beforeEachTest(
      TestClientType.UnpartitionedQueueWithSessions,
      TestClientType.UnpartitionedQueueWithSessions,
      true,
      ReceiveMode.peekLock
    );
    await deferMessage(true);
    await receiver.close();
    receiver = receiverClient.createReceiver(ReceiveMode.receiveAndDelete, {
      sessionId: TestMessage.sessionId
    });
    await receiveDeferredMessage();
  });

  it("Unpartitioned Subscription with Sessions: No settlement of the message removes message", async function(): Promise<
    void
  > {
    await beforeEachTest(
      TestClientType.UnpartitionedTopicWithSessions,
      TestClientType.UnpartitionedSubscriptionWithSessions,
      true,
      ReceiveMode.peekLock
    );
    await deferMessage(true);
    await receiver.close();
    receiver = receiverClient.createReceiver(ReceiveMode.receiveAndDelete, {
      sessionId: TestMessage.sessionId
    });
    await receiveDeferredMessage();
  });
});<|MERGE_RESOLUTION|>--- conflicted
+++ resolved
@@ -29,11 +29,7 @@
 } from "./testUtils";
 
 import { Receiver, SessionReceiver } from "../src/receiver";
-<<<<<<< HEAD
-import { Sender } from "../src/sender";
 import { getErrorMessageNotSupportedInReceiveAndDeleteMode } from "../src/util/errors";
-=======
->>>>>>> b982161f
 
 async function testPeekMsgsLength(
   client: QueueClient | SubscriptionClient,
