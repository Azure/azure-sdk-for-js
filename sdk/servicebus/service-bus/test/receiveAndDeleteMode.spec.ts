// Copyright (c) Microsoft Corporation. All rights reserved.
// Licensed under the MIT License.

import chai from "chai";
const should = chai.should();
import chaiAsPromised from "chai-as-promised";
import dotenv from "dotenv";
dotenv.config();
chai.use(chaiAsPromised);
import {
  ServiceBusClient,
  QueueClient,
  TopicClient,
  SubscriptionClient,
  ServiceBusMessage,
  SendableMessageInfo,
  ReceiveMode
} from "../src";

import { DispositionType } from "../src/serviceBusMessage";

import {
  TestMessage,
  getSenderReceiverClients,
  TestClientType,
  purge,
  checkWithTimeout
} from "./testUtils";

import { Receiver, SessionReceiver } from "../src/receiver";

async function testPeekMsgsLength(
  client: QueueClient | SubscriptionClient,
  expectedPeekLength: number
): Promise<void> {
  const peekedMsgs = await client.peek(expectedPeekLength + 1);
  should.equal(
    peekedMsgs.length,
    expectedPeekLength,
    "Unexpected number of msgs found when peeking"
  );
}

let ns: ServiceBusClient;

let errorWasThrown: boolean;

let senderClient: QueueClient | TopicClient;
let receiverClient: QueueClient | SubscriptionClient;
let receiver: Receiver | SessionReceiver;

async function beforeEachTest(
<<<<<<< HEAD
  senderType: ClientType,
  receiverType: ClientType,
  useSessions?: boolean,
  receiveMode?: ReceiveMode
=======
  senderType: TestClientType,
  receiverType: TestClientType,
  useSessions?: boolean
>>>>>>> 61f7b40f
): Promise<void> {
  // The tests in this file expect the env variables to contain the connection string and
  // the names of empty queue/topic/subscription that are to be tested

  if (!process.env.SERVICEBUS_CONNECTION_STRING) {
    throw new Error(
      "Define SERVICEBUS_CONNECTION_STRING in your environment before running integration tests."
    );
  }

  ns = ServiceBusClient.createFromConnectionString(process.env.SERVICEBUS_CONNECTION_STRING);

  const clients = await getSenderReceiverClients(ns, senderType, receiverType);
  senderClient = clients.senderClient;
  receiverClient = clients.receiverClient;

  await purge(receiverClient, useSessions ? TestMessage.sessionId : undefined);
  const peekedMsgs = await receiverClient.peek();
  const receiverEntityType = receiverClient instanceof QueueClient ? "queue" : "topic";
  if (peekedMsgs.length) {
    chai.assert.fail(`Please use an empty ${receiverEntityType} for integration testing`);
  }

  if (!receiveMode) {
    receiveMode = ReceiveMode.receiveAndDelete;
  }
  if (useSessions) {
    receiver = receiverClient.createReceiver(receiveMode, {
      sessionId: TestMessage.sessionId
    });
  } else {
    receiver = receiverClient.createReceiver(receiveMode);
  }

  errorWasThrown = false;
}

async function afterEachTest(): Promise<void> {
  await receiver.close();
  await ns.close();
}

describe("Batch Receiver in ReceiveAndDelete mode", function(): void {
  afterEach(async () => {
    await afterEachTest();
  });

  async function sendReceiveMsg(testMessages: SendableMessageInfo): Promise<void> {
    const sender = senderClient.createSender();
    await sender.send(testMessages);
    await sender.close();
    const msgs = await receiver.receiveMessages(1);

    should.equal(Array.isArray(msgs), true, "`ReceivedMessages` is not an array");
    should.equal(msgs.length, 1, "Unexpected number of messages");
    should.equal(msgs[0].body, testMessages.body, "MessageBody is different than expected");
    should.equal(msgs[0].messageId, testMessages.messageId, "MessageId is different than expected");
    should.equal(msgs[0].deliveryCount, 0, "DeliveryCount is different than expected");
  }

  async function testNoSettlement(useSessions?: boolean): Promise<void> {
    const testMessages = useSessions ? TestMessage.getSessionSample() : TestMessage.getSample();
    await sendReceiveMsg(testMessages);

    await testPeekMsgsLength(receiverClient, 0);
  }

  it("Partitioned Queue: No settlement of the message removes message", async function(): Promise<
    void
  > {
    await beforeEachTest(TestClientType.PartitionedQueue, TestClientType.PartitionedQueue);
    await testNoSettlement();
  });

  it("Partitioned Subscription: No settlement of the message removes message", async function(): Promise<
    void
  > {
    await beforeEachTest(TestClientType.PartitionedTopic, TestClientType.PartitionedSubscription);
    await testNoSettlement();
  });

  /*it("Unpartitioned Queue: No settlement of the message removes message", async function(): Promise<
    void
  > {
    await beforeEachTest(ClientType.UnpartitionedQueue, ClientType.UnpartitionedQueue);
    await testNoSettlement();
  });

  it("Unpartitioned Subscription: No settlement of the message removes message", async function(): Promise<
    void
  > {
    await beforeEachTest(ClientType.UnpartitionedTopic, ClientType.UnpartitionedSubscription);
    await testNoSettlement();
  });*/

  it("Partitioned Queue with Sessions: No settlement of the message removes message", async function(): Promise<
    void
  > {
    await beforeEachTest(
      TestClientType.PartitionedQueueWithSessions,
      TestClientType.PartitionedQueueWithSessions,
      true
    );
    await testNoSettlement(true);
  });

  it("Partitioned Subscription with Sessions: No settlement of the message removes message", async function(): Promise<
    void
  > {
    await beforeEachTest(
      TestClientType.PartitionedTopicWithSessions,
      TestClientType.PartitionedSubscriptionWithSessions,
      true
    );
    await testNoSettlement(true);
  });

  it("Unpartitioned Queue with Sessions: No settlement of the message removes message", async function(): Promise<
    void
  > {
    await beforeEachTest(
      TestClientType.UnpartitionedQueueWithSessions,
      TestClientType.UnpartitionedQueueWithSessions,
      true
    );
    await testNoSettlement(true);
  });

  it("Unpartitioned Subscription with Sessions: No settlement of the message removes message", async function(): Promise<
    void
  > {
    await beforeEachTest(
      TestClientType.UnpartitionedTopicWithSessions,
      TestClientType.UnpartitionedSubscriptionWithSessions,
      true
    );
    await testNoSettlement(true);
  });
});

describe("Streaming Receiver in ReceiveAndDelete mode", function(): void {
  let errorFromErrorHandler: Error | undefined;

  afterEach(async () => {
    await afterEachTest();
  });

  async function sendReceiveMsg(
    testMessages: SendableMessageInfo,
    autoCompleteFlag: boolean
  ): Promise<void> {
    const sender = senderClient.createSender();
    await sender.send(testMessages);
    await sender.close();
    const receivedMsgs: ServiceBusMessage[] = [];

    receiver.registerMessageHandler(
      (msg: ServiceBusMessage) => {
        receivedMsgs.push(msg);
        return Promise.resolve();
      },
      (err: Error) => {
        if (err) {
          errorFromErrorHandler = err;
        }
      },
      { autoComplete: autoCompleteFlag }
    );

    const msgsCheck = await checkWithTimeout(() => receivedMsgs.length === 1);
    should.equal(msgsCheck, true, "Could not receive the messages in expected time.");

    should.equal(receivedMsgs.length, 1, "Unexpected number of messages");
    should.equal(receivedMsgs[0].body, testMessages.body, "MessageBody is different than expected");
    should.equal(
      receivedMsgs[0].messageId,
      testMessages.messageId,
      "MessageId is different than expected"
    );

    should.equal(
      errorFromErrorHandler,
      undefined,
      errorFromErrorHandler && errorFromErrorHandler.message
    );

    await testPeekMsgsLength(receiverClient, 0);
  }

  async function testNoSettlement(autoCompleteFlag: boolean, useSessions?: boolean): Promise<void> {
    const testMessages = useSessions ? TestMessage.getSessionSample() : TestMessage.getSample();
    await sendReceiveMsg(testMessages, autoCompleteFlag);

    await testPeekMsgsLength(receiverClient, 0);
  }

  it("Partitioned Queue: With auto-complete enabled, no settlement of the message removes message", async function(): Promise<
    void
  > {
    await beforeEachTest(TestClientType.PartitionedQueue, TestClientType.PartitionedQueue);
    await testNoSettlement(true);
  });

  it("Partitioned Subscription: With auto-complete enabled, no settlement of the message removes message", async function(): Promise<
    void
  > {
    await beforeEachTest(TestClientType.PartitionedTopic, TestClientType.PartitionedSubscription);
    await testNoSettlement(true);
  });

  /* it("Unpartitioned Queue: With auto-complete enabled, no settlement of the message removes message", async function(): Promise<
    void
  > {
    await beforeEachTest(ClientType.UnpartitionedQueue, ClientType.UnpartitionedQueue);
    await testNoSettlement(true);
  });

  it("Unpartitioned Subscription: With auto-complete enabled, no settlement of the message removes message", async function(): Promise<
    void
  > {
    await beforeEachTest(ClientType.UnpartitionedTopic, ClientType.UnpartitionedSubscription);
    await testNoSettlement(true);
  });*/

  it("Partitioned Queue with Sessions: With auto-complete enabled, no settlement of the message removes message", async function(): Promise<
    void
  > {
    await beforeEachTest(
      TestClientType.PartitionedQueueWithSessions,
      TestClientType.PartitionedQueueWithSessions,
      true
    );
    await testNoSettlement(true, true);
  });

  it("Partitioned Subscription with Sessions: With auto-complete enabled, no settlement of the message removes message", async function(): Promise<
    void
  > {
    await beforeEachTest(
      TestClientType.PartitionedTopicWithSessions,
      TestClientType.PartitionedSubscriptionWithSessions,
      true
    );
    await testNoSettlement(true, true);
  });

  it("Unpartitioned Queue with Sessions: With auto-complete enabled, no settlement of the message removes message", async function(): Promise<
    void
  > {
    await beforeEachTest(
      TestClientType.UnpartitionedQueueWithSessions,
      TestClientType.UnpartitionedQueueWithSessions,
      true
    );
    await testNoSettlement(true, true);
  });

  it("Unpartitioned Subscription with Sessions: With auto-complete enabled, no settlement of the message removes message", async function(): Promise<
    void
  > {
    await beforeEachTest(
      TestClientType.UnpartitionedTopicWithSessions,
      TestClientType.UnpartitionedSubscriptionWithSessions,
      true
    );
    await testNoSettlement(true, true);
  });

  it("Partitioned Queue: With auto-complete disabled, no settlement of the message removes message", async function(): Promise<
    void
  > {
    await beforeEachTest(TestClientType.PartitionedQueue, TestClientType.PartitionedQueue);
    await testNoSettlement(false);
  });

  it("Partitioned Subscription: With auto-complete disabled, no settlement of the message removes message", async function(): Promise<
    void
  > {
    await beforeEachTest(TestClientType.PartitionedTopic, TestClientType.PartitionedSubscription);
    await testNoSettlement(false);
  });

  /* it("Unpartitioned Queue: With auto-complete disabled, no settlement of the message removes message", async function(): Promise<
    void
  > {
    await beforeEachTest(ClientType.UnpartitionedQueue, ClientType.UnpartitionedQueue);
    await testNoSettlement(false);
  });

  it("Unpartitioned Subscription: With auto-complete disabled, no settlement of the message removes message", async function(): Promise<
    void
  > {
    await beforeEachTest(ClientType.UnpartitionedTopic, ClientType.UnpartitionedSubscription);
    await testNoSettlement(false);
  });*/

  it("Partitioned Queue with Sessions: With auto-complete disabled, no settlement of the message removes message", async function(): Promise<
    void
  > {
    await beforeEachTest(
      TestClientType.PartitionedQueueWithSessions,
      TestClientType.PartitionedQueueWithSessions,
      true
    );
    await testNoSettlement(false, true);
  });

  it("Partitioned Subscription with Sessions: With auto-complete disabled, no settlement of the message removes message", async function(): Promise<
    void
  > {
    await beforeEachTest(
      TestClientType.PartitionedTopicWithSessions,
      TestClientType.PartitionedSubscriptionWithSessions,
      true
    );
    await testNoSettlement(false, true);
  });

  it("Unpartitioned Queue with Sessions: With auto-complete disabled, no settlement of the message removes message", async function(): Promise<
    void
  > {
    await beforeEachTest(
      TestClientType.UnpartitionedQueueWithSessions,
      TestClientType.UnpartitionedQueueWithSessions,
      true
    );
    await testNoSettlement(false, true);
  });

  it("Unpartitioned Subscription with Sessions: With auto-complete disabled, no settlement of the message removes message", async function(): Promise<
    void
  > {
    await beforeEachTest(
      TestClientType.UnpartitionedTopicWithSessions,
      TestClientType.UnpartitionedSubscriptionWithSessions,
      true
    );
    await testNoSettlement(false, true);
  });
});

describe("Unsupported features in ReceiveAndDelete mode", function(): void {
  afterEach(async () => {
    await afterEachTest();
  });
  async function sendReceiveMsg(testMessages: SendableMessageInfo): Promise<ServiceBusMessage> {
    const sender = senderClient.createSender();
    await sender.send(testMessages);
    await sender.close();
    const msgs = await receiver.receiveMessages(1);

    should.equal(Array.isArray(msgs), true, "`ReceivedMessages` is not an array");
    should.equal(msgs.length, 1, "Unexpected number of messages");
    should.equal(msgs[0].body, testMessages.body, "MessageBody is different than expected");
    should.equal(msgs[0].messageId, testMessages.messageId, "MessageId is different than expected");
    should.equal(msgs[0].deliveryCount, 0, "DeliveryCount is different than expected");

    return msgs[0];
  }

  const testError = (err: Error) => {
    should.equal(
      err.message,
      "The operation is only supported in 'PeekLock' receive mode.",
      "ErrorMessage is different than expected"
    );
    errorWasThrown = true;
  };

  async function testSettlement(operation: DispositionType, useSessions?: boolean): Promise<void> {
    const testMessages = useSessions ? TestMessage.getSessionSample() : TestMessage.getSample();
    const msg = await sendReceiveMsg(testMessages);

    if (operation === DispositionType.complete) {
      await msg.complete().catch((err) => testError(err));
    } else if (operation === DispositionType.abandon) {
      await msg.abandon().catch((err) => testError(err));
    } else if (operation === DispositionType.deadletter) {
      await msg.deadLetter().catch((err) => testError(err));
    } else if (operation === DispositionType.defer) {
      await msg.defer().catch((err) => testError(err));
    }

    should.equal(errorWasThrown, true, "Error thrown flag must be true");

    await testPeekMsgsLength(receiverClient, 0);
  }

  it("Partitioned Queue: complete() throws error", async function(): Promise<void> {
    await beforeEachTest(TestClientType.PartitionedQueue, TestClientType.PartitionedQueue);
    await testSettlement(DispositionType.complete);
  });

  it("Partitioned Subscription: complete() throws error", async function(): Promise<void> {
    await beforeEachTest(TestClientType.PartitionedTopic, TestClientType.PartitionedSubscription);
    await testSettlement(DispositionType.complete);
  });

  /* it("Unpartitioned Queue: complete() throws error", async function(): Promise<void> {
    await beforeEachTest(ClientType.UnpartitionedQueue, ClientType.UnpartitionedQueue);
    await testSettlement(DispositionType.complete);
  });

  it("Unpartitioned Subscription: complete() throws error", async function(): Promise<
    void
  > {
    await beforeEachTest(ClientType.UnpartitionedTopic, ClientType.UnpartitionedSubscription);
    await testSettlement(DispositionType.complete);
  });*/

  it("Partitioned Queue with Sessions: complete() throws error", async function(): Promise<void> {
    await beforeEachTest(
      TestClientType.PartitionedQueueWithSessions,
      TestClientType.PartitionedQueueWithSessions,
      true
    );
    await testSettlement(DispositionType.complete, true);
  });

  it("Partitioned Subscription with Sessions: complete() throws error", async function(): Promise<
    void
  > {
    await beforeEachTest(
      TestClientType.PartitionedTopicWithSessions,
      TestClientType.PartitionedSubscriptionWithSessions,
      true
    );
    await testSettlement(DispositionType.complete, true);
  });

  it("Unpartitioned Queue with Sessions: complete() throws error", async function(): Promise<void> {
    await beforeEachTest(
      TestClientType.UnpartitionedQueueWithSessions,
      TestClientType.UnpartitionedQueueWithSessions,
      true
    );
    await testSettlement(DispositionType.complete, true);
  });

  it("Unpartitioned Subscription with Sessions: complete() throws error", async function(): Promise<
    void
  > {
    await beforeEachTest(
      TestClientType.UnpartitionedTopicWithSessions,
      TestClientType.UnpartitionedSubscriptionWithSessions,
      true
    );
    await testSettlement(DispositionType.complete, true);
  });

  it("Partitioned Queue: abandon() throws error", async function(): Promise<void> {
    await beforeEachTest(TestClientType.PartitionedQueue, TestClientType.PartitionedQueue);
    await testSettlement(DispositionType.abandon);
  });

  it("Partitioned Subscription: abandon() throws error", async function(): Promise<void> {
    await beforeEachTest(TestClientType.PartitionedTopic, TestClientType.PartitionedSubscription);
    await testSettlement(DispositionType.abandon);
  });

  /* it("Unpartitioned Queue: abandon() throws error", async function(): Promise<void> {
    await beforeEachTest(ClientType.UnpartitionedQueue, ClientType.UnpartitionedQueue);
    await testSettlement(DispositionType.abandon);
  });

  it("Unpartitioned Subscription: abandon() throws error", async function(): Promise<
    void
  > {
    await beforeEachTest(ClientType.UnpartitionedTopic, ClientType.UnpartitionedSubscription);
    await testSettlement(DispositionType.abandon);
  });*/

  it("Partitioned Queue with Sessions: abandon() throws error", async function(): Promise<void> {
    await beforeEachTest(
      TestClientType.PartitionedQueueWithSessions,
      TestClientType.PartitionedQueueWithSessions,
      true
    );
    await testSettlement(DispositionType.abandon, true);
  });

  it("Partitioned Subscription with Sessions: abandon() throws error", async function(): Promise<
    void
  > {
    await beforeEachTest(
      TestClientType.PartitionedTopicWithSessions,
      TestClientType.PartitionedSubscriptionWithSessions,
      true
    );
    await testSettlement(DispositionType.abandon, true);
  });

  it("Unpartitioned Queue with Sessions: abandon() throws error", async function(): Promise<void> {
    await beforeEachTest(
      TestClientType.UnpartitionedQueueWithSessions,
      TestClientType.UnpartitionedQueueWithSessions,
      true
    );
    await testSettlement(DispositionType.abandon, true);
  });

  it("Unpartitioned Subscription with Sessions: abandon() throws error", async function(): Promise<
    void
  > {
    await beforeEachTest(
      TestClientType.UnpartitionedTopicWithSessions,
      TestClientType.UnpartitionedSubscriptionWithSessions,
      true
    );
    await testSettlement(DispositionType.abandon, true);
  });

  it("Partitioned Queue: defer() throws error", async function(): Promise<void> {
    await beforeEachTest(TestClientType.PartitionedQueue, TestClientType.PartitionedQueue);
    await testSettlement(DispositionType.defer);
  });

  it("Partitioned Subscription: defer() throws error", async function(): Promise<void> {
    await beforeEachTest(TestClientType.PartitionedTopic, TestClientType.PartitionedSubscription);
    await testSettlement(DispositionType.defer);
  });

  /* it("Unpartitioned Queue: defer() throws error", async function(): Promise<void> {
    await beforeEachTest(ClientType.UnpartitionedQueue, ClientType.UnpartitionedQueue);
    await testSettlement(DispositionType.defer);
  });

  it("Unpartitioned Subscription: defer() throws error", async function(): Promise<
    void
  > {
    await beforeEachTest(ClientType.UnpartitionedTopic, ClientType.UnpartitionedSubscription);
    await testSettlement(DispositionType.defer);
  });*/

  it("Partitioned Queue with Sessions: defer() throws error", async function(): Promise<void> {
    await beforeEachTest(
      TestClientType.PartitionedQueueWithSessions,
      TestClientType.PartitionedQueueWithSessions,
      true
    );
    await testSettlement(DispositionType.defer, true);
  });

  it("Partitioned Subscription with Sessions: defer() throws error", async function(): Promise<
    void
  > {
    await beforeEachTest(
      TestClientType.PartitionedTopicWithSessions,
      TestClientType.PartitionedSubscriptionWithSessions,
      true
    );
    await testSettlement(DispositionType.defer, true);
  });

  it("Unpartitioned Queue with Sessions: defer() throws error", async function(): Promise<void> {
    await beforeEachTest(
      TestClientType.UnpartitionedQueueWithSessions,
      TestClientType.UnpartitionedQueueWithSessions,
      true
    );
    await testSettlement(DispositionType.defer, true);
  });

  it("Unpartitioned Subscription with Sessions: defer() throws error", async function(): Promise<
    void
  > {
    await beforeEachTest(
      TestClientType.UnpartitionedTopicWithSessions,
      TestClientType.UnpartitionedSubscriptionWithSessions,
      true
    );
    await testSettlement(DispositionType.defer, true);
  });

  it("Partitioned Queue: deadLetter() throws error", async function(): Promise<void> {
    await beforeEachTest(TestClientType.PartitionedQueue, TestClientType.PartitionedQueue);
    await testSettlement(DispositionType.deadletter);
  });

  it("Partitioned Subscription: deadLetter() throws error", async function(): Promise<void> {
    await beforeEachTest(TestClientType.PartitionedTopic, TestClientType.PartitionedSubscription);
    await testSettlement(DispositionType.deadletter);
  });

  /* it("Unpartitioned Queue: deadLetter() throws error", async function(): Promise<void> {
    await beforeEachTest(ClientType.UnpartitionedQueue, ClientType.UnpartitionedQueue);
    await testSettlement(DispositionType.deadletter);
  });

  it("Unpartitioned Subscription: deadLetter() throws error", async function(): Promise<
    void
  > {
    await beforeEachTest(ClientType.UnpartitionedTopic, ClientType.UnpartitionedSubscription);
    await testSettlement(DispositionType.deadletter);
  });*/

  it("Partitioned Queue with Sessions: deadLetter() throws error", async function(): Promise<void> {
    await beforeEachTest(
      TestClientType.PartitionedQueueWithSessions,
      TestClientType.PartitionedQueueWithSessions,
      true
    );
    await testSettlement(DispositionType.deadletter, true);
  });

  it("Partitioned Subscription with Sessions: deadLetter() throws error", async function(): Promise<
    void
  > {
    await beforeEachTest(
      TestClientType.PartitionedTopicWithSessions,
      TestClientType.PartitionedSubscriptionWithSessions,
      true
    );
    await testSettlement(DispositionType.deadletter, true);
  });

  it("Unpartitioned Queue with Sessions: deadLetter() throws error", async function(): Promise<
    void
  > {
    await beforeEachTest(
      TestClientType.UnpartitionedQueueWithSessions,
      TestClientType.UnpartitionedQueueWithSessions,
      true
    );
    await testSettlement(DispositionType.deadletter, true);
  });

  it("Unpartitioned Subscription with Sessions: deadLetter() throws error", async function(): Promise<
    void
  > {
    await beforeEachTest(
      TestClientType.UnpartitionedTopicWithSessions,
      TestClientType.UnpartitionedSubscriptionWithSessions,
      true
    );
    await testSettlement(DispositionType.deadletter, true);
  });

  async function testRenewLock(): Promise<void> {
    const msg = await sendReceiveMsg(TestMessage.getSample());

    await (<Receiver>receiver).renewMessageLock(msg).catch((err) => testError(err));

    should.equal(errorWasThrown, true, "Error thrown flag must be true");
  }

  it("Partitioned Queue: Renew message lock throws error", async function(): Promise<void> {
    await beforeEachTest(TestClientType.PartitionedQueue, TestClientType.PartitionedQueue);
    await testRenewLock();
  });

  it("Partitioned Subscription: Renew message lock throws error", async function(): Promise<void> {
    await beforeEachTest(TestClientType.PartitionedTopic, TestClientType.PartitionedSubscription);
    await testRenewLock();
  });

  /* it("Unpartitioned Queue: Renew message lock throws error", async function(): Promise<void> {
    await beforeEachTest(ClientType.UnpartitionedQueue, ClientType.UnpartitionedQueue);
    await testRenewLock();
  });

  it("Unpartitioned Subscription: Renew message lock throws error", async function(): Promise<
    void
  > {
    await beforeEachTest(ClientType.UnpartitionedTopic, ClientType.UnpartitionedSubscription);
    await testRenewLock();
  });*/
});

describe("Receive Deferred messages in ReceiveAndDelete mode", function(): void {
  let sequenceNumber: Long;

  async function deferMessage(useSessions?: boolean): Promise<void> {
    const testMessages = useSessions ? TestMessage.getSessionSample() : TestMessage.getSample();
    const sender = senderClient.createSender();
    await sender.send(testMessages);
    await sender.close();
    const msgs = await receiver.receiveMessages(1);

    should.equal(Array.isArray(msgs), true, "`ReceivedMessages` is not an array");
    should.equal(msgs.length, 1, "Unexpected number of messages");
    should.equal(msgs[0].body, testMessages.body, "MessageBody is different than expected");
    should.equal(msgs[0].messageId, testMessages.messageId, "MessageId is different than expected");
    should.equal(msgs[0].deliveryCount, 0, "DeliveryCount is different than expected");

    sequenceNumber = msgs[0].sequenceNumber!;
    await msgs[0].defer();
  }

  async function receiveDeferredMessage(): Promise<void> {
    let deferredMsgs: ServiceBusMessage | undefined;

    deferredMsgs = await receiver.receiveDeferredMessage(sequenceNumber);
    if (!deferredMsgs) {
      throw `No message received for sequence number ${sequenceNumber}`;
    }

    should.equal(deferredMsgs!.deliveryCount, 1, "DeliveryCount is different than expected");
    await testPeekMsgsLength(receiverClient, 0);
  }

  /* it("Partitioned Queue: No settlement of the message removes message", async function(): Promise<
    void
  > {
    await beforeEachTest(
      ClientType.PartitionedQueue,
      ClientType.PartitionedQueue,
      undefined,
      ReceiveMode.peekLock
    );
    await deferMessage();
    await afterEachTest();
    await beforeEachTest(ClientType.PartitionedQueue, ClientType.PartitionedQueue);
    await receiveDeferredMessage();
    await afterEachTest();
  });

  it("Partitioned Subscription: No settlement of the message removes message", async function(): Promise<
    void
  > {
    await beforeEachTest(
      ClientType.PartitionedTopic,
      ClientType.PartitionedSubscription,
      undefined,
      ReceiveMode.peekLock
    );
    await deferMessage();
    await afterEachTest();
    await beforeEachTest(ClientType.PartitionedTopic, ClientType.PartitionedSubscription);
    await receiveDeferredMessage();
    await afterEachTest();
  }); */

  it("Unpartitioned Queue: No settlement of the message removes message", async function(): Promise<
    void
  > {
    await beforeEachTest(
      ClientType.UnpartitionedQueue,
      ClientType.UnpartitionedQueue,
      undefined,
      ReceiveMode.peekLock
    );
    await deferMessage();
    await afterEachTest();
    await beforeEachTest(ClientType.UnpartitionedQueue, ClientType.UnpartitionedQueue);
    await receiveDeferredMessage();
    await afterEachTest();
  });

  it("Unpartitioned Subscription: No settlement of the message removes message", async function(): Promise<
    void
  > {
    await beforeEachTest(
      ClientType.UnpartitionedTopic,
      ClientType.UnpartitionedSubscription,
      undefined,
      ReceiveMode.peekLock
    );
    await deferMessage();
    await afterEachTest();
    await beforeEachTest(ClientType.UnpartitionedTopic, ClientType.UnpartitionedSubscription);
    await receiveDeferredMessage();
    await afterEachTest();
  });

  it("Partitioned Queue with Sessions: No settlement of the message removes message", async function(): Promise<
    void
  > {
    await beforeEachTest(
      ClientType.PartitionedQueueWithSessions,
      ClientType.PartitionedQueueWithSessions,
      true,
      ReceiveMode.peekLock
    );
    await deferMessage(true);
    await afterEachTest();
    await beforeEachTest(
      ClientType.PartitionedQueueWithSessions,
      ClientType.PartitionedQueueWithSessions,
      true
    );
    await receiveDeferredMessage();
    await afterEachTest();
  });

  it("Partitioned Subscription with Sessions: No settlement of the message removes message", async function(): Promise<
    void
  > {
    await beforeEachTest(
      ClientType.PartitionedTopicWithSessions,
      ClientType.PartitionedSubscriptionWithSessions,
      true,
      ReceiveMode.peekLock
    );
    await deferMessage(true);
    await afterEachTest();
    await beforeEachTest(
      ClientType.PartitionedTopicWithSessions,
      ClientType.PartitionedSubscriptionWithSessions,
      true
    );
    await receiveDeferredMessage();
    await afterEachTest();
  });

  it("Unpartitioned Queue with Sessions: No settlement of the message removes message", async function(): Promise<
    void
  > {
    await beforeEachTest(
      ClientType.UnpartitionedQueueWithSessions,
      ClientType.UnpartitionedQueueWithSessions,
      true,
      ReceiveMode.peekLock
    );
    await deferMessage(true);
    await afterEachTest();
    await beforeEachTest(
      ClientType.UnpartitionedQueueWithSessions,
      ClientType.UnpartitionedQueueWithSessions,
      true
    );
    await receiveDeferredMessage();
    await afterEachTest();
  });

  it("Unpartitioned Subscription with Sessions: No settlement of the message removes message", async function(): Promise<
    void
  > {
    await beforeEachTest(
      ClientType.UnpartitionedTopicWithSessions,
      ClientType.UnpartitionedSubscriptionWithSessions,
      true,
      ReceiveMode.peekLock
    );
    await deferMessage(true);
    await afterEachTest();
    await beforeEachTest(
      ClientType.UnpartitionedTopicWithSessions,
      ClientType.UnpartitionedSubscriptionWithSessions,
      true
    );
    await receiveDeferredMessage();
    await afterEachTest();
  });
});<|MERGE_RESOLUTION|>--- conflicted
+++ resolved
@@ -50,16 +50,10 @@
 let receiver: Receiver | SessionReceiver;
 
 async function beforeEachTest(
-<<<<<<< HEAD
   senderType: ClientType,
   receiverType: ClientType,
   useSessions?: boolean,
   receiveMode?: ReceiveMode
-=======
-  senderType: TestClientType,
-  receiverType: TestClientType,
-  useSessions?: boolean
->>>>>>> 61f7b40f
 ): Promise<void> {
   // The tests in this file expect the env variables to contain the connection string and
   // the names of empty queue/topic/subscription that are to be tested
