--- conflicted
+++ resolved
@@ -242,31 +242,9 @@
     receiver: ServiceBusReceiver,
     duration: number,
     processMessageCallback: (message: ServiceBusReceivedMessage) => Promise<void>,
-    options: Pick<SubscribeOptions, "autoComplete" | "maxConcurrentCalls">
+    options: Pick<SubscribeOptions, "autoCompleteMessages" | "maxConcurrentCalls">
   ) {
     const processMessage = async (message: ServiceBusReceivedMessage) => {
-<<<<<<< HEAD
-=======
-      // TODO: message to keep renewing locks - pass args
-      // TODO: message to complete after certain number of renewals
-      if (receiver.receiveMode === "peekLock") {
-        if (options.settleMessageOnReceive) {
-          await this.completeMessage(receiver, message);
-        } else if (
-          !options.autoCompleteMessages &&
-          options.maxAutoRenewLockDurationInMs === 0 &&
-          options.manualLockRenewal
-        ) {
-          const elapsedTime = new Date().valueOf() - startTime.valueOf();
-          this.renewMessageLockUntil(
-            message,
-            receiver,
-            duration - elapsedTime,
-            options.completeMessageAfterDuration
-          );
-        }
-      }
->>>>>>> 811cfaec
       this.trackMessageIds([message], "received");
       this.messagesReceived = this.messagesReceived.concat(message as ServiceBusReceivedMessage);
       this.receiveInfo.numberOfSuccesses++;
@@ -281,7 +259,10 @@
         processMessage,
         processError
       },
-      { autoComplete: options.autoComplete, maxConcurrentCalls: options.maxConcurrentCalls }
+      {
+        autoCompleteMessages: options.autoCompleteMessages,
+        maxConcurrentCalls: options.maxConcurrentCalls
+      }
     );
     await delay(duration);
     await subscriber.close();
