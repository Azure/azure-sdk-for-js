<<<<<<< HEAD
import { ServiceBusClient, ServiceBusReceiver, ServiceBusReceiverOptions } from "@azure/service-bus";
=======
import { ServiceBusClient, ServiceBusReceiver } from "@azure/service-bus";
>>>>>>> 2044df69
import { SBStressTestsBase } from "./stressTestsBase";
import { delay } from "rhea-promise";
import parsedArgs from "minimist";

// Load the .env file if it exists
import * as dotenv from "dotenv";
dotenv.config();

// Define connection string and related Service Bus entity names here
const connectionString = process.env.SERVICEBUS_CONNECTION_STRING || "<connection string>";
type ReceiveMode = "receiveAndDelete" | "peekLock";
interface ScenarioReceiveBatchOptions {
  testDurationInMs?: number;
  receiveMode?: ServiceBusReceiverOptions["receiveMode"];
  receiveBatchMaxMessageCount?: number;
  receiveBatchMaxWaitTimeInMs?: number;
  delayBetweenReceivesInMs?: number;
  numberOfMessagesPerSend?: number;
  delayBetweenSendsInMs?: number;
  totalNumberOfMessagesToSend?: number;
  /**
   * If set to true, `totalNumberOfMessagesToSend` number of messages will be sent before triggering receive.
   */
  sendAllMessagesBeforeReceiveStarts?: boolean;
  numberOfParallelSends?: number;
  maxAutoLockRenewalDurationInMs?: number;
  settleMessageOnReceive: boolean;
}

function sanitizeOptions(args: string[]): Required<ScenarioReceiveBatchOptions> {
  const options = parsedArgs<ScenarioReceiveBatchOptions>(args, {
    boolean: ["settleMessageOnReceive", "sendAllMessagesBeforeReceiveStarts"],
    default: { settleMessageOnReceive: false, sendAllMessagesBeforeReceiveStarts: false }
  });
  return {
    testDurationInMs: options.testDurationInMs || 60 * 60 * 1000, // Default = 60 minutes
    receiveMode: options.receiveMode || "peekLock",
    receiveBatchMaxMessageCount: options.receiveBatchMaxMessageCount || 10,
    receiveBatchMaxWaitTimeInMs: options.receiveBatchMaxWaitTimeInMs || 10000,
    delayBetweenReceivesInMs: options.delayBetweenReceivesInMs || 0,
    numberOfMessagesPerSend: options.numberOfMessagesPerSend || 1,
    delayBetweenSendsInMs: options.delayBetweenSendsInMs || 0,
    totalNumberOfMessagesToSend: options.totalNumberOfMessagesToSend || Infinity,
    sendAllMessagesBeforeReceiveStarts: options.sendAllMessagesBeforeReceiveStarts,
    maxAutoLockRenewalDurationInMs: options.maxAutoLockRenewalDurationInMs || 0, // 0 = disabled
    settleMessageOnReceive: options.settleMessageOnReceive,
    numberOfParallelSends: options.numberOfParallelSends || 5
  };
}

export async function scenarioReceiveBatch() {
  const testOptions = sanitizeOptions(process.argv);
  let {
    testDurationInMs,
    receiveMode,
    receiveBatchMaxMessageCount,
    receiveBatchMaxWaitTimeInMs,
    delayBetweenReceivesInMs,
    numberOfMessagesPerSend,
    delayBetweenSendsInMs,
    totalNumberOfMessagesToSend,
    maxAutoLockRenewalDurationInMs,
    settleMessageOnReceive,
    sendAllMessagesBeforeReceiveStarts,
    numberOfParallelSends
  } = testOptions;

  // Sending stops after 70% of total duration to give the receiver a chance to clean up and receive all the messages
  const testDurationForSendInMs = testDurationInMs * 0.7;

  const startedAt = new Date();

  const stressBase = new SBStressTestsBase({
    snapshotFocus: ["send-info", "receive-info"]
  });
  const sbClient = new ServiceBusClient(connectionString);

  await stressBase.init(undefined, undefined, testOptions);
  const sender = sbClient.createSender(stressBase.queueName);
  let receiver: ServiceBusReceiver;

  if (receiveMode === "receiveAndDelete") {
    receiver = sbClient.createReceiver(stressBase.queueName, {
      receiveMode: "receiveAndDelete",
      maxAutoLockRenewalDurationInMs
    });
  } else {
    receiver = sbClient.createReceiver(stressBase.queueName, { maxAutoLockRenewalDurationInMs });
  }

  async function sendMessages() {
    let elapsedTime = new Date().valueOf() - startedAt.valueOf();
    while (
      elapsedTime < testDurationForSendInMs &&
      stressBase.messagesSent.length < totalNumberOfMessagesToSend
    ) {
      await stressBase.sendMessages(
        new Array(numberOfParallelSends).fill(sender),
        numberOfMessagesPerSend
      );
      elapsedTime = new Date().valueOf() - startedAt.valueOf();
      await delay(delayBetweenSendsInMs);
    }
  }

  async function receiveMessages() {
    let elapsedTime = new Date().valueOf() - startedAt.valueOf();
    while (elapsedTime < testDurationInMs) {
      await stressBase.receiveMessages(
        receiver,
        receiveBatchMaxMessageCount,
        receiveBatchMaxWaitTimeInMs,
        settleMessageOnReceive
      );
      elapsedTime = new Date().valueOf() - startedAt.valueOf();
      await delay(delayBetweenReceivesInMs);
    }
  }

  if (sendAllMessagesBeforeReceiveStarts) {
    await sendMessages();
  }
  await Promise.all(
    (!sendAllMessagesBeforeReceiveStarts ? [sendMessages()] : []).concat(receiveMessages())
  );
  await sbClient.close();

  await stressBase.end();
}

scenarioReceiveBatch().catch((err) => {
  console.log("Error occurred: ", err);
});<|MERGE_RESOLUTION|>--- conflicted
+++ resolved
@@ -1,8 +1,4 @@
-<<<<<<< HEAD
 import { ServiceBusClient, ServiceBusReceiver, ServiceBusReceiverOptions } from "@azure/service-bus";
-=======
-import { ServiceBusClient, ServiceBusReceiver } from "@azure/service-bus";
->>>>>>> 2044df69
 import { SBStressTestsBase } from "./stressTestsBase";
 import { delay } from "rhea-promise";
 import parsedArgs from "minimist";
