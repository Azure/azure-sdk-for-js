import {
  ServiceBusClient,
  ServiceBusReceiver,
  ServiceBusReceiverOptions
} from "@azure/service-bus";
import { SBStressTestsBase } from "./stressTestsBase";
import { iptablesReset, iptablesDrop } from "./utils/iptables";
import { delay } from "rhea-promise";
import parsedArgs from "minimist";

// Load the .env file if it exists
import * as dotenv from "dotenv";
dotenv.config();

// Define connection string and related Service Bus entity names here
const connectionString = process.env.SERVICEBUS_CONNECTION_STRING || "<connection string>";
<<<<<<< HEAD

type ReceiveMode = "receiveAndDelete" | "peekLock";
=======
>>>>>>> 811cfaec
interface ScenarioReceiveBatchOptions {
  testDurationInMs?: number;
  receiveMode?: ServiceBusReceiverOptions["receiveMode"];
  receiveBatchMaxMessageCount?: number;
  receiveBatchMaxWaitTimeInMs?: number;
  delayBetweenReceivesInMs?: number;
  numberOfMessagesPerSend?: number;
  delayBetweenSendsInMs?: number;
  totalNumberOfMessagesToSend?: number;
  /**
   * If set to true, `totalNumberOfMessagesToSend` number of messages will be sent before triggering receive.
   */
  sendAllMessagesBeforeReceiveStarts?: boolean;
  numberOfParallelSends?: number;
  maxAutoLockRenewalDurationInMs?: number;
  settleMessageOnReceive: boolean;
}

function sanitizeOptions(args: string[]): Required<ScenarioReceiveBatchOptions> {
  const options = parsedArgs<ScenarioReceiveBatchOptions>(args, {
    boolean: ["settleMessageOnReceive", "sendAllMessagesBeforeReceiveStarts"],
    default: { settleMessageOnReceive: false, sendAllMessagesBeforeReceiveStarts: false }
  });
  return {
    testDurationInMs: options.testDurationInMs || 60 * 60 * 1000, // Default = 60 minutes
    receiveMode: options.receiveMode || "peekLock",
    receiveBatchMaxMessageCount: options.receiveBatchMaxMessageCount || 10,
    receiveBatchMaxWaitTimeInMs: options.receiveBatchMaxWaitTimeInMs || 10000,
    delayBetweenReceivesInMs: options.delayBetweenReceivesInMs || 0,
    numberOfMessagesPerSend: options.numberOfMessagesPerSend || 1,
    delayBetweenSendsInMs: options.delayBetweenSendsInMs || 0,
    totalNumberOfMessagesToSend: options.totalNumberOfMessagesToSend || Infinity,
    sendAllMessagesBeforeReceiveStarts: !!options.sendAllMessagesBeforeReceiveStarts,
    maxAutoLockRenewalDurationInMs: options.maxAutoLockRenewalDurationInMs || 0, // 0 = disabled
    settleMessageOnReceive: options.settleMessageOnReceive,
    numberOfParallelSends: options.numberOfParallelSends || 5
  };
}

export async function scenarioReceiveBatch() {
  const testOptions = sanitizeOptions(process.argv);
  let {
    testDurationInMs,
    receiveMode,
    receiveBatchMaxMessageCount,
    receiveBatchMaxWaitTimeInMs,
    delayBetweenReceivesInMs,
    numberOfMessagesPerSend,
    delayBetweenSendsInMs,
    totalNumberOfMessagesToSend,
    maxAutoLockRenewalDurationInMs,
    settleMessageOnReceive,
    sendAllMessagesBeforeReceiveStarts,
    numberOfParallelSends
  } = testOptions;

  // Sending stops after 70% of total duration to give the receiver a chance to clean up and receive all the messages
  const testDurationForSendInMs = testDurationInMs * 0.7;

  const startedAt = new Date();

  const stressBase = new SBStressTestsBase({
    testName: "batchAndReceive",
    snapshotFocus: ["send-info", "receive-info"]
  });
  const sbClient = new ServiceBusClient(connectionString);

  await stressBase.init(undefined, undefined, testOptions);
  const sender = sbClient.createSender(stressBase.queueName);
  let receiver: ServiceBusReceiver;

  if (receiveMode === "receiveAndDelete") {
    receiver = sbClient.createReceiver(stressBase.queueName, {
      receiveMode: "receiveAndDelete",
      maxAutoLockRenewalDurationInMs
    });
  } else {
    receiver = sbClient.createReceiver(stressBase.queueName, { maxAutoLockRenewalDurationInMs });
  }

  async function sendMessages() {
    let elapsedTime = new Date().valueOf() - startedAt.valueOf();
    while (
      elapsedTime < testDurationForSendInMs &&
      stressBase.numMessagesSent() < totalNumberOfMessagesToSend
    ) {
      await stressBase.sendMessages(
        new Array(numberOfParallelSends).fill(sender),
        numberOfMessagesPerSend
      );
      elapsedTime = new Date().valueOf() - startedAt.valueOf();
      await delay(delayBetweenSendsInMs);
    }
  }

  async function receiveMessages() {
    let elapsedTime = new Date().valueOf() - startedAt.valueOf();
    while (elapsedTime < testDurationInMs) {
      await stressBase.receiveMessages(
        receiver,
        receiveBatchMaxMessageCount,
        receiveBatchMaxWaitTimeInMs,
        settleMessageOnReceive
      );
      elapsedTime = new Date().valueOf() - startedAt.valueOf();
      await delay(delayBetweenReceivesInMs);
    }
  }

  if (sendAllMessagesBeforeReceiveStarts) {
    await sendMessages();
  }
  await Promise.all(
    (!sendAllMessagesBeforeReceiveStarts ? [sendMessages()] : []).concat(receiveMessages())
  );
  await sbClient.close();

  await stressBase.end();
}

scenarioReceiveBatch().catch((err) => {
  console.log("Error occurred: ", err);
});

const badNetworkDurationInMs = 120000; // For 120 seconds
// Simulate a temporary bad network state.
setTimeout(() => {
  iptablesDrop();
  setTimeout(() => {
    iptablesReset();
  }, badNetworkDurationInMs);
}, 15000); // 15 seconds into the test<|MERGE_RESOLUTION|>--- conflicted
+++ resolved
@@ -14,11 +14,6 @@
 
 // Define connection string and related Service Bus entity names here
 const connectionString = process.env.SERVICEBUS_CONNECTION_STRING || "<connection string>";
-<<<<<<< HEAD
-
-type ReceiveMode = "receiveAndDelete" | "peekLock";
-=======
->>>>>>> 811cfaec
 interface ScenarioReceiveBatchOptions {
   testDurationInMs?: number;
   receiveMode?: ServiceBusReceiverOptions["receiveMode"];
