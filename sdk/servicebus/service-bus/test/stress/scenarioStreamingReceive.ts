--- conflicted
+++ resolved
@@ -1,14 +1,8 @@
 import {
-<<<<<<< HEAD
-  ReceiveMode,
   ServiceBusClient,
   ServiceBusReceivedMessage,
-  ServiceBusReceiver
-=======
-  ServiceBusClient,
   ServiceBusReceiver,
   ServiceBusReceiverOptions
->>>>>>> 811cfaec
 } from "@azure/service-bus";
 import { SBStressTestsBase } from "./stressTestsBase";
 import { delay } from "rhea-promise";
@@ -25,7 +19,7 @@
 interface ScenarioStreamingReceiveOptions {
   testDurationInMs?: number;
   receiveMode?: ServiceBusReceiverOptions["receiveMode"];
-  autoComplete?: boolean;
+  autoCompleteMessages?: boolean;
   maxConcurrentCalls?: number;
   maxAutoRenewLockDurationInMs?: number;
   manualLockRenewal: boolean;
@@ -53,7 +47,7 @@
 function sanitizeOptions(args: string[]): Required<ScenarioStreamingReceiveOptions> {
   const options = parsedArgs<ScenarioStreamingReceiveOptions>(args, {
     boolean: [
-      "autoComplete",
+      "autoCompleteMessages",
       "manualLockRenewal",
       "completeMessageAfterDuration",
       "settleMessageOnReceive"
@@ -68,22 +62,17 @@
   return {
     testDurationInMs: options.testDurationInMs || 60 * 60 * 1000, // Default = 60 minutes
     receiveMode: options.receiveMode || "peekLock",
-    autoComplete: !!options.autoComplete,
+    autoCompleteMessages: !!options.autoCompleteMessages,
     maxConcurrentCalls: options.maxConcurrentCalls || 100,
     maxAutoRenewLockDurationInMs: options.maxAutoRenewLockDurationInMs || 0,
     manualLockRenewal: options.manualLockRenewal,
     numberOfMessagesPerSend: options.numberOfMessagesPerSend || 1,
     delayBetweenSendsInMs: options.delayBetweenSendsInMs || 0,
     totalNumberOfMessagesToSend: options.totalNumberOfMessagesToSend || Infinity,
-<<<<<<< HEAD
     completeMessageAfterDuration: options.completeMessageAfterDuration,
     settleMessageOnReceive: options.settleMessageOnReceive,
     numberOfDisconnects: options.numberOfDisconnects || 1,
     delayBeforeCompletingMessageInMs: options.delayBeforeCompletingMessageInMs || 0
-=======
-    completeMessageAfterDuration: !!options.completeMessageAfterDuration,
-    settleMessageOnReceive: !!options.settleMessageOnReceive
->>>>>>> 811cfaec
   };
 }
 
@@ -92,7 +81,7 @@
   const {
     testDurationInMs,
     receiveMode,
-    autoComplete: autoCompleteMessages,
+    autoCompleteMessages: autoCompleteMessages,
     maxConcurrentCalls,
     manualLockRenewal,
     maxAutoRenewLockDurationInMs,
@@ -148,8 +137,8 @@
     if (receiver.receiveMode === "peekLock") {
       if (settleMessageOnReceive) {
         await delay(delayBeforeCompletingMessageInMs);
-        await stressBase.completeMessage(message, receiver);
-      } else if (!autoComplete && maxAutoRenewLockDurationInMs === 0 && manualLockRenewal) {
+        await stressBase.completeMessage(receiver, message);
+      } else if (!autoCompleteMessages && maxAutoRenewLockDurationInMs === 0 && manualLockRenewal) {
         const elapsedTime = new Date().valueOf() - startedAt.valueOf();
         stressBase.renewMessageLockUntil(
           message,
@@ -166,19 +155,9 @@
   // Resolve
   await Promise.all([
     sendMessages(),
-<<<<<<< HEAD
     stressBase.receiveStreaming(receiver, testDurationInMs, processMessageCallback, {
-      autoComplete,
+      autoCompleteMessages,
       maxConcurrentCalls
-=======
-    stressBase.receiveStreaming(receiver, testDurationInMs, {
-      autoCompleteMessages,
-      maxConcurrentCalls,
-      maxAutoRenewLockDurationInMs,
-      manualLockRenewal,
-      completeMessageAfterDuration,
-      settleMessageOnReceive
->>>>>>> 811cfaec
     })
   ]);
   await sbClient.close();
