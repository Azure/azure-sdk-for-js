--- conflicted
+++ resolved
@@ -357,7 +357,7 @@
       );
       batchingReceiver.isOpen = () => true;
       batchingReceiver.receive = fakeFunction;
-      (receiver as ReceiverImpl<ReceivedMessageWithLock>)["_batchingReceiver"] = batchingReceiver;
+      (receiver as ServiceBusReceiverImpl<ReceivedMessageWithLock>)["_batchingReceiver"] = batchingReceiver;
     }
   }
 
@@ -481,12 +481,7 @@
       });
       await delay(2000);
 
-<<<<<<< HEAD
-      const streamingReceiver = (receiver as ServiceBusReceiverImpl<any>)["_context"]
-        .streamingReceiver!;
-=======
-      const streamingReceiver = (receiver as ReceiverImpl<any>)["_streamingReceiver"]!;
->>>>>>> 67e11aaa
+      const streamingReceiver = (receiver as ServiceBusReceiverImpl<any>)["_streamingReceiver"]!;
       should.exist(streamingReceiver);
 
       streamingReceiver["init"] = fakeFunction;
