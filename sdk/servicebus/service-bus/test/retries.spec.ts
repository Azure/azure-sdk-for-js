// Copyright (c) Microsoft Corporation.
// Licensed under the MIT license.

import chai from "chai";
import chaiAsPromised from "chai-as-promised";
chai.use(chaiAsPromised);
const should = chai.should();
import { Receiver, ReceivedMessageWithLock, SessionReceiver } from "../src";
import { TestClientType, TestMessage } from "./utils/testUtils";
import { ServiceBusClientForTests, createServiceBusClientForTests } from "./utils/testutils2";
import { Sender, SenderImpl } from "../src/sender";
import { MessagingError } from "@azure/core-amqp";
import Long from "long";
import { BatchingReceiver } from "../src/core/batchingReceiver";
import { delay } from "rhea-promise";

describe("Retries - ManagementClient", () => {
  let senderClient: Sender;
  let receiverClient: Receiver<ReceivedMessageWithLock> | SessionReceiver<ReceivedMessageWithLock>;
  let serviceBusClient: ServiceBusClientForTests;
<<<<<<< HEAD
  // let subscriptionRuleManager: SubscriptionRuleManager;
  let defaultMaxRetries = 2;
=======
  let subscriptionRuleManager: SubscriptionRuleManager;
  const defaultMaxRetries = 2;
>>>>>>> 419f913e
  let numberOfTimesManagementClientInvoked: number;

  before(() => {
    serviceBusClient = createServiceBusClientForTests({
      retryOptions: {
        // Defaults
        timeoutInMs: 10000,
        maxRetries: defaultMaxRetries,
        retryDelayInMs: 0
      }
    });
  });

  after(() => {
    return serviceBusClient.test.after();
  });

  async function beforeEachTest(entityType: TestClientType): Promise<void> {
    const entityNames = await serviceBusClient.test.createTestEntities(entityType);

    senderClient = serviceBusClient.test.addToCleanup(
      await serviceBusClient.createSender(entityNames.queue ?? entityNames.topic!)
    );
    receiverClient = await serviceBusClient.test.getPeekLockReceiver(entityNames);
    // subscriptionRuleManager = serviceBusClient.test.addToCleanup(
    //   serviceBusClient.getSubscriptionRuleManager(entityNames.topic!, entityNames.subscription!)
    // );
  }

  async function afterEachTest(): Promise<void> {
    await senderClient.close();
    await receiverClient.close();
    // await subscriptionRuleManager.close();
  }

  function mockManagementClientToThrowError() {
    const fakeFunction = async function() {
      numberOfTimesManagementClientInvoked++;
      throw new MessagingError("Hello there, I'm an error");
    };
    (senderClient as any)._context.managementClient._makeManagementRequest = fakeFunction;
    (receiverClient as any)._context.managementClient._makeManagementRequest = fakeFunction;
  }

  async function mockManagementClientAndVerifyRetries(func: Function) {
    mockManagementClientToThrowError();
    let errorThrown = false;
    try {
      await func();
    } catch (error) {
      errorThrown = true;
      should.equal(error.message, "Hello there, I'm an error", "Unexpected error thrown");
      should.equal(
        numberOfTimesManagementClientInvoked,
        defaultMaxRetries + 1,
        "Unexpected number of retries"
      );
    }
    should.equal(errorThrown, true, "Error was not thrown");
  }

  describe("Sender Retries", function(): void {
    beforeEach(async () => {
      numberOfTimesManagementClientInvoked = 0;
    });

    afterEach(async () => {
      await afterEachTest();
    });

    it("Unpartitioned Queue: scheduleMessage", async function(): Promise<void> {
      await beforeEachTest(TestClientType.UnpartitionedQueue);
      await mockManagementClientAndVerifyRetries(async () => {
        await senderClient.scheduleMessage(new Date(), TestMessage.getSample());
      });
    });

    it("Unpartitioned Queue: scheduleMessages", async function(): Promise<void> {
      await beforeEachTest(TestClientType.UnpartitionedQueue);
      await mockManagementClientAndVerifyRetries(async () => {
        await senderClient.scheduleMessages(new Date(), [TestMessage.getSample()]);
      });
    });

    it("Unpartitioned Queue with Sessions: scheduleMessage", async function(): Promise<void> {
      await beforeEachTest(TestClientType.UnpartitionedQueueWithSessions);
      await mockManagementClientAndVerifyRetries(async () => {
        await senderClient.cancelScheduledMessage(new Long(0));
      });
    });

    it("Unpartitioned Queue with Sessions: scheduleMessages", async function(): Promise<void> {
      await beforeEachTest(TestClientType.UnpartitionedQueueWithSessions);
      await mockManagementClientAndVerifyRetries(async () => {
        await senderClient.cancelScheduledMessages([new Long(0)]);
      });
    });
  });

  describe("Receiver Retries", function(): void {
    beforeEach(async () => {
      numberOfTimesManagementClientInvoked = 0;
      await beforeEachTest(TestClientType.UnpartitionedQueue);
    });

    afterEach(async () => {
      await afterEachTest();
    });

    it("Unpartitioned Queue: receiveDeferredMessage", async function(): Promise<void> {
      await mockManagementClientAndVerifyRetries(async () => {
        await receiverClient.receiveDeferredMessage(new Long(0));
      });
    });

    it("Unpartitioned Queue: peek", async function(): Promise<void> {
      await mockManagementClientAndVerifyRetries(async () => {
        await receiverClient.browseMessages();
      });
    });

    it("Unpartitioned Queue: peekBySequenceNumber", async function(): Promise<void> {
      await mockManagementClientAndVerifyRetries(async () => {
        await receiverClient.browseMessages({ fromSequenceNumber: new Long(0) });
      });
    });
  });

  describe("Session Receiver Retries", () => {
    let sessionReceiver: SessionReceiver<ReceivedMessageWithLock>;
    beforeEach(async () => {
      numberOfTimesManagementClientInvoked = 0;
      await beforeEachTest(TestClientType.UnpartitionedQueueWithSessions);
      sessionReceiver = receiverClient as SessionReceiver<ReceivedMessageWithLock>;
    });
    afterEach(async () => {
      await afterEachTest();
    });

    it("Unpartitioned Queue with Sessions: peek", async function(): Promise<void> {
      await mockManagementClientAndVerifyRetries(async () => {
        await sessionReceiver.browseMessages();
      });
    });

    it("Unpartitioned Queue with Sessions: peekBySequenceNumber", async function(): Promise<void> {
      await mockManagementClientAndVerifyRetries(async () => {
        await sessionReceiver.browseMessages({ fromSequenceNumber: new Long(0) });
      });
    });

    it("Unpartitioned Queue with Sessions: receiveDeferredMessage", async function(): Promise<
      void
    > {
      await mockManagementClientAndVerifyRetries(async () => {
        await sessionReceiver.receiveDeferredMessage(new Long(0));
      });
    });

    it("Unpartitioned Queue with Sessions: renewSessionLock", async function(): Promise<void> {
      await mockManagementClientAndVerifyRetries(async () => {
        await sessionReceiver.renewSessionLock();
      });
    });

    it("Unpartitioned Queue with Sessions: setState", async function(): Promise<void> {
      await mockManagementClientAndVerifyRetries(async () => {
        await sessionReceiver.setState("random-state");
      });
    });

    it("Unpartitioned Queue with Sessions: getState", async function(): Promise<void> {
      await mockManagementClientAndVerifyRetries(async () => {
        await sessionReceiver.getState();
      });
    });
  });

  // describe("SubscriptionRuleManager Retries", function(): void {
  //   beforeEach(async () => {
  //     numberOfTimesManagementClientInvoked = 0;
  //     await beforeEachTest(TestClientType.UnpartitionedSubscription);
  //   });

  //   afterEach(async () => {
  //     await afterEachTest();
  //   });

  //   it("Unpartitioned Subscription: getRules", async function(): Promise<void> {
  //     await mockManagementClientAndVerifyRetries(async () => {
  //       await subscriptionRuleManager.getRules();
  //     });
  //   });

  //   it("Unpartitioned Subscription: addRule", async function(): Promise<void> {
  //     await mockManagementClientAndVerifyRetries(async () => {
  //       await subscriptionRuleManager.addRule("new-rule", "1=2");
  //     });
  //   });

  //   it("Unpartitioned Subscription: removeRule", async function(): Promise<void> {
  //     await mockManagementClientAndVerifyRetries(async () => {
  //       await subscriptionRuleManager.removeRule("new-rule");
  //     });
  //   });
  // });
});

describe("Retries - MessageSender", () => {
  let senderClient: Sender;
  let serviceBusClient: ServiceBusClientForTests;
  const defaultMaxRetries = 2;
  let numberOfTimesInitInvoked: number;

  before(() => {
    serviceBusClient = createServiceBusClientForTests({
      retryOptions: {
        timeoutInMs: 10000,
        maxRetries: defaultMaxRetries,
        retryDelayInMs: 0
      }
    });
  });

  after(() => {
    return serviceBusClient.test.after();
  });

  async function beforeEachTest(entityType: TestClientType): Promise<void> {
    const entityNames = await serviceBusClient.test.createTestEntities(entityType);

    senderClient = serviceBusClient.test.addToCleanup(
      await serviceBusClient.createSender(entityNames.queue ?? entityNames.topic!)
    );
  }

  async function afterEachTest(): Promise<void> {
    await senderClient.close();
  }

  function mockInitToThrowError() {
    const fakeFunction = function() {
      numberOfTimesInitInvoked++;
      throw new MessagingError("Hello there, I'm an error");
    };

    (senderClient as SenderImpl)["_sender"]["isOpen"] = () => false;
    (senderClient as SenderImpl)["_sender"]["open"] = fakeFunction;
  }

  async function mockInitAndVerifyRetries(func: Function) {
    mockInitToThrowError();
    let errorThrown = false;
    try {
      await func();
    } catch (error) {
      errorThrown = true;
      should.equal(error.message, "Hello there, I'm an error", "Unexpected error thrown");
      should.equal(numberOfTimesInitInvoked, defaultMaxRetries + 1, "Unexpected number of retries");
    }
    should.equal(errorThrown, true, "Error was not thrown");
  }

  beforeEach(async () => {
    numberOfTimesInitInvoked = 0;
  });

  afterEach(async () => {
    await afterEachTest();
  });

  it("Unpartitioned Queue: send", async function(): Promise<void> {
    await beforeEachTest(TestClientType.UnpartitionedQueue);
    await mockInitAndVerifyRetries(async () => {
      await senderClient.send(TestMessage.getSample());
    });
  });

  it("Unpartitioned Queue: createBatch", async function(): Promise<void> {
    await beforeEachTest(TestClientType.UnpartitionedQueue);
    await mockInitAndVerifyRetries(async () => {
      await senderClient.createBatch();
    });
  });

  it("Unpartitioned Queue: sendBatch", async function(): Promise<void> {
    await beforeEachTest(TestClientType.UnpartitionedQueue);
    await mockInitAndVerifyRetries(async () => {
      await senderClient.send(1 as any);
    });
  });

  it("Unpartitioned Queue with Sessions: send", async function(): Promise<void> {
    await beforeEachTest(TestClientType.UnpartitionedQueue);
    await mockInitAndVerifyRetries(async () => {
      await senderClient.send(TestMessage.getSample());
    });
  });

  it("Unpartitioned Queue with Sessions: createBatch", async function(): Promise<void> {
    await beforeEachTest(TestClientType.UnpartitionedQueue);
    await mockInitAndVerifyRetries(async () => {
      await senderClient.createBatch();
    });
  });

  it("Unpartitioned Queue with Sessions: sendBatch", async function(): Promise<void> {
    await beforeEachTest(TestClientType.UnpartitionedQueue);
    await mockInitAndVerifyRetries(async () => {
      await senderClient.send(1 as any);
    });
  });
});

describe("Retries - Receive methods", () => {
  let receiverClient: Receiver<ReceivedMessageWithLock>;
  let serviceBusClient: ServiceBusClientForTests;
  const defaultMaxRetries = 2;
  let numberOfTimesTried: number;

  before(() => {
    serviceBusClient = createServiceBusClientForTests({
      retryOptions: {
        // Defaults
        timeoutInMs: 10000,
        maxRetries: defaultMaxRetries,
        retryDelayInMs: 0
      }
    });
  });

  after(() => {
    return serviceBusClient.test.after();
  });

  async function beforeEachTest(entityType: TestClientType): Promise<void> {
    const entityNames = await serviceBusClient.test.createTestEntities(entityType);
    receiverClient = await serviceBusClient.test.getPeekLockReceiver(entityNames);
  }

  async function afterEachTest(): Promise<void> {
    await receiverClient.close();
  }

  function mockBatchingReceiveToThrowError() {
    const fakeFunction = async function() {
      numberOfTimesTried++;
      throw new MessagingError("Hello there, I'm an error");
    };
    // Mocking batchingReceiver.receive to throw the error and fail
    const batchingReceiver = BatchingReceiver.create((receiverClient as any)._context);
    batchingReceiver.isOpen = () => true;
    batchingReceiver.receive = fakeFunction;
    // Mocking session creation to throw the error and fail
    (receiverClient as any)._createMessageSessionIfDoesntExist = fakeFunction;
  }

  async function mockReceiveAndVerifyRetries(func: Function) {
    mockBatchingReceiveToThrowError();
    let errorThrown = false;
    try {
      await func();
    } catch (error) {
      errorThrown = true;
      should.equal(error.message, "Hello there, I'm an error", "Unexpected error thrown");
      should.equal(numberOfTimesTried, defaultMaxRetries + 1, "Unexpected number of retries");
    }
    should.equal(errorThrown, true, "Error was not thrown");
  }

  beforeEach(async () => {
    numberOfTimesTried = 0;
  });

  afterEach(async () => {
    await afterEachTest();
  });

  it("Unpartitioned Queue: receiveBatch", async function(): Promise<void> {
    await beforeEachTest(TestClientType.UnpartitionedQueue);
    await mockReceiveAndVerifyRetries(async () => {
      await receiverClient.receiveBatch(1);
    });
  });

  it("Unpartitioned Queue with Sessions: receiveBatch", async function(): Promise<void> {
    await beforeEachTest(TestClientType.UnpartitionedQueueWithSessions);
    await mockReceiveAndVerifyRetries(async () => {
      await receiverClient.receiveBatch(1);
    });
  });

  it("Unpartitioned Queue: MessageIterator", async function(): Promise<void> {
    await beforeEachTest(TestClientType.UnpartitionedQueue);
    await mockReceiveAndVerifyRetries(async () => {
      await receiverClient.getMessageIterator().next();
    });
  });

  it("Unpartitioned Queue with Sessions: MessageIterator", async function(): Promise<void> {
    await beforeEachTest(TestClientType.UnpartitionedQueueWithSessions);
    await mockReceiveAndVerifyRetries(async () => {
      await receiverClient.getMessageIterator().next();
    });
  });
});

describe("Retries - onDetached", () => {
  let senderClient: Sender;
  let receiverClient: Receiver<ReceivedMessageWithLock> | SessionReceiver<ReceivedMessageWithLock>;
  let serviceBusClient: ServiceBusClientForTests;
  const defaultMaxRetries = 2;
  let numberOfTimesOnDetachedInvoked: number;

  before(() => {
    serviceBusClient = createServiceBusClientForTests({
      retryOptions: {
        // Defaults
        timeoutInMs: 10000,
        maxRetries: defaultMaxRetries,
        retryDelayInMs: 0
      }
    });
  });

  after(() => {
    return serviceBusClient.test.after();
  });

  async function beforeEachTest(entityType: TestClientType): Promise<void> {
    const entityNames = await serviceBusClient.test.createTestEntities(entityType);

    senderClient = serviceBusClient.test.addToCleanup(
      await serviceBusClient.createSender(entityNames.queue ?? entityNames.topic!)
    );
    receiverClient = await serviceBusClient.test.getPeekLockReceiver(entityNames);
  }

  async function afterEachTest(): Promise<void> {
    await senderClient.close();
    await receiverClient.close();
  }

  const fakeFunction = async function() {
    numberOfTimesOnDetachedInvoked++;
    throw new MessagingError("Hello there, I'm an error");
  };

  async function mockOnDetachedAndVerifyRetries(func: Function) {
    await func();
    // Cannot verify the error thrown because onDetached logs the error and doesn't throw
    should.equal(
      numberOfTimesOnDetachedInvoked,
      defaultMaxRetries + 1,
      "Unexpected number of retries"
    );
  }

  beforeEach(async () => {
    numberOfTimesOnDetachedInvoked = 0;
  });

  afterEach(async () => {
    await afterEachTest();
  });

  it("Unpartitioned Queue: streaming", async function(): Promise<void> {
    await beforeEachTest(TestClientType.UnpartitionedQueue);
    await mockOnDetachedAndVerifyRetries(async () => {
      receiverClient.subscribe({
        async processMessage() {},
        async processError() {}
      });
      await delay(2000);
      (receiverClient as any)._context.streamingReceiver._init = fakeFunction;
      await (receiverClient as any)._context.streamingReceiver.onDetached(
        new MessagingError("Hello there, I'm an error")
      );
    });
  });

  it("Unpartitioned Queue: sender", async function(): Promise<void> {
    await beforeEachTest(TestClientType.UnpartitionedQueue);
    await mockOnDetachedAndVerifyRetries(async () => {
      (senderClient as SenderImpl)["_sender"]["open"] = fakeFunction;

      await (senderClient as SenderImpl)["_sender"].onDetached(
        new MessagingError("Hello there, I'm an error")
      );
    });
  });
});<|MERGE_RESOLUTION|>--- conflicted
+++ resolved
@@ -18,13 +18,8 @@
   let senderClient: Sender;
   let receiverClient: Receiver<ReceivedMessageWithLock> | SessionReceiver<ReceivedMessageWithLock>;
   let serviceBusClient: ServiceBusClientForTests;
-<<<<<<< HEAD
   // let subscriptionRuleManager: SubscriptionRuleManager;
-  let defaultMaxRetries = 2;
-=======
-  let subscriptionRuleManager: SubscriptionRuleManager;
   const defaultMaxRetries = 2;
->>>>>>> 419f913e
   let numberOfTimesManagementClientInvoked: number;
 
   before(() => {
