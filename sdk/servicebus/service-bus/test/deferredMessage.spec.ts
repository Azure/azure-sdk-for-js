// Copyright (c) Microsoft Corporation. All rights reserved.
// Licensed under the MIT License.

import chai from "chai";
const should = chai.should();
import chaiAsPromised from "chai-as-promised";
import dotenv from "dotenv";
dotenv.config();
chai.use(chaiAsPromised);
import {
  ServiceBusClient,
  QueueClient,
  TopicClient,
  SubscriptionClient,
  ServiceBusMessage,
  SendableMessageInfo,
  ReceiveMode
} from "../src";

import { TestMessage, getSenderReceiverClients, ClientType, purge } from "./testUtils";
import { Receiver, SessionReceiver } from "../src/receiver";
import { Sender } from "../src/sender";

async function testPeekMsgsLength(
  client: QueueClient | SubscriptionClient,
  expectedPeekLength: number
): Promise<void> {
  const peekedMsgs = await client.peek(expectedPeekLength + 1);
  should.equal(
    peekedMsgs.length,
    expectedPeekLength,
    "Unexpected number of msgs found when peeking"
  );
}

let ns: ServiceBusClient;

let senderClient: QueueClient | TopicClient;
let receiverClient: QueueClient | SubscriptionClient;
let deadLetterClient: QueueClient | SubscriptionClient;
let sender: Sender;
let receiver: Receiver | SessionReceiver;

async function beforeEachTest(
  senderType: ClientType,
  receiverType: ClientType,
  useSessions?: boolean
): Promise<void> {
  // The tests in this file expect the env variables to contain the connection string and
  // the names of empty queue/topic/subscription that are to be tested

  if (!process.env.SERVICEBUS_CONNECTION_STRING) {
    throw new Error(
      "Define SERVICEBUS_CONNECTION_STRING in your environment before running integration tests."
    );
  }
  ns = ServiceBusClient.createFromConnectionString(process.env.SERVICEBUS_CONNECTION_STRING);

  const clients = await getSenderReceiverClients(ns, senderType, receiverType);
  senderClient = clients.senderClient;
  receiverClient = clients.receiverClient;

  if (receiverClient instanceof QueueClient) {
    deadLetterClient = ns.createQueueClient(
      QueueClient.getDeadLetterQueuePath(receiverClient.entityPath)
    );
  }

  if (receiverClient instanceof SubscriptionClient) {
    deadLetterClient = ns.createSubscriptionClient(
      TopicClient.getDeadLetterTopicPath(senderClient.entityPath, receiverClient.subscriptionName),
      receiverClient.subscriptionName
    );
  }

  await purge(receiverClient, useSessions ? TestMessage.sessionId : undefined);
  await purge(deadLetterClient);
  const peekedMsgs = await receiverClient.peek();
  const receiverEntityType = receiverClient instanceof QueueClient ? "queue" : "topic";
  if (peekedMsgs.length) {
    chai.assert.fail(`Please use an empty ${receiverEntityType} for integration testing`);
  }
  const peekedDeadMsgs = await deadLetterClient.peek();
  if (peekedDeadMsgs.length) {
    chai.assert.fail(
      `Please use an empty dead letter ${receiverEntityType} for integration testing`
    );
  }

  sender = senderClient.createSender();
  if (useSessions) {
    receiver = receiverClient.createReceiver(ReceiveMode.peekLock, {
      sessionId: TestMessage.sessionId
    });
  } else {
    receiver = receiverClient.createReceiver(ReceiveMode.peekLock);
  }
}

async function afterEachTest(): Promise<void> {
  await ns.close();
}

async function deferMessage(testMessages: SendableMessageInfo): Promise<ServiceBusMessage> {
  await sender.sendMessage(testMessages);
  const receivedMsgs = await receiver.receiveMessages(1);

  should.equal(receivedMsgs.length, 1, "Unexpected number of messages");
  should.equal(receivedMsgs[0].body, testMessages.body, "MessageBody is different than expected");
  should.equal(receivedMsgs[0].deliveryCount, 0, "DeliveryCount is different than expected");
  should.equal(
    receivedMsgs[0].messageId,
    testMessages.messageId,
    "MessageId is different than expected"
  );

  if (!receivedMsgs[0].sequenceNumber) {
    throw "Sequence Number can not be null";
  }
  const sequenceNumber = receivedMsgs[0].sequenceNumber;
  await receivedMsgs[0].defer();

  const deferredMsgs = await receiver.receiveDeferredMessage(sequenceNumber);
  if (!deferredMsgs) {
    throw "No message received for sequence number";
  }
  should.equal(deferredMsgs.body, testMessages.body, "MessageBody is different than expected");
  should.equal(
    deferredMsgs.messageId,
    testMessages.messageId,
    "MessageId is different than expected"
  );
  should.equal(deferredMsgs.deliveryCount, 1, "DeliveryCount is different than expected");

  return deferredMsgs;
}

async function completeDeferredMessage(
  sequenceNumber: Long,
  expectedDeliverCount: number,
  testMessages: SendableMessageInfo,
  useSessions?: boolean
): Promise<void> {
  await testPeekMsgsLength(receiverClient, 1);

  const deferredMsg = await receiver.receiveDeferredMessage(sequenceNumber);
  if (!deferredMsg) {
    throw "No message received for sequence number";
  }

  should.equal(deferredMsg.body, testMessages.body, "MessageBody is different than expected");
  should.equal(
    deferredMsg.deliveryCount,
    expectedDeliverCount,
    "DeliveryCount is different than expected"
  );
  should.equal(
    deferredMsg.messageId,
    testMessages.messageId,
    "MessageId is different than expected"
  );

  await deferredMsg.complete();

  await testPeekMsgsLength(receiverClient, 0);
}

describe("Abandon/Defer/Deadletter deferred message", function(): void {
  afterEach(async () => {
    await afterEachTest();
  });

  async function testAbandon(useSessions?: boolean): Promise<void> {
    const testMessages = useSessions ? TestMessage.getSessionSample() : TestMessage.getSample();
    const deferredMsg = await deferMessage(testMessages);
    const sequenceNumber = deferredMsg.sequenceNumber;
    if (!sequenceNumber) {
      throw "Sequence Number can not be null";
    }
    await deferredMsg.abandon();
    await completeDeferredMessage(sequenceNumber, 2, testMessages);
  }

  it("Partitioned Queue: Abandoning a deferred message puts it back to the deferred queue.", async function(): Promise<
    void
  > {
    await beforeEachTest(ClientType.PartitionedQueue, ClientType.PartitionedQueue);
    await testAbandon();
  });

  it("Partitioned Subscription: Abandoning a deferred message puts it back to the deferred queue.", async function(): Promise<
    void
  > {
    await beforeEachTest(ClientType.PartitionedTopic, ClientType.PartitionedSubscription);
    await testAbandon();
  });

  it("Partitioned Queue with Sessions: Abandoning a deferred message puts it back to the deferred queue.", async function(): Promise<
    void
  > {
    await beforeEachTest(
      ClientType.PartitionedQueueWithSessions,
      ClientType.PartitionedQueueWithSessions,
      true
    );
    await testAbandon(true);
  });

  it("Partitioned Subscription with Sessions: Abandoning a deferred message puts it back to the deferred queue.", async function(): Promise<
    void
  > {
    await beforeEachTest(
      ClientType.PartitionedTopicWithSessions,
      ClientType.PartitionedSubscriptionWithSessions,
      true
    );
    await testAbandon(true);
  });

  it("Unpartitioned Queue: Abandoning a deferred message puts it back to the deferred queue.", async function(): Promise<
    void
  > {
    await beforeEachTest(ClientType.UnpartitionedQueue, ClientType.UnpartitionedQueue);
    await testAbandon();
  });

  it("Unpartitioned Subscription: Abandoning a deferred message puts it back to the deferred queue.", async function(): Promise<
    void
  > {
    await beforeEachTest(ClientType.UnpartitionedTopic, ClientType.UnpartitionedSubscription);
    await testAbandon();
  });

  it("Unpartitioned Queue with Sessions:: Abandoning a deferred message puts it back to the deferred queue.", async function(): Promise<
    void
  > {
    await beforeEachTest(
      ClientType.UnpartitionedQueueWithSessions,
      ClientType.UnpartitionedQueueWithSessions,
      true
    );
    await testAbandon(true);
  });

  it("Unpartitioned Subscription with Sessions:: Abandoning a deferred message puts it back to the deferred queue.", async function(): Promise<
    void
  > {
    await beforeEachTest(
      ClientType.UnpartitionedTopicWithSessions,
      ClientType.UnpartitionedSubscriptionWithSessions,
      true
    );
    await testAbandon(true);
  });

  async function testDefer(useSessions?: boolean): Promise<void> {
    const testMessages = useSessions ? TestMessage.getSessionSample() : TestMessage.getSample();
    const deferredMsg = await deferMessage(testMessages);
    const sequenceNumber = deferredMsg.sequenceNumber;
    if (!sequenceNumber) {
      throw "Sequence Number can not be null";
    }
    await deferredMsg.defer();
    await completeDeferredMessage(sequenceNumber, 2, testMessages);
  }

  it("Partitioned Queue: Deferring a deferred message puts it back to the deferred queue.", async function(): Promise<
    void
  > {
    await beforeEachTest(ClientType.PartitionedQueue, ClientType.PartitionedQueue);
    await testDefer();
  });

  it("Partitioned Subscription: Deferring a deferred message puts it back to the deferred queue.", async function(): Promise<
    void
  > {
    await beforeEachTest(ClientType.PartitionedTopic, ClientType.PartitionedSubscription);
    await testDefer();
  });

  it("Partitioned Queue with Sessions: Deferring a deferred message puts it back to the deferred queue.", async function(): Promise<
    void
  > {
    await beforeEachTest(
      ClientType.PartitionedQueueWithSessions,
      ClientType.PartitionedQueueWithSessions,
      true
    );
    await testDefer(true);
  });

  it("Partitioned Subscription with Sessions: Deferring a deferred message puts it back to the deferred queue.", async function(): Promise<
    void
  > {
    await beforeEachTest(
      ClientType.PartitionedTopicWithSessions,
      ClientType.PartitionedSubscriptionWithSessions,
      true
    );
    await testDefer(true);
  });

  it("Unpartitioned Queue: Deferring a deferred message puts it back to the deferred queue.", async function(): Promise<
    void
  > {
    await beforeEachTest(ClientType.UnpartitionedQueue, ClientType.UnpartitionedQueue);
    await testDefer();
  });

  it("Unpartitioned Subscription: Deferring a deferred message puts it back to the deferred queue.", async function(): Promise<
    void
  > {
    await beforeEachTest(ClientType.UnpartitionedTopic, ClientType.UnpartitionedSubscription);
    await testDefer();
  });

  it("Unpartitioned Queue with Sessions: Deferring a deferred message puts it back to the deferred queue.", async function(): Promise<
    void
  > {
    await beforeEachTest(
      ClientType.UnpartitionedQueueWithSessions,
      ClientType.UnpartitionedQueueWithSessions,
      true
    );
    await testDefer(true);
  });

  it("Unpartitioned Subscription with Sessions: Deferring a deferred message puts it back to the deferred queue.", async function(): Promise<
    void
  > {
    await beforeEachTest(
      ClientType.UnpartitionedTopicWithSessions,
      ClientType.UnpartitionedSubscriptionWithSessions,
      true
    );
    await testDefer(true);
  });

  async function testDeadletter(useSessions?: boolean): Promise<void> {
    const testMessages = useSessions ? TestMessage.getSessionSample() : TestMessage.getSample();
    const deferredMsg = await deferMessage(testMessages);

    await deferredMsg.deadLetter();

    await testPeekMsgsLength(receiverClient, 0);

<<<<<<< HEAD
    const deadLetterReceiver = deadLetterClient.createReceiver(ReceiveMode.peekLock);
    const deadLetterMsgs = await deadLetterReceiver.receiveBatch(1);
=======
    const deadLetterReceiver = await deadLetterClient.createReceiver(ReceiveMode.peekLock);
    const deadLetterMsgs = await deadLetterReceiver.receiveMessages(1);
>>>>>>> e2a2fc93

    should.equal(deadLetterMsgs.length, 1, "Unexpected number of messages");
    should.equal(
      deadLetterMsgs[0].body,
      testMessages.body,
      "MessageBody is different than expected"
    );
    should.equal(deadLetterMsgs[0].deliveryCount, 1, "DeliveryCount is different than expected");
    should.equal(
      deadLetterMsgs[0].messageId,
      testMessages.messageId,
      "MessageId is different than expected"
    );

    await deadLetterMsgs[0].complete();

    await testPeekMsgsLength(deadLetterClient, 0);
  }

  it("Partitioned Queue: Deadlettering a deferred message moves it to dead letter queue.", async function(): Promise<
    void
  > {
    await beforeEachTest(ClientType.PartitionedQueue, ClientType.PartitionedQueue);
    await testDeadletter();
  });

  it("Partitioned Subscription: Deadlettering a deferred message moves it to dead letter queue.", async function(): Promise<
    void
  > {
    await beforeEachTest(ClientType.PartitionedTopic, ClientType.PartitionedSubscription);
    await testDeadletter();
  });

  it("Partitioned Queue with Sessions: Deadlettering a deferred message moves it to dead letter queue.", async function(): Promise<
    void
  > {
    await beforeEachTest(
      ClientType.PartitionedQueueWithSessions,
      ClientType.PartitionedQueueWithSessions,
      true
    );
    await testDeadletter(true);
  });

  it("Partitioned Subscription with Sessions: Deadlettering a deferred message moves it to dead letter queue.", async function(): Promise<
    void
  > {
    await beforeEachTest(
      ClientType.PartitionedTopicWithSessions,
      ClientType.PartitionedSubscriptionWithSessions,
      true
    );
    await testDeadletter(true);
  });

  it("Unpartitioned Queue: Deadlettering a deferred message moves it to dead letter queue.", async function(): Promise<
    void
  > {
    await beforeEachTest(ClientType.UnpartitionedQueue, ClientType.UnpartitionedQueue);
    await testDeadletter();
  });

  it("Unpartitioned Subscription: Deadlettering a deferred message moves it to dead letter queue.", async function(): Promise<
    void
  > {
    await beforeEachTest(ClientType.UnpartitionedTopic, ClientType.UnpartitionedSubscription);
    await testDeadletter();
  });

  it("Unpartitioned Queue with Sessions: Deadlettering a deferred message moves it to dead letter queue.", async function(): Promise<
    void
  > {
    await beforeEachTest(
      ClientType.UnpartitionedQueueWithSessions,
      ClientType.UnpartitionedQueueWithSessions,
      true
    );
    await testDeadletter(true);
  });

  it("Unpartitioned Subscription with Sessions: Deadlettering a deferred message moves it to dead letter queue.", async function(): Promise<
    void
  > {
    await beforeEachTest(
      ClientType.UnpartitionedTopicWithSessions,
      ClientType.UnpartitionedSubscriptionWithSessions,
      true
    );
    await testDeadletter(true);
  });
});<|MERGE_RESOLUTION|>--- conflicted
+++ resolved
@@ -8,13 +8,13 @@
 dotenv.config();
 chai.use(chaiAsPromised);
 import {
-  ServiceBusClient,
-  QueueClient,
-  TopicClient,
-  SubscriptionClient,
-  ServiceBusMessage,
-  SendableMessageInfo,
-  ReceiveMode
+	ServiceBusClient,
+	QueueClient,
+	TopicClient,
+	SubscriptionClient,
+	ServiceBusMessage,
+	SendableMessageInfo,
+	ReceiveMode
 } from "../src";
 
 import { TestMessage, getSenderReceiverClients, ClientType, purge } from "./testUtils";
@@ -22,15 +22,15 @@
 import { Sender } from "../src/sender";
 
 async function testPeekMsgsLength(
-  client: QueueClient | SubscriptionClient,
-  expectedPeekLength: number
+	client: QueueClient | SubscriptionClient,
+	expectedPeekLength: number
 ): Promise<void> {
-  const peekedMsgs = await client.peek(expectedPeekLength + 1);
-  should.equal(
-    peekedMsgs.length,
-    expectedPeekLength,
-    "Unexpected number of msgs found when peeking"
-  );
+	const peekedMsgs = await client.peek(expectedPeekLength + 1);
+	should.equal(
+		peekedMsgs.length,
+		expectedPeekLength,
+		"Unexpected number of msgs found when peeking"
+	);
 }
 
 let ns: ServiceBusClient;
@@ -42,403 +42,398 @@
 let receiver: Receiver | SessionReceiver;
 
 async function beforeEachTest(
-  senderType: ClientType,
-  receiverType: ClientType,
-  useSessions?: boolean
+	senderType: ClientType,
+	receiverType: ClientType,
+	useSessions?: boolean
 ): Promise<void> {
-  // The tests in this file expect the env variables to contain the connection string and
-  // the names of empty queue/topic/subscription that are to be tested
-
-  if (!process.env.SERVICEBUS_CONNECTION_STRING) {
-    throw new Error(
-      "Define SERVICEBUS_CONNECTION_STRING in your environment before running integration tests."
-    );
-  }
-  ns = ServiceBusClient.createFromConnectionString(process.env.SERVICEBUS_CONNECTION_STRING);
-
-  const clients = await getSenderReceiverClients(ns, senderType, receiverType);
-  senderClient = clients.senderClient;
-  receiverClient = clients.receiverClient;
-
-  if (receiverClient instanceof QueueClient) {
-    deadLetterClient = ns.createQueueClient(
-      QueueClient.getDeadLetterQueuePath(receiverClient.entityPath)
-    );
-  }
-
-  if (receiverClient instanceof SubscriptionClient) {
-    deadLetterClient = ns.createSubscriptionClient(
-      TopicClient.getDeadLetterTopicPath(senderClient.entityPath, receiverClient.subscriptionName),
-      receiverClient.subscriptionName
-    );
-  }
-
-  await purge(receiverClient, useSessions ? TestMessage.sessionId : undefined);
-  await purge(deadLetterClient);
-  const peekedMsgs = await receiverClient.peek();
-  const receiverEntityType = receiverClient instanceof QueueClient ? "queue" : "topic";
-  if (peekedMsgs.length) {
-    chai.assert.fail(`Please use an empty ${receiverEntityType} for integration testing`);
-  }
-  const peekedDeadMsgs = await deadLetterClient.peek();
-  if (peekedDeadMsgs.length) {
-    chai.assert.fail(
-      `Please use an empty dead letter ${receiverEntityType} for integration testing`
-    );
-  }
-
-  sender = senderClient.createSender();
-  if (useSessions) {
-    receiver = receiverClient.createReceiver(ReceiveMode.peekLock, {
-      sessionId: TestMessage.sessionId
-    });
-  } else {
-    receiver = receiverClient.createReceiver(ReceiveMode.peekLock);
-  }
+	// The tests in this file expect the env variables to contain the connection string and
+	// the names of empty queue/topic/subscription that are to be tested
+
+	if (!process.env.SERVICEBUS_CONNECTION_STRING) {
+		throw new Error(
+			"Define SERVICEBUS_CONNECTION_STRING in your environment before running integration tests."
+		);
+	}
+	ns = ServiceBusClient.createFromConnectionString(process.env.SERVICEBUS_CONNECTION_STRING);
+
+	const clients = await getSenderReceiverClients(ns, senderType, receiverType);
+	senderClient = clients.senderClient;
+	receiverClient = clients.receiverClient;
+
+	if (receiverClient instanceof QueueClient) {
+		deadLetterClient = ns.createQueueClient(
+			QueueClient.getDeadLetterQueuePath(receiverClient.entityPath)
+		);
+	}
+
+	if (receiverClient instanceof SubscriptionClient) {
+		deadLetterClient = ns.createSubscriptionClient(
+			TopicClient.getDeadLetterTopicPath(senderClient.entityPath, receiverClient.subscriptionName),
+			receiverClient.subscriptionName
+		);
+	}
+
+	await purge(receiverClient, useSessions ? TestMessage.sessionId : undefined);
+	await purge(deadLetterClient);
+	const peekedMsgs = await receiverClient.peek();
+	const receiverEntityType = receiverClient instanceof QueueClient ? "queue" : "topic";
+	if (peekedMsgs.length) {
+		chai.assert.fail(`Please use an empty ${receiverEntityType} for integration testing`);
+	}
+	const peekedDeadMsgs = await deadLetterClient.peek();
+	if (peekedDeadMsgs.length) {
+		chai.assert.fail(
+			`Please use an empty dead letter ${receiverEntityType} for integration testing`
+		);
+	}
+
+	sender = senderClient.createSender();
+	if (useSessions) {
+		receiver = receiverClient.createReceiver(ReceiveMode.peekLock, {
+			sessionId: TestMessage.sessionId
+		});
+	} else {
+		receiver = receiverClient.createReceiver(ReceiveMode.peekLock);
+	}
 }
 
 async function afterEachTest(): Promise<void> {
-  await ns.close();
+	await ns.close();
 }
 
 async function deferMessage(testMessages: SendableMessageInfo): Promise<ServiceBusMessage> {
-  await sender.sendMessage(testMessages);
-  const receivedMsgs = await receiver.receiveMessages(1);
-
-  should.equal(receivedMsgs.length, 1, "Unexpected number of messages");
-  should.equal(receivedMsgs[0].body, testMessages.body, "MessageBody is different than expected");
-  should.equal(receivedMsgs[0].deliveryCount, 0, "DeliveryCount is different than expected");
-  should.equal(
-    receivedMsgs[0].messageId,
-    testMessages.messageId,
-    "MessageId is different than expected"
-  );
-
-  if (!receivedMsgs[0].sequenceNumber) {
-    throw "Sequence Number can not be null";
-  }
-  const sequenceNumber = receivedMsgs[0].sequenceNumber;
-  await receivedMsgs[0].defer();
-
-  const deferredMsgs = await receiver.receiveDeferredMessage(sequenceNumber);
-  if (!deferredMsgs) {
-    throw "No message received for sequence number";
-  }
-  should.equal(deferredMsgs.body, testMessages.body, "MessageBody is different than expected");
-  should.equal(
-    deferredMsgs.messageId,
-    testMessages.messageId,
-    "MessageId is different than expected"
-  );
-  should.equal(deferredMsgs.deliveryCount, 1, "DeliveryCount is different than expected");
-
-  return deferredMsgs;
+	await sender.sendMessage(testMessages);
+	const receivedMsgs = await receiver.receiveMessages(1);
+
+	should.equal(receivedMsgs.length, 1, "Unexpected number of messages");
+	should.equal(receivedMsgs[0].body, testMessages.body, "MessageBody is different than expected");
+	should.equal(receivedMsgs[0].deliveryCount, 0, "DeliveryCount is different than expected");
+	should.equal(
+		receivedMsgs[0].messageId,
+		testMessages.messageId,
+		"MessageId is different than expected"
+	);
+
+	if (!receivedMsgs[0].sequenceNumber) {
+		throw "Sequence Number can not be null";
+	}
+	const sequenceNumber = receivedMsgs[0].sequenceNumber;
+	await receivedMsgs[0].defer();
+
+	const deferredMsgs = await receiver.receiveDeferredMessage(sequenceNumber);
+	if (!deferredMsgs) {
+		throw "No message received for sequence number";
+	}
+	should.equal(deferredMsgs.body, testMessages.body, "MessageBody is different than expected");
+	should.equal(
+		deferredMsgs.messageId,
+		testMessages.messageId,
+		"MessageId is different than expected"
+	);
+	should.equal(deferredMsgs.deliveryCount, 1, "DeliveryCount is different than expected");
+
+	return deferredMsgs;
 }
 
 async function completeDeferredMessage(
-  sequenceNumber: Long,
-  expectedDeliverCount: number,
-  testMessages: SendableMessageInfo,
-  useSessions?: boolean
+	sequenceNumber: Long,
+	expectedDeliverCount: number,
+	testMessages: SendableMessageInfo,
+	useSessions?: boolean
 ): Promise<void> {
-  await testPeekMsgsLength(receiverClient, 1);
-
-  const deferredMsg = await receiver.receiveDeferredMessage(sequenceNumber);
-  if (!deferredMsg) {
-    throw "No message received for sequence number";
-  }
-
-  should.equal(deferredMsg.body, testMessages.body, "MessageBody is different than expected");
-  should.equal(
-    deferredMsg.deliveryCount,
-    expectedDeliverCount,
-    "DeliveryCount is different than expected"
-  );
-  should.equal(
-    deferredMsg.messageId,
-    testMessages.messageId,
-    "MessageId is different than expected"
-  );
-
-  await deferredMsg.complete();
-
-  await testPeekMsgsLength(receiverClient, 0);
+	await testPeekMsgsLength(receiverClient, 1);
+
+	const deferredMsg = await receiver.receiveDeferredMessage(sequenceNumber);
+	if (!deferredMsg) {
+		throw "No message received for sequence number";
+	}
+
+	should.equal(deferredMsg.body, testMessages.body, "MessageBody is different than expected");
+	should.equal(
+		deferredMsg.deliveryCount,
+		expectedDeliverCount,
+		"DeliveryCount is different than expected"
+	);
+	should.equal(
+		deferredMsg.messageId,
+		testMessages.messageId,
+		"MessageId is different than expected"
+	);
+
+	await deferredMsg.complete();
+
+	await testPeekMsgsLength(receiverClient, 0);
 }
 
-describe("Abandon/Defer/Deadletter deferred message", function(): void {
-  afterEach(async () => {
-    await afterEachTest();
-  });
-
-  async function testAbandon(useSessions?: boolean): Promise<void> {
-    const testMessages = useSessions ? TestMessage.getSessionSample() : TestMessage.getSample();
-    const deferredMsg = await deferMessage(testMessages);
-    const sequenceNumber = deferredMsg.sequenceNumber;
-    if (!sequenceNumber) {
-      throw "Sequence Number can not be null";
-    }
-    await deferredMsg.abandon();
-    await completeDeferredMessage(sequenceNumber, 2, testMessages);
-  }
-
-  it("Partitioned Queue: Abandoning a deferred message puts it back to the deferred queue.", async function(): Promise<
-    void
-  > {
-    await beforeEachTest(ClientType.PartitionedQueue, ClientType.PartitionedQueue);
-    await testAbandon();
-  });
-
-  it("Partitioned Subscription: Abandoning a deferred message puts it back to the deferred queue.", async function(): Promise<
-    void
-  > {
-    await beforeEachTest(ClientType.PartitionedTopic, ClientType.PartitionedSubscription);
-    await testAbandon();
-  });
-
-  it("Partitioned Queue with Sessions: Abandoning a deferred message puts it back to the deferred queue.", async function(): Promise<
-    void
-  > {
-    await beforeEachTest(
-      ClientType.PartitionedQueueWithSessions,
-      ClientType.PartitionedQueueWithSessions,
-      true
-    );
-    await testAbandon(true);
-  });
-
-  it("Partitioned Subscription with Sessions: Abandoning a deferred message puts it back to the deferred queue.", async function(): Promise<
-    void
-  > {
-    await beforeEachTest(
-      ClientType.PartitionedTopicWithSessions,
-      ClientType.PartitionedSubscriptionWithSessions,
-      true
-    );
-    await testAbandon(true);
-  });
-
-  it("Unpartitioned Queue: Abandoning a deferred message puts it back to the deferred queue.", async function(): Promise<
-    void
-  > {
-    await beforeEachTest(ClientType.UnpartitionedQueue, ClientType.UnpartitionedQueue);
-    await testAbandon();
-  });
-
-  it("Unpartitioned Subscription: Abandoning a deferred message puts it back to the deferred queue.", async function(): Promise<
-    void
-  > {
-    await beforeEachTest(ClientType.UnpartitionedTopic, ClientType.UnpartitionedSubscription);
-    await testAbandon();
-  });
-
-  it("Unpartitioned Queue with Sessions:: Abandoning a deferred message puts it back to the deferred queue.", async function(): Promise<
-    void
-  > {
-    await beforeEachTest(
-      ClientType.UnpartitionedQueueWithSessions,
-      ClientType.UnpartitionedQueueWithSessions,
-      true
-    );
-    await testAbandon(true);
-  });
-
-  it("Unpartitioned Subscription with Sessions:: Abandoning a deferred message puts it back to the deferred queue.", async function(): Promise<
-    void
-  > {
-    await beforeEachTest(
-      ClientType.UnpartitionedTopicWithSessions,
-      ClientType.UnpartitionedSubscriptionWithSessions,
-      true
-    );
-    await testAbandon(true);
-  });
-
-  async function testDefer(useSessions?: boolean): Promise<void> {
-    const testMessages = useSessions ? TestMessage.getSessionSample() : TestMessage.getSample();
-    const deferredMsg = await deferMessage(testMessages);
-    const sequenceNumber = deferredMsg.sequenceNumber;
-    if (!sequenceNumber) {
-      throw "Sequence Number can not be null";
-    }
-    await deferredMsg.defer();
-    await completeDeferredMessage(sequenceNumber, 2, testMessages);
-  }
-
-  it("Partitioned Queue: Deferring a deferred message puts it back to the deferred queue.", async function(): Promise<
-    void
-  > {
-    await beforeEachTest(ClientType.PartitionedQueue, ClientType.PartitionedQueue);
-    await testDefer();
-  });
-
-  it("Partitioned Subscription: Deferring a deferred message puts it back to the deferred queue.", async function(): Promise<
-    void
-  > {
-    await beforeEachTest(ClientType.PartitionedTopic, ClientType.PartitionedSubscription);
-    await testDefer();
-  });
-
-  it("Partitioned Queue with Sessions: Deferring a deferred message puts it back to the deferred queue.", async function(): Promise<
-    void
-  > {
-    await beforeEachTest(
-      ClientType.PartitionedQueueWithSessions,
-      ClientType.PartitionedQueueWithSessions,
-      true
-    );
-    await testDefer(true);
-  });
-
-  it("Partitioned Subscription with Sessions: Deferring a deferred message puts it back to the deferred queue.", async function(): Promise<
-    void
-  > {
-    await beforeEachTest(
-      ClientType.PartitionedTopicWithSessions,
-      ClientType.PartitionedSubscriptionWithSessions,
-      true
-    );
-    await testDefer(true);
-  });
-
-  it("Unpartitioned Queue: Deferring a deferred message puts it back to the deferred queue.", async function(): Promise<
-    void
-  > {
-    await beforeEachTest(ClientType.UnpartitionedQueue, ClientType.UnpartitionedQueue);
-    await testDefer();
-  });
-
-  it("Unpartitioned Subscription: Deferring a deferred message puts it back to the deferred queue.", async function(): Promise<
-    void
-  > {
-    await beforeEachTest(ClientType.UnpartitionedTopic, ClientType.UnpartitionedSubscription);
-    await testDefer();
-  });
-
-  it("Unpartitioned Queue with Sessions: Deferring a deferred message puts it back to the deferred queue.", async function(): Promise<
-    void
-  > {
-    await beforeEachTest(
-      ClientType.UnpartitionedQueueWithSessions,
-      ClientType.UnpartitionedQueueWithSessions,
-      true
-    );
-    await testDefer(true);
-  });
-
-  it("Unpartitioned Subscription with Sessions: Deferring a deferred message puts it back to the deferred queue.", async function(): Promise<
-    void
-  > {
-    await beforeEachTest(
-      ClientType.UnpartitionedTopicWithSessions,
-      ClientType.UnpartitionedSubscriptionWithSessions,
-      true
-    );
-    await testDefer(true);
-  });
-
-  async function testDeadletter(useSessions?: boolean): Promise<void> {
-    const testMessages = useSessions ? TestMessage.getSessionSample() : TestMessage.getSample();
-    const deferredMsg = await deferMessage(testMessages);
-
-    await deferredMsg.deadLetter();
-
-    await testPeekMsgsLength(receiverClient, 0);
-
-<<<<<<< HEAD
-    const deadLetterReceiver = deadLetterClient.createReceiver(ReceiveMode.peekLock);
-    const deadLetterMsgs = await deadLetterReceiver.receiveBatch(1);
-=======
-    const deadLetterReceiver = await deadLetterClient.createReceiver(ReceiveMode.peekLock);
-    const deadLetterMsgs = await deadLetterReceiver.receiveMessages(1);
->>>>>>> e2a2fc93
-
-    should.equal(deadLetterMsgs.length, 1, "Unexpected number of messages");
-    should.equal(
-      deadLetterMsgs[0].body,
-      testMessages.body,
-      "MessageBody is different than expected"
-    );
-    should.equal(deadLetterMsgs[0].deliveryCount, 1, "DeliveryCount is different than expected");
-    should.equal(
-      deadLetterMsgs[0].messageId,
-      testMessages.messageId,
-      "MessageId is different than expected"
-    );
-
-    await deadLetterMsgs[0].complete();
-
-    await testPeekMsgsLength(deadLetterClient, 0);
-  }
-
-  it("Partitioned Queue: Deadlettering a deferred message moves it to dead letter queue.", async function(): Promise<
-    void
-  > {
-    await beforeEachTest(ClientType.PartitionedQueue, ClientType.PartitionedQueue);
-    await testDeadletter();
-  });
-
-  it("Partitioned Subscription: Deadlettering a deferred message moves it to dead letter queue.", async function(): Promise<
-    void
-  > {
-    await beforeEachTest(ClientType.PartitionedTopic, ClientType.PartitionedSubscription);
-    await testDeadletter();
-  });
-
-  it("Partitioned Queue with Sessions: Deadlettering a deferred message moves it to dead letter queue.", async function(): Promise<
-    void
-  > {
-    await beforeEachTest(
-      ClientType.PartitionedQueueWithSessions,
-      ClientType.PartitionedQueueWithSessions,
-      true
-    );
-    await testDeadletter(true);
-  });
-
-  it("Partitioned Subscription with Sessions: Deadlettering a deferred message moves it to dead letter queue.", async function(): Promise<
-    void
-  > {
-    await beforeEachTest(
-      ClientType.PartitionedTopicWithSessions,
-      ClientType.PartitionedSubscriptionWithSessions,
-      true
-    );
-    await testDeadletter(true);
-  });
-
-  it("Unpartitioned Queue: Deadlettering a deferred message moves it to dead letter queue.", async function(): Promise<
-    void
-  > {
-    await beforeEachTest(ClientType.UnpartitionedQueue, ClientType.UnpartitionedQueue);
-    await testDeadletter();
-  });
-
-  it("Unpartitioned Subscription: Deadlettering a deferred message moves it to dead letter queue.", async function(): Promise<
-    void
-  > {
-    await beforeEachTest(ClientType.UnpartitionedTopic, ClientType.UnpartitionedSubscription);
-    await testDeadletter();
-  });
-
-  it("Unpartitioned Queue with Sessions: Deadlettering a deferred message moves it to dead letter queue.", async function(): Promise<
-    void
-  > {
-    await beforeEachTest(
-      ClientType.UnpartitionedQueueWithSessions,
-      ClientType.UnpartitionedQueueWithSessions,
-      true
-    );
-    await testDeadletter(true);
-  });
-
-  it("Unpartitioned Subscription with Sessions: Deadlettering a deferred message moves it to dead letter queue.", async function(): Promise<
-    void
-  > {
-    await beforeEachTest(
-      ClientType.UnpartitionedTopicWithSessions,
-      ClientType.UnpartitionedSubscriptionWithSessions,
-      true
-    );
-    await testDeadletter(true);
-  });
+describe("Abandon/Defer/Deadletter deferred message", function (): void {
+	afterEach(async () => {
+		await afterEachTest();
+	});
+
+	async function testAbandon(useSessions?: boolean): Promise<void> {
+		const testMessages = useSessions ? TestMessage.getSessionSample() : TestMessage.getSample();
+		const deferredMsg = await deferMessage(testMessages);
+		const sequenceNumber = deferredMsg.sequenceNumber;
+		if (!sequenceNumber) {
+			throw "Sequence Number can not be null";
+		}
+		await deferredMsg.abandon();
+		await completeDeferredMessage(sequenceNumber, 2, testMessages);
+	}
+
+	it("Partitioned Queue: Abandoning a deferred message puts it back to the deferred queue.", async function (): Promise<
+		void
+	> {
+		await beforeEachTest(ClientType.PartitionedQueue, ClientType.PartitionedQueue);
+		await testAbandon();
+	});
+
+	it("Partitioned Subscription: Abandoning a deferred message puts it back to the deferred queue.", async function (): Promise<
+		void
+	> {
+		await beforeEachTest(ClientType.PartitionedTopic, ClientType.PartitionedSubscription);
+		await testAbandon();
+	});
+
+	it("Partitioned Queue with Sessions: Abandoning a deferred message puts it back to the deferred queue.", async function (): Promise<
+		void
+	> {
+		await beforeEachTest(
+			ClientType.PartitionedQueueWithSessions,
+			ClientType.PartitionedQueueWithSessions,
+			true
+		);
+		await testAbandon(true);
+	});
+
+	it("Partitioned Subscription with Sessions: Abandoning a deferred message puts it back to the deferred queue.", async function (): Promise<
+		void
+	> {
+		await beforeEachTest(
+			ClientType.PartitionedTopicWithSessions,
+			ClientType.PartitionedSubscriptionWithSessions,
+			true
+		);
+		await testAbandon(true);
+	});
+
+	it("Unpartitioned Queue: Abandoning a deferred message puts it back to the deferred queue.", async function (): Promise<
+		void
+	> {
+		await beforeEachTest(ClientType.UnpartitionedQueue, ClientType.UnpartitionedQueue);
+		await testAbandon();
+	});
+
+	it("Unpartitioned Subscription: Abandoning a deferred message puts it back to the deferred queue.", async function (): Promise<
+		void
+	> {
+		await beforeEachTest(ClientType.UnpartitionedTopic, ClientType.UnpartitionedSubscription);
+		await testAbandon();
+	});
+
+	it("Unpartitioned Queue with Sessions:: Abandoning a deferred message puts it back to the deferred queue.", async function (): Promise<
+		void
+	> {
+		await beforeEachTest(
+			ClientType.UnpartitionedQueueWithSessions,
+			ClientType.UnpartitionedQueueWithSessions,
+			true
+		);
+		await testAbandon(true);
+	});
+
+	it("Unpartitioned Subscription with Sessions:: Abandoning a deferred message puts it back to the deferred queue.", async function (): Promise<
+		void
+	> {
+		await beforeEachTest(
+			ClientType.UnpartitionedTopicWithSessions,
+			ClientType.UnpartitionedSubscriptionWithSessions,
+			true
+		);
+		await testAbandon(true);
+	});
+
+	async function testDefer(useSessions?: boolean): Promise<void> {
+		const testMessages = useSessions ? TestMessage.getSessionSample() : TestMessage.getSample();
+		const deferredMsg = await deferMessage(testMessages);
+		const sequenceNumber = deferredMsg.sequenceNumber;
+		if (!sequenceNumber) {
+			throw "Sequence Number can not be null";
+		}
+		await deferredMsg.defer();
+		await completeDeferredMessage(sequenceNumber, 2, testMessages);
+	}
+
+	it("Partitioned Queue: Deferring a deferred message puts it back to the deferred queue.", async function (): Promise<
+		void
+	> {
+		await beforeEachTest(ClientType.PartitionedQueue, ClientType.PartitionedQueue);
+		await testDefer();
+	});
+
+	it("Partitioned Subscription: Deferring a deferred message puts it back to the deferred queue.", async function (): Promise<
+		void
+	> {
+		await beforeEachTest(ClientType.PartitionedTopic, ClientType.PartitionedSubscription);
+		await testDefer();
+	});
+
+	it("Partitioned Queue with Sessions: Deferring a deferred message puts it back to the deferred queue.", async function (): Promise<
+		void
+	> {
+		await beforeEachTest(
+			ClientType.PartitionedQueueWithSessions,
+			ClientType.PartitionedQueueWithSessions,
+			true
+		);
+		await testDefer(true);
+	});
+
+	it("Partitioned Subscription with Sessions: Deferring a deferred message puts it back to the deferred queue.", async function (): Promise<
+		void
+	> {
+		await beforeEachTest(
+			ClientType.PartitionedTopicWithSessions,
+			ClientType.PartitionedSubscriptionWithSessions,
+			true
+		);
+		await testDefer(true);
+	});
+
+	it("Unpartitioned Queue: Deferring a deferred message puts it back to the deferred queue.", async function (): Promise<
+		void
+	> {
+		await beforeEachTest(ClientType.UnpartitionedQueue, ClientType.UnpartitionedQueue);
+		await testDefer();
+	});
+
+	it("Unpartitioned Subscription: Deferring a deferred message puts it back to the deferred queue.", async function (): Promise<
+		void
+	> {
+		await beforeEachTest(ClientType.UnpartitionedTopic, ClientType.UnpartitionedSubscription);
+		await testDefer();
+	});
+
+	it("Unpartitioned Queue with Sessions: Deferring a deferred message puts it back to the deferred queue.", async function (): Promise<
+		void
+	> {
+		await beforeEachTest(
+			ClientType.UnpartitionedQueueWithSessions,
+			ClientType.UnpartitionedQueueWithSessions,
+			true
+		);
+		await testDefer(true);
+	});
+
+	it("Unpartitioned Subscription with Sessions: Deferring a deferred message puts it back to the deferred queue.", async function (): Promise<
+		void
+	> {
+		await beforeEachTest(
+			ClientType.UnpartitionedTopicWithSessions,
+			ClientType.UnpartitionedSubscriptionWithSessions,
+			true
+		);
+		await testDefer(true);
+	});
+
+	async function testDeadletter(useSessions?: boolean): Promise<void> {
+		const testMessages = useSessions ? TestMessage.getSessionSample() : TestMessage.getSample();
+		const deferredMsg = await deferMessage(testMessages);
+
+		await deferredMsg.deadLetter();
+
+		await testPeekMsgsLength(receiverClient, 0);
+
+		const deadLetterReceiver = deadLetterClient.createReceiver(ReceiveMode.peekLock);
+		const deadLetterMsgs = await deadLetterReceiver.receiveMessages(1);
+
+		should.equal(deadLetterMsgs.length, 1, "Unexpected number of messages");
+		should.equal(
+			deadLetterMsgs[0].body,
+			testMessages.body,
+			"MessageBody is different than expected"
+		);
+		should.equal(deadLetterMsgs[0].deliveryCount, 1, "DeliveryCount is different than expected");
+		should.equal(
+			deadLetterMsgs[0].messageId,
+			testMessages.messageId,
+			"MessageId is different than expected"
+		);
+
+		await deadLetterMsgs[0].complete();
+
+		await testPeekMsgsLength(deadLetterClient, 0);
+	}
+
+	it("Partitioned Queue: Deadlettering a deferred message moves it to dead letter queue.", async function (): Promise<
+		void
+	> {
+		await beforeEachTest(ClientType.PartitionedQueue, ClientType.PartitionedQueue);
+		await testDeadletter();
+	});
+
+	it("Partitioned Subscription: Deadlettering a deferred message moves it to dead letter queue.", async function (): Promise<
+		void
+	> {
+		await beforeEachTest(ClientType.PartitionedTopic, ClientType.PartitionedSubscription);
+		await testDeadletter();
+	});
+
+	it("Partitioned Queue with Sessions: Deadlettering a deferred message moves it to dead letter queue.", async function (): Promise<
+		void
+	> {
+		await beforeEachTest(
+			ClientType.PartitionedQueueWithSessions,
+			ClientType.PartitionedQueueWithSessions,
+			true
+		);
+		await testDeadletter(true);
+	});
+
+	it("Partitioned Subscription with Sessions: Deadlettering a deferred message moves it to dead letter queue.", async function (): Promise<
+		void
+	> {
+		await beforeEachTest(
+			ClientType.PartitionedTopicWithSessions,
+			ClientType.PartitionedSubscriptionWithSessions,
+			true
+		);
+		await testDeadletter(true);
+	});
+
+	it("Unpartitioned Queue: Deadlettering a deferred message moves it to dead letter queue.", async function (): Promise<
+		void
+	> {
+		await beforeEachTest(ClientType.UnpartitionedQueue, ClientType.UnpartitionedQueue);
+		await testDeadletter();
+	});
+
+	it("Unpartitioned Subscription: Deadlettering a deferred message moves it to dead letter queue.", async function (): Promise<
+		void
+	> {
+		await beforeEachTest(ClientType.UnpartitionedTopic, ClientType.UnpartitionedSubscription);
+		await testDeadletter();
+	});
+
+	it("Unpartitioned Queue with Sessions: Deadlettering a deferred message moves it to dead letter queue.", async function (): Promise<
+		void
+	> {
+		await beforeEachTest(
+			ClientType.UnpartitionedQueueWithSessions,
+			ClientType.UnpartitionedQueueWithSessions,
+			true
+		);
+		await testDeadletter(true);
+	});
+
+	it("Unpartitioned Subscription with Sessions: Deadlettering a deferred message moves it to dead letter queue.", async function (): Promise<
+		void
+	> {
+		await beforeEachTest(
+			ClientType.UnpartitionedTopicWithSessions,
+			ClientType.UnpartitionedSubscriptionWithSessions,
+			true
+		);
+		await testDeadletter(true);
+	});
 });