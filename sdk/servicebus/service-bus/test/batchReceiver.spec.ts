--- conflicted
+++ resolved
@@ -1192,18 +1192,6 @@
     settledMessageCount.should.equal(2, "Unexpected number of settled messages.");
     refreshConnectionCalled.should.be.greaterThan(0, "refreshConnection was not called.");
   });
-<<<<<<< HEAD
-});
-
-describe("Batching - close() respects an in progress init()", () => {
-  afterEach(() => {
-    return afterEachTest();
-  });
-
-  it("close() while init() is happening", async () => {
-    sbClient = getServiceBusClient();
-
-=======
 
   it("returns messages if drain is in progress (receiveAndDelete)", async function(): Promise<
     void
@@ -1278,57 +1266,11 @@
   it("throws an error if drain is in progress (peekLock)", async function(): Promise<void> {
     // Create the sender and receiver.
     sbClient = getServiceBusClient();
->>>>>>> 06d48d63
     const { receiverClient, senderClient } = await getSenderReceiverClients(
       sbClient,
       TestClientType.UnpartitionedQueue,
       TestClientType.UnpartitionedQueue
     );
-<<<<<<< HEAD
-
-    // force the link open - doesn't affect our tests below but it does
-    // let me mock out the proper method that I need to prove things are working
-    await senderClient.createSender().open();
-
-    const receiver = receiverClient.createReceiver(ReceiveMode.receiveAndDelete);
-
-    const origReceiverFn = sbClient["_context"].connection["createReceiver"];
-
-    let closePromise: Promise<void> | undefined;
-    let createdReceiver: RheaReceiver | undefined;
-
-    sbClient["_context"].connection["createReceiver"] = async (...options: any) => {
-      // the call stack at this point is basically this:
-      // init()
-      //    lock acquired
-      //       createReceiver()
-      //          -- us --
-      //
-      // So we're inside of the "locked" area. close() will be blocked since it will
-      // attempt to acquire the same lock.
-      closePromise = receiver.close();
-
-      const result = await Promise.race([
-        closePromise,
-        delay(2000, "delay_should_win_because_close_is_blocked")
-      ]);
-
-      if (result !== "delay_should_win_because_close_is_blocked") {
-        throw new Error(
-          "FATAL ERROR - test is incorrect because close() was supposed to be blocked but somehow completed"
-        );
-      }
-
-      createdReceiver = await origReceiverFn.apply(sbClient["_context"].connection, [options]);
-      return createdReceiver;
-    };
-
-    await receiver.receiveMessages(1);
-    await closePromise;
-
-    // now that we've properly serialized the two calls the receiver that we created will get properly closed.
-    createdReceiver!.isClosed().should.be.true;
-=======
     const receiver = receiverClient.createReceiver(ReceiveMode.peekLock);
     const sender = senderClient.createSender();
 
@@ -1490,6 +1432,64 @@
     const messages = await receiver.receiveMessages(1, 5);
 
     messages.length.should.equal(1, "Unexpected number of messages received.");
->>>>>>> 06d48d63
+  });
+});
+
+describe("Batching - close() respects an in progress init()", () => {
+  afterEach(() => {
+    return afterEachTest();
+  });
+
+  it("close() while init() is happening", async () => {
+    sbClient = getServiceBusClient();
+
+    const { receiverClient, senderClient } = await getSenderReceiverClients(
+      sbClient,
+      TestClientType.UnpartitionedQueue,
+      TestClientType.UnpartitionedQueue
+    );
+
+    // force the link open - doesn't affect our tests below but it does
+    // let me mock out the proper method that I need to prove things are working
+    await senderClient.createSender().open();
+
+    const receiver = receiverClient.createReceiver(ReceiveMode.receiveAndDelete);
+
+    const origReceiverFn = sbClient["_context"].connection["createReceiver"];
+
+    let closePromise: Promise<void> | undefined;
+    let createdReceiver: RheaReceiver | undefined;
+
+    sbClient["_context"].connection["createReceiver"] = async (...options: any) => {
+      // the call stack at this point is basically this:
+      // init()
+      //    lock acquired
+      //       createReceiver()
+      //          -- us --
+      //
+      // So we're inside of the "locked" area. close() will be blocked since it will
+      // attempt to acquire the same lock.
+      closePromise = receiver.close();
+
+      const result = await Promise.race([
+        closePromise,
+        delay(2000, "delay_should_win_because_close_is_blocked")
+      ]);
+
+      if (result !== "delay_should_win_because_close_is_blocked") {
+        throw new Error(
+          "FATAL ERROR - test is incorrect because close() was supposed to be blocked but somehow completed"
+        );
+      }
+
+      createdReceiver = await origReceiverFn.apply(sbClient["_context"].connection, [options]);
+      return createdReceiver;
+    };
+
+    await receiver.receiveMessages(1);
+    await closePromise;
+
+    // now that we've properly serialized the two calls the receiver that we created will get properly closed.
+    createdReceiver!.isClosed().should.be.true;
   });
 });