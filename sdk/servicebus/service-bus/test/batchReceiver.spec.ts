// Copyright (c) Microsoft Corporation. All rights reserved.
// Licensed under the MIT License.

import chai from "chai";
const should = chai.should();
import chaiAsPromised from "chai-as-promised";
import dotenv from "dotenv";
dotenv.config();
chai.use(chaiAsPromised);
import {
  ServiceBusClient,
  QueueClient,
  TopicClient,
  SubscriptionClient,
  ServiceBusMessage,
  delay,
  SendableMessageInfo,
  ReceiveMode
} from "../src";

import { TestMessage, getSenderReceiverClients, ClientType, purge } from "./testUtils";
import { Receiver, SessionReceiver } from "../src/receiver";
import { Sender } from "../src/sender";
import { getAlreadyRecevingErrorMsg } from "../src/util/utils";

async function testPeekMsgsLength(
  client: QueueClient | SubscriptionClient,
  expectedPeekLength: number
): Promise<void> {
  const peekedMsgs = await client.peek(expectedPeekLength + 1);
  should.equal(
    peekedMsgs.length,
    expectedPeekLength,
    "Unexpected number of msgs found when peeking"
  );
}

let ns: ServiceBusClient;

let errorWasThrown: boolean;

let senderClient: QueueClient | TopicClient;
let receiverClient: QueueClient | SubscriptionClient;
let deadLetterClient: QueueClient | SubscriptionClient;
let sender: Sender;
let receiver: Receiver | SessionReceiver;
const maxDeliveryCount = 10;

async function beforeEachTest(
  senderType: ClientType,
  receiverType: ClientType,
  useSessions?: boolean
): Promise<void> {
  // The tests in this file expect the env variables to contain the connection string and
  // the names of empty queue/topic/subscription that are to be tested

  if (!process.env.SERVICEBUS_CONNECTION_STRING) {
    throw new Error(
      "Define SERVICEBUS_CONNECTION_STRING in your environment before running integration tests."
    );
  }

  ns = ServiceBusClient.createFromConnectionString(process.env.SERVICEBUS_CONNECTION_STRING);

  const clients = await getSenderReceiverClients(ns, senderType, receiverType);
  senderClient = clients.senderClient;
  receiverClient = clients.receiverClient;
  if (receiverClient instanceof QueueClient) {
    deadLetterClient = ns.createQueueClient(
      QueueClient.getDeadLetterQueuePath(receiverClient.entityPath)
    );
  }

  if (receiverClient instanceof SubscriptionClient) {
    deadLetterClient = ns.createSubscriptionClient(
      TopicClient.getDeadLetterTopicPath(senderClient.entityPath, receiverClient.subscriptionName),
      receiverClient.subscriptionName
    );
  }

  await purge(receiverClient, useSessions ? TestMessage.sessionId : undefined);
  await purge(deadLetterClient);
  const peekedMsgs = await receiverClient.peek();
  const receiverEntityType = receiverClient instanceof QueueClient ? "queue" : "topic";
  if (peekedMsgs.length) {
    chai.assert.fail(`Please use an empty ${receiverEntityType} for integration testing`);
  }
  const peekedDeadMsgs = await deadLetterClient.peek();
  if (peekedDeadMsgs.length) {
    chai.assert.fail(
      `Please use an empty dead letter ${receiverEntityType} for integration testing`
    );
  }

  sender = senderClient.createSender();
  if (useSessions) {
    receiver = receiverClient.createReceiver(ReceiveMode.peekLock, {
      sessionId: TestMessage.sessionId
    });
  } else {
    receiver = receiverClient.createReceiver(ReceiveMode.peekLock);
  }
}

async function afterEachTest(): Promise<void> {
  await ns.close();
}
describe("Batch Receiver - Settle message", function(): void {
  afterEach(async () => {
    await afterEachTest();
  });

  async function sendReceiveMsg(testMessages: SendableMessageInfo): Promise<ServiceBusMessage> {
    await sender.send(testMessages);
    const msgs = await receiver.receiveMessages(1);

    should.equal(Array.isArray(msgs), true, "`ReceivedMessages` is not an array");
    should.equal(msgs.length, 1, "Unexpected number of messages");
    should.equal(msgs[0].body, testMessages.body, "MessageBody is different than expected");
    should.equal(msgs[0].messageId, testMessages.messageId, "MessageId is different than expected");
    should.equal(msgs[0].deliveryCount, 0, "DeliveryCount is different than expected");

    return msgs[0];
  }

  async function testComplete(useSessions?: boolean): Promise<void> {
    const testMessages = useSessions ? TestMessage.getSessionSample() : TestMessage.getSample();
    const msg = await sendReceiveMsg(testMessages);

    await msg.complete();

    await testPeekMsgsLength(receiverClient, 0);
  }

  it("Partitioned Queue: complete() removes message", async function(): Promise<void> {
    await beforeEachTest(ClientType.PartitionedQueue, ClientType.PartitionedQueue);
    await testComplete();
  });

  it("Partitioned Subscription: complete() removes message", async function(): Promise<void> {
    await beforeEachTest(ClientType.PartitionedTopic, ClientType.PartitionedSubscription);
    await testComplete();
  });

  it("Unpartitioned Queue: complete() removes message", async function(): Promise<void> {
    await beforeEachTest(ClientType.UnpartitionedQueue, ClientType.UnpartitionedQueue);
    await testComplete();
  });

  it("Unpartitioned Subscription: complete() removes message", async function(): Promise<void> {
    await beforeEachTest(ClientType.UnpartitionedTopic, ClientType.UnpartitionedSubscription);
    await testComplete();
  });

  it("Partitioned Queue with Sessions: complete() removes message", async function(): Promise<
    void
  > {
    await beforeEachTest(
      ClientType.PartitionedQueueWithSessions,
      ClientType.PartitionedQueueWithSessions,
      true
    );
    await testComplete(true);
  });

  it("Partitioned Subscription with Sessions: complete() removes message", async function(): Promise<
    void
  > {
    await beforeEachTest(
      ClientType.PartitionedTopicWithSessions,
      ClientType.PartitionedSubscriptionWithSessions,
      true
    );
    await testComplete(true);
  });

  it("Unpartitioned Queue with Sessions: complete() removes message", async function(): Promise<
    void
  > {
    await beforeEachTest(
      ClientType.UnpartitionedQueueWithSessions,
      ClientType.UnpartitionedQueueWithSessions,
      true
    );
    await testComplete(true);
  });

  it("Unpartitioned Subscription with Sessions: complete() removes message", async function(): Promise<
    void
  > {
    await beforeEachTest(
      ClientType.UnpartitionedTopicWithSessions,
      ClientType.UnpartitionedSubscriptionWithSessions,
      true
    );
    await testComplete(true);
  });

  async function testAbandon(useSessions?: boolean): Promise<void> {
    const testMessages = useSessions ? TestMessage.getSessionSample() : TestMessage.getSample();
    const msg = await sendReceiveMsg(testMessages);
    await msg.abandon();

    await testPeekMsgsLength(receiverClient, 1);

    const receivedMsgs = await receiver.receiveMessages(1);

    should.equal(receivedMsgs.length, 1, "Unexpected number of messages");
    should.equal(receivedMsgs[0].deliveryCount, 1, "DeliveryCount is different than expected");
    should.equal(
      receivedMsgs[0].messageId,
      testMessages.messageId,
      "MessageId is different than expected"
    );

    await receivedMsgs[0].complete();

    await testPeekMsgsLength(receiverClient, 0);
  }

  it("Partitioned Queue: abandon() retains message with incremented deliveryCount", async function(): Promise<
    void
  > {
    await beforeEachTest(ClientType.PartitionedQueue, ClientType.PartitionedQueue);
    await testAbandon();
  });

  it("Partitioned Subscription: abandon() retains message with incremented deliveryCount", async function(): Promise<
    void
  > {
    await beforeEachTest(ClientType.PartitionedTopic, ClientType.PartitionedSubscription);
    await testAbandon();
  });

  it("Unpartitioned Queue: abandon() retains message with incremented deliveryCount", async function(): Promise<
    void
  > {
    await beforeEachTest(ClientType.UnpartitionedQueue, ClientType.UnpartitionedQueue);
    await testAbandon();
  });

  it("Unpartitioned Subscription: abandon() retains message with incremented deliveryCount", async function(): Promise<
    void
  > {
    await beforeEachTest(ClientType.UnpartitionedTopic, ClientType.UnpartitionedSubscription);
    await testAbandon();
  });

  it("Partitioned Queue with Sessions: abandon() retains message with incremented deliveryCount", async function(): Promise<
    void
  > {
    await beforeEachTest(
      ClientType.PartitionedQueueWithSessions,
      ClientType.PartitionedQueueWithSessions,
      true
    );
    await testAbandon(true);
  });

  it("Partitioned Subscription with Sessions: abandon() retains message with incremented deliveryCount", async function(): Promise<
    void
  > {
    await beforeEachTest(
      ClientType.PartitionedTopicWithSessions,
      ClientType.PartitionedSubscriptionWithSessions,
      true
    );
    await testAbandon(true);
  });

  it("Unpartitioned Queue with Sessions: abandon() retains message with incremented deliveryCount", async function(): Promise<
    void
  > {
    await beforeEachTest(
      ClientType.UnpartitionedQueueWithSessions,
      ClientType.UnpartitionedQueueWithSessions,
      true
    );
    await testAbandon(true);
  });

  it("Unpartitioned Subscription with Sessions: abandon() retains message with incremented deliveryCount", async function(): Promise<
    void
  > {
    await beforeEachTest(
      ClientType.UnpartitionedTopicWithSessions,
      ClientType.UnpartitionedSubscriptionWithSessions,
      true
    );
    await testAbandon(true);
  });

  async function testAbandonMsgsTillMaxDeliveryCount(useSessions?: boolean): Promise<void> {
    const testMessages = useSessions ? TestMessage.getSessionSample() : TestMessage.getSample();
    await sender.send(testMessages);
    let abandonMsgCount = 0;

    while (abandonMsgCount < maxDeliveryCount) {
      const receivedMsgs = await receiver.receiveMessages(1);

      should.equal(receivedMsgs.length, 1, "Unexpected number of messages");
      should.equal(
        receivedMsgs[0].messageId,
        testMessages.messageId,
        "MessageId is different than expected"
      );
      should.equal(
        receivedMsgs[0].deliveryCount,
        abandonMsgCount,
        "DeliveryCount is different than expected"
      );
      abandonMsgCount++;

      await receivedMsgs[0].abandon();
    }

    await testPeekMsgsLength(receiverClient, 0);

    const deadLetterReceiver = deadLetterClient.createReceiver(ReceiveMode.peekLock);
    const deadLetterMsgs = await deadLetterReceiver.receiveMessages(1);

    should.equal(
      Array.isArray(deadLetterMsgs),
      true,
      "`ReceivedMessages` from Deadletter is not an array"
    );
    should.equal(deadLetterMsgs.length, 1, "Unexpected number of messages");
    should.equal(
      deadLetterMsgs[0].body,
      testMessages.body,
      "MessageBody is different than expected"
    );
    should.equal(
      deadLetterMsgs[0].messageId,
      testMessages.messageId,
      "MessageId is different than expected"
    );

    await deadLetterMsgs[0].complete();

    await testPeekMsgsLength(deadLetterClient, 0);
  }

  it("Partitioned Queue: Multiple abandons until maxDeliveryCount.", async function(): Promise<
    void
  > {
    await beforeEachTest(ClientType.PartitionedQueue, ClientType.PartitionedQueue);
    await testAbandonMsgsTillMaxDeliveryCount();
  });

  it("Partitioned Subscription: Multiple abandons until maxDeliveryCount.", async function(): Promise<
    void
  > {
    await beforeEachTest(ClientType.PartitionedTopic, ClientType.PartitionedSubscription);
    await testAbandonMsgsTillMaxDeliveryCount();
  });

  it("Unpartitioned Queue: Multiple abandons until maxDeliveryCount.", async function(): Promise<
    void
  > {
    await beforeEachTest(ClientType.UnpartitionedQueue, ClientType.UnpartitionedQueue);
    await testAbandonMsgsTillMaxDeliveryCount();
  });

  it("Unpartitioned Subscription: Multiple abandons until maxDeliveryCount.", async function(): Promise<
    void
  > {
    await beforeEachTest(ClientType.UnpartitionedTopic, ClientType.UnpartitionedSubscription);
    await testAbandonMsgsTillMaxDeliveryCount();
  });

  it("Partitioned Queue with Sessions: Multiple abandons until maxDeliveryCount.", async function(): Promise<
    void
  > {
    await beforeEachTest(ClientType.PartitionedQueue, ClientType.PartitionedQueue);
    await testAbandonMsgsTillMaxDeliveryCount(true);
  });

  it("Partitioned Subscription with Sessions: Multiple abandons until maxDeliveryCount.", async function(): Promise<
    void
  > {
    await beforeEachTest(ClientType.PartitionedTopic, ClientType.PartitionedSubscription);
    await testAbandonMsgsTillMaxDeliveryCount(true);
  });

  it("Unpartitioned Queue with Sessions: Multiple abandons until maxDeliveryCount.", async function(): Promise<
    void
  > {
    await beforeEachTest(ClientType.UnpartitionedQueue, ClientType.UnpartitionedQueue);
    await testAbandonMsgsTillMaxDeliveryCount(true);
  });

  it("Unpartitioned Subscription with Sessions: Multiple abandons until maxDeliveryCount.", async function(): Promise<
    void
  > {
    await beforeEachTest(ClientType.UnpartitionedTopic, ClientType.UnpartitionedSubscription);
    await testAbandonMsgsTillMaxDeliveryCount(true);
  });

  async function testDefer(useSessions?: boolean): Promise<void> {
    const testMessages = useSessions ? TestMessage.getSessionSample() : TestMessage.getSample();
    const msg = await sendReceiveMsg(testMessages);

    if (!msg.sequenceNumber) {
      throw "Sequence Number can not be null";
    }
    const sequenceNumber = msg.sequenceNumber;
    await msg.defer();

    const deferredMsgs = await receiver.receiveDeferredMessage(sequenceNumber);
    if (!deferredMsgs) {
      throw "No message received for sequence number";
    }
    should.equal(deferredMsgs.body, testMessages.body, "MessageBody is different than expected");
    should.equal(
      deferredMsgs.messageId,
      testMessages.messageId,
      "MessageId is different than expected"
    );
    should.equal(deferredMsgs.deliveryCount, 1, "DeliveryCount is different than expected");

    await deferredMsgs.complete();

    await testPeekMsgsLength(receiverClient, 0);
  }

  it("Partitioned Queue: defer() moves message to deferred queue", async function(): Promise<void> {
    await beforeEachTest(ClientType.PartitionedQueue, ClientType.PartitionedQueue);
    await testDefer();
  });

  it("Partitioned Subscription: defer() moves message to deferred queue", async function(): Promise<
    void
  > {
    await beforeEachTest(ClientType.PartitionedTopic, ClientType.PartitionedSubscription);
    await testDefer();
  });

  it("Partitioned Queue with Sessions: defer() moves message to deferred queue", async function(): Promise<
    void
  > {
    await beforeEachTest(
      ClientType.PartitionedQueueWithSessions,
      ClientType.PartitionedQueueWithSessions,
      true
    );
    await testDefer(true);
  });

  it("Partitioned Subscription with Sessions: defer() moves message to deferred queue", async function(): Promise<
    void
  > {
    await beforeEachTest(
      ClientType.PartitionedTopicWithSessions,
      ClientType.PartitionedSubscriptionWithSessions,
      true
    );
    await testDefer(true);
  });

  it("Unpartitioned Queue: defer() moves message to deferred queue", async function(): Promise<
    void
  > {
    await beforeEachTest(ClientType.UnpartitionedQueue, ClientType.UnpartitionedQueue);
    await testDefer();
  });

  it("Unpartitioned Subscription: defer() moves message to deferred queue", async function(): Promise<
    void
  > {
    await beforeEachTest(ClientType.UnpartitionedTopic, ClientType.UnpartitionedSubscription);
    await testDefer();
  });

  it("Unpartitioned Queue with Sessions: defer() moves message to deferred queue", async function(): Promise<
    void
  > {
    await beforeEachTest(
      ClientType.UnpartitionedQueueWithSessions,
      ClientType.UnpartitionedQueueWithSessions,
      true
    );
    await testDefer(true);
  });

  it("Unpartitioned Subscription with Sessions: defer() moves message to deferred queue", async function(): Promise<
    void
  > {
    await beforeEachTest(
      ClientType.UnpartitionedTopicWithSessions,
      ClientType.UnpartitionedSubscriptionWithSessions,
      true
    );
    await testDefer(true);
  });

  async function testDeadletter(useSessions?: boolean): Promise<void> {
    const testMessages = useSessions ? TestMessage.getSessionSample() : TestMessage.getSample();
    const msg = await sendReceiveMsg(testMessages);
    await msg.deadLetter();

    await testPeekMsgsLength(receiverClient, 0);

    const deadLetterReceiver = deadLetterClient.createReceiver(ReceiveMode.peekLock);
    const deadLetterMsgs = await deadLetterReceiver.receiveMessages(1);

    should.equal(
      Array.isArray(deadLetterMsgs),
      true,
      "`ReceivedMessages` from Deadletter is not an array"
    );
    should.equal(deadLetterMsgs.length, 1, "Unexpected number of messages");
    should.equal(
      deadLetterMsgs[0].body,
      testMessages.body,
      "MessageBody is different than expected"
    );
    should.equal(
      deadLetterMsgs[0].messageId,
      testMessages.messageId,
      "MessageId is different than expected"
    );

    await deadLetterMsgs[0].complete();

    await testPeekMsgsLength(deadLetterClient, 0);
  }

  it("Partitioned Queue: deadLetter() moves message to deadletter queue", async function(): Promise<
    void
  > {
    await beforeEachTest(ClientType.PartitionedQueue, ClientType.PartitionedQueue);
    await testDeadletter();
  });

  it("Partitioned Subscription: deadLetter() moves message to deadletter queue", async function(): Promise<
    void
  > {
    await beforeEachTest(ClientType.PartitionedTopic, ClientType.PartitionedSubscription);
    await testDeadletter();
  });

  it("Unpartitioned Queue: deadLetter() moves message to deadletter queue", async function(): Promise<
    void
  > {
    await beforeEachTest(ClientType.UnpartitionedQueue, ClientType.UnpartitionedQueue);
    await testDeadletter();
  });

  it("Unpartitioned Subscription: deadLetter() moves message to deadletter queue", async function(): Promise<
    void
  > {
    await beforeEachTest(ClientType.UnpartitionedTopic, ClientType.UnpartitionedSubscription);
    await testDeadletter();
  });

  it("Partitioned Queue with Sessions: deadLetter() moves message to deadletter queue", async function(): Promise<
    void
  > {
    await beforeEachTest(
      ClientType.PartitionedQueueWithSessions,
      ClientType.PartitionedQueueWithSessions,
      true
    );
    await testDeadletter(true);
  });

  it("Partitioned Subscription with Sessions: deadLetter() moves message to deadletter queue", async function(): Promise<
    void
  > {
    await beforeEachTest(
      ClientType.PartitionedTopicWithSessions,
      ClientType.PartitionedSubscriptionWithSessions,
      true
    );
    await testDeadletter(true);
  });

  it("Unpartitioned Queue with Sessions: deadLetter() moves message to deadletter queue", async function(): Promise<
    void
  > {
    await beforeEachTest(
      ClientType.UnpartitionedQueueWithSessions,
      ClientType.UnpartitionedQueueWithSessions,
      true
    );
    await testDeadletter(true);
  });

  it("Unpartitioned Subscription with Sessions: deadLetter() moves message to deadletter queue", async function(): Promise<
    void
  > {
    await beforeEachTest(
      ClientType.UnpartitionedTopicWithSessions,
      ClientType.UnpartitionedSubscriptionWithSessions,
      true
    );
    await testDeadletter(true);
  });
});

describe("Batch Receiver - Settle deadlettered message", function(): void {
  afterEach(async () => {
    await afterEachTest();
  });

  let deadletterReceiver: Receiver;

  async function deadLetterMessage(testMessage: SendableMessageInfo): Promise<ServiceBusMessage> {
    await sender.send(testMessage);
    const receivedMsgs = await receiver.receiveMessages(1);

    should.equal(receivedMsgs.length, 1, "Unexpected number of messages");
    should.equal(receivedMsgs[0].body, testMessage.body, "MessageBody is different than expected");
    should.equal(
      receivedMsgs[0].messageId,
      testMessage.messageId,
      "MessageId is different than expected"
    );
    should.equal(receivedMsgs[0].deliveryCount, 0, "DeliveryCount is different than expected");

    await receivedMsgs[0].deadLetter();

    await testPeekMsgsLength(receiverClient, 0);

    deadletterReceiver = deadLetterClient.createReceiver(ReceiveMode.peekLock);
    const deadLetterMsgs = await deadletterReceiver.receiveMessages(1);

    should.equal(deadLetterMsgs.length, 1, "Unexpected number of messages");
    should.equal(
      deadLetterMsgs[0].body,
      testMessage.body,
      "MessageBody is different than expected"
    );
    should.equal(
      deadLetterMsgs[0].messageId,
      testMessage.messageId,
      "MessageId is different than expected"
    );
    should.equal(deadLetterMsgs[0].deliveryCount, 0, "DeliveryCount is different than expected");

    return deadLetterMsgs[0];
  }

  async function completeDeadLetteredMessage(
    testMessage: SendableMessageInfo,
    deadletterClient: QueueClient | SubscriptionClient,
    expectedDeliverCount: number
  ): Promise<void> {
    const deadLetterMsgs = await deadletterReceiver.receiveMessages(1);

    should.equal(deadLetterMsgs.length, 1, "Unexpected number of messages");
    should.equal(
      deadLetterMsgs[0].body,
      testMessage.body,
      "MessageBody is different than expected"
    );
    should.equal(
      deadLetterMsgs[0].messageId,
      testMessage.messageId,
      "MessageId is different than expected"
    );
    should.equal(
      deadLetterMsgs[0].deliveryCount,
      expectedDeliverCount,
      "DeliveryCount is different than expected"
    );

    await deadLetterMsgs[0].complete();
    await testPeekMsgsLength(deadletterClient, 0);
  }

  async function testDeadletter(testMessage: SendableMessageInfo): Promise<void> {
    const deadLetterMsg = await deadLetterMessage(testMessage);

    await deadLetterMsg.deadLetter().catch((err) => {
      should.equal(err.name, "InvalidOperationError", "ErrorName is different than expected");
      errorWasThrown = true;
    });

    should.equal(errorWasThrown, true, "Error thrown flag must be true");

    await completeDeadLetteredMessage(testMessage, deadLetterClient, 0);
  }

  it("Partitioned Queue: Throws error when dead lettering a dead lettered message", async function(): Promise<
    void
  > {
    await beforeEachTest(ClientType.PartitionedQueue, ClientType.PartitionedQueue);
    await testDeadletter(TestMessage.getSample());
  });

  it("Partitioned Subscription: Throws error when dead lettering a dead lettered message", async function(): Promise<
    void
  > {
    await beforeEachTest(ClientType.PartitionedTopic, ClientType.PartitionedSubscription);
    await testDeadletter(TestMessage.getSample());
  });

  it("Unpartitioned Queue: Throws error when dead lettering a dead lettered message", async function(): Promise<
    void
  > {
    await beforeEachTest(ClientType.UnpartitionedQueue, ClientType.UnpartitionedQueue);
    await testDeadletter(TestMessage.getSample());
  });

  it("Unpartitioned Subscription: Throws error when dead lettering a dead lettered message", async function(): Promise<
    void
  > {
    await beforeEachTest(ClientType.UnpartitionedTopic, ClientType.UnpartitionedSubscription);
    await testDeadletter(TestMessage.getSample());
  });

  async function testAbandon(testMessage: SendableMessageInfo): Promise<void> {
    const deadLetterMsg = await deadLetterMessage(testMessage);

    await deadLetterMsg.abandon();

    await completeDeadLetteredMessage(testMessage, deadLetterClient, 0);
  }

  it("Partitioned Queue: Abandon a message received from dead letter queue", async function(): Promise<
    void
  > {
    await beforeEachTest(ClientType.PartitionedQueue, ClientType.PartitionedQueue);
    await testAbandon(TestMessage.getSample());
  });

  it("Partitioned Subscription: Abandon a message received from dead letter queue", async function(): Promise<
    void
  > {
    await beforeEachTest(ClientType.PartitionedTopic, ClientType.PartitionedSubscription);
    await testAbandon(TestMessage.getSample());
  });

  it("Unpartitioned Queue: Abandon a message received from dead letter queue", async function(): Promise<
    void
  > {
    await beforeEachTest(ClientType.UnpartitionedQueue, ClientType.UnpartitionedQueue);
    await testAbandon(TestMessage.getSample());
  });

  it("Unpartitioned Subscription: Abandon a message received from dead letter queue", async function(): Promise<
    void
  > {
    await beforeEachTest(ClientType.UnpartitionedTopic, ClientType.UnpartitionedSubscription);
    await testAbandon(TestMessage.getSample());
  });

  async function testDefer(testMessage: SendableMessageInfo): Promise<void> {
    const deadLetterMsg = await deadLetterMessage(testMessage);

    if (!deadLetterMsg.sequenceNumber) {
      throw "Sequence Number can not be null";
    }

    const sequenceNumber = deadLetterMsg.sequenceNumber;
    await deadLetterMsg.defer();

    const deferredMsgs = await deadletterReceiver.receiveDeferredMessage(sequenceNumber);
    if (!deferredMsgs) {
      throw "No message received for sequence number";
    }
    should.equal(deferredMsgs.body, testMessage.body, "MessageBody is different than expected");
    should.equal(
      deferredMsgs.messageId,
      testMessage.messageId,
      "MessageId is different than expected"
    );

    await deferredMsgs.complete();

    await testPeekMsgsLength(receiverClient, 0);

    await testPeekMsgsLength(deadLetterClient, 0);
  }

  it("Partitioned Queue: Defer a message received from dead letter queue", async function(): Promise<
    void
  > {
    await beforeEachTest(ClientType.PartitionedQueue, ClientType.PartitionedQueue);
    await testDefer(TestMessage.getSample());
  });

  it("Partitioned Subscription: Defer a message received from dead letter queue", async function(): Promise<
    void
  > {
    await beforeEachTest(ClientType.PartitionedTopic, ClientType.PartitionedSubscription);
    await testDefer(TestMessage.getSample());
  });

  it("Unpartitioned Queue: Defer a message received from dead letter queue", async function(): Promise<
    void
  > {
    await beforeEachTest(ClientType.UnpartitionedQueue, ClientType.UnpartitionedQueue);
    await testDefer(TestMessage.getSample());
  });

  it("Unpartitioned Subscription: Defer a message received from dead letter queue", async function(): Promise<
    void
  > {
    await beforeEachTest(ClientType.UnpartitionedTopic, ClientType.UnpartitionedSubscription);
    await testDefer(TestMessage.getSample());
  });
});

describe("Batch Receiver - Multiple Receiver Operations", function(): void {
  afterEach(async () => {
    await afterEachTest();
  });

  // We use an empty queue/topic here so that the first receiveMessages call takes time to return
  async function testParallelReceiveCalls(useSessions?: boolean): Promise<void> {
    const firstBatchPromise = receiver.receiveMessages(1, 10);
    await delay(5000);

    let errorMessage;
<<<<<<< HEAD
    const expectedErrorMessage = getAlreadyRecevingErrorMsg(
      receiverClient.entityPath,
      useSessions ? TestMessage.sessionId : undefined
    );

=======
    let expectedErrorMessage = `The receiver for "${
      receiverClient.entityPath
    }" is already receiving messages.`;
    if (useSessions) {
      expectedErrorMessage = `The receiver for session "${TestMessage.sessionId}" in "${
        receiverClient.entityPath
      }" is already receiving messages.`;
    }
>>>>>>> a2ad299e
    try {
      await receiver.receiveMessages(1);
    } catch (err) {
      errorMessage = err && err.message;
    }
    should.equal(
      errorMessage,
      expectedErrorMessage,
      "Unexpected error message for receiveMessages"
    );

    let unexpectedError;
    try {
      receiver.registerMessageHandler(
        (msg: ServiceBusMessage) => {
          return Promise.resolve();
        },
        (err) => {
          unexpectedError = err;
        }
      );
    } catch (err) {
      errorMessage = err && err.message;
    }
    should.equal(
      errorMessage,
      expectedErrorMessage,
      "Unexpected error message for registerMessageHandler"
    );
    should.equal(
      unexpectedError,
      undefined,
      "Unexpected error found in errorHandler for registerMessageHandler"
    );

    await firstBatchPromise;
  }

  it("Partitioned Queue: Throws error when ReceiveBatch is called while the previous call is not done", async function(): Promise<
    void
  > {
    await beforeEachTest(ClientType.PartitionedQueue, ClientType.PartitionedQueue);
    await testParallelReceiveCalls();
  });

  it("Partitioned Subscription: Throws error when ReceiveBatch is called while the previous call is not done", async function(): Promise<
    void
  > {
    await beforeEachTest(ClientType.PartitionedTopic, ClientType.PartitionedSubscription);
    await testParallelReceiveCalls();
  });

  it("Unpartitioned Queue: Throws error when ReceiveBatch is called while the previous call is not done", async function(): Promise<
    void
  > {
    await beforeEachTest(ClientType.UnpartitionedQueue, ClientType.UnpartitionedQueue);
    await testParallelReceiveCalls();
  });

  it("Unpartitioned Subscription: Throws error when ReceiveBatch is called while the previous call is not done", async function(): Promise<
    void
  > {
    await beforeEachTest(ClientType.UnpartitionedTopic, ClientType.UnpartitionedSubscription);
    await testParallelReceiveCalls();
  });

  it("Partitioned Queue with Sessions: Throws error when ReceiveBatch is called while the previous call is not done", async function(): Promise<
    void
  > {
    await beforeEachTest(
      ClientType.PartitionedQueueWithSessions,
      ClientType.PartitionedQueueWithSessions,
      true
    );
    await testParallelReceiveCalls(true);
  });

  it("Partitioned Subscription with Sessions: Throws error when ReceiveBatch is called while the previous call is not done", async function(): Promise<
    void
  > {
    await beforeEachTest(
      ClientType.PartitionedTopicWithSessions,
      ClientType.PartitionedSubscriptionWithSessions,
      true
    );
    await testParallelReceiveCalls(true);
  });

  it("Unpartitioned Queue with Sessions: Throws error when ReceiveBatch is called while the previous call is not done", async function(): Promise<
    void
  > {
    await beforeEachTest(
      ClientType.UnpartitionedQueueWithSessions,
      ClientType.UnpartitionedQueueWithSessions,
      true
    );
    await testParallelReceiveCalls(true);
  });

  it("Unpartitioned Subscription with Sessions: Throws error when ReceiveBatch is called while the previous call is not done", async function(): Promise<
    void
  > {
    await beforeEachTest(
      ClientType.UnpartitionedTopicWithSessions,
      ClientType.UnpartitionedSubscriptionWithSessions,
      true
    );
    await testParallelReceiveCalls(true);
  });

  const messages: SendableMessageInfo[] = [
    {
      body: "hello1",
      messageId: `test message ${Math.random()}`,
      partitionKey: "dummy" // partitionKey is only for partitioned queue/subscrption, Unpartitioned queue/subscrption do not care about partitionKey.
    },
    {
      body: "hello2",
      messageId: `test message ${Math.random()}`,
      partitionKey: "dummy" // partitionKey is only for partitioned queue/subscrption, Unpartitioned queue/subscrption do not care about partitionKey.
    }
  ];
  const messageWithSessions: SendableMessageInfo[] = [
    {
      body: "hello1",
      messageId: `test message ${Math.random()}`,
      sessionId: TestMessage.sessionId
    },
    {
      body: "hello2",
      messageId: `test message ${Math.random()}`,
      sessionId: TestMessage.sessionId
    }
  ];

  // We test for mutilple receiveMessages specifically to ensure that batchingRecevier on a client is reused
  // See https://github.com/Azure/azure-service-bus-node/issues/31
  async function testSequentialReceiveBatchCalls(useSessions?: boolean): Promise<void> {
    const testMessages = useSessions ? messageWithSessions : messages;
    await sender.sendBatch(testMessages);
    const msgs1 = await receiver.receiveMessages(1);
    const msgs2 = await receiver.receiveMessages(1);

    // Results are checked after both receiveMessages are done to ensure that the second call doesnt
    // affect the result from the first one.
    should.equal(Array.isArray(msgs1), true, "`ReceivedMessages` is not an array");
    should.equal(msgs1.length, 1, "Unexpected number of messages");

    should.equal(Array.isArray(msgs2), true, "`ReceivedMessages` is not an array");
    should.equal(msgs2.length, 1, "Unexpected number of messages");

    should.equal(
      testMessages.some((x) => x.messageId === msgs1[0].messageId),
      true,
      "MessageId is different than expected"
    );
    should.equal(
      testMessages.some((x) => x.messageId === msgs2[0].messageId),
      true,
      "MessageId is different than expected"
    );

    await msgs1[0].complete();
    await msgs2[0].complete();
  }

  it("Partitioned Queue: Multiple sequential receiveMessages calls", async function(): Promise<
    void
  > {
    await beforeEachTest(ClientType.PartitionedQueue, ClientType.PartitionedQueue);
    await testSequentialReceiveBatchCalls();
  });

  it("Partitioned Subscription: Multiple sequential receiveMessages calls", async function(): Promise<
    void
  > {
    await beforeEachTest(ClientType.PartitionedTopic, ClientType.PartitionedSubscription);
    await testSequentialReceiveBatchCalls();
  });

  it("Unpartitioned Queue: Multiple sequential receiveMessages calls", async function(): Promise<
    void
  > {
    await beforeEachTest(ClientType.UnpartitionedQueue, ClientType.UnpartitionedQueue);
    await testSequentialReceiveBatchCalls();
  });

  it("Unpartitioned Subscription: Multiple sequential receiveMessages calls", async function(): Promise<
    void
  > {
    await beforeEachTest(ClientType.UnpartitionedTopic, ClientType.UnpartitionedSubscription);
    await testSequentialReceiveBatchCalls();
  });

  it("Partitioned Queue with Sessions: Multiple sequential receiveMessages calls", async function(): Promise<
    void
  > {
    await beforeEachTest(
      ClientType.PartitionedQueueWithSessions,
      ClientType.PartitionedQueueWithSessions,
      true
    );
    await testSequentialReceiveBatchCalls(true);
  });

  it("Partitioned Subscription with Sessions: Multiple sequential receiveMessages calls", async function(): Promise<
    void
  > {
    await beforeEachTest(
      ClientType.PartitionedTopicWithSessions,
      ClientType.PartitionedSubscriptionWithSessions,
      true
    );
    await testSequentialReceiveBatchCalls(true);
  });

  it("Unpartitioned Queue with Sessions: Multiple sequential receiveMessages calls", async function(): Promise<
    void
  > {
    await beforeEachTest(
      ClientType.UnpartitionedQueueWithSessions,
      ClientType.UnpartitionedQueueWithSessions,
      true
    );
    await testSequentialReceiveBatchCalls(true);
  });

  it("Unpartitioned Subscription with Sessions: Multiple sequential receiveMessages calls", async function(): Promise<
    void
  > {
    await beforeEachTest(
      ClientType.UnpartitionedTopicWithSessions,
      ClientType.UnpartitionedSubscriptionWithSessions,
      true
    );
    await testSequentialReceiveBatchCalls(true);
  });
});

describe("Batch Receiver - Others", function(): void {
  afterEach(async () => {
    await afterEachTest();
  });

  async function testNoSettlement(useSessions?: boolean): Promise<void> {
    const testMessages = useSessions ? TestMessage.getSessionSample() : TestMessage.getSample();
    await sender.send(testMessages);

    let receivedMsgs = await receiver.receiveMessages(1);

    should.equal(receivedMsgs.length, 1, "Unexpected number of messages");
    should.equal(receivedMsgs[0].deliveryCount, 0, "DeliveryCount is different than expected");
    should.equal(
      receivedMsgs[0].messageId,
      testMessages.messageId,
      "MessageId is different than expected"
    );

    await testPeekMsgsLength(receiverClient, 1);

    receivedMsgs = await receiver.receiveMessages(1);

    should.equal(receivedMsgs.length, 1, "Unexpected number of messages");
    should.equal(receivedMsgs[0].deliveryCount, 1, "DeliveryCount is different than expected");
    should.equal(
      receivedMsgs[0].messageId,
      testMessages.messageId,
      "MessageId is different than expected"
    );

    await receivedMsgs[0].complete();
  }

  it("Partitioned Queue: No settlement of the message is retained with incremented deliveryCount", async function(): Promise<
    void
  > {
    await beforeEachTest(ClientType.PartitionedQueue, ClientType.PartitionedQueue);
    await testNoSettlement();
  });

  it("Partitioned Subscription: No settlement of the message is retained with incremented deliveryCount", async function(): Promise<
    void
  > {
    await beforeEachTest(ClientType.PartitionedTopic, ClientType.PartitionedSubscription);
    await testNoSettlement();
  });

  it("Unpartitioned Queue: No settlement of the message is retained with incremented deliveryCount", async function(): Promise<
    void
  > {
    await beforeEachTest(ClientType.UnpartitionedQueue, ClientType.UnpartitionedQueue);
    await testNoSettlement();
  });

  it("Unpartitioned Subscription: No settlement of the message is retained with incremented deliveryCount", async function(): Promise<
    void
  > {
    await beforeEachTest(ClientType.UnpartitionedTopic, ClientType.UnpartitionedSubscription);
    await testNoSettlement();
  });

  async function testAskForMore(useSessions?: boolean): Promise<void> {
    const testMessages = useSessions ? TestMessage.getSessionSample() : TestMessage.getSample();
    await sender.send(testMessages);
    const receivedMsgs = await receiver.receiveMessages(2);

    should.equal(receivedMsgs.length, 1, "Unexpected number of messages");
    should.equal(receivedMsgs[0].body, testMessages.body, "MessageBody is different than expected");
    should.equal(
      receivedMsgs[0].messageId,
      testMessages.messageId,
      "MessageId is different than expected"
    );

    await receivedMsgs[0].complete();

    await testPeekMsgsLength(receiverClient, 0);
  }

  it("Partitioned Queue: Receive n messages but queue only has m messages, where m < n", async function(): Promise<
    void
  > {
    await beforeEachTest(ClientType.PartitionedQueue, ClientType.PartitionedQueue);

    await testAskForMore();
  });

  it("Partitioned Subscription: Receive n messages but subscription only has m messages, where m < n", async function(): Promise<
    void
  > {
    await beforeEachTest(ClientType.PartitionedTopic, ClientType.PartitionedSubscription);

    await testAskForMore();
  });

  it("Unpartitioned Queue: Receive n messages but queue only has m messages, where m < n", async function(): Promise<
    void
  > {
    await beforeEachTest(ClientType.UnpartitionedQueue, ClientType.UnpartitionedQueue);

    await testAskForMore();
  });

  it("Unpartitioned Subscription: Receive n messages but subscription only has m messages, where m < n", async function(): Promise<
    void
  > {
    await beforeEachTest(ClientType.UnpartitionedTopic, ClientType.UnpartitionedSubscription);

    await testAskForMore();
  });

  it("Partitioned Queue with Sessions: Receive n messages but queue only has m messages, where m < n", async function(): Promise<
    void
  > {
    await beforeEachTest(
      ClientType.PartitionedQueueWithSessions,
      ClientType.PartitionedQueueWithSessions,
      true
    );
    await testAskForMore(true);
  });

  it("Partitioned Subscription with Sessions: Receive n messages but subscription only has m messages, where m < n", async function(): Promise<
    void
  > {
    await beforeEachTest(
      ClientType.PartitionedTopicWithSessions,
      ClientType.PartitionedSubscriptionWithSessions,
      true
    );
    await testAskForMore(true);
  });

  it("Unpartitioned Queue with Sessions: Receive n messages but queue only has m messages, where m < n", async function(): Promise<
    void
  > {
    await beforeEachTest(
      ClientType.UnpartitionedQueueWithSessions,
      ClientType.UnpartitionedQueueWithSessions,
      true
    );
    await testAskForMore(true);
  });

  it("Unpartitioned Subscription with Sessions: Receive n messages but subscription only has m messages, where m < n", async function(): Promise<
    void
  > {
    await beforeEachTest(
      ClientType.UnpartitionedTopicWithSessions,
      ClientType.UnpartitionedSubscriptionWithSessions,
      true
    );
    await testAskForMore(true);
  });
});<|MERGE_RESOLUTION|>--- conflicted
+++ resolved
@@ -815,22 +815,11 @@
     await delay(5000);
 
     let errorMessage;
-<<<<<<< HEAD
     const expectedErrorMessage = getAlreadyRecevingErrorMsg(
       receiverClient.entityPath,
       useSessions ? TestMessage.sessionId : undefined
     );
 
-=======
-    let expectedErrorMessage = `The receiver for "${
-      receiverClient.entityPath
-    }" is already receiving messages.`;
-    if (useSessions) {
-      expectedErrorMessage = `The receiver for session "${TestMessage.sessionId}" in "${
-        receiverClient.entityPath
-      }" is already receiving messages.`;
-    }
->>>>>>> a2ad299e
     try {
       await receiver.receiveMessages(1);
     } catch (err) {
