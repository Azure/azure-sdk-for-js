--- conflicted
+++ resolved
@@ -4,22 +4,16 @@
 import {
   SessionConnections,
   ReceivedMessage,
-<<<<<<< HEAD
-  ContextWithSettlement as ContextWithSettlementMethods
-} from "../src/modelsTrack2";
-import { ServiceBusReceiverClient } from "../src/serviceBusReceiverClient";
-=======
   ContextWithSettlement as ContextWithSettlementMethods,
   QueueAuth,
   SubscriptionAuth,
   isQueueAuth
-} from "../src/track2/models";
+} from "../src/modelsTrack2";
 import {
   ServiceBusReceiverClient,
   NonSessionReceiver,
   SessionReceiver
-} from "../src/track2/serviceBusReceiverClient";
->>>>>>> 5a3c97a9
+} from "../src/serviceBusReceiverClient";
 import { ServiceBusSenderClient, delay, SendableMessageInfo } from "../src";
 import { EnvVarNames, getEnvVars } from "./utils/envVarUtils";
 import { EntityNames } from "./utils/testUtils";
@@ -28,7 +22,7 @@
 import {
   createConnectionContext,
   getEntityNameFromConnectionString
-} from "../src/track2/constructorHelpers";
+} from "../src/constructorHelpers";
 chai.use(chaiAsPromised);
 const assert = chai.assert;
 
@@ -55,10 +49,13 @@
       }
     ].map((auth) => purge(auth));
 
-    const sessionPurge = purge({
-      connectionString: connectionString,
-      queueName: EntityNames.QUEUE_NAME_NO_PARTITION_SESSION
-    }, "my-session");
+    const sessionPurge = purge(
+      {
+        connectionString: connectionString,
+        queueName: EntityNames.QUEUE_NAME_NO_PARTITION_SESSION
+      },
+      "my-session"
+    );
 
     await Promise.all([...nonSessionPurges, sessionPurge]);
   });
@@ -133,7 +130,7 @@
 
     const receivedBodies: string[] = [];
 
-    for (const message of await receiverClient.receiveBatch(1, 5)) {
+    for (const message of (await receiverClient.receiveBatch(1, 5)).messages) {
       receivedBodies.push(message.body);
     }
 
@@ -776,9 +773,15 @@
 
   if (sessionId) {
     if (isQueueAuth(auth)) {
-      receiverClient = new ServiceBusReceiverClient(auth, "receiveAndDelete", { id: sessionId, connections: new SessionConnections() });
+      receiverClient = new ServiceBusReceiverClient(auth, "receiveAndDelete", {
+        id: sessionId,
+        connections: new SessionConnections()
+      });
     } else {
-      receiverClient = new ServiceBusReceiverClient(auth, "receiveAndDelete", { id: sessionId, connections: new SessionConnections() });
+      receiverClient = new ServiceBusReceiverClient(auth, "receiveAndDelete", {
+        id: sessionId,
+        connections: new SessionConnections()
+      });
     }
   } else {
     if (isQueueAuth(auth)) {
@@ -791,7 +794,7 @@
   while (true) {
     const messages = await receiverClient.receiveBatch(10, 1);
 
-    if (messages.length === 0) {
+    if (messages.messages.length === 0) {
       break;
     }
   }
