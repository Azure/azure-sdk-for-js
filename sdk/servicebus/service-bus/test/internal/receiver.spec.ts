--- conflicted
+++ resolved
@@ -13,29 +13,18 @@
 import { BatchingReceiver } from "../../src/core/batchingReceiver";
 import { MessageReceiver, ReceiverType } from "../../src/core/messageReceiver";
 import { ReceiverImpl } from "../../src/receivers/receiver";
-<<<<<<< HEAD
-import { createClientEntityContextForTests } from "./unittestUtils";
+import { createConnectionContextForTests } from "./unittestUtils";
 import { InternalMessageHandlers } from "../../src/models";
-=======
-import { createConnectionContextForTests } from "./unittestUtils";
->>>>>>> 0e0d2518
 
 describe("Receiver unit tests", () => {
   describe("init() and close() interactions", () => {
     function fakeContext(): ConnectionContext {
       return ({
-<<<<<<< HEAD
-        namespace: {
-          config: {},
-          connection: {
-            id: "connection-id"
-          }
+        config: {},
+        connection: {
+          id: "connection-id"
         }
-      } as unknown) as ClientEntityContext;
-=======
-        config: {}
       } as unknown) as ConnectionContext;
->>>>>>> 0e0d2518
     }
 
     it("close() called just after init() but before the next step", async () => {
