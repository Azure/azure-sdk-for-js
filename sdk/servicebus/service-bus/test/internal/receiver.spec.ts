--- conflicted
+++ resolved
@@ -328,17 +328,8 @@
     });
 
     it("create() with an existing _streamingReceiver", async () => {
-<<<<<<< HEAD
-      impl = new ServiceBusReceiverImpl(
-        createConnectionContextForTests(),
-        "entity path",
-        "peekLock",
-        1
-      );
-=======
       const context = createConnectionContextForTests();
       impl = new ServiceBusReceiverImpl(context, "entity path", "peekLock", 1);
->>>>>>> 1cec6efc
 
       let initWasCalled = false;
       const expectedAbortSignal = createAbortSignalForTest();
@@ -350,15 +341,6 @@
             expectedAbortSignal,
             "abortSignal should be properly passed through."
           );
-<<<<<<< HEAD
-          initWasCalled = true;
-          return;
-        },
-        close: async () => {}
-      } as Pick<StreamingReceiver, "init" | "close">;
-      impl["_streamingReceiver"] = (existingReceiver as any) as StreamingReceiver;
-
-=======
 
           assert.equal(
             "my pre-existing receiver",
@@ -381,7 +363,6 @@
       // terminating it's streaming forever loop for initialization).
       context.messageReceivers["my pre-existing receiver"] = {} as StreamingReceiver;
 
->>>>>>> 1cec6efc
       await impl["_createStreamingReceiver"]({
         lockRenewer: undefined,
         receiveMode: "peekLock",
