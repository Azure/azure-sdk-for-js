--- conflicted
+++ resolved
@@ -83,7 +83,7 @@
   });
 
   describe("subscribe()", () => {
-    let receiverImpl: ServiceBusReceiverImpl<any>;
+    let receiverImpl: ServiceBusReceiverImpl;
 
     afterEach(async () => {
       await receiverImpl.close();
@@ -94,11 +94,7 @@
 
       let createdRheaReceiver: Receiver | undefined;
 
-<<<<<<< HEAD
-      receiverImpl = new ServiceBusReceiverImpl<any>(
-=======
-      const receiverImpl = new ServiceBusReceiverImpl(
->>>>>>> 433905be
+      receiverImpl = new ServiceBusReceiverImpl(
         createConnectionContextForTests({
           onCreateReceiverCalled: (receiver) => {
             createdRheaReceiver = receiver;
