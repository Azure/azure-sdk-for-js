--- conflicted
+++ resolved
@@ -27,13 +27,7 @@
   // we pass.
   // So if we add other options types there's no need to generate a whole
   // new set of tests for it. :)
-<<<<<<< HEAD
-  const sessionReceiverOptions: AcceptSessionOptions = {};
-=======
-  const sessionReceiverOptions:
-    | ServiceBusSessionReceiverOptions<"peekLock">
-    | ServiceBusSessionReceiverOptions<"receiveAndDelete"> = {};
->>>>>>> 0bc0c6c9
+  const sessionReceiverOptions: ServiceBusSessionReceiverOptions = {};
 
   const testEntities = [
     { queue: "thequeue", entityPath: "thequeue" },
