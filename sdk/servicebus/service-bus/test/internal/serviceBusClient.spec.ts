--- conflicted
+++ resolved
@@ -846,10 +846,6 @@
     maxRetries: 3,
     timeoutInMs: 100000,
     maxRetryDelayInMs: 0,
-<<<<<<< HEAD
-    retryDelayInMs: 30000
-=======
     retryDelayInMs: 0,
->>>>>>> 93a910ca
   };
 }