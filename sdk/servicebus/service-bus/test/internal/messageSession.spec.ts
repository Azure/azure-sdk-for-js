--- conflicted
+++ resolved
@@ -163,13 +163,8 @@
 
           const { receiveIsReady, emitter } = setupFakeReceiver(receiver);
 
-<<<<<<< HEAD
-            const receivePromise = receiver.receiveMessages(3, bigTimeout, littleTimeout, {});
-            await receiveIsReady;
-=======
-          const receivePromise = receiver.receiveMessages(3, bigTimeout, littleTimeout);
+          const receivePromise = receiver.receiveMessages(3, bigTimeout, littleTimeout, {});
           await receiveIsReady;
->>>>>>> e0a27e75
 
           // batch fulfillment is checked when we receive a message...
           emitter.emit(ReceiverEvents.message, {
