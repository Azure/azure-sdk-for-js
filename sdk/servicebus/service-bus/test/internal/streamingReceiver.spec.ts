--- conflicted
+++ resolved
@@ -29,15 +29,11 @@
 
   describe("receive(), close() and stopReceivingMessages() interactions", () => {
     it("off by default", async () => {
-<<<<<<< HEAD
-      const streamingReceiver = new StreamingReceiver(createClientEntityContextForTests());
-      closeables.push(streamingReceiver);
-=======
-      const streamingReceiver = new StreamingReceiver(
-        createConnectionContextForTests(),
-        "fakeEntityPath"
-      );
->>>>>>> 0e0d2518
+      const streamingReceiver = new StreamingReceiver(
+        createConnectionContextForTests(),
+        "fakeEntityPath"
+      );
+      closeables.push(streamingReceiver);
       assert.isFalse(streamingReceiver.isReceivingMessages);
 
       // init() is considered the start of the receive operation (from StreamingReceiver's point of
@@ -47,12 +43,6 @@
     });
 
     it("isReceivingMessages set to true if subscribe() is called", async () => {
-<<<<<<< HEAD
-      const streamingReceiver = new StreamingReceiver(createClientEntityContextForTests(), {
-        maxConcurrentCalls: 101
-      });
-      closeables.push(streamingReceiver);
-=======
       const streamingReceiver = new StreamingReceiver(
         createConnectionContextForTests(),
         "fakeEntityPath",
@@ -60,7 +50,7 @@
           maxConcurrentCalls: 101
         }
       );
->>>>>>> 0e0d2518
+      closeables.push(streamingReceiver);
 
       await streamingReceiver.init(true);
 
@@ -115,16 +105,12 @@
     });
 
     it("isReceivingMessages set to false by close()'ing", async () => {
-<<<<<<< HEAD
-      const streamingReceiver = new StreamingReceiver(createClientEntityContextForTests());
-      closeables.push(streamingReceiver);
-
-=======
-      const streamingReceiver = new StreamingReceiver(
-        createConnectionContextForTests(),
-        "fakeEntityPath"
-      );
->>>>>>> 0e0d2518
+      const streamingReceiver = new StreamingReceiver(
+        createConnectionContextForTests(),
+        "fakeEntityPath"
+      );
+      closeables.push(streamingReceiver);
+
       await streamingReceiver.init(true);
 
       streamingReceiver.subscribe(
@@ -139,16 +125,12 @@
     });
 
     it("isReceivingMessages set to false by calling stopReceivingMessages()", async () => {
-<<<<<<< HEAD
-      const streamingReceiver = new StreamingReceiver(createClientEntityContextForTests());
-      closeables.push(streamingReceiver);
-
-=======
-      const streamingReceiver = new StreamingReceiver(
-        createConnectionContextForTests(),
-        "fakeEntityPath"
-      );
->>>>>>> 0e0d2518
+      const streamingReceiver = new StreamingReceiver(
+        createConnectionContextForTests(),
+        "fakeEntityPath"
+      );
+      closeables.push(streamingReceiver);
+
       await streamingReceiver.init(true);
 
       streamingReceiver.subscribe(
@@ -163,16 +145,12 @@
     });
 
     it("isReceivingMessages set to false by calling onDetach and init fails", async () => {
-<<<<<<< HEAD
-      const streamingReceiver = new StreamingReceiver(createClientEntityContextForTests());
-      closeables.push(streamingReceiver);
-
-=======
-      const streamingReceiver = new StreamingReceiver(
-        createConnectionContextForTests(),
-        "fakeEntityPath"
-      );
->>>>>>> 0e0d2518
+      const streamingReceiver = new StreamingReceiver(
+        createConnectionContextForTests(),
+        "fakeEntityPath"
+      );
+      closeables.push(streamingReceiver);
+
       await streamingReceiver.init(true);
 
       streamingReceiver.subscribe(
@@ -191,16 +169,12 @@
     });
 
     it("isReceivingMessages is set to true if onDetach succeeds in reconnecting", async () => {
-<<<<<<< HEAD
-      const streamingReceiver = new StreamingReceiver(createClientEntityContextForTests());
-      closeables.push(streamingReceiver);
-
-=======
-      const streamingReceiver = new StreamingReceiver(
-        createConnectionContextForTests(),
-        "fakeEntityPath"
-      );
->>>>>>> 0e0d2518
+      const streamingReceiver = new StreamingReceiver(
+        createConnectionContextForTests(),
+        "fakeEntityPath"
+      );
+      closeables.push(streamingReceiver);
+
       await streamingReceiver.init(true);
 
       streamingReceiver.subscribe(
@@ -223,15 +197,10 @@
   });
 
   it("create() with an existing receiver and that receiver is open()", async () => {
-<<<<<<< HEAD
-    const context = createClientEntityContextForTests();
-    const existingStreamingReceiver = new StreamingReceiver(context);
-    closeables.push(existingStreamingReceiver);
-
-=======
     const context = createConnectionContextForTests();
     const existingStreamingReceiver = new StreamingReceiver(context, "fakeEntityPath");
->>>>>>> 0e0d2518
+    closeables.push(existingStreamingReceiver);
+
     await existingStreamingReceiver.init(false);
 
     const originalReceiver = existingStreamingReceiver["link"]!;
@@ -259,15 +228,10 @@
   });
 
   it("create() with an existing receiver and that receiver is NOT open()", async () => {
-<<<<<<< HEAD
-    const context = createClientEntityContextForTests();
-    const existingStreamingReceiver = new StreamingReceiver(context);
-    closeables.push(existingStreamingReceiver);
-
-=======
     const context = createConnectionContextForTests();
     const existingStreamingReceiver = new StreamingReceiver(context, "fakeEntityPath");
->>>>>>> 0e0d2518
+    closeables.push(existingStreamingReceiver);
+
     await existingStreamingReceiver.init(false);
 
     assert.isTrue(existingStreamingReceiver.isOpen(), "newly created receiver is open");
@@ -303,16 +267,12 @@
 
   describe("AbortSignal", () => {
     it("sanity check - abortSignal is propagated", async () => {
-<<<<<<< HEAD
-      const receiverImpl = new ReceiverImpl(createClientEntityContextForTests(), "peekLock");
-      closeables.push(receiverImpl);
-=======
       const receiverImpl = new ReceiverImpl(
         createConnectionContextForTests(),
         "fakeEntityPath",
         "peekLock"
       );
->>>>>>> 0e0d2518
+      closeables.push(receiverImpl);
 
       const abortController = new AbortController();
       const abortSignal = abortController.signal;
