// Copyright (c) Microsoft Corporation.
// Licensed under the MIT license.

import chai from "chai";
import Long from "long";
import chaiAsPromised from "chai-as-promised";
import {
  ServiceBusMessage,
  delay,
  ProcessErrorArgs,
  ServiceBusSender,
  ServiceBusReceivedMessage
} from "../../src";
import {
  getAlreadyReceivingErrorMsg,
  InvalidOperationForPeekedMessage
} from "../../src/util/errors";
import { TestClientType, TestMessage } from "../public/utils/testUtils";
import { ServiceBusReceiver, ServiceBusReceiverImpl } from "../../src/receivers/receiver";
import {
  ServiceBusClientForTests,
  createServiceBusClientForTests,
  testPeekMsgsLength,
  getRandomTestClientTypeWithSessions,
  getRandomTestClientTypeWithNoSessions,
  EntityName,
  getRandomTestClientType
} from "../public/utils/testutils2";
import { AbortController } from "@azure/abort-controller";
import { ReceiverEvents } from "rhea-promise";
import {
  ServiceBusSessionReceiver,
  ServiceBusSessionReceiverImpl
} from "../../src/receivers/sessionReceiver";

const should = chai.should();
chai.use(chaiAsPromised);
const assert = chai.assert;

const noSessionTestClientType = getRandomTestClientTypeWithNoSessions();
const withSessionTestClientType = getRandomTestClientTypeWithSessions();
const anyRandomTestClientType = getRandomTestClientType();

let serviceBusClient: ServiceBusClientForTests;
let entityNames: EntityName;
let sender: ServiceBusSender;
let receiver: ServiceBusReceiver;
let deadLetterReceiver: ServiceBusReceiver;

async function beforeEachTest(
  entityType: TestClientType,
  receiveMode: "peekLock" | "receiveAndDelete" = "peekLock"
): Promise<void> {
  entityNames = await serviceBusClient.test.createTestEntities(entityType);
  if (receiveMode === "receiveAndDelete") {
    receiver = await serviceBusClient.test.createReceiveAndDeleteReceiver(entityNames);
  } else {
    receiver = await serviceBusClient.test.createPeekLockReceiver(entityNames);
  }

  sender = serviceBusClient.test.addToCleanup(
    serviceBusClient.createSender(entityNames.queue ?? entityNames.topic!)
  );

  deadLetterReceiver = serviceBusClient.test.createDeadLetterReceiver(entityNames);
}

function afterEachTest(): Promise<void> {
  return serviceBusClient.test.afterEach();
}

describe("Batch Receiver - Settle message", function(): void {
  const maxDeliveryCount = 10;

  before(() => {
    serviceBusClient = createServiceBusClientForTests();
  });

  after(() => {
    return serviceBusClient.test.after();
  });

  afterEach(async () => {
    await afterEachTest();
  });

  async function sendReceiveMsg(
    testMessages: ServiceBusMessage
  ): Promise<ServiceBusReceivedMessage> {
    await sender.sendMessages(testMessages);
    const msgs = await receiver.receiveMessages(1);

    should.equal(Array.isArray(msgs), true, "`ReceivedMessages` is not an array");
    should.equal(msgs.length, 1, "Unexpected number of messages");
    should.equal(msgs[0].body, testMessages.body, "MessageBody is different than expected");
    should.equal(msgs[0].messageId, testMessages.messageId, "MessageId is different than expected");
    should.equal(msgs[0].deliveryCount, 0, "DeliveryCount is different than expected");

    return msgs[0];
  }

  async function testComplete(): Promise<void> {
    const testMessages = entityNames.usesSessions
      ? TestMessage.getSessionSample()
      : TestMessage.getSample();
    const msg = await sendReceiveMsg(testMessages);

    await receiver.completeMessage(msg);

    await testPeekMsgsLength(receiver, 0);
  }

  it(noSessionTestClientType + ": complete() removes message", async function(): Promise<void> {
    await beforeEachTest(noSessionTestClientType);
    await testComplete();
  });

  it(withSessionTestClientType + ": complete() removes message", async function(): Promise<void> {
    await beforeEachTest(withSessionTestClientType);
    await testComplete();
  });

  async function testAbandon(): Promise<void> {
    const testMessages = entityNames.usesSessions
      ? TestMessage.getSessionSample()
      : TestMessage.getSample();
    const msg = await sendReceiveMsg(testMessages);
    await receiver.abandonMessage(msg);

    await testPeekMsgsLength(receiver, 1);

    const messageBatch = await receiver.receiveMessages(1);

    should.equal(messageBatch.length, 1, "Unexpected number of messages");
    should.equal(messageBatch[0].deliveryCount, 1, "DeliveryCount is different than expected");
    should.equal(
      messageBatch[0].messageId,
      testMessages.messageId,
      "MessageId is different than expected"
    );

    await receiver.completeMessage(messageBatch[0]);

    await testPeekMsgsLength(receiver, 0);
  }

  it(
    noSessionTestClientType + ": abandon() retains message with incremented deliveryCount",
    async function(): Promise<void> {
      await beforeEachTest(noSessionTestClientType);
      await testAbandon();
    }
  );

  it(
    withSessionTestClientType + ": abandon() retains message with incremented deliveryCount",
    async function(): Promise<void> {
      await beforeEachTest(withSessionTestClientType);
      await testAbandon();
    }
  );

  async function testAbandonMsgsTillMaxDeliveryCount(): Promise<void> {
    const testMessages = entityNames.usesSessions
      ? TestMessage.getSessionSample()
      : TestMessage.getSample();
    await sender.sendMessages(testMessages);
    let abandonMsgCount = 0;

    while (abandonMsgCount < maxDeliveryCount) {
      const batch = await receiver.receiveMessages(1);

      should.equal(batch.length, 1, "Unexpected number of messages");
      should.equal(
        batch[0].messageId,
        testMessages.messageId,
        "MessageId is different than expected"
      );
      should.equal(
        batch[0].deliveryCount,
        abandonMsgCount,
        "DeliveryCount is different than expected"
      );
      abandonMsgCount++;

      await receiver.abandonMessage(batch[0]);
    }

    await testPeekMsgsLength(receiver, 0);

    const deadLetterMsgsBatch = await deadLetterReceiver.receiveMessages(1);

    should.equal(
      Array.isArray(deadLetterMsgsBatch),
      true,
      "`ReceivedMessages` from Deadletter is not an array"
    );
    should.equal(deadLetterMsgsBatch.length, 1, "Unexpected number of messages");
    should.equal(
      deadLetterMsgsBatch[0].body,
      testMessages.body,
      "MessageBody is different than expected"
    );
    should.equal(
      deadLetterMsgsBatch[0].messageId,
      testMessages.messageId,
      "MessageId is different than expected"
    );

    await receiver.completeMessage(deadLetterMsgsBatch[0]);

    await testPeekMsgsLength(deadLetterReceiver, 0);
  }

  it(
    noSessionTestClientType + ": Multiple abandons until maxDeliveryCount.",
    async function(): Promise<void> {
      await beforeEachTest(noSessionTestClientType);
      await testAbandonMsgsTillMaxDeliveryCount();
    }
  );

  it(
    withSessionTestClientType + ": Multiple abandons until maxDeliveryCount.",
    async function(): Promise<void> {
      await beforeEachTest(withSessionTestClientType);
      await testAbandonMsgsTillMaxDeliveryCount();
    }
  );

  async function testDefer(): Promise<void> {
    const testMessages = entityNames.usesSessions
      ? TestMessage.getSessionSample()
      : TestMessage.getSample();
    const msg = await sendReceiveMsg(testMessages);

    if (!msg.sequenceNumber) {
      throw "Sequence Number can not be null";
    }
    const sequenceNumber = msg.sequenceNumber;
    await receiver.deferMessage(msg);

    const [deferredMsg] = await receiver.receiveDeferredMessages(sequenceNumber);
    if (!deferredMsg) {
      throw "No message received for sequence number";
    }
    should.equal(deferredMsg.body, testMessages.body, "MessageBody is different than expected");
    should.equal(
      deferredMsg.messageId,
      testMessages.messageId,
      "MessageId is different than expected"
    );
    should.equal(deferredMsg.deliveryCount, 1, "DeliveryCount is different than expected");

    await receiver.completeMessage(deferredMsg);

    await testPeekMsgsLength(receiver, 0);
  }

  it(
    noSessionTestClientType + ": defer() moves message to deferred queue",
    async function(): Promise<void> {
      await beforeEachTest(noSessionTestClientType);
      await testDefer();
    }
  );

  it(
    withSessionTestClientType + ": defer() moves message to deferred queue",
    async function(): Promise<void> {
      await beforeEachTest(withSessionTestClientType);
      await testDefer();
    }
  );

  async function testDeadletter(): Promise<void> {
    const testMessages = entityNames.usesSessions
      ? TestMessage.getSessionSample()
      : TestMessage.getSample();
    const msg = await sendReceiveMsg(testMessages);
    await receiver.deadLetterMessage(msg);

    await testPeekMsgsLength(receiver, 0);

    const deadLetterMsgsBatch = await deadLetterReceiver.receiveMessages(1);

    should.equal(
      Array.isArray(deadLetterMsgsBatch),
      true,
      "`ReceivedMessages` from Deadletter is not an array"
    );
    should.equal(deadLetterMsgsBatch.length, 1, "Unexpected number of messages");
    should.equal(
      deadLetterMsgsBatch[0].body,
      testMessages.body,
      "MessageBody is different than expected"
    );
    should.equal(
      deadLetterMsgsBatch[0].messageId,
      testMessages.messageId,
      "MessageId is different than expected"
    );

    await receiver.completeMessage(deadLetterMsgsBatch[0]);

    await testPeekMsgsLength(deadLetterReceiver, 0);
  }

  it(
    noSessionTestClientType + ": deadLetter() moves message to deadletter queue",
    async function(): Promise<void> {
      await beforeEachTest(noSessionTestClientType);
      await testDeadletter();
    }
  );

  it(
    withSessionTestClientType + ": deadLetter() moves message to deadletter queue",
    async function(): Promise<void> {
      await beforeEachTest(withSessionTestClientType);
      await testDeadletter();
    }
  );

  async function testPeek(): Promise<void> {
    const testMessages = entityNames.usesSessions
      ? TestMessage.getSessionSample()
      : TestMessage.getSample();
    await sender.sendMessages(testMessages);

    const [peekedMsg] = await receiver.peekMessages(1);
    if (!peekedMsg) {
      // Sometimes the peek call does not return any messages :(
      return;
    }

    should.equal(
      !peekedMsg.lockToken,
      true,
      "Peeked msg was not meant to have lockToken! We use this assumption to differentiate between peeked msg and other messages."
    );

    const expectedErrorMsg = InvalidOperationForPeekedMessage;
    try {
      await receiver.completeMessage(peekedMsg);
      assert.fail("completeMessage should have failed");
    } catch (error) {
      should.equal(error.message, expectedErrorMsg);
    }
    try {
      await receiver.abandonMessage(peekedMsg);
      assert.fail("abandonMessage should have failed");
    } catch (error) {
      should.equal(error.message, expectedErrorMsg);
    }
    try {
      await receiver.deferMessage(peekedMsg);
      assert.fail("deferMessage should have failed");
    } catch (error) {
      should.equal(error.message, expectedErrorMsg);
    }
    try {
      await receiver.deadLetterMessage(peekedMsg);
      assert.fail("deadLetterMessage should have failed");
    } catch (error) {
      should.equal(error.message, expectedErrorMsg);
    }

    await testPeekMsgsLength(receiver, 0);
  }

  it(noSessionTestClientType + ": cannot settle peeked message", async function(): Promise<void> {
    await beforeEachTest(noSessionTestClientType);
    await testPeek();
  });

  it(withSessionTestClientType + ": cannot settle peeked message", async function(): Promise<void> {
    await beforeEachTest(withSessionTestClientType);
    await testPeek();
  });
});

describe("Batch Receiver - Settle deadlettered message", function(): void {
  before(() => {
    serviceBusClient = createServiceBusClientForTests();
  });

  after(() => {
    return serviceBusClient.test.after();
  });

  afterEach(async () => {
    await afterEachTest();
  });

  async function deadLetterMessage(
    testMessage: ServiceBusMessage
  ): Promise<ServiceBusReceivedMessage> {
    await sender.sendMessages(testMessage);
    const batch = await receiver.receiveMessages(1);

    should.equal(batch.length, 1, "Unexpected number of messages");
    should.equal(batch[0].body, testMessage.body, "MessageBody is different than expected");
    should.equal(batch[0].messageId, testMessage.messageId, "MessageId is different than expected");
    should.equal(batch[0].deliveryCount, 0, "DeliveryCount is different than expected");

    await receiver.deadLetterMessage(batch[0]);

    await testPeekMsgsLength(receiver, 0);

    const deadLetterMsgsBatch = await deadLetterReceiver.receiveMessages(1);

    should.equal(deadLetterMsgsBatch.length, 1, "Unexpected number of messages");
    should.equal(
      deadLetterMsgsBatch[0].body,
      testMessage.body,
      "MessageBody is different than expected"
    );
    should.equal(
      deadLetterMsgsBatch[0].messageId,
      testMessage.messageId,
      "MessageId is different than expected"
    );
    should.equal(
      deadLetterMsgsBatch[0].deliveryCount,
      0,
      "DeliveryCount is different than expected"
    );

    return deadLetterMsgsBatch[0];
  }

  async function completeDeadLetteredMessage(
    testMessage: ServiceBusMessage,
    deadletterClient: ServiceBusReceiver,
    expectedDeliverCount: number
  ): Promise<void> {
    const deadLetterMsgsBatch = await deadLetterReceiver.receiveMessages(1);

    should.equal(deadLetterMsgsBatch.length, 1, "Unexpected number of messages");
    should.equal(
      deadLetterMsgsBatch[0].body,
      testMessage.body,
      "MessageBody is different than expected"
    );
    should.equal(
      deadLetterMsgsBatch[0].messageId,
      testMessage.messageId,
      "MessageId is different than expected"
    );
    should.equal(
      deadLetterMsgsBatch[0].deliveryCount,
      expectedDeliverCount,
      "DeliveryCount is different than expected"
    );

    await receiver.completeMessage(deadLetterMsgsBatch[0]);
    await testPeekMsgsLength(deadletterClient, 0);
  }

  async function testDeadletter(): Promise<void> {
    const testMessage = entityNames.usesSessions
      ? TestMessage.getSessionSample()
      : TestMessage.getSessionSample();
    const deadLetterMsg = await deadLetterMessage(testMessage);
    let errorWasThrown = false;

    await receiver.deadLetterMessage(deadLetterMsg).catch((err) => {
      should.equal(err.code, "GeneralError", "Error code is different than expected");
      errorWasThrown = true;
    });

    should.equal(errorWasThrown, true, "Error thrown flag must be true");

    await completeDeadLetteredMessage(testMessage, deadLetterReceiver, 0);
  }

  it(
    anyRandomTestClientType + ": Throws error when dead lettering a dead lettered message",
    async function(): Promise<void> {
      await beforeEachTest(anyRandomTestClientType);
      await testDeadletter();
    }
  );

  async function testAbandon(): Promise<void> {
    const testMessage = entityNames.usesSessions
      ? TestMessage.getSessionSample()
      : TestMessage.getSessionSample();
    const deadLetterMsg = await deadLetterMessage(testMessage);

    await receiver.abandonMessage(deadLetterMsg);

    await completeDeadLetteredMessage(testMessage, deadLetterReceiver, 0);
  }

  it(
    anyRandomTestClientType + ": Abandon a message received from dead letter queue",
    async function(): Promise<void> {
      await beforeEachTest(anyRandomTestClientType);
      await testAbandon();
    }
  );

  async function testDefer(): Promise<void> {
    const testMessage = entityNames.usesSessions
      ? TestMessage.getSessionSample()
      : TestMessage.getSessionSample();
    const deadLetterMsg = await deadLetterMessage(testMessage);

    if (!deadLetterMsg.sequenceNumber) {
      throw "Sequence Number can not be null";
    }

    const sequenceNumber = deadLetterMsg.sequenceNumber;
    await receiver.deferMessage(deadLetterMsg);

    const [deferredMsg] = await deadLetterReceiver.receiveDeferredMessages(sequenceNumber);
    if (!deferredMsg) {
      throw "No message received for sequence number";
    }
    should.equal(deferredMsg.body, testMessage.body, "MessageBody is different than expected");
    should.equal(
      deferredMsg.messageId,
      testMessage.messageId,
      "MessageId is different than expected"
    );

    await deadLetterReceiver.completeMessage(deferredMsg);

    await testPeekMsgsLength(receiver, 0);

    await testPeekMsgsLength(deadLetterReceiver, 0);
  }

  // TODO: The below test for session enabled entity needs a higher timeout most of the time
  // The rest of the time, it fails with "The service was unable to process the request; please retry the operation.".
  // So, testing for non sessions at the moment, more investigation needed from service side.
  it(
    noSessionTestClientType + ": Defer a message received from dead letter queue",
    async function(): Promise<void> {
      await beforeEachTest(noSessionTestClientType);
      await testDefer();
    }
  );
});

describe("Batch Receiver - Multiple Receiver Operations", function(): void {
  before(() => {
    serviceBusClient = createServiceBusClientForTests();
  });

  after(() => {
    return serviceBusClient.test.after();
  });

  afterEach(async () => {
    await afterEachTest();
  });

  // We use an empty queue/topic here so that the first receiveMessages call takes time to return
  async function testParallelReceiveCalls(): Promise<void> {
    const firstBatchPromise = receiver.receiveMessages(1, { maxWaitTimeInMs: 10000 });
    await delay(5000);

    let errorMessage;
    const expectedErrorMessage = getAlreadyReceivingErrorMsg(
      receiver.entityPath,
      entityNames.usesSessions ? TestMessage.sessionId : undefined
    );

    try {
      await receiver.receiveMessages(1);
    } catch (err) {
      errorMessage = err && err.message;
    }
    should.equal(
      errorMessage,
      expectedErrorMessage,
      "Unexpected error message for receiveMessages"
    );

    let unexpectedError;
    try {
      receiver.subscribe({
        async processMessage(): Promise<void> {
          // process message here - it's basically a ServiceBusMessage minus any settlement related methods
        },
        async processError(args: ProcessErrorArgs): Promise<void> {
          unexpectedError = args.error;
        }
      });
    } catch (err) {
      errorMessage = err && err.message;
    }
    should.equal(
      errorMessage,
      expectedErrorMessage,
      "Unexpected error message for registerMessageHandler"
    );
    should.equal(
      unexpectedError,
      undefined,
      "Unexpected error found in errorHandler for registerMessageHandler"
    );

    await firstBatchPromise;
  }

  it(
    noSessionTestClientType +
      ": Throws error when ReceiveBatch is called while the previous call is not done",
    async function(): Promise<void> {
      await beforeEachTest(noSessionTestClientType);
      await testParallelReceiveCalls();
    }
  );

  it(
    withSessionTestClientType +
      ": Throws error when ReceiveBatch is called while the previous call is not done",
    async function(): Promise<void> {
      await beforeEachTest(withSessionTestClientType);
      await testParallelReceiveCalls();
    }
  );

  const messages: ServiceBusMessage[] = [
    {
      body: "hello1",
      messageId: `test message ${Math.random()}`,
      partitionKey: "dummy" // partitionKey is only for partitioned queue/subscrption, Unpartitioned queue/subscrption do not care about partitionKey.
    },
    {
      body: "hello2",
      messageId: `test message ${Math.random()}`,
      partitionKey: "dummy" // partitionKey is only for partitioned queue/subscrption, Unpartitioned queue/subscrption do not care about partitionKey.
    }
  ];
  const messageWithSessions: ServiceBusMessage[] = [
    {
      body: "hello1",
      messageId: `test message ${Math.random()}`,
      sessionId: TestMessage.sessionId
    },
    {
      body: "hello2",
      messageId: `test message ${Math.random()}`,
      sessionId: TestMessage.sessionId
    }
  ];

  // We test for mutilple receiveMessages specifically to ensure that batchingRecevier on a client is reused
  // See https://github.com/Azure/azure-service-bus-node/issues/31
  async function testSequentialReceiveBatchCalls(): Promise<void> {
    const testMessages = entityNames.usesSessions ? messageWithSessions : messages;
    const batchMessageToSend = await sender.createMessageBatch();
    for (const message of testMessages) {
      batchMessageToSend.tryAddMessage(message);
    }
    await sender.sendMessages(batchMessageToSend);
    const msgs1 = await receiver.receiveMessages(1);
    const msgs2 = await receiver.receiveMessages(1);

    // Results are checked after both receiveMessages are done to ensure that the second call doesnt
    // affect the result from the first one.
    should.equal(Array.isArray(msgs1), true, "`ReceivedMessages` is not an array");
    should.equal(msgs1.length, 1, "Unexpected number of messages");

    should.equal(Array.isArray(msgs2), true, "`ReceivedMessages` is not an array");
    should.equal(msgs2.length, 1, "Unexpected number of messages");

    should.equal(
      testMessages.some((x) => x.messageId === msgs1[0].messageId),
      true,
      "MessageId is different than expected"
    );
    should.equal(
      testMessages.some((x) => x.messageId === msgs2[0].messageId),
      true,
      "MessageId is different than expected"
    );

    await receiver.completeMessage(msgs1[0]);
    await receiver.completeMessage(msgs2[0]);
  }

  it(
    noSessionTestClientType + ": Multiple sequential receiveMessages calls",
    async function(): Promise<void> {
      await beforeEachTest(noSessionTestClientType);
      await testSequentialReceiveBatchCalls();
    }
  );

  it(
    withSessionTestClientType + ":  Multiple sequential receiveMessages calls",
    async function(): Promise<void> {
      await beforeEachTest(withSessionTestClientType);
      await testSequentialReceiveBatchCalls();
    }
  );
});

describe("Batch Receiver - Others", function(): void {
  before(() => {
    serviceBusClient = createServiceBusClientForTests();
  });

  after(() => {
    return serviceBusClient.test.after();
  });

  afterEach(async () => {
    await afterEachTest();
  });

  async function testNoSettlement(): Promise<void> {
    const testMessages = entityNames.usesSessions
      ? TestMessage.getSessionSample()
      : TestMessage.getSample();
    await sender.sendMessages(testMessages);

    // We need a receiver with lock renewal disabled so that
    // the message lands back in the queue/subscription to be picked up again.
    await receiver.close();
    if (entityNames.usesSessions) {
      receiver = await serviceBusClient.test.acceptSessionWithPeekLock(
        entityNames,
        testMessages.sessionId!,
        {
          maxAutoLockRenewalDurationInMs: 0
        }
      );
    } else {
      receiver = await serviceBusClient.test.createPeekLockReceiver(entityNames, {
        maxAutoLockRenewalDurationInMs: 0
      });
    }

    let batch = await receiver.receiveMessages(1);

    should.equal(batch.length, 1, "Unexpected number of messages");
    should.equal(batch[0].deliveryCount, 0, "DeliveryCount is different than expected");
    should.equal(
      batch[0].messageId,
      testMessages.messageId,
      "MessageId is different than expected"
    );

    await testPeekMsgsLength(receiver, 1);

    // If using sessions wait to lose the lock, then use a new receiver to get the message
    // landed back in the queue/subscription.
    if (entityNames.usesSessions) {
      await delay(31000);
      receiver = await serviceBusClient.test.acceptSessionWithPeekLock(
        entityNames,
        testMessages.sessionId!,
        {
          maxAutoLockRenewalDurationInMs: 0
        }
      );
    }

    batch = await receiver.receiveMessages(1);

    should.equal(batch.length, 1, "Unexpected number of messages");
    should.equal(batch[0].deliveryCount, 1, "DeliveryCount is different than expected");
    should.equal(
      batch[0].messageId,
      testMessages.messageId,
      "MessageId is different than expected"
    );

    await receiver.completeMessage(batch[0]);
  }

  it(
    noSessionTestClientType +
      ": No settlement of the message is retained with incremented deliveryCount",
    async function(): Promise<void> {
      await beforeEachTest(noSessionTestClientType);
      await testNoSettlement();
    }
  );

  it(
    withSessionTestClientType +
      ": No settlement of the message is retained with incremented deliveryCount",
    async function(): Promise<void> {
      await beforeEachTest(withSessionTestClientType);
      await testNoSettlement();
    }
  );

  async function testAskForMore(): Promise<void> {
    const testMessages = entityNames.usesSessions
      ? TestMessage.getSessionSample()
      : TestMessage.getSample();
    await sender.sendMessages(testMessages);
    const batch = await receiver.receiveMessages(2);

    should.equal(batch.length, 1, "Unexpected number of messages");
    should.equal(batch[0].body, testMessages.body, "MessageBody is different than expected");
    should.equal(
      batch[0].messageId,
      testMessages.messageId,
      "MessageId is different than expected"
    );

    await receiver.completeMessage(batch[0]);

    await testPeekMsgsLength(receiver, 0);
  }

  it(
    noSessionTestClientType + ": Receive n messages but queue only has m messages, where m < n",
    async function(): Promise<void> {
      await beforeEachTest(noSessionTestClientType);

      await testAskForMore();
    }
  );

  it(
    withSessionTestClientType +
      ": Receive n messages but subscription only has m messages, where m < n",
    async function(): Promise<void> {
      await beforeEachTest(withSessionTestClientType);

      await testAskForMore();
    }
  );

  it(
    noSessionTestClientType + ": Abort receiveDeferredMessages request on the receiver",
    async function(): Promise<void> {
      await beforeEachTest(noSessionTestClientType);
      const controller = new AbortController();
      setTimeout(() => controller.abort(), 1);
      try {
        await receiver.receiveDeferredMessages([Long.ZERO], {
          abortSignal: controller.signal
        });
        throw new Error(`Test failure`);
      } catch (err) {
        err.message.should.equal(
          "The receiveDeferredMessages operation has been cancelled by the user."
        );
      }
    }
  );

  it(
    withSessionTestClientType + ": Abort receiveDeferredMessages request on the receiver",
    async function(): Promise<void> {
      await beforeEachTest(withSessionTestClientType);
      const controller = new AbortController();
      setTimeout(() => controller.abort(), 1);
      try {
        await receiver.receiveDeferredMessages([Long.ZERO], {
          abortSignal: controller.signal
        });
        throw new Error(`Test failure`);
      } catch (err) {
        err.message.should.equal(
          "The receiveDeferredMessages operation has been cancelled by the user."
        );
      }
    }
  );
});

describe(noSessionTestClientType + ": Batch Receiver - disconnects", function(): void {
  before(() => {
    serviceBusClient = createServiceBusClientForTests();
  });

  after(() => {
    return serviceBusClient.test.after();
  });

  afterEach(async () => {
    await afterEachTest();
  });

  it("can receive and settle messages after a disconnect", async function(): Promise<void> {
    // Create the sender and receiver.
    await beforeEachTest(noSessionTestClientType);

    // Send a message so we can be sure when the receiver is open and active.
    await sender.sendMessages(TestMessage.getSample());

    let settledMessageCount = 0;

    const messages1 = await receiver.receiveMessages(1);
    for (const message of messages1) {
      await receiver.completeMessage(message);
      settledMessageCount++;
    }

    settledMessageCount.should.equal(1, "Unexpected number of settled messages.");

    const connectionContext = (receiver as any)["_context"];
    const refreshConnection = connectionContext.refreshConnection;
    let refreshConnectionCalled = 0;
    connectionContext.refreshConnection = function(...args: any) {
      refreshConnectionCalled++;
      refreshConnection.apply(this, args);
    };

    // Simulate a disconnect being called with a non-retryable error.
    (receiver as ServiceBusReceiverImpl)["_context"].connection["_connection"].idle();

    // send a second message to trigger the message handler again.
    await sender.sendMessages(TestMessage.getSample());

    // wait for the 2nd message to be received.
    const messages2 = await (receiver as ServiceBusReceiver).receiveMessages(1);
    for (const message of messages2) {
      await receiver.completeMessage(message);
      settledMessageCount++;
    }
    settledMessageCount.should.equal(2, "Unexpected number of settled messages.");
    refreshConnectionCalled.should.be.greaterThan(0, "refreshConnection was not called.");
  });

<<<<<<< HEAD
      // wait for the 2nd message to be received.
      const messages2 = await receiver.receiveMessages(1);
      for (const message of messages2) {
        await receiver.completeMessage(message);
        settledMessageCount++;
      }
      settledMessageCount.should.equal(2, "Unexpected number of settled messages.");
      refreshConnectionCalled.should.be.greaterThan(0, "refreshConnection was not called.");
    });
=======
  it("returns messages if drain is in progress (receiveAndDelete)", async function(): Promise<
    void
  > {
    // Create the sender and receiver.
    await beforeEachTest(noSessionTestClientType, "receiveAndDelete");

    // The first time `receiveMessages` is called the receiver link is created.
    // The `receiver_drained` handler is only added after the link is created,
    // which is a non-blocking task.
    await receiver.receiveMessages(1, { maxWaitTimeInMs: 1000 });
    const receiverContext = (receiver as ServiceBusReceiverImpl)["_context"];
    const batchingReceiver = (receiver as ServiceBusReceiverImpl)["_batchingReceiver"];

    if (!batchingReceiver || !batchingReceiver.isOpen()) {
      throw new Error(`Unable to initialize receiver link.`);
    }
>>>>>>> f3e0f2c4

    // Send a message so we have something to receive.
    await sender.sendMessages(TestMessage.getSample());

    // Since the receiver has already been initialized,
    // the `receiver_drained` handler is attached as soon
    // as receiveMessages is invoked.
    // We remove the `receiver_drained` timeout after `receiveMessages`
    // does it's initial setup by wrapping it in a `setTimeout`.
    // This triggers the `receiver_drained` handler removal on the next
    // tick of the event loop; after the handler has been attached.
    setTimeout(() => {
      // remove `receiver_drained` event
      batchingReceiver["link"]!.removeAllListeners(ReceiverEvents.receiverDrained);
    }, 0);

    // We want to simulate a disconnect once the batching receiver is draining.
    // We can detect when the receiver enters a draining state when `addCredit` is
    // called while `drain` is set to true.
    let didRequestDrain = false;
    const addCredit = batchingReceiver["link"]!.addCredit;
    batchingReceiver["link"]!.addCredit = function(credits) {
      addCredit.call(this, credits);
      if (batchingReceiver["link"]!.drain) {
        didRequestDrain = true;
        // Simulate a disconnect being called with a non-retryable error.
        receiverContext.connection["_connection"].idle();
      }
    };

    // Purposefully request more messages than what's available
    // so that the receiver will have to drain.
    const messages1 = await receiver.receiveMessages(10, { maxWaitTimeInMs: 1000 });

    didRequestDrain.should.equal(true, "Drain was not requested.");
    messages1.length.should.equal(1, "Unexpected number of messages received.");

    // Make sure that a 2nd receiveMessages call still works
    // by sending and receiving a single message again.
    await sender.sendMessages(TestMessage.getSample());

    // wait for the 2nd message to be received.
    const messages2 = await receiver.receiveMessages(1, { maxWaitTimeInMs: 5000 });

    messages2.length.should.equal(1, "Unexpected number of messages received.");
  });

  it("throws an error if drain is in progress (peekLock)", async function(): Promise<void> {
    // Create the sender and receiver.
    await beforeEachTest(noSessionTestClientType);

    // The first time `receiveMessages` is called the receiver link is created.
    // The `receiver_drained` handler is only added after the link is created,
    // which is a non-blocking task.
    await receiver.receiveMessages(1, { maxWaitTimeInMs: 1000 });
    const receiverContext = (receiver as ServiceBusReceiverImpl)["_context"];
    const batchingReceiver = (receiver as ServiceBusReceiverImpl)["_batchingReceiver"];

    if (!batchingReceiver || !batchingReceiver.isOpen()) {
      throw new Error(`Unable to initialize receiver link.`);
    }

    // Send a message so we have something to receive.
    await sender.sendMessages(TestMessage.getSample());

    // Since the receiver has already been initialized,
    // the `receiver_drained` handler is attached as soon
    // as receiveMessages is invoked.
    // We remove the `receiver_drained` timeout after `receiveMessages`
    // does it's initial setup by wrapping it in a `setTimeout`.
    // This triggers the `receiver_drained` handler removal on the next
    // tick of the event loop; after the handler has been attached.
    setTimeout(() => {
      // remove `receiver_drained` event
      batchingReceiver["link"]!.removeAllListeners(ReceiverEvents.receiverDrained);
    }, 0);

    // We want to simulate a disconnect once the batching receiver is draining.
    // We can detect when the receiver enters a draining state when `addCredit` is
    // called while `drain` is set to true.
    let didRequestDrain = false;
    const addCredit = batchingReceiver["link"]!.addCredit;
    batchingReceiver["link"]!.addCredit = function(credits) {
      didRequestDrain = true;
      addCredit.call(this, credits);
      if (batchingReceiver["link"]!.drain) {
        // Simulate a disconnect being called with a non-retryable error.
        receiverContext.connection["_connection"].idle();
      }
    };

    // Purposefully request more messages than what's available
    // so that the receiver will have to drain.
    const testFailureMessage = "Test failure";
    try {
      await receiver.receiveMessages(10, { maxWaitTimeInMs: 1000 });
      throw new Error(testFailureMessage);
    } catch (err) {
      err.message && err.message.should.not.equal(testFailureMessage);
    }

    didRequestDrain.should.equal(true, "Drain was not requested.");

    // Make sure that a 2nd receiveMessages call still works
    // by sending and receiving a single message again.
    await sender.sendMessages(TestMessage.getSample());

    // wait for the 2nd message to be received.
    const messages = await receiver.receiveMessages(1, { maxWaitTimeInMs: 5000 });

    messages.length.should.equal(1, "Unexpected number of messages received.");
  });

  it("returns messages if receive in progress (receiveAndDelete)", async function(): Promise<void> {
    // Create the sender and receiver.
    await beforeEachTest(noSessionTestClientType, "receiveAndDelete");

    // The first time `receiveMessages` is called the receiver link is created.
    // The `receiver_drained` handler is only added after the link is created,
    // which is a non-blocking task.
    await receiver.receiveMessages(1, { maxWaitTimeInMs: 1000 });
    const receiverContext = (receiver as ServiceBusReceiverImpl)["_context"];
    const batchingReceiver = (receiver as ServiceBusReceiverImpl)["_batchingReceiver"];

    if (!batchingReceiver || !batchingReceiver.isOpen()) {
      throw new Error(`Unable to initialize receiver link.`);
    }

    // Send a message so we have something to receive.
    await sender.sendMessages(TestMessage.getSample());

    // Simulate a disconnect after a message has been received.
    batchingReceiver["link"]!.once("message", function() {
      setTimeout(() => {
        // Simulate a disconnect being called with a non-retryable error.
        receiverContext.connection["_connection"].idle();
      }, 0);
    });

    // Purposefully request more messages than what's available
    // so that the receiver will have to drain.
    const messages1 = await receiver.receiveMessages(10, { maxWaitTimeInMs: 10000 });

    messages1.length.should.equal(1, "Unexpected number of messages received.");

    // Make sure that a 2nd receiveMessages call still works
    // by sending and receiving a single message again.
    await sender.sendMessages(TestMessage.getSample());

    // wait for the 2nd message to be received.
    const messages2 = await receiver.receiveMessages(1, { maxWaitTimeInMs: 5000 });

    messages2.length.should.equal(1, "Unexpected number of messages received.");
  });

  it("throws an error if receive is in progress (peekLock)", async function(): Promise<void> {
    // Create the sender and receiver.
    await beforeEachTest(noSessionTestClientType);

    // The first time `receiveMessages` is called the receiver link is created.
    // The `receiver_drained` handler is only added after the link is created,
    // which is a non-blocking task.
    await receiver.receiveMessages(1, { maxWaitTimeInMs: 1000 });
    const receiverContext = (receiver as ServiceBusReceiverImpl)["_context"];
    const batchingReceiver = (receiver as ServiceBusReceiverImpl)["_batchingReceiver"];

    if (!batchingReceiver || !batchingReceiver.isOpen()) {
      throw new Error(`Unable to initialize receiver link.`);
    }

    // Simulate a disconnect
    setTimeout(() => {
      // Simulate a disconnect being called with a non-retryable error.
      receiverContext.connection["_connection"].idle();
    }, 0);

    // Purposefully request more messages than what's available
    // so that the receiver will have to drain.
    const testFailureMessage = "Test failure";
    try {
      const msgs = await receiver.receiveMessages(10, { maxWaitTimeInMs: 10000 });
      console.log(msgs.length);
      throw new Error(testFailureMessage);
    } catch (err) {
      err.message && err.message.should.not.equal(testFailureMessage);
    }

    // Make sure that a 2nd receiveMessages call still works
    // by sending and receiving a single message again.
    await sender.sendMessages(TestMessage.getSample());

    // wait for the 2nd message to be received.
    const messages = await receiver.receiveMessages(1, { maxWaitTimeInMs: 5000 });

    messages.length.should.equal(1, "Unexpected number of messages received.");
  });

  describe(withSessionTestClientType + ": Batch Receiver - disconnects", function(): void {
    let serviceBusClient: ServiceBusClientForTests;
    let sender: ServiceBusSender;
    let receiver: ServiceBusSessionReceiver;

    async function beforeEachTest(
      receiveMode: "peekLock" | "receiveAndDelete" = "peekLock"
    ): Promise<void> {
      serviceBusClient = createServiceBusClientForTests();
      const entityNames = await serviceBusClient.test.createTestEntities(withSessionTestClientType);
      if (receiveMode == "receiveAndDelete") {
        receiver = (await serviceBusClient.test.createReceiveAndDeleteReceiver(
          entityNames
        )) as ServiceBusSessionReceiver;
      } else {
        receiver = (await serviceBusClient.test.createPeekLockReceiver(
          entityNames
        )) as ServiceBusSessionReceiver;
      }

      sender = serviceBusClient.test.addToCleanup(
        serviceBusClient.createSender(entityNames.queue ?? entityNames.topic!)
      );
    }

    afterEach(async () => {
      if (serviceBusClient) {
        await serviceBusClient.test.afterEach();
        await serviceBusClient.test.after();
      }
    });

    it.only(`throws "session lock has expired" after a disconnect`, async function(): Promise<
      void
    > {
      // Create the sender and receiver.
      await beforeEachTest();

      // Send a message so we can be sure when the receiver is open and active.
      const message = TestMessage.getSessionSample();
      await sender.sendMessages(message);

      let settledMessageCount = 0;

      const messages1 = await receiver.receiveMessages(1);
      for (const message of messages1) {
        await receiver.completeMessage(message);
        settledMessageCount++;
      }

      settledMessageCount.should.equal(1, "Unexpected number of settled messages.");

      const connectionContext = (receiver as any)["_context"];
      const refreshConnection = connectionContext.refreshConnection;
      let refreshConnectionCalled = 0;
      connectionContext.refreshConnection = function(...args: any) {
        refreshConnectionCalled++;
        refreshConnection.apply(this, args);
      };

      // Simulate a disconnect being called with a non-retryable error.
      (receiver as ServiceBusSessionReceiverImpl)["_context"].connection["_connection"].idle();

      // send a second message to trigger the message handler again.
      await sender.sendMessages(TestMessage.getSessionSample());
      try {
        await receiver.receiveMessages(1);
        assert.fail("receiveMessages should have failed");
      } catch (error) {
        should.equal(
          error.message,
          `The session lock has expired on the session with id ${message.sessionId}`
        );
      }
      refreshConnectionCalled.should.be.greaterThan(0, "refreshConnection was not called.");
    });
  });
});<|MERGE_RESOLUTION|>--- conflicted
+++ resolved
@@ -926,17 +926,6 @@
     refreshConnectionCalled.should.be.greaterThan(0, "refreshConnection was not called.");
   });
 
-<<<<<<< HEAD
-      // wait for the 2nd message to be received.
-      const messages2 = await receiver.receiveMessages(1);
-      for (const message of messages2) {
-        await receiver.completeMessage(message);
-        settledMessageCount++;
-      }
-      settledMessageCount.should.equal(2, "Unexpected number of settled messages.");
-      refreshConnectionCalled.should.be.greaterThan(0, "refreshConnection was not called.");
-    });
-=======
   it("returns messages if drain is in progress (receiveAndDelete)", async function(): Promise<
     void
   > {
@@ -953,7 +942,6 @@
     if (!batchingReceiver || !batchingReceiver.isOpen()) {
       throw new Error(`Unable to initialize receiver link.`);
     }
->>>>>>> f3e0f2c4
 
     // Send a message so we have something to receive.
     await sender.sendMessages(TestMessage.getSample());
