--- conflicted
+++ resolved
@@ -10,11 +10,7 @@
 import { OperationOptionsBase } from "../../src/modelsToBeSharedWithEventHubs";
 import { AwaitableSender, delay, ReceiverOptions } from "rhea-promise";
 import { ServiceBusMessageBatchImpl } from "../../src/serviceBusMessageBatch";
-<<<<<<< HEAD
 import { StreamingReceiver } from "../../src/core/streamingReceiver";
-=======
-import { MessageReceiver } from "../../src/core/messageReceiver";
->>>>>>> 6630763e
 import {
   createAbortSignalForTest,
   createCountdownAbortSignal
@@ -250,12 +246,7 @@
     it("...before first async call", async () => {
       const messageReceiver = new StreamingReceiver(
         createConnectionContextForTests(),
-<<<<<<< HEAD
         "fakeEntityPath"
-=======
-        "fakeEntityPath",
-        "sr"
->>>>>>> 6630763e
       );
       closeables.push(messageReceiver);
 
@@ -275,12 +266,7 @@
     it("...after negotiateClaim", async () => {
       const messageReceiver = new StreamingReceiver(
         createConnectionContextForTests(),
-<<<<<<< HEAD
         "fakeEntityPath"
-=======
-        "fakeEntityPath",
-        "sr"
->>>>>>> 6630763e
       );
       closeables.push(messageReceiver);
 
@@ -311,12 +297,8 @@
           isAborted = true;
         }
       });
-<<<<<<< HEAD
       const messageReceiver = new StreamingReceiver(fakeContext, "fakeEntityPath");
-=======
-      const messageReceiver = new MessageReceiver(fakeContext, "fakeEntityPath", "sr");
       closeables.push(messageReceiver);
->>>>>>> 6630763e
 
       messageReceiver["_negotiateClaim"] = async () => {};
 
