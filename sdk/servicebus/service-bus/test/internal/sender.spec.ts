// Copyright (c) Microsoft Corporation.
// Licensed under the MIT license.

import chai from "chai";
import { ServiceBusMessageBatchImpl } from "../../src/serviceBusMessageBatch";
import { ConnectionContext } from "../../src/connectionContext";
import { ServiceBusMessage } from "../../src";
import { isServiceBusMessageBatch, ServiceBusSenderImpl } from "../../src/sender";
import { DefaultDataTransformer } from "@azure/core-amqp";

const assert = chai.assert;

describe("Sender helper unit tests", () => {
  it("isServiceBusMessageBatch", () => {
    assert.isTrue(
      isServiceBusMessageBatch(new ServiceBusMessageBatchImpl({} as ConnectionContext, 100))
    );

    assert.isFalse(isServiceBusMessageBatch(undefined));
    assert.isFalse(isServiceBusMessageBatch((4 as any) as ServiceBusMessage));
    assert.isFalse(isServiceBusMessageBatch(({} as any) as ServiceBusMessage));
  });
});

describe("sender unit tests", () => {
  const fakeContext = createConnectionContextForTests();
  const sender = new SenderImpl(fakeContext, "fakeEntityPath");
  sender["_sender"].createBatch = async () => {
    return new ServiceBusMessageBatchImpl(fakeContext, 100);
  };

  ["hello", {}, 123, null, undefined, ["hello"]].forEach((invalidValue) => {
    it(`don't allow Sender.sendMessages(${invalidValue})`, async () => {
<<<<<<< HEAD
      const sender = new ServiceBusSenderImpl(createClientEntityContextForTests());
=======
>>>>>>> 67e11aaa
      let expectedErrorMsg =
        "Provided value for 'messages' must be of type ServiceBusMessage, ServiceBusMessageBatch or an array of type ServiceBusMessage.";
      if (invalidValue === null || invalidValue === undefined) {
        expectedErrorMsg = `Missing parameter "messages"`;
      }
      try {
        await sender.sendMessages(
          // @ts-expect-error
          invalidValue
        );
      } catch (err) {
        assert.equal(err.name, "TypeError");
        assert.equal(err.message, expectedErrorMsg);
      }
    });
  });

  ["hello", {}, null, undefined].forEach((invalidValue) => {
    it(`don't allow tryAdd(${invalidValue})`, async () => {
<<<<<<< HEAD
      const sender = new ServiceBusSenderImpl(createClientEntityContextForTests());
=======
>>>>>>> 67e11aaa
      const batch = await sender.createBatch();
      let expectedErrorMsg = "Provided value for 'message' must be of type ServiceBusMessage.";
      if (invalidValue === null || invalidValue === undefined) {
        expectedErrorMsg = `Missing parameter "message"`;
      }
      try {
        batch.tryAdd(
          // @ts-expect-error
          invalidValue
        );
      } catch (err) {
        assert.equal(err.name, "TypeError");
        assert.equal(err.message, expectedErrorMsg);
      }
    });
  });

  ["hello", {}, null, undefined, ["hello"]].forEach((invalidValue) => {
    it(`don't allow Sender.scheduleMessages(${invalidValue})`, async () => {
<<<<<<< HEAD
      const sender = new ServiceBusSenderImpl(createClientEntityContextForTests());
=======
>>>>>>> 67e11aaa
      let expectedErrorMsg =
        "Provided value for 'messages' must be of type ServiceBusMessage or an array of type ServiceBusMessage.";
      if (invalidValue === null || invalidValue === undefined) {
        expectedErrorMsg = `Missing parameter "messages"`;
      }

      try {
        await sender.scheduleMessages(
          new Date(),
          // @ts-expect-error
          invalidValue
        );
      } catch (err) {
        assert.equal(err.name, "TypeError");
        assert.equal(err.message, expectedErrorMsg);
      }
    });
  });
});

function createConnectionContextForTests(): ConnectionContext & { initWasCalled: boolean } {
  let initWasCalled = false;

  const fakeConnectionContext = {
    config: { endpoint: "my.service.bus" },
    connectionId: "connection-id",
    dataTransformer: new DefaultDataTransformer(),
    cbsSession: {
      cbsLock: "cbs-lock",
      async init() {
        initWasCalled = true;
      }
    },
    senders: {},
    managementClients: {},
    initWasCalled
  };

  return (fakeConnectionContext as any) as ReturnType<typeof createConnectionContextForTests>;
}<|MERGE_RESOLUTION|>--- conflicted
+++ resolved
@@ -24,17 +24,13 @@
 
 describe("sender unit tests", () => {
   const fakeContext = createConnectionContextForTests();
-  const sender = new SenderImpl(fakeContext, "fakeEntityPath");
+  const sender = new ServiceBusSenderImpl(fakeContext, "fakeEntityPath");
   sender["_sender"].createBatch = async () => {
     return new ServiceBusMessageBatchImpl(fakeContext, 100);
   };
 
   ["hello", {}, 123, null, undefined, ["hello"]].forEach((invalidValue) => {
     it(`don't allow Sender.sendMessages(${invalidValue})`, async () => {
-<<<<<<< HEAD
-      const sender = new ServiceBusSenderImpl(createClientEntityContextForTests());
-=======
->>>>>>> 67e11aaa
       let expectedErrorMsg =
         "Provided value for 'messages' must be of type ServiceBusMessage, ServiceBusMessageBatch or an array of type ServiceBusMessage.";
       if (invalidValue === null || invalidValue === undefined) {
@@ -54,10 +50,6 @@
 
   ["hello", {}, null, undefined].forEach((invalidValue) => {
     it(`don't allow tryAdd(${invalidValue})`, async () => {
-<<<<<<< HEAD
-      const sender = new ServiceBusSenderImpl(createClientEntityContextForTests());
-=======
->>>>>>> 67e11aaa
       const batch = await sender.createBatch();
       let expectedErrorMsg = "Provided value for 'message' must be of type ServiceBusMessage.";
       if (invalidValue === null || invalidValue === undefined) {
@@ -77,10 +69,6 @@
 
   ["hello", {}, null, undefined, ["hello"]].forEach((invalidValue) => {
     it(`don't allow Sender.scheduleMessages(${invalidValue})`, async () => {
-<<<<<<< HEAD
-      const sender = new ServiceBusSenderImpl(createClientEntityContextForTests());
-=======
->>>>>>> 67e11aaa
       let expectedErrorMsg =
         "Provided value for 'messages' must be of type ServiceBusMessage or an array of type ServiceBusMessage.";
       if (invalidValue === null || invalidValue === undefined) {
