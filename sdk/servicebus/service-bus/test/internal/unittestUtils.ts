--- conflicted
+++ resolved
@@ -1,41 +1,15 @@
 // Copyright (c) Microsoft Corporation.
 // Licensed under the MIT license.
 
-<<<<<<< HEAD
 import { ConnectionContext } from "../../src/connectionContext";
-import { AwaitableSender, Receiver as RheaReceiver } from "rhea-promise";
-=======
-import { ClientEntityContext } from "../../src/clientEntityContext";
 import { AwaitableSender, Receiver as RheaReceiver, ReceiverEvents } from "rhea-promise";
->>>>>>> 0308ae21
 import { DefaultDataTransformer, AccessToken } from "@azure/core-amqp";
 import { ConcurrentExpiringMap } from "../../src/util/concurrentExpiringMap";
 import { EventEmitter } from "events";
 import { getUniqueName } from "../../src/util/utils";
 
-<<<<<<< HEAD
-export function createConnectionContextForTests(options?: {
-  onCreateAwaitableSenderCalled?: () => void;
-  onCreateReceiverCalled?: () => void;
-}): ConnectionContext & { initWasCalled: boolean } {
-  let initWasCalled = false;
-
-  const fakeConnectionContext = {
-    config: { endpoint: "my.service.bus" },
-    connectionId: "connection-id",
-    batchingReceivers: {},
-    streamingReceivers: {},
-    senders: {},
-    messageSessions: {},
-    managementClients: {},
-    connection: {
-      createAwaitableSender: async (): Promise<AwaitableSender> => {
-        if (options?.onCreateAwaitableSenderCalled) {
-          options.onCreateAwaitableSenderCalled();
-        }
-=======
 /**
- * Creates a fake ClientEntityContext for tests that can create semi-realistic
+ * Creates a fake ConnectionContext for tests that can create semi-realistic
  * senders (less realistic, could use some work) and receivers (decent!).
  *
  * Please feel free to expand this - every little bit helps the unit tests!
@@ -45,50 +19,48 @@
  * is created (via onCreateAwaitableSenderCalled).
  *
  */
-export function createClientEntityContextForTests(options?: {
+export function createConnectionContextForTests(options?: {
   onCreateAwaitableSenderCalled?: () => void;
   onCreateReceiverCalled?: (receiver: RheaReceiver) => void;
-}): ClientEntityContext & { initWasCalled: boolean } {
+}): ConnectionContext & { initWasCalled: boolean } {
   let initWasCalled = false;
 
-  const fakeClientEntityContext = {
-    entityPath: "queue",
-    sender: {
-      credit: 999
-    },
-    namespace: {
-      async readyToOpenLink(): Promise<void> {},
-      config: { endpoint: "my.service.bus" },
-      connectionId: "connection-id",
-      connection: {
-        id: "connection-id",
+  const fakeConnectionContext = {
+    async readyToOpenLink(): Promise<void> {},
+    batchingReceivers: {},
+    streamingReceivers: {},
+    senders: {},
+    messageSessions: {},
+    managementClients: {},
+    config: { endpoint: "my.service.bus" },
+    connectionId: "connection-id",
+    requestResponseLockedMessages: new ConcurrentExpiringMap<string>(),
+    connection: {
+      id: "connection-id",
 
-        isOpen(): boolean {
-          return true;
-        },
-        createAwaitableSender: async (): Promise<AwaitableSender> => {
-          if (options?.onCreateAwaitableSenderCalled) {
-            options.onCreateAwaitableSenderCalled();
-          }
->>>>>>> 0308ae21
+      isOpen(): boolean {
+        return true;
+      },
+      createAwaitableSender: async (): Promise<AwaitableSender> => {
+        if (options?.onCreateAwaitableSenderCalled) {
+          options.onCreateAwaitableSenderCalled();
+        }
 
         const testAwaitableSender = ({
           setMaxListeners: () => testAwaitableSender
         } as any) as AwaitableSender;
 
-<<<<<<< HEAD
         return testAwaitableSender;
       },
       createReceiver: async (): Promise<RheaReceiver> => {
+        const receiver = createRheaReceiverForTests();
+
         if (options?.onCreateReceiverCalled) {
-          options.onCreateReceiverCalled();
+          options.onCreateReceiverCalled(receiver);
         }
 
-        return ({
-          connection: {
-            id: "connection-id"
-          }
-        } as any) as RheaReceiver;
+        (receiver as any).connection = { id: "connection-id" };
+        return receiver;
       }
     },
     dataTransformer: new DefaultDataTransformer(),
@@ -101,37 +73,10 @@
       cbsLock: "cbs-lock",
       async init() {
         initWasCalled = true;
-=======
-          return testAwaitableSender;
-        },
-        createReceiver: async (): Promise<RheaReceiver> => {
-          const receiver = createRheaReceiverForTests();
-
-          if (options?.onCreateReceiverCalled) {
-            options.onCreateReceiverCalled(receiver);
-          }
-
-          (receiver as any).connection = { id: "connection-id" };
-          return receiver;
-        }
       },
-      dataTransformer: new DefaultDataTransformer(),
-      tokenCredential: {
-        getToken() {
-          return {} as AccessToken;
-        }
-      },
-      cbsSession: {
-        cbsLock: "cbs-lock",
-        async init() {
-          initWasCalled = true;
-        },
-        async negotiateClaim(): Promise<void> {}
->>>>>>> 0308ae21
-      }
+      async negotiateClaim(): Promise<void> {}
     },
-    initWasCalled,
-    requestResponseLockedMessages: new ConcurrentExpiringMap<string>()
+    initWasCalled
   };
 
   return (fakeConnectionContext as any) as ReturnType<typeof createConnectionContextForTests>;
