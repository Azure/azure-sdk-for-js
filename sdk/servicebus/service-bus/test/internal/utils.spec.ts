// Copyright (c) Microsoft Corporation.
// Licensed under the MIT license.

import {
  checkAndRegisterWithAbortSignal,
  waitForTimeoutOrAbortOrResolve,
<<<<<<< HEAD
  getISO8601DurationInSeconds,
  getISO8601DurationFromSeconds
=======
  StandardAbortMessage
>>>>>>> 8deb03c3
} from "../../src/util/utils";
import { AbortController, AbortError, AbortSignalLike } from "@azure/abort-controller";
import { delay } from "rhea-promise";
import chai from "chai";
import chaiAsPromised from "chai-as-promised";
chai.use(chaiAsPromised);
const assert = chai.assert;
chai.use(chaiAsPromised);
const should = chai.should();

describe("utils", () => {
  describe("ISO-8601 Time and duration conversions", () => {
    const timeDurationArray = [
      {
        iso8601TimeDuration: "P10D",
        durationInSeconds: 10 * 24 * 60 * 60
      },
      {
        iso8601TimeDuration: "PT0S",
        durationInSeconds: 0
      },
      {
        iso8601TimeDuration: "PT0.785S",
        durationInSeconds: 0.785
      },
      {
        iso8601TimeDuration: "PT3S",
        durationInSeconds: 3
      },
      {
        iso8601TimeDuration: "PT2H3S",
        durationInSeconds: 2 * 60 * 60 + 3
      },
      {
        iso8601TimeDuration: "P1DT2H",
        durationInSeconds: 24 * 60 * 60 + 2 * 60 * 60
      },
      {
        iso8601TimeDuration: "P1DT4S",
        durationInSeconds: 24 * 60 * 60 + 4
      },
      {
        iso8601TimeDuration: "P1DT3M4S",
        durationInSeconds: 24 * 60 * 60 + 3 * 60 + 4
      },
      {
        iso8601TimeDuration: "P1DT2H3M4S",
        durationInSeconds: 24 * 60 * 60 + 2 * 60 * 60 + 3 * 60 + 4
      },
      {
        iso8601TimeDuration: "P1DT2H3M4.65794S",
        durationInSeconds: 24 * 60 * 60 + 2 * 60 * 60 + 3 * 60 + 4.65794
      }
    ];

    describe("getISO8601DurationInSeconds", () => {
      timeDurationArray.forEach((testCase) => {
        it(`Input ISO-8601 time duration - "${testCase.iso8601TimeDuration}"`, () => {
          should.equal(
            getISO8601DurationInSeconds(testCase.iso8601TimeDuration),
            testCase.durationInSeconds,
            "Unexpected duration in seconds returned."
          );
        });
      });
    });

    describe("getISO8601DurationFromSeconds", () => {
      timeDurationArray.forEach((testCase) => {
        it(`Input in seconds - "${testCase.durationInSeconds}"`, () => {
          should.equal(
            getISO8601DurationFromSeconds(testCase.durationInSeconds),
            testCase.iso8601TimeDuration,
            "Unexpected duration in seconds returned."
          );
        });
      });
    });
  });

  describe("waitForTimeoutAbortOrResolve", () => {
    let abortController: AbortController;
    let abortSignal: ReturnType<typeof getAbortSignalWithTracking>;
    let ourTimerId: NodeJS.Timer | undefined;
    let timerWasCleared: boolean;

    let timeoutFunctions: {
      setTimeoutFn: (callback: (...args: any[]) => void, ms: number, ...args: any[]) => any;
      clearTimeoutFn: (timeoutId: NodeJS.Timer) => void;
    };

    const neverFireMs = 10 * 1000;

    beforeEach(() => {
      abortController = new AbortController();
      abortSignal = getAbortSignalWithTracking(abortController);
      ourTimerId = undefined;
      timerWasCleared = false;

      const setTimeoutFn = (
        callback: (...args: any[]) => void,
        ms: number,
        ...args: any[]
      ): any => {
        const id = setTimeout(callback, ms, ...args);

        assert.notExists(
          ourTimerId,
          "Definitely shouldn't schedule our timeout callback more than once"
        );

        ourTimerId = id;
        return id;
      };

      const clearTimeoutFn = (timerIdToClear: NodeJS.Timer): any => {
        assert.exists(timerIdToClear);
        assert.isFalse(timerWasCleared, "Timer should not be cleared multiple times");
        timerWasCleared = true;

        return clearTimeout(timerIdToClear);
      };

      timeoutFunctions = {
        setTimeoutFn,
        clearTimeoutFn
      };
    });

    it("abortSignal cancelled in mid-flight", async () => {
      const prm = waitForTimeoutOrAbortOrResolve({
        actionFn: async () => {
          await delay(neverFireMs);
        },
        timeoutMessage: "the message for the timeout",
        timeoutMs: neverFireMs,
        abortSignal,
        timeoutFunctions
      });

      await delay(500);
      abortController.abort();

      try {
        await prm;
        assert.fail("Should have thrown an AbortError");
      } catch (err) {
        assert.equal(err.message, StandardAbortMessage);
        assert.equal(err.name, "AbortError");
      }

      assert.isTrue(
        abortSignal.ourListenersWereRemoved(),
        "All paths should properly clean up any event listeners on the signal"
      );
      assert.isTrue(timerWasCleared);
    });

    it("abortSignal already aborted", async () => {
      abortController.abort();

      try {
        await waitForTimeoutOrAbortOrResolve({
          actionFn: async () => {
            await delay(neverFireMs);
          },
          timeoutMessage: "the message for the timeout",
          timeoutMs: neverFireMs,
          abortSignal,
          timeoutFunctions
        });

        assert.fail("Should have thrown an AbortError");
      } catch (err) {
        assert.equal(err.message, StandardAbortMessage);
        assert.equal(err.name, "AbortError");
      }

      assert.isTrue(
        abortSignal.ourListenersWereRemoved(),
        "All paths should properly clean up any event listeners on the signal"
      );
      // the abort signal is checked early, so the timeout never gets set up here.
      assert.notExists(ourTimerId);
    });

    it("abortSignal is optional", async () => {
      try {
        await waitForTimeoutOrAbortOrResolve({
          actionFn: async () => {
            await delay(neverFireMs);
          },
          timeoutMs: 500,
          timeoutMessage: "the message for the timeout",
          timeoutFunctions
        });

        assert.fail("Should have thrown an TimeoutError");
      } catch (err) {
        assert.equal(err.message, "the message for the timeout");
        assert.equal(err.name, "OperationTimeoutError");
      }

      assert.isTrue(timerWasCleared);
    });

    it("timeout expires", async () => {
      try {
        await waitForTimeoutOrAbortOrResolve({
          actionFn: async () => {
            await delay(neverFireMs);
          },
          timeoutMessage: "the message for the timeout",
          timeoutMs: 500,
          abortSignal,
          timeoutFunctions
        });

        assert.fail("Should have thrown an TimeoutError");
      } catch (err) {
        assert.equal(err.message, "the message for the timeout");
        assert.equal(err.name, "OperationTimeoutError");
      }

      assert.isTrue(
        abortSignal.ourListenersWereRemoved(),
        "All paths should properly clean up any event listeners on the signal"
      );
      assert.isTrue(timerWasCleared);
    });

    it("nothing expires", async () => {
      const result = await waitForTimeoutOrAbortOrResolve({
        actionFn: async () => {
          await delay(500);
          return 100;
        },
        timeoutMessage: "the message for the timeout",
        timeoutMs: neverFireMs,
        abortSignal,
        timeoutFunctions
      });

      assert.equal(result, 100);
      assert.isTrue(
        abortSignal.ourListenersWereRemoved(),
        "All paths should properly clean up any event listeners on the signal"
      );
      assert.isTrue(timerWasCleared);
    });

    it("actionFn throws an error", async () => {
      try {
        await waitForTimeoutOrAbortOrResolve({
          actionFn: async () => {
            throw new Error("Error thrown from action");
          },
          timeoutMessage: "the message for the timeout",
          timeoutMs: neverFireMs,
          abortSignal,
          timeoutFunctions
        });

        assert.fail("Should have thrown");
      } catch (err) {
        assert.equal(err.message, "Error thrown from action");
      }

      assert.isTrue(
        abortSignal.ourListenersWereRemoved(),
        "All paths should properly clean up any event listeners on the signal"
      );
      assert.isTrue(timerWasCleared);
    });

    it("sanity check - the real timeout methods do get used if we don't provide fake ones", async () => {
      try {
        await waitForTimeoutOrAbortOrResolve({
          actionFn: async () => {
            await delay(5000);
          },
          timeoutMessage: "the message for the timeout",
          timeoutMs: 1,
          abortSignal
        });
      } catch (err) {
        assert.equal(err.message, "the message for the timeout");
      }

      try {
        abortController.abort();

        await waitForTimeoutOrAbortOrResolve({
          actionFn: async () => {
            await delay(5000);
          },
          timeoutMessage: "the message for the timeout",
          timeoutMs: neverFireMs,
          abortSignal
        });
      } catch (err) {
        assert.equal(err.message, StandardAbortMessage);
      }
    });
  });

  describe("checkAndRegisterWithAbortSignal", () => {
    let abortController: AbortController;
    let abortSignal: ReturnType<typeof getAbortSignalWithTracking>;

    beforeEach(() => {
      abortController = new AbortController();
      abortSignal = getAbortSignalWithTracking(abortController);
    });

    it("abortSignal is undefined", () => {
      const cleanupFn = checkAndRegisterWithAbortSignal(() => {
        throw new Error("Will never be called");
      }, undefined);

      // we just return a no-op function in this case.
      assert.exists(cleanupFn);
      cleanupFn();
    });

    it("abortSignal is already aborted", () => {
      abortController.abort();

      try {
        checkAndRegisterWithAbortSignal(() => {
          throw new Error("Will never be called");
        }, abortSignal);
        assert.fail("Should have thrown an AbortError");
      } catch (err) {
        assert.equal(err.name, "AbortError");
        assert.equal(err.message, StandardAbortMessage);
      }

      assert.isTrue(abortSignal.ourListenersWereRemoved());
    });

    it("abortSignal abort calls handlers", async () => {
      let callbackWasCalled = false;
      const cleanupFn = checkAndRegisterWithAbortSignal((abortError: AbortError) => {
        callbackWasCalled = true;
        assert.equal(abortError.message, StandardAbortMessage);
      }, abortSignal);
      assert.exists(cleanupFn);

      assert.isFalse(abortSignal.ourListenersWereRemoved());
      assert.isFalse(callbackWasCalled);

      abortController.abort();
      await delay(0);

      assert.isTrue(abortSignal.ourListenersWereRemoved());
      assert.isTrue(callbackWasCalled);

      // and cleanupFn is harmless to call here.
      cleanupFn!();
    });

    it("calling cleanup removes handlers from abortSignal", async () => {
      let callbackWasCalled = false;
      const cleanupFn = checkAndRegisterWithAbortSignal(() => {
        callbackWasCalled = true;
      }, abortSignal);
      assert.exists(cleanupFn);

      assert.isFalse(abortSignal.ourListenersWereRemoved());
      assert.isFalse(callbackWasCalled);

      if (cleanupFn == null) {
        throw new Error("No cleanup function!");
      }

      cleanupFn();

      assert.isTrue(abortSignal.ourListenersWereRemoved());
      // sanity check - let's make sure we're not accidentally triggering their abort handler!
      assert.isFalse(callbackWasCalled);
    });
  });
});

function getAbortSignalWithTracking(
  abortController: AbortController
): AbortSignalLike & { ourListenersWereRemoved(): boolean } {
  const signal = (abortController.signal as any) as ReturnType<typeof getAbortSignalWithTracking>;

  const allFunctions = new Set<Function>();

  const origAddEventListener = signal.addEventListener;
  const origRemoveEventListener = signal.removeEventListener;

  signal.addEventListener = (name, handler) => {
    assert.isFalse(allFunctions.has(handler), "Handler should not have already been added");
    allFunctions.add(handler);
    origAddEventListener.call(signal, name, handler);
  };

  signal.removeEventListener = (name, handler) => {
    // being less stringent about potentially removing it more than once since it simplifies
    // our error handling code.
    allFunctions.delete(handler);
    origRemoveEventListener.call(signal, name, handler);
  };

  signal.ourListenersWereRemoved = () => {
    return allFunctions.size === 0;
  };
  return signal;
}<|MERGE_RESOLUTION|>--- conflicted
+++ resolved
@@ -4,12 +4,9 @@
 import {
   checkAndRegisterWithAbortSignal,
   waitForTimeoutOrAbortOrResolve,
-<<<<<<< HEAD
   getISO8601DurationInSeconds,
-  getISO8601DurationFromSeconds
-=======
+  getISO8601DurationFromSeconds,
   StandardAbortMessage
->>>>>>> 8deb03c3
 } from "../../src/util/utils";
 import { AbortController, AbortError, AbortSignalLike } from "@azure/abort-controller";
 import { delay } from "rhea-promise";
