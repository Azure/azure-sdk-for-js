--- conflicted
+++ resolved
@@ -78,11 +78,7 @@
  */
 export async function recreateQueue(
   queueName: string,
-<<<<<<< HEAD
-  parameters?: Omit<QueueDescription, "queueName">
-=======
   parameters?: Omit<QueueDescription, "name">
->>>>>>> e5c2a2b2
 ): Promise<void> {
   await getManagementClient();
 
@@ -91,11 +87,7 @@
   };
 
   const createQueueOperation = async () => {
-<<<<<<< HEAD
-    await client.createQueue({ queueName: queueName, ...parameters });
-=======
     await client.createQueue({ name: queueName, ...parameters });
->>>>>>> e5c2a2b2
   };
 
   const checkIfQueueExistsOperation = async () => {
@@ -124,11 +116,7 @@
  */
 export async function recreateTopic(
   topicName: string,
-<<<<<<< HEAD
-  parameters?: Omit<TopicDescription, "topicName">
-=======
   parameters?: Omit<TopicDescription, "name">
->>>>>>> e5c2a2b2
 ): Promise<void> {
   await getManagementClient();
 
@@ -137,11 +125,7 @@
   };
 
   const createTopicOperation = async () => {
-<<<<<<< HEAD
-    await client.createTopic({ topicName, ...parameters });
-=======
     await client.createTopic({ name: topicName, ...parameters });
->>>>>>> e5c2a2b2
   };
 
   const checkIfTopicExistsOperation = async () => {
@@ -220,13 +204,8 @@
   await getManagementClient();
   should.equal(
     queueName
-<<<<<<< HEAD
       ? (await client.getQueueRuntimeInfo(queueName)).messageCount
       : (await client.getSubscriptionRuntimeInfo(topicName!, subscriptionName!)).messageCount,
-=======
-      ? (await client.getQueue(queueName)).messageCount
-      : (await client.getSubscription(topicName!, subscriptionName!)).messageCount,
->>>>>>> e5c2a2b2
     expectedMessageCount,
     `Unexpected number of messages are present in the entity.`
   );
