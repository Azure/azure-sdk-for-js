--- conflicted
+++ resolved
@@ -1,15 +1,5 @@
 // Copyright (c) Microsoft Corporation. All rights reserved.
 // Licensed under the MIT License.
-<<<<<<< HEAD
-
-import msRestNodeAuth from "@azure/ms-rest-nodeauth";
-import { ServiceBusManagementClient } from "@azure/arm-servicebus";
-import { SBQueue, SBTopic, SBSubscription } from "@azure/arm-servicebus/esm/models";
-import { EnvVarKeys, getEnvVars } from "./envVarUtils";
-
-const _loginWithServicePrincipalSecret = msRestNodeAuth.loginWithServicePrincipalSecret;
-=======
->>>>>>> 77556f80
 
 import { EnvVarKeys, getEnvVars } from "./envVarUtils";
 
