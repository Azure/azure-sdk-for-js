// Copyright (c) Microsoft Corporation. All rights reserved.
// Licensed under the MIT License.

<<<<<<< HEAD
export { EnvironmentCredential } from "@azure/identity";

const _loginWithServicePrincipalSecret = msRestNodeAuth.loginWithServicePrincipalSecret;
=======
import { EnvVarNames, getEnvVars } from "./envVarUtils";
>>>>>>> d5a4da5e

import { loginWithServicePrincipalSecret } from "@azure/ms-rest-nodeauth";

<<<<<<< HEAD
export async function recreateQueue(queueName: string, parameters: SBQueue): Promise<void> {
  const env = getEnvVars();
  await msRestNodeAuth
    .loginWithServicePrincipalSecret(
      env[EnvVarKeys.AZURE_CLIENT_ID],
      env[EnvVarKeys.AZURE_CLIENT_SECRET],
      env[EnvVarKeys.AZURE_TENANT_ID]
    )
    .then(async (creds) => {
      const client = await new ServiceBusManagementClient(
        creds,
        env[EnvVarKeys.AZURE_SUBSCRIPTION_ID]
      );
      await client.queues.deleteMethod(
        env[EnvVarKeys.RESOURCE_GROUP],
        getNamespace(env[EnvVarKeys.SERVICEBUS_CONNECTION_STRING]),
        queueName,
        function(error: any): void {
          if (error) throw error.message;
        }
      );
      await client.queues.createOrUpdate(
        env[EnvVarKeys.RESOURCE_GROUP],
        getNamespace(env[EnvVarKeys.SERVICEBUS_CONNECTION_STRING]),
        queueName,
        parameters,
        function(error: any): void {
          if (error) throw error.message;
        }
      );
    });
}

export async function recreateTopic(topicName: string, parameters: SBTopic): Promise<void> {
  const env = getEnvVars();
  await msRestNodeAuth
    .loginWithServicePrincipalSecret(
      env[EnvVarKeys.AZURE_CLIENT_ID],
      env[EnvVarKeys.AZURE_CLIENT_SECRET],
      env[EnvVarKeys.AZURE_TENANT_ID]
    )
    .then(async (creds) => {
      const client = await new ServiceBusManagementClient(
        creds,
        env[EnvVarKeys.AZURE_SUBSCRIPTION_ID]
      );
      await client.topics.deleteMethod(
        env[EnvVarKeys.RESOURCE_GROUP],
        getNamespace(env[EnvVarKeys.SERVICEBUS_CONNECTION_STRING]),
        topicName,
        function(error: any): void {
          if (error) throw error.message;
        }
      );
      await client.topics.createOrUpdate(
        env[EnvVarKeys.RESOURCE_GROUP],
        getNamespace(env[EnvVarKeys.SERVICEBUS_CONNECTION_STRING]),
        topicName,
        parameters,
        function(error: any): void {
          if (error) throw error.message;
        }
      );
    });
}
=======
const aadServiceBusAudience = "https://servicebus.azure.net/";
>>>>>>> d5a4da5e

export async function getTokenCredentialsFromAAD() {
  const env = getEnvVars();
<<<<<<< HEAD
  await msRestNodeAuth
    .loginWithServicePrincipalSecret(
      env[EnvVarKeys.AZURE_CLIENT_ID],
      env[EnvVarKeys.AZURE_CLIENT_SECRET],
      env[EnvVarKeys.AZURE_TENANT_ID]
    )
    .then(async (creds) => {
      const client = await new ServiceBusManagementClient(
        creds,
        env[EnvVarKeys.AZURE_SUBSCRIPTION_ID]
      );
      /*
        Unlike Queues/Topics, there is no need to delete the subscription because
        `recreateTopic` is called before `recreateSubscription` which would
        delete the topic and the subscriptions before creating a new topic.
      */
      await client.subscriptions.createOrUpdate(
        env[EnvVarKeys.RESOURCE_GROUP],
        getNamespace(env[EnvVarKeys.SERVICEBUS_CONNECTION_STRING]),
        topicName,
        subscriptionName,
        parameters,
        function(error: any): void {
          if (error) throw error.message;
        }
      );
    });
}

/**
 * Utility function to get namespace string from given connection string
 * @param serviceBusConnectionString
 */
export function getNamespace(serviceBusConnectionString: string): string {
  return (serviceBusConnectionString.match("Endpoint=sb://(.*).servicebus.windows.net") || "")[1];
=======
  const tokenCreds = await loginWithServicePrincipalSecret(
    env[EnvVarNames.AAD_CLIENT_ID],
    env[EnvVarNames.AAD_CLIENT_SECRET],
    env[EnvVarNames.AAD_TENANT_ID],
    {
      tokenAudience: aadServiceBusAudience
    }
  );
  return tokenCreds;
>>>>>>> d5a4da5e
}<|MERGE_RESOLUTION|>--- conflicted
+++ resolved
@@ -1,133 +1,10 @@
 // Copyright (c) Microsoft Corporation. All rights reserved.
 // Licensed under the MIT License.
 
-<<<<<<< HEAD
-export { EnvironmentCredential } from "@azure/identity";
+import { EnvironmentCredential } from "@azure/identity";
 
-const _loginWithServicePrincipalSecret = msRestNodeAuth.loginWithServicePrincipalSecret;
-=======
-import { EnvVarNames, getEnvVars } from "./envVarUtils";
->>>>>>> d5a4da5e
-
-import { loginWithServicePrincipalSecret } from "@azure/ms-rest-nodeauth";
-
-<<<<<<< HEAD
-export async function recreateQueue(queueName: string, parameters: SBQueue): Promise<void> {
-  const env = getEnvVars();
-  await msRestNodeAuth
-    .loginWithServicePrincipalSecret(
-      env[EnvVarKeys.AZURE_CLIENT_ID],
-      env[EnvVarKeys.AZURE_CLIENT_SECRET],
-      env[EnvVarKeys.AZURE_TENANT_ID]
-    )
-    .then(async (creds) => {
-      const client = await new ServiceBusManagementClient(
-        creds,
-        env[EnvVarKeys.AZURE_SUBSCRIPTION_ID]
-      );
-      await client.queues.deleteMethod(
-        env[EnvVarKeys.RESOURCE_GROUP],
-        getNamespace(env[EnvVarKeys.SERVICEBUS_CONNECTION_STRING]),
-        queueName,
-        function(error: any): void {
-          if (error) throw error.message;
-        }
-      );
-      await client.queues.createOrUpdate(
-        env[EnvVarKeys.RESOURCE_GROUP],
-        getNamespace(env[EnvVarKeys.SERVICEBUS_CONNECTION_STRING]),
-        queueName,
-        parameters,
-        function(error: any): void {
-          if (error) throw error.message;
-        }
-      );
-    });
+export async function getTokenCredentialsFromAAD() {
+  return new EnvironmentCredential();
 }
 
-export async function recreateTopic(topicName: string, parameters: SBTopic): Promise<void> {
-  const env = getEnvVars();
-  await msRestNodeAuth
-    .loginWithServicePrincipalSecret(
-      env[EnvVarKeys.AZURE_CLIENT_ID],
-      env[EnvVarKeys.AZURE_CLIENT_SECRET],
-      env[EnvVarKeys.AZURE_TENANT_ID]
-    )
-    .then(async (creds) => {
-      const client = await new ServiceBusManagementClient(
-        creds,
-        env[EnvVarKeys.AZURE_SUBSCRIPTION_ID]
-      );
-      await client.topics.deleteMethod(
-        env[EnvVarKeys.RESOURCE_GROUP],
-        getNamespace(env[EnvVarKeys.SERVICEBUS_CONNECTION_STRING]),
-        topicName,
-        function(error: any): void {
-          if (error) throw error.message;
-        }
-      );
-      await client.topics.createOrUpdate(
-        env[EnvVarKeys.RESOURCE_GROUP],
-        getNamespace(env[EnvVarKeys.SERVICEBUS_CONNECTION_STRING]),
-        topicName,
-        parameters,
-        function(error: any): void {
-          if (error) throw error.message;
-        }
-      );
-    });
-}
-=======
-const aadServiceBusAudience = "https://servicebus.azure.net/";
->>>>>>> d5a4da5e
-
-export async function getTokenCredentialsFromAAD() {
-  const env = getEnvVars();
-<<<<<<< HEAD
-  await msRestNodeAuth
-    .loginWithServicePrincipalSecret(
-      env[EnvVarKeys.AZURE_CLIENT_ID],
-      env[EnvVarKeys.AZURE_CLIENT_SECRET],
-      env[EnvVarKeys.AZURE_TENANT_ID]
-    )
-    .then(async (creds) => {
-      const client = await new ServiceBusManagementClient(
-        creds,
-        env[EnvVarKeys.AZURE_SUBSCRIPTION_ID]
-      );
-      /*
-        Unlike Queues/Topics, there is no need to delete the subscription because
-        `recreateTopic` is called before `recreateSubscription` which would
-        delete the topic and the subscriptions before creating a new topic.
-      */
-      await client.subscriptions.createOrUpdate(
-        env[EnvVarKeys.RESOURCE_GROUP],
-        getNamespace(env[EnvVarKeys.SERVICEBUS_CONNECTION_STRING]),
-        topicName,
-        subscriptionName,
-        parameters,
-        function(error: any): void {
-          if (error) throw error.message;
-        }
-      );
-    });
-}
-
-/**
- * Utility function to get namespace string from given connection string
- * @param serviceBusConnectionString
- */
-export function getNamespace(serviceBusConnectionString: string): string {
-  return (serviceBusConnectionString.match("Endpoint=sb://(.*).servicebus.windows.net") || "")[1];
-=======
-  const tokenCreds = await loginWithServicePrincipalSecret(
-    env[EnvVarNames.AAD_CLIENT_ID],
-    env[EnvVarNames.AAD_CLIENT_SECRET],
-    env[EnvVarNames.AAD_TENANT_ID],
-    {
-      tokenAudience: aadServiceBusAudience
-    }
-  );
-  return tokenCreds;
->>>>>>> d5a4da5e
-}+export { EnvironmentCredential } from "@azure/identity";