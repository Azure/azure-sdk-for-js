--- conflicted
+++ resolved
@@ -1,11 +1,4 @@
 // Copyright (c) Microsoft Corporation. All rights reserved.
 // Licensed under the MIT License.
 
-<<<<<<< HEAD
-export async function recreateQueue(): Promise<void> {}
-export async function recreateSubscription(): Promise<void> {}
-export async function recreateTopic(): Promise<void> {}
-export const loginWithServicePrincipalSecret = 0;
-=======
-export async function getTokenCredentialsFromAAD() {}
->>>>>>> 77556f80
+export async function getTokenCredentialsFromAAD() {}