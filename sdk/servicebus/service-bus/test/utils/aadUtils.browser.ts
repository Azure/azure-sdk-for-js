--- conflicted
+++ resolved
@@ -1,12 +1,6 @@
-<<<<<<< HEAD
-export async function recreateQueue(): Promise<void> {}
-export async function recreateSubscription(): Promise<void> {}
-export async function recreateTopic(): Promise<void> {}
-export const loginWithServicePrincipalSecret = 0;
-export const EnvironmentCredential = 0;
-=======
 // Copyright (c) Microsoft Corporation. All rights reserved.
 // Licensed under the MIT License.
 
 export async function getTokenCredentialsFromAAD() {}
->>>>>>> d5a4da5e
+
+export const EnvironmentCredential = 0;