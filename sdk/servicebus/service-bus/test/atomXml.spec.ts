// Copyright (c) Microsoft Corporation.
// Licensed under the MIT License.

import chai from "chai";
import chaiAsPromised from "chai-as-promised";
chai.use(chaiAsPromised);
const assert = chai.assert;

import {
  executeAtomXmlOperation,
  AtomXmlSerializer,
  deserializeAtomXmlResponse
} from "../src/util/atomXmlHelper";
import * as Constants from "../src/util/constants";
import { ServiceBusAtomManagementClient } from "../src/serviceBusAtomManagementClient";
import { QueueResourceSerializer } from "../src/serializers/queueResourceSerializer";
import { HttpOperationResponse, WebResource, HttpHeaders } from "@azure/core-http";
import { TopicResourceSerializer } from "../src/serializers/topicResourceSerializer";
import { SubscriptionResourceSerializer } from "../src/serializers/subscriptionResourceSerializer";
import { RuleResourceSerializer } from "../src/serializers/ruleResourceSerializer";

const queueProperties = [
  Constants.LOCK_DURATION,
  Constants.MAX_SIZE_IN_MEGABYTES,
  Constants.REQUIRES_DUPLICATE_DETECTION,
  Constants.REQUIRES_SESSION,
  Constants.DEFAULT_MESSAGE_TIME_TO_LIVE,
  Constants.DEAD_LETTERING_ON_MESSAGE_EXPIRATION,
  Constants.DUPLICATE_DETECTION_HISTORY_TIME_WINDOW,
  Constants.MAX_DELIVERY_COUNT,
  Constants.ENABLE_BATCHED_OPERATIONS,
  Constants.AUTHORIZATION_RULES,
  Constants.STATUS,
  Constants.FORWARD_TO,
  Constants.USER_METADATA,
  Constants.AUTO_DELETE_ON_IDLE,
  Constants.ENABLE_PARTITIONING,
  Constants.FORWARD_DEADLETTERED_MESSAGES_TO
];

const topicProperties = [
  Constants.DEFAULT_MESSAGE_TIME_TO_LIVE,
  Constants.MAX_SIZE_IN_MEGABYTES,
  Constants.REQUIRES_DUPLICATE_DETECTION,
  Constants.DUPLICATE_DETECTION_HISTORY_TIME_WINDOW,
  Constants.ENABLE_BATCHED_OPERATIONS,
  Constants.AUTHORIZATION_RULES,
  Constants.STATUS,
  Constants.SUPPORT_ORDERING,
  Constants.ENABLE_PARTITIONING
];

const subscriptionProperties = [
  Constants.LOCK_DURATION,
  Constants.REQUIRES_SESSION,
  Constants.DEFAULT_MESSAGE_TIME_TO_LIVE,
  Constants.DEAD_LETTERING_ON_MESSAGE_EXPIRATION,
  Constants.DEAD_LETTERING_ON_FILTER_EVALUATION_EXCEPTIONS,
  Constants.MAX_DELIVERY_COUNT,
  Constants.ENABLE_BATCHED_OPERATIONS,
  Constants.SIZE_IN_BYTES,
  Constants.MAX_SIZE_IN_MEGABYTES,
  Constants.MESSAGE_COUNT,
  Constants.ENABLE_PARTITIONING,
  Constants.FORWARD_DEADLETTERED_MESSAGES_TO,
  Constants.AUTO_DELETE_ON_IDLE
];

const ruleProperties = ["Filter", "Action", "Name"];

const mockServiceBusAtomManagementClient: ServiceBusAtomManagementClient = new ServiceBusAtomManagementClient(
  "Endpoint=test/;SharedAccessKeyName=RootManageSharedAccessKey;SharedAccessKey=test"
);

describe("atomSerializationPolicy #RunInBrowser", function() {
  it("should throw an error if receiving a non-XML response body", async function() {
    const request = new WebResource();
    mockServiceBusAtomManagementClient.sendRequest = async () => {
      return {
        request: request,
        status: 200,
        headers: new HttpHeaders({}),
        bodyAsText: `{ hello: "this is a JSON response body" }`
      };
    };

    try {
      await executeAtomXmlOperation(
        mockServiceBusAtomManagementClient,
        request,
        new MockSerializer()
      );
      assert.equal(true, false, "Error must be thrown");
    } catch (err) {
      assert.equal(
        err.message.startsWith(
          "Error occurred while parsing the response body - expected the service to return valid xml content."
        ),
        true,
        `"${err.message}" was expected to begin with "Error occurred while parsing the response body - expected the service to return valid xml content." `
      );
      assert.equal(err.code, "PARSE_ERROR");
    }
  });

  it("should properly serialize when using valid inputs and serializer", async function() {
    const request = new WebResource();
    request.body = { lockDuration: "PT3M", maxSizeInMegabytes: "2048" };
    mockServiceBusAtomManagementClient.sendRequest = async () => {
      return {
        request: request,
        status: 200,
        headers: new HttpHeaders({})
      };
    };
    await executeAtomXmlOperation(
      mockServiceBusAtomManagementClient,
      request,
      new MockSerializer()
    );

    const expectedRequestBody = `<?xml version="1.0" encoding="UTF-8" standalone="yes"?><entry xmlns="http://www.w3.org/2005/Atom"><updated>2019-10-15T19:55:26.821Z</updated><content type="application/xml"><QueueDescription xmlns="http://schemas.microsoft.com/netservices/2010/10/servicebus/connect" xmlns:i="http://www.w3.org/2001/XMLSchema-instance"><LockDuration>PT3M</LockDuration><MaxSizeInMegabytes>2048</MaxSizeInMegabytes></QueueDescription></content></entry>`;

    const requestBody: string = request.body.toString();
    const indexOfOpenUpdateTag = requestBody.indexOf("<updated>");
    const indexOfCloseUpdateTag = requestBody.indexOf("</updated>");
    assert.equal(
      requestBody.substring(0, indexOfOpenUpdateTag),
      expectedRequestBody.substring(0, indexOfOpenUpdateTag),
      "Atom XML serialization failure"
    );
    assert.equal(
      requestBody.substring(indexOfCloseUpdateTag),
      expectedRequestBody.substring(indexOfCloseUpdateTag),
      "Atom XML serialization failure"
    );
  });
});

describe("deserializeAtomXmlResponse #RunInBrowser", function() {
  it("should throw an error if receiving a valid XML but invalid Atom XML", async function() {
    const request: WebResource = new WebResource();
    const _response = {
      request,
      status: 200,
      headers: new HttpHeaders({}),
      bodyAsText: null,
      parsedBody: { notAnEntry: "" }
    };

    try {
      await deserializeAtomXmlResponse(["QueueName"], _response);
      assert.equal(true, false, "Error must be thrown");
    } catch (err) {
      assert.equal(
        err.message,
        "Error occurred while parsing the response body - expected the service to return atom xml content with either feed or entry elements.",
        `"${err.message}" was expected to begin with "Error occurred while parsing the response body - expected the service to return atom xml content with either feed or entry elements." `
      );
      assert.equal(err.code, "PARSE_ERROR");
    }
  });

  it("should throw appropriate error if unrecognized HTTP code is returned by service", async function() {
    const request: WebResource = new WebResource();
    const _response = {
      request,
      status: 666,
      headers: new HttpHeaders({}),
      bodyAsText: null,
      parsedBody: undefined
    };
    try {
      await deserializeAtomXmlResponse(["QueueName"], _response);
      assert.equal(true, false, "Error must be thrown");
    } catch (err) {
      assert.equal(
        err.message,
        "Service returned an error response with an unrecognized HTTP status code - 666",
        `Message expected to be "Service returned an error response with an unrecognized HTTP status code - 666" but received ${err.message}`
      );
      assert.equal(
        err.code,
        "ServiceError",
        `Code expected to be "ServiceError" but received ${err.code}`
      );
    }
  });
});

describe("Serializer construct requests with properties in specific order #RunInBrowser", function() {
  it("Queue serializer generates XML in expected order", async function() {
    const queueOptions = {
      messageCount: 5,
      sizeInBytes: 250,
      requiresDuplicateDetection: true,
      requiresSession: true,
      defaultMessageTimeToLive: "P2D",
      deadLetteringOnMessageExpiration: true,
      duplicateDetectionHistoryTimeWindow: "PT1M",
      maxDeliveryCount: 8,
      lockDuration: "PT45S",
      enableBatchedOperations: false,
      autoDeleteOnIdle: "PT1H",
      authorizationRules: [
        {
          claimType: "SharedAccessKey",
          claimValue: "None",
          rights: {
            accessRights: ["Manage", "Send", "Listen"]
          },
          keyName: "allClaims_v2",
          primaryKey: "pNSRzKKm2vfdbCuTXMa9gOMHD66NwCTxJi4KWJX/TDc=",
          secondaryKey: "UreXLPWiP6Murmsq2HYiIXs23qAvWa36ZOL3gb9rXLs="
        },
        {
          claimType: "SharedAccessKey",
          claimValue: "None",
          rights: {
            accessRights: ["Manage", "Send", "Listen"]
          },
          keyName: "allClaims_v3",
          primaryKey: "pNSRzKKm2vfdbCuTXMa9gOMHD66NwCTxJi4KWJX/TDc=",
          secondaryKey: "UreXLPWiP6Murmsq2HYiIXs23qAvWa36ZOL3gb9rXLs="
        }
      ],
      enablePartitioning: true
    };

    const request: WebResource = new WebResource();
    request.body = queueOptions;

    mockServiceBusAtomManagementClient.sendRequest = async () => {
      return {
        request: request,
        status: 200,
        headers: new HttpHeaders({})
      };
    };

    await executeAtomXmlOperation(
      mockServiceBusAtomManagementClient,
      request,
      new QueueResourceSerializer()
    );

    checkXmlHasPropertiesInExpectedOrder(request.body.toString(), queueProperties);
  });

  it("Topic serializer generates XML in expected order", async function() {
    const topicOptions = {
      sizeInBytes: 100,
      messageCount: 7,
      subscriptionCount: 6,
      maxDeliveryCount: 20,
      requiresDuplicateDetection: true,
      defaultMessageTimeToLive: "P2D",
      duplicateDetectionHistoryTimeWindow: "PT1M",
      enableBatchedOperations: false,
      autoDeleteOnIdle: "PT1H",
      enablePartitioning: true,
      supportOrdering: false,
      authorizationRules: [
        {
          claimType: "SharedAccessKey",
          claimValue: "None",
          rights: {
            accessRights: ["Manage", "Send", "Listen"]
          },
          keyName: "allClaims_v2",
          primaryKey: "pNSRzKKm2vfdbCuTXMa9gOMHD66NwCTxJi4KWJX/TDc=",
          secondaryKey: "UreXLPWiP6Murmsq2HYiIXs23qAvWa36ZOL3gb9rXLs="
        },
        {
          claimType: "SharedAccessKey",
          claimValue: "None",
          rights: {
            accessRights: ["Manage", "Send", "Listen"]
          },
          keyName: "allClaims_v3",
          primaryKey: "pNSRzKKm2vfdbCuTXMa9gOMHD66NwCTxJi4KWJX/TDc=",
          secondaryKey: "UreXLPWiP6Murmsq2HYiIXs23qAvWa36ZOL3gb9rXLs="
        }
      ]
    };

    const request: WebResource = new WebResource();
    request.body = topicOptions;

    mockServiceBusAtomManagementClient.sendRequest = async () => {
      return {
        request: request,
        status: 200,
        headers: new HttpHeaders({})
      };
    };

    await executeAtomXmlOperation(
      mockServiceBusAtomManagementClient,
      request,
      new TopicResourceSerializer()
    );

    checkXmlHasPropertiesInExpectedOrder(request.body.toString(), topicProperties);
  });

  it("Subscription serializer generates XML in expected order", async function() {
    const subscriptionOptions = {
      defaultMessageTimeToLive: "P2D",
      autoDeleteOnIdle: "PT1H",
      deadLetteringOnFilterEvaluationExceptions: false,
      deadLetteringOnMessageExpiration: true,
      enableBatchedOperations: false,
      requiresSession: true,
      lockDuration: "PT5M",
      maxDeliveryCount: 20
    };

    const request: WebResource = new WebResource();
    request.body = subscriptionOptions;

    mockServiceBusAtomManagementClient.sendRequest = async () => {
      return {
        request: request,
        status: 200,
        headers: new HttpHeaders({})
      };
    };

    await executeAtomXmlOperation(
      mockServiceBusAtomManagementClient,
      request,
      new SubscriptionResourceSerializer()
    );

    checkXmlHasPropertiesInExpectedOrder(request.body.toString(), subscriptionProperties);
  });

  it("Rule serializer generates XML in expected order", async function() {
    const ruleOptions = {
      filter: {
        sqlExpression: "stringValue = @stringParam AND intValue = @intParam",
        sqlParameters: [
          { key: "@intParam", value: 1, type: "int" },
          { key: "@stringParam", value: "b", type: "string" }
        ]
      },
      action: { sqlExpression: "SET a='b'" }
    };

    const request: WebResource = new WebResource();
    request.body = ruleOptions;

    mockServiceBusAtomManagementClient.sendRequest = async () => {
      return {
        request: request,
        status: 200,
        headers: new HttpHeaders({})
      };
    };

    await executeAtomXmlOperation(
      mockServiceBusAtomManagementClient,
      request,
      new RuleResourceSerializer()
    );

    checkXmlHasPropertiesInExpectedOrder(request.body.toString(), ruleProperties);
  });
});

function checkXmlHasPropertiesInExpectedOrder(
  xml: string,
  expectedOrderedProperties: Array<string>
) {
  let orderedPropertyIndices: Array<number> = [];
  for (let i = 0; i < expectedOrderedProperties.length; i++) {
    const index = xml.indexOf(`<${expectedOrderedProperties[i]}>`);
    if (index < 0) {
      continue;
    } else {
      orderedPropertyIndices.push(index);
    }
  }

  for (let i = 0; i < orderedPropertyIndices.length - 1; i++) {
    const curr = orderedPropertyIndices[i];
    const next = orderedPropertyIndices[i + 1];
    assert.equal(
      curr < next,
      true,
      "The properties in constructed request are not in expected order"
    );
  }
}

class MockSerializer implements AtomXmlSerializer {
  serialize(resource: any): object {
    const property1 = "LockDuration";
    const property2 = "MaxSizeInMegabytes";

    const serializedContent = {
      $: {
        type: "application/xml"
      },
      QueueDescription: {
        $: {
          xmlns: "http://schemas.microsoft.com/netservices/2010/10/servicebus/connect",
          "xmlns:i": "http://www.w3.org/2001/XMLSchema-instance"
        },
        LockDuration: "PT1M",
        MaxSizeInMegabytes: "1024"
      }
    };
    serializedContent.QueueDescription[property1] = resource["lockDuration"];
    serializedContent.QueueDescription[property2] = resource["maxSizeInMegabytes"];

    return {
      $: {
        xmlns: "http://www.w3.org/2005/Atom"
      },
      updated: new Date().toISOString(),
      content: serializedContent
    };
  }

  async deserialize(response: HttpOperationResponse): Promise<HttpOperationResponse> {
    return response;
  }
}

[
  {
    testCaseTitle:
      "Rule serializer throws Error if rule filter input has SQL parameters that uses an unsupported type",
    input: {
      filter: {
        sqlExpression: "stringValue = @stringParam AND intValue = @intParam",
        sqlParameters: [
          { key: "@intParam", value: 1, type: "int" },
          { key: "@stringParam", value: "b", type: "notAKnownType" }
        ]
      },
      action: { sqlExpression: "SET a='b'" }
    },
    output: {
      testErrorMessage: `Invalid type "notAKnownType" supplied for the SQL Parameter. Must be either of "interface, "string", "long" or "date".`,
      testErrorType: Error
    }
  },
  {
    testCaseTitle:
      "Rule serializer throws Error if rule filter input has SQL parameters as not an array",
    input: {
      filter: {
        sqlExpression: "stringValue = @stringParam AND intValue = @intParam",
        sqlParameters: "notAnArray"
      },
      action: { sqlExpression: "SET a='b'" }
    },
    output: {
      testErrorMessage: `parameters must be an array of SqlParameter objects or undefined, but received "notAnArray"`,
      testErrorType: TypeError
    }
  },
  {
    testCaseTitle:
      "Rule serializer throws Error if rule filter input has SQL parameter information in not a JS object like representation",
    input: {
      filter: {
        sqlExpression: "stringValue = @stringParam AND intValue = @intParam",
        sqlParameters: ["notAJsObjectLikeValue"]
      },
      action: { sqlExpression: "SET a='b'" }
    },
    output: {
      testErrorMessage: `Expected SQL parameter input to be a JS object value, but received "notAJsObjectLikeValue"`,
      testErrorType: TypeError
    }
  },
  {
    testCaseTitle:
      "Rule serializer throws Error if rule action input has SQL parameters that uses an unsupported type",
    input: {
      filter: {
        sqlExpression: "stringValue = 'abc'"
      },
      action: {
        sqlExpression: "stringValue = @stringParam AND intValue = @intParam",
        sqlParameters: [
          { notKey: "@intParam", value: 1, type: "int" },
          { key: "@stringParam", value: "b", type: "notAKnownType" }
        ]
      }
    },
    output: {
      testErrorMessage: `Invalid type "notAKnownType" supplied for the SQL Parameter. Must be either of "interface, "string", "long" or "date".`,
      testErrorType: Error
    }
  },
  {
    testCaseTitle:
      "Rule serializer throws Error if rule action input has SQL parameters as not an array",
    input: {
      filter: {
        sqlExpression: "stringValue = 'abc'"
      },
      action: { sqlExpression: "SET a='b'", sqlParameters: "notAnArray" }
    },
    output: {
      testErrorMessage: `parameters must be an array of SqlParameter objects or undefined, but received "notAnArray"`,
      testErrorType: TypeError
    }
  },
  {
    testCaseTitle:
      "Rule serializer throws Error if rule action input has SQL parameter information in not a JS object like representation",
    input: {
      filter: {
        sqlExpression: "stringValue = 'abc'"
      },
      action: { sqlExpression: "SET a='b'", sqlParameters: ["notAJsObjectLikeValue"] }
    },
    output: {
      testErrorMessage: `Expected SQL parameter input to be a JS object value, but received "notAJsObjectLikeValue"`,
      testErrorType: TypeError
    }
  }
].forEach((testCase) => {
  describe(`Type validation errors on SQL parameter inputs #RunInBrowser`, function(): void {
    it(`${testCase.testCaseTitle}`, async () => {
      try {
        const request = new WebResource();
        request.body = testCase.input;

        mockServiceBusAtomManagementClient.sendRequest = async () => {
          return {
            request: request,
            status: 200,
            headers: new HttpHeaders({})
          };
        };
        await executeAtomXmlOperation(
          mockServiceBusAtomManagementClient,
          request,
          new RuleResourceSerializer()
        );
        assert.equal(true, false, "Error must be thrown");
      } catch (err) {
        assert.equal(
          err.message,
          testCase.output.testErrorMessage,
          `Expected error message to be "${testCase.output.testErrorMessage}", but received "${err.message}"`
        );

        assert.equal(
          err instanceof testCase.output.testErrorType,
          true,
          `Expected error type to be "${testCase.output.testErrorType}"`
        );
      }
    });
  });
});

[
  {
    testCaseTitle: "Create queue throws Error if authorization rules input is not an array",
    input: {
      authorizationRules: "notAnArray"
    },
    output: {
      testErrorMessage: `authorizationRules must be an array of AuthorizationRule objects or undefined, but received "notAnArray"`,
      testErrorType: TypeError
    }
  },
  {
    testCaseTitle:
      "Create queue throws Error if authorization rule information is not a JS object like representation",
    input: {
      authorizationRules: ["notAJsObjectLikeValue"]
    },
    output: {
      testErrorMessage: `Expected authorizationRule input to be a JS object value, but received "notAJsObjectLikeValue"`,
      testErrorType: TypeError
    }
  }
].forEach((testCase) => {
  describe(`Type validation errors on authorization rule inputs #RunInBrowser`, function(): void {
    it(`${testCase.testCaseTitle}`, async () => {
      mockServiceBusAtomManagementClient.sendRequest = async () => {
        return {
          request: new WebResource(),
          status: 200,
          headers: new HttpHeaders({})
        };
      };
      try {
        await mockServiceBusAtomManagementClient.createQueue("test", testCase.input as any);
        assert.equal(true, false, "Error must be thrown");
      } catch (err) {
        assert.equal(
          err.message,
          testCase.output.testErrorMessage,
          `Expected error message to be "${testCase.output.testErrorMessage}", but received "${err.message}"`
        );

        assert.equal(
          err instanceof testCase.output.testErrorType,
          true,
          `Expected error type to be "${testCase.output.testErrorType}"`
        );
      }
    });
  });
});

<<<<<<< HEAD
[
  {
    testCaseTitle: `Receives error code "UnauthorizedRequestError" when response status is "401"`,
    input: {
      responseStatus: 401,
      body: ""
    },
    output: {
      errorCode: "UnauthorizedRequestError"
    }
  },
  {
    testCaseTitle: `Receives error code "MessageEntityNotFoundError" when response status is "404"`,
    input: {
      responseStatus: 404,
      body: ""
    },
    output: {
      errorCode: "MessageEntityNotFoundError"
    }
  },
  {
    testCaseTitle: `Receives error code "ServiceError" when response status is "409" and method is "DELETE`,
    input: {
      responseStatus: 409,
      body: "",
      requestMethod: "DELETE"
    },
    output: {
      errorCode: "ServiceError"
    }
  },
  {
    testCaseTitle: `Receives error code "ServiceError" when response status is "409" and method is "PUT" with "If-Match" headers set`,
    input: {
      responseStatus: 409,
      body: "",
      requestMethod: "PUT",
      requestHeaders: { "If-Match": "*" }
    },
    output: {
      errorCode: "ServiceError"
    }
  },
  {
    testCaseTitle: `Receives error code "ServiceError" when response status is "409" and error message has subcode 40901 in it`,
    input: {
      responseStatus: 409,
      body: { Error: { Detail: " ... SubCode=40901  ..." } }
    },
    output: {
      errorCode: "ServiceError"
    }
  },
  {
    testCaseTitle: `Receives error code "MessageEntityAlreadyExistsError" when response status is "409" and no other special conditions are required`,
    input: {
      responseStatus: 409,
      body: "",
      requestMethod: "GET"
    },
    output: {
      errorCode: "MessageEntityAlreadyExistsError"
    }
  },
  {
    input: {
      testCaseTitle: `Receives error code "InvalidOperationError" when response status is "403" and error message has subcode 40301 in it`,
      responseStatus: 403,
      body: { Error: { Detail: " ... SubCode=40301  ..." } }
    },
    output: {
      errorCode: "InvalidOperationError"
    }
  },
  {
    testCaseTitle: `Receives error code "InvalidOperationError" when response status is "403" and error message does NOT have subcode 40301 in it`,
    input: {
      responseStatus: 403,
      body: ""
    },
    output: {
      errorCode: "QuotaExceededError"
    }
  },
  {
    testCaseTitle: `Receives error code "ServiceError" when response status is "400"`,
    input: {
      responseStatus: 400,
      body: ""
    },
    output: {
      errorCode: "ServiceError"
    }
  },
  {
    testCaseTitle: `Receives error code "ServerBusyError" when response status is "503"`,
    input: {
      responseStatus: 503,
      body: ""
    },
    output: {
      errorCode: "ServerBusyError"
    }
  },
  {
    testCaseTitle: `Receives useful error message when service returned information doesn't have the 'Detail' property defined`,
    input: {
      responseStatus: 400,
      body: { Error: { NoDetails: "no Detail property available" } }
    },
    output: {
      errorCode: "ServiceError",
      errorMessage:
        "Detailed error message information not available. Look at the 'code' property on error for more information."
    }
  }
].forEach((testCase) => {
  describe(`Verify error codes and messages get constructed correctly for different scenarios #RunInBrowser`, function(): void {
    it(`${testCase.testCaseTitle}`, async () => {
      mockServiceBusAtomManagementClient.sendRequest = async () => {
        const response = {
          request: new WebResource("", testCase.input.requestMethod as "DELETE" | "GET" | "PUT"),
          status: testCase.input.responseStatus,
          headers: new HttpHeaders(),
          parsedBody: testCase.input.body
        };

        if (testCase.input.requestHeaders) {
          Object.keys(testCase.input.requestHeaders).forEach((key) => {
            const value = (testCase.input.requestHeaders as any)[key];
            response.request.headers.set(key, value);
          });
        }
        return response;
      };
      try {
        await mockServiceBusAtomManagementClient.createQueue("test", testCase.input as any);
        assert.equal(true, false, "Error must be thrown");
      } catch (err) {
        assert.equal(
          err.code,
          testCase.output.errorCode,
          `Expected error code to be "${testCase.output.errorCode}", but received "${err.code}"`
        );

        if (testCase.output.errorMessage) {
          assert.equal(
            err.message,
            testCase.output.errorMessage,
            `Expected error message to be "${testCase.output.errorMessage} "`
          );
        }
      }
    });
  });
});

[
  {
    responseStatus: 100,
    errorCode: "Continue"
  },
  {
    responseStatus: 101,
    errorCode: "SwitchingProtocols"
  },
  {
    responseStatus: 300,
    errorCode: "MultipleChoices"
  },
  {
    responseStatus: 301,
    errorCode: "Moved"
  },
  {
    responseStatus: 302,
    errorCode: "Redirect"
  },
  {
    responseStatus: 303,
    errorCode: "RedirectMethod"
  },
  {
    responseStatus: 304,
    errorCode: "NotModified"
  },
  {
    responseStatus: 305,
    errorCode: "UseProxy"
  },
  {
    responseStatus: 306,
    errorCode: "Unused"
  },
  {
    responseStatus: 402,
    errorCode: "PaymentRequired"
  },
  {
    responseStatus: 405,
    errorCode: "MethodNotAllowed"
  },
  {
    responseStatus: 406,
    errorCode: "NotAcceptable"
  },
  {
    responseStatus: 407,
    errorCode: "ProxyAuthenticationRequired"
  },
  {
    responseStatus: 410,
    errorCode: "Gone"
  },
  {
    responseStatus: 411,
    errorCode: "LengthRequired"
  },
  {
    responseStatus: 412,
    errorCode: "PreconditionFailed"
  },
  {
    responseStatus: 413,
    errorCode: "RequestEntityTooLarge"
  },
  {
    responseStatus: 414,
    errorCode: "RequestUriTooLong"
  },
  {
    responseStatus: 415,
    errorCode: "UnsupportedMediaType"
  },
  {
    responseStatus: 416,
    errorCode: "RequestRangeNotSatisfiable"
  },
  {
    responseStatus: 417,
    errorCode: "ExpectationFailed"
  },
  {
    responseStatus: 426,
    errorCode: "UpgradeRequired"
  },
  {
    responseStatus: 500,
    errorCode: "InternalServerError"
  },
  {
    responseStatus: 501,
    errorCode: "NotImplemented"
  },
  {
    responseStatus: 502,
    errorCode: "BadGateway"
  },
  {
    responseStatus: 504,
    errorCode: "GatewayTimeout"
  },
  {
    responseStatus: 505,
    errorCode: "HttpVersionNotSupported"
  }
].forEach((testCase) => {
  describe(`Verify error code mapping for non-specialized failed HTTP status codes #RunInBrowser`, function(): void {
    it(`Verify mapping for response status code "${testCase.responseStatus}" to result in "${testCase.errorCode}" error code.`, async () => {
      mockServiceBusAtomManagementClient.sendRequest = async () => {
        return {
          request: new WebResource(),
          status: testCase.responseStatus,
          headers: new HttpHeaders()
        };
      };

      try {
        await mockServiceBusAtomManagementClient.createQueue("test", testCase as any);
        assert.equal(true, false, "Error must be thrown");
      } catch (err) {
        assert.equal(
          err.code,
          testCase.errorCode,
          `Expected error code to be "${testCase.errorCode}", but received "${err.code}"`
        );
      }
    });
=======
describe(`Parse empty response for list() requests to return as empty array #RunInBrowser`, function(): void {
  mockServiceBusAtomManagementClient.sendRequest = async () => {
    return {
      request: new WebResource(),
      bodyAsText: '<feed xmlns="http://www.w3.org/2005/Atom"></feed>',
      status: 200,
      headers: new HttpHeaders({})
    };
  };

  function assertEmptyArray(result: any) {
    assert.equal(Array.isArray(result), true, "Result must be an array");
    assert.equal(result.length, 0, "Result must be an empty array");
  }

  it(`List on empty list of queues gives an empty array`, async () => {
    const result = await mockServiceBusAtomManagementClient.listQueues();
    assertEmptyArray(result);
  });

  it(`List on empty list of topics gives an empty array`, async () => {
    const result = await mockServiceBusAtomManagementClient.listTopics();
    assertEmptyArray(result);
  });

  it(`List on empty list of subscriptions gives an empty array`, async () => {
    const result = await mockServiceBusAtomManagementClient.listSubscriptions("testTopic");
    assertEmptyArray(result);
  });

  it(`List on empty list of rules gives an empty array`, async () => {
    const result = await mockServiceBusAtomManagementClient.listRules(
      "testTopic",
      "testSubscription"
    );
    assertEmptyArray(result);
>>>>>>> 921f10d8
  });
});<|MERGE_RESOLUTION|>--- conflicted
+++ resolved
@@ -615,7 +615,6 @@
   });
 });
 
-<<<<<<< HEAD
 [
   {
     testCaseTitle: `Receives error code "UnauthorizedRequestError" when response status is "401"`,
@@ -905,43 +904,75 @@
         );
       }
     });
-=======
+  });
+});
+
 describe(`Parse empty response for list() requests to return as empty array #RunInBrowser`, function(): void {
-  mockServiceBusAtomManagementClient.sendRequest = async () => {
-    return {
-      request: new WebResource(),
-      bodyAsText: '<feed xmlns="http://www.w3.org/2005/Atom"></feed>',
-      status: 200,
-      headers: new HttpHeaders({})
-    };
-  };
-
   function assertEmptyArray(result: any) {
+    mockServiceBusAtomManagementClient.sendRequest = async () => {
+      return {
+        request: new WebResource(),
+        bodyAsText: '<feed xmlns="http://www.w3.org/2005/Atom"></feed>',
+        status: 200,
+        headers: new HttpHeaders({})
+      };
+    };
     assert.equal(Array.isArray(result), true, "Result must be an array");
     assert.equal(result.length, 0, "Result must be an empty array");
   }
 
   it(`List on empty list of queues gives an empty array`, async () => {
+    mockServiceBusAtomManagementClient.sendRequest = async () => {
+      return {
+        request: new WebResource(),
+        bodyAsText: '<feed xmlns="http://www.w3.org/2005/Atom"></feed>',
+        status: 200,
+        headers: new HttpHeaders({})
+      };
+    };
     const result = await mockServiceBusAtomManagementClient.listQueues();
     assertEmptyArray(result);
   });
 
   it(`List on empty list of topics gives an empty array`, async () => {
+    mockServiceBusAtomManagementClient.sendRequest = async () => {
+      return {
+        request: new WebResource(),
+        bodyAsText: '<feed xmlns="http://www.w3.org/2005/Atom"></feed>',
+        status: 200,
+        headers: new HttpHeaders({})
+      };
+    };
     const result = await mockServiceBusAtomManagementClient.listTopics();
     assertEmptyArray(result);
   });
 
   it(`List on empty list of subscriptions gives an empty array`, async () => {
+    mockServiceBusAtomManagementClient.sendRequest = async () => {
+      return {
+        request: new WebResource(),
+        bodyAsText: '<feed xmlns="http://www.w3.org/2005/Atom"></feed>',
+        status: 200,
+        headers: new HttpHeaders({})
+      };
+    };
     const result = await mockServiceBusAtomManagementClient.listSubscriptions("testTopic");
     assertEmptyArray(result);
   });
 
   it(`List on empty list of rules gives an empty array`, async () => {
+    mockServiceBusAtomManagementClient.sendRequest = async () => {
+      return {
+        request: new WebResource(),
+        bodyAsText: '<feed xmlns="http://www.w3.org/2005/Atom"></feed>',
+        status: 200,
+        headers: new HttpHeaders({})
+      };
+    };
     const result = await mockServiceBusAtomManagementClient.listRules(
       "testTopic",
       "testSubscription"
     );
     assertEmptyArray(result);
->>>>>>> 921f10d8
   });
 });