// Copyright (c) Microsoft Corporation.
// Licensed under the MIT license.

import chai from "chai";
import Long from "long";
const should = chai.should();
import chaiAsPromised from "chai-as-promised";
chai.use(chaiAsPromised);
import { ServiceBusMessage, delay, ServiceBusClient } from "../src";
import { TestClientType, TestMessage } from "./utils/testUtils";
import { Receiver } from "../src/receivers/receiver";
import {
  ServiceBusClientForTests,
  createServiceBusClientForTests,
  testPeekMsgsLength,
  getRandomTestClientTypeWithNoSessions,
  getRandomTestClientTypeWithSessions,
  EntityName,
  getRandomTestClientType
} from "./utils/testutils2";
import { Sender } from "../src/sender";
import { ReceivedMessageWithLock } from "../src/serviceBusMessage";
import { AbortController } from "@azure/abort-controller";

const noSessionTestClientType = getRandomTestClientTypeWithNoSessions();
const withSessionTestClientType = getRandomTestClientTypeWithSessions();
const anyRandomTestClientType = getRandomTestClientType();

describe("Sender Tests", () => {
  let sender: Sender;
  let receiver: Receiver<ReceivedMessageWithLock>;
  let serviceBusClient: ServiceBusClientForTests;
  let entityName: EntityName;

  before(() => {
    serviceBusClient = createServiceBusClientForTests();
  });

  after(() => {
    return serviceBusClient.test.after();
  });

  async function beforeEachTest(entityType: TestClientType): Promise<void> {
    entityName = await serviceBusClient.test.createTestEntities(entityType);
    receiver = await serviceBusClient.test.getPeekLockReceiver(entityName);

    sender = serviceBusClient.test.addToCleanup(
      serviceBusClient.createSender(entityName.queue ?? entityName.topic!)
    );
  }

  afterEach(async () => {
    await sender.close();
    await receiver.close();
  });

  async function testSimpleSend(): Promise<void> {
    const testMessage = entityName.usesSessions
      ? TestMessage.getSessionSample()
      : TestMessage.getSample();
    await sender.sendMessages(testMessage);
    const msgs = await receiver.receiveMessages(1);

    should.equal(Array.isArray(msgs), true, "`ReceivedMessages` is not an array");
    should.equal(msgs.length, 1, "Unexpected number of messages");
    should.equal(msgs[0].deliveryCount, 0, "DeliveryCount is different than expected");

    TestMessage.checkMessageContents(
      testMessage,
      msgs[0],
      entityName.usesSessions,
      entityName.isPartitioned
    );

    await msgs[0].complete();

    await testPeekMsgsLength(receiver, 0);
  }

  it(noSessionTestClientType + ": Send single message", async function(): Promise<void> {
    await beforeEachTest(noSessionTestClientType);
    await testSimpleSend();
  });

  it(withSessionTestClientType + ": Send single message", async function(): Promise<void> {
    await beforeEachTest(withSessionTestClientType);
    await testSimpleSend();
  });

  async function testSimpleSendArray(): Promise<void> {
    const testMessages = [];
    testMessages.push(
      entityName.usesSessions ? TestMessage.getSessionSample() : TestMessage.getSample()
    );
    testMessages.push(
      entityName.usesSessions ? TestMessage.getSessionSample() : TestMessage.getSample()
    );

    await sender.sendMessages(testMessages);
    const msgs = await receiver.receiveMessages(2);

    should.equal(Array.isArray(msgs), true, "`ReceivedMessages` is not an array");
    should.equal(msgs.length, 2, "Unexpected number of messages");

    if (testMessages[0].messageId === msgs[0].messageId) {
      TestMessage.checkMessageContents(
        testMessages[0],
        msgs[0],
        entityName.usesSessions,
        entityName.isPartitioned
      );
      TestMessage.checkMessageContents(
        testMessages[1],
        msgs[1],
        entityName.usesSessions,
        entityName.isPartitioned
      );
    } else {
      TestMessage.checkMessageContents(
        testMessages[1],
        msgs[0],
        entityName.usesSessions,
        entityName.isPartitioned
      );
      TestMessage.checkMessageContents(
        testMessages[0],
        msgs[1],
        entityName.usesSessions,
        entityName.isPartitioned
      );
    }

    await msgs[0].complete();
    await msgs[1].complete();

    await testPeekMsgsLength(receiver, 0);
  }

  it(noSessionTestClientType + ": Send Array of messages", async function(): Promise<void> {
    await beforeEachTest(noSessionTestClientType);
    await testSimpleSendArray();
  });

  it(withSessionTestClientType + ": Send Array of messages", async function(): Promise<void> {
    await beforeEachTest(withSessionTestClientType);
    await testSimpleSendArray();
  });

  async function testScheduleSingleMessage(): Promise<void> {
    const testMessage = entityName.usesSessions
      ? TestMessage.getSessionSample()
      : TestMessage.getSample();
    const scheduleTime = new Date(Date.now() + 10000); // 10 seconds from

    await sender.scheduleMessages(scheduleTime, testMessage);

    const msgs = await receiver.receiveMessages(1);
    const msgEnqueueTime = msgs[0].enqueuedTimeUtc ? msgs[0].enqueuedTimeUtc.valueOf() : 0;

    should.equal(Array.isArray(msgs), true, "`ReceivedMessages` is not an array");
    should.equal(msgs.length, 1, "Unexpected number of messages");
    should.equal(
      msgEnqueueTime - scheduleTime.valueOf() >= 0,
      true,
      "Enqueued time must be greater than scheduled time"
    ); // checking received message enqueue time is greater or equal to the scheduled time.
    should.equal(msgs[0].body, testMessage.body, "MessageBody is different than expected");
    should.equal(msgs[0].messageId, testMessage.messageId, "MessageId is different than expected");

    await msgs[0].complete();

    await testPeekMsgsLength(receiver, 0);
  }

  async function testScheduleMultipleMessages(): Promise<void> {
    const testMessages = entityName.usesSessions
      ? [TestMessage.getSessionSample(), TestMessage.getSessionSample()]
      : [TestMessage.getSample(), TestMessage.getSample()];
    const scheduleTime = new Date(Date.now() + 10000); // 10 seconds from now
    await sender.scheduleMessages(scheduleTime, testMessages);

    const msgs = await receiver.receiveMessages(2);
    should.equal(Array.isArray(msgs), true, "`ReceivedMessages` is not an array");
    should.equal(msgs.length, 2, "Unexpected number of messages");

    const msgEnqueueTime1 = msgs[0].enqueuedTimeUtc ? msgs[0].enqueuedTimeUtc.valueOf() : 0;
    const msgEnqueueTime2 = msgs[1].enqueuedTimeUtc ? msgs[1].enqueuedTimeUtc.valueOf() : 0;

    // checking received message enqueue time is greater or equal to the scheduled time.
    should.equal(
      msgEnqueueTime1 - scheduleTime.valueOf() >= 0,
      true,
      "msgEnqueueTime1 time must be greater than scheduled time"
    );
    should.equal(
      msgEnqueueTime2 - scheduleTime.valueOf() >= 0,
      true,
      "msgEnqueueTime2 time must be greater than scheduled time"
    );
    should.equal(
      testMessages.some((x) => x.messageId === msgs[0].messageId),
      true,
      "MessageId of first message is different than expected"
    );
    should.equal(
      testMessages.some((x) => x.messageId === msgs[1].messageId),
      true,
      "MessageId of second message is different than expected"
    );

    await msgs[0].complete();
    await msgs[1].complete();

    await testPeekMsgsLength(receiver, 0);
  }

  it(anyRandomTestClientType + ": Schedule single message", async function(): Promise<void> {
    await beforeEachTest(anyRandomTestClientType);
    await testScheduleSingleMessage();
  });

  it(anyRandomTestClientType + ": Schedule multiple messages", async function(): Promise<void> {
    await beforeEachTest(anyRandomTestClientType);
    await testScheduleMultipleMessages();
  });

  async function testCancelSingleScheduledMessage(): Promise<void> {
    const testMessage = entityName.usesSessions
      ? TestMessage.getSessionSample()
      : TestMessage.getSample();
    const scheduleTime = new Date(Date.now() + 30000); // 30 seconds from now as anything less gives inconsistent results for cancelling
    const [sequenceNumber] = await sender.scheduleMessages(scheduleTime, testMessage);

    await delay(2000);

    await sender.cancelScheduledMessages(sequenceNumber);

    // Wait until we are sure we have passed the schedule time
    await delay(30000);
    await testReceivedMsgsLength(receiver, 0);
  }

  async function testCancelMultipleScheduleMessages(): Promise<void> {
    const getTestMessage = entityName.usesSessions
      ? TestMessage.getSessionSample
      : TestMessage.getSample;

    const scheduleTime = new Date(Date.now() + 30000); // 30 seconds from now as anything less gives inconsistent results for cancelling
    const [sequenceNumber1, sequenceNumber2] = await sender.scheduleMessages(scheduleTime, [
      getTestMessage(),
      getTestMessage()
    ]);

    await delay(2000);

    await sender.cancelScheduledMessages([sequenceNumber1, sequenceNumber2]);

    // Wait until we are sure we have passed the schedule time
    await delay(30000);
    await testReceivedMsgsLength(receiver, 0);
  }

  it(anyRandomTestClientType + ": Cancel single Scheduled message", async function(): Promise<
    void
  > {
    await beforeEachTest(anyRandomTestClientType);
    await testCancelSingleScheduledMessage();
  });

<<<<<<< HEAD
  describe("Miscellaneous", function(): void {
    afterEach(async () => {
      await afterEachTest();
    });

    for (let index = 0; index < 1000; index++) {
      it.only("Schedule messages in parallel - iteration " + index, async () => {
        await beforeEachTest(TestClientType.UnpartitionedQueue);
        const date = new Date();
        const messages = [
          { body: "Hello!" },
          { body: "Hello, again!" },
          { body: "Hello, again and again!!" }
        ];
        let [result1, result2, result3] = await Promise.all([
          // Schedule messages in parallel
          sender.scheduleMessages(date, messages[0]),
          sender.scheduleMessages(date, messages[1]),
          sender.scheduleMessages(date, messages[2])
        ]);
        const sequenceNumbers = [result1[0], result2[0], result3[0]];
        compareSequenceNumbers(sequenceNumbers[0], sequenceNumbers[1]);
        compareSequenceNumbers(sequenceNumbers[0], sequenceNumbers[2]);
        compareSequenceNumbers(sequenceNumbers[1], sequenceNumbers[2]);

        function compareSequenceNumbers(sequenceNumber1: Long.Long, sequenceNumber2: Long.Long) {
          should.equal(
            sequenceNumber1.compare(sequenceNumber2) != 0,
            true,
            "Returned sequence numbers for parallel requests are the same"
          );
        }

        const receivedMsgs = await receiver.receiveMessages(3);
        should.equal(receivedMsgs.length, 3, "Unexpected number of messages");
        for (const seqNum of sequenceNumbers) {
          const msgWithSeqNum = receivedMsgs.find(
            ({ sequenceNumber }) => sequenceNumber?.comp(seqNum) === 0
          );
          should.equal(
            msgWithSeqNum == undefined,
            false,
            `Sequence number ${seqNum} is not found in the received messages!`
          );
          should.equal(
            msgWithSeqNum?.body,
            messages[sequenceNumbers.indexOf(seqNum)].body,
            "Message body did not match though the sequence numbers matched!"
          );
          await msgWithSeqNum?.complete();
        }

        await testPeekMsgsLength(receiver, 0);
      });
    }
=======
  it(anyRandomTestClientType + ": Cancel multiple Scheduled messages", async function(): Promise<
    void
  > {
    await beforeEachTest(anyRandomTestClientType);
    await testCancelMultipleScheduleMessages();
>>>>>>> f1d6549f
  });

  it(anyRandomTestClientType + ": Schedule messages in parallel", async () => {
    await beforeEachTest(TestClientType.UnpartitionedQueue);
    const date = new Date();
    const messages = [
      { body: "Hello!" },
      { body: "Hello, again!" },
      { body: "Hello, again and again!!" }
    ];
    let [result1, result2, result3] = await Promise.all([
      // Schedule messages in parallel
      sender.scheduleMessages(date, messages[0]),
      sender.scheduleMessages(date, messages[1]),
      sender.scheduleMessages(date, messages[2])
    ]);
    const sequenceNumbers = [result1[0], result2[0], result3[0]];
    compareSequenceNumbers(sequenceNumbers[0], sequenceNumbers[1]);
    compareSequenceNumbers(sequenceNumbers[0], sequenceNumbers[2]);
    compareSequenceNumbers(sequenceNumbers[1], sequenceNumbers[2]);

    function compareSequenceNumbers(sequenceNumber1: Long.Long, sequenceNumber2: Long.Long) {
      should.equal(
        sequenceNumber1.compare(sequenceNumber2) != 0,
        true,
        "Returned sequence numbers for parallel requests are the same"
      );
    }

    const receivedMsgs = await receiver.receiveMessages(3);
    should.equal(receivedMsgs.length, 3, "Unexpected number of messages");
    for (const seqNum of sequenceNumbers) {
      const msgWithSeqNum = receivedMsgs.find(
        ({ sequenceNumber }) => sequenceNumber?.comp(seqNum) === 0
      );
      should.equal(
        msgWithSeqNum == undefined,
        false,
        `Sequence number ${seqNum} is not found in the received messages!`
      );
      should.equal(
        msgWithSeqNum?.body,
        messages[sequenceNumbers.indexOf(seqNum)].body,
        "Message body did not match though the sequence numbers matched!"
      );
      await msgWithSeqNum?.complete();
    }

    await testPeekMsgsLength(receiver, 0);
  });

  async function testReceivedMsgsLength(
    receiver: Receiver<ReceivedMessageWithLock>,
    expectedReceivedMsgsLength: number
  ): Promise<void> {
    const receivedMsgs = await receiver.receiveMessages(expectedReceivedMsgsLength + 1, {
      maxWaitTimeInMs: 5000
    });

    should.equal(
      receivedMsgs.length,
      expectedReceivedMsgsLength,
      "Unexpected number of msgs found when receiving"
    );
  }

  it(
    anyRandomTestClientType + ": Abort scheduleMessages request on the sender",
    async function(): Promise<void> {
      await beforeEachTest(anyRandomTestClientType);
      const controller = new AbortController();
      setTimeout(() => controller.abort(), 1);
      try {
        await sender.scheduleMessages(new Date(), [TestMessage.getSample()], {
          abortSignal: controller.signal
        });
        throw new Error(`Test failure`);
      } catch (err) {
        err.message.should.equal("The scheduleMessages operation has been cancelled by the user.");
      }
    }
  );

  it(
    anyRandomTestClientType + ": Abort cancelScheduledMessages request on the sender",
    async function(): Promise<void> {
      await beforeEachTest(anyRandomTestClientType);
      const controller = new AbortController();
      setTimeout(() => controller.abort(), 1);
      try {
        await sender.cancelScheduledMessages([Long.ZERO], { abortSignal: controller.signal });
        throw new Error(`Test failure`);
      } catch (err) {
        err.message.should.equal(
          "The cancelScheduledMessages operation has been cancelled by the user."
        );
      }
    }
  );
});

describe("ServiceBusMessage validations", function(): void {
  const sbClient = new ServiceBusClient(
    "Endpoint=sb://a;SharedAccessKeyName=b;SharedAccessKey=c;EntityPath=d"
  );
  const sender = sbClient.createSender("dummyQueue");
  const longString =
    "A very very very very very very very very very very very very very very very very very very very very very very very very very long string.";

  const testInputs: {
    message: ServiceBusMessage;
    expectedErrorMessage: string;
    title?: string;
  }[] = [
    {
      message: { body: "", contentType: 1 as any },
      expectedErrorMessage: "The property 'contentType' on the message must be of type 'string'",
      title: "contenType is of invalid type"
    },
    {
      message: { body: "", label: 1 as any },
      expectedErrorMessage: "The property 'label' on the message must be of type 'string'",
      title: "label is of invalid type"
    },
    {
      message: { body: "", to: 1 as any },
      expectedErrorMessage: "The property 'to' on the message must be of type 'string'",
      title: "to is of invalid type"
    },
    {
      message: { body: "", replyToSessionId: 1 as any },
      expectedErrorMessage:
        "The property 'replyToSessionId' on the message must be of type 'string'",
      title: "replyToSessionId is of invalid type"
    },
    {
      message: { body: "", sessionId: 1 as any },
      expectedErrorMessage: "The property 'sessionId' on the message must be of type 'string'",
      title: "sessionId is of invalid type"
    },
    {
      message: { body: "", replyTo: 1 as any },
      expectedErrorMessage: "The property 'replyTo' on the message must be of type 'string'",
      title: "replyTo is of invalid type"
    },
    {
      message: { body: "", timeToLive: "" as any },
      expectedErrorMessage: "The property 'timeToLive' on the message must be of type 'number'",
      title: "timeToLive is of invalid type"
    },
    {
      message: { body: "", partitionKey: longString },
      expectedErrorMessage:
        "Length of 'partitionKey' property on the message cannot be greater than 128 characters.",
      title: "partitionKey is longer than 128 characters"
    },
    {
      message: { body: "", viaPartitionKey: longString },
      expectedErrorMessage:
        "Length of 'viaPartitionKey' property on the message cannot be greater than 128 characters.",
      title: "viaPartitionKey is longer than 128 characters"
    },
    {
      message: { body: "", sessionId: longString },
      expectedErrorMessage:
        "Length of 'sessionId' property on the message cannot be greater than 128 characters.",
      title: "sessionId is longer than 128 characters"
    },
    {
      message: { body: "", messageId: longString },
      expectedErrorMessage:
        "Length of 'messageId' property on the message cannot be greater than 128 characters.",
      title: "messageId is longer than 128 characters"
    },
    {
      message: { body: "", messageId: {} as any },
      expectedErrorMessage:
        "The property 'messageId' on the message must be of type string, number or Buffer",
      title: "messageId is of invalid type"
    },
    {
      message: { body: "", correlationId: {} as any },
      expectedErrorMessage:
        "The property 'correlationId' on the message must be of type string, number or Buffer",
      title: "correlationId is of invalid type"
    }
  ];

  testInputs.forEach(function(testInput: any): void {
    it("SendMessages() throws if " + testInput.title, async function(): Promise<void> {
      let actualErrorMsg = "";
      await sender.sendMessages(testInput.message).catch((err) => {
        actualErrorMsg = err.message;
      });
      should.equal(actualErrorMsg, testInput.expectedErrorMessage, "Error not thrown as expected");
    });

    // sendBatch(<Array of messages>) - Commented
    // it(
    //   "SendBatch() throws if in the first message, " + testInput.title,
    //   async function(): Promise<void> {
    //     let actualErrorMsg = "";
    //     await sender.sendBatch([testInput.message, { body: "random" }]).catch((err) => {
    //       actualErrorMsg = err.message;
    //     });
    //     should.equal(
    //       actualErrorMsg,
    //       testInput.expectedErrorMessage,
    //       "Error not thrown as expected"
    //     );
    //   }
    // );

    // it(
    //   "SendBatch() throws if in the subsequent message, " + testInput.title,
    //   async function(): Promise<void> {
    //     let actualErrorMsg = "";
    //     await sender.sendBatch([{ body: "random" }, testInput.message]).catch((err) => {
    //       actualErrorMsg = err.message;
    //     });
    //     should.equal(
    //       actualErrorMsg,
    //       testInput.expectedErrorMessage,
    //       "Error not thrown as expected"
    //     );
    //   }
    // );

    it("ScheduleMessages() throws if " + testInput.title, async function(): Promise<void> {
      let actualErrorMsg = "";
      let actualErr;
      await sender.scheduleMessages(new Date(), testInput.message).catch((err) => {
        actualErr = err;
        actualErrorMsg = err.message;
      });
      should.equal(actualErrorMsg, testInput.expectedErrorMessage, actualErr);
    });
  });
});<|MERGE_RESOLUTION|>--- conflicted
+++ resolved
@@ -267,119 +267,63 @@
     await testCancelSingleScheduledMessage();
   });
 
-<<<<<<< HEAD
-  describe("Miscellaneous", function(): void {
-    afterEach(async () => {
-      await afterEachTest();
-    });
-
-    for (let index = 0; index < 1000; index++) {
-      it.only("Schedule messages in parallel - iteration " + index, async () => {
-        await beforeEachTest(TestClientType.UnpartitionedQueue);
-        const date = new Date();
-        const messages = [
-          { body: "Hello!" },
-          { body: "Hello, again!" },
-          { body: "Hello, again and again!!" }
-        ];
-        let [result1, result2, result3] = await Promise.all([
-          // Schedule messages in parallel
-          sender.scheduleMessages(date, messages[0]),
-          sender.scheduleMessages(date, messages[1]),
-          sender.scheduleMessages(date, messages[2])
-        ]);
-        const sequenceNumbers = [result1[0], result2[0], result3[0]];
-        compareSequenceNumbers(sequenceNumbers[0], sequenceNumbers[1]);
-        compareSequenceNumbers(sequenceNumbers[0], sequenceNumbers[2]);
-        compareSequenceNumbers(sequenceNumbers[1], sequenceNumbers[2]);
-
-        function compareSequenceNumbers(sequenceNumber1: Long.Long, sequenceNumber2: Long.Long) {
-          should.equal(
-            sequenceNumber1.compare(sequenceNumber2) != 0,
-            true,
-            "Returned sequence numbers for parallel requests are the same"
-          );
-        }
-
-        const receivedMsgs = await receiver.receiveMessages(3);
-        should.equal(receivedMsgs.length, 3, "Unexpected number of messages");
-        for (const seqNum of sequenceNumbers) {
-          const msgWithSeqNum = receivedMsgs.find(
-            ({ sequenceNumber }) => sequenceNumber?.comp(seqNum) === 0
-          );
-          should.equal(
-            msgWithSeqNum == undefined,
-            false,
-            `Sequence number ${seqNum} is not found in the received messages!`
-          );
-          should.equal(
-            msgWithSeqNum?.body,
-            messages[sequenceNumbers.indexOf(seqNum)].body,
-            "Message body did not match though the sequence numbers matched!"
-          );
-          await msgWithSeqNum?.complete();
-        }
-
-        await testPeekMsgsLength(receiver, 0);
-      });
-    }
-=======
   it(anyRandomTestClientType + ": Cancel multiple Scheduled messages", async function(): Promise<
     void
   > {
     await beforeEachTest(anyRandomTestClientType);
     await testCancelMultipleScheduleMessages();
->>>>>>> f1d6549f
-  });
-
-  it(anyRandomTestClientType + ": Schedule messages in parallel", async () => {
-    await beforeEachTest(TestClientType.UnpartitionedQueue);
-    const date = new Date();
-    const messages = [
-      { body: "Hello!" },
-      { body: "Hello, again!" },
-      { body: "Hello, again and again!!" }
-    ];
-    let [result1, result2, result3] = await Promise.all([
-      // Schedule messages in parallel
-      sender.scheduleMessages(date, messages[0]),
-      sender.scheduleMessages(date, messages[1]),
-      sender.scheduleMessages(date, messages[2])
-    ]);
-    const sequenceNumbers = [result1[0], result2[0], result3[0]];
-    compareSequenceNumbers(sequenceNumbers[0], sequenceNumbers[1]);
-    compareSequenceNumbers(sequenceNumbers[0], sequenceNumbers[2]);
-    compareSequenceNumbers(sequenceNumbers[1], sequenceNumbers[2]);
-
-    function compareSequenceNumbers(sequenceNumber1: Long.Long, sequenceNumber2: Long.Long) {
-      should.equal(
-        sequenceNumber1.compare(sequenceNumber2) != 0,
-        true,
-        "Returned sequence numbers for parallel requests are the same"
-      );
-    }
-
-    const receivedMsgs = await receiver.receiveMessages(3);
-    should.equal(receivedMsgs.length, 3, "Unexpected number of messages");
-    for (const seqNum of sequenceNumbers) {
-      const msgWithSeqNum = receivedMsgs.find(
-        ({ sequenceNumber }) => sequenceNumber?.comp(seqNum) === 0
-      );
-      should.equal(
-        msgWithSeqNum == undefined,
-        false,
-        `Sequence number ${seqNum} is not found in the received messages!`
-      );
-      should.equal(
-        msgWithSeqNum?.body,
-        messages[sequenceNumbers.indexOf(seqNum)].body,
-        "Message body did not match though the sequence numbers matched!"
-      );
-      await msgWithSeqNum?.complete();
-    }
-
-    await testPeekMsgsLength(receiver, 0);
-  });
+  });
+
+  for (let index = 0; index < 1000; index++) {
+    it(anyRandomTestClientType + ": Schedule messages in parallel", async () => {
+      await beforeEachTest(TestClientType.UnpartitionedQueue);
+      const date = new Date();
+      const messages = [
+        { body: "Hello!" },
+        { body: "Hello, again!" },
+        { body: "Hello, again and again!!" }
+      ];
+      let [result1, result2, result3] = await Promise.all([
+        // Schedule messages in parallel
+        sender.scheduleMessages(date, messages[0]),
+        sender.scheduleMessages(date, messages[1]),
+        sender.scheduleMessages(date, messages[2])
+      ]);
+      const sequenceNumbers = [result1[0], result2[0], result3[0]];
+      compareSequenceNumbers(sequenceNumbers[0], sequenceNumbers[1]);
+      compareSequenceNumbers(sequenceNumbers[0], sequenceNumbers[2]);
+      compareSequenceNumbers(sequenceNumbers[1], sequenceNumbers[2]);
+
+      function compareSequenceNumbers(sequenceNumber1: Long.Long, sequenceNumber2: Long.Long) {
+        should.equal(
+          sequenceNumber1.compare(sequenceNumber2) != 0,
+          true,
+          "Returned sequence numbers for parallel requests are the same"
+        );
+      }
+
+      const receivedMsgs = await receiver.receiveMessages(3);
+      should.equal(receivedMsgs.length, 3, "Unexpected number of messages");
+      for (const seqNum of sequenceNumbers) {
+        const msgWithSeqNum = receivedMsgs.find(
+          ({ sequenceNumber }) => sequenceNumber?.comp(seqNum) === 0
+        );
+        should.equal(
+          msgWithSeqNum == undefined,
+          false,
+          `Sequence number ${seqNum} is not found in the received messages!`
+        );
+        should.equal(
+          msgWithSeqNum?.body,
+          messages[sequenceNumbers.indexOf(seqNum)].body,
+          "Message body did not match though the sequence numbers matched!"
+        );
+        await msgWithSeqNum?.complete();
+      }
+
+      await testPeekMsgsLength(receiver, 0);
+    });
+  }
 
   async function testReceivedMsgsLength(
     receiver: Receiver<ReceivedMessageWithLock>,
