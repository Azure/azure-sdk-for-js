--- conflicted
+++ resolved
@@ -383,161 +383,6 @@
   });
 });
 
-<<<<<<< HEAD
-=======
-// Queue tests
-[
-  {
-    testCaseTitle: "Undefined queue options",
-    input: undefined,
-    output: {
-      authorizationRules: undefined,
-      autoDeleteOnIdle: "P10675199DT2H48M5.4775807S",
-      messageCountDetails: undefined,
-      deadLetteringOnMessageExpiration: false,
-      defaultMessageTtl: "P10675199DT2H48M5.4775807S",
-      duplicateDetectionHistoryTimeWindow: "PT10M",
-      enableBatchedOperations: true,
-      enableExpress: false,
-      enablePartitioning: false,
-      entityAvailabilityStatus: "Available",
-      forwardDeadLetteredMessagesTo: undefined,
-      isAnonymousAccessible: false,
-      lockDuration: "PT1M",
-      maxDeliveryCount: 10,
-      maxSizeInMegabytes: 1024,
-      messageCount: 0,
-      queueName: alwaysBeExistingQueue,
-      requiresDuplicateDetection: false,
-      requiresSession: false,
-      sizeInBytes: 0,
-      status: "Active",
-      supportOrdering: true,
-      forwardTo: undefined,
-      path: undefined,
-      userMetadata: undefined
-    }
-  },
-  {
-    testCaseTitle: "all properties",
-    input: {
-      // This should be a proper URL else the service returns an error
-      // To be investigated further as part of https://github.com/azure/azure-sdk-for-js/issues/6146
-      // forwardDeadLetteredMessagesTo: "",
-      lockDuration: "PT45S",
-      messageCount: 5,
-      sizeInBytes: 250,
-      requiresDuplicateDetection: true,
-      requiresSession: true,
-      defaultMessageTtl: "P2D",
-      deadLetteringOnMessageExpiration: true,
-      duplicateDetectionHistoryTimeWindow: "PT1M",
-      maxDeliveryCount: 8,
-      enableBatchedOperations: false,
-      autoDeleteOnIdle: "PT1H",
-      authorizationRules: [
-        {
-          claimType: "SharedAccessKey",
-          claimValue: "None",
-          rights: {
-            accessRights: ["Manage", "Send", "Listen"]
-          },
-          keyName: "allClaims_v2",
-          primaryKey: "pNSRzKKm2vfdbCuTXMa9gOMHD66NwCTxJi4KWJX/TDc=",
-          secondaryKey: "UreXLPWiP6Murmsq2HYiIXs23qAvWa36ZOL3gb9rXLs="
-        },
-        {
-          claimType: "SharedAccessKey",
-          claimValue: "None",
-          rights: {
-            accessRights: ["Manage", "Send", "Listen"]
-          },
-          keyName: "allClaims_v3",
-          primaryKey: "pNSRzKKm2vfdbCuTXMa9gOMHD66NwCTxJi4KWJX/TDc=",
-          secondaryKey: "UreXLPWiP6Murmsq2HYiIXs23qAvWa36ZOL3gb9rXLs="
-        }
-      ],
-      enablePartitioning: true
-      // maxSizeInMegabytes: 2048,
-      // For partitioned entities, above value is 16384
-      // To be investigated further as part of https://github.com/azure/azure-sdk-for-js/issues/5354
-    },
-    output: {
-      duplicateDetectionHistoryTimeWindow: "PT1M",
-      lockDuration: "PT45S",
-      messageCount: 5,
-      sizeInBytes: 250,
-      defaultMessageTtl: "P2D",
-      deadLetteringOnMessageExpiration: true,
-      enableBatchedOperations: false,
-      maxDeliveryCount: 8,
-      requiresDuplicateDetection: true,
-      requiresSession: true,
-      autoDeleteOnIdle: "PT1H",
-      authorizationRules: [
-        {
-          claimType: "SharedAccessKey",
-          claimValue: "None",
-          rights: {
-            accessRights: ["Manage", "Send", "Listen"]
-          },
-          keyName: "allClaims_v2",
-          primaryKey: "pNSRzKKm2vfdbCuTXMa9gOMHD66NwCTxJi4KWJX/TDc=",
-          secondaryKey: "UreXLPWiP6Murmsq2HYiIXs23qAvWa36ZOL3gb9rXLs="
-        },
-        {
-          claimType: "SharedAccessKey",
-          claimValue: "None",
-          rights: {
-            accessRights: ["Manage", "Send", "Listen"]
-          },
-          keyName: "allClaims_v3",
-          primaryKey: "pNSRzKKm2vfdbCuTXMa9gOMHD66NwCTxJi4KWJX/TDc=",
-          secondaryKey: "UreXLPWiP6Murmsq2HYiIXs23qAvWa36ZOL3gb9rXLs="
-        }
-      ],
-
-      enablePartitioning: true,
-      maxSizeInMegabytes: 16384,
-      supportOrdering: false,
-
-      forwardDeadLetteredMessagesTo: undefined,
-      forwardTo: undefined,
-      path: undefined,
-      userMetadata: undefined,
-
-      messageCountDetails: undefined,
-      enableExpress: false,
-      entityAvailabilityStatus: "Available",
-      isAnonymousAccessible: false,
-      status: "Active",
-      queueName: alwaysBeExistingQueue
-    }
-  }
-].forEach((testCase) => {
-  describe(`createQueue() using different variations to the input parameter "queueOptions"`, function(): void {
-    it(`${testCase.testCaseTitle}`, async () => {
-      const response = await createEntity(
-        EntityType.QUEUE,
-        alwaysBeExistingQueue,
-        undefined,
-        undefined,
-        true,
-        testCase.input
-      );
-      await deleteEntity(EntityType.QUEUE, alwaysBeExistingQueue);
-      should.equal(response.queueName, alwaysBeExistingQueue, "Queue name mismatch");
-      assert.deepEqualExcluding(response, testCase.output, [
-        "_response",
-        "createdOn",
-        "updatedOn",
-        "accessedOn"
-      ]);
-    });
-  });
-});
-
->>>>>>> b392d5eb
 // Topic tests
 // Create different topic each testcase as updates to same topic/subscription does not scale on service side and gives us error -
 // "Resource Conflict Occurred. Another conflicting operation may be in progress.
@@ -1072,11 +917,7 @@
     }
   }
 ].forEach((testCase) => {
-<<<<<<< HEAD
   describe(`createQueue() using different variations to the input parameter "queueOptions" #RunInBrowser`, function(): void {
-=======
-  describe(`createSubscription() using different variations to the input parameter "subscriptionOptions"`, function(): void {
->>>>>>> b392d5eb
     it(`${testCase.testCaseTitle}`, async () => {
       const response = await createEntity(
         EntityType.QUEUE,
