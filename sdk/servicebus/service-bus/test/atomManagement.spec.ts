--- conflicted
+++ resolved
@@ -1742,13 +1742,7 @@
       },
       action: {
         sqlExpression: "SET sys.label='GREEN'",
-<<<<<<< HEAD
-        requiresPreprocessing: false,
-        sqlParameters: undefined,
-        compatibilityLevel: 20
-=======
         sqlParameters: undefined
->>>>>>> df177be0
       },
       name: managementRule1
     }
