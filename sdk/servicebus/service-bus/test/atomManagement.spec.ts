--- conflicted
+++ resolved
@@ -48,7 +48,6 @@
 const managementTopic2 = env[EnvVarKeys.MANAGEMENT_TOPIC_2];
 const managementTopic3 = env[EnvVarKeys.MANAGEMENT_TOPIC_3];
 const managementSubscription2 = env[EnvVarKeys.MANAGEMENT_SUBSCRIPTION_2];
-const managementSubscription3 = env[EnvVarKeys.MANAGEMENT_SUBSCRIPTION_3];
 const newManagementEntity1 = env[EnvVarKeys.MANAGEMENT_NEW_ENTITY_1];
 const newManagementEntity2 = env[EnvVarKeys.MANAGEMENT_NEW_ENTITY_2];
 
@@ -137,122 +136,6 @@
       );
     });
 
-    it(`Get on non-existent ${testCase.entityType} entity throws an error`, async () => {
-      let error;
-      switch (testCase.entityType) {
-        case EntityType.QUEUE:
-          try {
-            await getEntity(testCase.entityType, "notexisting");
-          } catch (err) {
-            error = err;
-          }
-          break;
-
-        case EntityType.TOPIC:
-          try {
-            error = await getEntity(testCase.entityType, "notexisting");
-          } catch (err) {
-            error = err;
-          }
-
-          break;
-
-        case EntityType.SUBSCRIPTION:
-          try {
-            error = await getEntity(testCase.entityType, "notexisting", managementTopic1);
-          } catch (err) {
-            error = err;
-          }
-          break;
-
-        case EntityType.RULE:
-          try {
-            error = await getEntity(
-              testCase.entityType,
-              "notexisting",
-              managementTopic1,
-              managementSubscription1
-            );
-          } catch (err) {
-            error = err;
-          }
-          break;
-
-        default:
-          throw new Error("TestError: Unrecognized EntityType");
-      }
-
-      should.equal(error.statusCode, 404, "Error must not be undefined");
-      should.equal(error.code, "404", `Code expected to be "404" but received ${error.code}`);
-      should.equal(
-        error.message.startsWith("The messaging entity") ||
-          error.message.startsWith("Entity") ||
-          error.message.startsWith("SubCode") ||
-          error.message.startsWith("No service"),
-        true,
-        `Expected error message to be a textual content but got "${error.message}"`
-      );
-<<<<<<< HEAD
-=======
-      it(`Get on non-existent ${testCase.entityType} entity throws an error`, async () => {
-        let error;
-        switch (testCase.entityType) {
-          case EntityType.QUEUE:
-            try {
-              await getEntity(testCase.entityType, "notexisting");
-            } catch (err) {
-              error = err;
-            }
-            break;
-
-          case EntityType.TOPIC:
-            try {
-              error = await getEntity(testCase.entityType, "notexisting");
-            } catch (err) {
-              error = err;
-            }
-
-            break;
-
-          case EntityType.SUBSCRIPTION:
-            try {
-              error = await getEntity(testCase.entityType, "notexisting", alwaysBeExistingTopic);
-            } catch (err) {
-              error = err;
-            }
-            break;
-
-          case EntityType.RULE:
-            try {
-              error = await getEntity(
-                testCase.entityType,
-                "notexisting",
-                alwaysBeExistingTopic,
-                alwaysBeExistingSubscription
-              );
-            } catch (err) {
-              error = err;
-            }
-            break;
-
-          default:
-            throw new Error("TestError: Unrecognized EntityType");
-        }
-
-        should.equal(error.statusCode, 404, "Unexpected status code found.");
-        should.equal(error.code, "MessageEntityNotFoundError", `Unexpected error code found.`);
-        should.equal(
-          error.message.startsWith("The messaging entity") ||
-            error.message.startsWith("Entity") ||
-            error.message.startsWith("SubCode") ||
-            error.message.startsWith("No service"),
-          true,
-          `Unexpected error message found.`
-        );
-      });
->>>>>>> 77556f80
-    });
-
     it(`Creating an existent ${testCase.entityType} entity throws an error`, async () => {
       let error;
       try {
@@ -432,159 +315,6 @@
   });
 });
 
-<<<<<<< HEAD
-// Queue tests
-[
-  {
-    testCaseTitle: "Undefined queue options",
-    input: undefined,
-    output: {
-      authorizationRules: undefined,
-      autoDeleteOnIdle: "P10675199DT2H48M5.4775807S",
-      messageCountDetails: undefined,
-      deadLetteringOnMessageExpiration: false,
-      defaultMessageTtl: "P10675199DT2H48M5.4775807S",
-      duplicateDetectionHistoryTimeWindow: "PT10M",
-      enableBatchedOperations: true,
-      enableExpress: false,
-      enablePartitioning: false,
-      entityAvailabilityStatus: "Available",
-      forwardDeadLetteredMessagesTo: undefined,
-      isAnonymousAccessible: false,
-      lockDuration: "PT1M",
-      maxDeliveryCount: 10,
-      maxSizeInMegabytes: 1024,
-      messageCount: 0,
-      queueName: managementQueue1,
-      requiresDuplicateDetection: false,
-      requiresSession: false,
-      sizeInBytes: 0,
-      status: "Active",
-      supportOrdering: true,
-      forwardTo: undefined,
-      userMetadata: undefined
-    }
-  },
-  {
-    testCaseTitle: "all properties",
-    input: {
-      // This should be a proper URL else the service returns an error
-      // To be investigated further as part of https://github.com/azure/azure-sdk-for-js/issues/6146
-      // forwardDeadLetteredMessagesTo: "",
-      lockDuration: "PT45S",
-      requiresDuplicateDetection: true,
-      requiresSession: true,
-      defaultMessageTtl: "P2D",
-      deadLetteringOnMessageExpiration: true,
-      duplicateDetectionHistoryTimeWindow: "PT1M",
-      maxDeliveryCount: 8,
-      enableBatchedOperations: false,
-      autoDeleteOnIdle: "PT1H",
-      authorizationRules: [
-        {
-          claimType: "SharedAccessKey",
-          claimValue: "None",
-          rights: {
-            accessRights: ["Manage", "Send", "Listen"]
-          },
-          keyName: "allClaims_v2",
-          primaryKey: "pNSRzKKm2vfdbCuTXMa9gOMHD66NwCTxJi4KWJX/TDc=",
-          secondaryKey: "UreXLPWiP6Murmsq2HYiIXs23qAvWa36ZOL3gb9rXLs="
-        },
-        {
-          claimType: "SharedAccessKey",
-          claimValue: "None",
-          rights: {
-            accessRights: ["Manage", "Send", "Listen"]
-          },
-          keyName: "allClaims_v3",
-          primaryKey: "pNSRzKKm2vfdbCuTXMa9gOMHD66NwCTxJi4KWJX/TDc=",
-          secondaryKey: "UreXLPWiP6Murmsq2HYiIXs23qAvWa36ZOL3gb9rXLs="
-        }
-      ],
-      status: "ReceiveDisabled" as EntityStatus,
-      enablePartitioning: true
-      // maxSizeInMegabytes: 2048,
-      // For partitioned entities, above value is 16384
-      // To be investigated further as part of https://github.com/azure/azure-sdk-for-js/issues/5354
-    },
-    output: {
-      duplicateDetectionHistoryTimeWindow: "PT1M",
-      lockDuration: "PT45S",
-      defaultMessageTtl: "P2D",
-      deadLetteringOnMessageExpiration: true,
-      enableBatchedOperations: false,
-      maxDeliveryCount: 8,
-      requiresDuplicateDetection: true,
-      requiresSession: true,
-      autoDeleteOnIdle: "PT1H",
-      authorizationRules: [
-        {
-          claimType: "SharedAccessKey",
-          claimValue: "None",
-          rights: {
-            accessRights: ["Manage", "Send", "Listen"]
-          },
-          keyName: "allClaims_v2",
-          primaryKey: "pNSRzKKm2vfdbCuTXMa9gOMHD66NwCTxJi4KWJX/TDc=",
-          secondaryKey: "UreXLPWiP6Murmsq2HYiIXs23qAvWa36ZOL3gb9rXLs="
-        },
-        {
-          claimType: "SharedAccessKey",
-          claimValue: "None",
-          rights: {
-            accessRights: ["Manage", "Send", "Listen"]
-          },
-          keyName: "allClaims_v3",
-          primaryKey: "pNSRzKKm2vfdbCuTXMa9gOMHD66NwCTxJi4KWJX/TDc=",
-          secondaryKey: "UreXLPWiP6Murmsq2HYiIXs23qAvWa36ZOL3gb9rXLs="
-        }
-      ],
-
-      sizeInBytes: 0,
-      messageCount: 0,
-
-      enablePartitioning: true,
-      maxSizeInMegabytes: 16384,
-      supportOrdering: false,
-
-      forwardDeadLetteredMessagesTo: undefined,
-      forwardTo: undefined,
-      status: "ReceiveDisabled",
-      userMetadata: undefined,
-
-      messageCountDetails: undefined,
-      enableExpress: false,
-      entityAvailabilityStatus: "Available",
-      isAnonymousAccessible: false,
-      queueName: managementQueue1
-    }
-  }
-].forEach((testCase) => {
-  describe(`createQueue() using different variations to the input parameter "queueOptions" #RunInBrowser`, function(): void {
-    it(`${testCase.testCaseTitle}`, async () => {
-      const response = await createEntity(
-        EntityType.QUEUE,
-        managementQueue1,
-        undefined,
-        undefined,
-        true,
-        testCase.input
-      );
-      await deleteEntity(EntityType.QUEUE, managementQueue1);
-      should.equal(response.queueName, managementQueue1, "Queue name mismatch");
-      assert.deepEqualExcluding(response, testCase.output, [
-        "_response",
-        "createdOn",
-        "updatedOn",
-        "accessedOn"
-      ]);
-    });
-  });
-});
-
-=======
->>>>>>> 77556f80
 // Topic tests
 // Create different topic each testcase as updates to same topic/subscription does not scale on service side and gives us error -
 // "Resource Conflict Occurred. Another conflicting operation may be in progress.
@@ -687,7 +417,7 @@
 // Subscription tests
 [
   {
-    subscriptionName: managementSubscription2,
+    subscriptionName: managementSubscription1,
     topicName: managementTopic2,
     testCaseTitle: "Undefined subscription options",
     input: undefined,
@@ -711,20 +441,14 @@
       requiresSession: false,
       sizeInBytes: undefined,
       status: "Active",
-      subscriptionName: managementSubscription2,
+      subscriptionName: managementSubscription1,
       topicName: managementTopic2
     }
   },
   {
-<<<<<<< HEAD
-    subscriptionName: managementSubscription3,
+    subscriptionName: managementSubscription2,
     topicName: managementTopic2,
-    testCaseTitle: "all properties",
-=======
-    subscriptionName: "alwaysBeExistingSubscription2",
-    topicName: "alwaysBeExistingTopic1",
     testCaseTitle: "all properties except forwardTo, forwardDeadLetteredMessagesTo",
->>>>>>> 77556f80
     input: {
       lockDuration: "PT5M",
       maxDeliveryCount: 20,
@@ -761,17 +485,17 @@
       entityAvailabilityStatus: "Available",
       status: "ReceiveDisabled",
 
-      subscriptionName: "alwaysBeExistingSubscription2",
-      topicName: "alwaysBeExistingTopic1"
-    }
-  },
-  {
-    subscriptionName: "alwaysBeExistingSubscription20",
-    topicName: "alwaysBeExistingTopic1",
+      subscriptionName: managementSubscription2,
+      topicName: managementTopic2
+    }
+  },
+  {
+    subscriptionName: managementSubscription1,
+    topicName: managementTopic3,
     testCaseTitle: "pass in entity name for forwardTo and forwardDeadLetteredMessagesTo",
     input: {
-      forwardDeadLetteredMessagesTo: "alwaysBeExistingTopic2",
-      forwardTo: "alwaysBeExistingTopic2"
+      forwardDeadLetteredMessagesTo: managementTopic2,
+      forwardTo: managementTopic2
     },
     output: {
       lockDuration: "PT1M",
@@ -782,8 +506,8 @@
       enableBatchedOperations: true,
       requiresSession: false,
 
-      forwardDeadLetteredMessagesTo: `${endpointWithProtocol}alwaysBeExistingTopic2`,
-      forwardTo: `${endpointWithProtocol}alwaysBeExistingTopic2`,
+      forwardDeadLetteredMessagesTo: `${endpointWithProtocol}${managementTopic2}`,
+      forwardTo: `${endpointWithProtocol}${managementTopic2}`,
       autoDeleteOnIdle: "P10675199DT2H48M5.4775807S",
 
       defaultRuleDescription: undefined,
@@ -798,21 +522,17 @@
       entityAvailabilityStatus: "Available",
       status: "Active",
 
-<<<<<<< HEAD
-      subscriptionName: managementSubscription3,
-      topicName: managementTopic2
-=======
-      subscriptionName: "alwaysBeExistingSubscription20",
-      topicName: "alwaysBeExistingTopic1"
-    }
-  },
-  {
-    subscriptionName: "alwaysBeExistingSubscription21",
-    topicName: "alwaysBeExistingTopic1",
+      subscriptionName: managementSubscription1,
+      topicName: managementTopic3
+    }
+  },
+  {
+    subscriptionName: managementSubscription2,
+    topicName: managementTopic3,
     testCaseTitle: "pass in absolute URI for forwardTo and forwardDeadLetteredMessagesTo",
     input: {
-      forwardDeadLetteredMessagesTo: `${endpointWithProtocol}alwaysBeExistingTopic2`.toUpperCase(),
-      forwardTo: `${endpointWithProtocol}alwaysBeExistingTopic2`.toUpperCase()
+      forwardDeadLetteredMessagesTo: `${endpointWithProtocol}${managementTopic2}`.toUpperCase(),
+      forwardTo: `${endpointWithProtocol}${managementTopic2}`.toUpperCase()
     },
     output: {
       lockDuration: "PT1M",
@@ -823,8 +543,8 @@
       enableBatchedOperations: true,
       requiresSession: false,
 
-      forwardDeadLetteredMessagesTo: `${endpointWithProtocol}ALWAYSBEEXISTINGTOPIC2`,
-      forwardTo: `${endpointWithProtocol}ALWAYSBEEXISTINGTOPIC2`,
+      forwardDeadLetteredMessagesTo: `${endpointWithProtocol}${managementTopic2.toUpperCase()}`,
+      forwardTo: `${endpointWithProtocol}${managementTopic2.toUpperCase()}`,
       autoDeleteOnIdle: "P10675199DT2H48M5.4775807S",
 
       defaultRuleDescription: undefined,
@@ -838,10 +558,8 @@
       messageCountDetails: undefined,
       entityAvailabilityStatus: "Available",
       status: "Active",
-
-      subscriptionName: "alwaysBeExistingSubscription21",
-      topicName: "alwaysBeExistingTopic1"
->>>>>>> 77556f80
+      subscriptionName: managementSubscription2,
+      topicName: managementTopic3
     }
   }
 ].forEach((testCase) => {
@@ -876,14 +594,6 @@
 // Queue tests
 [
   {
-<<<<<<< HEAD
-    testCaseTitle: "Undefined rule options",
-    ruleName: "temp_rule_1",
-    subscriptionName: managementSubscription3,
-    topicName: managementTopic2,
-    input: undefined,
-    output: {
-=======
     testCaseTitle: "Undefined queue options",
     input: undefined,
     output: {
@@ -903,7 +613,7 @@
       maxDeliveryCount: 10,
       maxSizeInMegabytes: 1024,
       messageCount: 0,
-      queueName: alwaysBeExistingQueue,
+      queueName: managementQueue1,
       requiresDuplicateDetection: false,
       requiresSession: false,
       sizeInBytes: 0,
@@ -999,14 +709,14 @@
       entityAvailabilityStatus: "Available",
       isAnonymousAccessible: false,
       status: "ReceiveDisabled",
-      queueName: alwaysBeExistingQueue
+      queueName: managementQueue1
     }
   },
   {
     testCaseTitle: "pass in entity name for forwardTo and forwardDeadLetteredMessagesTo",
     input: {
-      forwardDeadLetteredMessagesTo: "alwaysBeExistingTopic2",
-      forwardTo: "alwaysBeExistingTopic2"
+      forwardDeadLetteredMessagesTo: managementTopic2,
+      forwardTo: managementTopic2
     },
     output: {
       duplicateDetectionHistoryTimeWindow: "PT10M",
@@ -1026,8 +736,8 @@
       maxSizeInMegabytes: 1024,
       supportOrdering: true,
 
-      forwardDeadLetteredMessagesTo: `${endpointWithProtocol}alwaysBeExistingTopic2`,
-      forwardTo: `${endpointWithProtocol}alwaysBeExistingTopic2`,
+      forwardDeadLetteredMessagesTo: `${endpointWithProtocol}${managementTopic2}`,
+      forwardTo: `${endpointWithProtocol}${managementTopic2}`,
       userMetadata: undefined,
 
       messageCountDetails: undefined,
@@ -1035,14 +745,14 @@
       entityAvailabilityStatus: "Available",
       isAnonymousAccessible: false,
       status: "Active",
-      queueName: alwaysBeExistingQueue
+      queueName: managementQueue1
     }
   },
   {
     testCaseTitle: "pass in absolute URI for forwardTo and forwardDeadLetteredMessagesTo",
     input: {
-      forwardDeadLetteredMessagesTo: `${endpointWithProtocol}alwaysBeExistingTopic2`,
-      forwardTo: `${endpointWithProtocol}alwaysBeExistingTopic2`
+      forwardDeadLetteredMessagesTo: `${endpointWithProtocol}${managementTopic2}`,
+      forwardTo: `${endpointWithProtocol}${managementTopic2}`
     },
     output: {
       duplicateDetectionHistoryTimeWindow: "PT10M",
@@ -1062,8 +772,8 @@
       maxSizeInMegabytes: 1024,
       supportOrdering: true,
 
-      forwardDeadLetteredMessagesTo: `${endpointWithProtocol}alwaysBeExistingTopic2`,
-      forwardTo: `${endpointWithProtocol}alwaysBeExistingTopic2`,
+      forwardDeadLetteredMessagesTo: `${endpointWithProtocol}${managementTopic2}`,
+      forwardTo: `${endpointWithProtocol}${managementTopic2}`,
       userMetadata: undefined,
 
       messageCountDetails: undefined,
@@ -1071,7 +781,7 @@
       entityAvailabilityStatus: "Available",
       isAnonymousAccessible: false,
       status: "Active",
-      queueName: alwaysBeExistingQueue
+      queueName: managementQueue1
     }
   }
 ].forEach((testCase) => {
@@ -1079,14 +789,14 @@
     it(`${testCase.testCaseTitle}`, async () => {
       const response = await createEntity(
         EntityType.QUEUE,
-        alwaysBeExistingQueue,
+        managementQueue1,
         undefined,
         undefined,
         true,
         testCase.input
       );
-      await deleteEntity(EntityType.QUEUE, alwaysBeExistingQueue);
-      should.equal(response.queueName, alwaysBeExistingQueue, "Queue name mismatch");
+      await deleteEntity(EntityType.QUEUE, managementQueue1);
+      should.equal(response.queueName, managementQueue1, "Queue name mismatch");
 
       assert.deepEqualExcluding(response, testCase.output, [
         "_response",
@@ -1103,11 +813,10 @@
   {
     testCaseTitle: "Undefined rule options",
     ruleName: "temp_rule_1",
-    subscriptionName: "alwaysBeExistingSubscription2",
-    topicName: "alwaysBeExistingTopic1",
+    subscriptionName: managementSubscription1,
+    topicName: managementTopic2,
     input: undefined,
     output: {
->>>>>>> 77556f80
       filter: {
         sqlExpression: "1=1",
         requiresPreprocessing: undefined,
@@ -1122,25 +831,15 @@
       },
 
       ruleName: "temp_rule_1",
-<<<<<<< HEAD
-      subscriptionName: managementSubscription3,
+      subscriptionName: managementSubscription1,
       topicName: managementTopic2
-=======
-      subscriptionName: "alwaysBeExistingSubscription2",
-      topicName: "alwaysBeExistingTopic1"
->>>>>>> 77556f80
     }
   },
   {
     testCaseTitle: "Sql Filter rule options",
     ruleName: "temp_rule_2",
-<<<<<<< HEAD
-    subscriptionName: managementSubscription3,
+    subscriptionName: managementSubscription1,
     topicName: managementTopic2,
-=======
-    subscriptionName: "alwaysBeExistingSubscription2",
-    topicName: "alwaysBeExistingTopic1",
->>>>>>> 77556f80
     input: {
       filter: {
         sqlExpression: "stringValue = @stringParam AND intValue = @intParam",
@@ -1169,14 +868,14 @@
       },
 
       ruleName: "temp_rule_2",
-      subscriptionName: managementSubscription3,
+      subscriptionName: managementSubscription1,
       topicName: managementTopic2
     }
   },
   {
     testCaseTitle: "Correlation Filter rule options",
     ruleName: "temp_rule_3",
-    subscriptionName: managementSubscription3,
+    subscriptionName: managementSubscription1,
     topicName: managementTopic2,
     input: {
       filter: {
@@ -1204,7 +903,7 @@
       },
 
       ruleName: "temp_rule_3",
-      subscriptionName: managementSubscription3,
+      subscriptionName: managementSubscription1,
       topicName: managementTopic2
     }
   }
@@ -1333,14 +1032,14 @@
       supportOrdering: undefined,
       status: "ReceiveDisabled",
       enablePartitioning: true,
-      queueName: alwaysBeExistingQueue
+      queueName: managementQueue1
     }
   },
   {
     testCaseTitle: "pass in entity name for forwardTo and forwardDeadLetteredMessagesTo",
     input: {
-      forwardDeadLetteredMessagesTo: "alwaysBeExistingTopic1",
-      forwardTo: "alwaysBeExistingTopic1"
+      forwardDeadLetteredMessagesTo: managementTopic2,
+      forwardTo: managementTopic2
     },
     output: {
       duplicateDetectionHistoryTimeWindow: "PT1M",
@@ -1374,8 +1073,8 @@
         }
       ],
 
-      forwardDeadLetteredMessagesTo: `${endpointWithProtocol}alwaysBeExistingTopic1`,
-      forwardTo: `${endpointWithProtocol}alwaysBeExistingTopic1`,
+      forwardDeadLetteredMessagesTo: `${endpointWithProtocol}${managementTopic2}`,
+      forwardTo: `${endpointWithProtocol}${managementTopic2}`,
       autoDeleteOnIdle: "PT1H",
       maxDeliveryCount: 8,
       maxSizeInMegabytes: 16384,
@@ -1393,14 +1092,14 @@
       isAnonymousAccessible: undefined,
       supportOrdering: undefined,
       enablePartitioning: true,
-      queueName: alwaysBeExistingQueue
+      queueName: managementQueue1
     }
   },
   {
     testCaseTitle: "pass in absolute URI for forwardTo and forwardDeadLetteredMessagesTo",
     input: {
-      forwardDeadLetteredMessagesTo: `${endpointWithProtocol}alwaysBeExistingTopic2`,
-      forwardTo: `${endpointWithProtocol}alwaysBeExistingTopic2`
+      forwardDeadLetteredMessagesTo: `${endpointWithProtocol}${managementTopic3}`,
+      forwardTo: `${endpointWithProtocol}${managementTopic3}`
     },
     output: {
       duplicateDetectionHistoryTimeWindow: "PT1M",
@@ -1434,8 +1133,8 @@
         }
       ],
 
-      forwardDeadLetteredMessagesTo: `${endpointWithProtocol}alwaysBeExistingTopic2`,
-      forwardTo: `${endpointWithProtocol}alwaysBeExistingTopic2`,
+      forwardDeadLetteredMessagesTo: `${endpointWithProtocol}${managementTopic3}`,
+      forwardTo: `${endpointWithProtocol}${managementTopic3}`,
       autoDeleteOnIdle: "PT1H",
       maxDeliveryCount: 8,
       maxSizeInMegabytes: 16384,
@@ -1459,14 +1158,7 @@
 ].forEach((testCase) => {
   describe(`updateQueue() using different variations to the input parameter "queueOptions" #RunInBrowser`, function(): void {
     beforeEach(async () => {
-<<<<<<< HEAD
       await createEntity(EntityType.QUEUE, managementQueue1, undefined, undefined, true, {
-        // This should be a proper URL else the service returns an error
-        // To be investigated further as part of https://github.com/azure/azure-sdk-for-js/issues/6146
-        // forwardDeadLetteredMessagesTo: "",
-=======
-      await createEntity(EntityType.QUEUE, alwaysBeExistingQueue, undefined, undefined, true, {
->>>>>>> 77556f80
         lockDuration: "PT45S",
         requiresDuplicateDetection: true,
         requiresSession: true,
@@ -1499,7 +1191,6 @@
           }
         ],
         enablePartitioning: true
-        // maxSizeInMegabytes: 2048, // For partitioned entities, this is 16384
       });
     });
     afterEach(async () => {
@@ -1576,12 +1267,7 @@
       status: "SendDisabled",
       userMetadata: "test metadata",
       messageCountDetails: undefined,
-<<<<<<< HEAD
-
       topicName: managementTopic2
-=======
-      topicName: "alwaysbeexistingtopic1"
->>>>>>> 77556f80
     }
   }
 ].forEach((testCase) => {
@@ -1614,8 +1300,8 @@
 // Subscription tests
 [
   {
-    topicName: managementTopic1,
     subscriptionName: managementSubscription2,
+    topicName: managementTopic2,
     testCaseTitle: "Undefined subscription options",
     input: undefined,
     output: {
@@ -1623,15 +1309,9 @@
     }
   },
   {
-<<<<<<< HEAD
+    subscriptionName: managementSubscription1,
     topicName: managementTopic2,
-    subscriptionName: managementSubscription2,
     testCaseTitle: "all properties",
-=======
-    topicName: "alwaysBeExistingTopic1",
-    subscriptionName: "alwaysbeExistingSubscription1",
-    testCaseTitle: "all properties except forwardTo, forwardDeadLetteredMessagesTo",
->>>>>>> 77556f80
     input: {
       lockDuration: "PT3M",
       maxDeliveryCount: 10,
@@ -1669,17 +1349,17 @@
       entityAvailabilityStatus: "Available",
       status: "ReceiveDisabled",
 
-      subscriptionName: "alwaysbeExistingSubscription1",
-      topicName: "alwaysBeExistingTopic1"
-    }
-  },
-  {
-    topicName: "alwaysBeExistingTopic1",
-    subscriptionName: "alwaysbeExistingSubscription1",
+      subscriptionName: managementSubscription1,
+      topicName: managementTopic2
+    }
+  },
+  {
+    subscriptionName: managementSubscription1,
+    topicName: managementTopic2,
     testCaseTitle: "pass in entity name for forwardTo and forwardDeadLetteredMessagesTo",
     input: {
-      forwardDeadLetteredMessagesTo: "alwaysBeExistingTopic2",
-      forwardTo: "alwaysBeExistingTopic2"
+      forwardDeadLetteredMessagesTo: managementTopic3,
+      forwardTo: managementTopic3
     },
     output: {
       lockDuration: "PT3M",
@@ -1690,8 +1370,8 @@
       deadLetteringOnMessageExpiration: false,
       enableBatchedOperations: true,
 
-      forwardDeadLetteredMessagesTo: `${endpointWithProtocol}alwaysBeExistingTopic2`,
-      forwardTo: `${endpointWithProtocol}alwaysBeExistingTopic2`,
+      forwardDeadLetteredMessagesTo: `${endpointWithProtocol}${managementTopic3}`,
+      forwardTo: `${endpointWithProtocol}${managementTopic3}`,
       defaultRuleDescription: undefined,
 
       messageCount: 0,
@@ -1706,17 +1386,17 @@
       entityAvailabilityStatus: "Available",
       status: "ReceiveDisabled",
 
-      subscriptionName: "alwaysbeExistingSubscription1",
-      topicName: "alwaysBeExistingTopic1"
-    }
-  },
-  {
-    topicName: "alwaysBeExistingTopic1",
-    subscriptionName: "alwaysbeExistingSubscription1",
+      subscriptionName: managementSubscription1,
+      topicName: managementTopic2
+    }
+  },
+  {
+    subscriptionName: managementSubscription1,
+    topicName: managementTopic2,
     testCaseTitle: "pass in absolute URI for forwardTo and forwardDeadLetteredMessagesTo",
     input: {
-      forwardDeadLetteredMessagesTo: `${endpointWithProtocol}alwaysBeExistingTopic2`,
-      forwardTo: `${endpointWithProtocol}alwaysBeExistingTopic2`
+      forwardDeadLetteredMessagesTo: `${endpointWithProtocol}${managementTopic2}`,
+      forwardTo: `${endpointWithProtocol}${managementTopic2}`
     },
     output: {
       lockDuration: "PT3M",
@@ -1727,8 +1407,8 @@
       deadLetteringOnMessageExpiration: false,
       enableBatchedOperations: true,
 
-      forwardDeadLetteredMessagesTo: `${endpointWithProtocol}alwaysBeExistingTopic2`,
-      forwardTo: `${endpointWithProtocol}alwaysBeExistingTopic2`,
+      forwardDeadLetteredMessagesTo: `${endpointWithProtocol}${managementTopic2}`,
+      forwardTo: `${endpointWithProtocol}${managementTopic2}`,
       defaultRuleDescription: undefined,
 
       messageCount: 0,
@@ -1743,7 +1423,7 @@
       entityAvailabilityStatus: "Available",
       status: "ReceiveDisabled",
 
-      subscriptionName: managementSubscription2,
+      subscriptionName: managementSubscription1,
       topicName: managementTopic2
     }
   }
@@ -1780,7 +1460,7 @@
   {
     testCaseTitle: "Undefined rule options",
     ruleName: "temp_rule_2",
-    subscriptionName: managementSubscription3,
+    subscriptionName: managementSubscription1,
     topicName: managementTopic2,
     input: undefined,
     output: {
@@ -1790,7 +1470,7 @@
   {
     testCaseTitle: "Sql Filter rule options",
     ruleName: "temp_rule_2",
-    subscriptionName: managementSubscription3,
+    subscriptionName: managementSubscription1,
     topicName: managementTopic2,
     input: {
       filter: {
@@ -1814,14 +1494,14 @@
       },
 
       ruleName: "temp_rule_2",
-      subscriptionName: managementSubscription3,
+      subscriptionName: managementSubscription1,
       topicName: managementTopic2
     }
   },
   {
     testCaseTitle: "Correlation Filter rule options",
     ruleName: "temp_rule_3",
-    subscriptionName: managementSubscription3,
+    subscriptionName: managementSubscription1,
     topicName: managementTopic2,
     input: {
       filter: {
@@ -1849,7 +1529,7 @@
       },
 
       ruleName: "temp_rule_3",
-      subscriptionName: managementSubscription3,
+      subscriptionName: managementSubscription1,
       topicName: managementTopic2
     }
   }
@@ -1894,18 +1574,6 @@
     );
   }
 
-<<<<<<< HEAD
-=======
-  if (expectedtestOutput.testErrorCode) {
-    isErrorExpected = true;
-    should.equal(
-      err.code && err.code.startsWith(expectedtestOutput.testErrorCode),
-      true,
-      `Unexpected error code found.`
-    );
-  }
-
->>>>>>> 77556f80
   if (!isErrorExpected) {
     throw err;
   }
