--- conflicted
+++ resolved
@@ -2536,17 +2536,10 @@
 ): Promise<any> {
   switch (testEntityType) {
     case EntityType.QUEUE:
-<<<<<<< HEAD
-      const queueResponse = await serviceBusAtomManagementClient.getQueuesRuntimeProperties();
-      return queueResponse;
-    case EntityType.TOPIC:
-      const topicResponse = await serviceBusAtomManagementClient.getTopicsRuntimeProperties();
-=======
       const queueResponse = await serviceBusAtomManagementClient["listQueuesRuntimeInfo"]();
       return queueResponse;
     case EntityType.TOPIC:
       const topicResponse = await serviceBusAtomManagementClient["listTopicsRuntimeInfo"]();
->>>>>>> c2abcbbd
       return topicResponse;
     case EntityType.SUBSCRIPTION:
       if (!topicPath) {
@@ -2554,15 +2547,9 @@
           "TestError: Topic path must be passed when invoking tests on subscriptions"
         );
       }
-<<<<<<< HEAD
-      const subscriptionResponse = await serviceBusAtomManagementClient.getSubscriptionsRuntimeProperties(
-        topicPath
-      );
-=======
       const subscriptionResponse = await serviceBusAtomManagementClient[
         "listSubscriptionsRuntimeInfo"
       ](topicPath);
->>>>>>> c2abcbbd
       return subscriptionResponse;
   }
   throw new Error("TestError: Unrecognized EntityType");
