--- conflicted
+++ resolved
@@ -102,11 +102,7 @@
     it("getQueuesRuntimeProperties", async () => {
       await verifyAbortError(
         async () =>
-<<<<<<< HEAD
-          await serviceBusAtomManagementClient.getQueuesRuntimeProperties({
-=======
           await serviceBusAtomManagementClient["listQueuesRuntimeInfo"]({
->>>>>>> c2abcbbd
             abortSignal: AbortController.timeout(1)
           })
       );
@@ -165,11 +161,7 @@
     it("getTopicsRuntimeProperties", async () => {
       await verifyAbortError(
         async () =>
-<<<<<<< HEAD
-          await serviceBusAtomManagementClient.getTopicsRuntimeProperties({
-=======
           await serviceBusAtomManagementClient["listTopicsRuntimeInfo"]({
->>>>>>> c2abcbbd
             abortSignal: AbortController.timeout(1)
           })
       );
@@ -235,11 +227,7 @@
     it("getSubscriptionsRuntimeProperties", async () => {
       await verifyAbortError(
         async () =>
-<<<<<<< HEAD
-          await serviceBusAtomManagementClient.getSubscriptionsRuntimeProperties(enitityName1, {
-=======
           await serviceBusAtomManagementClient["listSubscriptionsRuntimeInfo"](enitityName1, {
->>>>>>> c2abcbbd
             abortSignal: AbortController.timeout(1)
           })
       );
