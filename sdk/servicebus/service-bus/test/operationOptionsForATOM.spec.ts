--- conflicted
+++ resolved
@@ -214,11 +214,7 @@
     it("getSubscriptions", async () => {
       await verifyAbortError(
         async () =>
-<<<<<<< HEAD
-          await serviceBusAtomManagementClient["listSubscriptions"](entityName1, {
-=======
-          await serviceBusAtomManagementClient["getSubscriptions"](enitityName1, {
->>>>>>> 02aaa607
+          await serviceBusAtomManagementClient["getSubscriptions"](entityName1, {
             abortSignal: AbortController.timeout(1)
           })
       );
@@ -226,11 +222,7 @@
     it("getSubscriptionsRuntimeProperties", async () => {
       await verifyAbortError(
         async () =>
-<<<<<<< HEAD
-          await serviceBusAtomManagementClient["listSubscriptionsRuntimeProperties"](entityName1, {
-=======
-          await serviceBusAtomManagementClient["getSubscriptionsRuntimeProperties"](enitityName1, {
->>>>>>> 02aaa607
+          await serviceBusAtomManagementClient["getSubscriptionsRuntimeProperties"](entityName1, {
             abortSignal: AbortController.timeout(1)
           })
       );
