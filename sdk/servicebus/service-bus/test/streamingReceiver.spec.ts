--- conflicted
+++ resolved
@@ -30,7 +30,7 @@
 import { StreamingReceiver } from "../src/core/streamingReceiver";
 
 import { AccessToken, parseConnectionString, TokenCredential } from "@azure/core-amqp";
-import { getEnvVars, EnvVarKeys } from "./utils/envVarUtils";
+import { getEnvVars,  EnvVarNames } from "./utils/envVarUtils";
 import { EnvironmentCredential } from "./utils/aadUtils";
 
 const should = chai.should();
@@ -866,7 +866,6 @@
   });
 });
 
-<<<<<<< HEAD
 describe("Streaming - Failed init should not cache recevier", function(): void {
   afterEach(async () => {
     await afterEachTest();
@@ -909,7 +908,7 @@
       Endpoint: string;
       SharedAccessKeyName: string;
       SharedAccessKey: string;
-    } = parseConnectionString(env[EnvVarKeys.SERVICEBUS_CONNECTION_STRING]);
+    } = parseConnectionString(env[EnvVarNames.SERVICEBUS_CONNECTION_STRING]);
     const tokenProvider = new TestTokenCredential();
     sbClient = new ServiceBusClient(tokenProvider, connectionObject.Endpoint.substr(5));
     clients = await getSenderReceiverClients(
@@ -946,98 +945,6 @@
     await receiver.close();
   });
 });
-=======
-// describe("Streaming - Failed init should not cache recevier", function(): void {
-//   afterEach(async () => {
-//     await afterEachTest();
-//   });
-
-//   class TestTokenProvider extends SasTokenProvider {
-//     private firstCall = true;
-//     static errorMessage = "This is a faulty token provider.";
-//     constructor(connectionObject: {
-//       Endpoint: string;
-//       SharedAccessKeyName: string;
-//       SharedAccessKey: string;
-//     }) {
-//       super(
-//         connectionObject.Endpoint,
-//         connectionObject.SharedAccessKeyName,
-//         connectionObject.SharedAccessKey
-//       );
-//     }
-
-//     async getToken(audience: string): Promise<TokenInfo> {
-//       if (this.firstCall) {
-//         this.firstCall = false;
-//         throw new Error(TestTokenProvider.errorMessage);
-//       }
-//       return super.getToken(audience);
-//     }
-//   }
-
-//   it("UnPartitioned Queue: Receiver is not cached when not initialized #RunInBrowser", async function(): Promise<
-//     void
-//   > {
-//     const env = getEnvVars();
-
-//     // Send a message using service bus client created with connection string
-//     sbClient = getServiceBusClient();
-//     let clients = await getSenderReceiverClients(
-//       sbClient,
-//       TestClientType.UnpartitionedQueue,
-//       TestClientType.UnpartitionedQueue
-//     );
-//     sender = clients.senderClient.createSender();
-//     await sender.send(TestMessage.getSample());
-//     await sbClient.close();
-
-//     // Receive using service bus client created with faulty token provider
-//     const connectionObject: {
-//       Endpoint: string;
-//       SharedAccessKeyName: string;
-//       SharedAccessKey: string;
-//     } = parseConnectionString(env[EnvVarNames.SERVICEBUS_CONNECTION_STRING]);
-//     const tokenProvider = new TestTokenProvider(connectionObject);
-//     sbClient = ServiceBusClient.createFromTokenProvider(
-//       connectionObject.Endpoint.substr(5),
-//       tokenProvider
-//     );
-//     clients = await getSenderReceiverClients(
-//       sbClient,
-//       TestClientType.UnpartitionedQueue,
-//       TestClientType.UnpartitionedQueue
-//     );
-//     receiver = clients.receiverClient.createReceiver(ReceiveMode.peekLock);
-
-//     let actualError: Error;
-//     receiver.registerMessageHandler(
-//       async (msg: ServiceBusMessage) => {
-//         throw new Error("No messages should have been received with faulty token provider");
-//       },
-//       (err) => {
-//         actualError = err;
-//       }
-//     );
-
-//     // Check for expected error and that receiver was not cached
-//     const errCheck = await checkWithTimeout(() => !!actualError === true);
-//     should.equal(errCheck, true, "Expected error to be thrown, but no error found.");
-//     should.equal(
-//       actualError!.message,
-//       TestTokenProvider.errorMessage,
-//       "Expected error from token provider, but unexpected error found."
-//     );
-//     should.equal(
-//       !!(clients.receiverClient as any)._context.streamingReceiver,
-//       false,
-//       "Expected Streaming receiver to not be cached"
-//     );
-
-//     await receiver.close();
-//   });
-// });
->>>>>>> d5a4da5e
 
 describe("Streaming - maxConcurrentCalls", function(): void {
   afterEach(async () => {
