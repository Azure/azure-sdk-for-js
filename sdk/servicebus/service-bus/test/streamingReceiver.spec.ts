--- conflicted
+++ resolved
@@ -847,8 +847,22 @@
     await afterEachTest();
   });
 
-<<<<<<< HEAD
-  // TODO: not sure what this test is actually trying to do.
+  // class TestTokenCredential extends EnvironmentCredential implements TokenCredential {
+  //   private firstCall = true;
+  //   static errorMessage = "This is a faulty token provider.";
+  //   constructor() {
+  //     super();
+  //   }
+
+  //   async getToken(audience: string): Promise<AccessToken | null> {
+  //     if (this.firstCall) {
+  //       this.firstCall = false;
+  //       throw new Error(TestTokenCredential.errorMessage);
+  //     }
+  //     return super.getToken(audience);
+  //   }
+  // }
+
   // it("UnPartitioned Queue: Receiver is not cached when not initialized", async function(): Promise<
   //   void
   // > {
@@ -869,7 +883,6 @@
   //     SharedAccessKey: string;
   //   } = parseConnectionString(env[EnvVarNames.SERVICEBUS_CONNECTION_STRING]);
   //   const tokenProvider = new TestTokenCredential();
-
   //   receiverClient = new ServiceBusReceiverClient(
   //     {
   //       host: connectionObject.Endpoint.substr(5),
@@ -902,80 +915,7 @@
   //     false,
   //     "Expected Streaming receiver to not be cached"
   //   );
-
-  //   await receiverClient.close();
   // });
-=======
-  class TestTokenCredential extends EnvironmentCredential implements TokenCredential {
-    private firstCall = true;
-    static errorMessage = "This is a faulty token provider.";
-    constructor() {
-      super();
-    }
-
-    async getToken(audience: string): Promise<AccessToken | null> {
-      if (this.firstCall) {
-        this.firstCall = false;
-        throw new Error(TestTokenCredential.errorMessage);
-      }
-      return super.getToken(audience);
-    }
-  }
-
-  it("UnPartitioned Queue: Receiver is not cached when not initialized", async function(): Promise<
-    void
-  > {
-    const env: any = getEnvVars();
-
-    // Send a message using service bus client created with connection string
-    let clients = await getSenderReceiverClients(TestClientType.UnpartitionedQueue, "peekLock");
-    senderClient = clients.senderClient;
-    receiverClient = clients.receiverClient;
-    await senderClient.send(TestMessage.getSample());
-    await senderClient.close();
-    await receiverClient.close();
-
-    // Receive using service bus client created with faulty token provider
-    const connectionObject: {
-      Endpoint: string;
-      SharedAccessKeyName: string;
-      SharedAccessKey: string;
-    } = parseConnectionString(env[EnvVarNames.SERVICEBUS_CONNECTION_STRING]);
-    const tokenProvider = new TestTokenCredential();
-    receiverClient = new ServiceBusReceiverClient(
-      {
-        host: connectionObject.Endpoint.substr(5),
-        tokenCredential: tokenProvider,
-        queueName: EntityNames.QUEUE_NAME_NO_PARTITION
-      },
-      "peekLock"
-    );
-
-    let actualError: Error;
-    receiverClient.subscribe({
-      async processMessage(msg: ReceivedMessage) {
-        throw new Error("No messages should have been received with faulty token provider");
-      },
-      async processError(err) {
-        actualError = err;
-      }
-    });
-
-    // Check for expected error and that receiver was not cached
-    const errCheck = await checkWithTimeout(() => !!actualError === true);
-    should.equal(errCheck, true, "Expected error to be thrown, but no error found.");
-    should.equal(
-      actualError!.message,
-      TestTokenCredential.errorMessage,
-      "Expected error from token provider, but unexpected error found."
-    );
-    should.equal(
-      !!(clients.receiverClient as any)._context.streamingReceiver,
-      false,
-      "Expected Streaming receiver to not be cached"
-    );
-  });
->>>>>>> 8ce25821
 });
 
 describe("Streaming - maxConcurrentCalls", function(): void {
