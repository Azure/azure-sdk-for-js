--- conflicted
+++ resolved
@@ -22,11 +22,8 @@
   testPeekMsgsLength
 } from "./utils/testutils2";
 import { getDeliveryProperty } from "./utils/misc";
-<<<<<<< HEAD
 import { createPreinitializedReceiverFactory } from "../src/receivers/receiverFactory";
-=======
 import { translate, MessagingError } from "@azure/core-amqp";
->>>>>>> 008095ba
 
 const should = chai.should();
 chai.use(chaiAsPromised);
