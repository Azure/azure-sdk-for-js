--- conflicted
+++ resolved
@@ -1,19 +1,12 @@
 # Coming Soon 1.1.1
 
-<<<<<<< HEAD
 - Fix [bug 5757](https://github.com/Azure/azure-sdk-for-js/issues/5757) where `receiveMessages` used in `ReceiveAndDelete` mode results in data loss. [PR 6265](https://github.com/Azure/azure-sdk-for-js/pull/6265).
+- Updated network status detection to treat DNS timeouts as a `ConnectionLostError` by using the latest version
+of the `@azure/amqp-common` package.
 - We do not have retries for errors during receiver set up. User is expected to retry on their own.
 There was a misleading retry due to a failed receiver being cached which is now fixed. Related to 
 [bug 5541](https://github.com/Azure/azure-sdk-for-js/issues/5541).
 - Errors that arise from receivers failing to automatically reconnect after encountering a transient issue now trigger the user-provided `onError` callback passed to `receiver.registerMessageHandler`. Related to [bug 2540](https://github.com/Azure/azure-sdk-for-js/issues/2540)
-=======
-- Updated network status detection to treat DNS timeouts as a `ConnectionLostError` by using the latest version
-of the `@azure/amqp-common` package.
-- Ensure handlers passed to `registerMessageHandlers` are re-registered when the underlyng receiver encounters
-  error and is re-initialized. Fixes [Bug 5541](https://github.com/Azure/azure-sdk-for-js/issues/5541) with
-  [PR 5693](https://github.com/Azure/azure-sdk-for-js/pull/5693).
-- Errors that arise from receivers failing to automatically reconnect after encountering a transient issue now trigger the user-provided `onError` callback passed to `receiver.registerMessageHandler`.
->>>>>>> 38310f2a
 - Update jsdocs for the `receiveMessages` method to include a note that the number of messages that can
   be received in `PeekLock` mode is capped at 2047. [PR 5758](https://github.com/Azure/azure-sdk-for-js/pull/5758).
 - Update jsdocs for user facing apis to include information on possible errors that can be thrown.
