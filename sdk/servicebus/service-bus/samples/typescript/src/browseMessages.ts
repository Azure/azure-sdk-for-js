/*
  Copyright (c) Microsoft Corporation. All rights reserved.
  Licensed under the MIT Licence.

  **NOTE**: This sample uses the preview of the next version of the @azure/service-bus package.
  For samples using the current stable version of the package, please use the link below:
  https://github.com/Azure/azure-sdk-for-js/tree/%40azure/service-bus_1.1.5/sdk/servicebus/service-bus/samples
  
  This sample demonstrates how the browseMessages() function can be used to browse a Service Bus message.

  See https://docs.microsoft.com/en-us/azure/service-bus-messaging/message-browsing to learn
  about message browsing.

  Setup: Please run "sendMessages.ts" sample before running this to populate the queue/topic
*/

import { ServiceBusClient } from "@azure/service-bus";

// Load the .env file if it exists
import * as dotenv from "dotenv";
dotenv.config();

// Define connection string and related Service Bus entity names here
const connectionString =
  process.env.SERVICE_BUS_CONNECTION_STRING || "<connection string>";
const queueName = process.env.QUEUE_NAME || "<queue name>";

export async function main() {
  const sbClient = new ServiceBusClient(connectionString);

<<<<<<< HEAD
  // If receiving from a subscription you can use the getReceiver(topic, subscription) overload
  // Since browsing messages doesn't take a lock on the message, the receive mode passed to getReceiver
  // is irrelevant to this sample code.
  const queueReceiver = sbClient.getReceiver(queueName, "receiveAndDelete");
=======
  // If receiving from a subscription you can use the createReceiver(topic, subscription) overload
  // In this case since we're using `diagnostics.peek()` that any lock mode will work.
  // `diagnostics.peek()` does not lock messages in either lock mode.
  const queueReceiver = sbClient.createReceiver(queueName, "receiveAndDelete");
>>>>>>> 99eb0cd8

  try {
    for (let i = 0; i < 20; i++) {
      const messages = await queueReceiver.browseMessages();
      if (!messages.length) {
        console.log("No more messages to peek");
        break;
      }
      console.log(`Peeking message #${i}: ${messages[0].body}`);
    }
    await queueReceiver.close();
  } finally {
    await sbClient.close();
  }
}

main().catch(err => {
  console.log("Error occurred: ", err);
});<|MERGE_RESOLUTION|>--- conflicted
+++ resolved
@@ -28,17 +28,10 @@
 export async function main() {
   const sbClient = new ServiceBusClient(connectionString);
 
-<<<<<<< HEAD
-  // If receiving from a subscription you can use the getReceiver(topic, subscription) overload
+  // If receiving from a subscription you can use the createReceiver(topic, subscription) overload
   // Since browsing messages doesn't take a lock on the message, the receive mode passed to getReceiver
   // is irrelevant to this sample code.
-  const queueReceiver = sbClient.getReceiver(queueName, "receiveAndDelete");
-=======
-  // If receiving from a subscription you can use the createReceiver(topic, subscription) overload
-  // In this case since we're using `diagnostics.peek()` that any lock mode will work.
-  // `diagnostics.peek()` does not lock messages in either lock mode.
   const queueReceiver = sbClient.createReceiver(queueName, "receiveAndDelete");
->>>>>>> 99eb0cd8
 
   try {
     for (let i = 0; i < 20; i++) {
