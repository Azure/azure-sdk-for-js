// Copyright (c) Microsoft Corporation.
// Licensed under the MIT license.

// Copyright (c) Microsoft Corporation.
// Licensed under the MIT License.

import crypto from "crypto";

/**
 * @internal
 * @ignore
<<<<<<< HEAD
 * @param {string} secret
 * @param {string} stringToSign
=======
>>>>>>> 9be3b0ff
 */
export async function generateKey(secret: string, stringToSign: string) {
  const result = encodeURIComponent(
    crypto
      .createHmac("sha256", secret)
      .update(stringToSign)
      .digest("base64")
  );
  return result;
}<|MERGE_RESOLUTION|>--- conflicted
+++ resolved
@@ -9,11 +9,6 @@
 /**
  * @internal
  * @ignore
-<<<<<<< HEAD
- * @param {string} secret
- * @param {string} stringToSign
-=======
->>>>>>> 9be3b0ff
  */
 export async function generateKey(secret: string, stringToSign: string) {
   const result = encodeURIComponent(
