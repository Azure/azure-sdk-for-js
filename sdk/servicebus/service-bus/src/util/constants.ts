// Copyright (c) Microsoft Corporation.
// Licensed under the MIT license.

/**
 * @internal
 */
export const packageJsonInfo = {
  name: "@azure/service-bus",
  version: "7.9.0",
};

/**
 * @internal
 */
export const messageDispositionTimeout = 20000;

/**
 * The amount of time in milliseconds that a receiver
 * will wait while draining credits before returning
<<<<<<< HEAD
 * the received messages.
 * @internal
 */
export const receiveDrainTimeoutInMs = 200;
=======
 * @internal
 */
export const receiveDrainTimeoutInMs = 200;

>>>>>>> dee392ec
/**
 * @internal
 */
export const max32BitNumber = Math.pow(2, 31) - 1;

/**
 * Queue name identifier
 * @internal
 */
export const QUEUE_NAME = "QueueName";

/**
 * Topic name identifier
 * @internal
 */
export const TOPIC_NAME = "TopicName";

/**
 * Subscription name identifier
 * @internal
 */
export const SUBSCRIPTION_NAME = "SubscriptionName";

/**
 * Rule name identifier
 * @internal
 */
export const RULE_NAME = "RuleName";

/**
 * Accessed at field
 * @internal
 */
export const ACCESSED_AT = "AccessedAt";

/**
 * Updated at field
 * @internal
 */
export const UPDATED_AT = "UpdatedAt";

/**
 * Created at field
 * @internal
 */
export const CREATED_AT = "CreatedAt";

/**
 * Authorization rules on the entity
 * @internal
 */
export const AUTHORIZATION_RULES = "AuthorizationRules";

/**
 * Is Anonymous Accessible field
 * @internal
 */
export const IS_ANONYMOUS_ACCESSIBLE = "IsAnonymousAccessible";

/**
 * Entity Availability Status field
 * @internal
 */
export const ENTITY_AVAILABILITY_STATUS = "EntityAvailabilityStatus";

/**
 * Enable express option
 * @internal
 */
export const ENABLE_EXPRESS = "EnableExpress";

/**
 * Is express option
 * @internal
 */
export const IS_EXPRESS = "IsExpress";

/**
 * Enable Subscription Partitioning option
 * @internal
 */
export const ENABLE_SUBSCRIPTION_PARTITIONING = "EnableSubscriptionPartitioning";

/**
 * Filtering Messages Before Publishing option
 * @internal
 */
export const FILTER_MESSAGES_BEFORE_PUBLISHING = "FilteringMessagesBeforePublishing";

/**
 * The entity's size in bytes.
 *
 * @internal
 */
export const SIZE_IN_BYTES = "SizeInBytes";

/**
 * The entity's message count.
 *
 * @internal
 */
export const MESSAGE_COUNT = "MessageCount";

/**
 * The topic's subscription count.
 *
 * @internal
 */
export const SUBSCRIPTION_COUNT = "SubscriptionCount";

/**
 * The topic / subscription's count details.
 *
 * @internal
 */
export const COUNT_DETAILS = "CountDetails";

/**
 * The default rule name.
 *
 * @internal
 */
export const DEFAULT_RULE_NAME = "$Default";

/**
 * Max idle time before entity is deleted.
 * This is specified in ISO-8601 duration format such as "PT1M" for 1 minute, "PT5S" for 5 seconds.
 * @internal
 */
export const AUTO_DELETE_ON_IDLE = "AutoDeleteOnIdle";

/**
 * The status information on response
 *
 * @internal
 */
export const STATUS = "Status";

/**
 * The URL of Service Bus entity to forward messages to.
 *
 * @internal
 */
export const FORWARD_TO = "ForwardTo";

/**
 * The user meta data information
 *
 * @internal
 */
export const USER_METADATA = "UserMetadata";

/**
 * The maximum size in megabytes.
 *
 * @internal
 */
export const MAX_SIZE_IN_MEGABYTES = "MaxSizeInMegabytes";
/**
 * The maximum size in kilobytes.
 *
 * @internal
 */
export const MAX_MESSAGE_SIZE_IN_KILOBYTES = "MaxMessageSizeInKilobytes";
/**
 * The default message time to live.
 * This is specified in ISO-8601 duration format such as "PT1M" for 1 minute, "PT5S" for 5 seconds.
 * @internal
 */
export const DEFAULT_MESSAGE_TIME_TO_LIVE = "DefaultMessageTimeToLive";

/**
 * The lock duration.
 * This is specified in ISO-8601 duration format such as "PT1M" for 1 minute, "PT5S" for 5 seconds.
 * @internal
 */
export const LOCK_DURATION = "LockDuration";

/**
 * The indication if session is required or not.
 *
 * @internal
 */
export const REQUIRES_SESSION = "RequiresSession";

/**
 * The indication if duplicate detection is required or not.
 *
 * @internal
 */
export const REQUIRES_DUPLICATE_DETECTION = "RequiresDuplicateDetection";

/**
 * The indication if dead lettering on message expiration. If it is enabled and a message expires,
 * the Service Bus moves the message from the queue into the entity dead-letter sub-queue.
 * If disabled, message will be permanently deleted from the main entity.
 * Settable only at entity creation time.
 *
 * @internal
 */
export const DEAD_LETTERING_ON_MESSAGE_EXPIRATION = "DeadLetteringOnMessageExpiration";

/**
 * The indication if dead lettering on filter evaluation exceptions.
 *
 * @internal
 */
export const DEAD_LETTERING_ON_FILTER_EVALUATION_EXCEPTIONS =
  "DeadLetteringOnFilterEvaluationExceptions";

/**
 * The history time window for duplicate detection.
 * This is specified in ISO-8601 duration format such as "PT1M" for 1 minute, "PT5S" for 5 seconds.
 * @internal
 */
export const DUPLICATE_DETECTION_HISTORY_TIME_WINDOW = "DuplicateDetectionHistoryTimeWindow";

/**
 * The maximum delivery count of messages after which if it is still not settled, gets moved to the dead-letter sub-queue.
 *
 * @internal
 */
export const MAX_DELIVERY_COUNT = "MaxDeliveryCount";

/**
 * Indicates if the queue has enabled batch operations.
 *
 * @internal
 */
export const ENABLE_BATCHED_OPERATIONS = "EnableBatchedOperations";

/**
 * Indicates whether the topic can be ordered
 *
 * @internal
 */
export const SUPPORT_ORDERING = "SupportOrdering";

/**
 * Indicates whether the topic/queue should be split across multiple partitions
 *
 * @internal
 */
export const ENABLE_PARTITIONING = "EnablePartitioning";

/**
 * The URL of Service Bus entity to forward deadlettered messages to.
 *
 * @internal
 */
export const FORWARD_DEADLETTERED_MESSAGES_TO = "ForwardDeadLetteredMessagesTo";

/**
 * Query string parameter to set Service Bus API version
 *
 * @internal
 */
export const API_VERSION_QUERY_KEY = "api-version";

/**
 * Current API version being sent to service bus
 *
 * @internal
 */
export const CURRENT_API_VERSION = "2021-05";

/**
 * Constant representing the Odata Error 'message' property
 *
 * @internal
 */
export const ODATA_ERROR_MESSAGE = "message";
/**
 * Constant representing the 'value' property of Odata Error 'message' property
 *
 * @internal
 */
export const ODATA_ERROR_MESSAGE_VALUE = "value";

/**
 * Marker for atom metadata.
 *
 * @internal
 */
export const XML_METADATA_MARKER = "$";

/**
 * Marker for atom value.
 *
 * @internal
 */
export const XML_VALUE_MARKER = "_";

/**
 * Constant representing the property where the atom default elements are stored.
 *
 * @internal
 */
export const ATOM_METADATA_MARKER = "_";

/**
 * Known HTTP status codes as documented and referenced in ATOM based management API feature
 * https://docs.microsoft.com/dotnet/api/system.net.httpstatuscode?view=netframework-4.8
 * @internal
 */
export const HttpResponseCodes = {
  100: "Continue",
  101: "SwitchingProtocols",
  200: "Ok",
  201: "Created",
  202: "Accepted",
  203: "NonAuthoritativeInformation",
  204: "NoContent",
  205: "ResetContent",
  206: "PartialContent",
  300: "MultipleChoices",
  301: "Moved",
  302: "Redirect",
  303: "RedirectMethod",
  304: "NotModified",
  305: "UseProxy",
  306: "Unused",
  400: "BadRequest",
  401: "Unauthorized",
  402: "PaymentRequired",
  403: "Forbidden",
  404: "NotFound",
  405: "MethodNotAllowed",
  406: "NotAcceptable",
  407: "ProxyAuthenticationRequired",
  409: "Conflict",
  410: "Gone",
  411: "LengthRequired",
  412: "PreconditionFailed",
  413: "RequestEntityTooLarge",
  414: "RequestUriTooLong",
  415: "UnsupportedMediaType",
  416: "RequestRangeNotSatisfiable",
  417: "ExpectationFailed",
  426: "UpgradeRequired",
  500: "InternalServerError",
  501: "NotImplemented",
  502: "BadGateway",
  503: "ServiceUnavailable",
  504: "GatewayTimeout",
  505: "HttpVersionNotSupported",
};<|MERGE_RESOLUTION|>--- conflicted
+++ resolved
@@ -16,18 +16,11 @@
 
 /**
  * The amount of time in milliseconds that a receiver
- * will wait while draining credits before returning
-<<<<<<< HEAD
- * the received messages.
+ * will wait while draining credits before returning.
  * @internal
  */
 export const receiveDrainTimeoutInMs = 200;
-=======
- * @internal
- */
-export const receiveDrainTimeoutInMs = 200;
-
->>>>>>> dee392ec
+
 /**
  * @internal
  */
