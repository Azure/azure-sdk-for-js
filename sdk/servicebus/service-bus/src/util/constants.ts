// Copyright (c) Microsoft Corporation.
// Licensed under the MIT license.

/**
 * @internal
 */
export const packageJsonInfo = {
  name: "@azure/service-bus",
<<<<<<< HEAD
  version: "7.6.0-beta.2",
=======
  version: "7.6.0-beta.3",
>>>>>>> 585f6b61
};

/**
 * @internal
 */
export const messageDispositionTimeout = 20000;

/**
 * @internal
 */
export const max32BitNumber = Math.pow(2, 31) - 1;

/**
 * Queue name identifier
 * @internal
 */
export const QUEUE_NAME = "QueueName";

/**
 * Topic name identifier
 * @internal
 */
export const TOPIC_NAME = "TopicName";

/**
 * Subscription name identifier
 * @internal
 */
export const SUBSCRIPTION_NAME = "SubscriptionName";

/**
 * Rule name identifier
 * @internal
 */
export const RULE_NAME = "RuleName";

/**
 * Accessed at field
 * @internal
 */
export const ACCESSED_AT = "AccessedAt";

/**
 * Updated at field
 * @internal
 */
export const UPDATED_AT = "UpdatedAt";

/**
 * Created at field
 * @internal
 */
export const CREATED_AT = "CreatedAt";

/**
 * Authorization rules on the entity
 * @internal
 */
export const AUTHORIZATION_RULES = "AuthorizationRules";

/**
 * Is Anonymous Accessible field
 * @internal
 */
export const IS_ANONYMOUS_ACCESSIBLE = "IsAnonymousAccessible";

/**
 * Entity Availability Status field
 * @internal
 */
export const ENTITY_AVAILABILITY_STATUS = "EntityAvailabilityStatus";

/**
 * Enable express option
 * @internal
 */
export const ENABLE_EXPRESS = "EnableExpress";

/**
 * Is express option
 * @internal
 */
export const IS_EXPRESS = "IsExpress";

/**
 * Enable Subscription Partitioning option
 * @internal
 */
export const ENABLE_SUBSCRIPTION_PARTITIONING = "EnableSubscriptionPartitioning";

/**
 * Filtering Messages Before Publishing option
 * @internal
 */
export const FILTER_MESSAGES_BEFORE_PUBLISHING = "FilteringMessagesBeforePublishing";

/**
 * The entity's size in bytes.
 *
 * @internal
 */
export const SIZE_IN_BYTES = "SizeInBytes";

/**
 * The entity's message count.
 *
 * @internal
 */
export const MESSAGE_COUNT = "MessageCount";

/**
 * The topic's subscription count.
 *
 * @internal
 */
export const SUBSCRIPTION_COUNT = "SubscriptionCount";

/**
 * The topic / subscription's count details.
 *
 * @internal
 */
export const COUNT_DETAILS = "CountDetails";

/**
 * The default rule name.
 *
 * @internal
 */
export const DEFAULT_RULE_NAME = "$Default";

/**
 * Max idle time before entity is deleted.
 * This is specified in ISO-8601 duration format such as "PT1M" for 1 minute, "PT5S" for 5 seconds.
 * @internal
 */
export const AUTO_DELETE_ON_IDLE = "AutoDeleteOnIdle";

/**
 * The status information on response
 *
 * @internal
 */
export const STATUS = "Status";

/**
 * The URL of Service Bus entity to forward messages to.
 *
 * @internal
 */
export const FORWARD_TO = "ForwardTo";

/**
 * The user meta data information
 *
 * @internal
 */
export const USER_METADATA = "UserMetadata";

/**
 * The maximum size in megabytes.
 *
 * @internal
 */
export const MAX_SIZE_IN_MEGABYTES = "MaxSizeInMegabytes";
/**
 * The maximum size in kilobytes.
 *
 * @internal
 */
export const MAX_MESSAGE_SIZE_IN_KILOBYTES = "MaxMessageSizeInKilobytes";
/**
 * The default message time to live.
 * This is specified in ISO-8601 duration format such as "PT1M" for 1 minute, "PT5S" for 5 seconds.
 * @internal
 */
export const DEFAULT_MESSAGE_TIME_TO_LIVE = "DefaultMessageTimeToLive";

/**
 * The lock duration.
 * This is specified in ISO-8601 duration format such as "PT1M" for 1 minute, "PT5S" for 5 seconds.
 * @internal
 */
export const LOCK_DURATION = "LockDuration";

/**
 * The indication if session is required or not.
 *
 * @internal
 */
export const REQUIRES_SESSION = "RequiresSession";

/**
 * The indication if duplicate detection is required or not.
 *
 * @internal
 */
export const REQUIRES_DUPLICATE_DETECTION = "RequiresDuplicateDetection";

/**
 * The indication if dead lettering on message expiration. If it is enabled and a message expires,
 * the Service Bus moves the message from the queue into the entity dead-letter sub-queue.
 * If disabled, message will be permanently deleted from the main entity.
 * Settable only at entity creation time.
 *
 * @internal
 */
export const DEAD_LETTERING_ON_MESSAGE_EXPIRATION = "DeadLetteringOnMessageExpiration";

/**
 * The indication if dead lettering on filter evaluation exceptions.
 *
 * @internal
 */
export const DEAD_LETTERING_ON_FILTER_EVALUATION_EXCEPTIONS =
  "DeadLetteringOnFilterEvaluationExceptions";

/**
 * The history time window for duplicate detection.
 * This is specified in ISO-8601 duration format such as "PT1M" for 1 minute, "PT5S" for 5 seconds.
 * @internal
 */
export const DUPLICATE_DETECTION_HISTORY_TIME_WINDOW = "DuplicateDetectionHistoryTimeWindow";

/**
 * The maximum delivery count of messages after which if it is still not settled, gets moved to the dead-letter sub-queue.
 *
 * @internal
 */
export const MAX_DELIVERY_COUNT = "MaxDeliveryCount";

/**
 * Indicates if the queue has enabled batch operations.
 *
 * @internal
 */
export const ENABLE_BATCHED_OPERATIONS = "EnableBatchedOperations";

/**
 * Indicates whether the topic can be ordered
 *
 * @internal
 */
export const SUPPORT_ORDERING = "SupportOrdering";

/**
 * Indicates whether the topic/queue should be split across multiple partitions
 *
 * @internal
 */
export const ENABLE_PARTITIONING = "EnablePartitioning";

/**
 * The URL of Service Bus entity to forward deadlettered messages to.
 *
 * @internal
 */
export const FORWARD_DEADLETTERED_MESSAGES_TO = "ForwardDeadLetteredMessagesTo";

/**
 * Query string parameter to set Service Bus API version
 *
 * @internal
 */
export const API_VERSION_QUERY_KEY = "api-version";

/**
 * Current API version being sent to service bus
 *
 * @internal
 */
export const CURRENT_API_VERSION = "2021-05";

/**
 * Constant representing the Odata Error 'message' property
 *
 * @internal
 */
export const ODATA_ERROR_MESSAGE = "message";
/**
 * Constant representing the 'value' property of Odata Error 'message' property
 *
 * @internal
 */
export const ODATA_ERROR_MESSAGE_VALUE = "value";

/**
 * Marker for atom metadata.
 *
 * @internal
 */
export const XML_METADATA_MARKER = "$";

/**
 * Marker for atom value.
 *
 * @internal
 */
export const XML_VALUE_MARKER = "_";

/**
 * Constant representing the property where the atom default elements are stored.
 *
 * @internal
 */
export const ATOM_METADATA_MARKER = "_";

/**
 * Known HTTP status codes as documented and referenced in ATOM based management API feature
 * https://docs.microsoft.com/dotnet/api/system.net.httpstatuscode?view=netframework-4.8
 * @internal
 */
export const HttpResponseCodes = {
  100: "Continue",
  101: "SwitchingProtocols",
  200: "Ok",
  201: "Created",
  202: "Accepted",
  203: "NonAuthoritativeInformation",
  204: "NoContent",
  205: "ResetContent",
  206: "PartialContent",
  300: "MultipleChoices",
  301: "Moved",
  302: "Redirect",
  303: "RedirectMethod",
  304: "NotModified",
  305: "UseProxy",
  306: "Unused",
  400: "BadRequest",
  401: "Unauthorized",
  402: "PaymentRequired",
  403: "Forbidden",
  404: "NotFound",
  405: "MethodNotAllowed",
  406: "NotAcceptable",
  407: "ProxyAuthenticationRequired",
  409: "Conflict",
  410: "Gone",
  411: "LengthRequired",
  412: "PreconditionFailed",
  413: "RequestEntityTooLarge",
  414: "RequestUriTooLong",
  415: "UnsupportedMediaType",
  416: "RequestRangeNotSatisfiable",
  417: "ExpectationFailed",
  426: "UpgradeRequired",
  500: "InternalServerError",
  501: "NotImplemented",
  502: "BadGateway",
  503: "ServiceUnavailable",
  504: "GatewayTimeout",
  505: "HttpVersionNotSupported",
};<|MERGE_RESOLUTION|>--- conflicted
+++ resolved
@@ -6,11 +6,7 @@
  */
 export const packageJsonInfo = {
   name: "@azure/service-bus",
-<<<<<<< HEAD
-  version: "7.6.0-beta.2",
-=======
   version: "7.6.0-beta.3",
->>>>>>> 585f6b61
 };
 
 /**
