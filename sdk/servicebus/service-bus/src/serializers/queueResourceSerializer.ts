--- conflicted
+++ resolved
@@ -45,19 +45,11 @@
     EnableBatchedOperations: getStringOrUndefined(queueOptions.enableBatchedOperations),
     AuthorizationRules: getRawAuthorizationRules(queueOptions.authorizationRules),
     Status: getStringOrUndefined(queueOptions.status),
-<<<<<<< HEAD
     AutoDeleteOnIdle: getStringOrUndefined(queueOptions.autoDeleteOnIdle),
     EnablePartitioning: getStringOrUndefined(queueOptions.enablePartitioning),
-    ForwardDeadLetteredMessagesTo: queueOptions.forwardDeadLetteredMessagesTo,
+    ForwardDeadLetteredMessagesTo: getStringOrUndefined(queueOptions.forwardDeadLetteredMessagesTo),
     ForwardTo: getStringOrUndefined(queueOptions.forwardTo),
     UserMetadata: getStringOrUndefined(queueOptions.userMetadata)
-=======
-    ForwardTo: getStringOrUndefined(queueOptions.forwardTo),
-    UserMetadata: getStringOrUndefined(queueOptions.userMetadata),
-    AutoDeleteOnIdle: getStringOrUndefined(queueOptions.autoDeleteOnIdle),
-    EnablePartitioning: getStringOrUndefined(queueOptions.enablePartitioning),
-    ForwardDeadLetteredMessagesTo: queueOptions.forwardDeadLetteredMessagesTo
->>>>>>> 921f10d8
   };
 }
 
@@ -71,11 +63,7 @@
   return {
     queueName: getString(rawQueue[Constants.QUEUE_NAME], "queueName"),
 
-<<<<<<< HEAD
     forwardTo: getStringOrUndefined(rawQueue[Constants.FORWARD_TO]),
-=======
-    forwardTo: rawQueue[Constants.FORWARD_TO],
->>>>>>> 921f10d8
     userMetadata: rawQueue[Constants.USER_METADATA],
 
     lockDuration: getString(rawQueue[Constants.LOCK_DURATION], "lockDuration"),
@@ -222,7 +210,7 @@
   /**
    * The user provided metadata information associated with the queue description.
    * Used to specify textual content such as tags, labels, etc.
-   * It can take a maximum of 1024 characters only.
+   * It can take a maximum of 1024 bytes of string in utf-8 format.
    */
   userMetadata?: string;
 
@@ -239,15 +227,10 @@
   enablePartitioning?: boolean;
 
   /**
-<<<<<<< HEAD
    * Absolute URI or the name of the queue or topic the dead-lettered
    * messages are to be forwarded to.
    * For e.g., an absolute URI input would be of the form
    * `sb://<your-service-bus-namespace-endpoint>/<queue-or-topic-name>`
-=======
-   * The URL of Service Bus queue to forward deadlettered messages to.
-   *
->>>>>>> 921f10d8
    */
   forwardDeadLetteredMessagesTo?: string;
 }
@@ -336,25 +319,17 @@
   Status?: string;
 
   /**
-<<<<<<< HEAD
    * Absolute URI or the name of the queue or topic the
    * messages are to be forwarded to.
    * For e.g., an absolute URI input would be of the form
    * `sb://<your-service-bus-namespace-endpoint>/<queue-or-topic-name>`
-=======
-   * ForwardTo header
->>>>>>> 921f10d8
    */
   ForwardTo?: string;
 
   /**
-<<<<<<< HEAD
    * The user provided metadata information associated with the queue description.
    * Used to specify textual content such as tags, labels, etc.
-   * It can take a maximum of 1024 characters only.
-=======
-   * The user metadata information
->>>>>>> 921f10d8
+   * It can take a maximum of 1024 bytes of string in utf-8 format.
    */
   UserMetadata?: string;
 
@@ -371,15 +346,10 @@
   EnablePartitioning?: string;
 
   /**
-<<<<<<< HEAD
    * Absolute URI or the name of the queue or topic the dead-lettered
    * messages are to be forwarded to.
    * For e.g., an absolute URI input would be of the form
    * `sb://<your-service-bus-namespace-endpoint>/<queue-or-topic-name>`
-=======
-   * The URL of Service Bus queue to forward deadlettered messages to.
-   *
->>>>>>> 921f10d8
    */
   ForwardDeadLetteredMessagesTo?: string;
 }
@@ -499,7 +469,7 @@
   /**
    * The user provided metadata information associated with the queue description.
    * Used to specify textual content such as tags, labels, etc.
-   * It can take a maximum of 1024 characters only.
+   * It can take a maximum of 1024 bytes of string in utf-8 format.
    */
   userMetadata?: string;
 
