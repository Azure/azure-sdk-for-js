// Copyright (c) Microsoft Corporation.
// Licensed under the MIT license.

import { HttpOperationResponse } from "@azure/core-http";
import { QueueResponse } from "../serviceBusAtomManagementClient";
import {
  AtomXmlSerializer,
  deserializeAtomXmlResponse,
  serializeToAtomXmlRequest
} from "../util/atomXmlHelper";
import * as Constants from "../util/constants";
import {
  AuthorizationRule,
  EntityStatus,
  getAuthorizationRulesOrUndefined,
  getBoolean,
  getCountDetailsOrUndefined,
  getInteger,
  getIntegerOrUndefined,
  getRawAuthorizationRules,
  getString,
  getStringOrUndefined,
  MessageCountDetails,
  getDate
} from "../util/utils";

/**
 * @internal
 * @ignore
 * Builds the queue options object from the user provided options.
 * Handles the differences in casing for the property names,
 * converts values to string and ensures the right order as expected by the service
 * @param queue
 */
export function buildQueueOptions(queue: QueueProperties): InternalQueueOptions {
  return {
    LockDuration: queue.lockDuration,
    MaxSizeInMegabytes: getStringOrUndefined(queue.maxSizeInMegabytes),
    RequiresDuplicateDetection: getStringOrUndefined(queue.requiresDuplicateDetection),
    RequiresSession: getStringOrUndefined(queue.requiresSession),
    DefaultMessageTimeToLive: queue.defaultMessageTtl,
    DeadLetteringOnMessageExpiration: getStringOrUndefined(queue.deadLetteringOnMessageExpiration),
    DuplicateDetectionHistoryTimeWindow: queue.duplicateDetectionHistoryTimeWindow,
    MaxDeliveryCount: getStringOrUndefined(queue.maxDeliveryCount),
    EnableBatchedOperations: getStringOrUndefined(queue.enableBatchedOperations),
    AuthorizationRules: getRawAuthorizationRules(queue.authorizationRules),
    Status: getStringOrUndefined(queue.status),
    AutoDeleteOnIdle: getStringOrUndefined(queue.autoDeleteOnIdle),
    EnablePartitioning: getStringOrUndefined(queue.enablePartitioning),
    ForwardDeadLetteredMessagesTo: getStringOrUndefined(queue.forwardDeadLetteredMessagesTo),
    ForwardTo: getStringOrUndefined(queue.forwardTo),
    UserMetadata: getStringOrUndefined(queue.userMetadata)
  };
}

/**
 * @internal
 * @ignore
 * Builds the queue object from the raw json object gotten after deserializing the
 * response from the service
 * @param rawQueue
 */
<<<<<<< HEAD
export function buildQueue(rawQueue: any): Omit<QueueResponse, "_response"> {
=======
export function buildQueue(rawQueue: any): QueueProperties {
>>>>>>> 5d544e89
  return {
    name: getString(rawQueue[Constants.QUEUE_NAME], "queueName"),

    forwardTo: getStringOrUndefined(rawQueue[Constants.FORWARD_TO]),
    userMetadata: rawQueue[Constants.USER_METADATA],

    lockDuration: getString(rawQueue[Constants.LOCK_DURATION], "lockDuration"),
    maxSizeInMegabytes: getInteger(rawQueue[Constants.MAX_SIZE_IN_MEGABYTES], "maxSizeInMegabytes"),

    maxDeliveryCount: getInteger(rawQueue[Constants.MAX_DELIVERY_COUNT], "maxDeliveryCount"),

    enablePartitioning: getBoolean(rawQueue[Constants.ENABLE_PARTITIONING], "enablePartitioning"),
    requiresSession: getBoolean(rawQueue[Constants.REQUIRES_SESSION], "requiresSession"),
    enableBatchedOperations: getBoolean(
      rawQueue[Constants.ENABLE_BATCHED_OPERATIONS],
      "enableBatchedOperations"
    ),

    defaultMessageTtl: getString(
      rawQueue[Constants.DEFAULT_MESSAGE_TIME_TO_LIVE],
      "defaultMessageTtl"
    ),
    autoDeleteOnIdle: rawQueue[Constants.AUTO_DELETE_ON_IDLE],

    requiresDuplicateDetection: getBoolean(
      rawQueue[Constants.REQUIRES_DUPLICATE_DETECTION],
      "requiresDuplicateDetection"
    ),
    duplicateDetectionHistoryTimeWindow: getString(
      rawQueue[Constants.DUPLICATE_DETECTION_HISTORY_TIME_WINDOW],
      "duplicateDetectionHistoryTimeWindow"
    ),
    deadLetteringOnMessageExpiration: getBoolean(
      rawQueue[Constants.DEAD_LETTERING_ON_MESSAGE_EXPIRATION],
      "deadLetteringOnMessageExpiration"
    ),
    forwardDeadLetteredMessagesTo: getStringOrUndefined(
      rawQueue[Constants.FORWARD_DEADLETTERED_MESSAGES_TO]
    ),

    authorizationRules: getAuthorizationRulesOrUndefined(rawQueue[Constants.AUTHORIZATION_RULES]),

    status: rawQueue[Constants.STATUS]
  };
}

/**
 * @internal
 * @ignore
 * Builds the queue runtime info object from the raw json object gotten after deserializing the
 * response from the service
 * @param rawQueue
 */
export function buildQueueRuntimeProperties(rawQueue: any): QueueRuntimeProperties {
  return {
    name: getString(rawQueue[Constants.QUEUE_NAME], "queueName"),
    sizeInBytes: getIntegerOrUndefined(rawQueue[Constants.SIZE_IN_BYTES]),
    messageCount: getIntegerOrUndefined(rawQueue[Constants.MESSAGE_COUNT]),
    messageCountDetails: getCountDetailsOrUndefined(rawQueue[Constants.COUNT_DETAILS]),
    createdAt: getDate(rawQueue[Constants.CREATED_AT], "createdAt"),
    updatedAt: getDate(rawQueue[Constants.UPDATED_AT], "updatedAt"),
    accessedAt: getDate(rawQueue[Constants.ACCESSED_AT], "accessedAt")
  };
}

/**
 * Represents settable options on a queue
 */
export interface QueueProperties {
  /**
   * Name of the queue
   */
  name: string;

  /**
   * Determines the amount of time in seconds in which a message should be locked for
   * processing by a receiver. After this period, the message is unlocked and available
   * for consumption by the next receiver. Settable only at queue creation time.
   * This is to be specified in ISO-8601 duration format
   * such as "PT1M" for 1 minute, "PT5S" for 5 seconds.
   *
   * More on ISO-8601 duration format: https://en.wikipedia.org/wiki/ISO_8601#Durations
   */
  lockDuration?: string;

  /**
   * Specifies the maximum queue size in megabytes. Any attempt to enqueue a message that
   * will cause the queue to exceed this value will fail.
   */
  maxSizeInMegabytes?: number;

  /**
   * If enabled, the topic will detect duplicate messages within the time
   * span specified by the DuplicateDetectionHistoryTimeWindow property.
   * Settable only at queue creation time.
   */
  requiresDuplicateDetection?: boolean;

  /**
   * If set to true, the queue will be session-aware and only SessionReceiver
   * will be supported. Session-aware queues are not supported through REST.
   * Settable only at queue creation time.
   */
  requiresSession?: boolean;

  /**
   * Depending on whether DeadLettering is enabled, a message is automatically
   * moved to the dead-letter sub-queue or deleted if it has been stored in the
   * queue for longer than the specified time.
   * This value is overwritten by a TTL specified on the message
   * if and only if the message TTL is smaller than the TTL set on the queue.
   * This value is immutable after the Queue has been created.
   * This is to be specified in ISO-8601 duration format
   * such as "PT1M" for 1 minute, "PT5S" for 5 seconds.
   *
   * More on ISO-8601 duration format: https://en.wikipedia.org/wiki/ISO_8601#Durations
   */
  defaultMessageTtl?: string;

  /**
   * If it is enabled and a message expires, the Service Bus moves the message
   * from the queue into the queue’s dead-letter sub-queue. If disabled,
   * message will be permanently deleted from the queue.
   * Settable only at queue creation time.
   */
  deadLetteringOnMessageExpiration?: boolean;

  /**
   * Specifies the time span during which the Service Bus detects message duplication.
   * This is to be specified in ISO-8601 duration format
   * such as "PT1M" for 1 minute, "PT5S" for 5 seconds.
   *
   * More on ISO-8601 duration format: https://en.wikipedia.org/wiki/ISO_8601#Durations
   */
  duplicateDetectionHistoryTimeWindow?: string;

  /**
   * The maximum delivery count of messages after which if it is still not settled,
   * gets moved to the dead-letter sub-queue.
   */
  maxDeliveryCount?: number;

  /**
   * Specifies if batched operations should be allowed.
   */
  enableBatchedOperations?: boolean;

  /**
   * Authorization rules on the queue
   */
  authorizationRules?: AuthorizationRule[];

  /**
   * Status of the messaging entity.
   */
  status?: EntityStatus;

  /**
   * Absolute URL or the name of the queue or topic the
   * messages are to be forwarded to.
   * For example, an absolute URL input would be of the form
   * `sb://<your-service-bus-namespace-endpoint>/<queue-or-topic-name>`
   */
  forwardTo?: string;

  /**
   * The user provided metadata information associated with the queue.
   * Used to specify textual content such as tags, labels, etc.
   * Value must not exceed 1024 bytes encoded in utf-8.
   */
  userMetadata?: string;

  /**
   * Max idle time before entity is deleted.
   * This is to be specified in ISO-8601 duration format
   * such as "PT1M" for 1 minute, "PT5S" for 5 seconds.
   *
   * More on ISO-8601 duration format: https://en.wikipedia.org/wiki/ISO_8601#Durations
   */
  autoDeleteOnIdle?: string;

  /**
   * Specifies whether the queue should be partitioned.
   */
  enablePartitioning?: boolean;

  /**
   * Absolute URL or the name of the queue or topic the dead-lettered
   * messages are to be forwarded to.
   * For example, an absolute URL input would be of the form
   * `sb://<your-service-bus-namespace-endpoint>/<queue-or-topic-name>`
   */
  forwardDeadLetteredMessagesTo?: string;
}

/**
 * @internal
 * @ignore
 * Internal representation of settable options on a queue
 */
export interface InternalQueueOptions {
  /**
   * Determines the amount of time in seconds in which a message should be locked for
   * processing by a receiver. After this period, the message is unlocked and
   * can be consumed by the next receiver.
   * Settable only at queue creation time.
   * This is to be specified in ISO-8601 duration format
   * such as "PT1M" for 1 minute, "PT5S" for 5 seconds.
   *
   * More on ISO-8601 duration format: https://en.wikipedia.org/wiki/ISO_8601#Durations
   */
  LockDuration?: string;

  /**
   * The max size in MegaBytes
   *
   */
  MaxSizeInMegabytes?: string;

  /**
   *  If enabled, the topic will detect duplicate messages within the time
   * span specified by the DuplicateDetectionHistoryTimeWindow property.
   * Settable only at queue creation time.
   */
  RequiresDuplicateDetection?: string;

  /**
   * If set to true, the queue will be session-aware and only SessionReceiver
   * will be supported. Session-aware queues are not supported through REST.
   * Settable only at queue creation time.
   */
  RequiresSession?: string;

  /**
   * Depending on whether DeadLettering is enabled, a message is automatically moved to
   * the DeadLetterQueue or deleted if it has been stored in the queue for longer than
   * the specified time. This value is overwritten by a TTL specified on the message
   * if and only if the message TTL is smaller than the TTL set on the queue.
   * This value is immutable after the Queue has been created.
   * This is to be specified in ISO-8601 duration format
   * such as "PT1M" for 1 minute, "PT5S" for 5 seconds.
   *
   * More on ISO-8601 duration format: https://en.wikipedia.org/wiki/ISO_8601#Durations
   */
  DefaultMessageTimeToLive?: string;

  /**
   * If it is enabled and a message expires, the Service Bus moves the message
   * from the queue into the queue’s dead-letter sub-queue. If disabled,
   * message will be permanently deleted from the queue.
   * Settable only at queue creation time.
   */
  DeadLetteringOnMessageExpiration?: string;

  /**
   * Specifies the time span during which the Service Bus detects message duplication.
   * This is to be specified in ISO-8601 duration format
   * such as "PT1M" for 1 minute, "PT5S" for 5 seconds.
   *
   * More on ISO-8601 duration format: https://en.wikipedia.org/wiki/ISO_8601#Durations
   */
  DuplicateDetectionHistoryTimeWindow?: string;

  /**
   * The maximum delivery count of messages after which if it is still not settled,
   * gets moved to the dead-letter sub-queue.
   *
   */
  MaxDeliveryCount?: string;

  /**
   * Specifies if batched operations should be allowed.
   */
  EnableBatchedOperations?: string;

  /**
   * Authorization rules on the queue
   */
  AuthorizationRules?: any;

  /**
   * Status of the messaging entity.
   */
  Status?: string;

  /**
   * Absolute URL or the name of the queue or topic the
   * messages are to be forwarded to.
   * For example, an absolute URL input would be of the form
   * `sb://<your-service-bus-namespace-endpoint>/<queue-or-topic-name>`
   */
  ForwardTo?: string;

  /**
   * The user provided metadata information associated with the queue.
   * Used to specify textual content such as tags, labels, etc.
   * Value must not exceed 1024 bytes encoded in utf-8.
   */
  UserMetadata?: string;

  /**
   * Max idle time before entity is deleted.
   * This is to be specified in ISO-8601 duration format
   * such as "PT1M" for 1 minute, "PT5S" for 5 seconds.
   *
   * More on ISO-8601 duration format: https://en.wikipedia.org/wiki/ISO_8601#Durations
   */
  AutoDeleteOnIdle?: string;

  /**
   * Specifies whether the queue should be partitioned.
   */
  EnablePartitioning?: string;

  /**
   * Absolute URL or the name of the queue or topic the dead-lettered
   * messages are to be forwarded to.
   * For example, an absolute URL input would be of the form
   * `sb://<your-service-bus-namespace-endpoint>/<queue-or-topic-name>`
   */
  ForwardDeadLetteredMessagesTo?: string;
}

/**
 * Represents runtime info attributes of a queue entity
 */
export interface QueueRuntimeProperties {
  /**
   * Name of the queue
   */
  name: string;

  /**
   * Created at timestamp
   */
  createdAt: Date;

  /**
   * Updated at timestamp
   */
  updatedAt: Date;

  /**
   * Accessed at timestamp
   */
  accessedAt: Date;

  /**
   * The entity's message count.
   *
   */
  messageCount?: number;

  /**
   * Message count details
   */
  messageCountDetails?: MessageCountDetails;

  /**
   * The entity's size in bytes.
   *
   */
  sizeInBytes?: number;
}

/**
 * @internal
 * @ignore
 * Atom XML Serializer for Queues.
 */
export class QueueResourceSerializer implements AtomXmlSerializer {
  serialize(resource: InternalQueueOptions): object {
    return serializeToAtomXmlRequest("QueueDescription", resource);
  }

  async deserialize(response: HttpOperationResponse): Promise<HttpOperationResponse> {
    return deserializeAtomXmlResponse(["QueueName"], response);
  }
}<|MERGE_RESOLUTION|>--- conflicted
+++ resolved
@@ -60,11 +60,7 @@
  * response from the service
  * @param rawQueue
  */
-<<<<<<< HEAD
 export function buildQueue(rawQueue: any): Omit<QueueResponse, "_response"> {
-=======
-export function buildQueue(rawQueue: any): QueueProperties {
->>>>>>> 5d544e89
   return {
     name: getString(rawQueue[Constants.QUEUE_NAME], "queueName"),
 
