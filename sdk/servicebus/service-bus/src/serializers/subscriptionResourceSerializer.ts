// Copyright (c) Microsoft Corporation. All rights reserved.
// Licensed under the MIT License.

import { HttpOperationResponse } from "@azure/core-http";
import * as Constants from "../util/constants";
import {
  serializeToAtomXmlRequest,
  deserializeAtomXmlResponse,
  AtomXmlSerializer
} from "../util/atomXmlHelper";
import {
  getStringOrUndefined,
  getIntegerOrUndefined,
  getBooleanOrUndefined,
  getCountDetailsOrUndefined,
  MessageCountDetails,
  getString,
  getInteger,
  getBoolean,
  EntityStatus
} from "../util/utils";

/**
 * @ignore
 * Builds the subscription options object from the user provided options.
 * Handles the differences in casing for the property names,
 * converts values to string and ensures the right order as expected by the service
 * @param subscriptionOptions
 */
export function buildSubscriptionOptions(
  subscriptionOptions: SubscriptionOptions
): InternalSubscriptionOptions {
  return {
    LockDuration: subscriptionOptions.lockDuration,
    RequiresSession: getStringOrUndefined(subscriptionOptions.requiresSession),
    DefaultMessageTimeToLive: getStringOrUndefined(subscriptionOptions.defaultMessageTtl),
    DeadLetteringOnMessageExpiration: getStringOrUndefined(
      subscriptionOptions.deadLetteringOnMessageExpiration
    ),
    DeadLetteringOnFilterEvaluationExceptions: getStringOrUndefined(
      subscriptionOptions.deadLetteringOnFilterEvaluationExceptions
    ),
    MaxDeliveryCount: getStringOrUndefined(subscriptionOptions.maxDeliveryCount),
    EnableBatchedOperations: getStringOrUndefined(subscriptionOptions.enableBatchedOperations),
    Status: getStringOrUndefined(subscriptionOptions.status),
    ForwardTo: getStringOrUndefined(subscriptionOptions.forwardTo),
    UserMetadata: getStringOrUndefined(subscriptionOptions.userMetadata),
    ForwardDeadLetteredMessagesTo: getStringOrUndefined(
      subscriptionOptions.forwardDeadLetteredMessagesTo
    ),
    AutoDeleteOnIdle: getStringOrUndefined(subscriptionOptions.autoDeleteOnIdle)
  };
}

/**
 * @ignore
 * Builds the subscription object from the raw json object gotten after deserializing
 * the response from the service
 * @param rawSubscription
 */
export function buildSubscription(rawSubscription: any): SubscriptionDetails {
  return {
    subscriptionName: getString(rawSubscription[Constants.SUBSCRIPTION_NAME], "subscriptionName"),
    topicName: getString(rawSubscription[Constants.TOPIC_NAME], "topicName"),

    lockDuration: getString(rawSubscription[Constants.LOCK_DURATION], "lockDuration"),
    sizeInBytes: getIntegerOrUndefined(rawSubscription[Constants.SIZE_IN_BYTES]),
    maxSizeInMegabytes: getIntegerOrUndefined(rawSubscription[Constants.MAX_SIZE_IN_MEGABYTES]),

    messageCount: getInteger(rawSubscription[Constants.MESSAGE_COUNT], "messageCount"),
    maxDeliveryCount: getInteger(rawSubscription[Constants.MAX_DELIVERY_COUNT], "maxDeliveryCount"),

    enablePartitioning: getBooleanOrUndefined(rawSubscription[Constants.ENABLE_PARTITIONING]),
    requiresSession: getBoolean(rawSubscription[Constants.REQUIRES_SESSION], "requiresSession"),
    enableBatchedOperations: getBoolean(
      rawSubscription[Constants.ENABLE_BATCHED_OPERATIONS],
      "enableBatchedOperations"
    ),

    defaultMessageTtl: getString(
      rawSubscription[Constants.DEFAULT_MESSAGE_TIME_TO_LIVE],
      "defaultMessageTtl"
    ),
    autoDeleteOnIdle: getString(rawSubscription[Constants.AUTO_DELETE_ON_IDLE], "autoDeleteOnIdle"),

    deadLetteringOnMessageExpiration: getBoolean(
      rawSubscription[Constants.DEAD_LETTERING_ON_MESSAGE_EXPIRATION],
      "deadLetteringOnMessageExpiration"
    ),
    deadLetteringOnFilterEvaluationExceptions: getBoolean(
      rawSubscription[Constants.DEAD_LETTERING_ON_FILTER_EVALUATION_EXCEPTIONS],
      "deadLetteringOnFilterEvaluationExceptions"
    ),
    forwardDeadLetteredMessagesTo: getStringOrUndefined(
      rawSubscription[Constants.FORWARD_DEADLETTERED_MESSAGES_TO]
    ),
    defaultRuleDescription: rawSubscription[Constants.DEFAULT_RULE_DESCRIPTION],

    messageCountDetails: getCountDetailsOrUndefined(rawSubscription[Constants.COUNT_DETAILS]),

    forwardTo: getStringOrUndefined(rawSubscription[Constants.FORWARD_TO]),
    userMetadata: rawSubscription[Constants.USER_METADATA],

    entityAvailabilityStatus: getString(
      rawSubscription[Constants.ENTITY_AVAILABILITY_STATUS],
      "entityAvailabilityStatus"
    ),
    status: getString(rawSubscription[Constants.STATUS], "status") as EntityStatus,
    createdOn: getString(rawSubscription[Constants.CREATED_AT], "createdOn"),
    updatedOn: getString(rawSubscription[Constants.UPDATED_AT], "updatedOn"),
    accessedOn: rawSubscription[Constants.ACCESSED_AT]
  };
}

/**
 * Represents settable options on a subscription
 */
export interface SubscriptionOptions {
  /**
   * The default lock duration is applied to subscriptions that do not define a lock
   * duration. Settable only at subscription creation time.
   * This is to be specified in ISO-8601 duration format
   * such as "PT1M" for 1 minute, "PT5S" for 5 seconds.
   */
  lockDuration?: string;

  /**
   * If set to true, the subscription will be session-aware and only SessionReceiver
   * will be supported. Session-aware subscription are not supported through REST.
   * Settable only at subscription creation time.
   */
  requiresSession?: boolean;

  /**
   * Determines how long a message lives in the subscription. Based on whether
   * dead-lettering is enabled, a message whose TTL has expired will either be moved
   * to the subscription’s associated DeadLtterQueue or permanently deleted.
   * This is to be specified in ISO-8601 duration format
   * such as "PT1M" for 1 minute, "PT5S" for 5 seconds.
   */
  defaultMessageTtl?: string;

  /**
   * If it is enabled and a message expires, the Service Bus moves the message from
   * the queue into the subscription’s dead-letter sub-queue. If disabled, message
   * will be permanently deleted from the subscription’s main queue.
   * Settable only at subscription creation time.
   */
  deadLetteringOnMessageExpiration?: boolean;

  /**
   * Determines how the Service Bus handles a message that causes an exception during
   * a subscription’s filter evaluation. If the value is set to true, the message that
   * caused the exception will be moved to the subscription’s dead-letter sub-queue.
   * Otherwise, it will be discarded. By default this parameter is set to true,
   * allowing the user a chance to investigate the cause of the exception.
   * It can occur from a malformed message or some incorrect assumptions being made
   * in the filter about the form of the message. Settable only at topic creation time.
   */
  deadLetteringOnFilterEvaluationExceptions?: boolean;

  /**
   * The maximum delivery count of messages after which if it is still not settled,
   * gets moved to the dead-letter sub-queue.
   *
   */
  maxDeliveryCount?: number;

  /**
   * Specifies if batched operations should be allowed.
   */
  enableBatchedOperations?: boolean;

  /**
   * Status of the messaging entity.
   */
  status?: EntityStatus;

  /**
   * Absolute URI or the name of the queue or topic the
   * messages are to be forwarded to.
   * For e.g., an absolute URI input would be of the form
   * `sb://<your-service-bus-namespace-endpoint>/<queue-or-topic-name>`
   */
  forwardTo?: string;

  /**
   * The user provided metadata information associated with the subscription description.
   * Used to specify textual content such as tags, labels, etc.
   * It can take a maximum of 1024 characters only.
   */
  userMetadata?: string;

  /**
<<<<<<< HEAD
   * Absolute URI or the name of the queue or topic the dead-lettered
   * messages are to be forwarded to.
   * For e.g., an absolute URI input would be of the form
   * `sb://<your-service-bus-namespace-endpoint>/<queue-or-topic-name>`
=======
   * The URL of Service Bus subscription to forward deadlettered messages to.
   *
>>>>>>> 921f10d8
   */
  forwardDeadLetteredMessagesTo?: string;

  /**
   * Max idle time before entity is deleted.
   * This is to be specified in ISO-8601 duration format
   * such as "PT1M" for 1 minute, "PT5S" for 5 seconds.
   */
  autoDeleteOnIdle?: string;
}

/**
 * @ignore
 * Internal representation of settable options on a subscription
 */
export interface InternalSubscriptionOptions {
  /**
   * The default lock duration is applied to subscriptions that do not define a lock
   * duration. Settable only at subscription creation time.
   * This is to be specified in ISO-8601 duration format
   * such as "PT1M" for 1 minute, "PT5S" for 5 seconds.
   */
  LockDuration?: string;

  /**
   * If set to true, the subscription will be session-aware and only SessionReceiver
   * will be supported. Session-aware subscription are not supported through REST.
   * Settable only at subscription creation time.
   */
  RequiresSession?: string;

  /**
   * Determines how long a message lives in the subscription. Based on whether
   * dead-lettering is enabled, a message whose TTL has expired will either be moved
   * to the subscription’s associated DeadLtterQueue or permanently deleted.
   * This is to be specified in ISO-8601 duration format
   * such as "PT1M" for 1 minute, "PT5S" for 5 seconds.
   */
  DefaultMessageTimeToLive?: string;

  /**
   * If it is enabled and a message expires, the Service Bus moves the message from
   * the queue into the subscription’s dead-letter sub-queue. If disabled, message
   * will be permanently deleted from the subscription’s main queue.
   * Settable only at subscription creation time.
   */
  DeadLetteringOnMessageExpiration?: string;

  /**
   * Determines how the Service Bus handles a message that causes an exception during
   * a subscription’s filter evaluation. If the value is set to true, the message
   * that caused the exception will be moved to the subscription’s dead-letter sub-queue.
   * Otherwise, it will be discarded. By default this parameter is set to true, allowing
   * the user a chance to investigate the cause of the exception. It can occur from a
   * malformed message or some incorrect assumptions being made in the filter about the
   * form of the message. Settable only at topic creation time.
   */
  DeadLetteringOnFilterEvaluationExceptions?: string;

  /**
   * The maximum delivery count of messages after which if it is still not settled,
   * gets moved to the dead-letter sub-queue.
   *
   */
  MaxDeliveryCount?: string;

  /**
   * Specifies if batched operations should be allowed.
   */
  EnableBatchedOperations?: string;
<<<<<<< HEAD
=======

  /**
   * Status of the messaging entity.
   */
  Status?: string;
>>>>>>> 921f10d8

  /**
   * Status of the messaging entity.
   */
  Status?: string;

  /**
   * Absolute URI or the name of the queue or topic the
   * messages are to be forwarded to.
   * For e.g., an absolute URI input would be of the form
   * `sb://<your-service-bus-namespace-endpoint>/<queue-or-topic-name>`
   */
  ForwardTo?: string;

  /**
   * The user provided metadata information associated with the subscription description.
   * Used to specify textual content such as tags, labels, etc.
   * It can take a maximum of 1024 characters only.
   */
  UserMetadata?: string;

  /**
<<<<<<< HEAD
   * Absolute URI or the name of the queue or topic the dead-lettered
   * messages are to be forwarded to.
   * For e.g., an absolute URI input would be of the form
   * `sb://<your-service-bus-namespace-endpoint>/<queue-or-topic-name>`
=======
   * The URL of Service Bus subscription to forward deadlettered messages to.
   *
>>>>>>> 921f10d8
   */
  ForwardDeadLetteredMessagesTo?: string;

  /**
   * Max idle time before entity is deleted.
   * This is to be specified in ISO-8601 duration format
   * such as "PT1M" for 1 minute, "PT5S" for 5 seconds.
   */
  AutoDeleteOnIdle?: string;
}

/**
 * Represents all attributes of a subscription entity
 */
export interface SubscriptionDetails {
  /**
   * Name of the subscription
   */
  subscriptionName: string;

  /**
   * Name of the topic
   */
  topicName: string;

  /**
   * The default lock duration is applied to subscriptions that do not define a
   * lock duration.
   * Settable only at subscription creation time.
   * This is specified in ISO-8601 duration format
   * such as "PT1M" for 1 minute, "PT5S" for 5 seconds.
   */
  lockDuration: string;

  /**
   * The entity's size in bytes.
   *
   */
  sizeInBytes?: number;

  /**
   * Specifies the maximum topic size in megabytes. Any attempt to enqueue a message
   * that will cause the topic to exceed this value will fail. All messages that are
   * stored in the topic or any of its subscriptions count towards this value.
   * Multiple copies of a message that reside in one or multiple subscriptions
   * count as a single messages. For example, if message m exists once in subscription
   * s1 and twice in subscription s2, m is counted as a single message.
   */
  maxSizeInMegabytes?: number;

  /**
   * The entity's message count.
   *
   */
  messageCount: number;

  /**
   * Specifies whether the topic should be partitioned
   */
  enablePartitioning?: boolean;

  /**
   * If set to true, the subscription will be session-aware and only SessionReceiver
   * will be supported. Session-aware subscription are not supported through REST.
   * Settable only at subscription creation time.
   */
  requiresSession: boolean;

  /**
   * Specifies if batched operations should be allowed.
   */
  enableBatchedOperations: boolean;

  /**
   * Determines how long a message lives in the subscription. Based on whether
   * dead-lettering is enabled, a message whose TTL has expired will either be moved
<<<<<<< HEAD
   * to the subscription’s associated dead-letter sub-queue or permanently deleted.
=======
   * to the subscription’s associated DeadLtterQueue or permanently deleted.
>>>>>>> 921f10d8
   * This is to be specified in ISO-8601 duration format
   * such as "PT1M" for 1 minute, "PT5S" for 5 seconds.
   */
  defaultMessageTtl?: string;

  /**
   * Indicates the default rule description.
   *
   */
  defaultRuleDescription?: any;

  /**
   * Max idle time before entity is deleted.
   * This is to be specified in ISO-8601 duration format
   * such as "PT1M" for 1 minute, "PT5S" for 5 seconds.
   */
  autoDeleteOnIdle: string;

  /**
   * If it is enabled and a message expires, the Service Bus moves the message from
   * the queue into the subscription’s dead-letter sub-queue. If disabled, message
   * will be permanently deleted from the subscription’s main queue. Settable only
   * at subscription creation time.
   */
  deadLetteringOnMessageExpiration: boolean;

  /**
   * Determines how the Service Bus handles a message that causes an exception
   * during a subscription’s filter evaluation. If the value is set to true,
   * the message that caused the exception will be moved to the subscription’s
   * dead-letter sub-queue. Otherwise, it will be discarded. By default this
   * parameter is set to true, allowing the user a chance to investigate the
   * cause of the exception. It can occur from a malformed message or some
   * incorrect assumptions being made in the filter about the form of the message.
   * Settable only at topic creation time.
   */
  deadLetteringOnFilterEvaluationExceptions: boolean;

  /**
   * Absolute URI or the name of the queue or topic the dead-lettered
   * messages are to be forwarded to.
   * For e.g., an absolute URI input would be of the form
   * `sb://<your-service-bus-namespace-endpoint>/<queue-or-topic-name>`
   */
  forwardDeadLetteredMessagesTo?: string;

  /**
   * The maximum delivery count of messages after which if it is still not settled,
   * gets moved to the dead-letter sub-queue.
   *
   */
  maxDeliveryCount: number;

  /**
   * Absolute URI or the name of the queue or topic the
   * messages are to be forwarded to.
   * For e.g., an absolute URI input would be of the form
   * `sb://<your-service-bus-namespace-endpoint>/<queue-or-topic-name>`
   */
  forwardTo?: string;

  /**
   * The user provided metadata information associated with the subscription description.
   * Used to specify textual content such as tags, labels, etc.
   * It can take a maximum of 1024 characters only.
   */
  userMetadata?: string;

  /**
   * Message count details
   */
  messageCountDetails?: MessageCountDetails;

  /**
   * Entity availability status
   */
  entityAvailabilityStatus: string;

  /**
   * Status of the messaging entity.
   */
  status?: EntityStatus;

  /**
   * Created at timestamp
   */
  createdOn: string;

  /**
   * Updated at timestamp
   */
  updatedOn: string;

  /**
   * Accessed at timestamp
   */
  accessedOn?: string;
}

/**
 * @ignore
 * SubscriptionResourceSerializer for serializing / deserializing Subscription entities
 */
export class SubscriptionResourceSerializer implements AtomXmlSerializer {
  serialize(resource: InternalSubscriptionOptions): object {
    return serializeToAtomXmlRequest("SubscriptionDescription", resource);
  }

  async deserialize(response: HttpOperationResponse): Promise<HttpOperationResponse> {
    return deserializeAtomXmlResponse(["TopicName", "SubscriptionName"], response);
  }
}<|MERGE_RESOLUTION|>--- conflicted
+++ resolved
@@ -187,20 +187,15 @@
   /**
    * The user provided metadata information associated with the subscription description.
    * Used to specify textual content such as tags, labels, etc.
-   * It can take a maximum of 1024 characters only.
+   * It can take a maximum of 1024 bytes of string in utf-8 format.
    */
   userMetadata?: string;
 
   /**
-<<<<<<< HEAD
    * Absolute URI or the name of the queue or topic the dead-lettered
    * messages are to be forwarded to.
    * For e.g., an absolute URI input would be of the form
    * `sb://<your-service-bus-namespace-endpoint>/<queue-or-topic-name>`
-=======
-   * The URL of Service Bus subscription to forward deadlettered messages to.
-   *
->>>>>>> 921f10d8
    */
   forwardDeadLetteredMessagesTo?: string;
 
@@ -271,14 +266,6 @@
    * Specifies if batched operations should be allowed.
    */
   EnableBatchedOperations?: string;
-<<<<<<< HEAD
-=======
-
-  /**
-   * Status of the messaging entity.
-   */
-  Status?: string;
->>>>>>> 921f10d8
 
   /**
    * Status of the messaging entity.
@@ -296,20 +283,15 @@
   /**
    * The user provided metadata information associated with the subscription description.
    * Used to specify textual content such as tags, labels, etc.
-   * It can take a maximum of 1024 characters only.
+   * It can take a maximum of 1024 bytes of string in utf-8 format.
    */
   UserMetadata?: string;
 
   /**
-<<<<<<< HEAD
    * Absolute URI or the name of the queue or topic the dead-lettered
    * messages are to be forwarded to.
    * For e.g., an absolute URI input would be of the form
    * `sb://<your-service-bus-namespace-endpoint>/<queue-or-topic-name>`
-=======
-   * The URL of Service Bus subscription to forward deadlettered messages to.
-   *
->>>>>>> 921f10d8
    */
   ForwardDeadLetteredMessagesTo?: string;
 
@@ -386,11 +368,7 @@
   /**
    * Determines how long a message lives in the subscription. Based on whether
    * dead-lettering is enabled, a message whose TTL has expired will either be moved
-<<<<<<< HEAD
    * to the subscription’s associated dead-letter sub-queue or permanently deleted.
-=======
-   * to the subscription’s associated DeadLtterQueue or permanently deleted.
->>>>>>> 921f10d8
    * This is to be specified in ISO-8601 duration format
    * such as "PT1M" for 1 minute, "PT5S" for 5 seconds.
    */
@@ -455,7 +433,7 @@
   /**
    * The user provided metadata information associated with the subscription description.
    * Used to specify textual content such as tags, labels, etc.
-   * It can take a maximum of 1024 characters only.
+   * It can take a maximum of 1024 bytes of string in utf-8 format.
    */
   userMetadata?: string;
 
