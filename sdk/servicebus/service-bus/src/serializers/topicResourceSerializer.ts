--- conflicted
+++ resolved
@@ -17,13 +17,7 @@
   getIntegerOrUndefined,
   getRawAuthorizationRules,
   getString,
-<<<<<<< HEAD
-  getInteger,
-  getBoolean,
-  EntityStatus
-=======
   getStringOrUndefined
->>>>>>> e5c2a2b2
 } from "../util/utils";
 
 /**
@@ -34,11 +28,7 @@
  * converts values to string and ensures the right order as expected by the service
  * @param topic
  */
-<<<<<<< HEAD
-export function buildTopicOptions(topicOptions: TopicDescription): InternalTopicOptions {
-=======
 export function buildTopicOptions(topic: TopicDescription): InternalTopicOptions {
->>>>>>> e5c2a2b2
   return {
     DefaultMessageTimeToLive: topic.defaultMessageTtl,
     MaxSizeInMegabytes: getStringOrUndefined(topic.maxSizeInMegabytes),
@@ -63,11 +53,7 @@
  */
 export function buildTopic(rawTopic: any): TopicDescription {
   return {
-<<<<<<< HEAD
-    topicName: getString(rawTopic[Constants.TOPIC_NAME], "topicName"),
-=======
     name: getString(rawTopic[Constants.TOPIC_NAME], "topicName"),
->>>>>>> e5c2a2b2
     maxSizeInMegabytes: getInteger(rawTopic[Constants.MAX_SIZE_IN_MEGABYTES], "maxSizeInMegabytes"),
 
     enablePartitioning: getBoolean(rawTopic[Constants.ENABLE_PARTITIONING], "enablePartitioning"),
@@ -102,21 +88,13 @@
 /**
  * @internal
  * @ignore
-<<<<<<< HEAD
- * Builds the topic object from the raw json object gotten after deserializing the
-=======
  * Builds the topic runtime info object from the raw json object gotten after deserializing the
->>>>>>> e5c2a2b2
  * response from the service
  * @param rawTopic
  */
 export function buildTopicRuntimeInfo(rawTopic: any): TopicRuntimeInfo {
   return {
-<<<<<<< HEAD
-    topicName: getString(rawTopic[Constants.TOPIC_NAME], "topicName"),
-=======
     name: getString(rawTopic[Constants.TOPIC_NAME], "topicName"),
->>>>>>> e5c2a2b2
     sizeInBytes: getIntegerOrUndefined(rawTopic[Constants.SIZE_IN_BYTES]),
     subscriptionCount: getIntegerOrUndefined(rawTopic[Constants.SUBSCRIPTION_COUNT]),
     createdOn: rawTopic[Constants.CREATED_AT],
@@ -132,11 +110,7 @@
   /**
    * Name of the topic
    */
-<<<<<<< HEAD
-  topicName: string;
-=======
   name: string;
->>>>>>> e5c2a2b2
 
   /**
    * Determines how long a message lives in the associated subscriptions.
@@ -296,11 +270,6 @@
 }
 
 /**
-<<<<<<< HEAD
-=======
- * @internal
- * @ignore
->>>>>>> e5c2a2b2
  * Represents runtime info attributes of a topic entity
  */
 export interface TopicRuntimeInfo {
