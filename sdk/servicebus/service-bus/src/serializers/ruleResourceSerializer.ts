// Copyright (c) Microsoft Corporation.
// Licensed under the MIT license.

import { HttpOperationResponse } from "@azure/core-http";
import { CorrelationRuleFilter } from "../core/managementClient";
import {
  AtomXmlSerializer,
  deserializeAtomXmlResponse,
  serializeToAtomXmlRequest
} from "../util/atomXmlHelper";
import * as Constants from "../util/constants";
import {
  getBooleanOrUndefined,
  getIntegerOrUndefined,
  getString,
  getStringOrUndefined,
  isJSONLikeObject
} from "../util/utils";

/**
 * @internal
 * @ignore
 * Builds the rule object from the raw json object gotten after deserializing the
 * response from the service
 * @param rawRule
 */
export function buildRule(rawRule: any): RuleProperties {
  return {
    name: getString(rawRule["RuleName"], "ruleName"),
    filter: getTopicFilter(rawRule["Filter"]),
    action: getRuleAction(rawRule["Action"])
  };
}

/**
 * @internal
 * @ignore
 * Helper utility to retrieve `filter` value from given input,
 * or undefined if not passed in.
 * @param value
 */
function getTopicFilter(value: any): SqlRuleFilter | CorrelationRuleFilter {
  let result: SqlRuleFilter | CorrelationRuleFilter;

  if (value["SqlExpression"] != undefined) {
    result = {
      sqlExpression: value["SqlExpression"],
      sqlParameters: getSqlParametersOrUndefined(value["Parameters"]),
      compatibilityLevel: getIntegerOrUndefined(value["CompatibilityLevel"]),
      requiresPreprocessing: getBooleanOrUndefined(value["RequiresPreprocessing"])
    };
  } else {
    result = {
      correlationId: getStringOrUndefined(value["CorrelationId"]),
      label: getStringOrUndefined(value["Label"]),
      to: getStringOrUndefined(value["To"]),
      replyTo: getStringOrUndefined(value["ReplyTo"]),
      replyToSessionId: getStringOrUndefined(value["ReplyToSessionId"]),
      sessionId: getStringOrUndefined(value["SessionId"]),
      messageId: getStringOrUndefined(value["MessageId"]),
      contentType: getStringOrUndefined(value["ContentType"]),
      properties: getUserPropertiesOrUndefined(value["Properties"])
    };
  }
  return result;
}

/**
 * @internal
 * @ignore
 * Helper utility to retrieve rule `action` value from given input.
 * @param value
 */
function getRuleAction(value: any): SqlRuleAction {
  return {
    sqlExpression: value["SqlExpression"],
    sqlParameters: getSqlParametersOrUndefined(value["Parameters"]),
    compatibilityLevel: getIntegerOrUndefined(value["CompatibilityLevel"]),
    requiresPreprocessing: getBooleanOrUndefined(value["RequiresPreprocessing"])
  };
}

/**
 * Represents the options to create a rule for a subscription.
 * @internal
 * @ignore
 */
export interface CreateRuleOptions {
  /**
   * Name of the rule
   */
  name: string;

  /**
   * Defines the filter expression that the rule evaluates. For `SqlRuleFilter` input,
   * the expression string is interpreted as a SQL92 expression which must
   * evaluate to True or False. Only one between a `CorrelationRuleFilter` or
   * a `SqlRuleFilter` can be defined.
   */
  filter?: SqlRuleFilter | CorrelationRuleFilter;

  /**
   * The SQL like expression that can be executed on the message should the
   * associated filter apply.
   */
  action?: SqlRuleAction;
}

/**
 * Represents all the attributes of a rule.
 */
export interface RuleProperties {
  /**
   * Name of the rule
   */
  readonly name: string;

  /**
   * Defines the filter expression that the rule evaluates. For `SqlRuleFilter` input,
   * the expression string is interpreted as a SQL92 expression which must
   * evaluate to True or False. Only one between a `CorrelationRuleFilter` or
   * a `SqlRuleFilter` can be defined.
   */
  filter: SqlRuleFilter | CorrelationRuleFilter;

  /**
   * The SQL like expression that can be executed on the message should the
   * associated filter apply.
   */
  action: SqlRuleAction;
}

/**
 * Represents all possible fields on SqlAction
 */
export type SqlRuleAction = SqlRuleFilter;

/**
 * Represents all possible fields on SqlRuleFilter
 */
export interface SqlRuleFilter {
  /**
   * SQL expression to use.
   */
  sqlExpression?: string;

  /**
   * SQL parameters to the expression
   */
  sqlParameters?: SqlParameter[];

  /**
   * This property is reserved for future use. An integer value showing the
   * compatibility level, currently hard-coded to 20.
   */
  compatibilityLevel?: number;

  /**
   * Boolean value indicating whether the SQL filter expression requires preprocessing
   */
  requiresPreprocessing?: boolean;
}

/**
 * @internal
 * @ignore
 * RuleResourceSerializer for serializing / deserializing Rule entities
 */
export class RuleResourceSerializer implements AtomXmlSerializer {
  serialize(rule: RuleProperties): object {
    const resource: { Name: any; Filter: any; Action: any } = {
      Filter: {},
      Action: {},
      Name: rule.name
    };

    if (rule.filter == undefined) {
      // Defaults to creating a true filter if none specified
      resource.Filter = {
        SqlExpression: "1=1",
        CompatibilityLevel: 20
      };
      resource.Filter[Constants.XML_METADATA_MARKER] = {
        "p4:type": "SqlFilter",
        "xmlns:p4": "http://www.w3.org/2001/XMLSchema-instance"
      };
    } else {
      if (rule.filter.hasOwnProperty("sqlExpression")) {
        const sqlFilter: SqlRuleFilter = rule.filter as SqlRuleFilter;
        resource.Filter = {
          SqlExpression: sqlFilter.sqlExpression,
          Parameters: getRawSqlParameters(sqlFilter.sqlParameters),
          CompatibilityLevel: 20,
          RequiresPreprocessing: getStringOrUndefined(sqlFilter.requiresPreprocessing)
        };
        resource.Filter[Constants.XML_METADATA_MARKER] = {
          "p4:type": "SqlFilter",
          "xmlns:p4": "http://www.w3.org/2001/XMLSchema-instance"
        };
      } else {
        const correlationFilter: CorrelationRuleFilter = rule.filter as CorrelationRuleFilter;

        resource.Filter = {
          CorrelationId: correlationFilter.correlationId,
          Label: correlationFilter.label,
          To: correlationFilter.to,
          ReplyTo: correlationFilter.replyTo,
          ReplyToSessionId: correlationFilter.replyToSessionId,
          ContentType: correlationFilter.contentType,
          SessionId: correlationFilter.sessionId,
          MessageId: correlationFilter.messageId,
          Properties: getRawUserProperties(correlationFilter.properties)
        };
        resource.Filter[Constants.XML_METADATA_MARKER] = {
          "p4:type": "CorrelationFilter",
          "xmlns:p4": "http://www.w3.org/2001/XMLSchema-instance"
        };
      }
    }

    if (rule.action == undefined || rule.action.sqlExpression == undefined) {
      // Defaults to creating an empty rule action instance if none specified
      resource.Action = {};
      resource.Action[Constants.XML_METADATA_MARKER] = {
        "p4:type": "EmptyRuleAction",
        "xmlns:p4": "http://www.w3.org/2001/XMLSchema-instance"
      };
    } else {
      resource.Action = {
        SqlExpression: rule.action.sqlExpression,
        Parameters: getRawSqlParameters(rule.action.sqlParameters),
        CompatibilityLevel: 20,
        RequiresPreprocessing: getStringOrUndefined(rule.action.requiresPreprocessing)
      };
      resource.Action[Constants.XML_METADATA_MARKER] = {
        "p4:type": "SqlRuleAction",
        "xmlns:p4": "http://www.w3.org/2001/XMLSchema-instance"
      };
    }

    return serializeToAtomXmlRequest("RuleDescription", resource);
  }

  async deserialize(response: HttpOperationResponse): Promise<HttpOperationResponse> {
    return deserializeAtomXmlResponse(["TopicName", "SubscriptionName", "RuleName"], response);
  }
}

/**
 * @internal
 * @ignore
 */
export function isSqlRuleAction(action: any): action is SqlRuleAction {
  return action != null && typeof action === "object" && "sqlExpression" in action;
}

/**
 * Service expects the XML request with the special type names serialized in the request,
 * the request would fail otherwise.
 *
 * @internal
 * @ignore
 */
const TypeMapForRequestSerialization: Record<string, string> = {
  int: "l28:int",
  string: "l28:string",
  long: "l28:long",
  date: "l28:date",
  boolean: "l28:boolean"
};

/**
 * @internal
 * @ignore
 */
const TypeMapForResponseDeserialization: Record<string, string> = {
  number: "d6p1:int",
  string: "d6p1:string",
  boolean: "d6p1:boolean"
};

/**
 * Represents type of SQL `Parameter` in ATOM based management operations
 */
export type SqlParameter = {
  key: string;
  value: string | number;
  type: string;
};

/**
 * @internal
 * @ignore
 * Internal representation of key-value pair
 */
type RawKeyValuePair = {
  Key: string;
  Value: any;
};

/**
 * @internal
 * @ignore
<<<<<<< HEAD
 * @interface InternalRawKeyValuePairs
=======
>>>>>>> 9be3b0ff
 */
interface InternalRawKeyValuePairs {
  KeyValueOfstringanyType: RawKeyValuePair[];
}

/**
 * Key-value pairs are supposed to be wrapped with this tag in the XML request, they are ignored otherwise.
 *
 * @internal
 * @ignore
 */
const keyValuePairXMLTag = "KeyValueOfstringanyType";

/**
 * @internal
 * @ignore
 * Helper utility to retrieve array of `SqlParameter` from given input,
 * or undefined if not passed in.
 * @param value
 */
function getSqlParametersOrUndefined(value: any): SqlParameter[] | undefined {
  const parameters: SqlParameter[] = [];

  // Ignore special case as Service Bus treats "" as a valid value for SQL parameters
  if (typeof value === "string" && value.trim() === "") {
    return undefined;
  }

  if (value == undefined) {
    return undefined;
  }

  const rawParameters = value[keyValuePairXMLTag];
  if (Array.isArray(rawParameters)) {
    for (let i = 0; i < rawParameters.length; i++) {
      parameters.push(buildSqlParameter(rawParameters[i]));
    }
  } else {
    parameters.push(buildSqlParameter(rawParameters));
  }
  return parameters;
}

/**
 * @internal
 * @ignore
 * Helper utility to retrieve the user-properties from given input,
 * or undefined if not passed in.
 * @param value
 */
function getUserPropertiesOrUndefined(value: any): { [key: string]: any } | undefined {
  if (!value) {
    return undefined;
  }
  const properties: any = {};
  let rawProperties;
  if (!Array.isArray(value[keyValuePairXMLTag]) && value[keyValuePairXMLTag]?.Key) {
    // When a single property is present,
    //    value["KeyValueOfstringanyType"] = { Key: <key>, Value: [Object] }
    // When multiple properties are present,
    //    value["KeyValueOfstringanyType"] = [ { Key: <key-1>, Value: [Object] }, { Key: <key-2>, Value: [Object] } ]
    // For consistency, wrapping `value["KeyValueOfstringanyType"]` as an array for the "single property" case.
    rawProperties = [value[keyValuePairXMLTag]];
  } else {
    rawProperties = value[keyValuePairXMLTag];
  }
  if (Array.isArray(rawProperties)) {
    for (const rawProperty of rawProperties) {
      if (rawProperty.Value["$"]["i:type"] === TypeMapForResponseDeserialization.number) {
        properties[rawProperty.Key] = Number(rawProperty.Value["_"]);
      } else if (rawProperty.Value["$"]["i:type"] === TypeMapForResponseDeserialization.string) {
        properties[rawProperty.Key] = rawProperty.Value["_"];
      } else if (rawProperty.Value["$"]["i:type"] === TypeMapForResponseDeserialization.boolean) {
        properties[rawProperty.Key] = rawProperty.Value["_"] === "true" ? true : false;
      } else {
        throw new TypeError(
          `Unable to parse the user property in the response - ${JSON.stringify(rawProperty)}`
        );
      }
    }
  } else {
    throw new TypeError(
      `"UserProperties" in the response is not an array, unable to parse the response - ${JSON.stringify(
        value
      )}`
    );
  }
  return properties;
}

/**
 * @internal
 * @ignore
 * Helper utility to build an instance of parsed SQL parameters `Parameter`
 * from given input
 * @param value
 */
function buildSqlParameter(value: RawKeyValuePair): SqlParameter {
  const rawValue = value["Value"]["_"];
  const type = value["Value"]["$"]["i:type"].toString().substring(5);
  let parsedValue: any;
  switch (type) {
    case "int":
      parsedValue = getIntegerOrUndefined(rawValue);
      break;
    case "string":
    case "long":
    case "date":
      parsedValue = rawValue;
      break;

    default:
      throw new TypeError(
        `Invalid type "${type}" on the SQL Parameter. Must be either of "interface, "string", "long" or "date".`
      );
  }
  const parameter: SqlParameter = {
    key: value["Key"],
    value: parsedValue,
    type: type
  };
  return parameter;
}

/**
 * @internal
 * @ignore
 * Helper utility to extract array of `RawSqlParameter` instances from given input,
 * or undefined if not passed in.
 * @param value
 */
export function getRawSqlParameters(
  parameters: SqlParameter[] | undefined
): InternalRawKeyValuePairs | undefined {
  if (parameters == undefined) {
    return undefined;
  }

  if (!Array.isArray(parameters)) {
    throw new TypeError(
      `parameters must be an array of SqlParameter objects or undefined, but received ${JSON.stringify(
        parameters,
        undefined,
        2
      )}`
    );
  }

  const rawParameters: RawKeyValuePair[] = [];
  for (let i = 0; i < parameters.length; i++) {
    rawParameters.push(buildRawKeyValuePairFromSqlParameter(parameters[i]));
  }
  return { [keyValuePairXMLTag]: rawParameters };
}

/**
 * @internal
 * @ignore
 * Helper utility to extract array of user properties key-value instances from given input,
 * or undefined if not passed in.
 * @param value
 */
export function getRawUserProperties(
  parameters: { [key: string]: any } | undefined
): InternalRawKeyValuePairs | undefined {
  if (parameters == undefined) {
    return undefined;
  }
  if (
    Array.isArray(parameters) ||
    typeof parameters === "string" ||
    typeof parameters !== "object" ||
    Object.entries(parameters).length < 1
  ) {
    throw new TypeError(
      `Unsupported value for the properties ${JSON.stringify(
        parameters
      )}, expected a JSON object with key-value pairs.`
    );
  }
  const rawParameters: RawKeyValuePair[] = [];
  for (let [key, value] of Object.entries(parameters)) {
    let type: string | number | boolean;
    if (typeof value === "number") {
      type = TypeMapForRequestSerialization.int;
    } else if (typeof value === "string") {
      type = TypeMapForRequestSerialization.string;
    } else if (typeof value === "boolean") {
      type = TypeMapForRequestSerialization.boolean;
    } else {
      throw new TypeError(
        `Unsupported type for the value in the user property {${key}:${JSON.stringify(value)}}`
      );
    }

    const rawParameter: RawKeyValuePair = {
      Key: key,
      Value: {
        [Constants.XML_METADATA_MARKER]: {
          "p4:type": type,
          "xmlns:l28": "http://www.w3.org/2001/XMLSchema"
        },
        [Constants.XML_VALUE_MARKER]: value
      }
    };
    rawParameters.push(rawParameter);
  }
  return {
    [keyValuePairXMLTag]: rawParameters
  };
}

/**
 * @internal
 * @ignore
 * Helper utility to build an instance of raw SQL parameter as `RawKeyValuePair`
 * from given `SqlParameter` input,
 * @param parameter parsed SQL parameter instance
 */
function buildRawKeyValuePairFromSqlParameter(parameter: SqlParameter): RawKeyValuePair {
  if (!isJSONLikeObject(parameter) || parameter === null) {
    throw new TypeError(
      `Expected SQL parameter input to be a JS object value, but received ${JSON.stringify(
        parameter,
        undefined,
        2
      )}`
    );
  }

  let paramType = TypeMapForRequestSerialization[parameter.type];
  if (!paramType) {
    throw new Error(
      `Invalid type "${parameter.type}" supplied for the SQL Parameter. Must be either of "int", "string", "long" or "date".`
    );
  }

  const rawParameter: RawKeyValuePair = {
    Key: parameter.key,
    Value: {
      [Constants.XML_METADATA_MARKER]: {
        "p4:type": paramType,
        "xmlns:l28": "http://www.w3.org/2001/XMLSchema"
      },
      [Constants.XML_VALUE_MARKER]: parameter.value
    }
  };
  return rawParameter;
}<|MERGE_RESOLUTION|>--- conflicted
+++ resolved
@@ -301,10 +301,6 @@
 /**
  * @internal
  * @ignore
-<<<<<<< HEAD
- * @interface InternalRawKeyValuePairs
-=======
->>>>>>> 9be3b0ff
  */
 interface InternalRawKeyValuePairs {
   KeyValueOfstringanyType: RawKeyValuePair[];
