--- conflicted
+++ resolved
@@ -12,11 +12,8 @@
   getIntegerOrUndefined,
   getStringOrUndefined,
   getBooleanOrUndefined,
-<<<<<<< HEAD
+  getString,
   isJSONLikeObject
-=======
-  getString
->>>>>>> 0260d24d
 } from "../util/utils";
 import { CorrelationFilter } from "../core/managementClient";
 
