--- conflicted
+++ resolved
@@ -16,27 +16,6 @@
   getStringOrUndefined,
   isJSONLikeObject
 } from "../util/utils";
-<<<<<<< HEAD
-import { CorrelationRuleFilter } from "../core/managementClient";
-
-/**
- * @internal
- * @ignore
- * Builds the rule options object from the user provided options.
- * Handles the differences in casing for the property names,
- * converts values to string and ensures the right order as expected by the service
- * @param name
- * @param ruleOptions
- */
-export function buildRuleOptions(
-  name: string,
-  ruleOptions: Pick<RuleDescription, "filter" | "action"> = {}
-): InternalRuleOptions {
-  const internalRuleOptions: InternalRuleOptions = Object.assign({}, ruleOptions, { name: name });
-  return internalRuleOptions;
-}
-=======
->>>>>>> e5c2a2b2
 
 /**
  * @internal
@@ -47,11 +26,7 @@
  */
 export function buildRule(rawRule: any): RuleDescription {
   return {
-<<<<<<< HEAD
-    ruleName: getString(rawRule["RuleName"], "ruleName"),
-=======
     name: getString(rawRule["RuleName"], "ruleName"),
->>>>>>> e5c2a2b2
     filter: getTopicFilter(rawRule["Filter"]),
     action: getRuleActionOrUndefined(rawRule["Action"])
   };
@@ -111,23 +86,6 @@
 }
 
 /**
-<<<<<<< HEAD
- * @internal
- * @ignore
- * Internal representation of settable options on a rule
- */
-export interface InternalRuleOptions extends Pick<RuleDescription, "filter" | "action"> {
-  /**
-   * @internal
-   * @ignore
-   * Name of the rule.
-   */
-  name?: string;
-}
-
-/**
-=======
->>>>>>> e5c2a2b2
  * Represents all attributes of a rule entity
  */
 export interface RuleDescription {
@@ -137,11 +95,6 @@
   name: string;
 
   /**
-<<<<<<< HEAD
-   * @internal
-   * @ignore
-=======
->>>>>>> e5c2a2b2
    * Defines the filter expression that the rule evaluates. For `SqlRuleFilter` input,
    * the expression string is interpreted as a SQL92 expression which must
    * evaluate to True or False. Only one between a `CorrelationRuleFilter` or
@@ -153,21 +106,13 @@
    * The SQL like expression that can be executed on the message should the
    * associated filter apply.
    */
-<<<<<<< HEAD
-  action?: SqlAction;
-=======
   action?: SqlRuleAction;
->>>>>>> e5c2a2b2
 }
 
 /**
  * Represents all possible fields on SqlAction
  */
-<<<<<<< HEAD
-export type SqlAction = SqlRuleFilter;
-=======
 export type SqlRuleAction = SqlRuleFilter;
->>>>>>> e5c2a2b2
 
 /**
  * Represents all possible fields on SqlRuleFilter
