// Copyright (c) Microsoft Corporation.
// Licensed under the MIT license.

import Long from "long";
import { Delivery, DeliveryAnnotations, MessageAnnotations, uuid_to_string } from "rhea-promise";
import { AmqpMessage, Constants, ErrorNameConditionMapper, translate } from "@azure/core-amqp";
import * as log from "./log";
import { ConnectionContext } from "./connectionContext";
import { reorderLockToken } from "./util/utils";
import { getErrorMessageNotSupportedInReceiveAndDeleteMode } from "./util/errors";
import { Buffer } from "buffer";
import { DispositionStatusOptions } from "./core/managementClient";

// TODO: it'd be nice to make this internal/ignore if we can in favor of just using the string enum.
/**
 * The mode in which messages should be received. The 2 modes are `peekLock` and `receiveAndDelete`.
 * @internal
 * @ignore
 * @enum {number}
 */
export enum InternalReceiveMode {
  /**
   * Once a message is received in this mode, the receiver has a lock on the message for a
   * particular duration. If the message is not settled by this time, it lands back on Service Bus
   * to be fetched by the next receive operation.
   */
  peekLock = 1,

  /**
   * Messages received in this mode get automatically removed from Service Bus.
   */
  receiveAndDelete = 2
}

/**
 * @internal
 */
export enum DispositionType {
  complete = "complete",
  deadletter = "deadletter",
  abandon = "abandon",
  defer = "defer"
}

/**
 * @internal
 * Describes the delivery annotations for Service Bus.
 */
export interface ServiceBusDeliveryAnnotations extends DeliveryAnnotations {
  /**
   * @property {string} [last_enqueued_offset] The offset of the last event.
   */
  last_enqueued_offset?: string;
  /**
   * @property {number} [last_enqueued_sequence_number] The sequence number of the last event.
   */
  last_enqueued_sequence_number?: number;
  /**
   * @property {number} [last_enqueued_time_utc] The enqueued time of the last event.
   */
  last_enqueued_time_utc?: number;
  /**
   * @property {number} [runtime_info_retrieval_time_utc] The retrieval time of the last event.
   */
  runtime_info_retrieval_time_utc?: number;
  /**
   * @property {string} Any unknown delivery annotations.
   */
  [x: string]: any;
}

/**
 * @internal
 * Describes the message annotations for Service Bus.
 */
export interface ServiceBusMessageAnnotations extends MessageAnnotations {
  /**
   * @property {string | null} [x-opt-partition-key] Annotation for the partition key set for the event.
   */
  "x-opt-partition-key"?: string | null;
  /**
   * @property {number} [x-opt-sequence-number] Annontation for the sequence number of the event.
   */
  "x-opt-sequence-number"?: number;
  /**
   * @property {number} [x-opt-enqueued-time] Annotation for the enqueued time of the event.
   */
  "x-opt-enqueued-time"?: number;
  /**
   * @property {string} [x-opt-offset] Annotation for the offset of the event.
   */
  "x-opt-offset"?: string;
  /**
   * @property {string} [x-opt-locked-until] Annotation for the message being locked until.
   */
  "x-opt-locked-until"?: Date | number;
}

/**
 * Describes the reason and error description for dead lettering a message using the `deadLetter()`
 * method on the message received from Service Bus.
 */
export interface DeadLetterOptions {
  /**
   * @property The reason for deadlettering the message.
   */
  deadLetterReason: string;
  /**
   * @property The error description for deadlettering the message.
   */
  deadLetterErrorDescription: string;
}

/**
 * Describes the message to be sent to Service Bus.
 */
export interface ServiceBusMessage {
  /**
   * @property The message body that needs to be sent or is received.
   */
  body: any;
  /**
   * @property The message identifier is an
   * application-defined value that uniquely identifies the message and its payload.
   *
   * Note: Numbers that are not whole integers are not allowed.
   */
  messageId?: string | number | Buffer;
  /**
   * @property The content type of the message. Optionally describes
   * the payload of the message, with a descriptor following the format of RFC2045, Section 5, for
   * example "application/json".
   */
  contentType?: string;
  /**
   * @property The correlation identifier that allows an
   * application to specify a context for the message for the purposes of correlation, for example
   * reflecting the MessageId of a message that is being replied to.
   * See {@link https://docs.microsoft.com/azure/service-bus-messaging/service-bus-messages-payloads?#message-routing-and-correlation Message Routing and Correlation}.
   */
  correlationId?: string | number | Buffer;
  /**
   * @property The partition key for sending a message to a partitioned entity.
   * Maximum length is 128 characters. For {@link https://docs.microsoft.com/azure/service-bus-messaging/service-bus-partitioning partitioned entities},
   * setting this value enables assigning related messages to the same internal partition,
   * so that submission sequence order is correctly recorded. The partition is chosen by a hash
   * function over this value and cannot be chosen directly.
   * - For session-aware entities, the `sessionId` property overrides this value.
   * - For non partitioned entities, partition key will be ignored
   *
   */
  partitionKey?: string;
  /**
   * @property The partition key for sending a message into an entity
   * via a partitioned transfer queue. Maximum length is 128 characters. If a message is sent via a
   * transfer queue in the scope of a transaction, this value selects the transfer queue partition:
   * This is functionally equivalent to `partitionKey` property and ensures that messages are kept
   * together and in order as they are transferred.
   * See {@link https://docs.microsoft.com/azure/service-bus-messaging/service-bus-transactions#transfers-and-send-via Transfers and Send Via}.
   */
  viaPartitionKey?: string;
  /**
   * @property The session identifier for a session-aware entity. Maximum
   * length is 128 characters. For session-aware entities, this application-defined value specifies
   * the session affiliation of the message. Messages with the same session identifier are subject
   * to summary locking and enable exact in-order processing and demultiplexing. For
   * session-unaware entities, this value is ignored.
   * {@link https://docs.microsoft.com/azure/service-bus-messaging/message-sessions Message Sessions}.
   */
  sessionId?: string;
  /**
   * @property The session identifier augmenting the `replyTo` address.
   * Maximum length is 128 characters. This value augments the ReplyTo information and specifies
   * which SessionId should be set for the reply when sent to the reply entity.
   * See {@link https://docs.microsoft.com/azure/service-bus-messaging/service-bus-messages-payloads?#message-routing-and-correlation Message Routing and Correlation}.
   */
  replyToSessionId?: string;
  /**
   * @property The message’s time to live value. This value is the relative
   * duration after which the message expires, starting from the instant the message has been
   * accepted and stored by the broker, as captured in `enqueuedTimeUtc`. When not set explicitly,
   * the assumed value is the DefaultTimeToLive for the respective queue or topic. A message-level
   * `timeToLive` value cannot be longer than the entity's DefaultTimeToLive setting and it is
   * silently adjusted if it does. See
   * {@link https://docs.microsoft.com/azure/service-bus-messaging/message-expiration Expiration}.
   */
  timeToLive?: number;
  /**
   * @property The application specific label. This property enables the
   * application to indicate the purpose of the message to the receiver in a standardized. fashion,
   * similar to an email subject line. The mapped AMQP property is "subject".
   */
  label?: string;
  /**
   * @property The "to" address. This property is reserved for future use in routing
   * scenarios and presently ignored by the broker itself. Applications can use this value in
   * rule-driven {@link https://docs.microsoft.com/azure/service-bus-messaging/service-bus-auto-forwarding auto-forward chaining}
   * scenarios to indicate the intended logical destination of the message.
   */
  to?: string;
  /**
   * @property The address of an entity to send replies to. This optional and
   * application-defined value is a standard way to express a reply path to the receiver of the
   * message. When a sender expects a reply, it sets the value to the absolute or relative path of
   * the queue or topic it expects the reply to be sent to. See
   * {@link https://docs.microsoft.com/azure/service-bus-messaging/service-bus-messages-payloads?#message-routing-and-correlation Message Routing and Correlation}.
   */
  replyTo?: string;
  /**
   * @property The date and time in UTC at which the message will
   * be enqueued. This property returns the time in UTC; when setting the property, the
   * supplied DateTime value must also be in UTC. This value is for delayed message sending.
   * It is utilized to delay messages sending to a specific time in the future. Message enqueuing
   * time does not mean that the message will be sent at the same time. It will get enqueued,
   * but the actual sending time depends on the queue's workload and its state.
   */
  scheduledEnqueueTimeUtc?: Date;
  /**
   * @property The application specific properties which can be
   * used for custom message metadata.
   */
  properties?: { [key: string]: any };
}

/**
 * @internal
 * Gets the error message for when a property on given message is not of expected type
 */
export function getMessagePropertyTypeMismatchError(msg: ServiceBusMessage): Error | undefined {
  if (msg.contentType != null && typeof msg.contentType !== "string") {
    return new TypeError("The property 'contentType' on the message must be of type 'string'");
  }

  if (msg.label != null && typeof msg.label !== "string") {
    return new TypeError("The property 'label' on the message must be of type 'string'");
  }

  if (msg.to != null && typeof msg.to !== "string") {
    return new TypeError("The property 'to' on the message must be of type 'string'");
  }

  if (msg.replyTo != null && typeof msg.replyTo !== "string") {
    return new TypeError("The property 'replyTo' on the message must be of type 'string'");
  }

  if (msg.replyToSessionId != null && typeof msg.replyToSessionId !== "string") {
    return new TypeError("The property 'replyToSessionId' on the message must be of type 'string'");
  }

  if (msg.timeToLive != null && typeof msg.timeToLive !== "number") {
    return new TypeError("The property 'timeToLive' on the message must be of type 'number'");
  }

  if (msg.sessionId != null && typeof msg.sessionId !== "string") {
    return new TypeError("The property 'sessionId' on the message must be of type 'string'");
  }

  if (
    msg.messageId != null &&
    typeof msg.messageId !== "string" &&
    typeof msg.messageId !== "number" &&
    !Buffer.isBuffer(msg.messageId)
  ) {
    return new TypeError(
      "The property 'messageId' on the message must be of type string, number or Buffer"
    );
  }

  if (
    msg.correlationId != null &&
    typeof msg.correlationId !== "string" &&
    typeof msg.correlationId !== "number" &&
    !Buffer.isBuffer(msg.correlationId)
  ) {
    return new TypeError(
      "The property 'correlationId' on the message must be of type string, number or Buffer"
    );
  }
  return;
}

/**
 * @internal
 * Converts given ServiceBusMessage to AmqpMessage
 */
export function toAmqpMessage(msg: ServiceBusMessage): AmqpMessage {
  const amqpMsg: AmqpMessage = {
    body: msg.body,
    message_annotations: {}
  };
  if (msg.properties != null) {
    amqpMsg.application_properties = msg.properties;
  }
  if (msg.contentType != null) {
    amqpMsg.content_type = msg.contentType;
  }
  if (msg.sessionId != null) {
    if (msg.sessionId.length > Constants.maxSessionIdLength) {
      throw new Error(
        "Length of 'sessionId' property on the message cannot be greater than 128 characters."
      );
    }
    amqpMsg.group_id = msg.sessionId;
  }
  if (msg.replyTo != null) {
    amqpMsg.reply_to = msg.replyTo;
  }
  if (msg.to != null) {
    amqpMsg.to = msg.to;
  }
  if (msg.label != null) {
    amqpMsg.subject = msg.label;
  }
  if (msg.messageId != null) {
    if (typeof msg.messageId === "string" && msg.messageId.length > Constants.maxMessageIdLength) {
      throw new Error(
        "Length of 'messageId' property on the message cannot be greater than 128 characters."
      );
    }
    amqpMsg.message_id = msg.messageId;
  }
  if (msg.correlationId != null) {
    amqpMsg.correlation_id = msg.correlationId;
  }
  if (msg.replyToSessionId != null) {
    amqpMsg.reply_to_group_id = msg.replyToSessionId;
  }
  if (msg.timeToLive != null && msg.timeToLive !== Constants.maxDurationValue) {
    amqpMsg.ttl = msg.timeToLive;
    amqpMsg.creation_time = Date.now();
    if (Constants.maxAbsoluteExpiryTime - amqpMsg.creation_time > amqpMsg.ttl) {
      amqpMsg.absolute_expiry_time = amqpMsg.creation_time + amqpMsg.ttl;
    } else {
      amqpMsg.absolute_expiry_time = Constants.maxAbsoluteExpiryTime;
    }
  }
  if (msg.partitionKey != null) {
    if (msg.partitionKey.length > Constants.maxPartitionKeyLength) {
      throw new Error(
        "Length of 'partitionKey' property on the message cannot be greater than 128 characters."
      );
    }
    amqpMsg.message_annotations![Constants.partitionKey] = msg.partitionKey;
  }
  if (msg.viaPartitionKey != null) {
    if (msg.viaPartitionKey.length > Constants.maxPartitionKeyLength) {
      throw new Error(
        "Length of 'viaPartitionKey' property on the message cannot be greater than 128 characters."
      );
    }
    amqpMsg.message_annotations![Constants.viaPartitionKey] = msg.viaPartitionKey;
  }
  if (msg.scheduledEnqueueTimeUtc != null) {
    amqpMsg.message_annotations![Constants.scheduledEnqueueTime] = msg.scheduledEnqueueTimeUtc;
  }
  log.message("SBMessage to AmqpMessage: %O", amqpMsg);
  return amqpMsg;
}

/**
 * Describes the message received from Service Bus during peek operations and so cannot be settled.
 * @class ReceivedMessage
 */
export interface ReceivedMessage extends ServiceBusMessage {
  /**
   * @property The reason for deadlettering the message.
   * @readonly
   */
  readonly deadLetterReason?: string;
  /**
   * @property The error description for deadlettering the message.
   * @readonly
   */
  readonly deadLetterErrorDescription?: string;
  /**
   * @property The lock token is a reference to the lock that is being held by the broker in
   * `ReceiveMode.PeekLock` mode. Locks are used internally settle messages as explained in the
   * {@link https://docs.microsoft.com/azure/service-bus-messaging/message-transfers-locks-settlement product documentation in more detail}
   * - Not applicable when the message is received in `ReceiveMode.receiveAndDelete`
   * mode.
   * @readonly
   */
  readonly lockToken?: string;
  /**
   * @property Number of deliveries that have been attempted for this message. The count is
   * incremented when a message lock expires, or the message is explicitly abandoned using the
   * `abandon()` method on the message.
   * @readonly
   */
  readonly deliveryCount?: number;
  /**
   * @property The UTC instant at which the message has been accepted and stored in Service Bus.
   * @readonly
   */
  readonly enqueuedTimeUtc?: Date;
  /**
   * @property The UTC instant at which the message is marked for removal and no longer available for
   * retrieval from the entity due to expiration. This property is computed from 2 other properties
   * on the message: `enqueuedTimeUtc` + `timeToLive`.
   */
  readonly expiresAtUtc?: Date;
  /**
   * @property The UTC instant until which the message is held locked in the queue/subscription.
   * When the lock expires, the `deliveryCount` is incremented and the message is again available
   * for retrieval.
   * - Not applicable when the message is received in `ReceiveMode.receiveAndDelete`
   * mode.
   */
  lockedUntilUtc?: Date;
  /**
   * @property The original sequence number of the message. For
   * messages that have been auto-forwarded, this property reflects the sequence number that had
   * first been assigned to the message at its original point of submission.
   * @readonly
   */
  readonly enqueuedSequenceNumber?: number;
  /**
   * @property The unique number assigned to a message by Service Bus.
   * The sequence number is a unique 64-bit integer assigned to a message as it is accepted
   * and stored by the broker and functions as its true identifier. For partitioned entities,
   * the topmost 16 bits reflect the partition identifier. Sequence numbers monotonically increase.
   * They roll over to 0 when the 48-64 bit range is exhausted.
   *
   * **Max safe integer** that Javascript currently supports is `2^53 - 1`. The sequence number
   * is an AMQP `Long` type which can be upto 64 bits long. To represent that we are using a
   * library named {@link https://github.com/dcodeIO/long.js long.js}. We expect customers
   * to use the **`Long`** type exported by this library.
   * @readonly
   */
  readonly sequenceNumber?: Long;
  /**
   * @property {string} [deadLetterSource] The name of the queue or subscription that this message
   * was enqueued on, before it was deadlettered. Only set in messages that have been dead-lettered
   * and subsequently auto-forwarded from the dead-letter sub-queue to another entity. Indicates the
   * entity in which the message was dead-lettered.
   * @readonly
   */
  readonly deadLetterSource?: string;
  /**
   * @property {AmqpMessage} _amqpMessage The underlying raw amqp message.
   * @readonly
   */
  readonly _amqpMessage: AmqpMessage;
}

/**
 * A message that can be settled by completing it, abandoning it, deferring it, or sending
 * it to the dead letter queue.
 */
export interface ReceivedMessageWithLock extends ReceivedMessage {
  /**
   * Removes the message from Service Bus.
   *
   * @throws Error with name `SessionLockLostError` (for messages from a Queue/Subscription with sessions enabled)
   * if the AMQP link with which the message was received is no longer alive. This can
   * happen either because the lock on the session expired or the receiver was explicitly closed by
   * the user or the AMQP link got closed by the library due to network loss or service error.
   * @throws Error with name `MessageLockLostError` (for messages from a Queue/Subscription with sessions not enabled)
   * if the lock on the message has expired or the AMQP link with which the message was received is
   * no longer alive. The latter can happen if the receiver was explicitly closed by the user or the
   * AMQP link got closed by the library due to network loss or service error.
   * @throws Error if the message is already settled. To avoid this error check the `isSettled`
   * property on the message if you are not sure whether the message is settled.
   * @throws Error if used in `ReceiveAndDelete` mode because all messages received in this mode
   * are pre-settled. To avoid this error, update your code to not settle a message which is received
   * in this mode.
   * @throws Error with name `ServiceUnavailableError` if Service Bus does not acknowledge the request to settle
   * the message in time. The message may or may not have been settled successfully.
   *
   * @returns Promise<void>.
   */
  complete(): Promise<void>;

  /**
   * The lock held on the message by the receiver is let go, making the message available again in
   * Service Bus for another receive operation.
   *
   * @throws Error with name `SessionLockLostError` (for messages from a Queue/Subscription with sessions enabled)
   * if the AMQP link with which the message was received is no longer alive. This can
   * happen either because the lock on the session expired or the receiver was explicitly closed by
   * the user or the AMQP link got closed by the library due to network loss or service error.
   * @throws Error with name `MessageLockLostError` (for messages from a Queue/Subscription with sessions not enabled)
   * if the lock on the message has expired or the AMQP link with which the message was received is
   * no longer alive. The latter can happen if the receiver was explicitly closed by the user or the
   * AMQP link got closed by the library due to network loss or service error.
   * @throws Error if the message is already settled. To avoid this error check the `isSettled`
   * property on the message if you are not sure whether the message is settled.
   * @throws Error if used in `ReceiveAndDelete` mode because all messages received in this mode
   * are pre-settled. To avoid this error, update your code to not settle a message which is received
   * in this mode.
   * @throws Error with name `ServiceUnavailableError` if Service Bus does not acknowledge the request to settle
   * the message in time. The message may or may not have been settled successfully.
   *
   * @param propertiesToModify The properties of the message to modify while abandoning the message.
   *
   * @return Promise<void>.
   */
  abandon(propertiesToModify?: { [key: string]: any }): Promise<void>;

  /**
   * Defers the processing of the message. Save the `sequenceNumber` of the message, in order to
   * receive it message again in the future using the `receiveDeferredMessage` method.
   *
   * @throws Error with name `SessionLockLostError` (for messages from a Queue/Subscription with sessions enabled)
   * if the AMQP link with which the message was received is no longer alive. This can
   * happen either because the lock on the session expired or the receiver was explicitly closed by
   * the user or the AMQP link got closed by the library due to network loss or service error.
   * @throws Error with name `MessageLockLostError` (for messages from a Queue/Subscription with sessions not enabled)
   * if the lock on the message has expired or the AMQP link with which the message was received is
   * no longer alive. The latter can happen if the receiver was explicitly closed by the user or the
   * AMQP link got closed by the library due to network loss or service error.
   * @throws Error if the message is already settled. To avoid this error check the `isSettled`
   * property on the message if you are not sure whether the message is settled.
   * @throws Error if used in `ReceiveAndDelete` mode because all messages received in this mode
   * are pre-settled. To avoid this error, update your code to not settle a message which is received
   * in this mode.
   * @throws Error with name `ServiceUnavailableError` if Service Bus does not acknowledge the request to settle
   * the message in time. The message may or may not have been settled successfully.
   *
   * @param propertiesToModify The properties of the message to modify while deferring the message
   *
   * @returns Promise<void>
   */
  defer(propertiesToModify?: { [key: string]: any }): Promise<void>;

  /**
   * Moves the message to the deadletter sub-queue. To receive a deadletted message, create a new
   * QueueClient/SubscriptionClient using the path for the deadletter sub-queue.
   *
   * @throws Error with name `SessionLockLostError` (for messages from a Queue/Subscription with sessions enabled)
   * if the AMQP link with which the message was received is no longer alive. This can
   * happen either because the lock on the session expired or the receiver was explicitly closed by
   * the user or the AMQP link got closed by the library due to network loss or service error.
   * @throws Error with name `MessageLockLostError` (for messages from a Queue/Subscription with sessions not enabled)
   * if the lock on the message has expired or the AMQP link with which the message was received is
   * no longer alive. The latter can happen if the receiver was explicitly closed by the user or the
   * AMQP link got closed by the library due to network loss or service error.
   * @throws Error if the message is already settled. To avoid this error check the `isSettled`
   * property on the message if you are not sure whether the message is settled.
   * @throws Error if used in `ReceiveAndDelete` mode because all messages received in this mode
   * are pre-settled. To avoid this error, update your code to not settle a message which is received
   * in this mode.
   * @throws Error with name `ServiceUnavailableError` if Service Bus does not acknowledge the request to settle
   * the message in time. The message may or may not have been settled successfully.
   *
   * @param options The DeadLetter options that can be provided while
   * rejecting the message.
   *
   * @returns Promise<void>
   */
  deadLetter(options?: DeadLetterOptions & { [key: string]: any }): Promise<void>;

  /**
   * Renews the lock on the message for the duration as specified during the Queue/Subscription
   * creation.
   * - Check the `lockedUntilUtc` property on the message for the time when the lock expires.
   * - If a message is not settled (using either `complete()`, `defer()` or `deadletter()`,
   * before its lock expires, then the message lands back in the Queue/Subscription for the next
   * receive operation.
   *
   * @returns Promise<Date> - New lock token expiry date and time in UTC format.
   * @throws Error if the underlying connection, client or receiver is closed.
   * @throws MessagingError if the service returns an error while renewing message lock.
   */
  renewLock(): Promise<Date>;
}

/**
 * @ignore
 * Converts given AmqpMessage to ReceivedMessage
 */
export function fromAmqpMessage(
  msg: AmqpMessage,
  delivery?: Delivery,
  shouldReorderLockToken?: boolean
): ReceivedMessage {
  if (!msg) {
    msg = {
      body: undefined
    };
  }
  const sbmsg: ServiceBusMessage = {
    body: msg.body
  };

  if (msg.application_properties != null) {
    sbmsg.properties = msg.application_properties;
  }
  if (msg.content_type != null) {
    sbmsg.contentType = msg.content_type;
  }
  if (msg.group_id != null) {
    sbmsg.sessionId = msg.group_id;
  }
  if (msg.reply_to != null) {
    sbmsg.replyTo = msg.reply_to;
  }
  if (msg.to != null) {
    sbmsg.to = msg.to;
  }
  if (msg.ttl != null) {
    sbmsg.timeToLive = msg.ttl;
  }
  if (msg.subject != null) {
    sbmsg.label = msg.subject;
  }
  if (msg.message_id != null) {
    sbmsg.messageId = msg.message_id;
  }
  if (msg.correlation_id != null) {
    sbmsg.correlationId = msg.correlation_id;
  }
  if (msg.reply_to_group_id != null) {
    sbmsg.replyToSessionId = msg.reply_to_group_id;
  }

  if (msg.message_annotations != null) {
    if (msg.message_annotations[Constants.partitionKey] != null) {
      sbmsg.partitionKey = msg.message_annotations[Constants.partitionKey];
    }
    if (msg.message_annotations[Constants.viaPartitionKey] != null) {
      sbmsg.viaPartitionKey = msg.message_annotations[Constants.viaPartitionKey];
    }
    if (msg.message_annotations[Constants.scheduledEnqueueTime] != null) {
      sbmsg.scheduledEnqueueTimeUtc = msg.message_annotations[Constants.scheduledEnqueueTime];
    }
  }

  const props: any = {};
  if (msg.message_annotations != null) {
    if (msg.message_annotations[Constants.deadLetterSource] != null) {
      props.deadLetterSource = msg.message_annotations[Constants.deadLetterSource];
    }
    if (msg.message_annotations[Constants.enqueueSequenceNumber] != null) {
      props.enqueuedSequenceNumber = msg.message_annotations[Constants.enqueueSequenceNumber];
    }
    if (msg.message_annotations[Constants.sequenceNumber] != null) {
      if (Buffer.isBuffer(msg.message_annotations[Constants.sequenceNumber])) {
        props.sequenceNumber = Long.fromBytesBE(msg.message_annotations[Constants.sequenceNumber]);
      } else {
        props.sequenceNumber = Long.fromNumber(msg.message_annotations[Constants.sequenceNumber]);
      }
    }
    if (msg.message_annotations[Constants.enqueuedTime] != null) {
      props.enqueuedTimeUtc = new Date(msg.message_annotations[Constants.enqueuedTime] as number);
    }
    if (msg.message_annotations[Constants.lockedUntil] != null) {
      props.lockedUntilUtc = new Date(msg.message_annotations[Constants.lockedUntil] as number);
    }
  }
  if (msg.ttl != null && msg.ttl >= Constants.maxDurationValue - props.enqueuedTimeUtc.getTime()) {
    props.expiresAtUtc = new Date(Constants.maxDurationValue);
  } else {
    props.expiresAtUtc = new Date(props.enqueuedTimeUtc.getTime() + msg.ttl!);
  }

  const rcvdsbmsg: ReceivedMessage = {
    _amqpMessage: msg,
    _delivery: delivery,
    deliveryCount: msg.delivery_count,
    lockToken:
      delivery && delivery.tag && delivery.tag.length !== 0
        ? uuid_to_string(
            shouldReorderLockToken === true
              ? reorderLockToken(
                  typeof delivery.tag === "string" ? Buffer.from(delivery.tag) : delivery.tag
                )
              : typeof delivery.tag === "string"
              ? Buffer.from(delivery.tag)
              : delivery.tag
          )
        : undefined,
    ...sbmsg,
    ...props,
    deadLetterReason: sbmsg.properties?.DeadLetterReason,
    deadLetterErrorDescription: sbmsg.properties?.DeadLetterErrorDescription
  };

  log.message("AmqpMessage to ReceivedSBMessage: %O", rcvdsbmsg);
  return rcvdsbmsg;
}

/**
 * @internal
 * @ignore
 */
export function isServiceBusMessage(possible: any): possible is ServiceBusMessage {
  return possible != null && typeof possible === "object" && "body" in possible;
}

/**
 * Describes the message received from Service Bus.
 *
 * @internal
 * @ignore
 * @class ServiceBusMessageImpl
 * @implements {ReceivedMessageWithLock}
 */
export class ServiceBusMessageImpl implements ReceivedMessageWithLock {
  /**
   * @property The message body that needs to be sent or is received.
   */
  body: any;
  /**
   * @property The application specific properties.
   */
  properties?: { [key: string]: any };
  /**
   * @property The message identifier is an
   * application-defined value that uniquely identifies the message and its payload. The identifier
   * is a free-form string and can reflect a GUID or an identifier derived from the application
   * context. If enabled, the
   * {@link https://docs.microsoft.com/azure/service-bus-messaging/duplicate-detection duplicate detection}
   * identifies and removes second and further submissions of messages with the same MessageId.
   */
  messageId?: string | number | Buffer;
  /**
   * @property The content type of the message. Optionally describes
   * the payload of the message, with a descriptor following the format of RFC2045, Section 5, for
   * example "application/json".
   */
  contentType?: string;
  /**
   * @property The correlation identifier that allows an
   * application to specify a context for the message for the purposes of correlation, for example
   * reflecting the MessageId of a message that is being replied to.
   * See {@link https://docs.microsoft.com/azure/service-bus-messaging/service-bus-messages-payloads?#message-routing-and-correlation Message Routing and Correlation}.
   */
  correlationId?: string | number | Buffer;
  /**
   * @property The partition key for sending a message to a
   * partitioned entity. Maximum length is 128 characters. For {@link https://docs.microsoft.com/azure/service-bus-messaging/service-bus-partitioning partitioned entities},
   * setting this value enables assigning related messages to the same internal partition,
   * so that submission sequence order is correctly recorded. The partition is chosen by a hash
   * function over this value and cannot be chosen directly. For session-aware entities,
   * the `sessionId` property overrides this value.
   */
  partitionKey?: string;
  /**
   * @property The partition key for sending a message into an entity
   * via a partitioned transfer queue. Maximum length is 128 characters. If a message is sent via a
   * transfer queue in the scope of a transaction, this value selects the transfer queue partition:
   * This is functionally equivalent to `partitionKey` property and ensures that messages are kept
   * together and in order as they are transferred.
   * See {@link https://docs.microsoft.com/azure/service-bus-messaging/service-bus-transactions#transfers-and-send-via Transfers and Send Via}.
   */
  viaPartitionKey?: string;
  /**
   * @property The session identifier for a session-aware entity. Maximum
   * length is 128 characters. For session-aware entities, this application-defined value specifies
   * the session affiliation of the message. Messages with the same session identifier are subject
   * to summary locking and enable exact in-order processing and demultiplexing. For
   * session-unaware entities, this value is ignored.
   * {@link https://docs.microsoft.com/azure/service-bus-messaging/message-sessions Message Sessions}.
   */
  sessionId?: string;
  /**
   * @property The session identifier augmenting the `replyTo` address.
   * Maximum length is 128 characters. This value augments the ReplyTo information and specifies
   * which SessionId should be set for the reply when sent to the reply entity.
   * See {@link https://docs.microsoft.com/azure/service-bus-messaging/service-bus-messages-payloads?#message-routing-and-correlation Message Routing and Correlation}.
   */
  replyToSessionId?: string;
  /**
   * @property The message’s time to live value. This value is the relative
   * duration after which the message expires, starting from the instant the message has been
   * accepted and stored by the broker, as captured in `enqueuedTimeUtc`. When not set explicitly,
   * the assumed value is the DefaultTimeToLive for the respective queue or topic. A message-level
   * `timeToLive` value cannot be longer than the entity's DefaultTimeToLive setting and it is
   * silently adjusted if it does. See
   * {@link https://docs.microsoft.com/azure/service-bus-messaging/message-expiration Expiration}.
   */
  timeToLive?: number;
  /**
   * @property The application specific label. This property enables the
   * application to indicate the purpose of the message to the receiver in a standardized. fashion,
   * similar to an email subject line. The mapped AMQP property is "subject".
   */
  label?: string;
  /**
   * @property The "to" address. This property is reserved for future use in routing
   * scenarios and presently ignored by the broker itself. Applications can use this value in
   * rule-driven {@link https://docs.microsoft.com/azure/service-bus-messaging/service-bus-auto-forwarding auto-forward chaining}
   * scenarios to indicate the intended logical destination of the message.
   */
  to?: string;
  /**
   * @property The address of an entity to send replies to. This optional and
   * application-defined value is a standard way to express a reply path to the receiver of the
   * message. When a sender expects a reply, it sets the value to the absolute or relative path of
   * the queue or topic it expects the reply to be sent to. See
   * {@link https://docs.microsoft.com/azure/service-bus-messaging/service-bus-messages-payloads?#message-routing-and-correlation Message Routing and Correlation}.
   */
  replyTo?: string;
  /**
   * @property The date and time in UTC at which the message will
   * be enqueued. This property returns the time in UTC; when setting the property, the
   * supplied DateTime value must also be in UTC. This value is for delayed message sending.
   * It is utilized to delay messages sending to a specific time in the future. Message enqueuing
   * time does not mean that the message will be sent at the same time. It will get enqueued,
   * but the actual sending time depends on the queue's workload and its state.
   */
  scheduledEnqueueTimeUtc?: Date;
  /**
   * @property The lock token is a reference to the lock that is being held by the broker in
   * `ReceiveMode.PeekLock` mode. Locks are used internally settle messages as explained in the
   * {@link https://docs.microsoft.com/azure/service-bus-messaging/message-transfers-locks-settlement product documentation in more detail}
   * - Not applicable when the message is received in `ReceiveMode.receiveAndDelete`
   * mode.
   * @readonly
   */
  readonly lockToken?: string;
  /**
   * @property Number of deliveries that have been attempted for this message. The count is
   * incremented when a message lock expires, or the message is explicitly abandoned using the
   * `abandon()` method on the message.
   * @readonly
   */
  readonly deliveryCount?: number;
  /**
   * @property The UTC instant at which the message has been accepted and stored in Service Bus.
   * @readonly
   */
  readonly enqueuedTimeUtc?: Date;
  /**
   * @property The UTC instant at which the message is marked for removal and no longer available for
   * retrieval from the entity due to expiration. This property is computed from 2 other properties
   * on the message: `enqueuedTimeUtc` + `timeToLive`.
   */
  readonly expiresAtUtc?: Date;
  /**
   * @property The UTC instant until which the message is held locked in the queue/subscription.
   * When the lock expires, the `deliveryCount` is incremented and the message is again available
   * for retrieval.
   * - Not applicable when the message is received in `ReceiveMode.receiveAndDelete`
   * mode.
   */
  lockedUntilUtc?: Date;
  /**
   * @property The original sequence number of the message. For
   * messages that have been auto-forwarded, this property reflects the sequence number that had
   * first been assigned to the message at its original point of submission.
   * @readonly
   */
  readonly enqueuedSequenceNumber?: number;
  /**
   * @property The unique number assigned to a message by Service Bus.
   * The sequence number is a unique 64-bit integer assigned to a message as it is accepted
   * and stored by the broker and functions as its true identifier. For partitioned entities,
   * the topmost 16 bits reflect the partition identifier. Sequence numbers monotonically increase.
   * They roll over to 0 when the 48-64 bit range is exhausted.
   * @readonly
   */
  readonly sequenceNumber?: Long;
  /**
   * @property The name of the queue or subscription that this message
   * was enqueued on, before it was deadlettered. Only set in messages that have been dead-lettered
   * and subsequently auto-forwarded from the dead-letter sub-queue to another entity. Indicates the
   * entity in which the message was dead-lettered.
   * @readonly
   */
  readonly deadLetterSource?: string;
  /**
   * The associated delivery of the received message.
   */
  readonly delivery: Delivery;
  /**
   * @property {AmqpMessage} _amqpMessage The underlying raw amqp message.
   * @readonly
   */
  readonly _amqpMessage: AmqpMessage;
  /**
   * @property The reason for deadlettering the message.
   * @readonly
   */
  readonly deadLetterReason?: string;
  /**
   * @property The error description for deadlettering the message.
   * @readonly
   */
  readonly deadLetterErrorDescription?: string;
  /**
   * @property Boolean denoting if the message has already been settled.
   * @readonly
   */
  public get isSettled(): boolean {
    return this.delivery.remote_settled;
  }

  /**
   * @internal
   */
  constructor(
    private readonly _context: ConnectionContext,
    private readonly _entityPath: string,
    msg: AmqpMessage,
    delivery: Delivery,
    shouldReorderLockToken: boolean,
    receiveMode: InternalReceiveMode
  ) {
    Object.assign(this, fromAmqpMessage(msg, delivery, shouldReorderLockToken));
<<<<<<< HEAD
=======
    // Lock on a message is applicable only in peekLock mode, but the service sets
    // the lock token even in receiveAndDelete mode if the entity in question is partitioned.
    if (receiveMode === InternalReceiveMode.receiveAndDelete) {
      this.lockToken = undefined;
    }
    this._context = context;
>>>>>>> 0308ae21
    if (msg.body) {
      this.body = this._context.dataTransformer.decode(msg.body);
    }
    this._amqpMessage = msg;
    this.delivery = delivery;
  }

  /**
   * See ReceivedMessageWithLock.complete().
   */
  async complete(): Promise<void> {
    log.message(
      "[%s] Completing the message with id '%s'.",
      this._context.connectionId,
      this.messageId
    );
    return this.settleMessage(DispositionType.complete);
  }

  /**
   * See ReceivedMessageWithLock.abandon().
   */
  async abandon(propertiesToModify?: { [key: string]: any }): Promise<void> {
    // TODO: Figure out a mechanism to convert specified properties to message_annotations.
    log.message(
      "[%s] Abandoning the message with id '%s'.",
      this._context.connectionId,
      this.messageId
    );
    return this.settleMessage(DispositionType.abandon, {
      propertiesToModify: propertiesToModify
    });
  }

  /**
   * See ReceivedMessageWithLock.defer().
   */
  async defer(propertiesToModify?: { [key: string]: any }): Promise<void> {
    log.message(
      "[%s] Deferring the message with id '%s'.",
      this._context.connectionId,
      this.messageId
    );
    return this.settleMessage(DispositionType.defer, {
      propertiesToModify: propertiesToModify
    });
  }

  /**
   * See ReceivedMessageWithLock.deadLetter().
   */
  async deadLetter(propertiesToModify?: DeadLetterOptions & { [key: string]: any }): Promise<void> {
    log.message(
      "[%s] Deadlettering the message with id '%s'.",
      this._context.connectionId,
      this.messageId
    );

    const actualPropertiesToModify: Partial<DeadLetterOptions> = {
      ...propertiesToModify
    };

    // these two fields are handled specially and don't need to be in here.
    delete actualPropertiesToModify.deadLetterErrorDescription;
    delete actualPropertiesToModify.deadLetterReason;

    const dispositionStatusOptions: DispositionStatusOptions = {
      propertiesToModify: actualPropertiesToModify,
      deadLetterReason: propertiesToModify?.deadLetterReason,
      deadLetterDescription: propertiesToModify?.deadLetterErrorDescription
    };
    return this.settleMessage(DispositionType.deadletter, dispositionStatusOptions);
  }

  /**
   * Renews the lock on the message for the duration as specified during the Queue/Subscription
   * creation.
   * - Check the `lockedUntilUtc` property on the message for the time when the lock expires.
   * - If a message is not settled (using either `complete()`, `defer()` or `deadletter()`,
   * before its lock expires, then the message lands back in the Queue/Subscription for the next
   * receive operation.
   *
   * @returns Promise<Date> - New lock token expiry date and time in UTC format.
   * @throws Error if the underlying connection, client or receiver is closed.
   * @throws MessagingError if the service returns an error while renewing message lock.
   */
  async renewLock(): Promise<Date> {
    let associatedLinkName: string | undefined;
    let error: Error | undefined;
    if (this.sessionId) {
      error = translate({
        description: `Invalid operation on the message, message lock doesn't exist when dealing with sessions`,
        condition: ErrorNameConditionMapper.InvalidOperationError
      });
<<<<<<< HEAD
    } else if (!this._context.requestResponseLockedMessages.has(this.lockToken!)) {
      // In case the message wasn't from a deferred queue,
      //   1. We have the access to the receiver which can be used to throw error in case of the ReceiveAndDelete mode
      //   2. We can additionally verify the remote_settled flag on the delivery
      //      - If the flag is true, throw an error since the message has been settled (Specifically, with a receive link)
      //      - If the flag is false, we can't say that the message has not been settled
      //        since settling with the management link won't update the delivery (In this case, service would throw an error)
      const receiver = ConnectionContext.getReceiverFromCache(
        this._context,
        this.delivery.link.name,
        this.sessionId
      );
      associatedLinkName = receiver?.name;
      if (receiver && receiver.receiveMode !== ReceiveMode.peekLock) {
        error = new Error(
          getErrorMessageNotSupportedInReceiveAndDeleteMode(`renew the lock on the message`)
        );
      } else if (this.delivery.remote_settled) {
        error = new Error(`Failed to renew the lock as this message is already settled.`);
      }
=======
    } else if (!this.lockToken) {
      error = new Error(
        getErrorMessageNotSupportedInReceiveAndDeleteMode(`renew the lock on the message`)
      );
    } else if (this.delivery.remote_settled) {
      error = new Error(`Failed to renew the lock as this message is already settled.`);
>>>>>>> 0308ae21
    }
    if (error) {
      log.error(
        "[%s] An error occurred when renewing the lock on the message with id '%s': %O",
        this._context.connectionId,
        this.messageId,
        error
      );
      throw error;
    }
    this.lockedUntilUtc = await this._context.managementClients[this._entityPath]!.renewLock(
      associatedLinkName,
      this.lockToken!
    );
    return this.lockedUntilUtc;
  }

  /**
   * Creates a clone of the current message to allow it to be re-sent to the queue
   * @returns ServiceBusMessage
   */
  clone(): ServiceBusMessage {
    // We are returning a ServiceBusMessage object because that object can then be sent to Service Bus
    const clone: ServiceBusMessage = {
      body: this.body,
      contentType: this.contentType,
      correlationId: this.correlationId,
      label: this.label,
      messageId: this.messageId,
      partitionKey: this.partitionKey,
      replyTo: this.replyTo,
      replyToSessionId: this.replyToSessionId,
      scheduledEnqueueTimeUtc: this.scheduledEnqueueTimeUtc,
      sessionId: this.sessionId,
      timeToLive: this.timeToLive,
      to: this.to,
      properties: this.properties,
      viaPartitionKey: this.viaPartitionKey
    };

    return clone;
  }

  /**
   * Helper method to settle the message.
   * @ignore
   * @internal
   *
   * @private
   * @param {DispositionStatus} operation
   * @param {DispositionStatusOptions} [options]
   * @returns {Promise<void>}
   * @memberof ServiceBusMessageImpl
   */
  private async settleMessage(
    operation: DispositionType,
    options?: DispositionStatusOptions
  ): Promise<void> {
    if (!this.lockToken) {
      const error = new Error(
        getErrorMessageNotSupportedInReceiveAndDeleteMode(`${operation} the message`)
      );
      log.error(
        "[%s] An error occurred when settling a message with id '%s': %O",
        this._context.namespace.connectionId,
        this.messageId,
        error
      );
      throw error;
    }
    const isDeferredMessage = this._context.requestResponseLockedMessages.has(this.lockToken);
    const receiver = isDeferredMessage
      ? undefined
      : ConnectionContext.getReceiverFromCache(
          this._context,
          this.delivery.link.name,
          this.sessionId
        );
    const associatedLinkName = receiver?.name;

    if (!isDeferredMessage) {
      // In case the message wasn't from a deferred queue,
      //   1. We can verify the remote_settled flag on the delivery
      //      - If the flag is true, throw an error since the message has been settled (Specifically, with a receive link)
      //      - If the flag is false, we can't say that the message has not been settled
      //        since settling with the management link won't update the delivery (In this case, service would throw an error)
      //   2. If the message has a session-id and if the associated receiver link is unavailable,
      //      then throw an error since we need a lock on the session to settle the message.
      let error: Error | undefined;
      if (this.delivery.remote_settled) {
        error = new Error(`Failed to ${operation} the message as this message is already settled.`);
      } else if ((!receiver || !receiver.isOpen()) && this.sessionId != undefined) {
        error = translate({
          description:
            `Failed to ${operation} the message as the AMQP link with which the message was ` +
            `received is no longer alive.`,
          condition: ErrorNameConditionMapper.SessionLockLostError
        });
      }
      if (error) {
        log.error(
          "[%s] An error occurred when settling a message with id '%s': %O",
          this._context.connectionId,
          this.messageId,
          error
        );
        throw error;
      }
    }

    // Message Settlement with managementLink
    // 1. If the received message is deferred as such messages can only be settled using managementLink
    // 2. If the associated receiver link is not available. This does not apply to messages from sessions as we need a lock on the session to do so.
    if (isDeferredMessage || ((!receiver || !receiver.isOpen()) && this.sessionId == undefined)) {
<<<<<<< HEAD
      await this._context.managementClients[this._entityPath].updateDispositionStatus(
        associatedLinkName,
        this.lockToken!,
        operation,
        {
          ...options,
          sessionId: this.sessionId
        }
      );
=======
      await this._context.managementClient!.updateDispositionStatus(this.lockToken, operation, {
        ...options,
        sessionId: this.sessionId
      });
>>>>>>> 0308ae21
      if (isDeferredMessage) {
        // Remove the message from the internal map of deferred messages
        this._context.requestResponseLockedMessages.delete(this.lockToken);
      }
      return;
    }

    return receiver!.settleMessage(this, operation, options);
  }
}<|MERGE_RESOLUTION|>--- conflicted
+++ resolved
@@ -899,15 +899,11 @@
     receiveMode: InternalReceiveMode
   ) {
     Object.assign(this, fromAmqpMessage(msg, delivery, shouldReorderLockToken));
-<<<<<<< HEAD
-=======
     // Lock on a message is applicable only in peekLock mode, but the service sets
     // the lock token even in receiveAndDelete mode if the entity in question is partitioned.
     if (receiveMode === InternalReceiveMode.receiveAndDelete) {
       this.lockToken = undefined;
     }
-    this._context = context;
->>>>>>> 0308ae21
     if (msg.body) {
       this.body = this._context.dataTransformer.decode(msg.body);
     }
@@ -1002,35 +998,12 @@
         description: `Invalid operation on the message, message lock doesn't exist when dealing with sessions`,
         condition: ErrorNameConditionMapper.InvalidOperationError
       });
-<<<<<<< HEAD
-    } else if (!this._context.requestResponseLockedMessages.has(this.lockToken!)) {
-      // In case the message wasn't from a deferred queue,
-      //   1. We have the access to the receiver which can be used to throw error in case of the ReceiveAndDelete mode
-      //   2. We can additionally verify the remote_settled flag on the delivery
-      //      - If the flag is true, throw an error since the message has been settled (Specifically, with a receive link)
-      //      - If the flag is false, we can't say that the message has not been settled
-      //        since settling with the management link won't update the delivery (In this case, service would throw an error)
-      const receiver = ConnectionContext.getReceiverFromCache(
-        this._context,
-        this.delivery.link.name,
-        this.sessionId
-      );
-      associatedLinkName = receiver?.name;
-      if (receiver && receiver.receiveMode !== ReceiveMode.peekLock) {
-        error = new Error(
-          getErrorMessageNotSupportedInReceiveAndDeleteMode(`renew the lock on the message`)
-        );
-      } else if (this.delivery.remote_settled) {
-        error = new Error(`Failed to renew the lock as this message is already settled.`);
-      }
-=======
     } else if (!this.lockToken) {
       error = new Error(
         getErrorMessageNotSupportedInReceiveAndDeleteMode(`renew the lock on the message`)
       );
     } else if (this.delivery.remote_settled) {
       error = new Error(`Failed to renew the lock as this message is already settled.`);
->>>>>>> 0308ae21
     }
     if (error) {
       log.error(
@@ -1040,6 +1013,14 @@
         error
       );
       throw error;
+    }
+
+    if (this.delivery.link) {
+      const associatedReceiver = ConnectionContext.getReceiverFromCache(
+        this._context,
+        this.delivery.link.name
+      );
+      associatedLinkName = associatedReceiver?.name;
     }
     this.lockedUntilUtc = await this._context.managementClients[this._entityPath]!.renewLock(
       associatedLinkName,
@@ -1095,7 +1076,7 @@
       );
       log.error(
         "[%s] An error occurred when settling a message with id '%s': %O",
-        this._context.namespace.connectionId,
+        this._context.connectionId,
         this.messageId,
         error
       );
@@ -1145,22 +1126,15 @@
     // 1. If the received message is deferred as such messages can only be settled using managementLink
     // 2. If the associated receiver link is not available. This does not apply to messages from sessions as we need a lock on the session to do so.
     if (isDeferredMessage || ((!receiver || !receiver.isOpen()) && this.sessionId == undefined)) {
-<<<<<<< HEAD
       await this._context.managementClients[this._entityPath].updateDispositionStatus(
         associatedLinkName,
-        this.lockToken!,
+        this.lockToken,
         operation,
         {
           ...options,
           sessionId: this.sessionId
         }
       );
-=======
-      await this._context.managementClient!.updateDispositionStatus(this.lockToken, operation, {
-        ...options,
-        sessionId: this.sessionId
-      });
->>>>>>> 0308ae21
       if (isDeferredMessage) {
         // Remove the message from the internal map of deferred messages
         this._context.requestResponseLockedMessages.delete(this.lockToken);
