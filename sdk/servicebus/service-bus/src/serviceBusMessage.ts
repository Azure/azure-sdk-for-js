// Copyright (c) Microsoft Corporation.
// Licensed under the MIT license.

<<<<<<< HEAD
import { AmqpAnnotatedMessage, Constants, ErrorNameConditionMapper } from "@azure/core-amqp";
=======
import { AmqpAnnotatedMessage, Constants } from "@azure/core-amqp";
>>>>>>> dea54eb9
import { Buffer } from "buffer";
import Long from "long";
import {
  Delivery,
  DeliveryAnnotations,
  MessageAnnotations,
  uuid_to_string,
  Message as RheaMessage
} from "rhea-promise";
import { ConnectionContext } from "./connectionContext";
<<<<<<< HEAD
import { DispositionStatusOptions } from "./core/managementClient";
import { translateServiceBusError } from "./serviceBusError";
import { messageLogger as logger, receiverLogger } from "./log";
=======
import { messageLogger as logger } from "./log";
>>>>>>> dea54eb9
import { ReceiveMode } from "./models";
import { reorderLockToken } from "./util/utils";

/**
 * @internal
 * @ignore
 */
export enum DispositionType {
  complete = "complete",
  deadletter = "deadletter",
  abandon = "abandon",
  defer = "defer"
}

/**
 * @internal
 * @ignore
 * Describes the delivery annotations for Service Bus.
 */
export interface ServiceBusDeliveryAnnotations extends DeliveryAnnotations {
  /**
   * @property {string} [last_enqueued_offset] The offset of the last event.
   */
  last_enqueued_offset?: string;
  /**
   * @property {number} [last_enqueued_sequence_number] The sequence number of the last event.
   */
  last_enqueued_sequence_number?: number;
  /**
   * @property {number} [last_enqueued_time_utc] The enqueued time of the last event.
   */
  last_enqueued_time_utc?: number;
  /**
   * @property {number} [runtime_info_retrieval_time_utc] The retrieval time of the last event.
   */
  runtime_info_retrieval_time_utc?: number;
  /**
   * @property {string} Any unknown delivery annotations.
   */
  [x: string]: any;
}

/**
 * @internal
 * @ignore
 * Describes the message annotations for Service Bus.
 */
export interface ServiceBusMessageAnnotations extends MessageAnnotations {
  /**
   * @property {string | null} [x-opt-partition-key] Annotation for the partition key set for the event.
   */
  "x-opt-partition-key"?: string | null;
  /**
   * @property {number} [x-opt-sequence-number] Annontation for the sequence number of the event.
   */
  "x-opt-sequence-number"?: number;
  /**
   * @property {number} [x-opt-enqueued-time] Annotation for the enqueued time of the event.
   */
  "x-opt-enqueued-time"?: number;
  /**
   * @property {string} [x-opt-offset] Annotation for the offset of the event.
   */
  "x-opt-offset"?: string;
  /**
   * @property {string} [x-opt-locked-until] Annotation for the message being locked until.
   */
  "x-opt-locked-until"?: Date | number;
}

/**
 * Describes the reason and error description for dead lettering a message using the `deadLetter()`
 * method on the message received from Service Bus.
 */
export interface DeadLetterOptions {
  /**
   * @property The reason for deadlettering the message.
   */
  deadLetterReason: string;
  /**
   * @property The error description for deadlettering the message.
   */
  deadLetterErrorDescription: string;
}

/**
 * Describes the message to be sent to Service Bus.
 */
export interface ServiceBusMessage {
  /**
   * @property The message body that needs to be sent or is received.
   */
  body: any;
  /**
   * @property The message identifier is an
   * application-defined value that uniquely identifies the message and its payload.
   *
   * Note: Numbers that are not whole integers are not allowed.
   */
  messageId?: string | number | Buffer;
  /**
   * @property The content type of the message. Optionally describes
   * the payload of the message, with a descriptor following the format of RFC2045, Section 5, for
   * example "application/json".
   */
  contentType?: string;
  /**
   * @property The correlation identifier that allows an
   * application to specify a context for the message for the purposes of correlation, for example
   * reflecting the MessageId of a message that is being replied to.
   * See {@link https://docs.microsoft.com/azure/service-bus-messaging/service-bus-messages-payloads?#message-routing-and-correlation Message Routing and Correlation}.
   */
  correlationId?: string | number | Buffer;
  /**
   * @property The partition key for sending a message to a partitioned entity.
   * Maximum length is 128 characters. For {@link https://docs.microsoft.com/azure/service-bus-messaging/service-bus-partitioning partitioned entities},
   * setting this value enables assigning related messages to the same internal partition,
   * so that submission sequence order is correctly recorded. The partition is chosen by a hash
   * function over this value and cannot be chosen directly.
   * - For session-aware entities, the `sessionId` property overrides this value.
   * - For non partitioned entities, partition key will be ignored
   *
   */
  partitionKey?: string;
  /**
   * @property The partition key for sending a message into an entity
   * via a partitioned transfer queue. Maximum length is 128 characters. If a message is sent via a
   * transfer queue in the scope of a transaction, this value selects the transfer queue partition:
   * This is functionally equivalent to `partitionKey` property and ensures that messages are kept
   * together and in order as they are transferred.
   * See {@link https://docs.microsoft.com/azure/service-bus-messaging/service-bus-transactions#transfers-and-send-via Transfers and Send Via}.
   */

  // Will be required later for implementing Transactions
  // viaPartitionKey?: string;

  /**
   * @property The session identifier for a session-aware entity. Maximum
   * length is 128 characters. For session-aware entities, this application-defined value specifies
   * the session affiliation of the message. Messages with the same session identifier are subject
   * to summary locking and enable exact in-order processing and demultiplexing. For
   * session-unaware entities, this value is ignored.
   * {@link https://docs.microsoft.com/azure/service-bus-messaging/message-sessions Message Sessions}.
   */
  sessionId?: string;
  /**
   * @property The session identifier augmenting the `replyTo` address.
   * Maximum length is 128 characters. This value augments the ReplyTo information and specifies
   * which SessionId should be set for the reply when sent to the reply entity.
   * See {@link https://docs.microsoft.com/azure/service-bus-messaging/service-bus-messages-payloads?#message-routing-and-correlation Message Routing and Correlation}.
   */
  replyToSessionId?: string;
  /**
   * @property The message’s time to live value. This value is the relative
   * duration after which the message expires, starting from the instant the message has been
   * accepted and stored by the broker, as captured in `enqueuedTimeUtc`. When not set explicitly,
   * the assumed value is the DefaultTimeToLive for the respective queue or topic. A message-level
   * `timeToLive` value cannot be longer than the entity's DefaultTimeToLive setting and it is
   * silently adjusted if it does. See
   * {@link https://docs.microsoft.com/azure/service-bus-messaging/message-expiration Expiration}.
   */
  timeToLive?: number;
  /**
   * @property The application specific label. This property enables the
   * application to indicate the purpose of the message to the receiver in a standardized. fashion,
   * similar to an email subject line. The mapped AMQP property is "subject".
   */
  subject?: string;
  /**
   * @property The "to" address. This property is reserved for future use in routing
   * scenarios and presently ignored by the broker itself. Applications can use this value in
   * rule-driven {@link https://docs.microsoft.com/azure/service-bus-messaging/service-bus-auto-forwarding auto-forward chaining}
   * scenarios to indicate the intended logical destination of the message.
   */
  to?: string;
  /**
   * @property The address of an entity to send replies to. This optional and
   * application-defined value is a standard way to express a reply path to the receiver of the
   * message. When a sender expects a reply, it sets the value to the absolute or relative path of
   * the queue or topic it expects the reply to be sent to. See
   * {@link https://docs.microsoft.com/azure/service-bus-messaging/service-bus-messages-payloads?#message-routing-and-correlation Message Routing and Correlation}.
   */
  replyTo?: string;
  /**
   * @property The date and time in UTC at which the message will
   * be enqueued. This property returns the time in UTC; when setting the property, the
   * supplied DateTime value must also be in UTC. This value is for delayed message sending.
   * It is utilized to delay messages sending to a specific time in the future. Message enqueuing
   * time does not mean that the message will be sent at the same time. It will get enqueued,
   * but the actual sending time depends on the queue's workload and its state.
   */
  scheduledEnqueueTimeUtc?: Date;
  /**
   * @property The application specific properties which can be
   * used for custom message metadata.
   */
  applicationProperties?: { [key: string]: number | boolean | string | Date };
}

/**
 * @internal
 * @ignore
 * Gets the error message for when a property on given message is not of expected type
 */
export function getMessagePropertyTypeMismatchError(msg: ServiceBusMessage): Error | undefined {
  if (msg.contentType != null && typeof msg.contentType !== "string") {
    return new TypeError("The property 'contentType' on the message must be of type 'string'");
  }

  if (msg.subject != null && typeof msg.subject !== "string") {
    return new TypeError("The property 'label' on the message must be of type 'string'");
  }

  if (msg.to != null && typeof msg.to !== "string") {
    return new TypeError("The property 'to' on the message must be of type 'string'");
  }

  if (msg.replyTo != null && typeof msg.replyTo !== "string") {
    return new TypeError("The property 'replyTo' on the message must be of type 'string'");
  }

  if (msg.replyToSessionId != null && typeof msg.replyToSessionId !== "string") {
    return new TypeError("The property 'replyToSessionId' on the message must be of type 'string'");
  }

  if (msg.timeToLive != null && typeof msg.timeToLive !== "number") {
    return new TypeError("The property 'timeToLive' on the message must be of type 'number'");
  }

  if (msg.sessionId != null && typeof msg.sessionId !== "string") {
    return new TypeError("The property 'sessionId' on the message must be of type 'string'");
  }

  if (
    msg.messageId != null &&
    typeof msg.messageId !== "string" &&
    typeof msg.messageId !== "number" &&
    !Buffer.isBuffer(msg.messageId)
  ) {
    return new TypeError(
      "The property 'messageId' on the message must be of type string, number or Buffer"
    );
  }

  if (
    msg.correlationId != null &&
    typeof msg.correlationId !== "string" &&
    typeof msg.correlationId !== "number" &&
    !Buffer.isBuffer(msg.correlationId)
  ) {
    return new TypeError(
      "The property 'correlationId' on the message must be of type string, number or Buffer"
    );
  }
  return;
}

/**
 * @internal
 * @ignore
 * Converts given ServiceBusMessage to RheaMessage
 */
export function toRheaMessage(msg: ServiceBusMessage): RheaMessage {
  const amqpMsg: RheaMessage = {
    body: msg.body,
    message_annotations: {}
  };
  if (msg.applicationProperties != null) {
    amqpMsg.application_properties = msg.applicationProperties;
  }
  if (msg.contentType != null) {
    amqpMsg.content_type = msg.contentType;
  }
  if (msg.sessionId != null) {
    if (msg.sessionId.length > Constants.maxSessionIdLength) {
      throw new Error(
        "Length of 'sessionId' property on the message cannot be greater than 128 characters."
      );
    }
    amqpMsg.group_id = msg.sessionId;
  }
  if (msg.replyTo != null) {
    amqpMsg.reply_to = msg.replyTo;
  }
  if (msg.to != null) {
    amqpMsg.to = msg.to;
  }
  if (msg.subject != null) {
    amqpMsg.subject = msg.subject;
  }
  if (msg.messageId != null) {
    if (typeof msg.messageId === "string" && msg.messageId.length > Constants.maxMessageIdLength) {
      throw new Error(
        "Length of 'messageId' property on the message cannot be greater than 128 characters."
      );
    }
    amqpMsg.message_id = msg.messageId;
  }
  if (msg.correlationId != null) {
    amqpMsg.correlation_id = msg.correlationId;
  }
  if (msg.replyToSessionId != null) {
    amqpMsg.reply_to_group_id = msg.replyToSessionId;
  }
  if (msg.timeToLive != null && msg.timeToLive !== Constants.maxDurationValue) {
    amqpMsg.ttl = msg.timeToLive;
    amqpMsg.creation_time = Date.now();
    if (Constants.maxAbsoluteExpiryTime - amqpMsg.creation_time > amqpMsg.ttl) {
      amqpMsg.absolute_expiry_time = amqpMsg.creation_time + amqpMsg.ttl;
    } else {
      amqpMsg.absolute_expiry_time = Constants.maxAbsoluteExpiryTime;
    }
  }
  if (msg.partitionKey != null) {
    if (msg.partitionKey.length > Constants.maxPartitionKeyLength) {
      throw new Error(
        "Length of 'partitionKey' property on the message cannot be greater than 128 characters."
      );
    }
    amqpMsg.message_annotations![Constants.partitionKey] = msg.partitionKey;
  }

  // Will be required later for implementing Transactions
  // if (msg.viaPartitionKey != null) {
  //   if (msg.viaPartitionKey.length > Constants.maxPartitionKeyLength) {
  //     throw new Error(
  //       "Length of 'viaPartitionKey' property on the message cannot be greater than 128 characters."
  //     );
  //   }
  //   amqpMsg.message_annotations![Constants.viaPartitionKey] = msg.viaPartitionKey;
  // }

  if (msg.scheduledEnqueueTimeUtc != null) {
    amqpMsg.message_annotations![Constants.scheduledEnqueueTime] = msg.scheduledEnqueueTimeUtc;
  }

  logger.verbose("SBMessage to RheaMessage: %O", amqpMsg);
  return amqpMsg;
}

/**
 * Describes the message received from Service Bus during peek operations and so cannot be settled.
 * @class ServiceBusReceivedMessage
 */
export interface ServiceBusReceivedMessage extends ServiceBusMessage {
  /**
   * @property The reason for deadlettering the message.
   * @readonly
   */
  readonly deadLetterReason?: string;
  /**
   * @property The error description for deadlettering the message.
   * @readonly
   */
  readonly deadLetterErrorDescription?: string;
  /**
   * @property The lock token is a reference to the lock that is being held by the broker in
   * `ReceiveMode.PeekLock` mode. Locks are used internally settle messages as explained in the
   * {@link https://docs.microsoft.com/azure/service-bus-messaging/message-transfers-locks-settlement product documentation in more detail}
   * - Not applicable when the message is received in `ReceiveMode.receiveAndDelete`
   * mode.
   * @readonly
   */
  readonly lockToken?: string;
  /**
   * @property Number of deliveries that have been attempted for this message. The count is
   * incremented when a message lock expires, or the message is explicitly abandoned using the
   * `abandon()` method on the message.
   * @readonly
   */
  readonly deliveryCount?: number;
  /**
   * @property The UTC instant at which the message has been accepted and stored in Service Bus.
   * @readonly
   */
  readonly enqueuedTimeUtc?: Date;
  /**
   * @property The UTC instant at which the message is marked for removal and no longer available for
   * retrieval from the entity due to expiration. This property is computed from 2 other properties
   * on the message: `enqueuedTimeUtc` + `timeToLive`.
   */
  readonly expiresAtUtc?: Date;
  /**
   * @property The UTC instant until which the message is held locked in the queue/subscription.
   * When the lock expires, the `deliveryCount` is incremented and the message is again available
   * for retrieval.
   * - Not applicable when the message is received in `ReceiveMode.receiveAndDelete`
   * mode.
   */
  lockedUntilUtc?: Date;
  /**
   * @property The original sequence number of the message. For
   * messages that have been auto-forwarded, this property reflects the sequence number that had
   * first been assigned to the message at its original point of submission.
   * @readonly
   */
  readonly enqueuedSequenceNumber?: number;
  /**
   * @property The unique number assigned to a message by Service Bus.
   * The sequence number is a unique 64-bit integer assigned to a message as it is accepted
   * and stored by the broker and functions as its true identifier. For partitioned entities,
   * the topmost 16 bits reflect the partition identifier. Sequence numbers monotonically increase.
   * They roll over to 0 when the 48-64 bit range is exhausted.
   *
   * **Max safe integer** that Javascript currently supports is `2^53 - 1`. The sequence number
   * is an AMQP `Long` type which can be upto 64 bits long. To represent that we are using a
   * library named {@link https://github.com/dcodeIO/long.js long.js}. We expect customers
   * to use the **`Long`** type exported by this library.
   * @readonly
   */
  readonly sequenceNumber?: Long;
  /**
   * @property {string} [deadLetterSource] The name of the queue or subscription that this message
   * was enqueued on, before it was deadlettered. Only set in messages that have been dead-lettered
   * and subsequently auto-forwarded from the dead-letter sub-queue to another entity. Indicates the
   * entity in which the message was dead-lettered.
   * @readonly
   */
  readonly deadLetterSource?: string;
  /**
   * @property {AmqpAnnotatedMessage} _amqpAnnotatedMessage The underlying raw amqp message.
   * @readonly
   */
  readonly _amqpAnnotatedMessage: AmqpAnnotatedMessage;
}

/**
 * @internal
 * @ignore
 * Converts given RheaMessage to ServiceBusReceivedMessage
 */
export function fromRheaMessage(
  msg: RheaMessage,
  delivery?: Delivery,
  shouldReorderLockToken?: boolean
): ServiceBusReceivedMessage {
  if (!msg) {
    msg = {
      body: undefined
    };
  }
  const sbmsg: ServiceBusMessage = {
    body: msg.body
  };

  if (msg.application_properties != null) {
    sbmsg.applicationProperties = msg.application_properties;
  }
  if (msg.content_type != null) {
    sbmsg.contentType = msg.content_type;
  }
  if (msg.group_id != null) {
    sbmsg.sessionId = msg.group_id;
  }
  if (msg.reply_to != null) {
    sbmsg.replyTo = msg.reply_to;
  }
  if (msg.to != null) {
    sbmsg.to = msg.to;
  }
  if (msg.ttl != null) {
    sbmsg.timeToLive = msg.ttl;
  }
  if (msg.subject != null) {
    sbmsg.subject = msg.subject;
  }
  if (msg.message_id != null) {
    sbmsg.messageId = msg.message_id;
  }
  if (msg.correlation_id != null) {
    sbmsg.correlationId = msg.correlation_id;
  }
  if (msg.reply_to_group_id != null) {
    sbmsg.replyToSessionId = msg.reply_to_group_id;
  }

  if (msg.message_annotations != null) {
    if (msg.message_annotations[Constants.partitionKey] != null) {
      sbmsg.partitionKey = msg.message_annotations[Constants.partitionKey];
    }

    // Will be required later for implementing Transactions
    // if (msg.message_annotations[Constants.viaPartitionKey] != null) {
    //   sbmsg.viaPartitionKey = msg.message_annotations[Constants.viaPartitionKey];
    // }

    if (msg.message_annotations[Constants.scheduledEnqueueTime] != null) {
      sbmsg.scheduledEnqueueTimeUtc = msg.message_annotations[Constants.scheduledEnqueueTime];
    }
  }

  const props: any = {};
  if (msg.message_annotations != null) {
    if (msg.message_annotations[Constants.deadLetterSource] != null) {
      props.deadLetterSource = msg.message_annotations[Constants.deadLetterSource];
    }
    if (msg.message_annotations[Constants.enqueueSequenceNumber] != null) {
      props.enqueuedSequenceNumber = msg.message_annotations[Constants.enqueueSequenceNumber];
    }
    if (msg.message_annotations[Constants.sequenceNumber] != null) {
      if (Buffer.isBuffer(msg.message_annotations[Constants.sequenceNumber])) {
        props.sequenceNumber = Long.fromBytesBE(msg.message_annotations[Constants.sequenceNumber]);
      } else {
        props.sequenceNumber = Long.fromNumber(msg.message_annotations[Constants.sequenceNumber]);
      }
    }
    if (msg.message_annotations[Constants.enqueuedTime] != null) {
      props.enqueuedTimeUtc = new Date(msg.message_annotations[Constants.enqueuedTime] as number);
    }
    if (msg.message_annotations[Constants.lockedUntil] != null) {
      props.lockedUntilUtc = new Date(msg.message_annotations[Constants.lockedUntil] as number);
    }
  }
  if (msg.ttl != null && msg.ttl >= Constants.maxDurationValue - props.enqueuedTimeUtc.getTime()) {
    props.expiresAtUtc = new Date(Constants.maxDurationValue);
  } else {
    props.expiresAtUtc = new Date(props.enqueuedTimeUtc.getTime() + msg.ttl!);
  }

  const rcvdsbmsg: ServiceBusReceivedMessage = {
    _amqpAnnotatedMessage: AmqpAnnotatedMessage.fromRheaMessage(msg),
    _delivery: delivery,
    deliveryCount: msg.delivery_count,
    lockToken:
      delivery && delivery.tag && delivery.tag.length !== 0
        ? uuid_to_string(
            shouldReorderLockToken === true
              ? reorderLockToken(
                  typeof delivery.tag === "string" ? Buffer.from(delivery.tag) : delivery.tag
                )
              : typeof delivery.tag === "string"
              ? Buffer.from(delivery.tag)
              : delivery.tag
          )
        : undefined,
    ...sbmsg,
    ...props,
    deadLetterReason: sbmsg.applicationProperties?.DeadLetterReason,
    deadLetterErrorDescription: sbmsg.applicationProperties?.DeadLetterErrorDescription
  };

  logger.verbose("AmqpMessage to ServiceBusReceivedMessage: %O", rcvdsbmsg);
  return rcvdsbmsg;
}

/**
 * @internal
 * @ignore
 */
export function isServiceBusMessage(possible: any): possible is ServiceBusMessage {
  return possible != null && typeof possible === "object" && "body" in possible;
}

/**
 * Describes the message received from Service Bus.
 *
 * @internal
 * @ignore
 * @class ServiceBusMessageImpl
 * @implements {ServiceBusReceivedMessage}
 */
export class ServiceBusMessageImpl implements ServiceBusReceivedMessage {
  /**
   * @property The message body that needs to be sent or is received.
   */
  body: any;
  /**
   * @property The application specific properties.
   */
  applicationProperties?: { [key: string]: any };
  /**
   * @property The message identifier is an
   * application-defined value that uniquely identifies the message and its payload. The identifier
   * is a free-form string and can reflect a GUID or an identifier derived from the application
   * context. If enabled, the
   * {@link https://docs.microsoft.com/azure/service-bus-messaging/duplicate-detection duplicate detection}
   * identifies and removes second and further submissions of messages with the same MessageId.
   */
  messageId?: string | number | Buffer;
  /**
   * @property The content type of the message. Optionally describes
   * the payload of the message, with a descriptor following the format of RFC2045, Section 5, for
   * example "application/json".
   */
  contentType?: string;
  /**
   * @property The correlation identifier that allows an
   * application to specify a context for the message for the purposes of correlation, for example
   * reflecting the MessageId of a message that is being replied to.
   * See {@link https://docs.microsoft.com/azure/service-bus-messaging/service-bus-messages-payloads?#message-routing-and-correlation Message Routing and Correlation}.
   */
  correlationId?: string | number | Buffer;
  /**
   * @property The partition key for sending a message to a
   * partitioned entity. Maximum length is 128 characters. For {@link https://docs.microsoft.com/azure/service-bus-messaging/service-bus-partitioning partitioned entities},
   * setting this value enables assigning related messages to the same internal partition,
   * so that submission sequence order is correctly recorded. The partition is chosen by a hash
   * function over this value and cannot be chosen directly. For session-aware entities,
   * the `sessionId` property overrides this value.
   */
  partitionKey?: string;
  /**
   * @property The partition key for sending a message into an entity
   * via a partitioned transfer queue. Maximum length is 128 characters. If a message is sent via a
   * transfer queue in the scope of a transaction, this value selects the transfer queue partition:
   * This is functionally equivalent to `partitionKey` property and ensures that messages are kept
   * together and in order as they are transferred.
   * See {@link https://docs.microsoft.com/azure/service-bus-messaging/service-bus-transactions#transfers-and-send-via Transfers and Send Via}.
   */
  // Will be required later for implementing Transactions
  // viaPartitionKey?: string;
  /**
   * @property The session identifier for a session-aware entity. Maximum
   * length is 128 characters. For session-aware entities, this application-defined value specifies
   * the session affiliation of the message. Messages with the same session identifier are subject
   * to summary locking and enable exact in-order processing and demultiplexing. For
   * session-unaware entities, this value is ignored.
   * {@link https://docs.microsoft.com/azure/service-bus-messaging/message-sessions Message Sessions}.
   */
  sessionId?: string;
  /**
   * @property The session identifier augmenting the `replyTo` address.
   * Maximum length is 128 characters. This value augments the ReplyTo information and specifies
   * which SessionId should be set for the reply when sent to the reply entity.
   * See {@link https://docs.microsoft.com/azure/service-bus-messaging/service-bus-messages-payloads?#message-routing-and-correlation Message Routing and Correlation}.
   */
  replyToSessionId?: string;
  /**
   * @property The message’s time to live value. This value is the relative
   * duration after which the message expires, starting from the instant the message has been
   * accepted and stored by the broker, as captured in `enqueuedTimeUtc`. When not set explicitly,
   * the assumed value is the DefaultTimeToLive for the respective queue or topic. A message-level
   * `timeToLive` value cannot be longer than the entity's DefaultTimeToLive setting and it is
   * silently adjusted if it does. See
   * {@link https://docs.microsoft.com/azure/service-bus-messaging/message-expiration Expiration}.
   */
  timeToLive?: number;
  /**
   * @property The application specific label. This property enables the
   * application to indicate the purpose of the message to the receiver in a standardized. fashion,
   * similar to an email subject line. The mapped AMQP property is "subject".
   */
  subject?: string;
  /**
   * @property The "to" address. This property is reserved for future use in routing
   * scenarios and presently ignored by the broker itself. Applications can use this value in
   * rule-driven {@link https://docs.microsoft.com/azure/service-bus-messaging/service-bus-auto-forwarding auto-forward chaining}
   * scenarios to indicate the intended logical destination of the message.
   */
  to?: string;
  /**
   * @property The address of an entity to send replies to. This optional and
   * application-defined value is a standard way to express a reply path to the receiver of the
   * message. When a sender expects a reply, it sets the value to the absolute or relative path of
   * the queue or topic it expects the reply to be sent to. See
   * {@link https://docs.microsoft.com/azure/service-bus-messaging/service-bus-messages-payloads?#message-routing-and-correlation Message Routing and Correlation}.
   */
  replyTo?: string;
  /**
   * @property The date and time in UTC at which the message will
   * be enqueued. This property returns the time in UTC; when setting the property, the
   * supplied DateTime value must also be in UTC. This value is for delayed message sending.
   * It is utilized to delay messages sending to a specific time in the future. Message enqueuing
   * time does not mean that the message will be sent at the same time. It will get enqueued,
   * but the actual sending time depends on the queue's workload and its state.
   */
  scheduledEnqueueTimeUtc?: Date;
  /**
   * @property The lock token is a reference to the lock that is being held by the broker in
   * `ReceiveMode.PeekLock` mode. Locks are used internally settle messages as explained in the
   * {@link https://docs.microsoft.com/azure/service-bus-messaging/message-transfers-locks-settlement product documentation in more detail}
   * - Not applicable when the message is received in `ReceiveMode.receiveAndDelete`
   * mode.
   * @readonly
   */
  readonly lockToken?: string;
  /**
   * @property Number of deliveries that have been attempted for this message. The count is
   * incremented when a message lock expires, or the message is explicitly abandoned using the
   * `abandon()` method on the message.
   * @readonly
   */
  readonly deliveryCount?: number;
  /**
   * @property The UTC instant at which the message has been accepted and stored in Service Bus.
   * @readonly
   */
  readonly enqueuedTimeUtc?: Date;
  /**
   * @property The UTC instant at which the message is marked for removal and no longer available for
   * retrieval from the entity due to expiration. This property is computed from 2 other properties
   * on the message: `enqueuedTimeUtc` + `timeToLive`.
   */
  readonly expiresAtUtc?: Date;
  /**
   * @property The UTC instant until which the message is held locked in the queue/subscription.
   * When the lock expires, the `deliveryCount` is incremented and the message is again available
   * for retrieval.
   * - Not applicable when the message is received in `ReceiveMode.receiveAndDelete`
   * mode.
   */
  lockedUntilUtc?: Date;
  /**
   * @property The original sequence number of the message. For
   * messages that have been auto-forwarded, this property reflects the sequence number that had
   * first been assigned to the message at its original point of submission.
   * @readonly
   */
  readonly enqueuedSequenceNumber?: number;
  /**
   * @property The unique number assigned to a message by Service Bus.
   * The sequence number is a unique 64-bit integer assigned to a message as it is accepted
   * and stored by the broker and functions as its true identifier. For partitioned entities,
   * the topmost 16 bits reflect the partition identifier. Sequence numbers monotonically increase.
   * They roll over to 0 when the 48-64 bit range is exhausted.
   * @readonly
   */
  readonly sequenceNumber?: Long;
  /**
   * @property The name of the queue or subscription that this message
   * was enqueued on, before it was deadlettered. Only set in messages that have been dead-lettered
   * and subsequently auto-forwarded from the dead-letter sub-queue to another entity. Indicates the
   * entity in which the message was dead-lettered.
   * @readonly
   */
  readonly deadLetterSource?: string;
  /**
   * The associated delivery of the received message.
   */
  readonly delivery: Delivery;
  /**
   * @property {AmqpMessage} _amqpAnnotatedMessage The underlying raw amqp annotated message.
   * @readonly
   */
  readonly _amqpAnnotatedMessage: AmqpAnnotatedMessage;
  /**
   * @property The reason for deadlettering the message.
   * @readonly
   */
  readonly deadLetterReason?: string;
  /**
   * @property The error description for deadlettering the message.
   * @readonly
   */
  readonly deadLetterErrorDescription?: string;
  /**
   * @property Boolean denoting if the message has already been settled.
   * @readonly
   */
  public get isSettled(): boolean {
    return this.delivery.remote_settled;
  }

  /**
   * @internal
   */
  constructor(
    private readonly _context: ConnectionContext,
    msg: RheaMessage,
    delivery: Delivery,
    shouldReorderLockToken: boolean,
    receiveMode: ReceiveMode
  ) {
    Object.assign(this, fromRheaMessage(msg, delivery, shouldReorderLockToken));
    // Lock on a message is applicable only in peekLock mode, but the service sets
    // the lock token even in receiveAndDelete mode if the entity in question is partitioned.
    if (receiveMode === "receiveAndDelete") {
      this.lockToken = undefined;
    }
    if (msg.body) {
      this.body = this._context.dataTransformer.decode(msg.body);
    }
    // TODO: _amqpAnnotatedMessage is already being populated in fromRheaMessage(), no need to do it twice
    this._amqpAnnotatedMessage = AmqpAnnotatedMessage.fromRheaMessage(msg);
    this.delivery = delivery;
  }

  /**
<<<<<<< HEAD
   * See ServiceBusReceivedMessageWithLock.complete().
   */
  async complete(): Promise<void> {
    receiverLogger.verbose(
      "[%s] Completing the message with id '%s'.",
      this._context.connectionId,
      this.messageId
    );
    return this.settleMessage(DispositionType.complete);
  }

  /**
   * See ServiceBusReceivedMessageWithLock.abandon().
   */
  async abandon(propertiesToModify?: { [key: string]: any }): Promise<void> {
    // TODO: Figure out a mechanism to convert specified properties to message_annotations.
    receiverLogger.verbose(
      "[%s] Abandoning the message with id '%s'.",
      this._context.connectionId,
      this.messageId
    );
    return this.settleMessage(DispositionType.abandon, {
      propertiesToModify: propertiesToModify
    });
  }

  /**
   * See ServiceBusReceivedMessageWithLock.defer().
   */
  async defer(propertiesToModify?: { [key: string]: any }): Promise<void> {
    receiverLogger.verbose(
      "[%s] Deferring the message with id '%s'.",
      this._context.connectionId,
      this.messageId
    );
    return this.settleMessage(DispositionType.defer, {
      propertiesToModify: propertiesToModify
    });
  }

  /**
   * See ServiceBusReceivedMessageWithLock.deadLetter().
   */
  async deadLetter(propertiesToModify?: DeadLetterOptions & { [key: string]: any }): Promise<void> {
    receiverLogger.verbose(
      "[%s] Deadlettering the message with id '%s'.",
      this._context.connectionId,
      this.messageId
    );

    const actualPropertiesToModify: Partial<DeadLetterOptions> = {
      ...propertiesToModify
    };

    // these two fields are handled specially and don't need to be in here.
    delete actualPropertiesToModify.deadLetterErrorDescription;
    delete actualPropertiesToModify.deadLetterReason;

    const dispositionStatusOptions: DispositionStatusOptions = {
      propertiesToModify: actualPropertiesToModify,
      deadLetterReason: propertiesToModify?.deadLetterReason,
      deadLetterDescription: propertiesToModify?.deadLetterErrorDescription
    };
    return this.settleMessage(DispositionType.deadletter, dispositionStatusOptions);
  }

  /**
   * Renews the lock on the message for the duration as specified during the Queue/Subscription
   * creation.
   * - Check the `lockedUntilUtc` property on the message for the time when the lock expires.
   * - If a message is not settled (using either `complete()`, `defer()` or `deadletter()`,
   * before its lock expires, then the message lands back in the Queue/Subscription for the next
   * receive operation.
   *
   * @returns Promise<Date> - New lock token expiry date and time in UTC format.
   * @throws Error if the underlying connection, client or receiver is closed.
   * @throws MessagingError if the service returns an error while renewing message lock.
   */
  async renewLock(): Promise<Date> {
    let associatedLinkName: string | undefined;
    let error: Error | undefined;
    if (this.sessionId) {
      error = translateServiceBusError({
        description: `Invalid operation on the message, message lock doesn't exist when dealing with sessions`,
        condition: ErrorNameConditionMapper.InvalidOperationError
      });
    } else if (!this.lockToken) {
      error = new Error(
        getErrorMessageNotSupportedInReceiveAndDeleteMode(`renew the lock on the message`)
      );
    } else if (this.delivery.remote_settled) {
      error = new Error(`Failed to renew the lock as this message is already settled.`);
    }
    if (error) {
      logger.logError(
        error,
        "[%s] An error occurred when renewing the lock on the message with id '%s'",
        this._context.connectionId,
        this.messageId
      );
      throw error;
    }

    if (this.delivery.link) {
      const associatedReceiver = this._context.getReceiverFromCache(this.delivery.link.name);
      associatedLinkName = associatedReceiver?.name;
    }
    this.lockedUntilUtc = await this._context
      .getManagementClient(this._entityPath)
      .renewLock(this.lockToken!, { associatedLinkName });
    return this.lockedUntilUtc;
  }

  /**
=======
>>>>>>> dea54eb9
   * Creates a clone of the current message to allow it to be re-sent to the queue
   * @returns ServiceBusMessage
   */
  clone(): ServiceBusMessage {
    // We are returning a ServiceBusMessage object because that object can then be sent to Service Bus
    const clone: ServiceBusMessage = {
      body: this.body,
      contentType: this.contentType,
      correlationId: this.correlationId,
      subject: this.subject,
      messageId: this.messageId,
      partitionKey: this.partitionKey,
      replyTo: this.replyTo,
      replyToSessionId: this.replyToSessionId,
      scheduledEnqueueTimeUtc: this.scheduledEnqueueTimeUtc,
      sessionId: this.sessionId,
      timeToLive: this.timeToLive,
      to: this.to,
      applicationProperties: this.applicationProperties
      // Will be required later for implementing Transactions
      // viaPartitionKey: this.viaPartitionKey
    };

    return clone;
  }
<<<<<<< HEAD

  /**
   * Helper method to settle the message.
   * @ignore
   * @internal
   *
   * @private
   * @param {DispositionStatus} operation
   * @param {DispositionStatusOptions} [options]
   * @returns {Promise<void>}
   * @memberof ServiceBusMessageImpl
   */
  private async settleMessage(
    operation: DispositionType,
    options?: DispositionStatusOptions
  ): Promise<void> {
    if (!this.lockToken) {
      const error = new Error(
        getErrorMessageNotSupportedInReceiveAndDeleteMode(`${operation} the message`)
      );
      logger.logError(
        error,
        "[%s] An error occurred when settling a message with id '%s'",
        this._context.connectionId,
        this.messageId
      );
      throw error;
    }
    const isDeferredMessage = !this.delivery.link;
    const receiver = isDeferredMessage
      ? undefined
      : this._context.getReceiverFromCache(this.delivery.link.name, this.sessionId);
    const associatedLinkName = receiver?.name;

    if (!isDeferredMessage) {
      // In case the message wasn't from a deferred queue,
      //   1. We can verify the remote_settled flag on the delivery
      //      - If the flag is true, throw an error since the message has been settled (Specifically, with a receive link)
      //      - If the flag is false, we can't say that the message has not been settled
      //        since settling with the management link won't update the delivery (In this case, service would throw an error)
      //   2. If the message has a session-id and if the associated receiver link is unavailable,
      //      then throw an error since we need a lock on the session to settle the message.
      let error: Error | undefined;
      if (this.delivery.remote_settled) {
        error = new Error(`Failed to ${operation} the message as this message is already settled.`);
      } else if ((!receiver || !receiver.isOpen()) && this.sessionId != undefined) {
        error = translateServiceBusError({
          description:
            `Failed to ${operation} the message as the AMQP link with which the message was ` +
            `received is no longer alive.`,
          condition: ErrorNameConditionMapper.SessionLockLostError
        });
      }
      if (error) {
        logger.logError(
          error,
          "[%s] An error occurred when settling a message with id '%s'",
          this._context.connectionId,
          this.messageId
        );
        throw error;
      }
    }

    // Message Settlement with managementLink
    // 1. If the received message is deferred as such messages can only be settled using managementLink
    // 2. If the associated receiver link is not available. This does not apply to messages from sessions as we need a lock on the session to do so.
    if (isDeferredMessage || ((!receiver || !receiver.isOpen()) && this.sessionId == undefined)) {
      await this._context
        .getManagementClient(this._entityPath)
        .updateDispositionStatus(this.lockToken, operation, {
          ...options,
          associatedLinkName,
          sessionId: this.sessionId
        });
      return;
    }

    return receiver!.settleMessage(this, operation, options);
  }
=======
>>>>>>> dea54eb9
}<|MERGE_RESOLUTION|>--- conflicted
+++ resolved
@@ -1,11 +1,7 @@
 // Copyright (c) Microsoft Corporation.
 // Licensed under the MIT license.
 
-<<<<<<< HEAD
 import { AmqpAnnotatedMessage, Constants, ErrorNameConditionMapper } from "@azure/core-amqp";
-=======
-import { AmqpAnnotatedMessage, Constants } from "@azure/core-amqp";
->>>>>>> dea54eb9
 import { Buffer } from "buffer";
 import Long from "long";
 import {
@@ -16,13 +12,9 @@
   Message as RheaMessage
 } from "rhea-promise";
 import { ConnectionContext } from "./connectionContext";
-<<<<<<< HEAD
 import { DispositionStatusOptions } from "./core/managementClient";
 import { translateServiceBusError } from "./serviceBusError";
-import { messageLogger as logger, receiverLogger } from "./log";
-=======
 import { messageLogger as logger } from "./log";
->>>>>>> dea54eb9
 import { ReceiveMode } from "./models";
 import { reorderLockToken } from "./util/utils";
 
@@ -801,123 +793,6 @@
   }
 
   /**
-<<<<<<< HEAD
-   * See ServiceBusReceivedMessageWithLock.complete().
-   */
-  async complete(): Promise<void> {
-    receiverLogger.verbose(
-      "[%s] Completing the message with id '%s'.",
-      this._context.connectionId,
-      this.messageId
-    );
-    return this.settleMessage(DispositionType.complete);
-  }
-
-  /**
-   * See ServiceBusReceivedMessageWithLock.abandon().
-   */
-  async abandon(propertiesToModify?: { [key: string]: any }): Promise<void> {
-    // TODO: Figure out a mechanism to convert specified properties to message_annotations.
-    receiverLogger.verbose(
-      "[%s] Abandoning the message with id '%s'.",
-      this._context.connectionId,
-      this.messageId
-    );
-    return this.settleMessage(DispositionType.abandon, {
-      propertiesToModify: propertiesToModify
-    });
-  }
-
-  /**
-   * See ServiceBusReceivedMessageWithLock.defer().
-   */
-  async defer(propertiesToModify?: { [key: string]: any }): Promise<void> {
-    receiverLogger.verbose(
-      "[%s] Deferring the message with id '%s'.",
-      this._context.connectionId,
-      this.messageId
-    );
-    return this.settleMessage(DispositionType.defer, {
-      propertiesToModify: propertiesToModify
-    });
-  }
-
-  /**
-   * See ServiceBusReceivedMessageWithLock.deadLetter().
-   */
-  async deadLetter(propertiesToModify?: DeadLetterOptions & { [key: string]: any }): Promise<void> {
-    receiverLogger.verbose(
-      "[%s] Deadlettering the message with id '%s'.",
-      this._context.connectionId,
-      this.messageId
-    );
-
-    const actualPropertiesToModify: Partial<DeadLetterOptions> = {
-      ...propertiesToModify
-    };
-
-    // these two fields are handled specially and don't need to be in here.
-    delete actualPropertiesToModify.deadLetterErrorDescription;
-    delete actualPropertiesToModify.deadLetterReason;
-
-    const dispositionStatusOptions: DispositionStatusOptions = {
-      propertiesToModify: actualPropertiesToModify,
-      deadLetterReason: propertiesToModify?.deadLetterReason,
-      deadLetterDescription: propertiesToModify?.deadLetterErrorDescription
-    };
-    return this.settleMessage(DispositionType.deadletter, dispositionStatusOptions);
-  }
-
-  /**
-   * Renews the lock on the message for the duration as specified during the Queue/Subscription
-   * creation.
-   * - Check the `lockedUntilUtc` property on the message for the time when the lock expires.
-   * - If a message is not settled (using either `complete()`, `defer()` or `deadletter()`,
-   * before its lock expires, then the message lands back in the Queue/Subscription for the next
-   * receive operation.
-   *
-   * @returns Promise<Date> - New lock token expiry date and time in UTC format.
-   * @throws Error if the underlying connection, client or receiver is closed.
-   * @throws MessagingError if the service returns an error while renewing message lock.
-   */
-  async renewLock(): Promise<Date> {
-    let associatedLinkName: string | undefined;
-    let error: Error | undefined;
-    if (this.sessionId) {
-      error = translateServiceBusError({
-        description: `Invalid operation on the message, message lock doesn't exist when dealing with sessions`,
-        condition: ErrorNameConditionMapper.InvalidOperationError
-      });
-    } else if (!this.lockToken) {
-      error = new Error(
-        getErrorMessageNotSupportedInReceiveAndDeleteMode(`renew the lock on the message`)
-      );
-    } else if (this.delivery.remote_settled) {
-      error = new Error(`Failed to renew the lock as this message is already settled.`);
-    }
-    if (error) {
-      logger.logError(
-        error,
-        "[%s] An error occurred when renewing the lock on the message with id '%s'",
-        this._context.connectionId,
-        this.messageId
-      );
-      throw error;
-    }
-
-    if (this.delivery.link) {
-      const associatedReceiver = this._context.getReceiverFromCache(this.delivery.link.name);
-      associatedLinkName = associatedReceiver?.name;
-    }
-    this.lockedUntilUtc = await this._context
-      .getManagementClient(this._entityPath)
-      .renewLock(this.lockToken!, { associatedLinkName });
-    return this.lockedUntilUtc;
-  }
-
-  /**
-=======
->>>>>>> dea54eb9
    * Creates a clone of the current message to allow it to be re-sent to the queue
    * @returns ServiceBusMessage
    */
@@ -943,87 +818,4 @@
 
     return clone;
   }
-<<<<<<< HEAD
-
-  /**
-   * Helper method to settle the message.
-   * @ignore
-   * @internal
-   *
-   * @private
-   * @param {DispositionStatus} operation
-   * @param {DispositionStatusOptions} [options]
-   * @returns {Promise<void>}
-   * @memberof ServiceBusMessageImpl
-   */
-  private async settleMessage(
-    operation: DispositionType,
-    options?: DispositionStatusOptions
-  ): Promise<void> {
-    if (!this.lockToken) {
-      const error = new Error(
-        getErrorMessageNotSupportedInReceiveAndDeleteMode(`${operation} the message`)
-      );
-      logger.logError(
-        error,
-        "[%s] An error occurred when settling a message with id '%s'",
-        this._context.connectionId,
-        this.messageId
-      );
-      throw error;
-    }
-    const isDeferredMessage = !this.delivery.link;
-    const receiver = isDeferredMessage
-      ? undefined
-      : this._context.getReceiverFromCache(this.delivery.link.name, this.sessionId);
-    const associatedLinkName = receiver?.name;
-
-    if (!isDeferredMessage) {
-      // In case the message wasn't from a deferred queue,
-      //   1. We can verify the remote_settled flag on the delivery
-      //      - If the flag is true, throw an error since the message has been settled (Specifically, with a receive link)
-      //      - If the flag is false, we can't say that the message has not been settled
-      //        since settling with the management link won't update the delivery (In this case, service would throw an error)
-      //   2. If the message has a session-id and if the associated receiver link is unavailable,
-      //      then throw an error since we need a lock on the session to settle the message.
-      let error: Error | undefined;
-      if (this.delivery.remote_settled) {
-        error = new Error(`Failed to ${operation} the message as this message is already settled.`);
-      } else if ((!receiver || !receiver.isOpen()) && this.sessionId != undefined) {
-        error = translateServiceBusError({
-          description:
-            `Failed to ${operation} the message as the AMQP link with which the message was ` +
-            `received is no longer alive.`,
-          condition: ErrorNameConditionMapper.SessionLockLostError
-        });
-      }
-      if (error) {
-        logger.logError(
-          error,
-          "[%s] An error occurred when settling a message with id '%s'",
-          this._context.connectionId,
-          this.messageId
-        );
-        throw error;
-      }
-    }
-
-    // Message Settlement with managementLink
-    // 1. If the received message is deferred as such messages can only be settled using managementLink
-    // 2. If the associated receiver link is not available. This does not apply to messages from sessions as we need a lock on the session to do so.
-    if (isDeferredMessage || ((!receiver || !receiver.isOpen()) && this.sessionId == undefined)) {
-      await this._context
-        .getManagementClient(this._entityPath)
-        .updateDispositionStatus(this.lockToken, operation, {
-          ...options,
-          associatedLinkName,
-          sessionId: this.sessionId
-        });
-      return;
-    }
-
-    return receiver!.settleMessage(this, operation, options);
-  }
-=======
->>>>>>> dea54eb9
 }