--- conflicted
+++ resolved
@@ -321,7 +321,6 @@
       message_annotations: {},
     };
 
-<<<<<<< HEAD
     if (msg.timeToLive) {
       amqpMsg.ttl =
         msg.timeToLive > Constants.maxUint32Value ? Constants.maxUint32Value : msg.timeToLive;
@@ -332,16 +331,6 @@
         amqpMsg.absolute_expiry_time = new Date(Constants.maxAbsoluteExpiryTime);
       }
     }
-=======
-    amqpMsg.ttl = msg.timeToLive;
-  }
-
-  if (amqpMsg.ttl != null && amqpMsg.ttl !== Constants.maxDurationValue) {
-    amqpMsg.creation_time = new Date();
-    amqpMsg.absolute_expiry_time = new Date(
-      Math.min(Constants.maxAbsoluteExpiryTime, amqpMsg.creation_time.getTime() + amqpMsg.ttl),
-    );
->>>>>>> 12b4dcc2
   }
 
   if (isAmqpAnnotatedMessage(msg)) {
