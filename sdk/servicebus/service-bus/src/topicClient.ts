// Copyright (c) Microsoft Corporation. All rights reserved.
// Licensed under the MIT License.

import * as log from "./log";
import { ConnectionContext } from "./connectionContext";
import { Client, ClientType } from "./client";
import { Sender } from "./sender";
import {
  getOpenSenderErrorMsg,
  throwErrorIfClientOrConnectionClosed,
  throwErrorIfConnectionClosed
} from "./util/errors";
import { generate_uuid } from "rhea-promise";
import { ClientEntityContext } from "./clientEntityContext";

/**
 * Describes the client that allows interacting with a Service Bus Topic.
 * Use the `createTopicClient` function on the ServiceBusClient object to instantiate a TopicClient
 * @class TopicClient
 */
export class TopicClient implements Client {
  /**
   * @readonly
   * @property The path for the Service Bus Topic for which this client is created.
   */
  readonly entityPath: string;
  /**
   * @readonly
   * @property A unique identifier for this client.
   */
  readonly id: string;
  /**
<<<<<<< HEAD
   * @property {ClientEntityContext} _context Describes the amqp connection context for the QueueClient.
=======
   * @property Denotes if close() was called on this client.
   */
  private _isClosed: boolean = false;
  /**
   * @property  Describes the amqp connection context for the QueueClient.
>>>>>>> 4d2bca97
   */
  private _context: ClientEntityContext;

  private _currentSender: Sender | undefined;

  /**
   * Constructor for TopicClient.
   * This is not meant for the user to call directly.
   * The user should use the `createTopicClient` on the Namespace instead.
   *
   * @constructor
   * @internal
   * @param topicName - The topic name.
   * @param context - The connection context to create the TopicClient.
   */
  constructor(topicName: string, context: ConnectionContext) {
    throwErrorIfConnectionClosed(context);
    this.entityPath = String(topicName);
    this.id = `${this.entityPath}/${generate_uuid()}`;
    this._context = ClientEntityContext.create(
      this.entityPath,
      ClientType.TopicClient,
      context,
      this.id
    );
  }

  /**
   * Closes the AMQP link for the sender created by this client.
   * Once closed, neither the TopicClient nor its senders can be used for any
   * further operations.
   *
   * @returns {Promise<void>}
   */
  async close(): Promise<void> {
    try {
      // Close the corresponding client context which will take care of closing all AMQP links
      // associated with this client
      await this._context.close();
    } catch (err) {
      log.error(
        "[%s] An error occurred while closing the TopicClient for %s: %O",
        this._context.namespace.connectionId,
        this.id,
        err
      );
      throw err;
    }
  }

  /**
   * Creates a Sender to be used for sending messages, scheduling messages to be sent at a later time
   * and cancelling such scheduled messages.
   * - Throws error if an open sender already exists for this TopicClient.
   *
   * If the Topic has session enabled Subscriptions, then messages sent without the `sessionId`
   * property will go to the dead letter queue of such subscriptions.
   */
  createSender(): Sender {
    throwErrorIfClientOrConnectionClosed(
      this._context.namespace,
      this.entityPath,
      this._context.isClosed
    );
    if (!this._currentSender || this._currentSender.isClosed) {
      this._currentSender = new Sender(this._context);
      return this._currentSender;
    }

    const errorMessage = getOpenSenderErrorMsg("TopicClient", this.entityPath);
    const error = new Error(errorMessage);
    log.error(`[${this._context.namespace.connectionId}] %O`, error);
    throw error;
  }

  /**
   * Returns the corresponding dead letter topic name for the given topic and subscription names.
   * Use this in the `createSubscriptionClient` function of the `ServiceBusClient` instance to
   * receive messages from dead letter queue for given subscription.
   * @param topicName Name of the topic whose dead letter counterpart's name is being fetched
   * @param subscriptionName Name of the subscription whose dead letter counterpart's name is being fetched
   */
  static getDeadLetterTopicPath(topicName: string, subscriptionName: string): string {
    return `${topicName}/Subscriptions/${subscriptionName}/$DeadLetterQueue`;
  }
}<|MERGE_RESOLUTION|>--- conflicted
+++ resolved
@@ -30,15 +30,7 @@
    */
   readonly id: string;
   /**
-<<<<<<< HEAD
-   * @property {ClientEntityContext} _context Describes the amqp connection context for the QueueClient.
-=======
-   * @property Denotes if close() was called on this client.
-   */
-  private _isClosed: boolean = false;
-  /**
-   * @property  Describes the amqp connection context for the QueueClient.
->>>>>>> 4d2bca97
+   * @property Describes the amqp connection context for the QueueClient.
    */
   private _context: ClientEntityContext;
 
