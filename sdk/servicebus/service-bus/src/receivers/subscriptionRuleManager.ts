// Copyright (c) Microsoft Corporation.
// Licensed under the MIT license.

<<<<<<< HEAD
import { RuleDescription, CorrelationRuleFilter } from "../core/managementClient";
=======
import { CorrelationFilter, RuleDescription } from "../core/managementClient";
>>>>>>> ca4cc53a
import { throwErrorIfClientOrConnectionClosed } from "../util/errors";
import { ClientEntityContext } from "../clientEntityContext";
import { RetryConfig, RetryOperationType, RetryOptions, retry } from "@azure/core-amqp";
import { OperationOptions } from "../modelsToBeSharedWithEventHubs";

/**
 * @internal
 * @ignore
 * Manages rules for subscriptions.
 * More information about subscription rules can be found here: https://docs.microsoft.com/en-us/azure/service-bus-messaging/topic-filters
 */
interface SubscriptionRuleManager {
  /**
   * Gets all rules associated with the subscription
   * @param options - Options bag to pass an abort signal or tracing options.
   * @throws Error if the SubscriptionClient or the underlying connection is closed.
   * @throws MessagingError if the service returns an error while retrieving rules.
   */
  getRules(options?: OperationOptions): Promise<RuleDescription[]>;

  /**
   * Removes the rule on the subscription identified by the given rule name.
   *
   * **Caution**: If all rules on a subscription are removed, then the subscription will not receive
   * any more messages.
   * @param ruleName
   * @param options - Options bag to pass an abort signal or tracing options.
   * @throws Error if the SubscriptionClient or the underlying connection is closed.
   * @throws MessagingError if the service returns an error while removing rules.
   */

  removeRule(ruleName: string, options?: OperationOptions): Promise<void>;
  /**
   * Adds a rule on the subscription as defined by the given rule name, filter and action.
   *
   * **Note**: Remove the default true filter on the subscription before adding a rule.
   * Otherwise, the added rule will have no affect as the true filter will always result in
   * the subscription receiving all messages.
   * @param ruleName Name of the rule
   * @param filter A Boolean, SQL expression or a Correlation filter. For SQL Filter syntax, see
   * {@link https://docs.microsoft.com/en-us/azure/service-bus-messaging/service-bus-messaging-sql-filter SQLFilter syntax}.
   * @param sqlRuleActionExpression Action to perform if the message satisfies the filtering expression. For SQL Rule Action syntax,
   * see {@link https://docs.microsoft.com/en-us/azure/service-bus-messaging/service-bus-messaging-sql-rule-action SQLRuleAction syntax}.
   * @param options - Options bag to pass an abort signal or tracing options.
   * @throws Error if the SubscriptionClient or the underlying connection is closed.
   * @throws MessagingError if the service returns an error while adding rules.
   */
  addRule(
    ruleName: string,
    filter: boolean | string | CorrelationRuleFilter,
    sqlRuleActionExpression?: string,
    options?: OperationOptions
  ): Promise<void>;

  /**
   * Closes any resources created for the rule manager.
   */
  close(): Promise<void>;

  /**
   * @readonly
   * @property The name of the default rule on the subscription.
   */
  readonly defaultRuleName: string;
}

/**
 * @internal
 * @ignore
 */
export class SubscriptionRuleManagerImpl implements SubscriptionRuleManager {
  private _retryOptions: RetryOptions;
  constructor(private _context: ClientEntityContext, retryOptions: RetryOptions = {}) {
    this._retryOptions = retryOptions;
  }

  // #region topic-filters
  getRules(options: OperationOptions = {}): Promise<RuleDescription[]> {
    throwErrorIfClientOrConnectionClosed(
      this._context.namespace,
      this._context.entityPath,
      this._context.isClosed
    );

    const getRulesOperationPromise = async () => {
      return this._context.managementClient!.getRules({
        ...options,
        requestName: "getRules",
        timeoutInMs: this._retryOptions.timeoutInMs
      });
    };
    const config: RetryConfig<RuleDescription[]> = {
      operation: getRulesOperationPromise,
      connectionId: this._context.namespace.connectionId,
      operationType: RetryOperationType.management,
      retryOptions: this._retryOptions,
      abortSignal: options?.abortSignal
    };
    return retry<RuleDescription[]>(config);
  }

  removeRule(ruleName: string, options: OperationOptions = {}): Promise<void> {
    throwErrorIfClientOrConnectionClosed(
      this._context.namespace,
      this._context.entityPath,
      this._context.isClosed
    );

    const removeRuleOperationPromise = () => {
      return this._context.managementClient!.removeRule(ruleName, {
        ...options,
        requestName: "removeRule",
        timeoutInMs: this._retryOptions.timeoutInMs
      });
    };
    const config: RetryConfig<void> = {
      operation: removeRuleOperationPromise,
      connectionId: this._context.namespace.connectionId,
      operationType: RetryOperationType.management,
      retryOptions: this._retryOptions,
      abortSignal: options?.abortSignal
    };
    return retry<void>(config);
  }

  addRule(
    ruleName: string,
    filter: boolean | string | CorrelationRuleFilter,
    sqlRuleActionExpression?: string,
    options: OperationOptions = {}
  ): Promise<void> {
    throwErrorIfClientOrConnectionClosed(
      this._context.namespace,
      this._context.entityPath,
      this._context.isClosed
    );

    const addRuleOperationPromise = async () => {
      return this._context.managementClient!.addRule(ruleName, filter, sqlRuleActionExpression, {
        ...options,
        requestName: "addRule",
        timeoutInMs: this._retryOptions.timeoutInMs
      });
    };
    const config: RetryConfig<void> = {
      operation: addRuleOperationPromise,
      connectionId: this._context.namespace.connectionId,
      operationType: RetryOperationType.management,
      retryOptions: this._retryOptions,
      abortSignal: options?.abortSignal
    };
    return retry<void>(config);
  }

  close(): Promise<void> {
    return this._context.close();
  }

  /**
   * @readonly
   * @property The name of the default rule on the subscription.
   */
  readonly defaultRuleName: string = "$Default";

  // #endregion
}<|MERGE_RESOLUTION|>--- conflicted
+++ resolved
@@ -1,11 +1,7 @@
 // Copyright (c) Microsoft Corporation.
 // Licensed under the MIT license.
 
-<<<<<<< HEAD
 import { RuleDescription, CorrelationRuleFilter } from "../core/managementClient";
-=======
-import { CorrelationFilter, RuleDescription } from "../core/managementClient";
->>>>>>> ca4cc53a
 import { throwErrorIfClientOrConnectionClosed } from "../util/errors";
 import { ClientEntityContext } from "../clientEntityContext";
 import { RetryConfig, RetryOperationType, RetryOptions, retry } from "@azure/core-amqp";
