--- conflicted
+++ resolved
@@ -52,11 +52,7 @@
    * @param options Options for receiveMessages
    */
   receiveMessages(
-<<<<<<< HEAD
     maxMessageCount: number,
-=======
-    maxMessages: number,
->>>>>>> 2bdc489b
     options?: ReceiveMessagesOptions
   ): Promise<ReceivedMessageT[]>;
 
