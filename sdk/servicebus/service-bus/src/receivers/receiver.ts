--- conflicted
+++ resolved
@@ -436,24 +436,17 @@
     this._streamingReceiver =
       this._streamingReceiver ?? new StreamingReceiver(this._context, this.entityPath, options);
 
-<<<<<<< HEAD
-=======
     // this ensures that if the outer service bus client is closed that  this receiver is cleaned up.
     // this mostly affects us if we're in the middle of init() - the connection (and receiver) are not yet
     // open but we do need to close the receiver to exit the init() loop.
     this._context.messageReceivers[this._streamingReceiver.name] = this._streamingReceiver;
 
->>>>>>> 1cec6efc
     await this._streamingReceiver.init({
       connectionId: this._context.connectionId,
       useNewName: false,
       ...options
     });
 
-<<<<<<< HEAD
-    this._context.messageReceivers[this._streamingReceiver.name] = this._streamingReceiver;
-=======
->>>>>>> 1cec6efc
     return this._streamingReceiver;
   }
 
