// Copyright (c) Microsoft Corporation.
// Licensed under the MIT license.

import {
  PeekMessagesOptions,
  GetMessageIteratorOptions,
  MessageHandlers,
  ReceiveMessagesOptions,
  SubscribeOptions
} from "../models";
import { OperationOptions } from "../modelsToBeSharedWithEventHubs";
import { ReceivedMessage } from "..";
import { ClientEntityContext } from "../clientEntityContext";
import {
  getAlreadyReceivingErrorMsg,
  getReceiverClosedErrorMsg,
  throwErrorIfConnectionClosed,
  throwTypeErrorIfParameterMissing,
  throwTypeErrorIfParameterNotLong
} from "../util/errors";
import * as log from "../log";
import { OnError, OnMessage, ReceiveOptions } from "../core/messageReceiver";
import { StreamingReceiver } from "../core/streamingReceiver";
import { BatchingReceiver } from "../core/batchingReceiver";
import { assertValidMessageHandlers, getMessageIterator, wrapProcessErrorHandler } from "./shared";
import { convertToInternalReceiveMode } from "../constructorHelpers";
import Long from "long";
import { ReceivedMessageWithLock, ServiceBusMessageImpl } from "../serviceBusMessage";
import { Constants, RetryConfig, RetryOperationType, RetryOptions, retry } from "@azure/core-amqp";
import "@azure/core-asynciterator-polyfill";

/**
 * A receiver that does not handle sessions.
 */
export interface Receiver<ReceivedMessageT> {
  /**
   * Streams messages to message handlers.
   * @param handlers A handler that gets called for messages and errors.
   * @param options Options for subscribe.
   */
  subscribe(
    handlers: MessageHandlers<ReceivedMessageT>,
    options?: SubscribeOptions
  ): {
    /**
     * Causes the subscriber to stop receiving new messages.
     */
    close(): Promise<void>;
  };

  /**
   * Returns an iterator that can be used to receive messages from Service Bus.
   * @param options Options for getMessageIterator.
   */
  getMessageIterator(options?: GetMessageIteratorOptions): AsyncIterableIterator<ReceivedMessageT>;

  /**
   * Receives, at most, `maxMessageCount` worth of messages.
   * @param maxMessageCount The maximum number of messages to accept.
   * @param options Options for receiveMessages
   */
  receiveMessages(
<<<<<<< HEAD
    maxMessages: number,
=======
    maxMessageCount: number,
>>>>>>> a3ab920d
    options?: ReceiveMessagesOptions
  ): Promise<ReceivedMessageT[]>;

  /**
   * Returns a promise that resolves to an array of deferred messages identified by given `sequenceNumbers`.
   * @param sequenceNumbers The sequence number or an array of sequence numbers for the messages that need to be received.
   * @param options - Options bag to pass an abort signal or tracing options.
   * @returns {Promise<ServiceBusMessage[]>}
   * - Returns a list of messages identified by the given sequenceNumbers.
   * - Returns an empty list if no messages are found.
   * @throws Error if the underlying connection or receiver is closed.
   * @throws MessagingError if the service returns an error while receiving deferred messages.
   */
  receiveDeferredMessages(
    sequenceNumbers: Long | Long[],
    options?: OperationOptions
  ): Promise<ReceivedMessageT[]>;
  /**
   * Indicates whether the receiver is currently receiving messages or not.
   * When this returns true, new `registerMessageHandler()` or `receiveMessages()` calls cannot be made.
   * @returns {boolean}
   */
  isReceivingMessages(): boolean;

  /**
   * Peek the next batch of active messages (including deferred but not deadlettered messages) on the
   * queue or subscription without modifying them.
   * - The first call to `peekMessages()` fetches the first active message. Each subsequent call fetches the
   * subsequent message.
   * - Unlike a "received" message, "peeked" message is a read-only version of the message.
   * It cannot be `Completed/Abandoned/Deferred/Deadlettered`.
   * @param maxMessageCount The maximum number of messages to peek.
   * @param options Options that allow to specify the maximum number of messages to peek,
   * the sequenceNumber to start peeking from or an abortSignal to abort the operation.
   */
  peekMessages(maxMessageCount: number, options?: PeekMessagesOptions): Promise<ReceivedMessage[]>;
  /**
   * Path of the entity for which the receiver has been created.
   */
  entityPath: string;
  /**
   * ReceiveMode provided to the client.
   */
  receiveMode: "peekLock" | "receiveAndDelete";
  /**
   * @property Returns `true` if either the receiver or the client that created it has been closed
   * @readonly
   */
  isClosed: boolean;
  /**
   * Closes the receiver.
   */
  close(): Promise<void>;
}

/**
 * @internal
 * @ignore
 */
export class ReceiverImpl<ReceivedMessageT extends ReceivedMessage | ReceivedMessageWithLock>
  implements Receiver<ReceivedMessageT> {
  /**
   * @property Describes the amqp connection context for the QueueClient.
   */
  private _context: ClientEntityContext;
  private _retryOptions: RetryOptions;
  /**
   * @property {boolean} [_isClosed] Denotes if close() was called on this receiver
   */
  private _isClosed: boolean = false;

  public entityPath: string;

  /**
   * @throws Error if the underlying connection is closed.
   */
  constructor(
    context: ClientEntityContext,
    public receiveMode: "peekLock" | "receiveAndDelete",
    retryOptions: RetryOptions = {}
  ) {
    throwErrorIfConnectionClosed(context.namespace);
    this.entityPath = context.entityPath;
    this._context = context;
    this._retryOptions = retryOptions;
  }

  private _throwIfAlreadyReceiving(): void {
    if (this.isReceivingMessages()) {
      const errorMessage = getAlreadyReceivingErrorMsg(this._context.entityPath);
      const error = new Error(errorMessage);
      log.error(`[${this._context.namespace.connectionId}] %O`, error);
      throw error;
    }
  }

  private _throwIfReceiverOrConnectionClosed(): void {
    throwErrorIfConnectionClosed(this._context.namespace);
    if (this.isClosed) {
      const errorMessage = getReceiverClosedErrorMsg(
        this._context.entityPath,
        this._context.isClosed
      );
      const error = new Error(errorMessage);
      log.error(`[${this._context.namespace.connectionId}] %O`, error);
      throw error;
    }
  }

  /**
   * @property Returns `true` if the receiver is closed. This can happen either because the receiver
   * itself has been closed or the client that created it has been closed.
   * @readonly
   */
  public get isClosed(): boolean {
    return this._isClosed || this._context.isClosed;
  }

  /**
   * Registers handlers to deal with the incoming stream of messages over an AMQP receiver link
   * from a Queue/Subscription.
   * To stop receiving messages, call `close()` on the Receiver.
   *
   * Throws an error if there is another receive operation in progress on the same receiver. If you
   * are not sure whether there is another receive operation running, check the `isReceivingMessages`
   * property on the receiver.
   *
   * @param onMessage - Handler for processing each incoming message.
   * @param onError - Handler for any error that occurs while receiving or processing messages.
   * @param options - Options to control if messages should be automatically completed, and/or have
   * their locks automatically renewed. You can control the maximum number of messages that should
   * be concurrently processed. You can also provide a timeout in milliseconds to denote the
   * amount of time to wait for a new message before closing the receiver.
   *
   * @returns void
   * @throws Error if the underlying connection or receiver is closed.
   * @throws Error if current receiver is already in state of receiving messages.
   * @throws MessagingError if the service returns an error while receiving messages. These are bubbled up to be handled by user provided `onError` handler.
   */
  private _registerMessageHandler(
    onMessage: OnMessage,
    onError: OnError,
    options?: SubscribeOptions
  ): void {
    this._throwIfReceiverOrConnectionClosed();
    this._throwIfAlreadyReceiving();
    const connId = this._context.namespace.connectionId;
    throwTypeErrorIfParameterMissing(connId, "onMessage", onMessage);
    throwTypeErrorIfParameterMissing(connId, "onError", onError);
    if (typeof onMessage !== "function") {
      throw new TypeError("The parameter 'onMessage' must be of type 'function'.");
    }
    if (typeof onError !== "function") {
      throw new TypeError("The parameter 'onError' must be of type 'function'.");
    }

    this._createStreamingReceiver(this._context, {
      ...options,
      receiveMode: convertToInternalReceiveMode(this.receiveMode),
      retryOptions: this._retryOptions
    })
      .then(async (sReceiver) => {
        if (!sReceiver) {
          return;
        }
        if (!this.isClosed) {
          sReceiver.receive(onMessage, onError);
        } else {
          await sReceiver.close();
        }
        return;
      })
      .catch((err) => {
        onError(err);
      });
  }

  private _createStreamingReceiver(
    context: ClientEntityContext,
    options?: ReceiveOptions &
      Pick<OperationOptions, "abortSignal"> & {
        createStreamingReceiver?: (
          context: ClientEntityContext,
          options?: ReceiveOptions
        ) => StreamingReceiver;
      }
  ): Promise<StreamingReceiver> {
    return StreamingReceiver.create(context, options);
  }

  /**
   * Returns a promise that resolves to an array of messages based on given count and timeout over
   * an AMQP receiver link from a Queue/Subscription.
   *
   * The `maxWaitTimeInMs` provided via the options overrides the `timeoutInMs` provided in the `retryOptions`.
   * Throws an error if there is another receive operation in progress on the same receiver. If you
   * are not sure whether there is another receive operation running, check the `isReceivingMessages`
   * property on the receiver.
   *
   * @param maxMessageCount      The maximum number of messages to receive from Queue/Subscription.
   * @returns Promise<ServiceBusMessage[]> A promise that resolves with an array of Message objects.
   * @throws Error if the underlying connection, client or receiver is closed.
   * @throws Error if current receiver is already in state of receiving messages.
   * @throws MessagingError if the service returns an error while receiving messages.
   */
  async receiveMessages(
    maxMessageCount: number,
    options?: ReceiveMessagesOptions
  ): Promise<ReceivedMessageT[]> {
    this._throwIfReceiverOrConnectionClosed();
    this._throwIfAlreadyReceiving();

    if (maxMessageCount == undefined) {
      maxMessageCount = 1;
    }

    const receiveMessages = async () => {
      if (!this._context.batchingReceiver || !this._context.batchingReceiver.isOpen()) {
        const options: ReceiveOptions = {
          maxConcurrentCalls: 0,
          receiveMode: convertToInternalReceiveMode(this.receiveMode)
        };
        this._context.batchingReceiver = this._createBatchingReceiver(this._context, options);
      }
      const receivedMessages = await this._context.batchingReceiver.receive(
        maxMessageCount,
        options?.maxWaitTimeInMs ?? Constants.defaultOperationTimeoutInMs,
        options?.abortSignal
      );
      return (receivedMessages as unknown) as ReceivedMessageT[];
    };
    const config: RetryConfig<ReceivedMessageT[]> = {
      connectionHost: this._context.namespace.config.host,
      connectionId: this._context.namespace.connectionId,
      operation: receiveMessages,
      operationType: RetryOperationType.receiveMessage,
      abortSignal: options?.abortSignal,
      retryOptions: this._retryOptions
    };
    return retry<ReceivedMessageT[]>(config);
  }

  /**
   * Gets an async iterator over messages from the receiver.
   *
   * The `maxWaitTimeInMs` provided via the options overrides the `timeoutInMs` provided in the `retryOptions`.
   * Throws an error if there is another receive operation in progress on the same receiver. If you
   * are not sure whether there is another receive operation running, check the `isReceivingMessages`
   * property on the receiver.
   *
   * If the iterator is not able to fetch a new message in over a minute, `undefined` will be returned.
   * @throws Error if the underlying connection, client or receiver is closed.
   * @throws Error if current receiver is already in state of receiving messages.
   * @throws MessagingError if the service returns an error while receiving messages.
   */
  getMessageIterator(options?: GetMessageIteratorOptions): AsyncIterableIterator<ReceivedMessageT> {
    return getMessageIterator(this, options);
  }

  /**
   * Returns a promise that resolves to an array of deferred messages identified by given `sequenceNumbers`.
   * @param sequenceNumbers The sequence number or an array of sequence numbers for the messages that need to be received.
   * @param options - Options bag to pass an abort signal or tracing options.
   * @returns Promise<ServiceBusMessage[]>
   * - Returns a list of messages identified by the given sequenceNumbers.
   * - Returns an empty list if no messages are found.
   * @throws Error if the underlying connection, client or receiver is closed.
   * @throws MessagingError if the service returns an error while receiving deferred messages.
   */
  async receiveDeferredMessages(
    sequenceNumbers: Long | Long[],
    options: OperationOptions = {}
  ): Promise<ReceivedMessageT[]> {
    this._throwIfReceiverOrConnectionClosed();
    throwTypeErrorIfParameterMissing(
      this._context.namespace.connectionId,
      "sequenceNumbers",
      sequenceNumbers
    );
    throwTypeErrorIfParameterNotLong(
      this._context.namespace.connectionId,
      "sequenceNumbers",
      sequenceNumbers
    );

    const deferredSequenceNumbers = Array.isArray(sequenceNumbers)
      ? sequenceNumbers
      : [sequenceNumbers];
    const receiveDeferredMessagesOperationPromise = async () => {
      const deferredMessages = await this._context.managementClient!.receiveDeferredMessages(
        deferredSequenceNumbers,
        convertToInternalReceiveMode(this.receiveMode),
        undefined,
        {
          ...options,
          requestName: "receiveDeferredMessages",
          timeoutInMs: this._retryOptions.timeoutInMs
        }
      );
      return (deferredMessages as any) as ReceivedMessageT[];
    };
    const config: RetryConfig<ReceivedMessageT[]> = {
      operation: receiveDeferredMessagesOperationPromise,
      connectionId: this._context.namespace.connectionId,
      operationType: RetryOperationType.management,
      retryOptions: this._retryOptions,
      abortSignal: options?.abortSignal
    };
    return retry<ReceivedMessageT[]>(config);
  }

  // ManagementClient methods # Begin

  async peekMessages(
    maxMessageCount: number,
    options: PeekMessagesOptions = {}
  ): Promise<ReceivedMessage[]> {
    this._throwIfReceiverOrConnectionClosed();

    if (maxMessageCount == undefined) {
      maxMessageCount = 1;
    }
    
    const managementRequestOptions = {
      ...options,
      requestName: "peekMessages",
      timeoutInMs: this._retryOptions?.timeoutInMs
    };
    const peekOperationPromise = async () => {
      if (options.fromSequenceNumber) {
        return await this._context.managementClient!.peekBySequenceNumber(
          options.fromSequenceNumber,
          maxMessageCount,
          undefined,
          managementRequestOptions
        );
      } else {
        return await this._context.managementClient!.peek(
          maxMessageCount,
          managementRequestOptions
        );
      }
    };

    const config: RetryConfig<ReceivedMessage[]> = {
      operation: peekOperationPromise,
      connectionId: this._context.namespace.connectionId,
      operationType: RetryOperationType.management,
      retryOptions: this._retryOptions,
      abortSignal: options?.abortSignal
    };
    return retry<ReceivedMessage[]>(config);
  }

  subscribe(
    handlers: MessageHandlers<ReceivedMessageT>,
    options?: SubscribeOptions
  ): {
    close(): Promise<void>;
  } {
    assertValidMessageHandlers(handlers);

    const processError = wrapProcessErrorHandler(handlers);

    this._registerMessageHandler(
      async (message: ServiceBusMessageImpl) => {
        return handlers.processMessage((message as any) as ReceivedMessageT);
      },
      processError,
      options
    );

    return {
      close: async (): Promise<void> => {
        return this._context.streamingReceiver?.stopReceivingMessages();
      }
    };
  }

  /**
   * Closes the underlying AMQP receiver link.
   * Once closed, the receiver cannot be used for any further operations.
   * Use the `createReceiver` function on the QueueClient or SubscriptionClient to instantiate
   * a new Receiver
   *
   * @returns {Promise<void>}
   */
  async close(): Promise<void> {
    try {
      this._isClosed = true;
      if (this._context.namespace.connection && this._context.namespace.connection.isOpen()) {
        // Close the streaming receiver.
        if (this._context.streamingReceiver) {
          await this._context.streamingReceiver.close();
        }

        // Close the batching receiver.
        if (this._context.batchingReceiver) {
          await this._context.batchingReceiver.close();
        }

        // Make sure that we clear the map of deferred messages
        this._context.requestResponseLockedMessages.clear();
      }
    } catch (err) {
      log.error(
        "[%s] An error occurred while closing the Receiver for %s: %O",
        this._context.namespace.connectionId,
        this._context.entityPath,
        err
      );
      throw err;
    }
  }

  /**
   * Indicates whether the receiver is currently receiving messages or not.
   * When this returns true, new `registerMessageHandler()` or `receiveMessages()` calls cannot be made.
   */
  isReceivingMessages(): boolean {
    if (this._context.streamingReceiver && this._context.streamingReceiver.isOpen()) {
      return true;
    }
    if (
      this._context.batchingReceiver &&
      this._context.batchingReceiver.isOpen() &&
      this._context.batchingReceiver.isReceivingMessages
    ) {
      return true;
    }
    return false;
  }

  private _createBatchingReceiver(
    context: ClientEntityContext,
    options?: ReceiveOptions
  ): BatchingReceiver {
    return BatchingReceiver.create(context, options);
  }
}<|MERGE_RESOLUTION|>--- conflicted
+++ resolved
@@ -60,11 +60,7 @@
    * @param options Options for receiveMessages
    */
   receiveMessages(
-<<<<<<< HEAD
-    maxMessages: number,
-=======
     maxMessageCount: number,
->>>>>>> a3ab920d
     options?: ReceiveMessagesOptions
   ): Promise<ReceivedMessageT[]>;
 
@@ -387,7 +383,7 @@
     if (maxMessageCount == undefined) {
       maxMessageCount = 1;
     }
-    
+
     const managementRequestOptions = {
       ...options,
       requestName: "peekMessages",
