// Copyright (c) Microsoft Corporation.
// Licensed under the MIT License.

import type {
  PeekMessagesOptions,
  GetMessageIteratorOptions,
  MessageHandlers,
  ReceiveMessagesOptions,
  SubscribeOptions,
  DeleteMessagesOptions,
  PurgeMessagesOptions,
} from "../models.js";
import type { OperationOptionsBase } from "../modelsToBeSharedWithEventHubs.js";
import type { ServiceBusReceivedMessage } from "../serviceBusMessage.js";
import type { ConnectionContext } from "../connectionContext.js";
import {
  getAlreadyReceivingErrorMsg,
  getReceiverClosedErrorMsg,
  InvalidMaxMessageCountError,
  throwErrorIfConnectionClosed,
  throwTypeErrorIfParameterMissing,
  throwTypeErrorIfParameterNotLong,
  throwErrorIfInvalidOperationOnMessage,
  throwTypeErrorIfParameterTypeMismatch,
} from "../util/errors.js";
import type { ReceiveOptions } from "../core/messageReceiver.js";
import { StreamingReceiver } from "../core/streamingReceiver.js";
import { BatchingReceiver } from "../core/batchingReceiver.js";
import {
  abandonMessage,
  assertValidMessageHandlers,
  completeMessage,
  deadLetterMessage,
  deferMessage,
  getMessageIterator,
  getSessions,
} from "./receiverCommon.js";
import type Long from "long";
import type { ServiceBusMessageImpl, DeadLetterOptions } from "../serviceBusMessage.js";
import type { RetryConfig, RetryOptions } from "@azure/core-amqp";
import { Constants, RetryOperationType, retry } from "@azure/core-amqp";
import { LockRenewer } from "../core/autoLockRenewer.js";
import { receiverLogger as logger } from "../log.js";
import { translateServiceBusError } from "../serviceBusError.js";
import { ensureValidIdentifier } from "../util/utils.js";
import { toSpanOptions, tracingClient } from "../diagnostics/tracing.js";
import { extractSpanContextFromServiceBusMessage } from "../diagnostics/instrumentServiceBusMessage.js";
<<<<<<< HEAD
import { TracingSpanLink } from "@azure/core-tracing";
import {
  getPagedAsyncIterator,
  type PagedAsyncIterableIterator,
  type PagedResult,
} from "@azure/core-paging";
import { OperationOptions } from "@azure/core-client";
=======
import type { TracingSpanLink } from "@azure/core-tracing";
>>>>>>> f89cfdc4

/**
 * The default time to wait for messages _after_ the first message
 * has been received.
 *
 * This timeout only applies to receiveMessages()
 *
 * @internal
 */
export const defaultMaxTimeAfterFirstMessageForBatchingMs = 1000;

/**
 * The maximum number of messages to delete in a single batch.  This cap is established and enforced by the service.
 * @internal
 */
export const MaxDeleteMessageCount = 4000;

/**
 * A receiver that does not handle sessions.
 */
export interface ServiceBusReceiver {
  /**
   * A name used to identify the receiver. This can be used to correlate logs and exceptions.
   * If not specified or empty, a random unique one will be generated.
   */
  identifier: string;

  /**
   * Streams messages to message handlers.
   * @param handlers - A handler that gets called for messages and errors.
   * @param options - Options for subscribe.
   * @returns An object that can be closed, sending any remaining messages to `handlers` and
   * stopping new messages from arriving.
   */
  subscribe(
    handlers: MessageHandlers,
    options?: SubscribeOptions,
  ): {
    /**
     * Causes the subscriber to stop receiving new messages.
     */
    close(): Promise<void>;
  };

  /**
   * Returns an iterator that can be used to receive messages from Service Bus.
   *
   * @param options - A set of options to control the receive operation.
   * - `abortSignal`: The signal to use to abort the ongoing operation.
   *
   * @throws Error if the underlying connection, client or receiver is closed.
   * @throws Error if current receiver is already in state of receiving messages.
   * @throws `ServiceBusError` if the service returns an error while receiving messages.
   */
  getMessageIterator(
    options?: GetMessageIteratorOptions,
  ): AsyncIterableIterator<ServiceBusReceivedMessage>;

  /**
   * Returns a promise that resolves to an array of messages received from Service Bus.
   *
   * @param maxMessageCount - The maximum number of messages to receive.
   * @param options - A set of options to control the receive operation.
   * - `maxWaitTimeInMs`: The maximum time to wait for the first message before returning an empty array if no messages are available.
   * - `abortSignal`: The signal to use to abort the ongoing operation.
   * @returns A promise that resolves with an array of messages.
   * @throws Error if the underlying connection, client or receiver is closed.
   * @throws Error if current receiver is already in state of receiving messages.
   * @throws `ServiceBusError` if the service returns an error while receiving messages.
   */
  receiveMessages(
    maxMessageCount: number,
    options?: ReceiveMessagesOptions,
  ): Promise<ServiceBusReceivedMessage[]>;

  /**
   * Returns a promise that resolves to an array of deferred messages identified by given `sequenceNumbers`.
   * @param sequenceNumbers - The sequence number or an array of sequence numbers for the messages that need to be received.
   * @param options - Options bag to pass an abort signal or tracing options.
   * @returns A list of messages identified by the given sequenceNumbers or an empty list if no messages are found.
   * @throws Error if the underlying connection or receiver is closed.
   * @throws `ServiceBusError` if the service returns an error while receiving deferred messages.
   */
  receiveDeferredMessages(
    sequenceNumbers: Long | Long[],
    options?: OperationOptionsBase,
  ): Promise<ServiceBusReceivedMessage[]>;

  /**
   * Peek the next batch of active messages (including deferred but not deadlettered messages) on the
   * queue or subscription without modifying them.
   * - The first call to `peekMessages()` fetches the first active message. Each subsequent call fetches the
   * subsequent message.
   * - Unlike a "received" message, "peeked" message is a read-only version of the message.
   * It cannot be `Completed/Abandoned/Deferred/Deadlettered`.
   * @param maxMessageCount - The maximum number of messages to peek.
   * @param options - Options that allow to specify the maximum number of messages to peek,
   * the sequenceNumber to start peeking from or an abortSignal to abort the operation.
   */
  peekMessages(
    maxMessageCount: number,
    options?: PeekMessagesOptions,
  ): Promise<ServiceBusReceivedMessage[]>;

  /**
   * Delete messages. If no option is specified, all messages will be deleted.
   *
   * @param options - Options to configure the operation.
   * @returns number of messages that have been deleted.
   */
  deleteMessages(options: DeleteMessagesOptions): Promise<number>;

  /**
   * Attempts to purge all messages from an entity.  Locked messages are not eligible for removal and
   * will remain in the entity.
   *
   * @param options - Options that allow to specify the cutoff time for deletion. Only messages that were enqueued
   *                  before this time will be deleted.  If not specified, current time will be used.
   * @returns number of messages deleted.
   */
  purgeMessages(options?: PurgeMessagesOptions): Promise<number>;

  /**
   * Path of the entity for which the receiver has been created.
   */
  entityPath: string;
  /**
   * The receive mode used to create the receiver.
   */
  receiveMode: "peekLock" | "receiveAndDelete";
  /**
   * Returns `true` if either the receiver or the client that created it has been closed.
   * @readonly
   */
  isClosed: boolean;
  /**
   * Closes the receiver.
   * Once closed, the receiver cannot be used for any further operations.
   * Use the `createReceiver()` method on the ServiceBusClient to create a new Receiver.
   */
  close(): Promise<void>;
  /**
   * Removes the message from Service Bus.
   *
   * @throws Error with name `SessionLockLostError` (for messages from a Queue/Subscription with sessions enabled)
   * if the AMQP link with which the message was received is no longer alive. This can
   * happen either because the lock on the session expired or the receiver was explicitly closed by
   * the user or the AMQP link is closed by the library due to network loss or service error.
   * @throws Error with name `MessageLockLostError` (for messages from a Queue/Subscription with sessions not enabled)
   * if the lock on the message has expired or the AMQP link with which the message was received is
   * no longer alive. The latter can happen if the receiver was explicitly closed by the user or the
   * AMQP link got closed by the library due to network loss or service error.
   * @throws Error if the message is already settled.
   * property on the message if you are not sure whether the message is settled.
   * @throws Error if used in `receiveAndDelete` mode because all messages received in this mode
   * are pre-settled. To avoid this error, update your code to not settle a message which is received
   * in this mode.
   * @throws Error with name `ServiceUnavailableError` if Service Bus does not acknowledge the request to settle
   * the message in time. The message may or may not have been settled successfully.
   */
  completeMessage(message: ServiceBusReceivedMessage): Promise<void>;
  /**
   * The lock held on the message by the receiver is let go, making the message available again in
   * Service Bus for another receive operation.
   *
   * @throws `ServiceBusError` with the code `SessionLockLost` (for messages from a Queue/Subscription with sessions enabled)
   * if the AMQP link with which the message was received is no longer alive. This can
   * happen either because the lock on the session expired or the receiver was explicitly closed by
   * the user or the AMQP link is closed by the library due to network loss or service error.
   * @throws `ServiceBusError` with the code `MessageLockLost` (for messages from a Queue/Subscription with sessions not enabled)
   * if the lock on the message has expired or the AMQP link with which the message was received is
   * no longer alive. The latter can happen if the receiver was explicitly closed by the user or the
   * AMQP link got closed by the library due to network loss or service error.
   * @throws Error if the message is already settled.
   * property on the message if you are not sure whether the message is settled.
   * @throws Error if used in `receiveAndDelete` mode because all messages received in this mode
   * are pre-settled. To avoid this error, update your code to not settle a message which is received
   * in this mode.
   * @throws `ServiceBusError` with the code `ServiceTimeout` if Service Bus does not acknowledge the request to settle
   * the message in time. The message may or may not have been settled successfully.
   *
   * @param propertiesToModify - The properties of the message to modify while abandoning the message.
   */
  abandonMessage(
    message: ServiceBusReceivedMessage,
    propertiesToModify?: { [key: string]: number | boolean | string | Date | null },
  ): Promise<void>;
  /**
   * Defers the processing of the message. Save the `sequenceNumber` of the message, in order to
   * receive it message again in the future using the `receiveDeferredMessage` method.
   *
   * @throws `ServiceBusError` with the code `SessionLockLost` (for messages from a Queue/Subscription with sessions enabled)
   * if the AMQP link with which the message was received is no longer alive. This can
   * happen either because the lock on the session expired or the receiver was explicitly closed by
   * the user or the AMQP link is closed by the library due to network loss or service error.
   * @throws `ServiceBusError` with the code `MessageLockLost` (for messages from a Queue/Subscription with sessions not enabled)
   * if the lock on the message has expired or the AMQP link with which the message was received is
   * no longer alive. The latter can happen if the receiver was explicitly closed by the user or the
   * AMQP link got closed by the library due to network loss or service error.
   * @throws Error if the message is already settled.
   * property on the message if you are not sure whether the message is settled.
   * @throws Error if used in `receiveAndDelete` mode because all messages received in this mode
   * are pre-settled. To avoid this error, update your code to not settle a message which is received
   * in this mode.
   * @throws `ServiceBusError` with the code `ServiceTimeout` if Service Bus does not acknowledge the request to settle
   * the message in time. The message may or may not have been settled successfully.
   *
   * @param propertiesToModify - The properties of the message to modify while deferring the message
   */
  deferMessage(
    message: ServiceBusReceivedMessage,
    propertiesToModify?: { [key: string]: number | boolean | string | Date | null },
  ): Promise<void>;
  /**
   * Moves the message to the deadletter sub-queue. To receive a deadletted message, create a new
   * QueueClient/SubscriptionClient using the path for the deadletter sub-queue.
   *
   * @throws `ServiceBusError` with the code `SessionLockLost` (for messages from a Queue/Subscription with sessions enabled)
   * if the AMQP link with which the message was received is no longer alive. This can
   * happen either because the lock on the session expired or the receiver was explicitly closed by
   * the user or the AMQP link is closed by the library due to network loss or service error.
   * @throws `ServiceBusError` with the code `MessageLockLost` (for messages from a Queue/Subscription with sessions not enabled)
   * if the lock on the message has expired or the AMQP link with which the message was received is
   * no longer alive. The latter can happen if the receiver was explicitly closed by the user or the
   * AMQP link got closed by the library due to network loss or service error.
   * @throws Error if the message is already settled.
   * property on the message if you are not sure whether the message is settled.
   * @throws Error if used in `receiveAndDelete` mode because all messages received in this mode
   * are pre-settled. To avoid this error, update your code to not settle a message which is received
   * in this mode.
   * @throws `ServiceBusError` with the code `ServiceTimeout` if Service Bus does not acknowledge the request to settle
   * the message in time. The message may or may not have been settled successfully.
   *
   * @param options - The DeadLetter options that can be provided while
   * rejecting the message.
   */
  deadLetterMessage(
    message: ServiceBusReceivedMessage,
    options?: DeadLetterOptions & { [key: string]: number | boolean | string | Date | null },
  ): Promise<void>;
  /**
   * Renews the lock on the message for the duration as specified during the Queue/Subscription
   * creation.
   * - Check the `lockedUntilUtc` property on the message for the time when the lock expires.
   * - If a message is not settled (using either `complete()`, `defer()` or `deadletter()`,
   * before its lock expires, then the message lands back in the Queue/Subscription for the next
   * receive operation.
   *
   * @returns New lock token expiry date and time in UTC format.
   * @throws Error if the underlying connection, client or receiver is closed.
   * @throws ServiceBusError if the service returns an error while renewing message lock.
   */
  renewMessageLock(message: ServiceBusReceivedMessage): Promise<Date>;

  /**
   * Returns an async iterable iterator to list all the sessions in a messaging entity.
   *
   * .byPage() returns an async iterable iterator to list the session id's in pages.
   *
   * @returns An asyncIterableIterator that supports paging.
   */
  listSessions(options?: OperationOptions): PagedAsyncIterableIterator<string>;
}

/**
 * @internal
 */
export class ServiceBusReceiverImpl implements ServiceBusReceiver {
  public identifier: string;
  private _retryOptions: RetryOptions;
  /**
   * Denotes if close() was called on this receiver
   */
  private _isClosed: boolean = false;

  /**
   * Instance of the BatchingReceiver class to use to receive messages in pull mode.
   */
  private _batchingReceiver?: BatchingReceiver;

  /**
   * Instance of the StreamingReceiver class to use to receive messages in push mode.
   */
  private _streamingReceiver?: StreamingReceiver;
  private _lockRenewer: LockRenewer | undefined;

  private get logPrefix(): string {
    return `[${this._context.connectionId}|receiver:${this.entityPath}]`;
  }

  /**
   * @throws Error if the underlying connection is closed.
   */
  constructor(
    private _context: ConnectionContext,
    public entityPath: string,
    public receiveMode: "peekLock" | "receiveAndDelete",
    maxAutoRenewLockDurationInMs: number,
    private skipParsingBodyAsJson: boolean,
    private skipConvertingDate: boolean = false,
    retryOptions: RetryOptions = {},
    identifier?: string,
  ) {
    throwErrorIfConnectionClosed(_context);
    this._retryOptions = retryOptions;
    this._lockRenewer = LockRenewer.create(
      this._context,
      maxAutoRenewLockDurationInMs,
      receiveMode,
    );
    this.identifier = ensureValidIdentifier(this.entityPath, identifier);
  }

  private _throwIfAlreadyReceiving(): void {
    if (this._isReceivingMessages()) {
      const errorMessage = getAlreadyReceivingErrorMsg(this.entityPath);
      const error = new Error(errorMessage);
      logger.logError(error, `${this.logPrefix} is already receiving`);
      throw error;
    }
  }

  private _throwIfReceiverOrConnectionClosed(): void {
    throwErrorIfConnectionClosed(this._context);
    if (this.isClosed) {
      const errorMessage = getReceiverClosedErrorMsg(this.entityPath);
      const error = new Error(errorMessage);
      logger.logError(error, `${this.logPrefix} is closed`);
      throw error;
    }
  }

  public get isClosed(): boolean {
    return this._isClosed || this._context.wasConnectionCloseCalled;
  }

  async receiveMessages(
    maxMessageCount: number,
    options?: ReceiveMessagesOptions,
  ): Promise<ServiceBusReceivedMessage[]> {
    this._throwIfReceiverOrConnectionClosed();
    this._throwIfAlreadyReceiving();
    throwTypeErrorIfParameterMissing(
      this._context.connectionId,
      "maxMessageCount",
      maxMessageCount,
    );
    throwTypeErrorIfParameterTypeMismatch(
      this._context.connectionId,
      "maxMessageCount",
      maxMessageCount,
      "number",
    );

    if (isNaN(maxMessageCount) || maxMessageCount < 1) {
      throw new TypeError(InvalidMaxMessageCountError);
    }

    const receiveMessages = async (): Promise<ServiceBusReceivedMessage[]> => {
      if (!this._batchingReceiver || !this._context.messageReceivers[this._batchingReceiver.name]) {
        const receiveOptions: ReceiveOptions = {
          maxConcurrentCalls: 0,
          receiveMode: this.receiveMode,
          lockRenewer: this._lockRenewer,
          skipParsingBodyAsJson: this.skipParsingBodyAsJson,
          skipConvertingDate: this.skipConvertingDate,
        };
        this._batchingReceiver = this._createBatchingReceiver(
          this._context,
          this.entityPath,
          receiveOptions,
        );
      }

      const receivedMessages = await this._batchingReceiver.receive(
        maxMessageCount,
        options?.maxWaitTimeInMs ?? Constants.defaultOperationTimeoutInMs,
        defaultMaxTimeAfterFirstMessageForBatchingMs,
        options ?? {},
      );

      return receivedMessages;
    };
    const config: RetryConfig<ServiceBusReceivedMessage[]> = {
      connectionHost: this._context.config.host,
      connectionId: this._context.connectionId,
      operation: receiveMessages,
      operationType: RetryOperationType.receiveMessage,
      abortSignal: options?.abortSignal,
      retryOptions: this._retryOptions,
    };
    return retry<ServiceBusReceivedMessage[]>(config).catch((err) => {
      throw translateServiceBusError(err);
    });
  }

  getMessageIterator(
    options?: GetMessageIteratorOptions,
  ): AsyncIterableIterator<ServiceBusReceivedMessage> {
    return getMessageIterator(this, options);
  }

  async receiveDeferredMessages(
    sequenceNumbers: Long | Long[],
    options: OperationOptionsBase = {},
  ): Promise<ServiceBusReceivedMessage[]> {
    this._throwIfReceiverOrConnectionClosed();
    throwTypeErrorIfParameterMissing(
      this._context.connectionId,
      "sequenceNumbers",
      sequenceNumbers,
    );
    throwTypeErrorIfParameterNotLong(
      this._context.connectionId,
      "sequenceNumbers",
      sequenceNumbers,
    );

    const deferredSequenceNumbers = Array.isArray(sequenceNumbers)
      ? sequenceNumbers
      : [sequenceNumbers];
    const receiveDeferredMessagesOperationPromise = async (): Promise<
      ServiceBusReceivedMessage[]
    > => {
      const deferredMessages = await this._context
        .getManagementClient(this.entityPath)
        .receiveDeferredMessages(deferredSequenceNumbers, this.receiveMode, undefined, {
          ...options,
          associatedLinkName: this._getAssociatedReceiverName(),
          requestName: "receiveDeferredMessages",
          timeoutInMs: this._retryOptions.timeoutInMs,
          skipParsingBodyAsJson: this.skipParsingBodyAsJson,
          skipConvertingDate: this.skipConvertingDate,
        });
      return deferredMessages;
    };
    const config: RetryConfig<ServiceBusReceivedMessage[]> = {
      operation: receiveDeferredMessagesOperationPromise,
      connectionId: this._context.connectionId,
      operationType: RetryOperationType.management,
      retryOptions: this._retryOptions,
      abortSignal: options?.abortSignal,
    };
    return retry<ServiceBusReceivedMessage[]>(config);
  }

  async deleteMessages(options: DeleteMessagesOptions): Promise<number> {
    this._throwIfReceiverOrConnectionClosed();

    const deleteMessagesOperationPromise = (): Promise<number> => {
      return this._context
        .getManagementClient(this.entityPath)
        .deleteMessages(options.maxMessageCount, options?.beforeEnqueueTime, undefined, {
          ...options,
          associatedLinkName: this._getAssociatedReceiverName(),
          requestName: "deleteMessages",
          timeoutInMs: this._retryOptions.timeoutInMs,
        });
    };
    const config: RetryConfig<number> = {
      operation: deleteMessagesOperationPromise,
      connectionId: this._context.connectionId,
      operationType: RetryOperationType.management,
      retryOptions: this._retryOptions,
      abortSignal: options?.abortSignal,
    };
    return retry<number>(config);
  }

  async purgeMessages(options?: PurgeMessagesOptions): Promise<number> {
    let deletedCount = await this.deleteMessages({
      maxMessageCount: MaxDeleteMessageCount,
      beforeEnqueueTime: options?.beforeEnqueueTime,
    });
    logger.verbose(
      `${this.logPrefix} receiver '${this.identifier}' deleted ${deletedCount} messages.`,
    );
    if (deletedCount === MaxDeleteMessageCount) {
      let batchCount = MaxDeleteMessageCount;
      while (batchCount === MaxDeleteMessageCount) {
        batchCount = await this.deleteMessages({
          maxMessageCount: MaxDeleteMessageCount,
          beforeEnqueueTime: options?.beforeEnqueueTime,
        });
        logger.verbose(
          `${this.logPrefix} receiver '${this.identifier}' deleted ${batchCount} messages.`,
        );
        deletedCount += batchCount;
      }
    }
    logger.verbose(
      `${this.logPrefix} receiver '${this.identifier}' purged ${deletedCount} messages.`,
    );
    return deletedCount;
  }

  // ManagementClient methods # Begin

  async peekMessages(
    maxMessageCount: number,
    options: PeekMessagesOptions = {},
  ): Promise<ServiceBusReceivedMessage[]> {
    this._throwIfReceiverOrConnectionClosed();

    const managementRequestOptions = {
      ...options,
      associatedLinkName: this._getAssociatedReceiverName(),
      requestName: "peekMessages",
      timeoutInMs: this._retryOptions?.timeoutInMs,
      skipParsingBodyAsJson: this.skipParsingBodyAsJson,
      skipConvertingDate: this.skipConvertingDate,
    };
    // omitMessageBody is available at runtime, but only exported in experimental subpath
    const { fromSequenceNumber, omitMessageBody } = options as PeekMessagesOptions & {
      omitMessageBody: boolean;
    };
    const peekOperationPromise = async (): Promise<ServiceBusReceivedMessage[]> => {
      if (fromSequenceNumber !== undefined) {
        return this._context
          .getManagementClient(this.entityPath)
          .peekBySequenceNumber(
            fromSequenceNumber,
            maxMessageCount,
            undefined,
            omitMessageBody,
            managementRequestOptions,
          );
      } else {
        return this._context
          .getManagementClient(this.entityPath)
          .peek(maxMessageCount, omitMessageBody, managementRequestOptions);
      }
    };

    const config: RetryConfig<ServiceBusReceivedMessage[]> = {
      operation: peekOperationPromise,
      connectionId: this._context.connectionId,
      operationType: RetryOperationType.management,
      retryOptions: this._retryOptions,
      abortSignal: options?.abortSignal,
    };
    return retry<ServiceBusReceivedMessage[]>(config);
  }

  subscribe(
    handlers: MessageHandlers,
    options?: SubscribeOptions,
  ): {
    close(): Promise<void>;
  } {
    assertValidMessageHandlers(handlers);
    throwErrorIfConnectionClosed(this._context);
    this._throwIfReceiverOrConnectionClosed();
    this._throwIfAlreadyReceiving();

    options = {
      ...(options ?? {}),
      autoCompleteMessages: options?.autoCompleteMessages ?? true,
    };

    // When the user "stops" a streaming receiver (via the returned instance from 'subscribe' we just suspend
    // it, leaving the link open). This allows users to stop the flow of messages but still be able to settle messages
    // since the link itself hasn't been shut down.
    //
    // Users can, if they want, restart their subscription (since we've got a link already established).
    // So you'll have an instance here if the user has done:
    // 1. const subscription = receiver.subscribe()
    // 2. subscription.stop()
    // 3. receiver.subscribe()

    this._streamingReceiver =
      this._streamingReceiver ??
      new StreamingReceiver(this.identifier, this._context, this.entityPath, {
        ...options,
        receiveMode: this.receiveMode,
        retryOptions: this._retryOptions,
        lockRenewer: this._lockRenewer,
        skipParsingBodyAsJson: this.skipParsingBodyAsJson,
        skipConvertingDate: this.skipConvertingDate,
      });

    // this ensures that if the outer service bus client is closed that  this receiver is cleaned up.
    // this mostly affects us if we're in the middle of init() - the connection (and receiver) are not yet
    // open but we do need to close the receiver to exit the init() loop.
    this._context.messageReceivers[this._streamingReceiver.name] = this._streamingReceiver;

    this._streamingReceiver.subscribe(handlers, options).catch((_) => {
      // (the error will already have been reported to the user)
      if (this._streamingReceiver) {
        delete this._context.messageReceivers[this._streamingReceiver.name];
      }
    });

    return {
      close: async (): Promise<void> => {
        return this._streamingReceiver?.stopReceivingMessages();
      },
    };
  }

  async completeMessage(message: ServiceBusReceivedMessage): Promise<void> {
    this._throwIfReceiverOrConnectionClosed();
    throwErrorIfInvalidOperationOnMessage(message, this.receiveMode, this._context.connectionId);
    const msgImpl = message as ServiceBusMessageImpl;
    return completeMessage(msgImpl, this._context, this.entityPath, this._retryOptions);
  }

  async abandonMessage(
    message: ServiceBusReceivedMessage,
    propertiesToModify?: { [key: string]: number | boolean | string | Date | null },
  ): Promise<void> {
    this._throwIfReceiverOrConnectionClosed();
    throwErrorIfInvalidOperationOnMessage(message, this.receiveMode, this._context.connectionId);
    const msgImpl = message as ServiceBusMessageImpl;
    return abandonMessage(
      msgImpl,
      this._context,
      this.entityPath,
      propertiesToModify,
      this._retryOptions,
    );
  }

  async deferMessage(
    message: ServiceBusReceivedMessage,
    propertiesToModify?: { [key: string]: number | boolean | string | Date | null },
  ): Promise<void> {
    this._throwIfReceiverOrConnectionClosed();
    throwErrorIfInvalidOperationOnMessage(message, this.receiveMode, this._context.connectionId);
    const msgImpl = message as ServiceBusMessageImpl;
    return deferMessage(
      msgImpl,
      this._context,
      this.entityPath,
      propertiesToModify,
      this._retryOptions,
    );
  }

  async deadLetterMessage(
    message: ServiceBusReceivedMessage,
    options?: DeadLetterOptions & { [key: string]: number | boolean | string | Date | null },
  ): Promise<void> {
    this._throwIfReceiverOrConnectionClosed();
    throwErrorIfInvalidOperationOnMessage(message, this.receiveMode, this._context.connectionId);
    const msgImpl = message as ServiceBusMessageImpl;
    return deadLetterMessage(msgImpl, this._context, this.entityPath, options, this._retryOptions);
  }

  async renewMessageLock(message: ServiceBusReceivedMessage): Promise<Date> {
    this._throwIfReceiverOrConnectionClosed();
    throwErrorIfInvalidOperationOnMessage(message, this.receiveMode, this._context.connectionId);

    const tracingContext = extractSpanContextFromServiceBusMessage(message);
    const spanLinks: TracingSpanLink[] = tracingContext ? [{ tracingContext }] : [];

    return tracingClient.withSpan(
      "ServiceBusReceiver.renewMessageLock",
      {},
      () => {
        const msgImpl = message as ServiceBusMessageImpl;

        let associatedLinkName: string | undefined;
        if (msgImpl.delivery.link) {
          const associatedReceiver = this._context.getReceiverFromCache(msgImpl.delivery.link.name);
          associatedLinkName = associatedReceiver?.name;
        }
        return this._context
          .getManagementClient(this.entityPath)
          .renewLock(message.lockToken!, { associatedLinkName })
          .then((lockedUntil) => {
            message.lockedUntilUtc = lockedUntil;
            return lockedUntil;
          });
      },
      {
        spanLinks,
        ...toSpanOptions(
          { entityPath: this.entityPath, host: this._context.config.host },
          "receive",
          "client",
        ),
      },
    );
  }

  /**
   * Returns an async iterable iterator to list all the sessions in a messaging entity.
   *
   * .byPage() returns an async iterable iterator to list the session id's in pages.
   *
   * @returns An asyncIterableIterator that supports paging.
   */
  listSessions(
    options?: OperationOptions,
  ): PagedAsyncIterableIterator<string, string[], { maxPageSize?: number }> {
    logger.verbose(`Performing operation - listSessions() with options: %j`, options);
    const pagedResult: PagedResult<string[], { maxPageSize?: number }, number> = {
      firstPageLink: 0,
      getPage: async (pageLink, maxPageSize) => {
        const top = maxPageSize ?? 100;
        const sessions = await getSessions(
          this._context,
          this.entityPath,
          this._getAssociatedReceiverName(),
          this._retryOptions,
          {
            skip: pageLink,
            maxCount: top,
            ...options,
          },
        );
        return sessions.length
          ? {
              page: sessions,
              nextPageLink: sessions.length > 0 ? pageLink + sessions.length : undefined,
            }
          : undefined;
      },
    };

    return getPagedAsyncIterator(pagedResult);
  }

  async close(): Promise<void> {
    try {
      this._isClosed = true;
      if (this._context.connection && this._context.connection.isOpen()) {
        // Close the streaming receiver.
        if (this._streamingReceiver) {
          await this._streamingReceiver.close();
        }

        // Close the batching receiver.
        if (this._batchingReceiver) {
          await this._batchingReceiver.close();
        }
      }
    } catch (err: any) {
      logger.logError(err, `${this.logPrefix} An error occurred while closing the Receiver`);
      throw err;
    }
  }

  /**
   * Indicates whether the receiver is currently receiving messages or not.
   * When this returns true, new `registerMessageHandler()` or `receiveMessages()` calls cannot be made.
   */
  private _isReceivingMessages(): boolean {
    if (
      this._streamingReceiver &&
      this._streamingReceiver.isOpen() &&
      this._streamingReceiver.isSubscribeActive
    ) {
      return true;
    }
    if (
      this._batchingReceiver &&
      this._batchingReceiver.isOpen() &&
      this._batchingReceiver.isReceivingMessages
    ) {
      return true;
    }
    return false;
  }

  private _createBatchingReceiver(
    context: ConnectionContext,
    entityPath: string,
    options: ReceiveOptions,
  ): BatchingReceiver {
    const receiver = BatchingReceiver.create(this.identifier, context, entityPath, options);
    logger.verbose(
      `[${this.logPrefix}] receiver '${receiver.name}' created, with maxConcurrentCalls set to ${options.maxConcurrentCalls}.`,
    );

    return receiver;
  }

  /**
   * Helper function to retrieve any active receiver name, regardless of streaming or
   * batching if it exists. This is used for optimization on the service side
   */
  private _getAssociatedReceiverName(): string | undefined {
    if (this._streamingReceiver && this._streamingReceiver.isOpen()) {
      return this._streamingReceiver.name;
    }
    if (
      this._batchingReceiver &&
      this._batchingReceiver.isOpen() &&
      this._batchingReceiver.isReceivingMessages
    ) {
      return this._batchingReceiver.name;
    }
    return;
  }
}<|MERGE_RESOLUTION|>--- conflicted
+++ resolved
@@ -45,17 +45,13 @@
 import { ensureValidIdentifier } from "../util/utils.js";
 import { toSpanOptions, tracingClient } from "../diagnostics/tracing.js";
 import { extractSpanContextFromServiceBusMessage } from "../diagnostics/instrumentServiceBusMessage.js";
-<<<<<<< HEAD
-import { TracingSpanLink } from "@azure/core-tracing";
+import type { TracingSpanLink } from "@azure/core-tracing";
 import {
   getPagedAsyncIterator,
   type PagedAsyncIterableIterator,
   type PagedResult,
 } from "@azure/core-paging";
 import { OperationOptions } from "@azure/core-client";
-=======
-import type { TracingSpanLink } from "@azure/core-tracing";
->>>>>>> f89cfdc4
 
 /**
  * The default time to wait for messages _after_ the first message
