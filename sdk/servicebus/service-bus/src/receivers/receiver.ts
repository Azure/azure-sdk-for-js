--- conflicted
+++ resolved
@@ -67,11 +67,7 @@
    * @throws MessagingError if the service returns an error while receiving messages.
    */
   receiveMessages(
-<<<<<<< HEAD
-    maxMessages: number,
-=======
     maxMessageCount: number,
->>>>>>> 410dbb84
     options?: ReceiveMessagesOptions
   ): Promise<ReceivedMessageT[]>;
 
