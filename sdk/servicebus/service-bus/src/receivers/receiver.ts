--- conflicted
+++ resolved
@@ -484,20 +484,15 @@
         const receiveOptions: ReceiveOptions = {
           maxConcurrentCalls: 0,
           receiveMode: this.receiveMode,
-          lockRenewer: this._lockRenewer
-        };
-<<<<<<< HEAD
-        this._batchingReceiver = this._createBatchingReceiver(this._context, this.entityPath, {
+          lockRenewer: this._lockRenewer,
           ...getOperationOptionsBase(this._clientOptions),
           ...options
-        });
-=======
+        };
         this._batchingReceiver = this._createBatchingReceiver(
           this._context,
           this.entityPath,
           receiveOptions
         );
->>>>>>> 65c755b6
       }
 
       const receivedMessages = await this._batchingReceiver.receive(
