--- conflicted
+++ resolved
@@ -29,21 +29,8 @@
 import { Receiver } from "./receiver";
 import Long from "long";
 import { ReceivedMessageWithLock, ServiceBusMessageImpl } from "../serviceBusMessage";
-<<<<<<< HEAD
-import {
-  Constants,
-  RetryConfig,
-  RetryOperationType,
-  RetryOptions,
-  retry,
-  ErrorNameConditionMapper,
-  translate
-} from "@azure/core-amqp";
-import { OperationOptions } from "../modelsToBeSharedWithEventHubs";
-=======
-import { Constants, RetryConfig, RetryOperationType, RetryOptions, retry } from "@azure/core-amqp";
+import { Constants, RetryConfig, RetryOperationType, RetryOptions, retry, ErrorNameConditionMapper, translate } from "@azure/core-amqp";
 import { OperationOptionsBase } from "../modelsToBeSharedWithEventHubs";
->>>>>>> 0fdb71a8
 import "@azure/core-asynciterator-polyfill";
 import { AmqpError } from "rhea-promise";
 
@@ -125,7 +112,6 @@
   ) {
     throwErrorIfConnectionClosed(this._context.namespace);
     this.entityPath = this._context.entityPath;
-<<<<<<< HEAD
     // By this point, we should have a valid sessionId on the messageSession
     // If not, the receiver cannot be used, so throw error.
     if (_messageSession.sessionId == undefined) {
@@ -135,15 +121,8 @@
       };
       log.error(`[${_context.namespace.connectionId}] %O`, amqpError);
       throw translate(amqpError);
-=======
-    this._retryOptions = retryOptions;
-
-    if (this._sessionOptions.sessionId) {
-      this._sessionOptions.sessionId = String(this._sessionOptions.sessionId);
->>>>>>> 0fdb71a8
     }
     this.sessionId = _messageSession.sessionId;
-    delete this._context.expiredMessageSessions[_messageSession.sessionId];
   }
 
   static async createInitializedSessionReceiver<
@@ -157,8 +136,6 @@
     context.isSessionEnabled = true;
     if (sessionOptions.sessionId) {
       sessionOptions.sessionId = String(sessionOptions.sessionId);
-
-      // Check if receiver for given session already exists
     }
     const messageSession = await MessageSession.create(context, {
       sessionId: sessionOptions.sessionId,
@@ -196,11 +173,6 @@
       };
       throw translate(amqpError);
     }
-<<<<<<< HEAD
-=======
-    this.sessionId = this._messageSession.sessionId;
-    return;
->>>>>>> 0fdb71a8
   }
 
   private _throwIfAlreadyReceiving(): void {
@@ -375,69 +347,6 @@
     return retry<ReceivedMessage[]>(config);
   }
 
-<<<<<<< HEAD
-  /**
-   * Returns a promise that resolves to a deferred message identified by the given `sequenceNumber`.
-   * @param sequenceNumber The sequence number of the message that needs to be received.
-   * @param options - Options bag to pass an abort signal or tracing options.
-   * @returns Promise<ServiceBusMessage | undefined>
-   * - Returns `Message` identified by sequence number.
-   * - Returns `undefined` if no such message is found.
-   * @throws Error if the underlying connection or receiver is closed.
-   * @throws MessagingError if the service returns an error while receiving deferred message.
-   */
-  async receiveDeferredMessage(
-    sequenceNumber: Long,
-    options: OperationOptions = {}
-  ): Promise<ReceivedMessageT | undefined> {
-    this._throwIfReceiverOrConnectionClosed();
-    this._throwIfMessageSessionDoesntExist();
-    throwTypeErrorIfParameterMissing(
-      this._context.namespace.connectionId,
-      "sequenceNumber",
-      sequenceNumber
-    );
-    throwTypeErrorIfParameterNotLong(
-      this._context.namespace.connectionId,
-      "sequenceNumber",
-      sequenceNumber
-    );
-
-    const receiveDeferredMessageOperationPromise = async () => {
-      const messages = await this._context.managementClient!.receiveDeferredMessages(
-        [sequenceNumber],
-        convertToInternalReceiveMode(this.receiveMode),
-        this.sessionId,
-        {
-          ...options,
-          requestName: "receiveDeferredMessage",
-          timeoutInMs: this._retryOptions.timeoutInMs
-        }
-      );
-      return (messages[0] as unknown) as ReceivedMessageT;
-    };
-    const config: RetryConfig<ReceivedMessageT | undefined> = {
-      operation: receiveDeferredMessageOperationPromise,
-      connectionId: this._context.namespace.connectionId,
-      operationType: RetryOperationType.management,
-      retryOptions: this._retryOptions,
-      abortSignal: options?.abortSignal
-    };
-    return retry<ReceivedMessageT | undefined>(config);
-  }
-
-  /**
-   * Returns a promise that resolves to an array of deferred messages identified by given `sequenceNumbers`.
-   * @param sequenceNumbers An array of sequence numbers for the messages that need to be received.
-   * @param options - Options bag to pass an abort signal or tracing options.
-   * @returns Promise<ServiceBusMessage[]>
-   * - Returns a list of messages identified by the given sequenceNumbers.
-   * - Returns an empty list if no messages are found.
-   * @throws Error if the underlying connection or receiver is closed.
-   * @throws MessagingError if the service returns an error while receiving deferred messages.
-   */
-=======
->>>>>>> 0fdb71a8
   async receiveDeferredMessages(
     sequenceNumbers: Long | Long[],
     options: OperationOptionsBase = {}
