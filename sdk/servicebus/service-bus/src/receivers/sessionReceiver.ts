// Copyright (c) Microsoft Corporation. All rights reserved.
// Licensed under the MIT License.

import { ClientEntityContext } from "../clientEntityContext";
import {
  SessionMessageHandlerOptions,
  MessageHandlers,
  SubscribeOptions,
  ReceiveBatchOptions,
  ReceivedMessage
} from "..";

<<<<<<< HEAD
import {
  GetMessageIteratorOptions,
  GetSessionReceiverOptions,
  BrowseMessagesOptions
} from "../models";
=======
import { GetMessageIteratorOptions, CreateSessionReceiverOptions } from "../models";
>>>>>>> 99eb0cd8
import { MessageSession } from "../session/messageSession";
import {
  throwErrorIfConnectionClosed,
  getOpenSessionReceiverErrorMsg,
  getReceiverClosedErrorMsg,
  getAlreadyReceivingErrorMsg,
  throwTypeErrorIfParameterMissing,
  throwTypeErrorIfParameterNotLong,
  throwTypeErrorIfParameterNotLongArray
} from "../util/errors";
import * as log from "../log";
import { OnMessage, OnError } from "../core/messageReceiver";
import { assertValidMessageHandlers, getMessageIterator } from "./shared";
import { convertToInternalReceiveMode } from "../constructorHelpers";
import { Receiver } from "./receiver";
import Long from "long";
import { ServiceBusMessageImpl, ReceivedMessageWithLock } from "../serviceBusMessage";
import { RetryConfig, RetryOperationType, retry, Constants, RetryOptions } from "@azure/core-amqp";
import { getRetryAttemptTimeoutInMs } from "../util/utils";
import { OperationOptions } from "../modelsToBeSharedWithEventHubs";

/**
 *A receiver that handles sessions, including renewing the session lock.
 */
export interface SessionReceiver<
  ReceivedMessageT extends ReceivedMessage | ReceivedMessageWithLock
> extends Receiver<ReceivedMessageT> {
  /**
   * The session ID.
   * Can be undefined until a AMQP receiver link has been successfully set up for the session
   */
  sessionId: string | undefined;

  /**
   * @property The time in UTC until which the session is locked.
   * Everytime `renewSessionLock()` is called, this time gets updated to current time plus the lock
   * duration as specified during the Queue/Subscription creation.
   *
   * Will return undefined until a AMQP receiver link has been successfully set up for the session.
   *
   * @readonly
   * @memberof SessionReceiver
   */
  sessionLockedUntilUtc: Date | undefined;

  /**
   * Renews the lock on the session.
   */
  renewSessionLock(options?: OperationOptions): Promise<Date>;

  /**
   * Gets the state of the Session. For more on session states, see
   * {@link https://docs.microsoft.com/en-us/azure/service-bus-messaging/message-sessions#message-session-state Session State}
   * @param options - Options bag to pass an abort signal or tracing options.
   * @returns {Promise<any>} The state of that session
   * @throws Error if the underlying connection or receiver is closed.
   * @throws MessagingError if the service returns an error while retrieving session state.
   */
  getState(options?: OperationOptions): Promise<any>;

  /**
   * Sets the state on the Session. For more on session states, see
   * {@link https://docs.microsoft.com/en-us/azure/service-bus-messaging/message-sessions#message-session-state Session State}
   * @param state The state that needs to be set.
   * @param options - Options bag to pass an abort signal or tracing options.
   * @throws Error if the underlying connection or receiver is closed.
   * @throws MessagingError if the service returns an error while setting the session state.
   *
   * @param {*} state
   * @returns {Promise<void>}
   */
  setState(state: any, options?: OperationOptions): Promise<void>;
}

/**
 * @internal
 * @ignore
 */
export class SessionReceiverImpl<ReceivedMessageT extends ReceivedMessage | ReceivedMessageWithLock>
  implements SessionReceiver<ReceivedMessageT> {
  public entityPath: string;
  public sessionId: string | undefined;

  /**
   * @property {ClientEntityContext} _context Describes the amqp connection context for the QueueClient.
   */

  private _context: ClientEntityContext;
  private _retryOptions: RetryOptions;
  private _messageSession: MessageSession | undefined;
  /**
   * @property {boolean} [_isClosed] Denotes if close() was called on this receiver
   */
  private _isClosed: boolean = false;

  /**
   * @internal
   * @throws Error if the underlying connection is closed.
   * @throws Error if an open receiver is already existing for given sessionId.
   */
  constructor(
    context: ClientEntityContext,
    public receiveMode: "peekLock" | "receiveAndDelete",
    private _sessionOptions: CreateSessionReceiverOptions,
    retryOptions: RetryOptions = {}
  ) {
    throwErrorIfConnectionClosed(context.namespace);
    this._context = context;
    this.entityPath = this._context.entityPath;
<<<<<<< HEAD
    this._sessionReceiverOptions = _sessionOptions;
    if (this._sessionReceiverOptions.retryOptions) {
      this._sessionReceiverOptions.retryOptions.timeoutInMs = getRetryAttemptTimeoutInMs(
        this._sessionReceiverOptions.retryOptions
      );
    }
=======
    this._retryOptions = retryOptions;
    this.diagnostics = {
      peek: (maxMessageCount) => this._peek(maxMessageCount),
      peekBySequenceNumber: (fromSequenceNumber, maxMessageCount) =>
        this._peekBySequenceNumber(fromSequenceNumber, maxMessageCount)
    };
>>>>>>> 99eb0cd8

    if (this._sessionOptions.sessionId) {
      this._sessionOptions.sessionId = String(this._sessionOptions.sessionId);

      // Check if receiver for given session already exists
      if (
        this._context.messageSessions[this._sessionOptions.sessionId] &&
        this._context.messageSessions[this._sessionOptions.sessionId].isOpen()
      ) {
        const errorMessage = getOpenSessionReceiverErrorMsg(
          this._context.entityPath,
          this._sessionOptions.sessionId
        );
        const error = new Error(errorMessage);
        log.error(`[${this._context.namespace.connectionId}] %O`, error);
        throw error;
      }
    }
  }

  private _throwIfReceiverOrConnectionClosed(): void {
    throwErrorIfConnectionClosed(this._context.namespace);
    if (this.isClosed) {
      const errorMessage = getReceiverClosedErrorMsg(
        this._context.entityPath,
        this._context.isClosed,
        this.sessionId!
      );
      const error = new Error(errorMessage);
      log.error(`[${this._context.namespace.connectionId}] %O`, error);
      throw error;
    }
  }

  private async _createMessageSessionIfDoesntExist(): Promise<void> {
    // TODO - pass timeout for MessageSession creation
    if (this._messageSession) {
      return;
    }
    this._context.isSessionEnabled = true;
    this._messageSession = await MessageSession.create(this._context, {
      sessionId: this._sessionOptions.sessionId,
      autoRenewLockDurationInMs: this._sessionOptions.autoRenewLockDurationInMs,
      receiveMode: convertToInternalReceiveMode(this.receiveMode)
    });
    // By this point, we should have a valid sessionId on the messageSession
    // If not, the receiver cannot be used, so throw error.
    if (this._messageSession.sessionId == null) {
      const error = new Error("Something went wrong. Cannot lock a session.");
      log.error(`[${this._context.namespace.connectionId}] %O`, error);
      throw error;
    }
    this.sessionId = this._messageSession.sessionId;
    delete this._context.expiredMessageSessions[this._messageSession.sessionId];
    return;
  }

  private _throwIfAlreadyReceiving(): void {
    if (this.isReceivingMessages()) {
      const errorMessage = getAlreadyReceivingErrorMsg(this._context.entityPath, this.sessionId);
      const error = new Error(errorMessage);
      log.error(`[${this._context.namespace.connectionId}] %O`, error);
      throw error;
    }
  }

  /**
   * @property Returns `true` if the receiver is closed. This can happen either because the receiver
   * itself has been closed or the client that created it has been closed.
   * @readonly
   */
  public get isClosed(): boolean {
    return (
      this._isClosed || (this.sessionId ? !this._context.messageSessions[this.sessionId] : false)
    );
  }

  /**
   * @property The time in UTC until which the session is locked.
   * Everytime `renewSessionLock()` is called, this time gets updated to current time plus the lock
   * duration as specified during the Queue/Subscription creation.
   *
   * Will return undefined until a AMQP receiver link has been successfully set up for the session.
   *
   * @readonly
   */
  public get sessionLockedUntilUtc(): Date | undefined {
    return this._messageSession ? this._messageSession.sessionLockedUntilUtc : undefined;
  }

  /**
   * Renews the lock on the session for the duration as specified during the Queue/Subscription
   * creation.
   * - Check the `sessionLockedUntilUtc` property on the SessionReceiver for the time when the lock expires.
   * - When the lock on the session expires
   *     - No more messages can be received using this receiver
   *     - If a message is not settled (using either `complete()`, `defer()` or `deadletter()`,
   *   before the session lock expires, then the message lands back in the Queue/Subscription for the next
   *   receive operation.
   *
   * @param options - Options bag to pass an abort signal or tracing options.
   * @returns Promise<Date> - New lock token expiry date and time in UTC format.
   * @throws Error if the underlying connection or receiver is closed.
   * @throws MessagingError if the service returns an error while renewing session lock.
   */
  async renewSessionLock(options?: OperationOptions): Promise<Date> {
    this._throwIfReceiverOrConnectionClosed();

    const renewSessionLockOperationPromise = async () => {
      await this._createMessageSessionIfDoesntExist();
      this._messageSession!.sessionLockedUntilUtc = await this._context.managementClient!.renewSessionLock(
        this.sessionId!,
        {
          ...options,
          requestName: "renewSessionLock",
          timeoutInMs: this._retryOptions.timeoutInMs
        }
      );
      return this._messageSession!.sessionLockedUntilUtc!;
    };
    const config: RetryConfig<Date> = {
      operation: renewSessionLockOperationPromise,
      connectionId: this._context.namespace.connectionId,
      operationType: RetryOperationType.management,
      retryOptions: this._retryOptions,
      abortSignal: options?.abortSignal
    };
    return retry<Date>(config);
  }

  /**
   * Sets the state on the Session. For more on session states, see
   * {@link https://docs.microsoft.com/en-us/azure/service-bus-messaging/message-sessions#message-session-state Session State}
   * @param state The state that needs to be set.
   * @param options - Options bag to pass an abort signal or tracing options.
   * @throws Error if the underlying connection or receiver is closed.
   * @throws MessagingError if the service returns an error while setting the session state.
   */
  async setState(state: any, options: OperationOptions = {}): Promise<void> {
    this._throwIfReceiverOrConnectionClosed();

    const setSessionStateOperationPromise = async () => {
      await this._createMessageSessionIfDoesntExist();
      await this._context.managementClient!.setSessionState(this.sessionId!, state, {
        ...options,
        requestName: "setState",
        timeoutInMs: this._retryOptions.timeoutInMs
      });
      return;
    };
    const config: RetryConfig<void> = {
      operation: setSessionStateOperationPromise,
      connectionId: this._context.namespace.connectionId,
      operationType: RetryOperationType.management,
      retryOptions: this._retryOptions,
      abortSignal: options?.abortSignal
    };
    return retry<void>(config);
  }

  /**
   * Gets the state of the Session. For more on session states, see
   * {@link https://docs.microsoft.com/en-us/azure/service-bus-messaging/message-sessions#message-session-state Session State}
   * @param options - Options bag to pass an abort signal or tracing options.
   * @returns Promise<any> The state of that session
   * @throws Error if the underlying connection or receiver is closed.
   * @throws MessagingError if the service returns an error while retrieving session state.
   */
  async getState(options: OperationOptions = {}): Promise<any> {
    this._throwIfReceiverOrConnectionClosed();

    const getSessionStateOperationPromise = async () => {
      await this._createMessageSessionIfDoesntExist();
      return this._context.managementClient!.getSessionState(this.sessionId!, {
        ...options,
        requestName: "getState",
        timeoutInMs: this._retryOptions.timeoutInMs
      });
    };
    const config: RetryConfig<any> = {
      operation: getSessionStateOperationPromise,
      connectionId: this._context.namespace.connectionId,
      operationType: RetryOperationType.management,
      retryOptions: this._retryOptions,
      abortSignal: options?.abortSignal
    };
    return retry<any>(config);
  }

  async browseMessages(options: BrowseMessagesOptions = {}): Promise<ReceivedMessage[]> {
    this._throwIfReceiverOrConnectionClosed();

<<<<<<< HEAD
    const managementRequestOptions = {
      ...options,
      requestName: "browseMessages",
      timeoutInMs: this._sessionReceiverOptions.retryOptions?.timeoutInMs
    };
    const peekOperationPromise = async () => {
      if (options.fromSequenceNumber) {
        return await this._context.managementClient!.peekBySequenceNumber(
          options.fromSequenceNumber,
          options.maxMessageCount,
          this.sessionId!,
          managementRequestOptions
        );
      } else {
        return await this._context.managementClient!.peekMessagesBySession(
          this.sessionId!,
          options.maxMessageCount,
          managementRequestOptions
        );
      }
    };

=======
    const peekOperationPromise = async () => {
      await this._createMessageSessionIfDoesntExist();

      const internalMessages = await this._context.managementClient!.peekMessagesBySession(
        this.sessionId!,
        maxMessageCount,
        {
          ...options,
          requestName: "peek",
          timeoutInMs: this._retryOptions.timeoutInMs
        }
      );
      return internalMessages.map((m) => m as ReceivedMessage);
    };
    const config: RetryConfig<ReceivedMessage[]> = {
      operation: peekOperationPromise,
      connectionId: this._context.namespace.connectionId,
      operationType: RetryOperationType.management,
      retryOptions: this._retryOptions,
      abortSignal: options?.abortSignal
    };
    return retry<ReceivedMessage[]>(config);
  }

  /**
   * Peeks the desired number of active messages (including deferred but not deadlettered messages)
   * from the specified sequence number in the current session.
   * - Unlike a `received` message, `peeked` message is a read-only version of the message.
   * It cannot be `Completed/Abandoned/Deferred/Deadlettered`. The lock on it cannot be renewed.
   *
   * @param fromSequenceNumber The sequence number from where to read the message.
   * @param [maxMessageCount] The maximum number of messages to peek. Default value `1`.
   * @param options - Options bag to pass an abort signal or tracing options.
   * @returns Promise<ReceivedSBMessage[]>
   * @throws Error if the underlying connection or receiver is closed.
   * @throws MessagingError if the service returns an error while peeking for messages.
   */
  private async _peekBySequenceNumber(
    fromSequenceNumber: Long,
    maxMessageCount?: number,
    options: OperationOptions = {}
  ): Promise<ReceivedMessage[]> {
    this._throwIfReceiverOrConnectionClosed();
    const retryOptions = this._retryOptions || {};
    retryOptions.timeoutInMs = getRetryAttemptTimeoutInMs(retryOptions);

    const peekBySequenceNumberOperationPromise = async () => {
      await this._createMessageSessionIfDoesntExist();

      const internalMessages = await this._context.managementClient!.peekBySequenceNumber(
        fromSequenceNumber,
        maxMessageCount,
        this.sessionId,
        {
          ...options,
          requestName: "peekBySequenceNumber",
          timeoutInMs: this._retryOptions.timeoutInMs
        }
      );
      return internalMessages.map((m) => m as ReceivedMessage);
    };
>>>>>>> 99eb0cd8
    const config: RetryConfig<ReceivedMessage[]> = {
      operation: peekOperationPromise,
      connectionId: this._context.namespace.connectionId,
      operationType: RetryOperationType.management,
      retryOptions: this._retryOptions,
      abortSignal: options?.abortSignal
    };
    return retry<ReceivedMessage[]>(config);
  }

  /**
   * Returns a promise that resolves to a deferred message identified by the given `sequenceNumber`.
   * @param sequenceNumber The sequence number of the message that needs to be received.
   * @param options - Options bag to pass an abort signal or tracing options.
   * @returns Promise<ServiceBusMessage | undefined>
   * - Returns `Message` identified by sequence number.
   * - Returns `undefined` if no such message is found.
   * @throws Error if the underlying connection or receiver is closed.
   * @throws MessagingError if the service returns an error while receiving deferred message.
   */
  async receiveDeferredMessage(
    sequenceNumber: Long,
    options: OperationOptions = {}
  ): Promise<ReceivedMessageT | undefined> {
    this._throwIfReceiverOrConnectionClosed();
    throwTypeErrorIfParameterMissing(
      this._context.namespace.connectionId,
      "sequenceNumber",
      sequenceNumber
    );
    throwTypeErrorIfParameterNotLong(
      this._context.namespace.connectionId,
      "sequenceNumber",
      sequenceNumber
    );

    const receiveDeferredMessageOperationPromise = async () => {
      await this._createMessageSessionIfDoesntExist();
      const messages = await this._context.managementClient!.receiveDeferredMessages(
        [sequenceNumber],
        convertToInternalReceiveMode(this.receiveMode),
        this.sessionId,
        {
          ...options,
          requestName: "receiveDeferredMessage",
          timeoutInMs: this._retryOptions.timeoutInMs
        }
      );
      return (messages[0] as unknown) as ReceivedMessageT;
    };
    const config: RetryConfig<ReceivedMessageT | undefined> = {
      operation: receiveDeferredMessageOperationPromise,
      connectionId: this._context.namespace.connectionId,
      operationType: RetryOperationType.management,
      retryOptions: this._retryOptions,
      abortSignal: options?.abortSignal
    };
    return retry<ReceivedMessageT | undefined>(config);
  }

  /**
   * Returns a promise that resolves to an array of deferred messages identified by given `sequenceNumbers`.
   * @param sequenceNumbers An array of sequence numbers for the messages that need to be received.
   * @param options - Options bag to pass an abort signal or tracing options.
   * @returns Promise<ServiceBusMessage[]>
   * - Returns a list of messages identified by the given sequenceNumbers.
   * - Returns an empty list if no messages are found.
   * @throws Error if the underlying connection or receiver is closed.
   * @throws MessagingError if the service returns an error while receiving deferred messages.
   */
  async receiveDeferredMessages(
    sequenceNumbers: Long[],
    options: OperationOptions = {}
  ): Promise<ReceivedMessageT[]> {
    this._throwIfReceiverOrConnectionClosed();
    throwTypeErrorIfParameterMissing(
      this._context.namespace.connectionId,
      "sequenceNumbers",
      sequenceNumbers
    );
    if (!Array.isArray(sequenceNumbers)) {
      sequenceNumbers = [sequenceNumbers];
    }
    throwTypeErrorIfParameterNotLongArray(
      this._context.namespace.connectionId,
      "sequenceNumbers",
      sequenceNumbers
    );

    const receiveDeferredMessagesOperationPromise = async () => {
      await this._createMessageSessionIfDoesntExist();
      const deferredMessages = await this._context.managementClient!.receiveDeferredMessages(
        sequenceNumbers,
        convertToInternalReceiveMode(this.receiveMode),
        this.sessionId,
        {
          ...options,
          requestName: "receiveDeferredMessages",
          timeoutInMs: this._retryOptions.timeoutInMs
        }
      );
      return (deferredMessages as any) as ReceivedMessageT[];
    };
    const config: RetryConfig<ReceivedMessageT[]> = {
      operation: receiveDeferredMessagesOperationPromise,
      connectionId: this._context.namespace.connectionId,
      operationType: RetryOperationType.management,
      retryOptions: this._retryOptions,
      abortSignal: options?.abortSignal
    };
    return retry<ReceivedMessageT[]>(config);
  }

  /**
   * Returns a promise that resolves to an array of messages based on given count and timeout over
   * an AMQP receiver link from a Queue/Subscription.
   *
   * The `maxWaitTimeInMs` provided via the options overrides the `timeoutInMs` provided in the `retryOptions`.
   * Throws an error if there is another receive operation in progress on the same receiver. If you
   * are not sure whether there is another receive operation running, check the `isReceivingMessages`
   * property on the receiver.
   *
   * @param maxMessageCount      The maximum number of messages to receive from Queue/Subscription.
   * @returns Promise<ServiceBusMessage[]> A promise that resolves with an array of Message objects.
   * @throws Error if the underlying connection or receiver is closed.
   * @throws Error if the receiver is already in state of receiving messages.
   * @throws MessagingError if the service returns an error while receiving messages.
   */
  async receiveBatch(
    maxMessageCount: number,
    options?: ReceiveBatchOptions
  ): Promise<ReceivedMessageT[]> {
    this._throwIfReceiverOrConnectionClosed();
    this._throwIfAlreadyReceiving();

    const receiveBatchOperationPromise = async () => {
      await this._createMessageSessionIfDoesntExist();

      const receivedMessages = await this._messageSession!.receiveMessages(
        maxMessageCount,
        options?.maxWaitTimeInMs ?? Constants.defaultOperationTimeoutInMs
      );

      return (receivedMessages as any) as ReceivedMessageT[];
    };
    const config: RetryConfig<ReceivedMessageT[]> = {
      operation: receiveBatchOperationPromise,
      connectionId: this._context.namespace.connectionId,
      operationType: RetryOperationType.receiveMessage,
      retryOptions: this._retryOptions,
      abortSignal: options?.abortSignal
    };
    return retry<ReceivedMessageT[]>(config);
  }

  subscribe(handlers: MessageHandlers<ReceivedMessageT>, options?: SubscribeOptions): void {
    // TODO - receiverOptions for subscribe??
    assertValidMessageHandlers(handlers);

    this._registerMessageHandler(
      async (message: ServiceBusMessageImpl) => {
        return handlers.processMessage((message as any) as ReceivedMessageT);
      },
      (err: Error) => {
        // TODO: not async internally yet.
        handlers.processError(err);
      },
      options
    );
  }

  /**
   * Registers handlers to deal with the incoming stream of messages over an AMQP receiver link
   * from a Queue/Subscription.
   * To stop receiving messages, call `close()` on the SessionReceiver.
   *
   * Throws an error if there is another receive operation in progress on the same receiver. If you
   * are not sure whether there is another receive operation running, check the `isReceivingMessages`
   * property on the receiver.
   *
   * @param onMessage - Handler for processing each incoming message.
   * @param onError - Handler for any error that occurs while receiving or processing messages.
   * @param options - Options to control whether messages should be automatically completed
   * or if the lock on the session should be automatically renewed. You can control the
   * maximum number of messages that should be concurrently processed. You can
   * also provide a timeout in milliseconds to denote the amount of time to wait for a new message
   * before closing the receiver.
   *
   * @returns void
   * @throws Error if the underlying connection or receiver is closed.
   * @throws Error if the receiver is already in state of receiving messages.
   * @throws MessagingErrormif the service returns an error while receiving messages. These are bubbled up to be handled by user provided `onError` handler.
   */
  private _registerMessageHandler(
    onMessage: OnMessage,
    onError: OnError,
    options?: SessionMessageHandlerOptions
  ): void {
    this._throwIfReceiverOrConnectionClosed();
    this._throwIfAlreadyReceiving();
    const connId = this._context.namespace.connectionId;
    throwTypeErrorIfParameterMissing(connId, "onMessage", onMessage);
    throwTypeErrorIfParameterMissing(connId, "onError", onError);
    if (typeof onMessage !== "function") {
      throw new TypeError("The parameter 'onMessage' must be of type 'function'.");
    }
    if (typeof onError !== "function") {
      throw new TypeError("The parameter 'onError' must be of type 'function'.");
    }

    this._createMessageSessionIfDoesntExist()
      .then(async () => {
        if (!this._messageSession) {
          return;
        }
        if (!this._isClosed) {
          this._messageSession.receive(onMessage, onError, options);
        } else {
          await this._messageSession.close();
        }
        return;
      })
      .catch((err) => {
        onError(err);
      });
  }

  /**
   * Gets an async iterator over messages from the receiver.
   *
   * The `maxWaitTimeInMs` provided via the options overrides the `timeoutInMs` provided in the `retryOptions`.
   * Throws an error if there is another receive operation in progress on the same receiver. If you
   * are not sure whether there is another receive operation running, check the `isReceivingMessages`
   * property on the receiver.
   *
   * If the iterator is not able to fetch a new message in over a minute, `undefined` will be returned.
   * @throws Error if the underlying connection, client or receiver is closed.
   * @throws Error if current receiver is already in state of receiving messages.
   * @throws MessagingError if the service returns an error while receiving messages.
   */
  getMessageIterator(options?: GetMessageIteratorOptions): AsyncIterableIterator<ReceivedMessageT> {
    return getMessageIterator(this, options);
  }

  /**
   * Closes the underlying AMQP receiver link.
   * Once closed, the receiver cannot be used for any further operations.
   * Use the `createReceiver` function on the QueueClient or SubscriptionClient to instantiate
   * a new Receiver
   *
   * @returns {Promise<void>}
   */
  async close(): Promise<void> {
    try {
      if (this._messageSession) {
        await this._messageSession.close();
        this._messageSession = undefined;
      }
    } catch (err) {
      log.error(
        "[%s] An error occurred while closing the SessionReceiver for session %s in %s: %O",
        this._context.namespace.connectionId,
        this.sessionId,
        this._context.entityPath,
        err
      );
      throw err;
    } finally {
      this._isClosed = true;
    }
  }

  /**
   * Indicates whether the receiver is currently receiving messages or not.
   * When this returns true, new `registerMessageHandler()` or `receiveMessages()` calls cannot be made.
   */
  isReceivingMessages(): boolean {
    return this._messageSession ? this._messageSession.isReceivingMessages : false;
  }
}<|MERGE_RESOLUTION|>--- conflicted
+++ resolved
@@ -9,16 +9,11 @@
   ReceiveBatchOptions,
   ReceivedMessage
 } from "..";
-
-<<<<<<< HEAD
 import {
   GetMessageIteratorOptions,
-  GetSessionReceiverOptions,
+  CreateSessionReceiverOptions,
   BrowseMessagesOptions
 } from "../models";
-=======
-import { GetMessageIteratorOptions, CreateSessionReceiverOptions } from "../models";
->>>>>>> 99eb0cd8
 import { MessageSession } from "../session/messageSession";
 import {
   throwErrorIfConnectionClosed,
@@ -128,21 +123,7 @@
     throwErrorIfConnectionClosed(context.namespace);
     this._context = context;
     this.entityPath = this._context.entityPath;
-<<<<<<< HEAD
-    this._sessionReceiverOptions = _sessionOptions;
-    if (this._sessionReceiverOptions.retryOptions) {
-      this._sessionReceiverOptions.retryOptions.timeoutInMs = getRetryAttemptTimeoutInMs(
-        this._sessionReceiverOptions.retryOptions
-      );
-    }
-=======
     this._retryOptions = retryOptions;
-    this.diagnostics = {
-      peek: (maxMessageCount) => this._peek(maxMessageCount),
-      peekBySequenceNumber: (fromSequenceNumber, maxMessageCount) =>
-        this._peekBySequenceNumber(fromSequenceNumber, maxMessageCount)
-    };
->>>>>>> 99eb0cd8
 
     if (this._sessionOptions.sessionId) {
       this._sessionOptions.sessionId = String(this._sessionOptions.sessionId);
@@ -335,11 +316,10 @@
   async browseMessages(options: BrowseMessagesOptions = {}): Promise<ReceivedMessage[]> {
     this._throwIfReceiverOrConnectionClosed();
 
-<<<<<<< HEAD
     const managementRequestOptions = {
       ...options,
       requestName: "browseMessages",
-      timeoutInMs: this._sessionReceiverOptions.retryOptions?.timeoutInMs
+      timeoutInMs: this._retryOptions?.timeoutInMs
     };
     const peekOperationPromise = async () => {
       if (options.fromSequenceNumber) {
@@ -358,69 +338,6 @@
       }
     };
 
-=======
-    const peekOperationPromise = async () => {
-      await this._createMessageSessionIfDoesntExist();
-
-      const internalMessages = await this._context.managementClient!.peekMessagesBySession(
-        this.sessionId!,
-        maxMessageCount,
-        {
-          ...options,
-          requestName: "peek",
-          timeoutInMs: this._retryOptions.timeoutInMs
-        }
-      );
-      return internalMessages.map((m) => m as ReceivedMessage);
-    };
-    const config: RetryConfig<ReceivedMessage[]> = {
-      operation: peekOperationPromise,
-      connectionId: this._context.namespace.connectionId,
-      operationType: RetryOperationType.management,
-      retryOptions: this._retryOptions,
-      abortSignal: options?.abortSignal
-    };
-    return retry<ReceivedMessage[]>(config);
-  }
-
-  /**
-   * Peeks the desired number of active messages (including deferred but not deadlettered messages)
-   * from the specified sequence number in the current session.
-   * - Unlike a `received` message, `peeked` message is a read-only version of the message.
-   * It cannot be `Completed/Abandoned/Deferred/Deadlettered`. The lock on it cannot be renewed.
-   *
-   * @param fromSequenceNumber The sequence number from where to read the message.
-   * @param [maxMessageCount] The maximum number of messages to peek. Default value `1`.
-   * @param options - Options bag to pass an abort signal or tracing options.
-   * @returns Promise<ReceivedSBMessage[]>
-   * @throws Error if the underlying connection or receiver is closed.
-   * @throws MessagingError if the service returns an error while peeking for messages.
-   */
-  private async _peekBySequenceNumber(
-    fromSequenceNumber: Long,
-    maxMessageCount?: number,
-    options: OperationOptions = {}
-  ): Promise<ReceivedMessage[]> {
-    this._throwIfReceiverOrConnectionClosed();
-    const retryOptions = this._retryOptions || {};
-    retryOptions.timeoutInMs = getRetryAttemptTimeoutInMs(retryOptions);
-
-    const peekBySequenceNumberOperationPromise = async () => {
-      await this._createMessageSessionIfDoesntExist();
-
-      const internalMessages = await this._context.managementClient!.peekBySequenceNumber(
-        fromSequenceNumber,
-        maxMessageCount,
-        this.sessionId,
-        {
-          ...options,
-          requestName: "peekBySequenceNumber",
-          timeoutInMs: this._retryOptions.timeoutInMs
-        }
-      );
-      return internalMessages.map((m) => m as ReceivedMessage);
-    };
->>>>>>> 99eb0cd8
     const config: RetryConfig<ReceivedMessage[]> = {
       operation: peekOperationPromise,
       connectionId: this._context.namespace.connectionId,
