--- conflicted
+++ resolved
@@ -1,19 +1,8 @@
 // Copyright (c) Microsoft Corporation.
 // Licensed under the MIT license.
 
-<<<<<<< HEAD
-import { ClientEntityContext } from "../clientEntityContext";
+import { ConnectionContext } from "../connectionContext";
 import { MessageHandlers, ReceiveMessagesOptions, ReceivedMessage } from "..";
-=======
-import { ConnectionContext } from "../connectionContext";
-import {
-  MessageHandlers,
-  ReceiveMessagesOptions,
-  ReceivedMessage,
-  SessionMessageHandlerOptions,
-  SubscribeOptions
-} from "..";
->>>>>>> 67e11aaa
 import {
   PeekMessagesOptions,
   CreateSessionReceiverOptions,
@@ -121,15 +110,9 @@
  * @internal
  * @ignore
  */
-<<<<<<< HEAD
 export class ServiceBusSessionReceiverImpl<
   ReceivedMessageT extends ReceivedMessage | ReceivedMessageWithLock
 > implements ServiceBusSessionReceiver<ReceivedMessageT> {
-  public entityPath: string;
-=======
-export class SessionReceiverImpl<ReceivedMessageT extends ReceivedMessage | ReceivedMessageWithLock>
-  implements SessionReceiver<ReceivedMessageT> {
->>>>>>> 67e11aaa
   public sessionId: string;
 
   /**
@@ -163,12 +146,7 @@
       | CreateSessionReceiverOptions<"peekLock">
       | CreateSessionReceiverOptions<"receiveAndDelete">,
     retryOptions: RetryOptions = {}
-<<<<<<< HEAD
   ): Promise<ServiceBusSessionReceiver<ReceivedMessageT>> {
-    context.isSessionEnabled = true;
-=======
-  ): Promise<SessionReceiver<ReceivedMessageT>> {
->>>>>>> 67e11aaa
     if (sessionOptions.sessionId != undefined) {
       sessionOptions.sessionId = String(sessionOptions.sessionId);
     }
