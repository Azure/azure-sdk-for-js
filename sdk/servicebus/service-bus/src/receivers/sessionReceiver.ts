--- conflicted
+++ resolved
@@ -29,11 +29,8 @@
 import { OperationOptionsBase, trace } from "../modelsToBeSharedWithEventHubs";
 import "@azure/core-asynciterator-polyfill";
 import { AmqpError } from "rhea-promise";
-<<<<<<< HEAD
 import { createProcessingSpan } from "../diagnostics/instrumentServiceBusMessage";
-=======
 import { receiverLogger as logger } from "../log";
->>>>>>> e0a27e75
 
 /**
  *A receiver that handles sessions, including renewing the session lock.
@@ -117,13 +114,11 @@
    */
   private _isClosed: boolean = false;
 
-<<<<<<< HEAD
   private _createProcessingSpan: typeof createProcessingSpan;
-=======
+
   private get logPrefix() {
     return `[${this._context.connectionId}|session:${this.entityPath}]`;
   }
->>>>>>> e0a27e75
 
   /**
    * @internal
