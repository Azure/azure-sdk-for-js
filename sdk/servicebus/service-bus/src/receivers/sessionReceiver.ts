--- conflicted
+++ resolved
@@ -1,24 +1,14 @@
 // Copyright (c) Microsoft Corporation.
 // Licensed under the MIT License.
 
-<<<<<<< HEAD
-import { ConnectionContext } from "../connectionContext.js";
-import {
+import type { ConnectionContext } from "../connectionContext.js";
+import type {
   MessageHandlers,
   OperationOptions,
   ReceiveMessagesOptions,
   ServiceBusReceivedMessage,
 } from "../index.js";
-import {
-=======
-import type { ConnectionContext } from "../connectionContext.js";
 import type {
-  MessageHandlers,
-  ReceiveMessagesOptions,
-  ServiceBusReceivedMessage,
-} from "../index.js";
-import type {
->>>>>>> f89cfdc4
   PeekMessagesOptions,
   GetMessageIteratorOptions,
   SubscribeOptions,
