// Copyright (c) Microsoft Corporation.
// Licensed under the MIT license.

import Long from "long";
import { MessageSender } from "./core/messageSender";
import { ServiceBusMessage, isServiceBusMessage } from "./serviceBusMessage";
import { ConnectionContext } from "./connectionContext";
import {
  getSenderClosedErrorMsg,
  throwErrorIfConnectionClosed,
  throwTypeErrorIfParameterMissing,
  throwTypeErrorIfParameterNotLong
} from "./util/errors";
import { ServiceBusMessageBatch } from "./serviceBusMessageBatch";
import { CreateBatchOptions } from "./models";
import {
  MessagingError,
  RetryConfig,
  RetryOperationType,
  RetryOptions,
  retry
} from "@azure/core-amqp";
<<<<<<< HEAD
import { OperationOptionsBase } from "./modelsToBeSharedWithEventHubs";
import { senderLogger as logger } from "./log";
=======
import {
  createSendSpan,
  getParentSpan,
  OperationOptionsBase
} from "./modelsToBeSharedWithEventHubs";
import { CanonicalCode, SpanContext } from "@opentelemetry/api";
>>>>>>> 5a4d3071

/**
 * A Sender can be used to send messages, schedule messages to be sent at a later time
 * and cancel such scheduled messages.
 * Use the `createSender` function on the ServiceBusClient instantiate a Sender.
 * The Sender class is an abstraction over the underlying AMQP sender link.
 */
export interface ServiceBusSender {
  /**
   * Sends the given messages after creating an AMQP Sender link if it doesn't already exist.
   * Consider awaiting on open() beforehand to front load the work of link creation if needed.
   *
   * - To send messages to a `session` and/or `partition` enabled Queue/Topic, set the `sessionId`
   * and/or `partitionKey` properties respectively on the messages.
   * - All messages passed to the same sendMessages() call should have the same `sessionId` (if using
   *  sessions) and the same `partitionKey` (if using partitions).
   *
   * @param messages - A single message or an array of messages or a batch of messages created via the createBatch()
   * method to send.
   * @param options - Options bag to pass an abort signal or tracing options.
   * @return Promise<void>
   * @throws Error if the underlying connection, client or sender is closed.
   * @throws MessagingError if the service returns an error while sending messages to the service.
   */
  sendMessages(
    messages: ServiceBusMessage | ServiceBusMessage[] | ServiceBusMessageBatch,
    options?: OperationOptionsBase
  ): Promise<void>;

  /**
   * Creates an instance of `ServiceBusMessageBatch` to which one can add messages until the maximum supported size is reached.
   * The batch can be passed to the {@link send} method to send the messages to Azure Service Bus.
   * @param options  Configures the behavior of the batch.
   * - `maxSizeInBytes`: The upper limit for the size of batch. The `tryAdd` function will return `false` after this limit is reached.
   *
   * @param {CreateBatchOptions} [options]
   * @returns {Promise<ServiceBusMessageBatch>}
   * @throws MessagingError if an error is encountered while sending a message.
   * @throws Error if the underlying connection or sender has been closed.
   */
  createBatch(options?: CreateBatchOptions): Promise<ServiceBusMessageBatch>;

  /**
   * Opens the AMQP link to Azure Service Bus from the sender.
   *
   * It is not necessary to call this method in order to use the sender. It is
   * recommended to call this before your first sendMessages() call if you
   * want to front load the work of setting up the AMQP link to the service.
   *
   * @param options - Options to configure tracing and the abortSignal.
   */
  open(options?: OperationOptionsBase): Promise<void>;

  /**
   * @property Returns `true` if either the sender or the client that created it has been closed
   * @readonly
   */
  isClosed: boolean;

  /**
   * Schedules given messages to appear on Service Bus Queue/Subscription at a later time.
   *
   * @param scheduledEnqueueTimeUtc - The UTC time at which the messages should be enqueued.
   * @param messages - Message or an array of messages that need to be scheduled.
   * @param options - Options bag to pass an abort signal or tracing options.
   * @returns Promise<Long[]> - The sequence numbers of messages that were scheduled.
   * You will need the sequence number if you intend to cancel the scheduling of the messages.
   * Save the `Long` type as-is in your application without converting to number. Since JavaScript
   * only supports 53 bit numbers, converting the `Long` to number will cause loss in precision.
   * @throws Error if the underlying connection, client or sender is closed.
   * @throws MessagingError if the service returns an error while scheduling messages.
   */
  scheduleMessages(
    scheduledEnqueueTimeUtc: Date,
    messages: ServiceBusMessage | ServiceBusMessage[],
    options?: OperationOptionsBase
  ): Promise<Long[]>;

  /**
   * Cancels multiple messages that were scheduled to appear on a ServiceBus Queue/Subscription.
   * @param sequenceNumbers - Sequence number or an array of sequence numbers of the messages to be cancelled.
   * @param options - Options bag to pass an abort signal or tracing options.
   * @returns Promise<void>
   * @throws Error if the underlying connection, client or sender is closed.
   * @throws MessagingError if the service returns an error while canceling scheduled messages.
   */
  cancelScheduledMessages(
    sequenceNumbers: Long | Long[],
    options?: OperationOptionsBase
  ): Promise<void>;
  /**
   * Path of the entity for which the sender has been created.
   */
  entityPath: string;
  /**
   * Closes the underlying AMQP sender link.
   * Once closed, the sender cannot be used for any further operations.
   * Use the `createSender` function on the QueueClient or TopicClient to instantiate a new Sender
   *
   * @returns {Promise<void>}
   */
  close(): Promise<void>;
}

/**
 * @internal
 * @ignore
 * @class ServiceBusSenderImpl
 * @implements {ServiceBusSender}
 */
export class ServiceBusSenderImpl implements ServiceBusSender {
  private _retryOptions: RetryOptions;
  /**
   * @property Denotes if close() was called on this sender
   */
  private _isClosed: boolean = false;
  private _sender: MessageSender;
  public entityPath: string;

  private get logPrefix() {
    return `[${this._context.connectionId}|sender:${this.entityPath}]`;
  }

  /**
   * @internal
   * @throws Error if the underlying connection is closed.
   */
  constructor(
    private _context: ConnectionContext,
    private _entityPath: string,
    retryOptions: RetryOptions = {}
  ) {
    throwErrorIfConnectionClosed(_context);
    this.entityPath = _entityPath;
    this._sender = MessageSender.create(this._context, _entityPath, retryOptions);
    this._retryOptions = retryOptions;
  }

  private _throwIfSenderOrConnectionClosed(): void {
    throwErrorIfConnectionClosed(this._context);
    if (this.isClosed) {
      const errorMessage = getSenderClosedErrorMsg(this._entityPath);
      const error = new Error(errorMessage);
      logger.logError(error, `[${this._context.connectionId}] is closed`);
      throw error;
    }
  }

  public get isClosed(): boolean {
    return this._isClosed || this._context.wasConnectionCloseCalled;
  }

  async sendMessages(
    messages: ServiceBusMessage | ServiceBusMessage[] | ServiceBusMessageBatch,
    options?: OperationOptionsBase
  ): Promise<void> {
    this._throwIfSenderOrConnectionClosed();
    throwTypeErrorIfParameterMissing(this._context.connectionId, "messages", messages);
    const invalidTypeErrMsg =
      "Provided value for 'messages' must be of type ServiceBusMessage, ServiceBusMessageBatch or an array of type ServiceBusMessage.";

    // link message span contexts
    let spanContextsToLink: SpanContext[] = [];
    if (isServiceBusMessage(messages)) {
      messages = [messages];
    }
    let batch: ServiceBusMessageBatch;
    if (Array.isArray(messages)) {
      batch = await this.createBatch(options);
      for (const message of messages) {
        if (!isServiceBusMessage(message)) {
          throw new TypeError(invalidTypeErrMsg);
        }
        if (!batch.tryAdd(message, { parentSpan: getParentSpan(options?.tracingOptions) })) {
          // this is too big - throw an error
          const error = new MessagingError(
            "Messages were too big to fit in a single batch. Remove some messages and try again or create your own batch using createBatch(), which gives more fine-grained control."
          );
          error.code = "MessageTooLargeError";
          throw error;
        }
      }
    } else if (isServiceBusMessageBatch(messages)) {
      spanContextsToLink = messages._messageSpanContexts;
      batch = messages;
    } else {
      throw new TypeError(invalidTypeErrMsg);
    }

    const sendSpan = createSendSpan(
      getParentSpan(options?.tracingOptions),
      spanContextsToLink,
      this.entityPath,
      this._context.config.host
    );

    try {
      const result = await this._sender.sendBatch(batch, options);
      sendSpan.setStatus({ code: CanonicalCode.OK });
      return result;
    } catch (error) {
      sendSpan.setStatus({
        code: CanonicalCode.UNKNOWN,
        message: error.message
      });
      throw error;
    } finally {
      sendSpan.end();
    }
  }

  async createBatch(options?: CreateBatchOptions): Promise<ServiceBusMessageBatch> {
    this._throwIfSenderOrConnectionClosed();
    return this._sender.createBatch(options);
  }

  async scheduleMessages(
    scheduledEnqueueTimeUtc: Date,
    messages: ServiceBusMessage | ServiceBusMessage[],
    options: OperationOptionsBase = {}
  ): Promise<Long[]> {
    this._throwIfSenderOrConnectionClosed();
    throwTypeErrorIfParameterMissing(
      this._context.connectionId,
      "scheduledEnqueueTimeUtc",
      scheduledEnqueueTimeUtc
    );
    throwTypeErrorIfParameterMissing(this._context.connectionId, "messages", messages);
    const messagesToSchedule = Array.isArray(messages) ? messages : [messages];

    for (const message of messagesToSchedule) {
      if (!isServiceBusMessage(message)) {
        throw new TypeError(
          "Provided value for 'messages' must be of type ServiceBusMessage or an array of type ServiceBusMessage."
        );
      }
    }

    const scheduleMessageOperationPromise = async () => {
      return this._context
        .getManagementClient(this._entityPath)
        .scheduleMessages(scheduledEnqueueTimeUtc, messagesToSchedule, {
          ...options,
          associatedLinkName: this._sender.name,
          requestName: "scheduleMessages",
          timeoutInMs: this._retryOptions.timeoutInMs
        });
    };
    const config: RetryConfig<Long[]> = {
      operation: scheduleMessageOperationPromise,
      connectionId: this._context.connectionId,
      operationType: RetryOperationType.management,
      retryOptions: this._retryOptions,
      abortSignal: options?.abortSignal
    };
    return retry<Long[]>(config);
  }

  async cancelScheduledMessages(
    sequenceNumbers: Long | Long[],
    options: OperationOptionsBase = {}
  ): Promise<void> {
    this._throwIfSenderOrConnectionClosed();
    throwTypeErrorIfParameterMissing(
      this._context.connectionId,
      "sequenceNumbers",
      sequenceNumbers
    );
    throwTypeErrorIfParameterNotLong(
      this._context.connectionId,
      "sequenceNumbers",
      sequenceNumbers
    );

    const sequenceNumbersToCancel = Array.isArray(sequenceNumbers)
      ? sequenceNumbers
      : [sequenceNumbers];
    const cancelSchedulesMessagesOperationPromise = async () => {
      return this._context.getManagementClient(this._entityPath).cancelScheduledMessages(
        sequenceNumbersToCancel,

        {
          ...options,
          associatedLinkName: this._sender.name,
          requestName: "cancelScheduledMessages",
          timeoutInMs: this._retryOptions.timeoutInMs
        }
      );
    };
    const config: RetryConfig<void> = {
      operation: cancelSchedulesMessagesOperationPromise,
      connectionId: this._context.connectionId,
      operationType: RetryOperationType.management,
      retryOptions: this._retryOptions,
      abortSignal: options?.abortSignal
    };
    return retry<void>(config);
  }

  async open(options?: OperationOptionsBase): Promise<void> {
    this._throwIfSenderOrConnectionClosed();

    const config: RetryConfig<void> = {
      // TODO: Pass tracing options too
      operation: () => this._sender.open(undefined, options?.abortSignal),
      connectionId: this._context.connectionId,
      operationType: RetryOperationType.senderLink,
      retryOptions: this._retryOptions,
      abortSignal: options?.abortSignal
    };

    return retry<void>(config);
  }

  async close(): Promise<void> {
    try {
      this._isClosed = true;
      await this._sender.close();
    } catch (err) {
      logger.logError(err, `${this.logPrefix} An error occurred while closing the Sender`);
      throw err;
    }
  }
}

/**
 * @internal
 * @ignore
 */
export function isServiceBusMessageBatch(
  messageBatchOrAnything: any
): messageBatchOrAnything is ServiceBusMessageBatch {
  if (messageBatchOrAnything == null) {
    return false;
  }

  const possibleBatch = messageBatchOrAnything as ServiceBusMessageBatch;

  return (
    typeof possibleBatch.tryAdd === "function" &&
    typeof possibleBatch.maxSizeInBytes === "number" &&
    typeof possibleBatch.sizeInBytes === "number"
  );
}<|MERGE_RESOLUTION|>--- conflicted
+++ resolved
@@ -20,17 +20,13 @@
   RetryOptions,
   retry
 } from "@azure/core-amqp";
-<<<<<<< HEAD
-import { OperationOptionsBase } from "./modelsToBeSharedWithEventHubs";
-import { senderLogger as logger } from "./log";
-=======
 import {
   createSendSpan,
   getParentSpan,
   OperationOptionsBase
 } from "./modelsToBeSharedWithEventHubs";
 import { CanonicalCode, SpanContext } from "@opentelemetry/api";
->>>>>>> 5a4d3071
+import { senderLogger as logger } from "./log";
 
 /**
  * A Sender can be used to send messages, schedule messages to be sent at a later time
