// Copyright (c) Microsoft Corporation. All rights reserved.
// Licensed under the MIT License.

import * as Long from "long";
import * as log from "./log";
import { MessageSender } from "./core/messageSender";
import { SendableMessageInfo } from "./serviceBusMessage";
import { ClientEntityContext } from "./clientEntityContext";
import {
  getSenderClosedErrorMsg,
  throwErrorIfConnectionClosed,
  throwTypeErrorIfParameterMissing,
  throwTypeErrorIfParameterNotLong,
  throwTypeErrorIfParameterNotLongArray
} from "./util/errors";

/**
 * The Sender class can be used to send messages, schedule messages to be sent at a later time
 * and cancel such scheduled messages.
 * Use the `createSender` function on the QueueClient or TopicClient to instantiate a Sender.
 * The Sender class is an abstraction over the underlying AMQP sender link.
 * @class Sender
 */
export class Sender {
  /**
   * @property Describes the amqp connection context for the Client.
   */
  private _context: ClientEntityContext;
  /**
   * @property {boolean} [_isClosed] Denotes if close() was called on this sender
   */
  private _isClosed: boolean = false;

  /**
<<<<<<< HEAD
   * @property {boolean} [isClosed] Returns `true` if either the sender or the client that created
   * it has been closed
=======
   * @property Denotes if close() was called on this sender.
>>>>>>> 4d2bca97
   * @readonly
   */
  public get isClosed(): boolean {
    return this._isClosed || this._context.isClosed;
  }

  /**
   * @internal
   */
  constructor(context: ClientEntityContext) {
    throwErrorIfConnectionClosed(context.namespace);
    this._context = context;
  }
  /**
   * Sends the given message after creating an AMQP Sender link if it doesnt already exists.
   *
   * To send a message to a `session` and/or `partition` enabled Queue/Topic, set the `sessionId`
   * and/or `partitionKey` properties respectively on the message.
   *
   * @param message - Message to send.
   * @returns Promise<void>
   */
  async send(message: SendableMessageInfo): Promise<void> {
    this._throwIfSenderOrConnectionClosed();
    const sender = MessageSender.create(this._context);
    return sender.send(message);
  }

  /**
   * Sends the given messages in a single batch i.e. in a single AMQP message after creating an AMQP
   * Sender link if it doesnt already exists.
   *
   * - To send messages to a `session` and/or `partition` enabled Queue/Topic, set the `sessionId`
   * and/or `partitionKey` properties respectively on the messages.
   * - When doing so, all
   * messages in the batch should have the same `sessionId` (if using sessions) and the same
   * `parititionKey` (if using paritions).
   *
   * @param messages - An array of SendableMessageInfo objects to be sent in a Batch message.
   * @return Promise<void>
   */
  async sendBatch(messages: SendableMessageInfo[]): Promise<void> {
    this._throwIfSenderOrConnectionClosed();
    const sender = MessageSender.create(this._context);
    return sender.sendBatch(messages);
  }

  /**
   * Schedules given message to appear on Service Bus Queue/Subscription at a later time.
   *
   * @param scheduledEnqueueTimeUtc - The UTC time at which the message should be enqueued.
   * @param message - The message that needs to be scheduled.
   * @returns Promise<Long> - The sequence number of the message that was scheduled.
   * You will need the sequence number if you intend to cancel the scheduling of the message.
   * Save the `Long` type as-is in your application without converting to number. Since JavaScript
   * only supports 53 bit numbers, converting the `Long` to number will cause loss in precision.
   */
  async scheduleMessage(
    scheduledEnqueueTimeUtc: Date,
    message: SendableMessageInfo
  ): Promise<Long> {
    this._throwIfSenderOrConnectionClosed();
    throwTypeErrorIfParameterMissing(
      this._context.namespace.connectionId,
      "scheduledEnqueueTimeUtc",
      scheduledEnqueueTimeUtc
    );
    throwTypeErrorIfParameterMissing(this._context.namespace.connectionId, "message", message);

    const messages = [message];
    const result = await this._context.managementClient!.scheduleMessages(
      scheduledEnqueueTimeUtc,
      messages
    );
    return result[0];
  }

  /**
   * Schedules given messages to appear on Service Bus Queue/Subscription at a later time.
   *
   * @param scheduledEnqueueTimeUtc - The UTC time at which the messages should be enqueued.
   * @param messages - Array of Messages that need to be scheduled.
   * @returns Promise<Long[]> - The sequence numbers of messages that were scheduled.
   * You will need the sequence number if you intend to cancel the scheduling of the messages.
   * Save the `Long` type as-is in your application without converting to number. Since JavaScript
   * only supports 53 bit numbers, converting the `Long` to number will cause loss in precision.
   */
  async scheduleMessages(
    scheduledEnqueueTimeUtc: Date,
    messages: SendableMessageInfo[]
  ): Promise<Long[]> {
    this._throwIfSenderOrConnectionClosed();
    throwTypeErrorIfParameterMissing(
      this._context.namespace.connectionId,
      "scheduledEnqueueTimeUtc",
      scheduledEnqueueTimeUtc
    );
    throwTypeErrorIfParameterMissing(this._context.namespace.connectionId, "messages", messages);
    if (!Array.isArray(messages)) {
      messages = [messages];
    }

    return this._context.managementClient!.scheduleMessages(scheduledEnqueueTimeUtc, messages);
  }

  /**
   * Cancels a message that was scheduled to appear on a ServiceBus Queue/Subscription.
   * @param sequenceNumber - The sequence number of the message to be cancelled.
   * @returns Promise<void>
   */
  async cancelScheduledMessage(sequenceNumber: Long): Promise<void> {
    this._throwIfSenderOrConnectionClosed();
    throwTypeErrorIfParameterMissing(
      this._context.namespace.connectionId,
      "sequenceNumber",
      sequenceNumber
    );
    throwTypeErrorIfParameterNotLong(
      this._context.namespace.connectionId,
      "sequenceNumber",
      sequenceNumber
    );
    return this._context.managementClient!.cancelScheduledMessages([sequenceNumber]);
  }

  /**
   * Cancels multiple messages that were scheduled to appear on a ServiceBus Queue/Subscription.
   * @param sequenceNumbers - An Array of sequence numbers of the messages to be cancelled.
   * @returns Promise<void>
   */
  async cancelScheduledMessages(sequenceNumbers: Long[]): Promise<void> {
    this._throwIfSenderOrConnectionClosed();
    throwTypeErrorIfParameterMissing(
      this._context.namespace.connectionId,
      "sequenceNumbers",
      sequenceNumbers
    );
    if (!Array.isArray(sequenceNumbers)) {
      sequenceNumbers = [sequenceNumbers];
    }
    throwTypeErrorIfParameterNotLongArray(
      this._context.namespace.connectionId,
      "sequenceNumbers",
      sequenceNumbers
    );
    return this._context.managementClient!.cancelScheduledMessages(sequenceNumbers);
  }

  /**
   * Closes the underlying AMQP sender link.
   * Once closed, the sender cannot be used for any further operations.
   * Use the `createSender` function on the QueueClient or TopicClient to instantiate a new Sender
   *
   * @returns {Promise<void>}
   */
  async close(): Promise<void> {
    try {
      if (
        this._context.namespace.connection &&
        this._context.namespace.connection.isOpen() &&
        this._context.sender
      ) {
        await this._context.sender.close();
      }
      this._isClosed = true;
    } catch (err) {
      log.error(
        "[%s] An error occurred while closing the Sender for %s: %O",
        this._context.namespace.connectionId,
        this._context.entityPath,
        err
      );
      throw err;
    }
  }

  private _throwIfSenderOrConnectionClosed(): void {
    throwErrorIfConnectionClosed(this._context.namespace);
    if (this.isClosed) {
      const errorMessage = getSenderClosedErrorMsg(
        this._context.entityPath,
        this._context.clientType,
        this._context.isClosed
      );
      const error = new Error(errorMessage);
      log.error(`[${this._context.namespace.connectionId}] %O`, error);
      throw error;
    }
  }
}<|MERGE_RESOLUTION|>--- conflicted
+++ resolved
@@ -27,17 +27,12 @@
    */
   private _context: ClientEntityContext;
   /**
-   * @property {boolean} [_isClosed] Denotes if close() was called on this sender
+   * @property Denotes if close() was called on this sender
    */
   private _isClosed: boolean = false;
 
   /**
-<<<<<<< HEAD
-   * @property {boolean} [isClosed] Returns `true` if either the sender or the client that created
-   * it has been closed
-=======
-   * @property Denotes if close() was called on this sender.
->>>>>>> 4d2bca97
+   * @property Returns `true` if either the sender or the client that created it has been closed
    * @readonly
    */
   public get isClosed(): boolean {
