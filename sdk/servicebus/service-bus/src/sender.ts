--- conflicted
+++ resolved
@@ -189,18 +189,8 @@
     const invalidTypeErrMsg =
       "Provided value for 'messages' must be of type ServiceBusMessage, ServiceBusMessageBatch or an array of type ServiceBusMessage.";
 
-<<<<<<< HEAD
-    if (isServiceBusMessage(messages)) {
-      messages = [messages];
-    }
-=======
-    // link message span contexts
-    let spanContextsToLink: SpanContext[] = [];
-
->>>>>>> a5ba0748
     let batch: ServiceBusMessageBatch;
     if (isServiceBusMessageBatch(messages)) {
-      spanContextsToLink = messages._messageSpanContexts;
       batch = messages;
     } else {
       if (!Array.isArray(messages)) {
@@ -218,13 +208,6 @@
           throw error;
         }
       }
-<<<<<<< HEAD
-    } else if (isServiceBusMessageBatch(messages)) {
-      batch = messages;
-    } else {
-      throw new TypeError(invalidTypeErrMsg);
-=======
->>>>>>> a5ba0748
     }
 
     const sendSpan = createSendSpan(
