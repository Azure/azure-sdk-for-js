// Copyright (c) Microsoft Corporation. All rights reserved.
// Licensed under the MIT License.

import Long from "long";
import * as log from "./log";
import { MessageSender } from "./core/messageSender";
<<<<<<< HEAD
import { SendableMessageInfo, CreateBatchOptions } from "./serviceBusMessage";
=======
import { ServiceBusMessage } from "./serviceBusMessage";
>>>>>>> 565c7a00
import { ClientEntityContext } from "./clientEntityContext";
import {
  getSenderClosedErrorMsg,
  throwErrorIfConnectionClosed,
  throwTypeErrorIfParameterMissing,
  throwTypeErrorIfParameterNotLong,
  throwTypeErrorIfParameterNotLongArray
} from "./util/errors";
import { SendableMessageInfoBatch } from "./sendableMessageInfoBatch";

/**
 * A Sender can be used to send messages, schedule messages to be sent at a later time
 * and cancel such scheduled messages.
 * Use the `createSender` function on the ServiceBusClient instantiate a Sender.
 * The Sender class is an abstraction over the underlying AMQP sender link.
 */
export interface Sender {
  /**
   * Sends the given message after creating an AMQP Sender link if it doesnt already exists.
   *
   * To send a message to a `session` and/or `partition` enabled Queue/Topic, set the `sessionId`
   * and/or `partitionKey` properties respectively on the message.
   *
   * @param message - Message to send.
   * @returns Promise<void>
   * @throws Error if the underlying connection, client or sender is closed.
   * @throws MessagingError if the service returns an error while sending messages to the service.
   */
  send(message: ServiceBusMessage): Promise<void>;

  /**
   * Sends the given messages in a single batch i.e. in a single AMQP message after creating an AMQP
   * Sender link if it doesnt already exists.
   *
   * - To send messages to a `session` and/or `partition` enabled Queue/Topic, set the `sessionId`
   * and/or `partitionKey` properties respectively on the messages.
   * - When doing so, all
   * messages in the batch should have the same `sessionId` (if using sessions) and the same
   * `parititionKey` (if using paritions).
   *
   * @param messages - An array of SendableMessageInfo objects to be sent in a Batch message.
   * @return Promise<void>
   * @throws Error if the underlying connection, client or sender is closed.
   * @throws MessagingError if the service returns an error while sending messages to the service.
   */
<<<<<<< HEAD
  sendBatch(messages: SendableMessageInfo[]): Promise<void>;

  /**
   * Creates an instance of `SendableMessageInfoBatch` to which one can add messages until the maximum supported size is reached.
   * The batch can be passed to the {@link sendBatch} method to send the messages to Azure Service Bus.
   * @param options  Configures the behavior of the batch.
   * - `maxSizeInBytes`: The upper limit for the size of batch. The `tryAdd` function will return `false` after this limit is reached.
   *
   * @param {CreateBatchOptions} [options]
   * @returns {Promise<SendableMessageInfoBatch>}
   * @throws MessagingError if an error is encountered while sending a message.
   * @throws Error if the underlying connection or sender has been closed.
   * @memberof Sender
   */
  createBatch(options?: CreateBatchOptions): Promise<SendableMessageInfoBatch>;

  /**
   * Sends a batch of messages to the associated service-bus entity.
   *
   * @param {SendableMessageInfoBatch} messageBatch A batch of messages that you can create using the {@link createBatch} method.
   * @returns {Promise<void>}
   * @throws MessagingError if an error is encountered while sending a message.
   * @throws Error if the underlying connection or sender has been closed.
   * @memberof Sender
   */
  sendBatch2(messageBatch: SendableMessageInfoBatch): Promise<void>;

=======
  sendBatch(messages: ServiceBusMessage[]): Promise<void>;
>>>>>>> 565c7a00
  /**
   * @property Returns `true` if either the sender or the client that created it has been closed
   * @readonly
   */
  isClosed: boolean;
  /**
   * Schedules given message to appear on Service Bus Queue/Subscription at a later time.
   *
   * @param scheduledEnqueueTimeUtc - The UTC time at which the message should be enqueued.
   * @param message - The message that needs to be scheduled.
   * @returns Promise<Long> - The sequence number of the message that was scheduled.
   * You will need the sequence number if you intend to cancel the scheduling of the message.
   * Save the `Long` type as-is in your application without converting to number. Since JavaScript
   * only supports 53 bit numbers, converting the `Long` to number will cause loss in precision.
   * @throws Error if the underlying connection, client or sender is closed.
   * @throws MessagingError if the service returns an error while scheduling a message.
   */
  scheduleMessage(scheduledEnqueueTimeUtc: Date, message: ServiceBusMessage): Promise<Long>;

  /**
   * Schedules given messages to appear on Service Bus Queue/Subscription at a later time.
   *
   * @param scheduledEnqueueTimeUtc - The UTC time at which the messages should be enqueued.
   * @param messages - Array of Messages that need to be scheduled.
   * @returns Promise<Long[]> - The sequence numbers of messages that were scheduled.
   * You will need the sequence number if you intend to cancel the scheduling of the messages.
   * Save the `Long` type as-is in your application without converting to number. Since JavaScript
   * only supports 53 bit numbers, converting the `Long` to number will cause loss in precision.
   * @throws Error if the underlying connection, client or sender is closed.
   * @throws MessagingError if the service returns an error while scheduling messages.
   */
  scheduleMessages(scheduledEnqueueTimeUtc: Date, messages: ServiceBusMessage[]): Promise<Long[]>;

  /**
   * Cancels a message that was scheduled to appear on a ServiceBus Queue/Subscription.
   * @param sequenceNumber - The sequence number of the message to be cancelled.
   * @returns Promise<void>
   * @throws Error if the underlying connection, client or sender is closed.
   * @throws MessagingError if the service returns an error while canceling a scheduled message.
   */
  cancelScheduledMessage(sequenceNumber: Long): Promise<void>;
  /**
   * Cancels multiple messages that were scheduled to appear on a ServiceBus Queue/Subscription.
   * @param sequenceNumbers - An Array of sequence numbers of the messages to be cancelled.
   * @returns Promise<void>
   * @throws Error if the underlying connection, client or sender is closed.
   * @throws MessagingError if the service returns an error while canceling scheduled messages.
   */
  cancelScheduledMessages(sequenceNumbers: Long[]): Promise<void>;

  /**
   * Closes the underlying AMQP sender link.
   * Once closed, the sender cannot be used for any further operations.
   * Use the `createSender` function on the QueueClient or TopicClient to instantiate a new Sender
   *
   * @returns {Promise<void>}
   */
  close(): Promise<void>;
}

export class SenderImpl implements Sender {
  /**
   * @property Describes the amqp connection context for the Client.
   */
  private _context: ClientEntityContext;
  /**
   * @property Denotes if close() was called on this sender
   */
  private _isClosed: boolean = false;
  private _sender: MessageSender;

  /**
   * @internal
   * @throws Error if the underlying connection is closed.
   */
  constructor(context: ClientEntityContext) {
    throwErrorIfConnectionClosed(context.namespace);
    this._context = context;
    this._sender = MessageSender.create(this._context);
  }

  private _throwIfSenderOrConnectionClosed(): void {
    throwErrorIfConnectionClosed(this._context.namespace);
    if (this.isClosed) {
      const errorMessage = getSenderClosedErrorMsg(
        this._context.entityPath,
        this._context.clientType,
        this._context.isClosed
      );
      const error = new Error(errorMessage);
      log.error(`[${this._context.namespace.connectionId}] %O`, error);
      throw error;
    }
  }

  public get isClosed(): boolean {
    return this._isClosed || this._context.isClosed;
  }

  async send(message: ServiceBusMessage): Promise<void> {
    this._throwIfSenderOrConnectionClosed();
    throwTypeErrorIfParameterMissing(this._context.namespace.connectionId, "message", message);
    return this._sender.send(message);
  }

  async sendBatch(messages: ServiceBusMessage[]): Promise<void> {
    this._throwIfSenderOrConnectionClosed();
    throwTypeErrorIfParameterMissing(this._context.namespace.connectionId, "messages", messages);
    if (!Array.isArray(messages)) {
      messages = [messages];
    }
    return this._sender.sendBatch(messages);
  }

  async createBatch(options?: CreateBatchOptions): Promise<SendableMessageInfoBatch> {
    this._throwIfSenderOrConnectionClosed();
    if (!options) {
      options = {};
    }
    return this._sender.createBatch(options);
  }

  async sendBatch2(messageBatch: SendableMessageInfoBatch): Promise<void> {
    this._throwIfSenderOrConnectionClosed();
    throwTypeErrorIfParameterMissing(
      this._context.namespace.connectionId,
      "messageBatch",
      messageBatch
    );
    return this._sender.sendBatch2(messageBatch);
  }

  /**
   * Schedules given message to appear on Service Bus Queue/Subscription at a later time.
   *
   * @param scheduledEnqueueTimeUtc - The UTC time at which the message should be enqueued.
   * @param message - The message that needs to be scheduled.
   * @returns Promise<Long> - The sequence number of the message that was scheduled.
   * You will need the sequence number if you intend to cancel the scheduling of the message.
   * Save the `Long` type as-is in your application without converting to number. Since JavaScript
   * only supports 53 bit numbers, converting the `Long` to number will cause loss in precision.
   * @throws Error if the underlying connection, client or sender is closed.
   * @throws MessagingError if the service returns an error while scheduling a message.
   */
  async scheduleMessage(scheduledEnqueueTimeUtc: Date, message: ServiceBusMessage): Promise<Long> {
    this._throwIfSenderOrConnectionClosed();
    throwTypeErrorIfParameterMissing(
      this._context.namespace.connectionId,
      "scheduledEnqueueTimeUtc",
      scheduledEnqueueTimeUtc
    );
    throwTypeErrorIfParameterMissing(this._context.namespace.connectionId, "message", message);

    const messages = [message];
    const result = await this._context.managementClient!.scheduleMessages(
      scheduledEnqueueTimeUtc,
      messages
    );
    return result[0];
  }

  async scheduleMessages(
    scheduledEnqueueTimeUtc: Date,
    messages: ServiceBusMessage[]
  ): Promise<Long[]> {
    this._throwIfSenderOrConnectionClosed();
    throwTypeErrorIfParameterMissing(
      this._context.namespace.connectionId,
      "scheduledEnqueueTimeUtc",
      scheduledEnqueueTimeUtc
    );
    throwTypeErrorIfParameterMissing(this._context.namespace.connectionId, "messages", messages);
    if (!Array.isArray(messages)) {
      messages = [messages];
    }

    return this._context.managementClient!.scheduleMessages(scheduledEnqueueTimeUtc, messages);
  }

  async cancelScheduledMessage(sequenceNumber: Long): Promise<void> {
    this._throwIfSenderOrConnectionClosed();
    throwTypeErrorIfParameterMissing(
      this._context.namespace.connectionId,
      "sequenceNumber",
      sequenceNumber
    );
    throwTypeErrorIfParameterNotLong(
      this._context.namespace.connectionId,
      "sequenceNumber",
      sequenceNumber
    );

    return this._context.managementClient!.cancelScheduledMessages([sequenceNumber]);
  }

  async cancelScheduledMessages(sequenceNumbers: Long[]): Promise<void> {
    this._throwIfSenderOrConnectionClosed();
    throwTypeErrorIfParameterMissing(
      this._context.namespace.connectionId,
      "sequenceNumbers",
      sequenceNumbers
    );
    if (!Array.isArray(sequenceNumbers)) {
      sequenceNumbers = [sequenceNumbers];
    }
    throwTypeErrorIfParameterNotLongArray(
      this._context.namespace.connectionId,
      "sequenceNumbers",
      sequenceNumbers
    );

    return this._context.managementClient!.cancelScheduledMessages(sequenceNumbers);
  }

  async close(): Promise<void> {
    try {
      this._isClosed = true;
      if (
        this._context.namespace.connection &&
        this._context.namespace.connection.isOpen() &&
        this._context.sender
      ) {
        await this._context.sender.close();
      }
    } catch (err) {
      log.error(
        "[%s] An error occurred while closing the Sender for %s: %O",
        this._context.namespace.connectionId,
        this._context.entityPath,
        err
      );
      throw err;
    }
  }
}<|MERGE_RESOLUTION|>--- conflicted
+++ resolved
@@ -4,11 +4,7 @@
 import Long from "long";
 import * as log from "./log";
 import { MessageSender } from "./core/messageSender";
-<<<<<<< HEAD
-import { SendableMessageInfo, CreateBatchOptions } from "./serviceBusMessage";
-=======
-import { ServiceBusMessage } from "./serviceBusMessage";
->>>>>>> 565c7a00
+import { ServiceBusMessage, CreateBatchOptions } from "./serviceBusMessage";
 import { ClientEntityContext } from "./clientEntityContext";
 import {
   getSenderClosedErrorMsg,
@@ -54,8 +50,7 @@
    * @throws Error if the underlying connection, client or sender is closed.
    * @throws MessagingError if the service returns an error while sending messages to the service.
    */
-<<<<<<< HEAD
-  sendBatch(messages: SendableMessageInfo[]): Promise<void>;
+  sendBatch(messages: ServiceBusMessage[]): Promise<void>;
 
   /**
    * Creates an instance of `SendableMessageInfoBatch` to which one can add messages until the maximum supported size is reached.
@@ -82,9 +77,6 @@
    */
   sendBatch2(messageBatch: SendableMessageInfoBatch): Promise<void>;
 
-=======
-  sendBatch(messages: ServiceBusMessage[]): Promise<void>;
->>>>>>> 565c7a00
   /**
    * @property Returns `true` if either the sender or the client that created it has been closed
    * @readonly
