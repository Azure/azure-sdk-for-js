--- conflicted
+++ resolved
@@ -85,22 +85,7 @@
    */
   autoComplete?: boolean;
   /**
-<<<<<<< HEAD
-   * @property {number} [maxConcurrentCalls] The maximum number of concurrent calls that the library
-=======
-   * @property The maximum amount of time the receiver will wait to receive a new message. If no new
-   * message is received in this time, then the receiver will be closed.
-   *
-   * If this option is not provided, then receiver link will stay open until manually closed.
-   *
-   * **Caution**: When setting this value, take into account the time taken to process messages. Once
-   * the receiver is closed, operations like complete()/abandon()/defer()/deadletter() cannot be
-   * invoked on messages.
-   */
-  newMessageWaitTimeoutInSeconds?: number;
-  /**
    * @property The maximum number of concurrent calls that the library
->>>>>>> 16997bcf
    * can make to the user's message handler. Once this limit has been reached, more messages will
    * not be received until atleast one of the calls to the user's message handler has completed.
    * - **Default**: `1`.
