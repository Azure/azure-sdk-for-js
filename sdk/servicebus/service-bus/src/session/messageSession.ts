--- conflicted
+++ resolved
@@ -54,13 +54,8 @@
  * Describes all the options that can be set while instantiating a MessageSession object.
  */
 export type MessageSessionOptions = Pick<
-<<<<<<< HEAD
-  AcceptSessionOptions,
-  "maxAutoRenewLockDurationInMs" | "abortSignal"
-=======
-  ServiceBusSessionReceiverOptions<"receiveAndDelete">,
+  ServiceBusSessionReceiverOptions,
   "maxAutoLockRenewalDurationInMs" | "abortSignal"
->>>>>>> 0bc0c6c9
 > & {
   receiveMode?: ReceiveMode;
 };
@@ -459,7 +454,7 @@
         logger.logError(
           sbError,
           "[%s] 'receiver_close' event occurred for receiver '%s' for sessionId '%s'. " +
-            "The associated error is: %O",
+          "The associated error is: %O",
           connectionId,
           this.name,
           this.sessionId,
@@ -471,7 +466,7 @@
       if (receiver && !receiver.isItselfClosed()) {
         logger.verbose(
           "%s 'receiver_close' event occurred on the receiver for sessionId '%s' " +
-            "and the sdk did not initiate this. Hence, let's gracefully close the receiver.",
+          "and the sdk did not initiate this. Hence, let's gracefully close the receiver.",
           this.logPrefix,
           this.sessionId
         );
@@ -488,7 +483,7 @@
       } else {
         logger.verbose(
           "%s 'receiver_close' event occurred on the receiver for sessionId '%s' " +
-            "because the sdk initiated it. Hence no need to gracefully close the receiver",
+          "because the sdk initiated it. Hence no need to gracefully close the receiver",
           this.logPrefix,
           this.sessionId
         );
@@ -503,7 +498,7 @@
         logger.logError(
           sbError,
           "%s 'session_close' event occurred for receiver for sessionId '%s'. " +
-            "The associated error is",
+          "The associated error is",
           this.logPrefix,
           this.sessionId
         );
@@ -514,7 +509,7 @@
       if (receiver && !receiver.isSessionItselfClosed()) {
         logger.verbose(
           "%s 'session_close' event occurred on the receiver for sessionId '%s' " +
-            "and the sdk did not initiate this. Hence, let's gracefully close the receiver.",
+          "and the sdk did not initiate this. Hence, let's gracefully close the receiver.",
           this.logPrefix,
           this.sessionId
         );
@@ -531,7 +526,7 @@
       } else {
         logger.verbose(
           "%s 'session_close' event occurred on the receiver for sessionId'%s' " +
-            "because the sdk initiated it. Hence no need to gracefully close the receiver",
+          "because the sdk initiated it. Hence no need to gracefully close the receiver",
           this.logPrefix,
           this.sessionId
         );
@@ -548,7 +543,7 @@
       if (this._sessionLockRenewalTimer) clearTimeout(this._sessionLockRenewalTimer);
       logger.verbose(
         "%s Cleared the timers for 'no new message received' task and " +
-          "'session lock renewal' task.",
+        "'session lock renewal' task.",
         this.logPrefix
       );
 
@@ -617,7 +612,7 @@
         if (this.receiveMode === "peekLock" && (!this.link || !this.link.isOpen())) {
           logger.verbose(
             "%s Not calling the user's message handler for the current message " +
-              "as the receiver is closed",
+            "as the receiver is closed",
             this.logPrefix
           );
           return;
@@ -638,7 +633,7 @@
           logger.logError(
             err,
             "%s An error occurred while running user's message handler for the message " +
-              "with id '%s' on the receiver",
+            "with id '%s' on the receiver",
             this.logPrefix,
             bMessage.messageId
           );
@@ -669,7 +664,7 @@
               logger.logError(
                 translatedError,
                 "%s An error occurred while abandoning the message with id '%s' on the " +
-                  "receiver",
+                "receiver",
                 this.logPrefix,
                 bMessage.messageId,
                 translatedError
@@ -794,7 +789,7 @@
         this._deliveryDispositionMap.delete(delivery.id);
         logger.verbose(
           "[%s] Disposition for delivery id: %d, did not complete in %d milliseconds. " +
-            "Hence rejecting the promise with timeout error",
+          "Hence rejecting the promise with timeout error",
           this._context.connectionId,
           delivery.id,
           Constants.defaultOperationTimeoutInMs
