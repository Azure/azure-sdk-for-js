--- conflicted
+++ resolved
@@ -27,12 +27,8 @@
 import { onMessageSettled, DeferredPromiseAndTimer } from "../core/shared";
 import { AbortError, AbortSignalLike } from "@azure/abort-controller";
 import { ReceiverHelper } from "../core/receiverHelper";
-<<<<<<< HEAD
-import { AcceptSessionOptions, SubscribeOptions } from "../models";
+import { AcceptSessionOptions, ReceiveMode, SubscribeOptions } from "../models";
 import { OperationOptionsBase } from "../modelsToBeSharedWithEventHubs";
-=======
-import { AcceptSessionOptions, ReceiveMode, SubscribeOptions } from "../models";
->>>>>>> e0a27e75
 
 /**
  * Describes the options that need to be provided while creating a message session receiver link.
