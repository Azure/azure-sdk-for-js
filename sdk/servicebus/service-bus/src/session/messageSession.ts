--- conflicted
+++ resolved
@@ -937,11 +937,7 @@
     this.isReceivingMessages = true;
 
     return new Promise<ServiceBusMessage[]>((resolve, reject) => {
-<<<<<<< HEAD
       let totalWaitTimer: any;
-=======
-      let totalWaitTimer: NodeJS.Timer | undefined;
->>>>>>> 6bdf2b1a
 
       const setnewMessageWaitTimeoutInSeconds = (value?: number): void => {
         this.newMessageWaitTimeoutInSeconds = value;
