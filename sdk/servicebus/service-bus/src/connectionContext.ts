--- conflicted
+++ resolved
@@ -471,17 +471,13 @@
               `session receivers. We should close them.`
           );
 
-<<<<<<< HEAD
           await callOnDetachedOnSessionReceivers(
             connectionContext,
             connectionError || contextError
           );
         }
       }
-      await refreshConnection(connectionContext);
-=======
       await refreshConnection();
->>>>>>> 5fb42531
       waitForConnectionRefreshResolve();
       waitForConnectionRefreshPromise = undefined;
       // The connection should always be brought back up if the sdk did not call connection.close()
