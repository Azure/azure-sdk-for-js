--- conflicted
+++ resolved
@@ -322,11 +322,7 @@
    * @readonly
    */
   public get sessionId(): string | undefined {
-<<<<<<< HEAD
     return this._sessionId;
-=======
-    return this._messageSession && this._messageSession.sessionId;
->>>>>>> 3be37527
   }
 
   /**
@@ -444,23 +440,12 @@
     maxMessageCount?: number
   ): Promise<ReceivedMessageInfo[]> {
     this._throwIfReceiverOrConnectionClosed();
-<<<<<<< HEAD
     await this._createMessageSessionIfDoesntExist();
-    return this._context.managementClient!.peekBySequenceNumber(fromSequenceNumber, {
-      sessionId: this.sessionId!,
-      messageCount: maxMessageCount
-    });
-=======
-    // Peek doesnt need an AMQP receiver link unless no sessionId was given
-    if (!this.sessionId) {
-      await this._createMessageSessionIfDoesntExist();
-    }
     return this._context.managementClient!.peekBySequenceNumber(
       fromSequenceNumber,
       maxMessageCount,
       this.sessionId
     );
->>>>>>> 3be37527
   }
 
   /**
