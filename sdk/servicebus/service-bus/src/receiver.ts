--- conflicted
+++ resolved
@@ -169,9 +169,6 @@
    */
   async renewMessageLock(lockTokenOrMessage: string | ServiceBusMessage): Promise<Date> {
     this._throwIfReceiverOrConnectionClosed();
-<<<<<<< HEAD
-    return this._context.managementClient!.renewLock(lockTokenOrMessage);
-=======
     if (this._receiveMode !== ReceiveMode.peekLock) {
       throw new Error(
         "The 'renewMessageLock' operation is only supported in 'PeekLock' receive mode."
@@ -194,7 +191,6 @@
     }
 
     return lockedUntilUtc;
->>>>>>> 7229da79
   }
 
   /**
@@ -207,10 +203,6 @@
    */
   async receiveDeferredMessage(sequenceNumber: Long): Promise<ServiceBusMessage | undefined> {
     this._throwIfReceiverOrConnectionClosed();
-<<<<<<< HEAD
-    return this._context.managementClient!.receiveDeferredMessage(
-      sequenceNumber,
-=======
     throwTypeErrorIfParameterMissing(
       this._context.namespace.connectionId,
       "sequenceNumber",
@@ -222,12 +214,8 @@
       sequenceNumber
     );
 
-    if (this._receiveMode !== ReceiveMode.peekLock) {
-      throw new Error("The operation is only supported in 'PeekLock' receive mode.");
-    }
     const messages = await this._context.managementClient!.receiveDeferredMessages(
       [sequenceNumber],
->>>>>>> 7229da79
       this._receiveMode
     );
     return messages[0];
@@ -243,8 +231,6 @@
    */
   async receiveDeferredMessages(sequenceNumbers: Long[]): Promise<ServiceBusMessage[]> {
     this._throwIfReceiverOrConnectionClosed();
-<<<<<<< HEAD
-=======
     throwTypeErrorIfParameterMissing(
       this._context.namespace.connectionId,
       "sequenceNumbers",
@@ -259,10 +245,6 @@
       sequenceNumbers
     );
 
-    if (this._receiveMode !== ReceiveMode.peekLock) {
-      throw new Error("The operation is only supported in 'PeekLock' receive mode.");
-    }
->>>>>>> 7229da79
     return this._context.managementClient!.receiveDeferredMessages(
       sequenceNumbers,
       this._receiveMode
@@ -522,14 +504,6 @@
    */
   async receiveDeferredMessage(sequenceNumber: Long): Promise<ServiceBusMessage | undefined> {
     this._throwIfReceiverOrConnectionClosed();
-<<<<<<< HEAD
-    // receiveDeferredMessage doesnt need an AMQP receiver link unless no sessionId was given
-    if (!this.sessionId) {
-      await this._createMessageSessionIfDoesntExist();
-    }
-    return this._context.managementClient!.receiveDeferredMessage(
-      sequenceNumber,
-=======
     throwTypeErrorIfParameterMissing(
       this._context.namespace.connectionId,
       "sequenceNumber",
@@ -540,15 +514,10 @@
       "sequenceNumber",
       sequenceNumber
     );
-
-    if (this._receiveMode !== ReceiveMode.peekLock) {
-      throw new Error("The operation is only supported in 'PeekLock' receive mode.");
-    }
 
     await this._createMessageSessionIfDoesntExist();
     const messages = await this._context.managementClient!.receiveDeferredMessages(
       [sequenceNumber],
->>>>>>> 7229da79
       this._receiveMode,
       this.sessionId
     );
@@ -565,12 +534,6 @@
    */
   async receiveDeferredMessages(sequenceNumbers: Long[]): Promise<ServiceBusMessage[]> {
     this._throwIfReceiverOrConnectionClosed();
-<<<<<<< HEAD
-    // receiveDeferredMessage doesnt need an AMQP receiver link unless no sessionId was given
-    if (!this.sessionId) {
-      await this._createMessageSessionIfDoesntExist();
-    }
-=======
     throwTypeErrorIfParameterMissing(
       this._context.namespace.connectionId,
       "sequenceNumbers",
@@ -585,11 +548,7 @@
       sequenceNumbers
     );
 
-    if (this._receiveMode !== ReceiveMode.peekLock) {
-      throw new Error("The operation is only supported in 'PeekLock' receive mode.");
-    }
     await this._createMessageSessionIfDoesntExist();
->>>>>>> 7229da79
     return this._context.managementClient!.receiveDeferredMessages(
       sequenceNumbers,
       this._receiveMode,
