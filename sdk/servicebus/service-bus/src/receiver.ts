// Copyright (c) Microsoft Corporation. All rights reserved.
// Licensed under the MIT License.
import Long from "long";
import * as log from "./log";
import { StreamingReceiver, MessageHandlerOptions } from "./core/streamingReceiver";
import { BatchingReceiver } from "./core/batchingReceiver";
import { ReceiveOptions, OnError, OnMessage } from "./core/messageReceiver";
import { ClientEntityContext } from "./clientEntityContext";
import { ServiceBusMessage, ReceiveMode, ReceivedMessageInfo } from "./serviceBusMessage";
import {
  MessageSession,
  SessionMessageHandlerOptions,
  SessionReceiverOptions
} from "./session/messageSession";
import {
  getAlreadyReceivingErrorMsg,
  getOpenReceiverErrorMsg,
  getReceiverClosedErrorMsg,
  throwErrorIfConnectionClosed,
  throwTypeErrorIfParameterMissing,
  throwTypeErrorIfParameterNotLong,
  throwTypeErrorIfParameterNotLongArray,
  getErrorMessageNotSupportedInReceiveAndDeleteMode
} from "./util/errors";

/**
 * The Receiver class can be used to receive messages in a batch or by registering handlers.
 * Use the `createReceiver` function on the QueueClient or SubscriptionClient to instantiate a Receiver.
 * The Receiver class is an abstraction over the underlying AMQP receiver link.
 * @class Receiver
 */
export class Receiver {
  /**
   * @property {ClientEntityContext} _context Describes the amqp connection context for the QueueClient.
   */
  private _context: ClientEntityContext;
  private _receiveMode: ReceiveMode;
  private _isClosed: boolean = false;

  /**
   * @property {ReceiveMode} [receiveMode] Denotes receiveMode of this receiver.
   * @readonly
   */
  public get receiveMode(): ReceiveMode {
    return this._receiveMode;
  }

  /**
   * @property {boolean} [isClosed] Denotes if close() was called on this receiver.
   * @readonly
   */
  public get isClosed(): boolean {
    return this._isClosed;
  }

  /**
   * @internal
   */
  constructor(context: ClientEntityContext, receiveMode: ReceiveMode) {
    throwErrorIfConnectionClosed(context.namespace);
    this._context = context;

    this._receiveMode =
      receiveMode === ReceiveMode.receiveAndDelete ? receiveMode : ReceiveMode.peekLock;
  }

  /**
   * Registers handlers to deal with the incoming stream of messages over an AMQP receiver link
   * from a Queue/Subscription.
   * To stop receiving messages, call `close()` on the Receiver or set the property
   * `newMessageWaitTimeoutInSeconds` in the options to provide a timeout.
   *
   * @param onMessage - Handler for processing each incoming message.
   * @param onError - Handler for any error that occurs while receiving or processing messages.
   * @param options - Options to control if messages should be automatically completed, and/or have
   * their locks automatically renewed. You can control the maximum number of messages that should
   * be concurrently processed. You can also provide a timeout in seconds to denote the
   * amount of time to wait for a new message before closing the receiver.
   *
   * @returns void
   */
  registerMessageHandler(
    onMessage: OnMessage,
    onError: OnError,
    options?: MessageHandlerOptions
  ): void {
    this._throwIfReceiverOrConnectionClosed();
    this._throwIfAlreadyReceiving();
    const connId = this._context.namespace.connectionId;
    throwTypeErrorIfParameterMissing(connId, "onMessage", onMessage);
    throwTypeErrorIfParameterMissing(connId, "onError", onError);
    if (typeof onMessage !== "function") {
      throw new TypeError("The parameter 'onMessage' must be of type 'function'.");
    }
    if (typeof onError !== "function") {
      throw new TypeError("The parameter 'onError' must be of type 'function'.");
    }

    StreamingReceiver.create(this._context, {
      ...options,
      receiveMode: this._receiveMode
    })
      .then(async (sReceiver) => {
        if (!sReceiver) {
          return;
        }
        if (!this.isClosed) {
          return sReceiver.receive(onMessage, onError);
        } else {
          await sReceiver.close();
        }
      })
      .catch((err) => {
        onError(err);
      });
  }

  /**
   * Returns a batch of messages based on given count and timeout over an AMQP receiver link
   * from a Queue/Subscription.
   *
   * @param maxMessageCount      The maximum number of messages to receive from Queue/Subscription.
   * @param idleTimeoutInSeconds The maximum wait time in seconds for which the Receiver
   * should wait to receive the first message. If no message is received by this time,
   * the returned promise gets resolved to an empty array.
   * - **Default**: `60` seconds.
   * @returns Promise<ServiceBusMessage[]> A promise that resolves with an array of Message objects.
   */
  async receiveMessages(
    maxMessageCount: number,
    idleTimeoutInSeconds?: number
  ): Promise<ServiceBusMessage[]> {
    this._throwIfReceiverOrConnectionClosed();
    this._throwIfAlreadyReceiving();

    if (!this._context.batchingReceiver || !this._context.batchingReceiver.isOpen()) {
      const options: ReceiveOptions = {
        maxConcurrentCalls: 0,
        receiveMode: this._receiveMode,
        newMessageWaitTimeoutInSeconds: 1
      };
      this._context.batchingReceiver = BatchingReceiver.create(this._context, options);
    }

    return this._context.batchingReceiver.receive(maxMessageCount, idleTimeoutInSeconds);
  }

  /**
   * Gets an async iterator over messages from the receiver.
   * While iterating, you will get `undefined` instead of a message, if the iterator is not able to
   * fetch a new message in over a minute.
   */
  async *getMessageIterator(): AsyncIterableIterator<ServiceBusMessage> {
    while (true) {
      const currentBatch = await this.receiveMessages(1);
      yield currentBatch[0];
    }
  }

  /**
   * Renews the lock on the message for the duration as specified during the Queue/Subscription
   * creation. Check the `lockedUntilUtc` property on the message for the time when the lock expires.
   *
   * If a message is not settled (using either `complete()`, `defer()` or `deadletter()`,
   * before its lock expires, then the message lands back in the Queue/Subscription for the next
   * receive operation.
   *
   * @param lockTokenOrMessage - The `lockToken` property of the message or the message itself.
   * @returns Promise<Date> - New lock token expiry date and time in UTC format.
   */
  async renewMessageLock(lockTokenOrMessage: string | ServiceBusMessage): Promise<Date> {
    this._throwIfReceiverOrConnectionClosed();
    if (this._receiveMode !== ReceiveMode.peekLock) {
      throw new Error(getErrorMessageNotSupportedInReceiveAndDeleteMode("renew the message lock"));
    }
    throwTypeErrorIfParameterMissing(
      this._context.namespace.connectionId,
      "lockTokenOrMessage",
      lockTokenOrMessage
    );

    const lockToken =
      lockTokenOrMessage instanceof ServiceBusMessage
        ? String(lockTokenOrMessage.lockToken)
        : String(lockTokenOrMessage);

    const lockedUntilUtc = await this._context.managementClient!.renewLock(lockToken);
    if (lockTokenOrMessage instanceof ServiceBusMessage) {
      lockTokenOrMessage.lockedUntilUtc = lockedUntilUtc;
    }

    return lockedUntilUtc;
  }

  /**
   * Receives a deferred message identified by the given `sequenceNumber`.
   * @param sequenceNumber The sequence number of the message that will be received.
   * @returns Promise<ServiceBusMessage | undefined>
   * - Returns `Message` identified by sequence number.
   * - Returns `undefined` if no such message is found.
   * - Throws an error if the message has not been deferred.
   */
  async receiveDeferredMessage(sequenceNumber: Long): Promise<ServiceBusMessage | undefined> {
    this._throwIfReceiverOrConnectionClosed();
    throwTypeErrorIfParameterMissing(
      this._context.namespace.connectionId,
      "sequenceNumber",
      sequenceNumber
    );
    throwTypeErrorIfParameterNotLong(
      this._context.namespace.connectionId,
      "sequenceNumber",
      sequenceNumber
    );

<<<<<<< HEAD
    if (this._receiveMode !== ReceiveMode.peekLock) {
      throw new Error(
        getErrorMessageNotSupportedInReceiveAndDeleteMode("receive deferred message")
      );
    }
=======
>>>>>>> b982161f
    const messages = await this._context.managementClient!.receiveDeferredMessages(
      [sequenceNumber],
      this._receiveMode
    );
    return messages[0];
  }

  /**
   * Receives a list of deferred messages identified by given `sequenceNumbers`.
   * @param sequenceNumbers A list containing the sequence numbers to receive.
   * @returns Promise<ServiceBusMessage[]>
   * - Returns a list of messages identified by the given sequenceNumbers.
   * - Returns an empty list if no messages are found.
   * - Throws an error if the messages have not been deferred.
   */
  async receiveDeferredMessages(sequenceNumbers: Long[]): Promise<ServiceBusMessage[]> {
    this._throwIfReceiverOrConnectionClosed();
    throwTypeErrorIfParameterMissing(
      this._context.namespace.connectionId,
      "sequenceNumbers",
      sequenceNumbers
    );
    if (!Array.isArray(sequenceNumbers)) {
      sequenceNumbers = [sequenceNumbers];
    }
    throwTypeErrorIfParameterNotLongArray(
      this._context.namespace.connectionId,
      "sequenceNumbers",
      sequenceNumbers
    );

<<<<<<< HEAD
    if (this._receiveMode !== ReceiveMode.peekLock) {
      throw new Error(
        getErrorMessageNotSupportedInReceiveAndDeleteMode("receive deferred messages")
      );
    }
=======
>>>>>>> b982161f
    return this._context.managementClient!.receiveDeferredMessages(
      sequenceNumbers,
      this._receiveMode
    );
  }

  /**
   * Closes the underlying AMQP receiver link.
   * Once closed, the receiver cannot be used for any further operations.
   * Use the `createReceiver` function on the QueueClient or SubscriptionClient to instantiate
   * a new Receiver
   *
   * @returns {Promise<void>}
   */
  async close(): Promise<void> {
    try {
      if (this._context.namespace.connection && this._context.namespace.connection.isOpen()) {
        // Close the streaming receiver.
        if (this._context.streamingReceiver) {
          await this._context.streamingReceiver.close();
        }

        // Close the batching receiver.
        if (this._context.batchingReceiver) {
          await this._context.batchingReceiver.close();
        }

        // Make sure that we clear the map of deferred messages
        this._context.requestResponseLockedMessages.clear();
      }
    } catch (err) {
      log.error(
        "[%s] An error occurred while closing the Receiver for %s: %O",
        this._context.namespace.connectionId,
        this._context.entityPath,
        err
      );
      throw err;
    } finally {
      this._isClosed = true;
    }
  }

  /**
   * Indicates whether the receiver is currently receiving messages or not.
   * When this returns true, registerMessageHandler() or receiveMessages() calls cannot be made.
   */
  isReceivingMessages(): boolean {
    if (this._context.streamingReceiver && this._context.streamingReceiver.isOpen()) {
      return true;
    }
    if (
      this._context.batchingReceiver &&
      this._context.batchingReceiver.isOpen() &&
      this._context.batchingReceiver.isReceivingMessages
    ) {
      return true;
    }
    return false;
  }

  private _throwIfAlreadyReceiving(): void {
    if (this.isReceivingMessages()) {
      const errorMessage = getAlreadyReceivingErrorMsg(this._context.entityPath);
      const error = new Error(errorMessage);
      log.error(`[${this._context.namespace.connectionId}] %O`, error);
      throw error;
    }
  }

  private _throwIfReceiverOrConnectionClosed(): void {
    throwErrorIfConnectionClosed(this._context.namespace);
    if (this.isClosed) {
      const errorMessage = getReceiverClosedErrorMsg(
        this._context.entityPath,
        this._context.clientType
      );
      const error = new Error(errorMessage);
      log.error(`[${this._context.namespace.connectionId}] %O`, error);
      throw error;
    }
  }
}

/**
 * The SessionReceiver class can be used to receive messages from a session enabled Queue or
 * Subscription in a batch or by registering handlers.
 * Use the `createReceiver` function on the QueueClient or SubscriptionClient to instantiate a
 * SessionReceiver.
 * The SessionReceiver class is an abstraction over the underlying AMQP receiver link.
 * @class SessionReceiver
 */
export class SessionReceiver {
  /**
   * @property {ClientEntityContext} _context Describes the amqp connection context for the QueueClient.
   */

  private _context: ClientEntityContext;
  private _receiveMode: ReceiveMode;
  private _messageSession: MessageSession | undefined;
  private _sessionOptions: SessionReceiverOptions;
  private _isClosed: boolean = false;
  private _sessionId: string | undefined;

  /**
   * @property {ReceiveMode} [receiveMode] Denotes receiveMode of this receiver.
   * @readonly
   */
  public get receiveMode(): ReceiveMode {
    return this._receiveMode;
  }

  /**
   * @property {boolean} [isClosed] Denotes if close() was called on this receiver.
   * @readonly
   */
  public get isClosed(): boolean {
    return (
      this._isClosed || (this.sessionId ? !this._context.messageSessions[this.sessionId] : false)
    );
  }

  /**
   * @property {string} [sessionId] The sessionId for the message session.
   * Will return undefined until a AMQP receiver link has been successfully set up for the session.
   * @readonly
   */
  public get sessionId(): string | undefined {
    return this._sessionId;
  }

  /**
   * @property {Date} [sessionLockedUntilUtc] The time in UTC until which the session is locked.
   * Everytime `renewSessionLock()` is called, this time gets updated to current time plus the lock
   * duration as specified during the Queue/Subscription creation.
   *
   * Will return undefined until a AMQP receiver link has been successfully set up for the session.
   *
   * @readonly
   */
  public get sessionLockedUntilUtc(): Date | undefined {
    return this._messageSession ? this._messageSession.sessionLockedUntilUtc : undefined;
  }

  /**
   * @internal
   */
  constructor(
    context: ClientEntityContext,
    receiveMode: ReceiveMode,
    sessionOptions: SessionReceiverOptions
  ) {
    throwErrorIfConnectionClosed(context.namespace);
    this._context = context;
    this._receiveMode =
      receiveMode === ReceiveMode.receiveAndDelete ? receiveMode : ReceiveMode.peekLock;
    this._sessionOptions = sessionOptions;

    if (sessionOptions.sessionId) {
      sessionOptions.sessionId = String(sessionOptions.sessionId);

      // Check if receiver for given session already exists
      if (
        this._context.messageSessions[sessionOptions.sessionId] &&
        this._context.messageSessions[sessionOptions.sessionId].isOpen()
      ) {
        const errorMessage = getOpenReceiverErrorMsg(
          this._context.clientType,
          this._context.entityPath,
          sessionOptions.sessionId
        );
        const error = new Error(errorMessage);
        log.error(`[${this._context.namespace.connectionId}] %O`, error);
        throw error;
      }
    }
  }

  /**
   * Renews the lock on the session for the duration as specified during the Queue/Subscription
   * creation. Check the `sessionLockedUntilUtc` property on the SessionReceiver for the time when the lock expires.
   *
   * When the lock on the session expires
   * - No more messages can be received using this receiver
   * - If a message is not settled (using either `complete()`, `defer()` or `deadletter()`,
   *   before the session lock expires, then the message lands back in the Queue/Subscription for the next
   *   receive operation.
   *
   * @returns Promise<Date> - New lock token expiry date and time in UTC format.
   */
  async renewSessionLock(): Promise<Date> {
    this._throwIfReceiverOrConnectionClosed();
    await this._createMessageSessionIfDoesntExist();
    this._messageSession!.sessionLockedUntilUtc = await this._context.managementClient!.renewSessionLock(
      this.sessionId!
    );
    return this._messageSession!.sessionLockedUntilUtc!;
  }

  /**
   * Sets the state of the MessageSession.
   * @param state The state that needs to be set.
   */
  async setState(state: any): Promise<void> {
    this._throwIfReceiverOrConnectionClosed();
    await this._createMessageSessionIfDoesntExist();
    return this._context.managementClient!.setSessionState(this.sessionId!, state);
  }

  /**
   * Gets the state of the MessageSession.
   * @returns Promise<any> The state of that session
   */
  async getState(): Promise<any> {
    this._throwIfReceiverOrConnectionClosed();
    await this._createMessageSessionIfDoesntExist();
    return this._context.managementClient!.getSessionState(this.sessionId!);
  }

  /**
   * Fetches the next batch of active messages (including deferred but not deadlettered messages) in
   * the current session. The first call to `peek()` fetches the first active message. Each
   * subsequent call fetches the subsequent message.
   *
   * Unlike a `received` message, `peeked` message is a read-only version of the message.
   * It cannot be `Completed/Abandoned/Deferred/Deadlettered`. The lock on it cannot be renewed.
   *
   * @param maxMessageCount The maximum number of messages to peek. Default value `1`.
   * @returns Promise<ReceivedMessageInfo[]>
   */
  async peek(maxMessageCount?: number): Promise<ReceivedMessageInfo[]> {
    this._throwIfReceiverOrConnectionClosed();
    await this._createMessageSessionIfDoesntExist();
    return this._context.managementClient!.peekMessagesBySession(this.sessionId!, maxMessageCount);
  }

  /**
   * Peeks the desired number of active messages (including deferred but not deadlettered messages)
   * from the specified sequence number in the current session.
   *
   * Unlike a `received` message, `peeked` message is a read-only version of the message.
   * It cannot be `Completed/Abandoned/Deferred/Deadlettered`. The lock on it cannot be renewed.
   *
   * @param fromSequenceNumber The sequence number from where to read the message.
   * @param [maxMessageCount] The maximum number of messages to peek. Default value `1`.
   * @returns Promise<ReceivedSBMessage[]>
   */
  async peekBySequenceNumber(
    fromSequenceNumber: Long,
    maxMessageCount?: number
  ): Promise<ReceivedMessageInfo[]> {
    this._throwIfReceiverOrConnectionClosed();
    await this._createMessageSessionIfDoesntExist();
    return this._context.managementClient!.peekBySequenceNumber(
      fromSequenceNumber,
      maxMessageCount,
      this.sessionId
    );
  }

  /**
   * Receives a deferred message identified by the given `sequenceNumber`.
   * @param sequenceNumber The sequence number of the message that will be received.
   * @returns Promise<ServiceBusMessage | undefined>
   * - Returns `Message` identified by sequence number.
   * - Returns `undefined` if no such message is found.
   * - Throws an error if the message has not been deferred.
   */
  async receiveDeferredMessage(sequenceNumber: Long): Promise<ServiceBusMessage | undefined> {
    this._throwIfReceiverOrConnectionClosed();
    throwTypeErrorIfParameterMissing(
      this._context.namespace.connectionId,
      "sequenceNumber",
      sequenceNumber
    );
    throwTypeErrorIfParameterNotLong(
      this._context.namespace.connectionId,
      "sequenceNumber",
      sequenceNumber
    );

<<<<<<< HEAD
    if (this._receiveMode !== ReceiveMode.peekLock) {
      throw new Error(
        getErrorMessageNotSupportedInReceiveAndDeleteMode("receive deferred message")
      );
    }

=======
>>>>>>> b982161f
    await this._createMessageSessionIfDoesntExist();
    const messages = await this._context.managementClient!.receiveDeferredMessages(
      [sequenceNumber],
      this._receiveMode,
      this.sessionId
    );
    return messages[0];
  }

  /**
   * Receives a list of deferred messages identified by given `sequenceNumbers`.
   * @param sequenceNumbers A list containing the sequence numbers to receive.
   * @returns Promise<ServiceBusMessage[]>
   * - Returns a list of messages identified by the given sequenceNumbers.
   * - Returns an empty list if no messages are found.
   * - Throws an error if the messages have not been deferred.
   */
  async receiveDeferredMessages(sequenceNumbers: Long[]): Promise<ServiceBusMessage[]> {
    this._throwIfReceiverOrConnectionClosed();
    throwTypeErrorIfParameterMissing(
      this._context.namespace.connectionId,
      "sequenceNumbers",
      sequenceNumbers
    );
    if (!Array.isArray(sequenceNumbers)) {
      sequenceNumbers = [sequenceNumbers];
    }
    throwTypeErrorIfParameterNotLongArray(
      this._context.namespace.connectionId,
      "sequenceNumbers",
      sequenceNumbers
    );

<<<<<<< HEAD
    if (this._receiveMode !== ReceiveMode.peekLock) {
      throw new Error(
        getErrorMessageNotSupportedInReceiveAndDeleteMode("receive deferred messages")
      );
    }
=======
>>>>>>> b982161f
    await this._createMessageSessionIfDoesntExist();
    return this._context.managementClient!.receiveDeferredMessages(
      sequenceNumbers,
      this._receiveMode,
      this.sessionId
    );
  }

  /**
   * Returns a batch of messages based on given count and timeout over an AMQP receiver link
   * from a Queue/Subscription.
   *
   * @param maxMessageCount      The maximum number of messages to receive from Queue/Subscription.
   * @param maxWaitTimeInSeconds The maximum wait time in seconds for which the Receiver
   * should wait to receive the first message. If no message is received by this time,
   * the returned promise gets resolved to an empty array.
   * - **Default**: `60` seconds.
   * @returns Promise<ServiceBusMessage[]> A promise that resolves with an array of Message objects.
   */
  async receiveMessages(
    maxMessageCount: number,
    maxWaitTimeInSeconds?: number
  ): Promise<ServiceBusMessage[]> {
    this._throwIfReceiverOrConnectionClosed();
    this._throwIfAlreadyReceiving();
    await this._createMessageSessionIfDoesntExist();
    return this._messageSession!.receiveMessages(maxMessageCount, maxWaitTimeInSeconds);
  }

  /**
   * Registers handlers to deal with the incoming stream of messages over an AMQP receiver link
   * from a Queue/Subscription.
   * To stop receiving messages, call `close()` on the SessionReceiver or set the property
   * `newMessageWaitTimeoutInSeconds` in the options to provide a timeout.
   *
   * @param onMessage - Handler for processing each incoming message.
   * @param onError - Handler for any error that occurs while receiving or processing messages.
   * @param options - Options to control whether messages should be automatically completed
   * or if the lock on the session should be automatically renewed. You can control the
   * maximum number of messages that should be concurrently processed. You can
   * also provide a timeout in seconds to denote the amount of time to wait for a new message
   * before closing the receiver.
   *
   * @returns void
   */
  registerMessageHandler(
    onMessage: OnMessage,
    onError: OnError,
    options?: SessionMessageHandlerOptions
  ): void {
    this._throwIfReceiverOrConnectionClosed();
    this._throwIfAlreadyReceiving();
    const connId = this._context.namespace.connectionId;
    throwTypeErrorIfParameterMissing(connId, "onMessage", onMessage);
    throwTypeErrorIfParameterMissing(connId, "onError", onError);
    if (typeof onMessage !== "function") {
      throw new TypeError("The parameter 'onMessage' must be of type 'function'.");
    }
    if (typeof onError !== "function") {
      throw new TypeError("The parameter 'onError' must be of type 'function'.");
    }

    this._createMessageSessionIfDoesntExist()
      .then(async () => {
        if (!this._messageSession) {
          return;
        }
        if (!this._isClosed) {
          this._messageSession.receive(onMessage, onError, options);
        } else {
          await this._messageSession.close();
        }
      })
      .catch((err) => {
        onError(err);
      });
  }

  /**
   * Gets an async iterator over messages from the receiver.
   * While iterating, you will get `undefined` instead of a message, if the iterator is not able to
   * fetch a new message in over a minute.
   */
  async *getMessageIterator(): AsyncIterableIterator<ServiceBusMessage> {
    while (true) {
      const currentBatch = await this.receiveMessages(1);
      yield currentBatch[0];
    }
  }

  /**
   * Closes the underlying AMQP receiver link.
   * Once closed, the receiver cannot be used for any further operations.
   * Use the `createReceiver` function on the QueueClient or SubscriptionClient to instantiate
   * a new Receiver
   *
   * @returns {Promise<void>}
   */
  async close(): Promise<void> {
    try {
      if (this._messageSession) {
        await this._messageSession.close();
        this._messageSession = undefined;
      }
    } catch (err) {
      log.error(
        "[%s] An error occurred while closing the SessionReceiver for session %s in %s: %O",
        this._context.namespace.connectionId,
        this.sessionId,
        this._context.entityPath,
        err
      );
      throw err;
    } finally {
      this._isClosed = true;
    }
  }

  /**
   * Indicates whether the receiver is currently receiving messages or not.
   * When this returns true, registerMessageHandler() or receiveMessages() calls cannot be made.
   */
  isReceivingMessages(): boolean {
    return this._messageSession ? this._messageSession.isReceivingMessages : false;
  }

  private _throwIfReceiverOrConnectionClosed(): void {
    throwErrorIfConnectionClosed(this._context.namespace);
    if (this.isClosed) {
      const errorMessage = getReceiverClosedErrorMsg(
        this._context.entityPath,
        this._context.clientType,
        this.sessionId!
      );
      const error = new Error(errorMessage);
      log.error(`[${this._context.namespace.connectionId}] %O`, error);
      throw error;
    }
  }

  private async _createMessageSessionIfDoesntExist(): Promise<void> {
    if (this._messageSession) {
      return;
    }
    this._context.isSessionEnabled = true;
    this._messageSession = await MessageSession.create(this._context, {
      sessionId: this._sessionOptions.sessionId,
      maxSessionAutoRenewLockDurationInSeconds: this._sessionOptions
        .maxSessionAutoRenewLockDurationInSeconds,
      receiveMode: this._receiveMode
    });
    // By this point, we should have a valid sessionId on the messageSession
    // If not, the receiver cannot be used, so throw error.
    if (!this._messageSession.sessionId) {
      const error = new Error("Something went wrong. Cannot lock a session.");
      log.error(`[${this._context.namespace.connectionId}] %O`, error);
      throw error;
    }
    this._sessionId = this._messageSession.sessionId;
    delete this._context.expiredMessageSessions[this._messageSession.sessionId];
  }

  private _throwIfAlreadyReceiving(): void {
    if (this.isReceivingMessages()) {
      const errorMessage = getAlreadyReceivingErrorMsg(this._context.entityPath, this.sessionId);
      const error = new Error(errorMessage);
      log.error(`[${this._context.namespace.connectionId}] %O`, error);
      throw error;
    }
  }
}<|MERGE_RESOLUTION|>--- conflicted
+++ resolved
@@ -213,14 +213,6 @@
       sequenceNumber
     );
 
-<<<<<<< HEAD
-    if (this._receiveMode !== ReceiveMode.peekLock) {
-      throw new Error(
-        getErrorMessageNotSupportedInReceiveAndDeleteMode("receive deferred message")
-      );
-    }
-=======
->>>>>>> b982161f
     const messages = await this._context.managementClient!.receiveDeferredMessages(
       [sequenceNumber],
       this._receiveMode
@@ -252,14 +244,6 @@
       sequenceNumbers
     );
 
-<<<<<<< HEAD
-    if (this._receiveMode !== ReceiveMode.peekLock) {
-      throw new Error(
-        getErrorMessageNotSupportedInReceiveAndDeleteMode("receive deferred messages")
-      );
-    }
-=======
->>>>>>> b982161f
     return this._context.managementClient!.receiveDeferredMessages(
       sequenceNumbers,
       this._receiveMode
@@ -541,15 +525,6 @@
       sequenceNumber
     );
 
-<<<<<<< HEAD
-    if (this._receiveMode !== ReceiveMode.peekLock) {
-      throw new Error(
-        getErrorMessageNotSupportedInReceiveAndDeleteMode("receive deferred message")
-      );
-    }
-
-=======
->>>>>>> b982161f
     await this._createMessageSessionIfDoesntExist();
     const messages = await this._context.managementClient!.receiveDeferredMessages(
       [sequenceNumber],
@@ -583,14 +558,6 @@
       sequenceNumbers
     );
 
-<<<<<<< HEAD
-    if (this._receiveMode !== ReceiveMode.peekLock) {
-      throw new Error(
-        getErrorMessageNotSupportedInReceiveAndDeleteMode("receive deferred messages")
-      );
-    }
-=======
->>>>>>> b982161f
     await this._createMessageSessionIfDoesntExist();
     return this._context.managementClient!.receiveDeferredMessages(
       sequenceNumbers,
