--- conflicted
+++ resolved
@@ -150,11 +150,7 @@
    * before its lock expires, then the message lands back in the Queue/Subscription for the next
    * receive operation.
    *
-<<<<<<< HEAD
-   * @param lockToken - Lock token of the message.
-=======
    * @param lockTokenOrMessage - The `lockToken` property of the message or the message itself.
->>>>>>> a2ad299e
    * @returns Promise<Date> - New lock token expiry date and time in UTC format.
    */
   async renewMessageLock(lockTokenOrMessage: string | ServiceBusMessage): Promise<Date> {
