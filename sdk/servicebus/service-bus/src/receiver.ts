// Copyright (c) Microsoft Corporation. All rights reserved.
// Licensed under the MIT License.
import Long from "long";
import * as log from "./log";
import { StreamingReceiver, MessageHandlerOptions } from "./core/streamingReceiver";
import { BatchingReceiver } from "./core/batchingReceiver";
import { ReceiveOptions, OnError, OnMessage } from "./core/messageReceiver";
import { ClientEntityContext } from "./clientEntityContext";
import { ServiceBusMessage, ReceiveMode, ReceivedMessageInfo } from "./serviceBusMessage";
import {
  MessageSession,
  SessionMessageHandlerOptions,
  SessionReceiverOptions
} from "./session/messageSession";
import {
  getAlreadyReceivingErrorMsg,
  getOpenReceiverErrorMsg,
  getReceiverClosedErrorMsg,
  throwErrorIfConnectionClosed,
  throwTypeErrorIfParameterMissing,
  throwTypeErrorIfParameterNotLong,
  throwTypeErrorIfParameterNotLongArray
} from "./util/errors";

/**
 * The Receiver class can be used to receive messages in a batch or by registering handlers.
 * Use the `createReceiver` function on the QueueClient or SubscriptionClient to instantiate a Receiver.
 * The Receiver class is an abstraction over the underlying AMQP receiver link.
 * @class Receiver
 */
export class Receiver {
  /**
   * @property {ClientEntityContext} _context Describes the amqp connection context for the QueueClient.
   */
  private _context: ClientEntityContext;
  private _receiveMode: ReceiveMode;
  private _isClosed: boolean = false;

  /**
   * @property {boolean} [isClosed] Denotes if close() was called on this receiver.
   * @readonly
   */
  public get isClosed(): boolean {
    return this._isClosed;
  }

  /**
   * @internal
   */
  constructor(context: ClientEntityContext, receiveMode: ReceiveMode) {
    throwErrorIfConnectionClosed(context.namespace);
    this._context = context;

    this._receiveMode = receiveMode;
  }

  /**
   * Registers handlers to deal with the incoming stream of messages over an AMQP receiver link
   * from a Queue/Subscription.
   * To stop receiving messages, call `close()` on the Receiver or set the property
   * `newMessageWaitTimeoutInSeconds` in the options to provide a timeout.
   *
   * @param onMessage - Handler for processing each incoming message.
   * @param onError - Handler for any error that occurs while receiving or processing messages.
   * @param options - Options to control if messages should be automatically completed, and/or have
   * their locks automatically renewed. You can control the maximum number of messages that should
   * be concurrently processed. You can also provide a timeout in seconds to denote the
   * amount of time to wait for a new message before closing the receiver.
   *
   * @returns void
   */
  registerMessageHandler(
    onMessage: OnMessage,
    onError: OnError,
    options?: MessageHandlerOptions
  ): void {
    this._throwIfReceiverOrConnectionClosed();
    this._throwIfAlreadyReceiving();
    if (!onMessage || typeof onMessage !== "function") {
      throw new Error("'onMessage' is a required parameter and must be of type 'function'.");
    }
    if (!onError || typeof onError !== "function") {
      throw new Error("'onError' is a required parameter and must be of type 'function'.");
    }
    StreamingReceiver.create(this._context, {
      ...options,
      receiveMode: this._receiveMode
    })
      .then(async (sReceiver) => {
        if (!sReceiver) {
          return;
        }
        if (!this.isClosed) {
          return sReceiver.receive(onMessage, onError);
        } else {
          await sReceiver.close();
        }
      })
      .catch((err) => {
        onError(err);
      });
  }

  /**
   * Returns a batch of messages based on given count and timeout over an AMQP receiver link
   * from a Queue/Subscription.
   *
   * @param maxMessageCount      The maximum number of messages to receive from Queue/Subscription.
   * @param idleTimeoutInSeconds The maximum wait time in seconds for which the Receiver
   * should wait to receive the first message. If no message is received by this time,
   * the returned promise gets resolved to an empty array.
   * - **Default**: `60` seconds.
   * @returns Promise<ServiceBusMessage[]> A promise that resolves with an array of Message objects.
   */
  async receiveMessages(
    maxMessageCount: number,
    idleTimeoutInSeconds?: number
  ): Promise<ServiceBusMessage[]> {
    this._throwIfReceiverOrConnectionClosed();
    this._throwIfAlreadyReceiving();

    if (!this._context.batchingReceiver || !this._context.batchingReceiver.isOpen()) {
      const options: ReceiveOptions = {
        maxConcurrentCalls: 0,
        receiveMode: this._receiveMode,
        newMessageWaitTimeoutInSeconds: 1
      };
      this._context.batchingReceiver = BatchingReceiver.create(this._context, options);
    }

    try {
      return await this._context.batchingReceiver.receive(maxMessageCount, idleTimeoutInSeconds);
    } catch (err) {
      log.error(
        "[%s] Receiver '%s', an error occurred while receiving %d messages for %d " +
          "max time:\n %O",
        this._context.namespace.connectionId,
        this._context.batchingReceiver.name,
        maxMessageCount,
        idleTimeoutInSeconds,
        err
      );
      throw err;
    }
  }

  /**
   * Gets an async iterator over messages from the receiver.
   * While iterating, you will get `undefined` instead of a message, if the iterator is not able to
   * fetch a new message in over a minute.
   */
  async *getMessageIterator(): AsyncIterableIterator<ServiceBusMessage> {
    while (true) {
      const currentBatch = await this.receiveMessages(1);
      yield currentBatch[0];
    }
  }

  /**
   * Renews the lock on the message for the duration as specified during the Queue/Subscription
   * creation. Check the `lockedUntilUtc` property on the message for the time when the lock expires.
   *
   * If a message is not settled (using either `complete()`, `defer()` or `deadletter()`,
   * before its lock expires, then the message lands back in the Queue/Subscription for the next
   * receive operation.
   *
   * @param lockTokenOrMessage - The `lockToken` property of the message or the message itself.
   * @returns Promise<Date> - New lock token expiry date and time in UTC format.
   */
  async renewMessageLock(lockTokenOrMessage: string | ServiceBusMessage): Promise<Date> {
    this._throwIfReceiverOrConnectionClosed();
    if (this._receiveMode !== ReceiveMode.peekLock) {
      throw new Error(
        "The 'renewMessageLock' operation is only supported in 'PeekLock' receive mode."
      );
    }
    throwTypeErrorIfParameterMissing(
      this._context.namespace.connectionId,
      "lockTokenOrMessage",
      lockTokenOrMessage
    );

    const lockToken =
      lockTokenOrMessage instanceof ServiceBusMessage
        ? String(lockTokenOrMessage.lockToken)
        : String(lockTokenOrMessage);

    const lockedUntilUtc = await this._context.managementClient!.renewLock(lockToken);
    if (lockTokenOrMessage instanceof ServiceBusMessage) {
      lockTokenOrMessage.lockedUntilUtc = lockedUntilUtc;
    }

    return lockedUntilUtc;
  }

  /**
   * Receives a deferred message identified by the given `sequenceNumber`.
   * @param sequenceNumber The sequence number of the message that will be received.
   * @returns Promise<ServiceBusMessage | undefined>
   * - Returns `Message` identified by sequence number.
   * - Returns `undefined` if no such message is found.
   * - Throws an error if the message has not been deferred.
   */
  async receiveDeferredMessage(sequenceNumber: Long): Promise<ServiceBusMessage | undefined> {
    this._throwIfReceiverOrConnectionClosed();
    throwTypeErrorIfParameterMissing(
      this._context.namespace.connectionId,
      "sequenceNumber",
      sequenceNumber
    );
    throwTypeErrorIfParameterNotLong(
      this._context.namespace.connectionId,
      "sequenceNumber",
      sequenceNumber
    );

    if (this._receiveMode !== ReceiveMode.peekLock) {
      throw new Error("The operation is only supported in 'PeekLock' receive mode.");
    }
    const messages = await this._context.managementClient!.receiveDeferredMessages(
      [sequenceNumber],
      this._receiveMode
    );
    return messages[0];
  }

  /**
   * Receives a list of deferred messages identified by given `sequenceNumbers`.
   * @param sequenceNumbers A list containing the sequence numbers to receive.
   * @returns Promise<ServiceBusMessage[]>
   * - Returns a list of messages identified by the given sequenceNumbers.
   * - Returns an empty list if no messages are found.
   * - Throws an error if the messages have not been deferred.
   */
  async receiveDeferredMessages(sequenceNumbers: Long[]): Promise<ServiceBusMessage[]> {
    this._throwIfReceiverOrConnectionClosed();
    throwTypeErrorIfParameterMissing(
      this._context.namespace.connectionId,
      "sequenceNumbers",
      sequenceNumbers
    );
    if (!Array.isArray(sequenceNumbers)) {
      sequenceNumbers = [sequenceNumbers];
    }
    throwTypeErrorIfParameterNotLongArray(
      this._context.namespace.connectionId,
      "sequenceNumbers",
      sequenceNumbers
    );

    if (this._receiveMode !== ReceiveMode.peekLock) {
      throw new Error("The operation is only supported in 'PeekLock' receive mode.");
    }
    return this._context.managementClient!.receiveDeferredMessages(
      sequenceNumbers,
      this._receiveMode
    );
  }

  /**
   * Closes the underlying AMQP receiver link.
   * Once closed, the receiver cannot be used for any further operations.
   * Use the `createReceiver` function on the QueueClient or SubscriptionClient to instantiate
   * a new Receiver
   *
   * @returns {Promise<void>}
   */
  async close(): Promise<void> {
    try {
      if (this._context.namespace.connection && this._context.namespace.connection.isOpen()) {
        // Close the streaming receiver.
        if (this._context.streamingReceiver) {
          await this._context.streamingReceiver.close();
        }

        // Close the batching receiver.
        if (this._context.batchingReceiver) {
          await this._context.batchingReceiver.close();
        }

        // Make sure that we clear the map of deferred messages
        this._context.requestResponseLockedMessages.clear();
      }
    } catch (err) {
      err = err instanceof Error ? err : new Error(JSON.stringify(err));
      log.error(
        `An error occurred while closing the receiver for "${this._context.entityPath}":\n${err}`
      );
      throw err;
    } finally {
      this._isClosed = true;
    }
  }

  /**
   * Indicates whether the receiver is currently receiving messages or not.
   * When this returns true, registerMessageHandler() or receiveMessages() calls cannot be made.
   */
  isReceivingMessages(): boolean {
    if (this._context.streamingReceiver && this._context.streamingReceiver.isOpen()) {
      return true;
    }
    if (
      this._context.batchingReceiver &&
      this._context.batchingReceiver.isOpen() &&
      this._context.batchingReceiver.isReceivingMessages
    ) {
      return true;
    }
    return false;
  }

  private _throwIfAlreadyReceiving(): void {
    if (this.isReceivingMessages()) {
      const errorMessage = getAlreadyReceivingErrorMsg(this._context.entityPath);
      const error = new Error(errorMessage);
      log.error(`[${this._context.namespace.connectionId}] %O`, error);
      throw error;
    }
  }

  private _throwIfReceiverOrConnectionClosed(): void {
    throwErrorIfConnectionClosed(this._context.namespace);
    if (this.isClosed) {
      const errorMessage = getReceiverClosedErrorMsg(
        this._context.entityPath,
        this._context.clientType
      );
      const error = new Error(errorMessage);
      log.error(`[${this._context.namespace.connectionId}] %O`, error);
      throw error;
    }
  }
}

/**
 * The SessionReceiver class can be used to receive messages from a session enabled Queue or
 * Subscription in a batch or by registering handlers.
 * Use the `createReceiver` function on the QueueClient or SubscriptionClient to instantiate a
 * SessionReceiver.
 * The SessionReceiver class is an abstraction over the underlying AMQP receiver link.
 * @class SessionReceiver
 */
export class SessionReceiver {
  /**
   * @property {ClientEntityContext} _context Describes the amqp connection context for the QueueClient.
   */

  private _context: ClientEntityContext;
  private _receiveMode: ReceiveMode;
  private _messageSession: MessageSession | undefined;
  private _sessionOptions: SessionReceiverOptions;
  private _isClosed: boolean = false;
  private _sessionId: string | undefined;

  /**
   * @property {boolean} [isClosed] Denotes if close() was called on this receiver.
   * @readonly
   */
  public get isClosed(): boolean {
    return (
      this._isClosed || (this.sessionId ? !this._context.messageSessions[this.sessionId] : false)
    );
  }

  /**
   * @property {string} [sessionId] The sessionId for the message session.
   * Will return undefined until a AMQP receiver link has been successfully set up for the session.
   * @readonly
   */
  public get sessionId(): string | undefined {
    return this._sessionId;
  }

  /**
   * @property {Date} [sessionLockedUntilUtc] The time in UTC until which the session is locked.
   * Everytime `renewSessionLock()` is called, this time gets updated to current time plus the lock
   * duration as specified during the Queue/Subscription creation.
   *
   * Will return undefined until a AMQP receiver link has been successfully set up for the session.
   *
   * @readonly
   */
  public get sessionLockedUntilUtc(): Date | undefined {
    return this._messageSession ? this._messageSession.sessionLockedUntilUtc : undefined;
  }

  /**
   * @internal
   */
  constructor(
    context: ClientEntityContext,
    receiveMode: ReceiveMode,
    sessionOptions: SessionReceiverOptions
  ) {
    throwErrorIfConnectionClosed(context.namespace);
    this._context = context;
    this._receiveMode = receiveMode;
    this._sessionOptions = sessionOptions;

    if (sessionOptions.sessionId) {
      sessionOptions.sessionId = sessionOptions.sessionId.toString();

      // Check if receiver for given session already exists
      if (
        this._context.messageSessions[sessionOptions.sessionId] &&
        this._context.messageSessions[sessionOptions.sessionId].isOpen()
      ) {
        const errorMessage = getOpenReceiverErrorMsg(
          this._context.clientType,
          this._context.entityPath,
          sessionOptions.sessionId
        );
        const error = new Error(errorMessage);
        log.error(`[${this._context.namespace.connectionId}] %O`, error);
        throw error;
      }
    }
  }

  /**
   * Renews the lock on the session for the duration as specified during the Queue/Subscription
   * creation. Check the `sessionLockedUntilUtc` property on the SessionReceiver for the time when the lock expires.
   *
   * When the lock on the session expires
   * - No more messages can be received using this receiver
   * - If a message is not settled (using either `complete()`, `defer()` or `deadletter()`,
   *   before the session lock expires, then the message lands back in the Queue/Subscription for the next
   *   receive operation.
   *
   * @returns Promise<Date> - New lock token expiry date and time in UTC format.
   */
  async renewSessionLock(): Promise<Date> {
    this._throwIfReceiverOrConnectionClosed();
    await this._createMessageSessionIfDoesntExist();
    this._messageSession!.sessionLockedUntilUtc = await this._context.managementClient!.renewSessionLock(
      this.sessionId!
    );
    return this._messageSession!.sessionLockedUntilUtc;
  }

  /**
   * Sets the state of the MessageSession.
   * @param state The state that needs to be set.
   */
  async setState(state: any): Promise<void> {
    this._throwIfReceiverOrConnectionClosed();
    await this._createMessageSessionIfDoesntExist();
    return this._context.managementClient!.setSessionState(this.sessionId!, state);
  }

  /**
   * Gets the state of the MessageSession.
   * @returns Promise<any> The state of that session
   */
  async getState(): Promise<any> {
    this._throwIfReceiverOrConnectionClosed();
    await this._createMessageSessionIfDoesntExist();
    return this._context.managementClient!.getSessionState(this.sessionId!);
  }

  /**
   * Fetches the next batch of active messages (including deferred but not deadlettered messages) in
   * the current session. The first call to `peek()` fetches the first active message. Each
   * subsequent call fetches the subsequent message.
   *
   * Unlike a `received` message, `peeked` message is a read-only version of the message.
   * It cannot be `Completed/Abandoned/Deferred/Deadlettered`. The lock on it cannot be renewed.
   *
   * @param maxMessageCount The maximum number of messages to peek. Default value `1`.
   * @returns Promise<ReceivedMessageInfo[]>
   */
  async peek(maxMessageCount?: number): Promise<ReceivedMessageInfo[]> {
    this._throwIfReceiverOrConnectionClosed();
    await this._createMessageSessionIfDoesntExist();
    return this._context.managementClient!.peekMessagesBySession(this.sessionId!, maxMessageCount);
  }

  /**
   * Peeks the desired number of active messages (including deferred but not deadlettered messages)
   * from the specified sequence number in the current session.
   *
   * Unlike a `received` message, `peeked` message is a read-only version of the message.
   * It cannot be `Completed/Abandoned/Deferred/Deadlettered`. The lock on it cannot be renewed.
   *
   * @param fromSequenceNumber The sequence number from where to read the message.
   * @param [maxMessageCount] The maximum number of messages to peek. Default value `1`.
   * @returns Promise<ReceivedSBMessage[]>
   */
  async peekBySequenceNumber(
    fromSequenceNumber: Long,
    maxMessageCount?: number
  ): Promise<ReceivedMessageInfo[]> {
    this._throwIfReceiverOrConnectionClosed();
    await this._createMessageSessionIfDoesntExist();
    return this._context.managementClient!.peekBySequenceNumber(
      fromSequenceNumber,
      maxMessageCount,
      this.sessionId
    );
  }

  /**
   * Receives a deferred message identified by the given `sequenceNumber`.
   * @param sequenceNumber The sequence number of the message that will be received.
   * @returns Promise<ServiceBusMessage | undefined>
   * - Returns `Message` identified by sequence number.
   * - Returns `undefined` if no such message is found.
   * - Throws an error if the message has not been deferred.
   */
  async receiveDeferredMessage(sequenceNumber: Long): Promise<ServiceBusMessage | undefined> {
    this._throwIfReceiverOrConnectionClosed();
    throwTypeErrorIfParameterMissing(
      this._context.namespace.connectionId,
      "sequenceNumber",
      sequenceNumber
    );
    throwTypeErrorIfParameterNotLong(
      this._context.namespace.connectionId,
      "sequenceNumber",
      sequenceNumber
    );

    if (this._receiveMode !== ReceiveMode.peekLock) {
      throw new Error("The operation is only supported in 'PeekLock' receive mode.");
    }
<<<<<<< HEAD
    // receiveDeferredMessage doesnt need an AMQP receiver link unless no sessionId was given
    if (!this.sessionId) {
      await this._createMessageSessionIfDoesntExist();
    }
    const messages = await this._context.managementClient!.receiveDeferredMessages(
      [sequenceNumber],
=======
    await this._createMessageSessionIfDoesntExist();
    return this._context.managementClient!.receiveDeferredMessage(
      sequenceNumber,
>>>>>>> 67c3ea94
      this._receiveMode,
      this.sessionId
    );
    return messages[0];
  }

  /**
   * Receives a list of deferred messages identified by given `sequenceNumbers`.
   * @param sequenceNumbers A list containing the sequence numbers to receive.
   * @returns Promise<ServiceBusMessage[]>
   * - Returns a list of messages identified by the given sequenceNumbers.
   * - Returns an empty list if no messages are found.
   * - Throws an error if the messages have not been deferred.
   */
  async receiveDeferredMessages(sequenceNumbers: Long[]): Promise<ServiceBusMessage[]> {
    this._throwIfReceiverOrConnectionClosed();
    throwTypeErrorIfParameterMissing(
      this._context.namespace.connectionId,
      "sequenceNumbers",
      sequenceNumbers
    );
    if (!Array.isArray(sequenceNumbers)) {
      sequenceNumbers = [sequenceNumbers];
    }
    throwTypeErrorIfParameterNotLongArray(
      this._context.namespace.connectionId,
      "sequenceNumbers",
      sequenceNumbers
    );

    if (this._receiveMode !== ReceiveMode.peekLock) {
      throw new Error("The operation is only supported in 'PeekLock' receive mode.");
    }
    await this._createMessageSessionIfDoesntExist();
    return this._context.managementClient!.receiveDeferredMessages(
      sequenceNumbers,
      this._receiveMode,
      this.sessionId
    );
  }

  /**
   * Returns a batch of messages based on given count and timeout over an AMQP receiver link
   * from a Queue/Subscription.
   *
   * @param maxMessageCount      The maximum number of messages to receive from Queue/Subscription.
   * @param maxWaitTimeInSeconds The maximum wait time in seconds for which the Receiver
   * should wait to receive the first message. If no message is received by this time,
   * the returned promise gets resolved to an empty array.
   * - **Default**: `60` seconds.
   * @returns Promise<ServiceBusMessage[]> A promise that resolves with an array of Message objects.
   */
  async receiveMessages(
    maxMessageCount: number,
    maxWaitTimeInSeconds?: number
  ): Promise<ServiceBusMessage[]> {
    this._throwIfReceiverOrConnectionClosed();
    this._throwIfAlreadyReceiving();
    try {
      await this._createMessageSessionIfDoesntExist();
      return this._messageSession!.receiveMessages(maxMessageCount, maxWaitTimeInSeconds);
    } catch (err) {
      log.error(
        "[%s] Receiver '%s', an error occurred while receiving %d messages for %d " +
          "max time:\n %O",
        this._context.namespace.connectionId,
        this._messageSession!.name,
        maxMessageCount,
        maxWaitTimeInSeconds,
        err
      );
      throw err;
    }
  }

  /**
   * Registers handlers to deal with the incoming stream of messages over an AMQP receiver link
   * from a Queue/Subscription.
   * To stop receiving messages, call `close()` on the SessionReceiver or set the property
   * `newMessageWaitTimeoutInSeconds` in the options to provide a timeout.
   *
   * @param onMessage - Handler for processing each incoming message.
   * @param onError - Handler for any error that occurs while receiving or processing messages.
   * @param options - Options to control whether messages should be automatically completed
   * or if the lock on the session should be automatically renewed. You can control the
   * maximum number of messages that should be concurrently processed. You can
   * also provide a timeout in seconds to denote the amount of time to wait for a new message
   * before closing the receiver.
   *
   * @returns void
   */
  registerMessageHandler(
    onMessage: OnMessage,
    onError: OnError,
    options?: SessionMessageHandlerOptions
  ): void {
    this._throwIfReceiverOrConnectionClosed();
    this._throwIfAlreadyReceiving();
    if (typeof onMessage !== "function") {
      throw new Error("'onMessage' is a required parameter and must be of type 'function'.");
    }
    if (typeof onError !== "function") {
      throw new Error("'onError' is a required parameter and must be of type 'function'.");
    }
    this._createMessageSessionIfDoesntExist()
      .then(async () => {
        if (!this._messageSession) {
          return;
        }
        if (!this._isClosed) {
          this._messageSession.receive(onMessage, onError, options);
        } else {
          await this._messageSession.close();
        }
      })
      .catch((err) => {
        onError(err);
      });
  }

  /**
   * Gets an async iterator over messages from the receiver.
   * While iterating, you will get `undefined` instead of a message, if the iterator is not able to
   * fetch a new message in over a minute.
   */
  async *getMessageIterator(): AsyncIterableIterator<ServiceBusMessage> {
    while (true) {
      const currentBatch = await this.receiveMessages(1);
      yield currentBatch[0];
    }
  }

  /**
   * Closes the underlying AMQP receiver link.
   * Once closed, the receiver cannot be used for any further operations.
   * Use the `createReceiver` function on the QueueClient or SubscriptionClient to instantiate
   * a new Receiver
   *
   * @returns {Promise<void>}
   */
  async close(): Promise<void> {
    try {
      if (this._messageSession) {
        await this._messageSession.close();
        this._messageSession = undefined;
      }
    } catch (err) {
      err = err instanceof Error ? err : new Error(JSON.stringify(err));
      log.error(
        `An error occurred while closing the receiver for session "${this.sessionId}" in "${
          this._context.entityPath
        }":\n${err}`
      );
      throw err;
    } finally {
      this._isClosed = true;
    }
  }

  /**
   * Indicates whether the receiver is currently receiving messages or not.
   * When this returns true, registerMessageHandler() or receiveMessages() calls cannot be made.
   */
  isReceivingMessages(): boolean {
    return this._messageSession ? this._messageSession.isReceivingMessages : false;
  }

  private _throwIfReceiverOrConnectionClosed(): void {
    throwErrorIfConnectionClosed(this._context.namespace);
    if (this.isClosed) {
      const errorMessage = getReceiverClosedErrorMsg(
        this._context.entityPath,
        this._context.clientType,
        this.sessionId!
      );
      const error = new Error(errorMessage);
      log.error(`[${this._context.namespace.connectionId}] %O`, error);
      throw error;
    }
  }

  private async _createMessageSessionIfDoesntExist(): Promise<void> {
    if (this._messageSession) {
      return;
    }
    this._context.isSessionEnabled = true;
    this._messageSession = await MessageSession.create(this._context, {
      sessionId: this._sessionOptions.sessionId,
      maxSessionAutoRenewLockDurationInSeconds: this._sessionOptions
        .maxSessionAutoRenewLockDurationInSeconds,
      receiveMode: this._receiveMode
    });
    // By this point, we should have a valid sessionId on the messageSession
    // If not, the receiver cannot be used, so throw error.
    if (!this._messageSession.sessionId) {
      const error = new Error("Something went wrong. Cannot lock a session.");
      log.error(`[${this._context.namespace.connectionId}] %O`, error);
      throw error;
    }
    this._sessionId = this._messageSession.sessionId;
    delete this._context.expiredMessageSessions[this._messageSession.sessionId];
  }

  private _throwIfAlreadyReceiving(): void {
    if (this.isReceivingMessages()) {
      const errorMessage = getAlreadyReceivingErrorMsg(this._context.entityPath, this.sessionId);
      const error = new Error(errorMessage);
      log.error(`[${this._context.namespace.connectionId}] %O`, error);
      throw error;
    }
  }
}<|MERGE_RESOLUTION|>--- conflicted
+++ resolved
@@ -524,18 +524,10 @@
     if (this._receiveMode !== ReceiveMode.peekLock) {
       throw new Error("The operation is only supported in 'PeekLock' receive mode.");
     }
-<<<<<<< HEAD
-    // receiveDeferredMessage doesnt need an AMQP receiver link unless no sessionId was given
-    if (!this.sessionId) {
-      await this._createMessageSessionIfDoesntExist();
-    }
+
+    await this._createMessageSessionIfDoesntExist();
     const messages = await this._context.managementClient!.receiveDeferredMessages(
       [sequenceNumber],
-=======
-    await this._createMessageSessionIfDoesntExist();
-    return this._context.managementClient!.receiveDeferredMessage(
-      sequenceNumber,
->>>>>>> 67c3ea94
       this._receiveMode,
       this.sessionId
     );
