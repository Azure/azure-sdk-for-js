--- conflicted
+++ resolved
@@ -31,13 +31,6 @@
 export { Receiver } from "./receivers/receiver";
 export { SessionReceiver } from "./receivers/sessionReceiver";
 export { Sender } from "./sender";
-<<<<<<< HEAD
-export { ServiceBusClient } from "./serviceBusClient";
-
-export { QueueDescription, QueueRuntimeInfo } from "./serializers/queueResourceSerializer";
-export { TopicDescription, TopicRuntimeInfo } from "./serializers/topicResourceSerializer";
-export { NamespaceProperties } from "./serializers/namespaceResourceSerializer";
-=======
 export { QueueDescription, QueueRuntimeInfo } from "./serializers/queueResourceSerializer";
 export {
   RuleDescription,
@@ -45,47 +38,18 @@
   SqlRuleAction,
   SqlRuleFilter
 } from "./serializers/ruleResourceSerializer";
->>>>>>> e5c2a2b2
 export {
   SubscriptionDescription,
   SubscriptionRuntimeInfo
 } from "./serializers/subscriptionResourceSerializer";
-<<<<<<< HEAD
-export { RuleDescription, SqlAction, SqlRuleFilter } from "./serializers/ruleResourceSerializer";
-export { CorrelationRuleFilter } from "./core/managementClient";
-export {
-  ServiceBusManagementClient,
-  ServiceBusManagementClientOptions,
-=======
 export { TopicDescription, TopicRuntimeInfo } from "./serializers/topicResourceSerializer";
 export {
->>>>>>> e5c2a2b2
   CreateQueueResponse,
   CreateRuleResponse,
   CreateSubscriptionResponse,
   CreateTopicResponse,
   DeleteQueueResponse,
   DeleteRuleResponse,
-<<<<<<< HEAD
-  DeleteTopicResponse,
-  DeleteSubscriptionResponse,
-  GetQueueResponse,
-  GetQueueRuntimeInfoResponse,
-  GetQueuesResponse,
-  GetQueuesRuntimeInfoResponse,
-  ListRequestOptions,
-  GetRuleResponse,
-  GetSubscriptionResponse,
-  GetTopicResponse,
-  GetTopicRuntimeInfoResponse,
-  GetTopicsRuntimeInfoResponse,
-  GetRulesResponse,
-  GetSubscriptionsResponse,
-  GetSubscriptionRuntimeInfoResponse,
-  GetSubscriptionsRuntimeInfoResponse,
-  GetTopicsResponse,
-  GetNamespaceResponse,
-=======
   DeleteSubscriptionResponse,
   DeleteTopicResponse,
   GetQueueResponse,
@@ -103,15 +67,11 @@
   ServiceBusManagementClientOptions,
   SubscriptionResponse,
   TopicResponse,
->>>>>>> e5c2a2b2
   UpdateQueueResponse,
   UpdateRuleResponse,
   UpdateSubscriptionResponse,
   UpdateTopicResponse
 } from "./serviceBusAtomManagementClient";
-<<<<<<< HEAD
-export { MessageCountDetails, AuthorizationRule, EntityStatus } from "./util/utils";
-=======
 export { ServiceBusClient } from "./serviceBusClient";
 export {
   DeadLetterOptions,
@@ -121,5 +81,4 @@
 } from "./serviceBusMessage";
 export { ServiceBusMessageBatch } from "./serviceBusMessageBatch";
 export { SessionMessageHandlerOptions, SessionReceiverOptions } from "./session/messageSession";
-export { AuthorizationRule, EntityStatus, MessageCountDetails } from "./util/utils";
->>>>>>> e5c2a2b2
+export { AuthorizationRule, EntityStatus, MessageCountDetails } from "./util/utils";