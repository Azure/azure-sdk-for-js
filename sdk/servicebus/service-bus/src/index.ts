// Copyright (c) Microsoft Corporation. All rights reserved.
// Licensed under the MIT License.

/// <reference lib="es2015" />
/// <reference lib="esnext.asynciterable" />

export { ServiceBusClient, ServiceBusClientOptions } from "./serviceBusClient";
export {
  TokenInfo,
  TokenType,
  TokenProvider,
  DataTransformer,
  delay,
  MessagingError
} from "@azure/amqp-common";

export { QueueClient } from "./queueClient";
export { TopicClient } from "./topicClient";
export { SubscriptionClient } from "./subscriptionClient";

export { Sender } from "./sender";
export { Receiver, SessionReceiver } from "./receiver";

export { MessageHandlerOptions } from "./core/streamingReceiver";
export { OnError, OnMessage } from "./core/messageReceiver";
export { SessionReceiverOptions, SessionMessageHandlerOptions } from "./session/messageSession";

export { CorrelationFilter, RuleDescription } from "./core/managementClient";

export {
  ServiceBusMessage,
  ReceivedMessageInfo,
  SendableMessageInfo,
  DeadLetterOptions,
  ReceiveMode
} from "./serviceBusMessage";
<<<<<<< HEAD
export { Delivery } from "rhea-promise";
=======
export { AmqpError, Delivery, WebSocketImpl } from "rhea-promise";
>>>>>>> 11805182
<|MERGE_RESOLUTION|>--- conflicted
+++ resolved
@@ -34,8 +34,4 @@
   DeadLetterOptions,
   ReceiveMode
 } from "./serviceBusMessage";
-<<<<<<< HEAD
-export { Delivery } from "rhea-promise";
-=======
-export { AmqpError, Delivery, WebSocketImpl } from "rhea-promise";
->>>>>>> 11805182
+export { Delivery, WebSocketImpl } from "rhea-promise";