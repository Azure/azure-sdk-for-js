// Copyright (c) Microsoft Corporation. All rights reserved.
// Licensed under the MIT License.

/// <reference lib="es2015" />
/// <reference lib="esnext.asynciterable" />

export { ServiceBusClientOptions } from "./old/serviceBusClient";
export {
  TokenType,
  TokenCredential,
  DataTransformer,
  delay,
  MessagingError,
  RetryOptions,
  WebSocketOptions
} from "@azure/core-amqp";

export { OnError, OnMessage } from "./core/messageReceiver";
export { SessionReceiverOptions, SessionMessageHandlerOptions } from "./session/messageSession";

export { CorrelationFilter, RuleDescription } from "./core/managementClient";

export {
  ServiceBusMessage,
  ReceivedMessageInfo,
  SendableMessageInfo,
  DeadLetterOptions,
  ReceiveMode
} from "./serviceBusMessage";
export { Delivery, WebSocketImpl } from "rhea-promise";

export { HttpOperationResponse } from "@azure/core-http";

export { QueueDetails, QueueOptions } from "./serializers/queueResourceSerializer";
export { TopicDetails, TopicOptions } from "./serializers/topicResourceSerializer";
export {
  SubscriptionDetails,
  SubscriptionOptions
} from "./serializers/subscriptionResourceSerializer";
export {
  RuleDetails,
  RuleOptions,
  SqlFilter,
  SqlParameter,
  SqlAction
} from "./serializers/ruleResourceSerializer";

export { MessageCountDetails, AuthorizationRule, EntityStatus } from "./util/utils";

export { ServiceBusSenderClient } from "./senderClient";

export {
  ServiceBusReceiverClient,
  NonSessionReceiver as NonSessionReceiverTrack2,
  SessionReceiver as SessionReceiverTrack2,
  ClientTypeT
} from "./serviceBusReceiverClient";

export {
  SessionConnections,
  Message,
  ContextWithSettlement,
  Session,
  QueueAuth,
<<<<<<< HEAD
  SubscriptionAuth
} from "./modelsTrack2";
=======
  SubscriptionAuth,
  IterateMessagesOptions,
  ReceiveBatchOptions,
  StreamMessagesOptions,
  MessageHandlerOptions
} from "./track2/models"; 
>>>>>>> 67252f4c
<|MERGE_RESOLUTION|>--- conflicted
+++ resolved
@@ -62,14 +62,9 @@
   ContextWithSettlement,
   Session,
   QueueAuth,
-<<<<<<< HEAD
-  SubscriptionAuth
-} from "./modelsTrack2";
-=======
   SubscriptionAuth,
   IterateMessagesOptions,
   ReceiveBatchOptions,
   StreamMessagesOptions,
   MessageHandlerOptions
-} from "./track2/models"; 
->>>>>>> 67252f4c
+} from "./modelsTrack2";