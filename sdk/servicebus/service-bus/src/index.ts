// Copyright (c) Microsoft Corporation. All rights reserved.
// Licensed under the MIT License.

/// <reference lib="es2015" />
/// <reference lib="esnext.asynciterable" />

export { ServiceBusClient, ServiceBusClientOptions } from "./serviceBusClient";
export {
  TokenType,
<<<<<<< HEAD
  TokenProvider,
  DefaultDataTransformer,
=======
  TokenCredential,
>>>>>>> 1f33e849
  DataTransformer,
  delay,
  MessagingError,
  RetryOptions
} from "@azure/core-amqp";

export { QueueClient } from "./queueClient";
export { TopicClient } from "./topicClient";
export { SubscriptionClient } from "./subscriptionClient";

export { Sender } from "./sender";
export { Receiver, SessionReceiver } from "./receiver";

export { MessageHandlerOptions } from "./core/streamingReceiver";
export { OnError, OnMessage } from "./core/messageReceiver";
export { SessionReceiverOptions, SessionMessageHandlerOptions } from "./session/messageSession";

export { CorrelationFilter, RuleDescription } from "./core/managementClient";

export {
  ServiceBusMessage,
  ReceivedMessageInfo,
  SendableMessageInfo,
  DeadLetterOptions,
  ReceiveMode
} from "./serviceBusMessage";
export { Delivery, WebSocketImpl } from "rhea-promise";

export { HttpOperationResponse } from "@azure/core-http";

export {
  ServiceBusAtomManagementClient,
  ServiceBusAtomManagementClientOptions,
  ListRequestOptions,
  QueueResponse,
  CreateQueueResponse,
  GetQueueResponse,
  ListQueuesResponse,
  UpdateQueueResponse,
  DeleteQueueResponse,
  TopicResponse,
  CreateTopicResponse,
  GetTopicResponse,
  ListTopicsResponse,
  UpdateTopicResponse,
  DeleteTopicResponse,
  SubscriptionResponse,
  CreateSubscriptionResponse,
  GetSubscriptionResponse,
  ListSubscriptionsResponse,
  UpdateSubscriptionResponse,
  DeleteSubscriptionResponse,
  RuleResponse,
  CreateRuleResponse,
  GetRuleResponse,
  ListRulesResponse,
  UpdateRuleResponse,
  DeleteRuleResponse
} from "./serviceBusAtomManagementClient";

export { QueueDetails, QueueOptions } from "./serializers/queueResourceSerializer";
export { TopicDetails, TopicOptions } from "./serializers/topicResourceSerializer";
export {
  SubscriptionDetails,
  SubscriptionOptions
} from "./serializers/subscriptionResourceSerializer";
export {
  RuleDetails,
  RuleOptions,
  SqlFilter,
  SqlParameter,
  SqlAction
} from "./serializers/ruleResourceSerializer";

export { MessageCountDetails, AuthorizationRule, EntityStatus } from "./util/utils";<|MERGE_RESOLUTION|>--- conflicted
+++ resolved
@@ -7,12 +7,8 @@
 export { ServiceBusClient, ServiceBusClientOptions } from "./serviceBusClient";
 export {
   TokenType,
-<<<<<<< HEAD
-  TokenProvider,
   DefaultDataTransformer,
-=======
   TokenCredential,
->>>>>>> 1f33e849
   DataTransformer,
   delay,
   MessagingError,
