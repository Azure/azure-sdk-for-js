// Copyright (c) Microsoft Corporation.
// Licensed under the MIT license.

/// <reference lib="es2015" />
/// <reference lib="esnext.asynciterable" />

export { delay, MessagingError, RetryOptions, TokenType, WebSocketOptions } from "@azure/core-amqp";
export { TokenCredential } from "@azure/core-auth";
export { OperationOptions } from "@azure/core-http";
export { Delivery, WebSocketImpl } from "rhea-promise";
export { ServiceBusClientOptions } from "./constructorHelpers";
export {
  CreateMessageBatchOptions,
  GetMessageIteratorOptions,
  MessageHandlers,
  PeekMessagesOptions,
  ProcessErrorArgs,
  ReceiveMessagesOptions,
<<<<<<< HEAD
  ReceiveMode,
  ServiceBusReceiverOptions,
  ServiceBusSessionReceiverOptions,
=======
>>>>>>> cab60f4b
  SubscribeOptions
} from "./models";
export { OperationOptionsBase, TryAddOptions } from "./modelsToBeSharedWithEventHubs";
export { ServiceBusReceiver } from "./receivers/receiver";
export { ServiceBusSessionReceiver } from "./receivers/sessionReceiver";
export { ServiceBusSender } from "./sender";
export { NamespaceProperties } from "./serializers/namespaceResourceSerializer";
export {
  CreateQueueOptions,
  QueueProperties,
  QueueRuntimeProperties
} from "./serializers/queueResourceSerializer";
export {
  CorrelationRuleFilter,
  RuleProperties,
  SqlRuleAction,
  SqlRuleFilter
} from "./serializers/ruleResourceSerializer";
export {
  CreateSubscriptionOptions,
  SubscriptionProperties,
  SubscriptionRuntimeProperties
} from "./serializers/subscriptionResourceSerializer";
export {
  CreateTopicOptions,
  TopicProperties,
  TopicRuntimeProperties
} from "./serializers/topicResourceSerializer";
export {
  EntitiesResponse,
  ServiceBusAdministrationClient,
  WithResponse
} from "./serviceBusAtomManagementClient";
export { ServiceBusClient } from "./serviceBusClient";
export { isServiceBusError, ServiceBusError, ServiceBusErrorCode } from "./serviceBusError";
export {
  DeadLetterOptions,
  ServiceBusMessage,
  ServiceBusReceivedMessage
} from "./serviceBusMessage";
export { ServiceBusMessageBatch } from "./serviceBusMessageBatch";
export {
  parseServiceBusConnectionString,
  ServiceBusConnectionStringProperties
} from "./util/connectionStringUtils";
export { AuthorizationRule, EntityAvailabilityStatus, EntityStatus } from "./util/utils";<|MERGE_RESOLUTION|>--- conflicted
+++ resolved
@@ -16,12 +16,6 @@
   PeekMessagesOptions,
   ProcessErrorArgs,
   ReceiveMessagesOptions,
-<<<<<<< HEAD
-  ReceiveMode,
-  ServiceBusReceiverOptions,
-  ServiceBusSessionReceiverOptions,
-=======
->>>>>>> cab60f4b
   SubscribeOptions
 } from "./models";
 export { OperationOptionsBase, TryAddOptions } from "./modelsToBeSharedWithEventHubs";
