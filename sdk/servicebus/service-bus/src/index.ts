--- conflicted
+++ resolved
@@ -4,18 +4,7 @@
 /// <reference lib="es2015" />
 /// <reference lib="esnext.asynciterable" />
 
-<<<<<<< HEAD
-export {
-  delay,
-  MessagingError,
-  MessagingErrorCodes,
-  RetryOptions,
-  TokenType,
-  WebSocketOptions
-} from "@azure/core-amqp";
-=======
 export { delay, MessagingError, RetryOptions, TokenType, WebSocketOptions } from "@azure/core-amqp";
->>>>>>> cab60f4b
 export { TokenCredential } from "@azure/core-auth";
 export { OperationOptions } from "@azure/core-http";
 export { Delivery, WebSocketImpl } from "rhea-promise";
@@ -28,12 +17,6 @@
   PeekMessagesOptions,
   ProcessErrorArgs,
   ReceiveMessagesOptions,
-<<<<<<< HEAD
-  ReceiveMode,
-  ServiceBusReceiverOptions,
-  ServiceBusSessionReceiverOptions,
-=======
->>>>>>> cab60f4b
   SubscribeOptions
 } from "./models";
 export { OperationOptionsBase, TryAddOptions } from "./modelsToBeSharedWithEventHubs";
@@ -68,7 +51,6 @@
   WithResponse
 } from "./serviceBusAtomManagementClient";
 export { ServiceBusClient } from "./serviceBusClient";
-export { isServiceBusError, ServiceBusError, ServiceBusErrorReason } from "./serviceBusError";
 export {
   DeadLetterOptions,
   ServiceBusMessage,
@@ -79,8 +61,4 @@
   parseServiceBusConnectionString,
   ServiceBusConnectionStringProperties
 } from "./util/connectionStringUtils";
-<<<<<<< HEAD
-export { AuthorizationRule, EntityAvailabilityStatus, EntityStatus } from "./util/utils";
-=======
-export { isServiceBusError, ServiceBusError, ServiceBusErrorCode } from "./serviceBusError";
->>>>>>> cab60f4b
+export { isServiceBusError, ServiceBusError, ServiceBusErrorCode } from "./serviceBusError";