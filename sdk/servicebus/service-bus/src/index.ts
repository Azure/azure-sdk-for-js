// Copyright (c) Microsoft Corporation. All rights reserved.
// Licensed under the MIT License.

/// <reference lib="es2015" />
/// <reference lib="esnext.asynciterable" />

export { ServiceBusClientOptions } from "./old/serviceBusClient";
export {
  TokenType,
  TokenCredential,
  DataTransformer,
  delay,
  MessagingError,
  RetryOptions,
  WebSocketOptions
} from "@azure/core-amqp";

export { OnError, OnMessage } from "./core/messageReceiver";
export { SessionReceiverOptions, SessionMessageHandlerOptions } from "./session/messageSession";

export { CorrelationFilter, RuleDescription } from "./core/managementClient";

export {
  ServiceBusMessage,
  ReceivedMessageInfo,
  SendableMessageInfo,
  DeadLetterOptions,
  ReceiveMode
} from "./serviceBusMessage";
export { Delivery, WebSocketImpl } from "rhea-promise";

export { HttpOperationResponse } from "@azure/core-http";

export { QueueDetails, QueueOptions } from "./serializers/queueResourceSerializer";
export { TopicDetails, TopicOptions } from "./serializers/topicResourceSerializer";
export {
  SubscriptionDetails,
  SubscriptionOptions
} from "./serializers/subscriptionResourceSerializer";
export {
  RuleDetails,
  RuleOptions,
  SqlFilter,
  SqlParameter,
  SqlAction
} from "./serializers/ruleResourceSerializer";

export { MessageCountDetails, AuthorizationRule, EntityStatus } from "./util/utils";

export { ServiceBusSenderClient } from "./senderClient";

export {
  ServiceBusReceiverClient,
  NonSessionReceiver,
<<<<<<< HEAD
  SessionReceiver,
  ClientTypeT
} from "./serviceBusReceiverClient";
=======
  SessionReceiver, 
  ClientTypeT,
  SubscriptionRuleManagement
} from "./track2/serviceBusReceiverClient";
>>>>>>> a2ad1fae

export {
  SessionConnections,
  ReceivedMessage,
  ContextWithSettlement,
  Session,
  QueueAuth,
  SubscriptionAuth,
  IterateMessagesOptions,
  ReceiveBatchOptions,
  StreamMessagesOptions,
<<<<<<< HEAD
  MessageHandlerOptions
} from "./modelsTrack2";
=======
  MessageHandlerOptions,
  MessageHandlers,
  ContextType,
  Closeable,
  MessageAndContext,
  MessageIterator
} from "./track2/models"; 
>>>>>>> a2ad1fae
<|MERGE_RESOLUTION|>--- conflicted
+++ resolved
@@ -52,16 +52,10 @@
 export {
   ServiceBusReceiverClient,
   NonSessionReceiver,
-<<<<<<< HEAD
   SessionReceiver,
-  ClientTypeT
-} from "./serviceBusReceiverClient";
-=======
-  SessionReceiver, 
   ClientTypeT,
   SubscriptionRuleManagement
-} from "./track2/serviceBusReceiverClient";
->>>>>>> a2ad1fae
+} from "./serviceBusReceiverClient";
 
 export {
   SessionConnections,
@@ -73,15 +67,10 @@
   IterateMessagesOptions,
   ReceiveBatchOptions,
   StreamMessagesOptions,
-<<<<<<< HEAD
-  MessageHandlerOptions
-} from "./modelsTrack2";
-=======
   MessageHandlerOptions,
   MessageHandlers,
   ContextType,
   Closeable,
   MessageAndContext,
   MessageIterator
-} from "./track2/models"; 
->>>>>>> a2ad1fae
+} from "./modelsTrack2";