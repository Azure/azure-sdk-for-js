// Copyright (c) Microsoft Corporation.
// Licensed under the MIT license.

import { TokenCredential, isTokenCredential } from "@azure/core-amqp";
import {
  ServiceBusClientOptions,
  createConnectionContextForConnectionString,
  createConnectionContextForTokenCredential
} from "./constructorHelpers";
import { ConnectionContext } from "./connectionContext";
import { CreateReceiverOptions, CreateSessionReceiverOptions, ReceiveMode } from "./models";
import { ServiceBusReceiver, ServiceBusReceiverImpl } from "./receivers/receiver";
import {
  ServiceBusSessionReceiver,
  ServiceBusSessionReceiverImpl
} from "./receivers/sessionReceiver";
import { ReceivedMessage, ReceivedMessageWithLock } from "./serviceBusMessage";
import { ServiceBusSender, ServiceBusSenderImpl } from "./sender";

/**
 * A client that can create Sender instances for sending messages to queues and
 * topics as well as Receiver instances to receive messages from queues and subscriptions.
 */
export class ServiceBusClient {
  private _connectionContext: ConnectionContext;
  private _clientOptions: ServiceBusClientOptions;
  /**
   * The fully qualified namespace of the Service Bus instance for which this client is created.
   * This is likely to be similar to <yournamespace>.servicebus.windows.net.
   */
  public fullyQualifiedNamespace: string;
  /**
   * Creates an instance of the ServiceBusClient class which can be used to create senders and receivers to
   * the Azure Service Bus namespace provided in the connection string. No connection is made to the service
   * until the senders/receivers created with the client are used to send/receive messages.
   * @param connectionString A connection string for Azure Service Bus namespace.
   * NOTE: this connection string can contain an EntityPath, which is ignored.
   * @param options Options for the service bus client.
   */
  constructor(connectionString: string, options?: ServiceBusClientOptions);
  /**
   * Creates an instance of the ServiceBusClient class which can be used to create senders and receivers to
   * the Azure Service Bus namespace provided. No connection is made to the service until
   * the senders/receivers created with the client are used to send/receive messages.
   * @param fullyQualifiedNamespace The full namespace of your Service Bus instance which is
   * likely to be similar to <yournamespace>.servicebus.windows.net.
   * @param credential A credential object used by the client to get the token to authenticate the connection
   * with the Azure Service Bus. See &commat;azure/identity for creating the credentials.
   * If you're using an own implementation of the `TokenCredential` interface against AAD, then set the "scopes" for service-bus
   * to be `["https://servicebus.azure.net//user_impersonation"]` to get the appropriate token.
   * @param options - A set of options to apply when configuring the client.
   * - `retryOptions`   : Configures the retry policy for all the operations on the client.
   * For example, `{ "maxRetries": 4 }` or `{ "maxRetries": 4, "retryDelayInMs": 30000 }`.
   * - `webSocketOptions`: Configures the channelling of the AMQP connection over Web Sockets.
   */
  constructor(
    fullyQualifiedNamespace: string,
    credential: TokenCredential,
    options?: ServiceBusClientOptions
  );
  constructor(
    fullyQualifiedNamespaceOrConnectionString1: string,
    credentialOrOptions2?: TokenCredential | ServiceBusClientOptions,
    options3?: ServiceBusClientOptions
  ) {
    if (isTokenCredential(credentialOrOptions2)) {
      const fullyQualifiedNamespace: string = fullyQualifiedNamespaceOrConnectionString1;
      const credential: TokenCredential = credentialOrOptions2;
      this._clientOptions = options3 || {};

      this._connectionContext = createConnectionContextForTokenCredential(
        credential,
        fullyQualifiedNamespace,
        this._clientOptions
      );
    } else {
      const connectionString: string = fullyQualifiedNamespaceOrConnectionString1;
      this._clientOptions = credentialOrOptions2 || {};

      this._connectionContext = createConnectionContextForConnectionString(
        connectionString,
        this._clientOptions
      );
    }
    this.fullyQualifiedNamespace = this._connectionContext.config.host;
    this._clientOptions.retryOptions = this._clientOptions.retryOptions || {};

    const timeoutInMs = this._clientOptions.retryOptions.timeoutInMs;
    if (
      timeoutInMs != undefined &&
      (typeof timeoutInMs !== "number" || !isFinite(timeoutInMs) || timeoutInMs <= 0)
    ) {
      throw new Error(`${timeoutInMs} is an invalid value for retryOptions.timeoutInMs`);
    }
  }

  /**
   * Creates a receiver for an Azure Service Bus queue in peekLock mode. No connection is made
   * to the service until one of the methods on the receiver is called.
   * If the receiveMode is not provided in the options, it defaults to the "peekLock" mode.
   *
   * In peekLock mode, the receiver has a lock on the message for the duration specified on the
   * queue.
   *
   * Messages that are not settled within the lock duration will be redelivered as many times as
   * the max delivery count set on the queue, after which they get sent to a separate dead letter
   * queue.
   *
   * You can settle a message by calling complete(), abandon(), defer() or deadletter() methods on
   * the message.
   *
   * More information about how peekLock and message settlement works here:
   * https://docs.microsoft.com/en-us/azure/service-bus-messaging/message-transfers-locks-settlement#peeklock
   *
   * @param queueName The name of the queue to receive from.
   * @param options Options to pass the receiveMode, defaulted to peekLock.
   * @returns A receiver that can be used to receive messages of the form `ReceivedMessageWithLock`
   */
  createReceiver(
    queueName: string,
    options?: CreateReceiverOptions<"peekLock">
  ): ServiceBusReceiver<ReceivedMessageWithLock>;
  /**
   * Creates a receiver for an Azure Service Bus queue in receiveAndDelete mode. No connection is made
   * to the service until one of the methods on the receiver is called.
   * If the receiveMode is not provided in the options, it defaults to the "peekLock" mode.
   *
   * In receiveAndDelete mode, messages are deleted from Service Bus as they are received.
   *
   * @param queueName The name of the queue to receive from.
   * @param options Options to pass the receiveMode, defaulted to receiveAndDelete.
   * @returns A receiver that can be used to receive messages of the form `ReceivedMessage`
   */
  createReceiver(
    queueName: string,
    options: CreateReceiverOptions<"receiveAndDelete">
  ): ServiceBusReceiver<ReceivedMessage>;
  /**
   * Creates a receiver for an Azure Service Bus subscription in peekLock mode. No connection is made
   * to the service until one of the methods on the receiver is called.
   * If the receiveMode is not provided in the options, it defaults to the "peekLock" mode.
   *
   * In peekLock mode, the receiver has a lock on the message for the duration specified on the
   * subscription.
   *
   * Messages that are not settled within the lock duration will be redelivered as many times as
   * the max delivery count set on the subscription, after which they get sent to a separate dead letter
   * queue.
   *
   * You can settle a message by calling complete(), abandon(), defer() or deadletter() methods on
   * the message.
   *
   * More information about how peekLock and message settlement works here:
   * https://docs.microsoft.com/en-us/azure/service-bus-messaging/message-transfers-locks-settlement#peeklock
   *
   * @param topicName Name of the topic for the subscription we want to receive from.
   * @param subscriptionName Name of the subscription (under the `topic`) that we want to receive from.
   * @param options Options to pass the receiveMode, defaulted to peekLock.
   * @returns A receiver that can be used to receive messages of the form `ReceivedMessageWithLock`
   */
  createReceiver(
    topicName: string,
    subscriptionName: string,
    options?: CreateReceiverOptions<"peekLock">
  ): ServiceBusReceiver<ReceivedMessageWithLock>;
  /**
   * Creates a receiver for an Azure Service Bus subscription in receiveAndDelete mode. No connection is made
   * to the service until one of the methods on the receiver is called.
   * If the receiveMode is not provided in the options, it defaults to the "peekLock" mode.
   *
   * In receiveAndDelete mode, messages are deleted from Service Bus as they are received.
   *
   * @param topicName Name of the topic for the subscription we want to receive from.
   * @param subscriptionName Name of the subscription (under the `topic`) that we want to receive from.
   * @param options Options to pass the receiveMode, defaulted to receiveAndDelete.
   * @returns A receiver that can be used to receive messages of the form `ReceivedMessage`
   */
  createReceiver(
    topicName: string,
    subscriptionName: string,
    options: CreateReceiverOptions<"receiveAndDelete">
  ): ServiceBusReceiver<ReceivedMessage>;
  createReceiver(
    queueOrTopicName1: string,
    optionsOrSubscriptionName2?:
      | CreateReceiverOptions<"receiveAndDelete">
      | CreateReceiverOptions<"peekLock">
      | string,
    options3?: CreateReceiverOptions<"receiveAndDelete"> | CreateReceiverOptions<"peekLock">
  ): ServiceBusReceiver<ReceivedMessage> | ServiceBusReceiver<ReceivedMessageWithLock> {
    // NOTE: we don't currently have any options for this kind of receiver but
    // when we do make sure you pass them in and extract them.
    const { entityPath, receiveMode } = extractReceiverArguments(
      queueOrTopicName1,
      optionsOrSubscriptionName2,
      options3
    );

    if (receiveMode === "peekLock") {
      return new ServiceBusReceiverImpl<ReceivedMessageWithLock>(
        this._connectionContext,
        entityPath,
        receiveMode,
        this._clientOptions.retryOptions
      );
    } else {
      return new ServiceBusReceiverImpl<ReceivedMessage>(
        this._connectionContext,
        entityPath,
        receiveMode,
        this._clientOptions.retryOptions
      );
    }
  }

  /**
   * Creates a receiver for a session enabled Azure Service Bus queue in peekLock mode.
   * If the receiveMode is not provided in the options, it defaults to the "peekLock" mode.
   *
   * In peekLock mode, the receiver has a lock on the session for the duration specified on the
   * queue.
   *
   * Messages that are not settled within the lock duration will be redelivered as many times as
   * the max delivery count set on the queue, after which they get sent to a separate dead letter
   * queue.
   *
   * You can settle a message by calling complete(), abandon(), defer() or deadletter() methods on
   * the message.
   *
   * More information about how peekLock and message settlement works here:
   * https://docs.microsoft.com/en-us/azure/service-bus-messaging/message-transfers-locks-settlement#peeklock
   *
   * @param queueName The name of the queue to receive from.
   * @param options Options include receiveMode(defaulted to peekLock), options to create session receiver.
   * @returns A receiver that can be used to receive messages of the form `ReceivedMessageWithLock`
   */
  createSessionReceiver(
    queueName: string,
    options?: CreateSessionReceiverOptions<"peekLock">
  ): Promise<ServiceBusSessionReceiver<ReceivedMessageWithLock>>;
  /**
   * Creates a receiver for a session enabled Azure Service Bus queue in receiveAndDelete mode.
   * If the receiveMode is not provided in the options, it defaults to the "peekLock" mode.
   *
   * In receiveAndDelete mode, messages are deleted from Service Bus as they are received.
   *
   * @param queueName The name of the queue to receive from.
   * @param options Options include receiveMode(defaulted to receiveAndDelete), options to create session receiver.
   * @returns A receiver that can be used to receive messages of the form `ReceivedMessage`
   */
  createSessionReceiver(
    queueName: string,
    options: CreateSessionReceiverOptions<"receiveAndDelete">
  ): Promise<ServiceBusSessionReceiver<ReceivedMessage>>;
  /**
   * Creates a receiver for a session enabled Azure Service Bus subscription in peekLock mode.
   * If the receiveMode is not provided in the options, it defaults to the "peekLock" mode.
   *
   * In peekLock mode, the receiver has a lock on the session for the duration specified on the
   * subscription.
   *
   * Messages that are not settled within the lock duration will be redelivered as many times as
   * the max delivery count set on the subscription, after which they get sent to a separate dead letter
   * queue.
   *
   * You can settle a message by calling complete(), abandon(), defer() or deadletter() methods on
   * the message.
   *
   * More information about how peekLock and message settlement works here:
   * https://docs.microsoft.com/en-us/azure/service-bus-messaging/message-transfers-locks-settlement#peeklock
   *
   * @param topicName Name of the topic for the subscription we want to receive from.
   * @param subscriptionName Name of the subscription (under the `topic`) that we want to receive from.
   * @param options Options include receiveMode(defaulted to peekLock), options to create session receiver.
   * @returns A receiver that can be used to receive messages of the form `ReceivedMessageWithLock`
   */
  createSessionReceiver(
    topicName: string,
    subscriptionName: string,
    options?: CreateSessionReceiverOptions<"peekLock">
  ): Promise<ServiceBusSessionReceiver<ReceivedMessageWithLock>>;
  /**
   * Creates a receiver for a session enabled Azure Service Bus subscription in receiveAndDelete mode.
   * If the receiveMode is not provided in the options, it defaults to the "peekLock" mode.
   *
   * In receiveAndDelete mode, messages are deleted from Service Bus as they are received.
   *
   * @param topicName Name of the topic for the subscription we want to receive from.
   * @param subscriptionName Name of the subscription (under the `topic`) that we want to receive from.
   * @param options Options include receiveMode(defaulted to receiveAndDelete), options to create session receiver.
   * @returns A receiver that can be used to receive messages of the form `ReceivedMessage`
   */
  createSessionReceiver(
    topicName: string,
    subscriptionName: string,
    options: CreateSessionReceiverOptions<"receiveAndDelete">
  ): Promise<ServiceBusSessionReceiver<ReceivedMessage>>;
  async createSessionReceiver(
    queueOrTopicName1: string,
    optionsOrSubscriptionName2?:
      | CreateSessionReceiverOptions<"peekLock">
      | CreateSessionReceiverOptions<"receiveAndDelete">
      | string,
    options3?:
      | CreateSessionReceiverOptions<"peekLock">
      | CreateSessionReceiverOptions<"receiveAndDelete">
  ): Promise<
    ServiceBusSessionReceiver<ReceivedMessage> | ServiceBusSessionReceiver<ReceivedMessageWithLock>
  > {
    const { entityPath, receiveMode, options } = extractReceiverArguments(
      queueOrTopicName1,
      optionsOrSubscriptionName2,
      options3
    );

    return ServiceBusSessionReceiverImpl.createInitializedSessionReceiver(
      this._connectionContext,
      entityPath,
      receiveMode,
      {
        sessionId: options?.sessionId,
<<<<<<< HEAD
        autoRenewLockDurationInMs: options?.autoRenewLockDurationInMs,
        abortSignal: options?.abortSignal
=======
        maxAutoRenewLockDurationInMs: options?.maxAutoRenewLockDurationInMs
>>>>>>> 413077fd
      },
      this._clientOptions.retryOptions
    );
  }
  /**
   * Creates a Sender which can be used to send messages, schedule messages to be
   * sent at a later time and cancel such scheduled messages. No connection is made
   * to the service until one of the methods on the sender is called.
   * @param queueOrTopicName The name of a queue or topic to send messages to.
   */
  createSender(queueOrTopicName: string): ServiceBusSender {
    return new ServiceBusSenderImpl(
      this._connectionContext,
      queueOrTopicName,
      this._clientOptions.retryOptions
    );
  }

  /**
   * Creates a receiver for an Azure Service Bus queue's dead letter queue in peekLock mode.
   * No connection is made to the service until one of the methods on the receiver is called.
   * If the receiveMode is not provided in the options, it defaults to the "peekLock" mode.
   *
   * In peekLock mode, the receiver has a lock on the message for the duration specified on the
   * queue.
   *
   * In peekLock mode, the receiver has a lock on the message for the duration specified on the
   * queue. Messages that are not settled within the lock duration will be redelivered.
   *
   * You can settle a message by calling complete(), abandon() or defer() methods on
   * the message.
   *
   * See here for more information about dead letter queues:
   * https://docs.microsoft.com/en-us/azure/service-bus-messaging/service-bus-dead-letter-queues
   *
   * More information about how peekLock and message settlement works here:
   * https://docs.microsoft.com/en-us/azure/service-bus-messaging/message-transfers-locks-settlement#peeklock
   *
   * @param queueName The name of the queue to receive from.
   * @param options Options to pass the receiveMode, defaulted to peekLock.
   * @returns A receiver that can be used to receive messages of the form `ReceivedMessageWithLock`
   */
  createDeadLetterReceiver(
    queueName: string,
    options?: CreateReceiverOptions<"peekLock">
  ): ServiceBusReceiver<ReceivedMessageWithLock>;
  /**
   * Creates a receiver for an Azure Service Bus queue's dead letter queue in receiveAndDelete mode.
   * No connection is made to the service until one of the methods on the receiver is called.
   * If the receiveMode is not provided in the options, it defaults to the "peekLock" mode.
   *
   * In receiveAndDelete mode, messages are deleted from Service Bus as they are received.
   *
   * See here for more information about dead letter queues:
   * https://docs.microsoft.com/en-us/azure/service-bus-messaging/service-bus-dead-letter-queues
   *
   * @param queueName The name of the queue to receive from.
   * @param options Options to pass the receiveMode, defaulted to receiveAndDelete.
   * @returns A receiver that can be used to receive messages of the form `ReceivedMessage`
   */
  createDeadLetterReceiver(
    queueName: string,
    options: CreateReceiverOptions<"receiveAndDelete">
  ): ServiceBusReceiver<ReceivedMessage>;
  /**
   * Creates a receiver for an Azure Service Bus subscription's dead letter queue in peekLock mode.
   * No connection is made to the service until one of the methods on the receiver is called.
   * If the receiveMode is not provided in the options, it defaults to the "peekLock" mode.
   *
   * In peekLock mode, the receiver has a lock on the message for the duration specified on the
   * subscription. Messages that are not settled within the lock duration will be redelivered.
   *
   * You can settle a message by calling complete(), abandon() or defer() methods on
   * the message.
   *
   * See here for more information about dead letter queues:
   * https://docs.microsoft.com/en-us/azure/service-bus-messaging/service-bus-dead-letter-queues
   *
   * More information about how peekLock and message settlement works here:
   * https://docs.microsoft.com/en-us/azure/service-bus-messaging/message-transfers-locks-settlement#peeklock
   *
   * @param topicName Name of the topic for the subscription we want to receive from.
   * @param subscriptionName Name of the subscription (under the `topic`) that we want to receive from.
   * @param options Options to pass the receiveMode, defaulted to peekLock.
   * @returns A receiver that can be used to receive messages of the form `ReceivedMessageWithLock`
   */
  createDeadLetterReceiver(
    topicName: string,
    subscriptionName: string,
    options?: CreateReceiverOptions<"peekLock">
  ): ServiceBusReceiver<ReceivedMessageWithLock>;
  /**
   * Creates a receiver for an Azure Service Bus subscription's dead letter queue in receiveAndDelete mode.
   * No connection is made to the service until one of the methods on the receiver is called.
   * If the receiveMode is not provided in the options, it defaults to the "peekLock" mode.
   *
   * In receiveAndDelete mode, messages are deleted from Service Bus as they are received.
   *
   * See here for more information about dead letter queues:
   * https://docs.microsoft.com/en-us/azure/service-bus-messaging/service-bus-dead-letter-queues
   *
   * @param topicName Name of the topic for the subscription we want to receive from.
   * @param subscriptionName Name of the subscription (under the `topic`) that we want to receive from.
   * @param options Options to pass the receiveMode, defaulted to receiveAndDelete.
   * @returns A receiver that can be used to receive messages of the form `ReceivedMessage`
   */
  createDeadLetterReceiver(
    topicName: string,
    subscriptionName: string,
    options: CreateReceiverOptions<"receiveAndDelete">
  ): ServiceBusReceiver<ReceivedMessage>;
  createDeadLetterReceiver(
    queueOrTopicName1: string,
    optionsOrSubscriptionName2?:
      | CreateReceiverOptions<"peekLock">
      | CreateReceiverOptions<"receiveAndDelete">
      | string,
    options3?: CreateReceiverOptions<"peekLock"> | CreateReceiverOptions<"receiveAndDelete">
  ): ServiceBusReceiver<ReceivedMessage> | ServiceBusReceiver<ReceivedMessageWithLock> {
    // NOTE: we don't currently have any options for this kind of receiver but
    // when we do make sure you pass them in and extract them.
    const { entityPath, receiveMode } = extractReceiverArguments(
      queueOrTopicName1,
      optionsOrSubscriptionName2,
      options3
    );

    const deadLetterEntityPath = `${entityPath}/$DeadLetterQueue`;
    if (receiveMode === "receiveAndDelete") {
      return this.createReceiver(deadLetterEntityPath, { receiveMode: "receiveAndDelete" });
    } else {
      return this.createReceiver(deadLetterEntityPath, { receiveMode: "peekLock" });
    }
  }

  /**
   * Closes the underlying AMQP connection.
   * NOTE: this will also disconnect any Receiver or Sender instances created from this
   * instance.
   */
  close(): Promise<void> {
    return ConnectionContext.close(this._connectionContext);
  }
}

/**
 * Helper to validate and extract the common arguments from both the create*Receiver() overloads that
 * have this pattern:
 *
 * queue, options
 * topic, subscription, options
 *
 * @internal
 * @ignore
 */
export function extractReceiverArguments<OptionsT extends { receiveMode?: ReceiveMode }>(
  queueOrTopicName1: string,
  optionsOrSubscriptionName2: string | OptionsT | undefined,
  definitelyOptions3?: OptionsT
): {
  entityPath: string;
  receiveMode: ReceiveMode;
  options?: Omit<OptionsT, "receiveMode">;
} {
  try {
    let entityPath: string;
    let options: OptionsT | undefined;
    if (typeof optionsOrSubscriptionName2 === "string") {
      const topic = queueOrTopicName1;
      const subscription = optionsOrSubscriptionName2;
      entityPath = `${topic}/Subscriptions/${subscription}`;
      options = definitelyOptions3;
    } else {
      entityPath = queueOrTopicName1;
      options = optionsOrSubscriptionName2;
    }
    let receiveMode: ReceiveMode;
    if (options?.receiveMode == undefined || options.receiveMode === "peekLock") {
      receiveMode = "peekLock";
    } else if (options.receiveMode === "receiveAndDelete") {
      receiveMode = "receiveAndDelete";
    } else {
      throw new TypeError("Invalid receiveMode provided");
    }
    delete options?.receiveMode;
    return {
      entityPath,
      receiveMode,
      options
    };
  } catch (error) {
    throw new TypeError("Unable to parse the arguments\n" + error);
  }
}<|MERGE_RESOLUTION|>--- conflicted
+++ resolved
@@ -319,12 +319,8 @@
       receiveMode,
       {
         sessionId: options?.sessionId,
-<<<<<<< HEAD
-        autoRenewLockDurationInMs: options?.autoRenewLockDurationInMs,
+        maxAutoRenewLockDurationInMs: options?.maxAutoRenewLockDurationInMs,
         abortSignal: options?.abortSignal
-=======
-        maxAutoRenewLockDurationInMs: options?.maxAutoRenewLockDurationInMs
->>>>>>> 413077fd
       },
       this._clientOptions.retryOptions
     );
