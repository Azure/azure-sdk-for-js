--- conflicted
+++ resolved
@@ -228,23 +228,15 @@
     );
 
     // TODO: .NET actually tries to open the session here so we'd need to be async for that.
-<<<<<<< HEAD
     return new SessionReceiverImpl(
       clientEntityContext,
       receiveMode,
       {
         sessionId: options?.sessionId,
-        maxSessionAutoRenewLockDurationInSeconds: options?.maxSessionAutoRenewLockDurationInSeconds
+        autoRenewLockDurationInMs: options?.autoRenewLockDurationInMs
       },
       this._clientOptions.retryOptions
     );
-=======
-    return new SessionReceiverImpl(clientEntityContext, receiveMode, {
-      sessionId: options?.sessionId,
-      autoRenewLockDurationInMs: options?.autoRenewLockDurationInMs,
-      retryOptions: options?.retryOptions ?? this._clientOptions.retryOptions
-    });
->>>>>>> 0a41cf89
   }
 
   /**
