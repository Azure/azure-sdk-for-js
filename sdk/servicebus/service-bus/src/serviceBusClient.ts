// Copyright (c) Microsoft Corporation. All rights reserved.
// Licensed under the MIT License.

import { generate_uuid } from "rhea-promise";
import { isTokenCredential, TokenCredential } from "@azure/core-amqp";
import {
  ServiceBusClientOptions,
  createConnectionContextForTokenCredential,
  createConnectionContextForConnectionString
} from "./constructorHelpers";
import { ConnectionContext } from "./connectionContext";
import { ClientEntityContext } from "./clientEntityContext";
import { ClientType } from "./client";
import { SenderImpl, Sender } from "./sender";
import {
  GetSessionReceiverOptions,
  GetReceiverOptions,
  GetSenderOptions,
  GetSubscriptionRuleManagerOptions
} from "./models";
import { Receiver, ReceiverImpl } from "./receivers/receiver";
import { SessionReceiver, SessionReceiverImpl } from "./receivers/sessionReceiver";
import { ReceivedMessageWithLock, ReceivedMessage } from "./serviceBusMessage";
import {
  SubscriptionRuleManagerImpl,
  SubscriptionRuleManager
} from "./receivers/subscriptionRuleManager";

/**
 * A client that can create Sender instances for sending messages to queues and
 * topics as well as Receiver instances to receive messages from queues and subscriptions.
 */
export class ServiceBusClient {
  private _connectionContext: ConnectionContext;
  private _clientOptions: ServiceBusClientOptions;

  /**
   *
   * @param connectionString A connection string for Azure Service Bus.
   * NOTE: this connection string can contain an EntityPath, which is ignored.
   * @param options Options for the service bus client.
   */
  constructor(connectionString: string, options?: ServiceBusClientOptions);
  /**
   *
   * @param host The hostname of your Azure Service Bus.
   * @param tokenCredential A valid TokenCredential for Service Bus or a
   * Service Bus entity.
   * @param options Options for the service bus client.
   */
  constructor(
    hostName: string,
    tokenCredential: TokenCredential,
    options?: ServiceBusClientOptions
  );
  constructor(
    connectionStringOrHostName1: string,
    tokenCredentialOrServiceBusOptions2?: TokenCredential | ServiceBusClientOptions,
    options3?: ServiceBusClientOptions
  ) {
    if (isTokenCredential(tokenCredentialOrServiceBusOptions2)) {
      const hostName: string = connectionStringOrHostName1;
      const tokenCredential: TokenCredential = tokenCredentialOrServiceBusOptions2;
      this._clientOptions = options3 || {};

      this._connectionContext = createConnectionContextForTokenCredential(
        tokenCredential,
        hostName,
        this._clientOptions
      );
    } else {
      const connectionString: string = connectionStringOrHostName1;
      this._clientOptions = tokenCredentialOrServiceBusOptions2 || {};

      this._connectionContext = createConnectionContextForConnectionString(
        connectionString,
        this._clientOptions
      );
    }
  }

  /**
   * Creates a receiver for an Azure Service Bus queue.
   *
   * @param queueName The name of the queue to receive from.
   * @param receiveMode The receive mode to use (defaults to PeekLock)
   * @param options Options for the receiver itself.
   */
  getReceiver(
    queueName: string,
    receiveMode: "peekLock",
    options?: GetReceiverOptions
  ): Receiver<ReceivedMessageWithLock>;
  /**
   * Creates a receiver for an Azure Service Bus queue.
   *
   * @param queueName The name of the queue to receive from.
   * @param receiveMode The receive mode to use (defaults to PeekLock)
   * @param options Options for the receiver itself.
   */
  getReceiver(
    queueName: string,
    receiveMode: "receiveAndDelete",
    options?: GetReceiverOptions
  ): Receiver<ReceivedMessage>;
  /**
   * Creates a receiver for an Azure Service Bus subscription.
   *
   * @param topicName Name of the topic for the subscription we want to receive from.
   * @param subscriptionName Name of the subscription (under the `topic`) that we want to receive from.
   * @param receiveMode The receive mode to use (defaults to PeekLock)
   * @param options Options for the receiver itself.
   */
  getReceiver(
    topicName: string,
    subscriptionName: string,
    receiveMode: "peekLock",
    options?: GetReceiverOptions
  ): Receiver<ReceivedMessageWithLock>;
  /**
   * Creates a receiver for an Azure Service Bus subscription.
   *
   * @param topicName Name of the topic for the subscription we want to receive from.
   * @param subscriptionName Name of the subscription (under the `topic`) that we want to receive from.
   * @param receiveMode The receive mode to use (defaults to PeekLock)
   * @param options Options for the receiver itself.
   */
  getReceiver(
    topicName: string,
    subscriptionName: string,
    receiveMode: "receiveAndDelete",
    options?: GetReceiverOptions
  ): Receiver<ReceivedMessage>;
  getReceiver(
    queueOrTopicName1: string,
    receiveModeOrSubscriptionName2: "peekLock" | "receiveAndDelete" | string,
    receiveModeOrOptions3?: "peekLock" | "receiveAndDelete" | GetReceiverOptions,
    options4?: GetReceiverOptions
  ): Receiver<ReceivedMessageWithLock> | Receiver<ReceivedMessage> {
<<<<<<< HEAD
    let entityPath: string;
    let receiveMode: "peekLock" | "receiveAndDelete";
    let options: GetReceiverOptions;

    if (isReceiveMode(receiveModeOrOptions3)) {
      const topic = queueOrTopicName1;
      const subscription = receiveModeOrSubscriptionName2;
      entityPath = `${topic}/Subscriptions/${subscription}`;
      receiveMode = receiveModeOrOptions3;
      options = options4 || {};
    } else if (isReceiveMode(receiveModeOrSubscriptionName2)) {
      entityPath = queueOrTopicName1;
      receiveMode = receiveModeOrSubscriptionName2;
      options = receiveModeOrOptions3 || {};
    } else {
      throw new TypeError("Invalid receiveMode provided");
    }
=======
    // NOTE: we don't currently have any options for this kind of receiver but
    // when we do make sure you pass them in and extract them.
    const { entityPath, receiveMode } = extractReceiverArguments(
      this._connectionContext.config.entityPath,
      queueOrTopicName1,
      receiveModeOrSubscriptionName2,
      receiveMode3,
      undefined
    );
>>>>>>> 27030468

    if (!options.retryOptions) {
      options.retryOptions = this._clientOptions.retryOptions;
    }
    const clientEntityContext = ClientEntityContext.create(
      entityPath,
      ClientType.ServiceBusReceiverClient,
      this._connectionContext,
      `${entityPath}/${generate_uuid()}`
    );

    if (receiveMode === "peekLock") {
      return new ReceiverImpl<ReceivedMessageWithLock>(clientEntityContext, receiveMode, options);
    } else {
      return new ReceiverImpl<ReceivedMessage>(clientEntityContext, receiveMode, options);
    }
  }

  /**
   * Creates a receiver for an Azure Service Bus queue.
   *
   * @param queueName The name of the queue to receive from.
   * @param receiveMode The receive mode to use (defaults to PeekLock)
   * @param options Options for the receiver itself.
   */
  getSessionReceiver(
    queueName: string,
    receiveMode: "peekLock",
    options?: GetSessionReceiverOptions
  ): SessionReceiver<ReceivedMessageWithLock>;
  /**
   * Creates a receiver for an Azure Service Bus queue.
   *
   * @param queueName The name of the queue to receive from.
   * @param receiveMode The receive mode to use (defaults to PeekLock)
   * @param options Options for the receiver itself.
   */
  getSessionReceiver(
    queueName: string,
    receiveMode: "receiveAndDelete",
    options?: GetSessionReceiverOptions
  ): SessionReceiver<ReceivedMessage>;
  /**
   * Creates a receiver for an Azure Service Bus subscription.
   *
   * @param topicName Name of the topic for the subscription we want to receive from.
   * @param subscriptionName Name of the subscription (under the `topic`) that we want to receive from.
   * @param receiveMode The receive mode to use (defaults to PeekLock)
   * @param options Options for the receiver itself.
   */
  getSessionReceiver(
    topicName: string,
    subscriptionName: string,
    receiveMode: "peekLock",
    options?: GetSessionReceiverOptions
  ): SessionReceiver<ReceivedMessageWithLock>;
  /**
   * Creates a receiver for an Azure Service Bus subscription.
   *
   * @param topicName Name of the topic for the subscription we want to receive from.
   * @param subscriptionName Name of the subscription (under the `topic`) that we want to receive from.
   * @param receiveMode The receive mode to use (defaults to PeekLock)
   * @param options Options for the receiver itself.
   */
  getSessionReceiver(
    topicName: string,
    subscriptionName: string,
    receiveMode: "receiveAndDelete",
    options?: GetSessionReceiverOptions
  ): SessionReceiver<ReceivedMessage>;
  getSessionReceiver(
    queueOrTopicName1: string,
    receiveModeOrSubscriptionName2: "peekLock" | "receiveAndDelete" | string,
    receiveModeOrOptions3?: "peekLock" | "receiveAndDelete" | GetSessionReceiverOptions,
    options4?: GetSessionReceiverOptions
<<<<<<< HEAD
  ): SessionReceiver<ReceivedMessageWithLock> | SessionReceiver<ReceivedMessage> {
    let entityPath: string;
    let receiveMode: "peekLock" | "receiveAndDelete";
    let options: GetSessionReceiverOptions | undefined;

    if (isReceiveMode(receiveModeOrOptions3)) {
      const topic = queueOrTopicName1;
      const subscription = receiveModeOrSubscriptionName2;
      entityPath = `${topic}/Subscriptions/${subscription}`;
      receiveMode = receiveModeOrOptions3;
      options = options4;
    } else if (isReceiveMode(receiveModeOrSubscriptionName2)) {
      entityPath = queueOrTopicName1;
      receiveMode = receiveModeOrSubscriptionName2;
      options = receiveModeOrOptions3 as GetSessionReceiverOptions | undefined;
    } else {
      throw new TypeError("Invalid receiveMode provided");
    }
=======
  ): SessionReceiver<ReceivedMessage> | SessionReceiver<ReceivedMessageWithLock> {
    const { entityPath, receiveMode, options } = extractReceiverArguments(
      this._connectionContext.config.entityPath,
      queueOrTopicName1,
      receiveModeOrSubscriptionName2,
      receiveModeOrOptions3,
      options4
    );
>>>>>>> 27030468

    if (!options) {
      options = {};
    }
    if (!options.retryOptions) {
      options.retryOptions = this._clientOptions.retryOptions;
    }
    const clientEntityContext = ClientEntityContext.create(
      entityPath,
      ClientType.ServiceBusReceiverClient,
      this._connectionContext,
      `${entityPath}/${generate_uuid()}`
    );

    // TODO: .NET actually tries to open the session here so we'd need to be async for that.
    return new SessionReceiverImpl(
      clientEntityContext,
      receiveMode,
      {
        sessionId: options?.sessionId,
        maxSessionAutoRenewLockDurationInSeconds: options?.maxSessionAutoRenewLockDurationInSeconds
      },
      options
    );
  }

  /**
   * Creates a Sender which can be used to send messages, schedule messages to be sent at a later time
   * and cancel such scheduled messages.
   */
<<<<<<< HEAD
  getSender(queueOrTopicName: string, options?: GetSenderOptions): Sender {
=======
  getSender(queueOrTopicName: string): Sender {
    validateEntityNamesMatch(this._connectionContext.config.entityPath, queueOrTopicName, "sender");

>>>>>>> 27030468
    const clientEntityContext = ClientEntityContext.create(
      queueOrTopicName,
      ClientType.ServiceBusReceiverClient,
      this._connectionContext,
      `${queueOrTopicName}/${generate_uuid()}`
    );
    return new SenderImpl(clientEntityContext, {
      ...options,
      retryOptions: options?.retryOptions ?? this._clientOptions.retryOptions
    });
  }

  /**
   * Gets a SubscriptionRuleManager, which allows you to manage Service Bus subscription rules.
   * More information about subscription rules can be found here: https://docs.microsoft.com/en-us/azure/service-bus-messaging/topic-filters
   * @param topic The topic for the subscription.
   * @param subscription The subscription.
   */
  getSubscriptionRuleManager(
    topic: string,
    subscription: string,
    options?: GetSubscriptionRuleManagerOptions
  ): SubscriptionRuleManager {
    const entityPath = `${topic}/Subscriptions/${subscription}`;
    const clientEntityContext = ClientEntityContext.create(
      entityPath,
      ClientType.ServiceBusReceiverClient, // TODO:what are these names for? We can make one for management client...
      this._connectionContext,
      `${entityPath}/${generate_uuid()}`
    );

    return new SubscriptionRuleManagerImpl(clientEntityContext, {
      ...options,
      retryOptions: options?.retryOptions ?? this._clientOptions.retryOptions
    });
  }

  /**
   * Creates a receiver for an Azure Service Bus queue's dead letter queue.
   *
   * @param queueName The name of the queue to receive from.
   * @param receiveMode The receive mode to use (defaults to PeekLock)
   * @param options Options for the receiver itself.
   */
  getDeadLetterReceiver(
    queueName: string,
    receiveMode: "peekLock"
  ): Receiver<ReceivedMessageWithLock>;
  /**
   * Creates a receiver for an Azure Service Bus queue's dead letter queue.
   *
   * @param queueName The name of the queue to receive from.
   * @param receiveMode The receive mode to use (defaults to PeekLock)
   * @param options Options for the receiver itself.
   */
  getDeadLetterReceiver(
    queueName: string,
    receiveMode: "receiveAndDelete"
  ): Receiver<ReceivedMessage>;
  /**
   * Creates a receiver for an Azure Service Bus subscription's dead letter queue.
   *
   * @param topicName Name of the topic for the subscription we want to receive from.
   * @param subscriptionName Name of the subscription (under the `topic`) that we want to receive from.
   * @param receiveMode The receive mode to use (defaults to PeekLock)
   * @param options Options for the receiver itself.
   */
  getDeadLetterReceiver(
    topicName: string,
    subscriptionName: string,
    receiveMode: "peekLock"
  ): Receiver<ReceivedMessageWithLock>;
  /**
   * Creates a receiver for an Azure Service Bus subscription's dead letter queue.
   *
   * @param topicName Name of the topic for the subscription we want to receive from.
   * @param subscriptionName Name of the subscription (under the `topic`) that we want to receive from.
   * @param receiveMode The receive mode to use (defaults to PeekLock)
   * @param options Options for the receiver itself.
   */
  getDeadLetterReceiver(
    topicName: string,
    subscriptionName: string,
    receiveMode: "receiveAndDelete"
  ): Receiver<ReceivedMessage>;
  getDeadLetterReceiver(
    queueOrTopicName1: string,
    receiveModeOrSubscriptionName2: "peekLock" | "receiveAndDelete" | string,
    receiveMode3?: "peekLock" | "receiveAndDelete"
  ): Receiver<ReceivedMessageWithLock> | Receiver<ReceivedMessage> {
    // NOTE: we don't currently have any options for this kind of receiver but
    // when we do make sure you pass them in and extract them.
    const { entityPath, receiveMode } = extractReceiverArguments(
      this._connectionContext.config.entityPath,
      queueOrTopicName1,
      receiveModeOrSubscriptionName2,
      receiveMode3,
      undefined
    );

    const deadLetterEntityPath = `${entityPath}/$DeadLetterQueue`;

    if (receiveMode === "peekLock") {
      return this.getReceiver(deadLetterEntityPath, receiveMode);
    } else {
      return this.getReceiver(deadLetterEntityPath, receiveMode);
    }
  }

  /**
   * Closes the underlying AMQP connection.
   * NOTE: this will also disconnect any Receiver or Sender instances created from this
   * instance.
   */
  close(): Promise<void> {
    return ConnectionContext.close(this._connectionContext);
  }
}

function isReceiveMode(mode: any): mode is "peekLock" | "receiveAndDelete" {
  return mode && typeof mode === "string" && (mode === "peekLock" || mode === "receiveAndDelete");
}

/**
 * Helper to validate and extract the common arguments from both the get*Receiver() overloads that
 * have this pattern:
 *
 * queue, lockmode, options
 * topic, subscription, lockmode, options
 *
 * @internal
 * @ignore
 */
export function extractReceiverArguments<OptionsT>(
  connectionStringEntityName: string | undefined,
  queueOrTopicName1: string,
  receiveModeOrSubscriptionName2: "peekLock" | "receiveAndDelete" | string,
  receiveModeOrOptions3: "peekLock" | "receiveAndDelete" | OptionsT,
  definitelyOptions4: OptionsT
): {
  entityPath: string;
  receiveMode: "peekLock" | "receiveAndDelete";
  options?: OptionsT;
} {
  if (isReceiveMode(receiveModeOrOptions3)) {
    const topic = queueOrTopicName1;
    const subscription = receiveModeOrSubscriptionName2;

    validateEntityNamesMatch(connectionStringEntityName, topic, "receiver-topic");

    return {
      entityPath: `${topic}/Subscriptions/${subscription}`,
      receiveMode: receiveModeOrOptions3,
      options: definitelyOptions4
    };
  } else if (isReceiveMode(receiveModeOrSubscriptionName2)) {
    validateEntityNamesMatch(connectionStringEntityName, queueOrTopicName1, "receiver-queue");

    return {
      entityPath: queueOrTopicName1,
      receiveMode: receiveModeOrSubscriptionName2,
      options: receiveModeOrOptions3
    };
  } else {
    throw new TypeError("Invalid receiveMode provided");
  }
}

/**
 * @internal
 * @ignore
 */
export function validateEntityNamesMatch(
  connectionStringEntityName: string | undefined,
  queueOrTopicName: string,
  senderOrReceiverType: "receiver-topic" | "receiver-queue" | "sender"
) {
  if (!connectionStringEntityName) {
    return;
  }

  if (queueOrTopicName !== connectionStringEntityName) {
    let entityType;
    let senderOrReceiver;

    switch (senderOrReceiverType) {
      case "receiver-queue":
        entityType = "queue";
        senderOrReceiver = "Receiver";
        break;
      case "receiver-topic":
        entityType = "topic";
        senderOrReceiver = "Receiver";
        break;
      case "sender":
        entityType = "queue/topic";
        senderOrReceiver = "Sender";
        break;
    }

    throw new Error(
      `The connection string for this ServiceBusClient had an EntityPath of '${connectionStringEntityName}' which doesn't match the name of the ${entityType} for this ${senderOrReceiver} ('${queueOrTopicName}')`
    );
  }
}<|MERGE_RESOLUTION|>--- conflicted
+++ resolved
@@ -137,39 +137,16 @@
     receiveModeOrOptions3?: "peekLock" | "receiveAndDelete" | GetReceiverOptions,
     options4?: GetReceiverOptions
   ): Receiver<ReceivedMessageWithLock> | Receiver<ReceivedMessage> {
-<<<<<<< HEAD
-    let entityPath: string;
-    let receiveMode: "peekLock" | "receiveAndDelete";
-    let options: GetReceiverOptions;
-
-    if (isReceiveMode(receiveModeOrOptions3)) {
-      const topic = queueOrTopicName1;
-      const subscription = receiveModeOrSubscriptionName2;
-      entityPath = `${topic}/Subscriptions/${subscription}`;
-      receiveMode = receiveModeOrOptions3;
-      options = options4 || {};
-    } else if (isReceiveMode(receiveModeOrSubscriptionName2)) {
-      entityPath = queueOrTopicName1;
-      receiveMode = receiveModeOrSubscriptionName2;
-      options = receiveModeOrOptions3 || {};
-    } else {
-      throw new TypeError("Invalid receiveMode provided");
-    }
-=======
     // NOTE: we don't currently have any options for this kind of receiver but
     // when we do make sure you pass them in and extract them.
-    const { entityPath, receiveMode } = extractReceiverArguments(
+    const { entityPath, receiveMode, options } = extractReceiverArguments(
       this._connectionContext.config.entityPath,
       queueOrTopicName1,
       receiveModeOrSubscriptionName2,
-      receiveMode3,
-      undefined
-    );
->>>>>>> 27030468
-
-    if (!options.retryOptions) {
-      options.retryOptions = this._clientOptions.retryOptions;
-    }
+      receiveModeOrOptions3,
+      options4
+    );
+
     const clientEntityContext = ClientEntityContext.create(
       entityPath,
       ClientType.ServiceBusReceiverClient,
@@ -178,9 +155,15 @@
     );
 
     if (receiveMode === "peekLock") {
-      return new ReceiverImpl<ReceivedMessageWithLock>(clientEntityContext, receiveMode, options);
+      return new ReceiverImpl<ReceivedMessageWithLock>(clientEntityContext, receiveMode, {
+        ...options,
+        retryOptions: options?.retryOptions ?? this._clientOptions.retryOptions
+      });
     } else {
-      return new ReceiverImpl<ReceivedMessage>(clientEntityContext, receiveMode, options);
+      return new ReceiverImpl<ReceivedMessage>(clientEntityContext, receiveMode, {
+        ...options,
+        retryOptions: options?.retryOptions ?? this._clientOptions.retryOptions
+      });
     }
   }
 
@@ -241,26 +224,6 @@
     receiveModeOrSubscriptionName2: "peekLock" | "receiveAndDelete" | string,
     receiveModeOrOptions3?: "peekLock" | "receiveAndDelete" | GetSessionReceiverOptions,
     options4?: GetSessionReceiverOptions
-<<<<<<< HEAD
-  ): SessionReceiver<ReceivedMessageWithLock> | SessionReceiver<ReceivedMessage> {
-    let entityPath: string;
-    let receiveMode: "peekLock" | "receiveAndDelete";
-    let options: GetSessionReceiverOptions | undefined;
-
-    if (isReceiveMode(receiveModeOrOptions3)) {
-      const topic = queueOrTopicName1;
-      const subscription = receiveModeOrSubscriptionName2;
-      entityPath = `${topic}/Subscriptions/${subscription}`;
-      receiveMode = receiveModeOrOptions3;
-      options = options4;
-    } else if (isReceiveMode(receiveModeOrSubscriptionName2)) {
-      entityPath = queueOrTopicName1;
-      receiveMode = receiveModeOrSubscriptionName2;
-      options = receiveModeOrOptions3 as GetSessionReceiverOptions | undefined;
-    } else {
-      throw new TypeError("Invalid receiveMode provided");
-    }
-=======
   ): SessionReceiver<ReceivedMessage> | SessionReceiver<ReceivedMessageWithLock> {
     const { entityPath, receiveMode, options } = extractReceiverArguments(
       this._connectionContext.config.entityPath,
@@ -269,14 +232,7 @@
       receiveModeOrOptions3,
       options4
     );
->>>>>>> 27030468
-
-    if (!options) {
-      options = {};
-    }
-    if (!options.retryOptions) {
-      options.retryOptions = this._clientOptions.retryOptions;
-    }
+
     const clientEntityContext = ClientEntityContext.create(
       entityPath,
       ClientType.ServiceBusReceiverClient,
@@ -292,7 +248,10 @@
         sessionId: options?.sessionId,
         maxSessionAutoRenewLockDurationInSeconds: options?.maxSessionAutoRenewLockDurationInSeconds
       },
-      options
+      {
+        ...options,
+        retryOptions: options?.retryOptions ?? this._clientOptions.retryOptions
+      }
     );
   }
 
@@ -300,13 +259,9 @@
    * Creates a Sender which can be used to send messages, schedule messages to be sent at a later time
    * and cancel such scheduled messages.
    */
-<<<<<<< HEAD
   getSender(queueOrTopicName: string, options?: GetSenderOptions): Sender {
-=======
-  getSender(queueOrTopicName: string): Sender {
     validateEntityNamesMatch(this._connectionContext.config.entityPath, queueOrTopicName, "sender");
 
->>>>>>> 27030468
     const clientEntityContext = ClientEntityContext.create(
       queueOrTopicName,
       ClientType.ServiceBusReceiverClient,
