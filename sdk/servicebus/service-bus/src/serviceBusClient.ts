// Copyright (c) Microsoft Corporation. All rights reserved.
// Licensed under the MIT License.

import * as log from "./log";

import { WebSocketImpl } from "rhea-promise";
import { ConnectionContext } from "./connectionContext";
import { QueueClient } from "./queueClient";
import { TopicClient } from "./topicClient";
import {
  ConnectionConfig,
  DataTransformer,
  TokenCredential,
  SharedKeyCredential
} from "@azure/core-amqp";
import { SubscriptionClient } from "./subscriptionClient";

/**
 * Describes the options that can be provided while creating the ServiceBusClient.
 * @interface ServiceBusClientOptions
 */
export interface ServiceBusClientOptions {
  /**
   * @property The data transformer that will be used to encode
   * and decode the sent and received messages respectively. If not provided then we will use the
   * DefaultDataTransformer. The default transformer should handle majority of the cases. This
   * option needs to be used only for specialized scenarios.
   */
  dataTransformer?: DataTransformer;
  /**
   * @property The WebSocket constructor used to create an AMQP connection
   * over a WebSocket. In browsers, the built-in WebSocket will be  used by default. In Node, a
   * TCP socket will be used if a WebSocket constructor is not provided.
   */
  webSocket?: WebSocketImpl;
  /**
   * @property Options to be passed to the WebSocket constructor
   */
  webSocketConstructorOptions?: any;
}

/**
 * Describes the client that allows interacting with a Service Bus instance.
 * Holds the AMQP connection to the Service Bus Namespace and is the entry point for using Queues,
 * Topics and Subscriptions.
 */
export class ServiceBusClient {
  /**
   * @readonly
   * @property The name of the Service Bus Namespace.
   */
  readonly name: string;
  /**
   * @property Describes the amqp connection context for the Namespace.
   * @private
   */
  private _context: ConnectionContext;

  /**
   * Creates a ServiceBusClient for the Service Bus Namespace represented in the given connection
   * string.
   * @param connectionString - Connection string of the form
   * 'Endpoint=sb://my-servicebus-namespace.servicebus.windows.net/;SharedAccessKeyName=my-SA-name;SharedAccessKey=my-SA-key'
   * @param options Options to control ways to interact with the
   * Service Bus Namespace.
   * @returns ServiceBusClient
   */
  constructor(connectionString: string, options?: ServiceBusClientOptions);

  /**
   * Instantiates a ServiceBusClient to interact with a Service Bus Namespace.
   *
   * @constructor
   * @param config - The connection configuration needed to connect to the
   * Service Bus Namespace.
   * @param credential - SharedKeyCredential object or your
   * credential that implements the TokenCredential interface.
   * @param options - Options to control ways to interact with the Service Bus
   * Namespace.
   */
  constructor(
    config: ConnectionConfig,
    credential: SharedKeyCredential | TokenCredential,
    options?: ServiceBusClientOptions
  );
  constructor(
    configOrConnectionString: string | ConnectionConfig,
    credentialOrOptions?: TokenCredential | ServiceBusClientOptions,
    options?: ServiceBusClientOptions
  ) {
    let config;
    let credential;
    if (!options) options = {};

    if (typeof configOrConnectionString === "string") {
      // connectionString and options based constructor was invoked
      options = credentialOrOptions;

      config = ConnectionConfig.create(configOrConnectionString);
      config.webSocket = options && options.webSocket;
      config.webSocketEndpointPath = "$servicebus/websocket";
      config.webSocketConstructorOptions = options && options.webSocketConstructorOptions;

      // Since connectionstring was passed, create a SharedKeyCredential
      credential = new SharedKeyCredential(config.sharedAccessKeyName, config.sharedAccessKey);

      ConnectionConfig.validate(config);
    }

    this.name = config.endpoint;
    this._context = ConnectionContext.create(config, credential, options);
  }

  /**
   * Creates a QueueClient for an existing Service Bus Queue.
   * @param {string} queueName The queue name.
   * @returns QueueClient.
   */
  createQueueClient(queueName: string): QueueClient {
    const client = new QueueClient(queueName, this._context);
    log.ns("Created the QueueClient for Queue: %s", queueName);
    return client;
  }

  /**
   * Creates a TopicClient for an existing Service Bus Topic.
   * @param {string} topicName The topic name.
   * @returns TopicClient.
   */
  createTopicClient(topicName: string): TopicClient {
    const client = new TopicClient(topicName, this._context);
    log.ns("Created the TopicClient for Topic: %s", topicName);
    return client;
  }

  /**
   * Creates a SubscriptionClient for an existing Service Bus Subscription.
   * @param {string} topicName The topic name.
   * @param {string} subscriptionName The subscription name.
   * @returns SubscriptionClient.
   */
  createSubscriptionClient(topicName: string, subscriptionName: string): SubscriptionClient {
    const client = new SubscriptionClient(topicName, subscriptionName, this._context);
    log.ns(
      "Created the SubscriptionClient for Topic: %s and Subscription: %s",
      topicName,
      subscriptionName
    );
    return client;
  }

  /**
   * Closes the AMQP connection created by this ServiceBusClient along with AMQP links for
   * sender/receivers created by the queue/topic/subscription clients created by this
   * ServiceBusClient.
   * Once closed,
   * - the clients created by this ServiceBusClient cannot be used to send/receive messages anymore.
   * - this ServiceBusClient cannot be used to create any new queues/topics/subscriptions clients.
   * @returns {Promise<any>}
   */
  async close(): Promise<any> {
    try {
      if (this._context.connection.isOpen()) {
        log.ns("Closing the amqp connection '%s' on the client.", this._context.connectionId);

        // Close all the clients.
        for (const id of Object.keys(this._context.clientContexts)) {
          const clientContext = this._context.clientContexts[id];
          await clientContext.close();
        }
        await this._context.cbsSession.close();

        await this._context.connection.close();
        this._context.wasConnectionCloseCalled = true;
        log.ns("Closed the amqp connection '%s' on the client.", this._context.connectionId);
      }
    } catch (err) {
      const errObj = err instanceof Error ? err : new Error(JSON.stringify(err));
      log.error(
        `An error occurred while closing the connection "${this._context.connectionId}":\n${errObj}`
      );
      throw errObj;
    }
  }

  //   /**
  //    * Creates a ServiceBusClient for the Service Bus Namespace represented by the given host using
  //    * the given TokenProvider.
  //    * @param {string} host - Fully qualified domain name for Servicebus. Most likely,
  //    * `<yournamespace>.servicebus.windows.net`.
  //    * @param {TokenProvider} tokenProvider - Your custom implementation of the {@link https://github.com/Azure/amqp-common-js/blob/master/lib/auth/token.ts Token Provider}
  //    * interface.
  //    * @param {ServiceBusClientOptions} options - Options to control ways to interact with the
  //    * Service Bus Namespace.
  //    * @returns {ServiceBusClient}
  //    */
  //   static createFromTokenProvider(
  //     host: string,
  //     tokenProvider: TokenProvider,
  //     options?: ServiceBusClientOptions
  //   ): ServiceBusClient {
  //     host = String(host);
  //     if (!tokenProvider) {
  //       throw new TypeError('Missing parameter "tokenProvider"');
  //     }
  //     if (!host.endsWith("/")) host += "/";
  //     const connectionString =
  //       `Endpoint=sb://${host};SharedAccessKeyName=defaultKeyName;` +
  //       `SharedAccessKey=defaultKeyValue`;
  //     const config = ConnectionConfig.create(connectionString);

  //     config.webSocket = options && options.webSocket;
  //     config.webSocketEndpointPath = "$servicebus/websocket";
  //     config.webSocketConstructorOptions = options && options.webSocketConstructorOptions;

<<<<<<< HEAD
  //     ConnectionConfig.validate(config);
  //     return new ServiceBusClient(config, tokenProvider, options);
  //   }

  //   /**
  //    * Creates a ServiceBusClient for the Service Bus Namespace represented by the given host using
=======
    // Since connectionstring was passed, create a SharedKeyCredential
    const credential = new SharedKeyCredential(config.sharedAccessKeyName, config.sharedAccessKey);

    ConnectionConfig.validate(config);

    return new ServiceBusClient(config, credential, options);
  }

  //   /**
  //    * Creates a ServiceBusClient for the Service Bus Namespace represented by the given host using
  //    * the given TokenProvider.
  //    * @param {string} host - Fully qualified domain name for Servicebus. Most likely,
  //    * `<yournamespace>.servicebus.windows.net`.
  //    * @param {TokenProvider} tokenProvider - Your custom implementation of the {@link https://github.com/Azure/amqp-common-js/blob/master/lib/auth/token.ts Token Provider}
  //    * interface.
  //    * @param {ServiceBusClientOptions} options - Options to control ways to interact with the
  //    * Service Bus Namespace.
  //    * @returns {ServiceBusClient}
  //    */
  //   static createFromTokenProvider(
  //     host: string,
  //     tokenProvider: TokenProvider,
  //     options?: ServiceBusClientOptions
  //   ): ServiceBusClient {
  //     host = String(host);
  //     if (!tokenProvider) {
  //       throw new TypeError('Missing parameter "tokenProvider"');
  //     }
  //     if (!host.endsWith("/")) host += "/";
  //     const connectionString =
  //       `Endpoint=sb://${host};SharedAccessKeyName=defaultKeyName;` +
  //       `SharedAccessKey=defaultKeyValue`;
  //     const config = ConnectionConfig.create(connectionString);

  //     config.webSocket = options && options.webSocket;
  //     config.webSocketEndpointPath = "$servicebus/websocket";
  //     config.webSocketConstructorOptions = options && options.webSocketConstructorOptions;

  //     ConnectionConfig.validate(config);
  //     return new ServiceBusClient(config, tokenProvider, options);
  //   }

  //   /**
  //    * Creates a ServiceBusClient for the Service Bus Namespace represented by the given host using
>>>>>>> 0c584b57
  //    * the TokenCredentials generated using the `@azure/ms-rest-nodeauth` library.
  //    * @param {string} host - Fully qualified domain name for ServiceBus.
  //    * Most likely, {yournamespace}.servicebus.windows.net
  //    * @param {ServiceClientCredentials} credentials - The Token credentials generated by using the
  //    * `@azure/ms-rest-nodeauth` library. It can be one of the following:
  //    *  - ApplicationTokenCredentials
  //    *  - UserTokenCredentials
  //    *  - DeviceTokenCredentials
  //    *  - MSITokenCredentials
  //    * Token audience (or resource in case of MSI based credentials) to use when creating the credentials is https://servicebus.azure.net/
  //    * @param {ServiceBusClientOptions} options - Options to control ways to interact with the
  //    * Service Bus Namespace.
  //    * @returns {ServiceBusClient}
  //    */
  //   static createFromAadTokenCredentials(
  //     host: string,
  //     credentials:
  //       | ApplicationTokenCredentials
  //       | UserTokenCredentials
  //       | DeviceTokenCredentials
  //       | MSITokenCredentials,
  //     options?: ServiceBusClientOptions
  //   ): ServiceBusClient {
  //     host = String(host);
  //     const tokenProvider = new AadTokenProvider(credentials);
  //     return ServiceBusClient.createFromTokenProvider(host, tokenProvider, options);
  //   }
}<|MERGE_RESOLUTION|>--- conflicted
+++ resolved
@@ -85,7 +85,7 @@
   );
   constructor(
     configOrConnectionString: string | ConnectionConfig,
-    credentialOrOptions?: TokenCredential | ServiceBusClientOptions,
+    credentialOrOptions?: SharedKeyCredential | TokenCredential | ServiceBusClientOptions,
     options?: ServiceBusClientOptions
   ) {
     let config;
@@ -94,7 +94,7 @@
 
     if (typeof configOrConnectionString === "string") {
       // connectionString and options based constructor was invoked
-      options = credentialOrOptions;
+      options = credentialOrOptions as ServiceBusClientOptions;
 
       config = ConnectionConfig.create(configOrConnectionString);
       config.webSocket = options && options.webSocket;
@@ -105,6 +105,16 @@
       credential = new SharedKeyCredential(config.sharedAccessKeyName, config.sharedAccessKey);
 
       ConnectionConfig.validate(config);
+    } else {
+      if (config == undefined) {
+        throw new Error("Input parameter 'config' must be defined when using this overload.");
+      }
+    }
+
+    if (credential == undefined) {
+      throw new Error(
+        "Input 'credential' cannot be undefined, or could not be constructed from given connection string."
+      );
     }
 
     this.name = config.endpoint;
@@ -213,59 +223,12 @@
   //     config.webSocketEndpointPath = "$servicebus/websocket";
   //     config.webSocketConstructorOptions = options && options.webSocketConstructorOptions;
 
-<<<<<<< HEAD
   //     ConnectionConfig.validate(config);
   //     return new ServiceBusClient(config, tokenProvider, options);
   //   }
 
   //   /**
   //    * Creates a ServiceBusClient for the Service Bus Namespace represented by the given host using
-=======
-    // Since connectionstring was passed, create a SharedKeyCredential
-    const credential = new SharedKeyCredential(config.sharedAccessKeyName, config.sharedAccessKey);
-
-    ConnectionConfig.validate(config);
-
-    return new ServiceBusClient(config, credential, options);
-  }
-
-  //   /**
-  //    * Creates a ServiceBusClient for the Service Bus Namespace represented by the given host using
-  //    * the given TokenProvider.
-  //    * @param {string} host - Fully qualified domain name for Servicebus. Most likely,
-  //    * `<yournamespace>.servicebus.windows.net`.
-  //    * @param {TokenProvider} tokenProvider - Your custom implementation of the {@link https://github.com/Azure/amqp-common-js/blob/master/lib/auth/token.ts Token Provider}
-  //    * interface.
-  //    * @param {ServiceBusClientOptions} options - Options to control ways to interact with the
-  //    * Service Bus Namespace.
-  //    * @returns {ServiceBusClient}
-  //    */
-  //   static createFromTokenProvider(
-  //     host: string,
-  //     tokenProvider: TokenProvider,
-  //     options?: ServiceBusClientOptions
-  //   ): ServiceBusClient {
-  //     host = String(host);
-  //     if (!tokenProvider) {
-  //       throw new TypeError('Missing parameter "tokenProvider"');
-  //     }
-  //     if (!host.endsWith("/")) host += "/";
-  //     const connectionString =
-  //       `Endpoint=sb://${host};SharedAccessKeyName=defaultKeyName;` +
-  //       `SharedAccessKey=defaultKeyValue`;
-  //     const config = ConnectionConfig.create(connectionString);
-
-  //     config.webSocket = options && options.webSocket;
-  //     config.webSocketEndpointPath = "$servicebus/websocket";
-  //     config.webSocketConstructorOptions = options && options.webSocketConstructorOptions;
-
-  //     ConnectionConfig.validate(config);
-  //     return new ServiceBusClient(config, tokenProvider, options);
-  //   }
-
-  //   /**
-  //    * Creates a ServiceBusClient for the Service Bus Namespace represented by the given host using
->>>>>>> 0c584b57
   //    * the TokenCredentials generated using the `@azure/ms-rest-nodeauth` library.
   //    * @param {string} host - Fully qualified domain name for ServiceBus.
   //    * Most likely, {yournamespace}.servicebus.windows.net
