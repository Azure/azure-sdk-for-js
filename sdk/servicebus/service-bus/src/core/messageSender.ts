--- conflicted
+++ resolved
@@ -202,12 +202,7 @@
   }
 
   private _deleteFromCache(): void {
-<<<<<<< HEAD
-    delete this._context.sender;
-=======
-    this._sender = undefined;
     delete this._context.senders[this.name];
->>>>>>> 0e0d2518
     log.error(
       "[%s] Deleted the sender '%s' with address '%s' from the client cache.",
       this._context.connectionId,
@@ -369,7 +364,7 @@
   }
 
   protected async createRheaLink(options: AwaitableSenderOptions): Promise<AwaitableSender> {
-    const sender = await this._context.namespace.connection.createAwaitableSender(options);
+    const sender = await this._context.connection.createAwaitableSender(options);
     sender.setMaxListeners(1000);
     return sender;
   }
@@ -400,62 +395,8 @@
 
     return defaultLock.acquire(this.openLock, async () => {
       try {
-<<<<<<< HEAD
         if (!options) {
           options = this._createSenderOptions(Constants.defaultOperationTimeoutInMs);
-=======
-        checkAborted();
-
-        // isOpen isConnecting  Should establish
-        // true     false          No
-        // true     true           No
-        // false    true           No
-        // false    false          Yes
-        if (!this.isOpen()) {
-          log.error(
-            "[%s] The sender '%s' with address '%s' is not open and is not currently " +
-              "establishing itself. Hence let's try to connect.",
-            this._context.connectionId,
-            this.name,
-            this.address
-          );
-          this.isConnecting = true;
-          await this._negotiateClaim();
-          checkAborted();
-
-          log.error("[%s] Trying to create sender '%s'...", this._context.connectionId, this.name);
-          if (!options) {
-            options = this._createSenderOptions(Constants.defaultOperationTimeoutInMs);
-          }
-
-          this._sender = await this._context.connection.createAwaitableSender(options);
-          checkAborted();
-
-          log.error(
-            "[%s] Sender '%s' with address '%s' has established itself.",
-            this._context.connectionId,
-            this.name,
-            this.address
-          );
-          this._sender.setMaxListeners(1000);
-          log.error(
-            "[%s] Promise to create the sender resolved. Created sender with name: %s",
-            this._context.connectionId,
-            this.name
-          );
-          log.error(
-            "[%s] Sender '%s' created with sender options: %O",
-            this._context.connectionId,
-            this.name,
-            options
-          );
-          // It is possible for someone to close the sender and then start it again.
-          // Thus make sure that the sender is present in the client cache.
-          if (!this._sender) {
-            this._context.senders[this.name] = this;
-          }
-          this._ensureTokenRenewal();
->>>>>>> 0e0d2518
         }
         await this.initLink(options, abortSignal);
       } catch (err) {
