--- conflicted
+++ resolved
@@ -695,10 +695,6 @@
   ): Promise<number> {
     const retryOptions = options.retryOptions || {};
     if (this.isOpen()) {
-<<<<<<< HEAD
-      console.log("is open already", this._sender!.maxMessageSize);
-=======
->>>>>>> 86d8fc3e
       return this._sender!.maxMessageSize;
     }
     return new Promise<number>(async (resolve, reject) => {
@@ -714,10 +710,6 @@
 
           return retry<void>(config);
         });
-<<<<<<< HEAD
-        console.log("not open", this._sender!.maxMessageSize);
-=======
->>>>>>> 86d8fc3e
         resolve(this._sender!.maxMessageSize);
       } catch (err) {
         reject(err);
@@ -731,10 +723,6 @@
       options = {};
     }
     let maxMessageSize = await this.getMaxMessageSize();
-<<<<<<< HEAD
-    console.log(maxMessageSize);
-=======
->>>>>>> 86d8fc3e
     if (options.maxSizeInBytes) {
       if (options.maxSizeInBytes > maxMessageSize!) {
         const error = new Error(
