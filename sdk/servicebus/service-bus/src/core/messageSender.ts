// Copyright (c) Microsoft Corporation. All rights reserved.
// Licensed under the MIT License.

import * as log from "../log";
import {
  messageProperties,
  AwaitableSender,
  AwaitableSenderOptions,
  EventContext,
  OnAmqpEvent,
  message as RheaMessageUtil,
  AmqpError,
  generate_uuid
} from "rhea-promise";
import {
  defaultLock,
  retry,
  translate,
  AmqpMessage,
  ErrorNameConditionMapper,
  RetryConfig,
  RetryOperationType,
  Constants,
  delay,
  RetryOptions
} from "@azure/core-amqp";
import {
  ServiceBusMessage,
  toAmqpMessage,
  getMessagePropertyTypeMismatchError
} from "../serviceBusMessage";
import { ClientEntityContext } from "../clientEntityContext";
import { LinkEntity } from "./linkEntity";
import { getUniqueName, normalizeRetryOptions, RetryOptionsInternal } from "../util/utils";
import { throwErrorIfConnectionClosed } from "../util/errors";
import { ServiceBusMessageBatch, ServiceBusMessageBatchImpl } from "../serviceBusMessageBatch";
import { CreateBatchOptions } from "../models";
import { OperationOptions } from "../modelsToBeSharedWithEventHubs";
import { AbortError, AbortSignalLike } from "@azure/abort-controller";

/**
 * @internal
 * Describes the MessageSender that will send messages to ServiceBus.
 * @class MessageSender
 */
export class MessageSender extends LinkEntity {
  /**
   * @property {string} openLock The unique lock name per connection that is used to acquire the
   * lock for establishing a sender link by an entity on that connection.
   * @readonly
   */
  readonly openLock: string = `sender-${generate_uuid()}`;
  /**
   * @property {OnAmqpEvent} _onAmqpError The handler function to handle errors that happen on the
   * underlying sender.
   * @readonly
   */
  private readonly _onAmqpError: OnAmqpEvent;
  /**
   * @property {OnAmqpEvent} _onAmqpClose The handler function to handle "sender_close" event
   * that happens on the underlying sender.
   * @readonly
   */
  private readonly _onAmqpClose: OnAmqpEvent;
  /**
   * @property {OnAmqpEvent} _onSessionError The message handler that will be set as the handler on
   * the underlying rhea sender's session for the "session_error" event.
   */
  private _onSessionError: OnAmqpEvent;
  /**
   * @property {OnAmqpEvent} _onSessionClose The message handler that will be set as the handler on
   * the underlying rhea sender's session for the "session_close" event.
   */
  private _onSessionClose: OnAmqpEvent;
  /**
   * @property {Sender} [_sender] The AMQP sender link.
   */
  private _sender?: AwaitableSender;
  private _retryOptions: RetryOptionsInternal;

  /**
   * Creates a new MessageSender instance.
   * @constructor
   * @param {ClientEntityContext} context The client entity context.
   */
  constructor(context: ClientEntityContext, retryOptions: RetryOptions) {
    super(context.entityPath, context, {
      address: context.entityPath,
      audience: `${context.namespace.config.endpoint}${context.entityPath}`
    });
    this._retryOptions = normalizeRetryOptions(retryOptions);
    this._onAmqpError = (context: EventContext) => {
      const senderError = context.sender && context.sender.error;
      log.error(
        "[%s] 'sender_error' event occurred on the sender '%s' with address '%s'. " +
          "The associated error is: %O",
        this._context.namespace.connectionId,
        this.name,
        this.address,
        senderError
      );
      // TODO: Consider rejecting promise in trySendBatch() or createBatch()
    };

    this._onSessionError = (context: EventContext) => {
      const sessionError = context.session && context.session.error;
      log.error(
        "[%s] 'session_error' event occurred on the session of sender '%s' with address '%s'. " +
          "The associated error is: %O",
        this._context.namespace.connectionId,
        this.name,
        this.address,
        sessionError
      );
      // TODO: Consider rejecting promise in trySendBatch() or createBatch()
    };

    this._onAmqpClose = async (context: EventContext) => {
      const sender = this._sender || context.sender!;
      log.error(
        "[%s] 'sender_close' event occurred on the sender '%s' with address '%s'. " +
          "Value for isItselfClosed on the receiver is: '%s' " +
          "Value for isConnecting on the session is: '%s'.",
        this._context.namespace.connectionId,
        this.name,
        this.address,
        sender ? sender.isItselfClosed().toString() : undefined,
        this.isConnecting
      );
      if (sender && !this.isConnecting) {
        // Call close to clean up timers & other resources
        await sender.close().catch((err) => {
          log.error(
            "[%s] Error when closing sender [%s] after 'sender_close' event: %O",
            this._context.namespace.connectionId,
            this.name,
            err
          );
        });
      }
    };

    this._onSessionClose = async (context: EventContext) => {
      const sender = this._sender || context.sender!;
      log.error(
        "[%s] 'session_close' event occurred on the session of sender '%s' with address '%s'. " +
          "Value for isSessionItselfClosed on the session is: '%s' " +
          "Value for isConnecting on the session is: '%s'.",
        this._context.namespace.connectionId,
        this.name,
        this.address,
        sender ? sender.isSessionItselfClosed().toString() : undefined,
        this.isConnecting
      );
      if (sender && !this.isConnecting) {
        // Call close to clean up timers & other resources
        await sender.close().catch((err) => {
          log.error(
            "[%s] Error when closing sender [%s] after 'session_close' event: %O",
            this._context.namespace.connectionId,
            this.name,
            err
          );
        });
      }
    };
  }

  private _deleteFromCache(): void {
    this._sender = undefined;
    delete this._context.sender;
    log.error(
      "[%s] Deleted the sender '%s' with address '%s' from the client cache.",
      this._context.namespace.connectionId,
      this.name,
      this.address
    );
  }

  private _createSenderOptions(timeoutInMs: number, newName?: boolean): AwaitableSenderOptions {
    if (newName) this.name = getUniqueName(this._context.entityPath);
    const srOptions: AwaitableSenderOptions = {
      name: this.name,
      target: {
        address: this.address
      },
      onError: this._onAmqpError,
      onClose: this._onAmqpClose,
      onSessionError: this._onSessionError,
      onSessionClose: this._onSessionClose,
      sendTimeoutInSeconds: timeoutInMs / 1000
    };
    log.sender("Creating sender with options: %O", srOptions);
    return srOptions;
  }

  /**
   * Tries to send the message to ServiceBus if there is enough credit to send them
   * and the circular buffer has available space to settle the message after sending them.
   *
   * We have implemented a synchronous send over here in the sense that we shall be waiting
   * for the message to be accepted or rejected and accordingly resolve or reject the promise.
   *
   * @param encodedMessage The encoded message to be sent to ServiceBus.
   * @param sendBatch Boolean indicating whether the encoded message represents a batch of messages or not
   * @return {Promise<Delivery>} Promise<Delivery>
   */
  private _trySend(
    encodedMessage: Buffer,
    sendBatch: boolean,
    options: OperationOptions | undefined
  ): Promise<void> {
    const abortSignal = options?.abortSignal;

    const sendEventPromise = () =>
      new Promise<void>(async (resolve, reject) => {
        let initTimeoutTimer: any;

        this._checkAndSetupAbortSignalCleanup(
          abortSignal,
          () => clearTimeout(initTimeoutTimer),
          reject
        );

        const initStartTime = Date.now();
        if (!this.isOpen()) {
          const initTimeoutPromise = new Promise((_res, rejectInitTimeoutPromise) => {
            initTimeoutTimer = setTimeout(() => {
              const desc: string =
                `[${this._context.namespace.connectionId}] Sender "${this.name}" ` +
                `with address "${this.address}", was not able to send the message right now, due ` +
                `to operation timeout.`;
              log.error(desc);
              const e: AmqpError = {
                condition: ErrorNameConditionMapper.ServiceUnavailableError,
                description: desc
              };
              return rejectInitTimeoutPromise(translate(e));
            }, this._retryOptions.timeoutInMs);
          });

          try {
            await Promise.race([this.open(), initTimeoutPromise]);
          } catch (err) {
            err = translate(err);
            log.warning(
              "[%s] An error occurred while creating the sender %s",
              this._context.namespace.connectionId,
              this.name,
              err
            );
            return reject(err);
          } finally {
            clearTimeout(initTimeoutTimer);
          }
        }
        const timeTakenByInit = Date.now() - initStartTime;

        log.sender(
          "[%s] Sender '%s', credit: %d available: %d",
          this._context.namespace.connectionId,
          this.name,
          this._sender!.credit,
          this._sender!.session.outgoing.available()
        );

        if (!this._sender!.sendable()) {
          log.sender(
            "[%s] Sender '%s', waiting for 1 second for sender to become sendable",
            this._context.namespace.connectionId,
            this.name
          );

          await delay(1000);

          log.sender(
            "[%s] Sender '%s' after waiting for a second, credit: %d available: %d",
            this._context.namespace.connectionId,
            this.name,
            this._sender!.credit,
            this._sender!.session.outgoing.available()
          );
        }
        if (this._sender!.sendable()) {
          try {
            this._sender!.sendTimeoutInSeconds =
              (this._retryOptions.timeoutInMs - timeTakenByInit) / 1000;
            const delivery = await this._sender!.send(
              encodedMessage,
              undefined,
              sendBatch ? 0x80013700 : 0
            );
            log.sender(
              "[%s] Sender '%s', sent message with delivery id: %d",
              this._context.namespace.connectionId,
              this.name,
              delivery.id
            );
            return resolve();
          } catch (error) {
            error = translate(error.innerError || error);
            log.error(
              "[%s] An error occurred while sending the message",
              this._context.namespace.connectionId,
              error
            );
            return reject(error);
          }
        } else {
          // let us retry to send the message after some time.
          const msg =
            `[${this._context.namespace.connectionId}] Sender "${this.name}", ` +
            `cannot send the message right now. Please try later.`;
          log.error(msg);
          const amqpError: AmqpError = {
            condition: ErrorNameConditionMapper.SenderBusyError,
            description: msg
          };
          reject(translate(amqpError));
        }
      });

    const config: RetryConfig<void> = {
      operation: sendEventPromise,
      connectionId: this._context.namespace.connectionId!,
      operationType: RetryOperationType.sendMessage,
      retryOptions: this._retryOptions,
      abortSignal: abortSignal
    };

    return retry<void>(config);
  }

  /**
   * Initializes the sender session on the connection.
   */
<<<<<<< HEAD
  private async _init(options?: AwaitableSenderOptions): Promise<void> {
    try {
      if (!this.isOpen()) {
        this.isConnecting = true;
        await this._negotiateClaim();
        log.error(
          "[%s] Trying to create sender '%s'...",
          this._context.namespace.connectionId,
          this.name
        );
        if (!options) {
          options = this._createSenderOptions(Constants.defaultOperationTimeoutInMs);
        }
        this._sender = await this._context.namespace.connection.createAwaitableSender(options);
        this.isConnecting = false;

=======
  public async open(options?: AwaitableSenderOptions): Promise<void> {
    if (this.isOpen()) {
      return;
    }

    log.sender(
      "Acquiring lock %s for initializing the session, sender and possibly the connection.",
      this.openLock
    );

    return await defaultLock.acquire(this.openLock, async () => {
      try {
        // isOpen isConnecting  Should establish
        // true     false          No
        // true     true           No
        // false    true           No
        // false    false          Yes
        if (!this.isOpen()) {
          log.error(
            "[%s] The sender '%s' with address '%s' is not open and is not currently " +
              "establishing itself. Hence let's try to connect.",
            this._context.namespace.connectionId,
            this.name,
            this.address
          );
          this.isConnecting = true;
          await this._negotiateClaim();
          log.error(
            "[%s] Trying to create sender '%s'...",
            this._context.namespace.connectionId,
            this.name
          );
          if (!options) {
            options = this._createSenderOptions(Constants.defaultOperationTimeoutInMs);
          }
          this._sender = await this._context.namespace.connection.createAwaitableSender(options);
          this.isConnecting = false;
          log.error(
            "[%s] Sender '%s' with address '%s' has established itself.",
            this._context.namespace.connectionId,
            this.name,
            this.address
          );
          this._sender.setMaxListeners(1000);
          log.error(
            "[%s] Promise to create the sender resolved. Created sender with name: %s",
            this._context.namespace.connectionId,
            this.name
          );
          log.error(
            "[%s] Sender '%s' created with sender options: %O",
            this._context.namespace.connectionId,
            this.name,
            options
          );
          // It is possible for someone to close the sender and then start it again.
          // Thus make sure that the sender is present in the client cache.
          if (!this._sender) this._context.sender = this;
          await this._ensureTokenRenewal();
        }
      } catch (err) {
        err = translate(err);
>>>>>>> 008095ba
        log.error(
          "[%s] An error occurred while creating the sender %s",
          this._context.namespace.connectionId,
          this.name,
          err
        );
<<<<<<< HEAD
        this._sender.setMaxListeners(1000);
        // It is possible for someone to close the sender and then start it again.
        // Thus make sure that the sender is present in the client cache.
        if (!this._sender) this._context.sender = this;
        await this._ensureTokenRenewal();
=======
        throw err;
>>>>>>> 008095ba
      }
    });
  }

  /**
<<<<<<< HEAD
=======
   * Will reconnect the sender link if necessary.
   * @param {AmqpError | Error} [senderError] The sender error if any.
   * @returns {Promise<void>} Promise<void>.
   */
  async onDetached(senderError?: AmqpError | Error): Promise<void> {
    try {
      const wasCloseInitiated = this._sender && this._sender.isItselfClosed();
      // Clears the token renewal timer. Closes the link and its session if they are open.
      // Removes the link and its session if they are present in rhea's cache.
      await this._closeLink(this._sender);
      // We should attempt to reopen only when the sender(sdk) did not initiate the close
      let shouldReopen = false;
      if (senderError && !wasCloseInitiated) {
        const translatedError = translate(senderError) as MessagingError;
        if (translatedError.retryable) {
          shouldReopen = true;
          log.error(
            "[%s] close() method of Sender '%s' with address '%s' was not called. There " +
              "was an accompanying error an it is retryable. This is a candidate for re-establishing " +
              "the sender link.",
            this._context.namespace.connectionId,
            this.name,
            this.address
          );
        } else {
          log.error(
            "[%s] close() method of Sender '%s' with address '%s' was not called. There " +
              "was an accompanying error and it is NOT retryable. Hence NOT re-establishing " +
              "the sender link.",
            this._context.namespace.connectionId,
            this.name,
            this.address
          );
        }
      } else if (!wasCloseInitiated) {
        shouldReopen = true;
        log.error(
          "[%s] close() method of Sender '%s' with address '%s' was not called. There " +
            "was no accompanying error as well. This is a candidate for re-establishing " +
            "the sender link.",
          this._context.namespace.connectionId,
          this.name,
          this.address
        );
      } else {
        const state: any = {
          wasCloseInitiated: wasCloseInitiated,
          senderError: senderError,
          _sender: this._sender
        };
        log.error(
          "[%s] Something went wrong. State of sender '%s' with address '%s' is: %O",
          this._context.namespace.connectionId,
          this.name,
          this.address,
          state
        );
      }
      if (shouldReopen) {
        const senderOptions = this._createSenderOptions(
          Constants.defaultOperationTimeoutInMs,
          true
        );
        // shall retry as per the provided retryOptions if the error is a retryable error
        // else bail out when the error is not retryable or the operation succeeds.
        const config: RetryConfig<void> = {
          operation: () => this.open(senderOptions),
          connectionId: this._context.namespace.connectionId!,
          operationType: RetryOperationType.senderLink,
          retryOptions: this._retryOptions,
          connectionHost: this._context.namespace.config.host
        };
        return await retry<void>(config);
      }
    } catch (err) {
      log.error(
        "[%s] An error occurred while processing detached() of Sender '%s' with address " +
          "'%s': %O",
        this._context.namespace.connectionId,
        this.name,
        this.address,
        err
      );
    }
  }

  /**
>>>>>>> 008095ba
   * Deletes the sender from the context. Clears the token renewal timer. Closes the sender link.
   * @return {Promise<void>} Promise<void>
   */
  async close(): Promise<void> {
    if (this._sender) {
      log.sender(
        "[%s] Closing the Sender for the entity '%s'.",
        this._context.namespace.connectionId,
        this._context.entityPath
      );
      const senderLink = this._sender;
      this._deleteFromCache();
      await this._closeLink(senderLink);
    }
  }

  /**
   * Determines whether the AMQP sender link is open. If open then returns true else returns false.
   * @return {boolean} boolean
   */
  isOpen(): boolean {
    const result: boolean = this._sender! && this._sender!.isOpen();
    log.error(
      "[%s] Sender '%s' with address '%s' is open? -> %s",
      this._context.namespace.connectionId,
      this.name,
      this.address,
      result
    );
    return result;
  }

  /**
   * Sends the given message, with the given options on this link
   *
   * @param {ServiceBusMessage} data Message to send.  Will be sent as UTF8-encoded JSON string.
   * @returns {Promise<void>}
   */
  async send(data: ServiceBusMessage, options?: OperationOptions): Promise<void> {
    throwErrorIfConnectionClosed(this._context.namespace);
    try {
      const amqpMessage = toAmqpMessage(data);
      amqpMessage.body = this._context.namespace.dataTransformer.encode(data.body);

      // TODO: this body of logic is really similar to what's in sendMessages. Unify what we can.
      let encodedMessage;
      try {
        encodedMessage = RheaMessageUtil.encode(amqpMessage);
      } catch (error) {
        if (error instanceof TypeError || error.name === "TypeError") {
          // `RheaMessageUtil.encode` can fail if message properties are of invalid type
          // rhea throws errors with name `TypeError` but not an instance of `TypeError`, so catch them too
          // Errors in such cases do not have user-friendly message or call stack
          // So use `getMessagePropertyTypeMismatchError` to get a better error message
          throw getMessagePropertyTypeMismatchError(data) || error;
        }
        throw error;
      }
      log.sender(
        "[%s] Sender '%s', trying to send message: %O",
        this._context.namespace.connectionId,
        this.name,
        data
      );
      return await this._trySend(encodedMessage, false, options);
    } catch (err) {
      log.error(
        "[%s] Sender '%s': An error occurred while sending the message: %O\nError: %O",
        this._context.namespace.connectionId,
        this.name,
        data,
        err
      );
      throw err;
    }
  }

  // Not exposed to the users
  /**
   * Send a batch of Message to the ServiceBus in a single AMQP message. The "message_annotations",
   * "application_properties" and "properties" of the first message will be set as that
   * of the envelope (batch message).
   * @param {Array<Message>} inputMessages  An array of Message objects to be sent in a
   * Batch message.
   * @return {Promise<void>}
   */
  async sendMessages(
    inputMessages: ServiceBusMessage[],
    options?: OperationOptions
  ): Promise<void> {
    throwErrorIfConnectionClosed(this._context.namespace);
    try {
      if (!Array.isArray(inputMessages)) {
        inputMessages = [inputMessages];
      }
      log.sender(
        "[%s] Sender '%s', trying to send Message[]: %O",
        this._context.namespace.connectionId,
        this.name,
        inputMessages
      );
      const amqpMessages: AmqpMessage[] = [];
      const encodedMessages = [];
      // Convert Message to AmqpMessage.
      for (let i = 0; i < inputMessages.length; i++) {
        const amqpMessage = toAmqpMessage(inputMessages[i]);
        amqpMessage.body = this._context.namespace.dataTransformer.encode(inputMessages[i].body);
        amqpMessages[i] = amqpMessage;
        try {
          encodedMessages[i] = RheaMessageUtil.encode(amqpMessage);
        } catch (error) {
          if (error instanceof TypeError || error.name === "TypeError") {
            throw getMessagePropertyTypeMismatchError(inputMessages[i]) || error;
          }
          throw error;
        }
      }

      // Convert every encoded message to amqp data section
      const batchMessage: AmqpMessage = {
        body: RheaMessageUtil.data_sections(encodedMessages)
      };
      // Set message_annotations, application_properties and properties of the first message as
      // that of the envelope (batch message).
      if (amqpMessages[0].message_annotations) {
        batchMessage.message_annotations = amqpMessages[0].message_annotations;
      }
      if (amqpMessages[0].application_properties) {
        batchMessage.application_properties = amqpMessages[0].application_properties;
      }
      for (const prop of messageProperties) {
        if ((amqpMessages[0] as any)[prop]) {
          (batchMessage as any)[prop] = (amqpMessages[0] as any)[prop];
        }
      }

      // Finally encode the envelope (batch message).
      const encodedBatchMessage = RheaMessageUtil.encode(batchMessage);

      log.sender(
        "[%s]Sender '%s', sending encoded batch message.",
        this._context.namespace.connectionId,
        this.name,
        encodedBatchMessage
      );
      return await this._trySend(encodedBatchMessage, true, options);
    } catch (err) {
      log.error(
        "[%s] Sender '%s': An error occurred while sending the messages: %O\nError: %O",
        this._context.namespace.connectionId,
        this.name,
        inputMessages,
        err
      );
      throw err;
    }
  }

  /**
   * Returns maximum message size on the AMQP sender link.
   *
   * Options to configure the `createBatch` method on the `Sender`.
   * - `maxSizeInBytes`: The upper limit for the size of batch.
   *
   * Example usage:
   * ```js
   * {
   *     retryOptions: { maxRetries: 5; timeoutInMs: 10 }
   * }
   * ```
   * @param {{retryOptions?: RetryOptions}} [options={}]
   * @returns {Promise<number>}
   */
  async getMaxMessageSize(
    options: {
      retryOptions?: RetryOptions;
    } = {}
  ): Promise<number> {
    const retryOptions = options.retryOptions || {};
    if (this.isOpen()) {
      return this._sender!.maxMessageSize;
    }
    return new Promise<number>(async (resolve, reject) => {
      try {
        const config: RetryConfig<void> = {
          operation: () => this.open(),
          connectionId: this._context.namespace.connectionId,
          operationType: RetryOperationType.senderLink,
          retryOptions: retryOptions
        };

        await retry<void>(config);

        return resolve(this._sender!.maxMessageSize);
      } catch (err) {
        reject(err);
      }
    });
  }

  async createBatch(options?: CreateBatchOptions): Promise<ServiceBusMessageBatch> {
    throwErrorIfConnectionClosed(this._context.namespace);
    let maxMessageSize = await this.getMaxMessageSize({
      retryOptions: this._retryOptions
    });
    if (options?.maxSizeInBytes) {
      if (options.maxSizeInBytes > maxMessageSize!) {
        const error = new Error(
          `Max message size (${options.maxSizeInBytes} bytes) is greater than maximum message size (${maxMessageSize} bytes) on the AMQP sender link.`
        );
        throw error;
      }
      maxMessageSize = options.maxSizeInBytes;
    }
    return new ServiceBusMessageBatchImpl(this._context, maxMessageSize!);
  }

  async sendBatch(batchMessage: ServiceBusMessageBatch, options?: OperationOptions): Promise<void> {
    throwErrorIfConnectionClosed(this._context.namespace);
    try {
      log.sender(
        "[%s]Sender '%s', sending encoded batch message.",
        this._context.namespace.connectionId,
        this.name,
        batchMessage
      );
      return await this._trySend(batchMessage._message!, true, options);
    } catch (err) {
      log.error(
        "[%s] Sender '%s': An error occurred while sending the messages: %O\nError: %O",
        this._context.namespace.connectionId,
        this.name,
        batchMessage,
        err
      );
      throw err;
    }
  }

  private _checkAndSetupAbortSignalCleanup(
    abortSignal: AbortSignalLike | undefined,
    clearStateFn: () => void,
    reject: (err: Error) => void
  ) {
    if (abortSignal == null) {
      return;
    }

    const rejectOnAbort = () => {
      const desc: string =
        `[${this._context.namespace.connectionId}] The send operation on the Sender "${this.name}" with ` +
        `address "${this.address}" has been cancelled by the user.`;
      // Cancellation is user-intended, so log to info instead of warning.
      log.error(desc);
      return reject(new AbortError("The send operation has been cancelled by the user."));
    };

    if (abortSignal.aborted) {
      // operation has been cancelled, so exit quickly
      return rejectOnAbort();
    }

    const onAborted = () => {
      clearStateFn();
      abortSignal.removeEventListener("abort", onAborted);
      return rejectOnAbort();
    };

    abortSignal.addEventListener("abort", onAborted);
  }

  /**
   * Creates a new sender to the specific ServiceBus entity, and optionally to a given
   * partition if it is not present in the context or returns the one present in the context.
   * @static
   * @returns {Promise<MessageSender>}
   */
  static create(context: ClientEntityContext, retryOptions: RetryOptions): MessageSender {
    throwErrorIfConnectionClosed(context.namespace);
    if (!context.sender) {
      context.sender = new MessageSender(context, retryOptions);
    }
    return context.sender;
  }
}<|MERGE_RESOLUTION|>--- conflicted
+++ resolved
@@ -334,29 +334,10 @@
   /**
    * Initializes the sender session on the connection.
    */
-<<<<<<< HEAD
-  private async _init(options?: AwaitableSenderOptions): Promise<void> {
-    try {
-      if (!this.isOpen()) {
-        this.isConnecting = true;
-        await this._negotiateClaim();
-        log.error(
-          "[%s] Trying to create sender '%s'...",
-          this._context.namespace.connectionId,
-          this.name
-        );
-        if (!options) {
-          options = this._createSenderOptions(Constants.defaultOperationTimeoutInMs);
-        }
-        this._sender = await this._context.namespace.connection.createAwaitableSender(options);
-        this.isConnecting = false;
-
-=======
   public async open(options?: AwaitableSenderOptions): Promise<void> {
     if (this.isOpen()) {
       return;
     }
-
     log.sender(
       "Acquiring lock %s for initializing the session, sender and possibly the connection.",
       this.openLock
@@ -364,19 +345,7 @@
 
     return await defaultLock.acquire(this.openLock, async () => {
       try {
-        // isOpen isConnecting  Should establish
-        // true     false          No
-        // true     true           No
-        // false    true           No
-        // false    false          Yes
         if (!this.isOpen()) {
-          log.error(
-            "[%s] The sender '%s' with address '%s' is not open and is not currently " +
-              "establishing itself. Hence let's try to connect.",
-            this._context.namespace.connectionId,
-            this.name,
-            this.address
-          );
           this.isConnecting = true;
           await this._negotiateClaim();
           log.error(
@@ -390,23 +359,12 @@
           this._sender = await this._context.namespace.connection.createAwaitableSender(options);
           this.isConnecting = false;
           log.error(
-            "[%s] Sender '%s' with address '%s' has established itself.",
-            this._context.namespace.connectionId,
-            this.name,
-            this.address
-          );
-          this._sender.setMaxListeners(1000);
-          log.error(
-            "[%s] Promise to create the sender resolved. Created sender with name: %s",
-            this._context.namespace.connectionId,
-            this.name
-          );
-          log.error(
             "[%s] Sender '%s' created with sender options: %O",
             this._context.namespace.connectionId,
             this.name,
             options
           );
+          this._sender.setMaxListeners(1000);
           // It is possible for someone to close the sender and then start it again.
           // Thus make sure that the sender is present in the client cache.
           if (!this._sender) this._context.sender = this;
@@ -414,117 +372,18 @@
         }
       } catch (err) {
         err = translate(err);
->>>>>>> 008095ba
         log.error(
           "[%s] An error occurred while creating the sender %s",
           this._context.namespace.connectionId,
           this.name,
           err
         );
-<<<<<<< HEAD
-        this._sender.setMaxListeners(1000);
-        // It is possible for someone to close the sender and then start it again.
-        // Thus make sure that the sender is present in the client cache.
-        if (!this._sender) this._context.sender = this;
-        await this._ensureTokenRenewal();
-=======
         throw err;
->>>>>>> 008095ba
       }
     });
   }
 
   /**
-<<<<<<< HEAD
-=======
-   * Will reconnect the sender link if necessary.
-   * @param {AmqpError | Error} [senderError] The sender error if any.
-   * @returns {Promise<void>} Promise<void>.
-   */
-  async onDetached(senderError?: AmqpError | Error): Promise<void> {
-    try {
-      const wasCloseInitiated = this._sender && this._sender.isItselfClosed();
-      // Clears the token renewal timer. Closes the link and its session if they are open.
-      // Removes the link and its session if they are present in rhea's cache.
-      await this._closeLink(this._sender);
-      // We should attempt to reopen only when the sender(sdk) did not initiate the close
-      let shouldReopen = false;
-      if (senderError && !wasCloseInitiated) {
-        const translatedError = translate(senderError) as MessagingError;
-        if (translatedError.retryable) {
-          shouldReopen = true;
-          log.error(
-            "[%s] close() method of Sender '%s' with address '%s' was not called. There " +
-              "was an accompanying error an it is retryable. This is a candidate for re-establishing " +
-              "the sender link.",
-            this._context.namespace.connectionId,
-            this.name,
-            this.address
-          );
-        } else {
-          log.error(
-            "[%s] close() method of Sender '%s' with address '%s' was not called. There " +
-              "was an accompanying error and it is NOT retryable. Hence NOT re-establishing " +
-              "the sender link.",
-            this._context.namespace.connectionId,
-            this.name,
-            this.address
-          );
-        }
-      } else if (!wasCloseInitiated) {
-        shouldReopen = true;
-        log.error(
-          "[%s] close() method of Sender '%s' with address '%s' was not called. There " +
-            "was no accompanying error as well. This is a candidate for re-establishing " +
-            "the sender link.",
-          this._context.namespace.connectionId,
-          this.name,
-          this.address
-        );
-      } else {
-        const state: any = {
-          wasCloseInitiated: wasCloseInitiated,
-          senderError: senderError,
-          _sender: this._sender
-        };
-        log.error(
-          "[%s] Something went wrong. State of sender '%s' with address '%s' is: %O",
-          this._context.namespace.connectionId,
-          this.name,
-          this.address,
-          state
-        );
-      }
-      if (shouldReopen) {
-        const senderOptions = this._createSenderOptions(
-          Constants.defaultOperationTimeoutInMs,
-          true
-        );
-        // shall retry as per the provided retryOptions if the error is a retryable error
-        // else bail out when the error is not retryable or the operation succeeds.
-        const config: RetryConfig<void> = {
-          operation: () => this.open(senderOptions),
-          connectionId: this._context.namespace.connectionId!,
-          operationType: RetryOperationType.senderLink,
-          retryOptions: this._retryOptions,
-          connectionHost: this._context.namespace.config.host
-        };
-        return await retry<void>(config);
-      }
-    } catch (err) {
-      log.error(
-        "[%s] An error occurred while processing detached() of Sender '%s' with address " +
-          "'%s': %O",
-        this._context.namespace.connectionId,
-        this.name,
-        this.address,
-        err
-      );
-    }
-  }
-
-  /**
->>>>>>> 008095ba
    * Deletes the sender from the context. Clears the token renewal timer. Closes the sender link.
    * @return {Promise<void>} Promise<void>
    */
