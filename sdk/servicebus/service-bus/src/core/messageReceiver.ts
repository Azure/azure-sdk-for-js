// Copyright (c) Microsoft Corporation.
// Licensed under the MIT license.

import {
  Constants,
  ErrorNameConditionMapper,
  MessagingError,
  RetryOptions,
  translate
} from "@azure/core-amqp";
import { AmqpError, EventContext, OnAmqpEvent, Receiver, ReceiverOptions } from "rhea-promise";
import * as log from "../log";
import { LinkEntity, ReceiverType } from "./linkEntity";
import { ConnectionContext } from "../connectionContext";
import { DispositionType, InternalReceiveMode, ServiceBusMessageImpl } from "../serviceBusMessage";
import { getUniqueName } from "../util/utils";
import { MessageHandlerOptions } from "../models";
import { DispositionStatusOptions } from "./managementClient";
import { AbortSignalLike } from "@azure/core-http";
import { onMessageSettled, DeferredPromiseAndTimer } from "./shared";

/**
 * @internal
 * @ignore
 */
export type ReceiverHandlers = Pick<
  ReceiverOptions,
  "onMessage" | "onError" | "onClose" | "onSessionError" | "onSessionClose"
>;

/**
 * @internal
 * @ignore
 */
export interface OnAmqpEventAsPromise extends OnAmqpEvent {
  (context: EventContext): Promise<void>;
}

/**
 * @internal
 * @ignore
 */
export interface ReceiveOptions extends MessageHandlerOptions {
  /**
   * @property {number} [receiveMode] The mode in which messages should be received.
   * Default: ReceiveMode.peekLock
   */
  receiveMode?: InternalReceiveMode;
  /**
   * Retry policy options that determine the mode, number of retries, retry interval etc.
   */
  retryOptions?: RetryOptions;
}

/**
 * Describes the signature of the message handler passed to `registerMessageHandler` method.
 * @internal
 * @ignore
 */
export interface OnMessage {
  /**
   * Handler for processing each incoming message.
   */
  (message: ServiceBusMessageImpl): Promise<void>;
}

/**
 * Describes the signature of the error handler passed to `registerMessageHandler` method.
 *
 * @internal
 * @ignore
 */
export interface OnError {
  /**
   * Handler for any error that occurs while receiving or processing messages.
   */
  (error: MessagingError | Error): void;
}

/**
 * @internal
 * @ignore
 * Describes the MessageReceiver that will receive messages from ServiceBus.
 * @class MessageReceiver
 */
<<<<<<< HEAD
export abstract class MessageReceiver extends LinkEntity {
=======
export class MessageReceiver extends LinkEntity<Receiver> {
>>>>>>> 6630763e
  /**
   * @property {string} receiverType The type of receiver: "batching" or "streaming".
   */
  receiverType: ReceiverType;
  /**
   * @property {number} [receiveMode] The mode in which messages should be received.
   * Default: ReceiveMode.peekLock
   */
  receiveMode: InternalReceiveMode;
  /**
   * @property {boolean} autoComplete Indicates whether `Message.complete()` should be called
   * automatically after the message processing is complete while receiving messages with handlers.
   * Default: false.
   */
  autoComplete: boolean;
  /**
   * @property {number} maxAutoRenewDurationInMs The maximum duration within which the
   * lock will be renewed automatically. This value should be greater than the longest message
   * lock duration; for example, the `lockDuration` property on the received message.
   *
   * Default: `300 * 1000` (5 minutes);
   */
  maxAutoRenewDurationInMs: number;
  /**
   * @property {boolean} autoRenewLock Should lock renewal happen automatically.
   */
  autoRenewLock: boolean;
  /**
   * @property {Map<number, Promise<any>>} _deliveryDispositionMap Maintains a map of deliveries that
   * are being actively disposed. It acts as a store for correlating the responses received for
   * active dispositions.
   */
  protected _deliveryDispositionMap: Map<number, DeferredPromiseAndTimer> = new Map<
    number,
    DeferredPromiseAndTimer
  >();
  /**
   * @property {OnMessage} _onMessage The message handler provided by the user that will be wrapped
   * inside _onAmqpMessage.
   */
  protected _onMessage!: OnMessage;
  /**
   * @property {OnMessage} _onError The error handler provided by the user that will be wrapped
   * inside _onAmqpError.
   */
  protected _onError?: OnError;
  /**
   * @property {Map<string, Function>} _messageRenewLockTimers Maintains a map of messages for which
   * the lock is automatically renewed.
   */
  protected _messageRenewLockTimers: Map<string, NodeJS.Timer | undefined> = new Map<
    string,
    NodeJS.Timer | undefined
  >();
  /**
   * @property {Function} _clearMessageLockRenewTimer Clears the message lock renew timer for a
   * specific messageId.
   */
  protected _clearMessageLockRenewTimer: (messageId: string) => void;
  /**
   * @property {Function} _clearMessageLockRenewTimer Clears the message lock renew timer for all
   * the active messages.
   */
  protected _clearAllMessageLockRenewTimers: () => void;

  constructor(
    context: ConnectionContext,
    protected _entityPath: string,
    receiverType: ReceiverType,
    options?: Omit<ReceiveOptions, "maxConcurrentCalls">
  ) {
    super(_entityPath, context, receiverType, {
      address: _entityPath,
      audience: `${context.config.endpoint}${_entityPath}`
    });

    if (!options) options = {};
    this.receiverType = receiverType;
    this.receiveMode = options.receiveMode || InternalReceiveMode.peekLock;

    // If explicitly set to false then autoComplete is false else true (default).
    this.autoComplete = options.autoComplete === false ? options.autoComplete : true;
    this.maxAutoRenewDurationInMs =
      options.maxAutoRenewLockDurationInMs != null
        ? options.maxAutoRenewLockDurationInMs
        : 300 * 1000;
    this.autoRenewLock =
      this.maxAutoRenewDurationInMs > 0 && this.receiveMode === InternalReceiveMode.peekLock;
    this._clearMessageLockRenewTimer = (messageId: string) => {
      if (this._messageRenewLockTimers.has(messageId)) {
        clearTimeout(this._messageRenewLockTimers.get(messageId) as NodeJS.Timer);
        log.receiver(
          "[%s] Cleared the message renew lock timer for message with id '%s'.",
          this._context.connectionId,
          messageId
        );
        this._messageRenewLockTimers.delete(messageId);
      }
    };
    this._clearAllMessageLockRenewTimers = () => {
      log.receiver(
        "[%s] Clearing message renew lock timers for all the active messages.",
        this._context.connectionId
      );
      for (const messageId of this._messageRenewLockTimers.keys()) {
        this._clearMessageLockRenewTimer(messageId);
      }
    };
  }

  /**
   * Creates the options that need to be specified while creating an AMQP receiver link.
   */
  protected _createReceiverOptions(
    useNewName: boolean,
    handlers: ReceiverHandlers
  ): ReceiverOptions {
    const rcvrOptions: ReceiverOptions = {
      name: useNewName ? getUniqueName(this._entityPath) : this.name,
      autoaccept: this.receiveMode === InternalReceiveMode.receiveAndDelete ? true : false,
      // receiveAndDelete -> first(0), peekLock -> second (1)
      rcv_settle_mode: this.receiveMode === InternalReceiveMode.receiveAndDelete ? 0 : 1,
      // receiveAndDelete -> settled (1), peekLock -> unsettled (0)
      snd_settle_mode: this.receiveMode === InternalReceiveMode.receiveAndDelete ? 1 : 0,
      source: {
        address: this.address
      },
      credit_window: 0,
      onSettled: (context) => {
        return onMessageSettled(
          this._context.connection.id,
          context.delivery,
          this._deliveryDispositionMap
        );
      },
      ...handlers
    };

    return rcvrOptions;
  }

  /**
   * Creates a new AMQP receiver under a new AMQP session.
   *
   * @returns {Promise<void>} Promise<void>.
   */
  protected async _init(options: ReceiverOptions, abortSignal?: AbortSignalLike): Promise<void> {
    try {
<<<<<<< HEAD
      if (!this.isOpen() && !this.isConnecting) {
        if (this.wasCloseInitiated) {
          // in track 1 we'll maintain backwards compatible behavior for the codebase and
          // just treat this as a no-op. There are cases, like in onDetached, where throwing
          // an error here could have unintended consequences.
          return;
        }

        log.error(
          "[%s] The receiver '%s' with address '%s' is not open and is not currently " +
            "establishing itself. Hence let's try to connect.",
          connectionId,
          this.name,
          this.address
        );

        if (options && options.name) {
          this.name = options.name;
        }

        this.isConnecting = true;

        await this._negotiateClaim();
        checkAborted();

        log.error(
          "[%s] Trying to create receiver '%s' with options %O",
          connectionId,
          this.name,
          options
        );

        this._receiver = await this._context.connection.createReceiver(options);
        this.isConnecting = false;
        checkAborted();

        log.error(
          "[%s] Receiver '%s' with address '%s' has established itself.",
          connectionId,
          this.name,
          this.address
        );
        log[this.receiverType](
          "Promise to create the receiver resolved. " + "Created receiver with name: ",
          this.name
        );
        log[this.receiverType](
          "[%s] Receiver '%s' created with receiver options: %O",
          connectionId,
          this.name,
          options
        );
        // It is possible for someone to close the receiver and then start it again.
        // Thus make sure that the receiver is present in the client cache.
        this._context.messageReceivers[this.name] = this as any;
        this._ensureTokenRenewal();
      } else {
        log.error(
          "[%s] The receiver '%s' with address '%s' is open -> %s and is connecting " +
            "-> %s. Hence not reconnecting.",
          connectionId,
          this.name,
          this.address,
          this.isOpen(),
          this.isConnecting
        );
=======
      await this.initLink(options, abortSignal);

      // It is possible for someone to close the receiver and then start it again.
      // Thus make sure that the receiver is present in the client cache.
      if (this.receiverType === "sr" && !this._context.streamingReceivers[this.name]) {
        this._context.streamingReceivers[this.name] = this as any;
      } else if (this.receiverType === "br" && !this._context.batchingReceivers[this.name]) {
        this._context.batchingReceivers[this.name] = this as any;
>>>>>>> 6630763e
      }
    } catch (err) {
      err = translate(err);
      log.error(
        "[%s] An error occured while creating the receiver '%s': %O",
        this._context.connectionId,
        this.name,
        err
      );

      // Fix the unhelpful error messages for the OperationTimeoutError that comes from `rhea-promise`.
      if ((err as MessagingError).code === "OperationTimeoutError") {
        err.message = "Failed to create a receiver within allocated time and retry attempts.";
      }

      throw err;
    }
  }

  protected createRheaLink(
    options: ReceiverOptions,
    _abortSignal?: AbortSignalLike
  ): Promise<Receiver> {
    return this._context.connection.createReceiver(options);
  }

  protected _deleteFromCache(): void {
<<<<<<< HEAD
    this._receiver = undefined;
    delete this._context.messageReceivers[this.name];
=======
    if (this.receiverType === "sr") {
      delete this._context.streamingReceivers[this.name];
    } else if (this.receiverType === "br") {
      delete this._context.batchingReceivers[this.name];
    }
>>>>>>> 6630763e
    log.error(
      "[%s] Deleted the receiver '%s' from the client cache.",
      this._context.connectionId,
      this.name
    );
  }

  /**
   * React to receiver being detached due to given error.
   * You may want to set up retries to recover the broken link and/or report error to user.
   * @param error The error accompanying the receiver/session error or connection disconnected events
   * @param causedByDisconnect Indicator of whether the error is caused by the connection disconnecting.
   * In this case, the receiver/session error events do not get fired.
   */
  abstract async onDetached(error?: AmqpError | Error, causedByDisconnect?: boolean): Promise<void>;

  /**
   * Closes the underlying AMQP receiver.
   * @return {Promise<void>} Promise<void>.
   */
  async close(): Promise<void> {
    log.receiver(
      "[%s] Closing the [%s]Receiver for entity '%s'.",
      this._context.connectionId,
      this.receiverType,
      this._entityPath
    );
    this._clearAllMessageLockRenewTimers();
    this._deleteFromCache();
    await this.closeLink("permanently");
  }

  /**
   * Settles the message with the specified disposition.
   * @param message The ServiceBus Message that needs to be settled.
   * @param operation The disposition type.
   * @param options Optional parameters that can be provided while disposing the message.
   */
  async settleMessage(
    message: ServiceBusMessageImpl,
    operation: DispositionType,
    options?: DispositionStatusOptions
  ): Promise<any> {
    return new Promise((resolve, reject) => {
      if (!options) options = {};
      if (operation.match(/^(complete|abandon|defer|deadletter)$/) == null) {
        return reject(new Error(`operation: '${operation}' is not a valid operation.`));
      }
      this._clearMessageLockRenewTimer(message.messageId as string);
      const delivery = message.delivery;
      const timer = setTimeout(() => {
        this._deliveryDispositionMap.delete(delivery.id);

        log.receiver(
          "[%s] Disposition for delivery id: %d, did not complete in %d milliseconds. " +
            "Hence rejecting the promise with timeout error.",
          this._context.connectionId,
          delivery.id,
          Constants.defaultOperationTimeoutInMs
        );

        const e: AmqpError = {
          condition: ErrorNameConditionMapper.ServiceUnavailableError,
          description:
            "Operation to settle the message has timed out. The disposition of the " +
            "message may or may not be successful"
        };
        return reject(translate(e));
      }, Constants.defaultOperationTimeoutInMs);
      this._deliveryDispositionMap.set(delivery.id, {
        resolve: resolve,
        reject: reject,
        timer: timer
      });
      if (operation === DispositionType.complete) {
        delivery.accept();
      } else if (operation === DispositionType.abandon) {
        const params: any = {
          undeliverable_here: false
        };
        if (options.propertiesToModify) params.message_annotations = options.propertiesToModify;
        delivery.modified(params);
      } else if (operation === DispositionType.defer) {
        const params: any = {
          undeliverable_here: true
        };
        if (options.propertiesToModify) params.message_annotations = options.propertiesToModify;
        delivery.modified(params);
      } else if (operation === DispositionType.deadletter) {
        const error: AmqpError = {
          condition: Constants.deadLetterName,
          info: {
            ...options.propertiesToModify,
            DeadLetterReason: options.deadLetterReason,
            DeadLetterErrorDescription: options.deadLetterDescription
          }
        };
        delivery.reject(error);
      }
    });
  }
}<|MERGE_RESOLUTION|>--- conflicted
+++ resolved
@@ -83,11 +83,7 @@
  * Describes the MessageReceiver that will receive messages from ServiceBus.
  * @class MessageReceiver
  */
-<<<<<<< HEAD
-export abstract class MessageReceiver extends LinkEntity {
-=======
-export class MessageReceiver extends LinkEntity<Receiver> {
->>>>>>> 6630763e
+export abstract class MessageReceiver extends LinkEntity<Receiver> {
   /**
    * @property {string} receiverType The type of receiver: "batching" or "streaming".
    */
@@ -236,84 +232,11 @@
    */
   protected async _init(options: ReceiverOptions, abortSignal?: AbortSignalLike): Promise<void> {
     try {
-<<<<<<< HEAD
-      if (!this.isOpen() && !this.isConnecting) {
-        if (this.wasCloseInitiated) {
-          // in track 1 we'll maintain backwards compatible behavior for the codebase and
-          // just treat this as a no-op. There are cases, like in onDetached, where throwing
-          // an error here could have unintended consequences.
-          return;
-        }
-
-        log.error(
-          "[%s] The receiver '%s' with address '%s' is not open and is not currently " +
-            "establishing itself. Hence let's try to connect.",
-          connectionId,
-          this.name,
-          this.address
-        );
-
-        if (options && options.name) {
-          this.name = options.name;
-        }
-
-        this.isConnecting = true;
-
-        await this._negotiateClaim();
-        checkAborted();
-
-        log.error(
-          "[%s] Trying to create receiver '%s' with options %O",
-          connectionId,
-          this.name,
-          options
-        );
-
-        this._receiver = await this._context.connection.createReceiver(options);
-        this.isConnecting = false;
-        checkAborted();
-
-        log.error(
-          "[%s] Receiver '%s' with address '%s' has established itself.",
-          connectionId,
-          this.name,
-          this.address
-        );
-        log[this.receiverType](
-          "Promise to create the receiver resolved. " + "Created receiver with name: ",
-          this.name
-        );
-        log[this.receiverType](
-          "[%s] Receiver '%s' created with receiver options: %O",
-          connectionId,
-          this.name,
-          options
-        );
-        // It is possible for someone to close the receiver and then start it again.
-        // Thus make sure that the receiver is present in the client cache.
-        this._context.messageReceivers[this.name] = this as any;
-        this._ensureTokenRenewal();
-      } else {
-        log.error(
-          "[%s] The receiver '%s' with address '%s' is open -> %s and is connecting " +
-            "-> %s. Hence not reconnecting.",
-          connectionId,
-          this.name,
-          this.address,
-          this.isOpen(),
-          this.isConnecting
-        );
-=======
       await this.initLink(options, abortSignal);
 
       // It is possible for someone to close the receiver and then start it again.
       // Thus make sure that the receiver is present in the client cache.
-      if (this.receiverType === "sr" && !this._context.streamingReceivers[this.name]) {
-        this._context.streamingReceivers[this.name] = this as any;
-      } else if (this.receiverType === "br" && !this._context.batchingReceivers[this.name]) {
-        this._context.batchingReceivers[this.name] = this as any;
->>>>>>> 6630763e
-      }
+      this._context.messageReceivers[this.name] = this as any;
     } catch (err) {
       err = translate(err);
       log.error(
@@ -340,16 +263,7 @@
   }
 
   protected _deleteFromCache(): void {
-<<<<<<< HEAD
-    this._receiver = undefined;
     delete this._context.messageReceivers[this.name];
-=======
-    if (this.receiverType === "sr") {
-      delete this._context.streamingReceivers[this.name];
-    } else if (this.receiverType === "br") {
-      delete this._context.batchingReceivers[this.name];
-    }
->>>>>>> 6630763e
     log.error(
       "[%s] Deleted the receiver '%s' from the client cache.",
       this._context.connectionId,
