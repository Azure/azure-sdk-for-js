// Copyright (c) Microsoft Corporation. All rights reserved.
// Licensed under the MIT License.

import {
  translate,
  Constants,
  MessagingError,
  retry,
  RetryOperationType,
  RetryConfig,
  ConditionErrorNameMapper,
  ErrorNameConditionMapper,
  RetryOptions
} from "@azure/core-amqp";
import {
  Receiver,
  OnAmqpEvent,
  EventContext,
  ReceiverOptions,
  AmqpError,
  isAmqpError
} from "rhea-promise";
import * as log from "../log";
import { LinkEntity } from "./linkEntity";
import { ClientEntityContext } from "../clientEntityContext";
import { ServiceBusMessageImpl, DispositionType, ReceiveMode } from "../serviceBusMessage";
import { getUniqueName, calculateRenewAfterDuration } from "../util/utils";
import { MessageHandlerOptions } from "../models";
import { DispositionStatusOptions } from "./managementClient";
<<<<<<< HEAD
import { ReceiverFactory } from "../receivers/receiverFactory";
=======
import { isMessagingError } from "../../test/utils/testUtils";
>>>>>>> 008095ba

/**
 * @internal
 */
interface CreateReceiverOptions {
  onMessage: OnAmqpEventAsPromise;
  onClose: OnAmqpEventAsPromise;
  onSessionClose: OnAmqpEventAsPromise;
  onError: OnAmqpEvent;
  onSettled: OnAmqpEvent;
  onSessionError: OnAmqpEvent;
}

/**
 * @internal
 */
export interface OnAmqpEventAsPromise extends OnAmqpEvent {
  (context: EventContext): Promise<void>;
}

/**
 * @internal
 */
export interface PromiseLike {
  resolve: (value?: any) => void;
  reject: (reason?: any) => void;
  timer: NodeJS.Timer;
}

/**
 * @internal
 * @ignore
 */
export enum ReceiverType {
  batching = "batching",
  streaming = "streaming"
}

/**
 * @internal
 */
export interface ReceiveOptions extends MessageHandlerOptions {
  /**
   * @property {number} [receiveMode] The mode in which messages should be received.
   * Default: ReceiveMode.peekLock
   */
  receiveMode?: ReceiveMode;
  /**
   * Retry policy options that determine the mode, number of retries, retry interval etc.
   */
  retryOptions?: RetryOptions;
}

/**
 * Describes the signature of the message handler passed to `registerMessageHandler` method.
 * @internal
 * @ignore
 */
export interface OnMessage {
  /**
   * Handler for processing each incoming message.
   */
  (message: ServiceBusMessageImpl): Promise<void>;
}

/**
 * Describes the signature of the error handler passed to `registerMessageHandler` method.
 *
 * @internal
 * @ignore
 */
export interface OnError {
  /**
   * Handler for any error that occurs while receiving or processing messages.
   */
  (error: MessagingError | Error): void;
}

/**
 * @internal
 * Describes the MessageReceiver that will receive messages from ServiceBus.
 * @class MessageReceiver
 */
export class MessageReceiver extends LinkEntity {
  /**
   * @property {string} receiverType The type of receiver: "batching" or "streaming".
   */
  receiverType: ReceiverType;
  /**
   * @property {number} [maxConcurrentCalls] The maximum number of messages that should be
   * processed concurrently while in streaming mode. Once this limit has been reached, more
   * messages will not be received until the user's message handler has completed processing current message.
   * Default: 1
   */
  maxConcurrentCalls: number = 1;
  /**
   * @property {number} [receiveMode] The mode in which messages should be received.
   * Default: ReceiveMode.peekLock
   */
  receiveMode: ReceiveMode;
  /**
   * @property {boolean} autoComplete Indicates whether `Message.complete()` should be called
   * automatically after the message processing is complete while receiving messages with handlers.
   * Default: false.
   */
  autoComplete: boolean;
  /**
   * @property {number} maxAutoRenewDurationInMs The maximum duration within which the
   * lock will be renewed automatically. This value should be greater than the longest message
   * lock duration; for example, the `lockDuration` property on the received message.
   *
   * Default: `300 * 1000` (5 minutes);
   */
  maxAutoRenewDurationInMs: number;
  /**
   * @property {number} [newMessageWaitTimeoutInMs] The maximum amount of idle time the
   * receiver will wait after a message has been received. If no messages are received by this
   * time then the receive operation will end.
   */
  newMessageWaitTimeoutInMs?: number;
  /**
   * @property {boolean} autoRenewLock Should lock renewal happen automatically.
   */
  autoRenewLock: boolean;
  /**
   * @property {Receiver} [_receiver] The AMQP receiver link.
   */
  protected _receiver?: Receiver;
  /**
   *Retry policy options that determine the mode, number of retries, retry interval etc.
   */
  private _retryOptions: RetryOptions;
  /**
   * @property {Map<number, Promise<any>>} _deliveryDispositionMap Maintains a map of deliveries that
   * are being actively disposed. It acts as a store for correlating the responses received for
   * active dispositions.
   */
  protected _deliveryDispositionMap: Map<number, PromiseLike> = new Map<number, PromiseLike>();
  /**
   * @property {OnMessage} _onMessage The message handler provided by the user that will be wrapped
   * inside _onAmqpMessage.
   */
  protected _onMessage!: OnMessage;
  /**
   * @property {OnMessage} _onError The error handler provided by the user that will be wrapped
   * inside _onAmqpError.
   */
  protected _onError?: OnError;
  /**
   * @property {OnAmqpEventAsPromise} _onAmqpMessage The message handler that will be set as the handler on the
   * underlying rhea receiver for the "message" event.
   */
  protected _onAmqpMessage: OnAmqpEventAsPromise;
  /**
   * @property {OnAmqpEventAsPromise} _onAmqpClose The message handler that will be set as the handler on the
   * underlying rhea receiver for the "receiver_close" event.
   */
  protected _onAmqpClose: OnAmqpEventAsPromise;
  /**
   * @property {OnAmqpEvent} _onSessionError The message handler that will be set as the handler on
   * the underlying rhea receiver's session for the "session_error" event.
   */
  protected _onSessionError: OnAmqpEvent;
  /**
   * @property {OnAmqpEventAsPromise} _onSessionClose The message handler that will be set as the handler on
   * the underlying rhea receiver's session for the "session_close" event.
   */
  protected _onSessionClose: OnAmqpEventAsPromise;
  /**
   * @property {OnAmqpEvent} _onAmqpError The message handler that will be set as the handler on the
   * underlying rhea receiver for the "receiver_error" event.
   */
  protected _onAmqpError: OnAmqpEvent;
  /**
   * @property {OnAmqpEvent} _onSettled The message handler that will be set as the handler on the
   * underlying rhea receiver for the "settled" event.
   */
  protected _onSettled: OnAmqpEvent;
  /**
   * @property {boolean} wasCloseInitiated Denotes if receiver was explicitly closed by user.
   */
  protected wasCloseInitiated?: boolean;
  /**
   * @property {Map<string, Function>} _messageRenewLockTimers Maintains a map of messages for which
   * the lock is automatically renewed.
   */
  protected _messageRenewLockTimers: Map<string, NodeJS.Timer | undefined> = new Map<
    string,
    NodeJS.Timer | undefined
  >();
  /**
   * @property {NodeJS.Timer} _newMessageReceivedTimer The timer that keeps track of time since the
   * last message was received.
   */
  protected _newMessageReceivedTimer?: NodeJS.Timer;
  /**
   * Resets the `_newMessageReceivedTimer` timer when a new message is received.
   */
  protected resetTimerOnNewMessageReceived: () => void;
  /**
   * @property {Function} _clearMessageLockRenewTimer Clears the message lock renew timer for a
   * specific messageId.
   */
  protected _clearMessageLockRenewTimer: (messageId: string) => void;
  /**
   * @property {Function} _clearMessageLockRenewTimer Clears the message lock renew timer for all
   * the active messages.
   */
  protected _clearAllMessageLockRenewTimers: () => void;
<<<<<<< HEAD
  constructor(
    context: ClientEntityContext,
    receiverType: ReceiverType,
    private _receiverFactory: ReceiverFactory,
    options?: ReceiveOptions
  ) {
=======
  /**
   * Indicates whether the receiver is already actively
   * running `onDetached`.
   * This is expected to be true while the receiver attempts
   * to bring its link back up due to a retryable issue.
   */
  private _isDetaching: boolean = false;

  constructor(context: ClientEntityContext, receiverType: ReceiverType, options?: ReceiveOptions) {
>>>>>>> 008095ba
    super(context.entityPath, context, {
      address: context.entityPath,
      audience: `${context.namespace.config.endpoint}${context.entityPath}`
    });
    if (!options) options = {};
    this._retryOptions = options.retryOptions || {};
    this.wasCloseInitiated = false;
    this.receiverType = receiverType;
    this.receiveMode = options.receiveMode || ReceiveMode.peekLock;
    if (typeof options.maxConcurrentCalls === "number" && options.maxConcurrentCalls > 0) {
      this.maxConcurrentCalls = options.maxConcurrentCalls;
    }
    this.resetTimerOnNewMessageReceived = () => {
      /** */
    };
    // If explicitly set to false then autoComplete is false else true (default).
    this.autoComplete = options.autoComplete === false ? options.autoComplete : true;
    this.maxAutoRenewDurationInMs =
      options.maxMessageAutoRenewLockDurationInMs != null
        ? options.maxMessageAutoRenewLockDurationInMs
        : 300 * 1000;
    this.autoRenewLock =
      this.maxAutoRenewDurationInMs > 0 && this.receiveMode === ReceiveMode.peekLock;
    this._clearMessageLockRenewTimer = (messageId: string) => {
      if (this._messageRenewLockTimers.has(messageId)) {
        clearTimeout(this._messageRenewLockTimers.get(messageId) as NodeJS.Timer);
        log.receiver(
          "[%s] Cleared the message renew lock timer for message with id '%s'.",
          this._context.namespace.connectionId,
          messageId
        );
        this._messageRenewLockTimers.delete(messageId);
      }
    };
    this._clearAllMessageLockRenewTimers = () => {
      log.receiver(
        "[%s] Clearing message renew lock timers for all the active messages.",
        this._context.namespace.connectionId
      );
      for (const messageId of this._messageRenewLockTimers.keys()) {
        this._clearMessageLockRenewTimer(messageId);
      }
    };
    // setting all the handlers
    this._onSettled = (context: EventContext) => {
      const connectionId = this._context.namespace.connectionId;
      const delivery = context.delivery;
      if (delivery) {
        const id = delivery.id;
        const state = delivery.remote_state;
        const settled = delivery.remote_settled;
        log.receiver(
          "[%s] Delivery with id %d, remote_settled: %s, remote_state: %o has been " + "received.",
          connectionId,
          id,
          settled,
          state && state.error ? state.error : state
        );
        if (settled && this._deliveryDispositionMap.has(id)) {
          const promise = this._deliveryDispositionMap.get(id) as PromiseLike;
          clearTimeout(promise.timer);
          log.receiver(
            "[%s] Found the delivery with id %d in the map and cleared the timer.",
            connectionId,
            id
          );
          const deleteResult = this._deliveryDispositionMap.delete(id);
          log.receiver(
            "[%s] Successfully deleted the delivery with id %d from the map.",
            connectionId,
            id,
            deleteResult
          );
          if (state && state.error && (state.error.condition || state.error.description)) {
            const error = translate(state.error);
            return promise.reject(error);
          }

          return promise.resolve();
        }
      }
    };

    this._onAmqpMessage = async (context: EventContext) => {
      // If the receiver got closed in PeekLock mode, avoid processing the message as we
      // cannot settle the message.
      if (
        this.receiveMode === ReceiveMode.peekLock &&
        (!this._receiver || !this._receiver.isOpen())
      ) {
        log.error(
          "[%s] Not calling the user's message handler for the current message " +
            "as the receiver '%s' is closed",
          this._context.namespace.connectionId,
          this.name
        );
        return;
      }

      this.resetTimerOnNewMessageReceived();
      const connectionId = this._context.namespace.connectionId;
      const bMessage: ServiceBusMessageImpl = new ServiceBusMessageImpl(
        this._context,
        context.message!,
        context.delivery!,
        true
      );

      if (this.autoRenewLock && bMessage.lockToken) {
        const lockToken = bMessage.lockToken;
        // - We need to renew locks before they expire by looking at bMessage.lockedUntilUtc.
        // - This autorenewal needs to happen **NO MORE** than maxAutoRenewDurationInMs
        // - We should be able to clear the renewal timer when the user's message handler
        // is done (whether it succeeds or fails).
        // Setting the messageId with undefined value in the _messageRenewockTimers Map because we
        // track state by checking the presence of messageId in the map. It is removed from the map
        // when an attempt is made to settle the message (either by the user or by the sdk) OR
        // when the execution of user's message handler completes.
        this._messageRenewLockTimers.set(bMessage.messageId as string, undefined);
        log.receiver(
          "[%s] message with id '%s' is locked until %s.",
          connectionId,
          bMessage.messageId,
          bMessage.lockedUntilUtc!.toString()
        );
        const totalAutoLockRenewDuration = Date.now() + this.maxAutoRenewDurationInMs;
        log.receiver(
          "[%s] Total autolockrenew duration for message with id '%s' is: ",
          connectionId,
          bMessage.messageId,
          new Date(totalAutoLockRenewDuration).toString()
        );
        const autoRenewLockTask = (): void => {
          if (
            new Date(totalAutoLockRenewDuration) > bMessage.lockedUntilUtc! &&
            Date.now() < totalAutoLockRenewDuration
          ) {
            if (this._messageRenewLockTimers.has(bMessage.messageId as string)) {
              // TODO: We can run into problems with clock skew between the client and the server.
              // It would be better to calculate the duration based on the "lockDuration" property
              // of the queue. However, we do not have the management plane of the client ready for
              // now. Hence we rely on the lockedUntilUtc property on the message set by ServiceBus.
              const amount = calculateRenewAfterDuration(bMessage.lockedUntilUtc!);
              log.receiver(
                "[%s] Sleeping for %d milliseconds while renewing the lock for " +
                  "message with id '%s' is: ",
                connectionId,
                amount,
                bMessage.messageId
              );
              // Setting the value of the messageId to the actual timer. This will be cleared when
              // an attempt is made to settle the message (either by the user or by the sdk) OR
              // when the execution of user's message handler completes.
              this._messageRenewLockTimers.set(
                bMessage.messageId as string,
                setTimeout(async () => {
                  try {
                    log.receiver(
                      "[%s] Attempting to renew the lock for message with id '%s'.",
                      connectionId,
                      bMessage.messageId
                    );
                    bMessage.lockedUntilUtc = await this._context.managementClient!.renewLock(
                      lockToken
                    );
                    log.receiver(
                      "[%s] Successfully renewed the lock for message with id '%s'.",
                      connectionId,
                      bMessage.messageId
                    );
                    log.receiver(
                      "[%s] Calling the autorenewlock task again for message with " + "id '%s'.",
                      connectionId,
                      bMessage.messageId
                    );
                    autoRenewLockTask();
                  } catch (err) {
                    log.error(
                      "[%s] An error occured while auto renewing the message lock '%s' " +
                        "for message with id '%s': %O.",
                      connectionId,
                      bMessage.lockToken,
                      bMessage.messageId,
                      err
                    );
                    // Let the user know that there was an error renewing the message lock.
                    this._onError!(err);
                  }
                }, amount)
              );
            } else {
              log.receiver(
                "[%s] Looks like the message lock renew timer has already been " +
                  "cleared for message with id '%s'.",
                connectionId,
                bMessage.messageId
              );
            }
          } else {
            log.receiver(
              "[%s] Current time %s exceeds the total autolockrenew duration %s for " +
                "message with messageId '%s'. Hence we will stop the autoLockRenewTask.",
              connectionId,
              new Date(Date.now()).toString(),
              new Date(totalAutoLockRenewDuration).toString(),
              bMessage.messageId
            );
            this._clearMessageLockRenewTimer(bMessage.messageId as string);
          }
        };
        // start
        autoRenewLockTask();
      }
      try {
        await this._onMessage(bMessage);
        this._clearMessageLockRenewTimer(bMessage.messageId as string);
      } catch (err) {
        // This ensures we call users' error handler when users' message handler throws.
        if (!isAmqpError(err)) {
          log.error(
            "[%s] An error occurred while running user's message handler for the message " +
              "with id '%s' on the receiver '%s': %O",
            connectionId,
            bMessage.messageId,
            this.name,
            err
          );
          this._onError!(err);
        }

        // Do not want renewLock to happen unnecessarily, while abandoning the message. Hence,
        // doing this here. Otherwise, this should be done in finally.
        this._clearMessageLockRenewTimer(bMessage.messageId as string);
        const error = translate(err) as MessagingError;
        // Nothing much to do if user's message handler throws. Let us try abandoning the message.
        if (
          !bMessage.delivery.remote_settled &&
          error.code !== ConditionErrorNameMapper["com.microsoft:message-lock-lost"] &&
          this.receiveMode === ReceiveMode.peekLock &&
          this.isOpen() // only try to abandon the messages if the connection is still open
        ) {
          try {
            log.error(
              "[%s] Abandoning the message with id '%s' on the receiver '%s' since " +
                "an error occured: %O.",
              connectionId,
              bMessage.messageId,
              this.name,
              error
            );
            await bMessage.abandon();
          } catch (abandonError) {
            const translatedError = translate(abandonError);
            log.error(
              "[%s] An error occurred while abandoning the message with id '%s' on the " +
                "receiver '%s': %O.",
              connectionId,
              bMessage.messageId,
              this.name,
              translatedError
            );
            this._onError!(translatedError);
          }
        }
        return;
      } finally {
        if (this._receiver) {
          this._receiver.addCredit(1);
        }
      }

      // If we've made it this far, then user's message handler completed fine. Let us try
      // completing the message.
      if (
        this.autoComplete &&
        this.receiveMode === ReceiveMode.peekLock &&
        !bMessage.delivery.remote_settled
      ) {
        try {
          log[this.receiverType](
            "[%s] Auto completing the message with id '%s' on " + "the receiver '%s'.",
            connectionId,
            bMessage.messageId,
            this.name
          );
          await bMessage.complete();
        } catch (completeError) {
          const translatedError = translate(completeError);
          log.error(
            "[%s] An error occurred while completing the message with id '%s' on the " +
              "receiver '%s': %O.",
            connectionId,
            bMessage.messageId,
            this.name,
            translatedError
          );
          this._onError!(translatedError);
        }
      }
    };

    this._onAmqpError = (context: EventContext) => {
      const connectionId = this._context.namespace.connectionId;
      const receiver = this._receiver || context.receiver!;
      const receiverError = context.receiver && context.receiver.error;
      if (receiverError) {
        const sbError = translate(receiverError) as MessagingError;
        log.error(
          "[%s] An error occurred for Receiver '%s': %O.",
          connectionId,
          this.name,
          sbError
        );
        if (!sbError.retryable) {
          if (receiver && !receiver.isItselfClosed()) {
            log.error(
              "[%s] Since the user did not close the receiver and the error is not " +
                "retryable, we let the user know about it by calling the user's error handler.",
              connectionId
            );
            this._onError!(sbError);
          } else {
            log.error(
              "[%s] The received error is not retryable. However, the receiver was " +
                "closed by the user. Hence not notifying the user's error handler.",
              connectionId
            );
          }
        } else {
          log.error(
            "[%s] Since received error is retryable, we will NOT notify the user's " +
              "error handler.",
            connectionId
          );
        }
      }
      if (this._newMessageReceivedTimer) {
        clearTimeout(this._newMessageReceivedTimer);
      }
    };

    this._onSessionError = (context: EventContext) => {
      const connectionId = this._context.namespace.connectionId;
      const receiver = this._receiver || context.receiver!;
      const sessionError = context.session && context.session.error;
      if (sessionError) {
        const sbError = translate(sessionError) as MessagingError;
        log.error(
          "[%s] An error occurred on the session for Receiver '%s': %O.",
          connectionId,
          this.name,
          sbError
        );
        if (receiver && !receiver.isSessionItselfClosed() && !sbError.retryable) {
          log.error(
            "[%s] Since the user did not close the receiver and the session error is not " +
              "retryable, we let the user know about it by calling the user's error handler.",
            connectionId
          );
          this._onError!(sbError);
        }
      }
      if (this._newMessageReceivedTimer) {
        clearTimeout(this._newMessageReceivedTimer);
      }
    };

    this._onAmqpClose = async (context: EventContext) => {
      const connectionId = this._context.namespace.connectionId;
      const receiverError = context.receiver && context.receiver.error;
      const receiver = this._receiver || context.receiver!;
      if (receiverError) {
        log.error(
          "[%s] 'receiver_close' event occurred for receiver '%s' with address '%s'. " +
            "The associated error is: %O",
          connectionId,
          this.name,
          this.address,
          receiverError
        );
      }
      this._clearAllMessageLockRenewTimers();
      if (receiver && !receiver.isItselfClosed()) {
        if (!this.isConnecting) {
          log.error(
            "[%s] 'receiver_close' event occurred on the receiver '%s' with address '%s' " +
              "and the sdk did not initiate this. The receiver is not reconnecting. Hence, calling " +
              "detached from the _onAmqpClose() handler.",
            connectionId,
            this.name,
            this.address
          );
          await this.onDetached(receiverError);
        } else {
          log.error(
            "[%s] 'receiver_close' event occurred on the receiver '%s' with address '%s' " +
              "and the sdk did not initate this. Moreover the receiver is already re-connecting. " +
              "Hence not calling detached from the _onAmqpClose() handler.",
            connectionId,
            this.name,
            this.address
          );
        }
      } else {
        log.error(
          "[%s] 'receiver_close' event occurred on the receiver '%s' with address '%s' " +
            "because the sdk initiated it. Hence not calling detached from the _onAmqpClose" +
            "() handler.",
          connectionId,
          this.name,
          this.address
        );
      }
    };

    this._onSessionClose = async (context: EventContext) => {
      const connectionId = this._context.namespace.connectionId;
      const receiver = this._receiver || context.receiver!;
      const sessionError = context.session && context.session.error;
      if (sessionError) {
        log.error(
          "[%s] 'session_close' event occurred for receiver '%s' with address '%s'. " +
            "The associated error is: %O",
          connectionId,
          this.name,
          this.address,
          sessionError
        );
      }
      this._clearAllMessageLockRenewTimers();
      if (receiver && !receiver.isSessionItselfClosed()) {
        if (!this.isConnecting) {
          log.error(
            "[%s] 'session_close' event occurred on the session of receiver '%s' with " +
              "address '%s' and the sdk did not initiate this. Hence calling detached from the " +
              "_onSessionClose() handler.",
            connectionId,
            this.name,
            this.address
          );
          await this.onDetached(sessionError);
        } else {
          log.error(
            "[%s] 'session_close' event occurred on the session of receiver '%s' with " +
              "address '%s' and the sdk did not initiate this. Moreover the receiver is already " +
              "re-connecting. Hence not calling detached from the _onSessionClose() handler.",
            connectionId,
            this.name,
            this.address
          );
        }
      } else {
        log.error(
          "[%s] 'session_close' event occurred on the session of receiver '%s' with address " +
            "'%s' because the sdk initiated it. Hence not calling detached from the _onSessionClose" +
            "() handler.",
          connectionId,
          this.name,
          this.address
        );
      }
    };
  }

  /**
   * Creates the options that need to be specified while creating an AMQP receiver link.
   */
  protected _createReceiverOptions(
    useNewName?: boolean,
    options?: CreateReceiverOptions
  ): ReceiverOptions {
    if (!options) {
      options = {
        onMessage: (context: EventContext) =>
          this._onAmqpMessage(context).catch(() => {
            /* */
          }),
        onClose: (context: EventContext) =>
          this._onAmqpClose(context).catch(() => {
            /* */
          }),
        onSessionClose: (context: EventContext) =>
          this._onSessionClose(context).catch(() => {
            /* */
          }),
        onError: this._onAmqpError,
        onSessionError: this._onSessionError,
        onSettled: this._onSettled
      };
    }
    const rcvrOptions: ReceiverOptions = {
      name: useNewName ? getUniqueName(this._context.entityPath) : this.name,
      autoaccept: this.receiveMode === ReceiveMode.receiveAndDelete ? true : false,
      // receiveAndDelete -> first(0), peekLock -> second (1)
      rcv_settle_mode: this.receiveMode === ReceiveMode.receiveAndDelete ? 0 : 1,
      // receiveAndDelete -> settled (1), peekLock -> unsettled (0)
      snd_settle_mode: this.receiveMode === ReceiveMode.receiveAndDelete ? 1 : 0,
      source: {
        address: this.address
      },
      credit_window: 0,
      ...options
    };

    return rcvrOptions;
  }

  /**
   * Creates a new AMQP receiver under a new AMQP session.
   *
   * @returns {Promise<void>} Promise<void>.
   */
  protected async _init(options?: ReceiverOptions): Promise<void> {
    const connectionId = this._context.namespace.connectionId;
    try {
      if (!this.isOpen() && !this.isConnecting) {
        log.error(
          "[%s] The receiver '%s' with address '%s' is not open and is not currently " +
            "establishing itself. Hence let's try to connect.",
          connectionId,
          this.name,
          this.address
        );

        if (options && options.name) {
          this.name = options.name;
        }

        this.isConnecting = true;
        await this._negotiateClaim();
        if (!options) {
          options = this._createReceiverOptions();
        }
        log.error(
          "[%s] Trying to create receiver '%s' with options %O",
          connectionId,
          this.name,
          options
        );

        // Originally we just took the auto-generated ID of the link and propagated it.
        // The issue is that now we're not always creating the link (sometimes, on first access)
        // it's a pre-cached link. So we just ensure that we update our internal logging to use the new ID.
        this._receiver = await this._receiverFactory(this._context.namespace.connection, options);

        log.receiver(
          "[%s] Receiver id '%s' is initialized and will now have id '%s'",
          connectionId,
          this.name,
          this._receiver.name,
          options
        );

        this.name = this._receiver.name;

        this.isConnecting = false;
        log.error(
          "[%s] Receiver '%s' with address '%s' has established itself.",
          connectionId,
          this.name,
          this.address
        );
        log[this.receiverType](
          "Promise to create the receiver resolved. " + "Created receiver with name: ",
          this.name
        );
        log[this.receiverType](
          "[%s] Receiver '%s' created with receiver options: %O",
          connectionId,
          this.name,
          options
        );
        // It is possible for someone to close the receiver and then start it again.
        // Thus make sure that the receiver is present in the client cache.
        if (this.receiverType === ReceiverType.streaming && !this._context.streamingReceiver) {
          this._context.streamingReceiver = this as any;
        } else if (this.receiverType === ReceiverType.batching && !this._context.batchingReceiver) {
          this._context.batchingReceiver = this as any;
        }
        await this._ensureTokenRenewal();
      } else {
        log.error(
          "[%s] The receiver '%s' with address '%s' is open -> %s and is connecting " +
            "-> %s. Hence not reconnecting.",
          connectionId,
          this.name,
          this.address,
          this.isOpen(),
          this.isConnecting
        );
      }
    } catch (err) {
      this.isConnecting = false;
      err = translate(err);
      log.error(
        "[%s] An error occured while creating the receiver '%s': %O",
        this._context.namespace.connectionId,
        this.name,
        err
      );
      throw err;
    }
  }

  protected _deleteFromCache(): void {
    this._receiver = undefined;
    if (this.receiverType === ReceiverType.streaming) {
      this._context.streamingReceiver = undefined;
    } else if (this.receiverType === ReceiverType.batching) {
      this._context.batchingReceiver = undefined;
    }
    log.error(
      "[%s] Deleted the receiver '%s' from the client cache.",
      this._context.namespace.connectionId,
      this.name
    );
  }

  /**
   * Will reconnect the receiver link if necessary.
   * @param receiverError The receiver error or connection error, if any.
   * @param connectionDidDisconnect Whether this method is called as a result of a connection disconnect.
   * @returns {Promise<void>} Promise<void>.
   */
  async onDetached(receiverError?: AmqpError | Error, causedByDisconnect?: boolean): Promise<void> {
    const connectionId = this._context.namespace.connectionId;

    // User explicitly called `close` on the receiver, so link is already closed
    // and we can exit early.
    if (this.wasCloseInitiated) {
      return;
    }

    // Prevent multiple onDetached invocations from running concurrently.
    if (this._isDetaching) {
      // This can happen when the network connection goes down for some amount of time.
      // The first connection `disconnect` will trigger `onDetached` and attempt to retry
      // creating the connection/receiver link.
      // While those retry attempts fail (until the network connection comes back up),
      // we'll continue to see connection `disconnect` errors.
      // These should be ignored until the already running `onDetached` completes
      // its retry attempts or errors.
      log.error(
        `[${connectionId}] Call to detached on streaming receiver '${this.name}' is already in progress.`
      );
      return;
    }

    this._isDetaching = true;
    try {
      // Clears the token renewal timer. Closes the link and its session if they are open.
      // Removes the link and its session if they are present in rhea's cache.
      await this._closeLink(this._receiver);

      if (this.receiverType === ReceiverType.batching) {
        log.error(
          "[%s] Receiver '%s' with address '%s' is a Batching Receiver, so we will not be " +
            "re-establishing the receiver link.",
          connectionId,
          this.name,
          this.address
        );
        return;
      }

      const translatedError = receiverError ? translate(receiverError) : receiverError;

      // Track-1
      //   - We should only attempt to reopen if either no error was present,
      //     or the error is considered retryable.
      // Track-2
      //  Reopen
      //   - If no error was present
      //   - If the error is a MessagingError and is considered retryable
      //   - Any non MessagingError because such errors do not get
      //     translated by `@azure/core-amqp` to a MessagingError
      //   - More details here - https://github.com/Azure/azure-sdk-for-js/pull/8580#discussion_r417087030
      let shouldReopen = isMessagingError(translatedError) ? translatedError.retryable : true;

      // Non-retryable errors that aren't caused by disconnect
      // will have already been forwarded to the user's error handler.
      // Swallow the error and return quickly.
      if (!shouldReopen && !causedByDisconnect) {
        log.error(
          "[%s] Encountered a non retryable error on the receiver. Cannot recover receiver '%s' with address '%s' encountered error: %O",
          connectionId,
          this.name,
          this.address,
          translatedError
        );
        return;
      }

      // Non-retryable errors that are caused by disconnect
      // haven't had a chance to show up in the user's error handler.
      // Rethrow the error so the surrounding try/catch forwards it appropriately.
      if (!shouldReopen && causedByDisconnect) {
        log.error(
          "[%s] Encountered a non retryable error on the connection. Cannot recover receiver '%s' with address '%s': %O",
          connectionId,
          this.name,
          this.address,
          translatedError
        );
        throw translatedError;
      }

      // provide a new name to the link while re-connecting it. This ensures that
      // the service does not send an error stating that the link is still open.
      const options: ReceiverOptions = this._createReceiverOptions(true);

      // shall retry forever at an interval of 15 seconds if the error is a retryable error
      // else bail out when the error is not retryable or the operation succeeds.
      const config: RetryConfig<void> = {
        operation: () =>
          this._init(options).then(async () => {
            if (this.wasCloseInitiated) {
              log.error(
                "[%s] close() method of Receiver '%s' with address '%s' was called. " +
                  "by the time the receiver finished getting created. Hence, disallowing messages from being received. ",
                connectionId,
                this.name,
                this.address
              );
              await this.close();
            } else {
              if (this._receiver && this.receiverType === ReceiverType.streaming) {
                this._receiver.addCredit(this.maxConcurrentCalls);
              }
            }
            return;
          }),
        connectionId: connectionId,
        operationType: RetryOperationType.receiverLink,
        retryOptions: this._retryOptions,
        connectionHost: this._context.namespace.config.host
      };
      // Attempt to reconnect. If a non-retryable error is encountered,
      // retry will throw and the error will surface to the user's error handler.
      await retry<void>(config);
    } catch (err) {
      log.error(
        "[%s] An error occurred while processing detached() of Receiver '%s': %O ",
        connectionId,
        this.name,
        this.address,
        err
      );
      if (typeof this._onError === "function") {
        log.error(
          "[%s] Unable to automatically reconnect Receiver '%s' with address '%s'.",
          connectionId,
          this.name,
          this.address
        );
        try {
          this._onError(err);
        } catch (err) {
          log.error(
            "[%s] User-code error in error handler called after disconnect: %O",
            connectionId,
            err
          );
        } finally {
          // Once the user's error handler has been called,
          // close the receiver to prevent future messages/errors from being received.
          // Swallow errors from the close rather than forwarding to user's error handler
          // to prevent a never ending loop.
          await this.close().catch(() => {});
        }
      }
    } finally {
      this._isDetaching = false;
    }
  }

  /**
   * Closes the underlying AMQP receiver.
   * @return {Promise<void>} Promise<void>.
   */
  async close(): Promise<void> {
    this.wasCloseInitiated = true;
    log.receiver(
      "[%s] Closing the [%s]Receiver for entity '%s'.",
      this._context.namespace.connectionId,
      this.receiverType,
      this._context.entityPath
    );
    if (this._newMessageReceivedTimer) clearTimeout(this._newMessageReceivedTimer);
    this._clearAllMessageLockRenewTimers();
    if (this._receiver) {
      const receiverLink = this._receiver;
      this._deleteFromCache();
      await this._closeLink(receiverLink);
    }
  }

  /**
   * Settles the message with the specified disposition.
   * @param message The ServiceBus Message that needs to be settled.
   * @param operation The disposition type.
   * @param options Optional parameters that can be provided while disposing the message.
   */
  async settleMessage(
    message: ServiceBusMessageImpl,
    operation: DispositionType,
    options?: DispositionStatusOptions
  ): Promise<any> {
    return new Promise((resolve, reject) => {
      if (!options) options = {};
      if (operation.match(/^(complete|abandon|defer|deadletter)$/) == null) {
        return reject(new Error(`operation: '${operation}' is not a valid operation.`));
      }
      this._clearMessageLockRenewTimer(message.messageId as string);
      const delivery = message.delivery;
      const timer = setTimeout(() => {
        this._deliveryDispositionMap.delete(delivery.id);

        log.receiver(
          "[%s] Disposition for delivery id: %d, did not complete in %d milliseconds. " +
            "Hence rejecting the promise with timeout error.",
          this._context.namespace.connectionId,
          delivery.id,
          Constants.defaultOperationTimeoutInMs
        );

        const e: AmqpError = {
          condition: ErrorNameConditionMapper.ServiceUnavailableError,
          description:
            "Operation to settle the message has timed out. The disposition of the " +
            "message may or may not be successful"
        };
        return reject(translate(e));
      }, Constants.defaultOperationTimeoutInMs);
      this._deliveryDispositionMap.set(delivery.id, {
        resolve: resolve,
        reject: reject,
        timer: timer
      });
      if (operation === DispositionType.complete) {
        delivery.accept();
      } else if (operation === DispositionType.abandon) {
        const params: any = {
          undeliverable_here: false
        };
        if (options.propertiesToModify) params.message_annotations = options.propertiesToModify;
        delivery.modified(params);
      } else if (operation === DispositionType.defer) {
        const params: any = {
          undeliverable_here: true
        };
        if (options.propertiesToModify) params.message_annotations = options.propertiesToModify;
        delivery.modified(params);
      } else if (operation === DispositionType.deadletter) {
        const error: AmqpError = {
          condition: Constants.deadLetterName,
          info: {
            ...options.propertiesToModify,
            DeadLetterReason: options.deadLetterReason,
            DeadLetterErrorDescription: options.deadLetterDescription
          }
        };
        delivery.reject(error);
      }
    });
  }

  /**
   * Determines whether the AMQP receiver link is open. If open then returns true else returns false.
   * @return {boolean} boolean
   */
  isOpen(): boolean {
    const result: boolean = this._receiver! && this._receiver!.isOpen();
    log.error(
      "[%s] Receiver '%s' with address '%s' is open? -> %s",
      this._context.namespace.connectionId,
      this.name,
      this.address,
      result
    );
    return result;
  }
}<|MERGE_RESOLUTION|>--- conflicted
+++ resolved
@@ -27,11 +27,8 @@
 import { getUniqueName, calculateRenewAfterDuration } from "../util/utils";
 import { MessageHandlerOptions } from "../models";
 import { DispositionStatusOptions } from "./managementClient";
-<<<<<<< HEAD
 import { ReceiverFactory } from "../receivers/receiverFactory";
-=======
 import { isMessagingError } from "../../test/utils/testUtils";
->>>>>>> 008095ba
 
 /**
  * @internal
@@ -241,24 +238,21 @@
    * the active messages.
    */
   protected _clearAllMessageLockRenewTimers: () => void;
-<<<<<<< HEAD
+
+  /**
+   * Indicates whether the receiver is already actively
+   * running `onDetached`.
+   * This is expected to be true while the receiver attempts
+   * to bring its link back up due to a retryable issue.
+   */
+  private _isDetaching: boolean = false;
+
   constructor(
     context: ClientEntityContext,
     receiverType: ReceiverType,
     private _receiverFactory: ReceiverFactory,
     options?: ReceiveOptions
   ) {
-=======
-  /**
-   * Indicates whether the receiver is already actively
-   * running `onDetached`.
-   * This is expected to be true while the receiver attempts
-   * to bring its link back up due to a retryable issue.
-   */
-  private _isDetaching: boolean = false;
-
-  constructor(context: ClientEntityContext, receiverType: ReceiverType, options?: ReceiveOptions) {
->>>>>>> 008095ba
     super(context.entityPath, context, {
       address: context.entityPath,
       audience: `${context.namespace.config.endpoint}${context.entityPath}`
