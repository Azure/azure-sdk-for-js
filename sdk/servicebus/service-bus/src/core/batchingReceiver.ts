--- conflicted
+++ resolved
@@ -71,13 +71,8 @@
   receive(maxMessageCount: number, maxWaitTimeInSeconds?: number): Promise<ServiceBusMessage[]> {
     throwErrorIfConnectionClosed(this._context.namespace);
 
-<<<<<<< HEAD
-    if (idleTimeoutInSeconds == null) {
-      idleTimeoutInSeconds = Constants.defaultOperationTimeoutInMs / 1000;
-=======
     if (maxWaitTimeInSeconds == null) {
-      maxWaitTimeInSeconds = Constants.defaultOperationTimeoutInSeconds;
->>>>>>> 306025b0
+      maxWaitTimeInSeconds = Constants.defaultOperationTimeoutInMs / 1000;
     }
 
     const brokeredMessages: ServiceBusMessage[] = [];
@@ -380,7 +375,7 @@
         // TODO: Disabling this for now. We would want to give the user a decent chance to receive
         // the first message and only timeout faster if successive messages from there onwards are
         // not received quickly. However, it may be possible that there are no pending messages
-        // currently on the queue. In that case waiting for idleTimeoutInSeconds would be
+        // currently on the queue. In that case waiting for maxWaitTimeInSeconds would be
         // unnecessary.
         // There is a management plane API to get runtimeInfo of the Queue which provides
         // information about active messages on the Queue and it's sub Queues. However, this adds
