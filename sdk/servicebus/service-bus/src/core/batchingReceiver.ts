--- conflicted
+++ resolved
@@ -18,12 +18,9 @@
 import { throwErrorIfConnectionClosed } from "../util/errors";
 import { AbortSignalLike } from "@azure/abort-controller";
 import { checkAndRegisterWithAbortSignal } from "../util/utils";
-<<<<<<< HEAD
 import { OperationOptionsBase } from "../modelsToBeSharedWithEventHubs";
 import { createAndEndProcessingSpan } from "../diagnostics/instrumentServiceBusMessage";
-=======
 import { ReceiveMode } from "../models";
->>>>>>> e0a27e75
 
 /**
  * Describes the batching receiver where the user can receive a specified number of messages for
