--- conflicted
+++ resolved
@@ -119,41 +119,6 @@
   "contentType",
   "userProperties"
 ];
-
-/**
-<<<<<<< HEAD
- * @internal
- * Describes the options that can be provided while peeking a message.
- * @interface PeekOptions
- */
-export interface PeekOptions {
-  /**
-   * The number of messages that need to be peeked.
-   * - **Default: `1`**.
-   */
-  messageCount?: number;
-  /**
-   * The id of the session for which the messages need to be peeked.
-   * This should only be provided if messages are being fetched from a `session enabled` Queue or
-   * Topic.
-   */
-  sessionId?: string;
-=======
- * Provides information about the message to be scheduled.
- * @interface ScheduleMessage
- */
-export interface ScheduleMessage {
-  /**
-   * @property message - The message to be scheduled
-   */
-  message: SendableMessageInfo;
-  /**
-   * @property scheduledEnqueueTimeUtc - The UTC time at which the message should be available
-   * for processing.
-   */
-  scheduledEnqueueTimeUtc: Date;
->>>>>>> ebd2a200
-}
 
 /**
  * @internal
