// Copyright (c) Microsoft Corporation.
// Licensed under the MIT license.

import Long from "long";
import {
  EventContext,
  ReceiverEvents,
  ReceiverOptions,
  message as RheaMessageUtil,
  SenderEvents,
  SenderOptions,
  generate_uuid,
  string_to_uuid,
  types
} from "rhea-promise";
import {
  AmqpMessage,
  ConditionErrorNameMapper,
  Constants,
  MessagingError,
  RequestResponseLink,
  SendRequestOptions,
  defaultLock,
  translate
} from "@azure/core-amqp";
import { ConnectionContext } from "../connectionContext";
import {
  DispositionType,
  ReceivedMessage,
  ServiceBusMessage,
  ServiceBusMessageImpl,
  getMessagePropertyTypeMismatchError,
  toAmqpMessage
} from "../serviceBusMessage";
import { LinkEntity, RequestResponseLinkOptions } from "./linkEntity";
import * as log from "../log";
import { InternalReceiveMode, fromAmqpMessage } from "../serviceBusMessage";
import { toBuffer } from "../util/utils";
import {
  throwErrorIfConnectionClosed,
  throwTypeErrorIfParameterIsEmptyString,
  throwTypeErrorIfParameterMissing,
  throwTypeErrorIfParameterNotLong,
  throwTypeErrorIfParameterTypeMismatch
} from "../util/errors";
import { Typed } from "rhea-promise";
import { max32BitNumber } from "../util/constants";
import { Buffer } from "buffer";
import { OperationOptionsBase } from "./../modelsToBeSharedWithEventHubs";
import { AbortError } from "@azure/abort-controller";

/**
 * @internal
 * @ignore
 */
interface SendManagementRequestOptions extends SendRequestOptions {
  /**
   * The name of the sender or receiver link associated with the managmenet operations.
   * This is used for service side optimization.
   */
  associatedLinkName?: string;
}

/**
 * Represents a Rule on a Subscription that is used to filter the incoming message from the
 * Subscription.
 */
export interface RuleDescription {
  /**
   * Filter expression used to match messages. Supports 2 types:
   * - `string`: SQL-like condition expression that is evaluated against the messages'
   * user-defined properties and system properties. All system properties will be prefixed with
   * `sys.` in the condition expression.
   * - `CorrelationRuleFilter`: Properties of the filter will be used to match with the message properties.
   */
  filter?: string | CorrelationRuleFilter;
  /**
   * Action to perform if the message satisfies the filtering expression.
   */
  action?: string;
  /**
   * Represents the name of the rule.
   */
  name: string;
}

/**
 * Represents the correlation filter expression.
 * A CorrelationRuleFilter holds a set of conditions that are matched against user and system properties
 * of incoming messages from a Subscription.
 */
export interface CorrelationRuleFilter {
  /**
   * Value to be matched with the `correlationId` property of the incoming message.
   */
  correlationId?: string;
  /**
   * Value to be matched with the `messageId` property of the incoming message.
   */
  messageId?: string;
  /**
   * Value to be matched with the `to` property of the incoming message.
   */
  to?: string;
  /**
   * Value to be matched with the `replyTo` property of the incoming message.
   */
  replyTo?: string;
  /**
   * Value to be matched with the `label` property of the incoming message.
   */
  label?: string;
  /**
   * Value to be matched with the `sessionId` property of the incoming message.
   */
  sessionId?: string;
  /**
   * Value to be matched with the `replyToSessionId` property of the incoming message.
   */
  replyToSessionId?: string;
  /**
   * Value to be matched with the `contentType` property of the incoming message.
   */
  contentType?: string;
  /**
   * Value to be matched with the user properties of the incoming message.
   */
  properties?: any;
}

/**
 * @internal
 * @ignore
 */
const correlationProperties = [
  "correlationId",
  "messageId",
  "to",
  "replyTo",
  "label",
  "sessionId",
  "replyToSessionId",
  "contentType",
  "properties"
];

/**
 * @internal
 * @ignore
 * Options to set when updating the disposition status
 */
export interface DispositionStatusOptions extends OperationOptionsBase {
  /**
   * @property [propertiesToModify] A map of Service Bus brokered message properties
   * to modify.
   */
  propertiesToModify?: { [key: string]: any };
  /**
   * @property [deadLetterReason] The deadletter reason. May be set if disposition status
   * is set to suspended.
   */
  deadLetterReason?: string;
  /**
   * @property [deadLetterDescription] The deadletter description. May be set if disposition status
   * is set to suspended.
   */
  deadLetterDescription?: string;
  /**
   * This should only be provided if `session` is enabled for a Queue or Topic.
   */
  sessionId?: string;
}

/**
 * @internal
 * @ignore
 * Options passed to the constructor of ManagementClient
 */
export interface ManagementClientOptions {
  address?: string;
  audience?: string;
}

/**
 * @internal
 * @ignore
 * @class ManagementClient
 * Describes the ServiceBus Management Client that talks
 * to the $management endpoint over AMQP connection.
 */
export class ManagementClient extends LinkEntity<RequestResponseLink> {
  readonly managementLock: string = `${Constants.managementRequestKey}-${generate_uuid()}`;
  /**
   * @property {string} entityPath - The name/path of the entity (queue/topic/subscription name)
   * for which the management request needs to be made.
   */
  entityPath: string;
  /**
   * @property {string} replyTo The reply to Guid for the management client.
   */
  replyTo: string = generate_uuid();
  /**
   * @property _lastPeekedSequenceNumber Provides the sequence number of the last peeked message.
   */
  private _lastPeekedSequenceNumber: Long = Long.ZERO;

  /**
   * @constructor
   * Instantiates the management client.
   * @param context The connection context
   * @param {ManagementClientOptions} [options] Options to be provided for creating the
   * "$management" client.
   */
  constructor(context: ConnectionContext, entityPath: string, options?: ManagementClientOptions) {
    super(`${entityPath}/$management`, context, {
      address: options && options.address ? options.address : Constants.management,
      audience:
        options && options.audience
          ? options.audience
          : `${context.config.endpoint}${entityPath}/$management`
    });
    this._context = context;
    this.entityPath = entityPath;
  }

  private async _init(): Promise<void> {
    throwErrorIfConnectionClosed(this._context);
    try {
      if (!this._isMgmtRequestResponseLinkOpen()) {
        const rxopt: ReceiverOptions = {
          source: { address: this.address },
          name: this.replyTo,
          target: { address: this.replyTo },
          onSessionError: (context: EventContext) => {
            const id = context.connection.options.id;
            const ehError = translate(context.session!.error!);
            log.error(
              "[%s] An error occurred on the session for request/response links for " +
                "$management: %O",
              id,
              ehError
            );
          }
        };
        const sropt: SenderOptions = { target: { address: this.address } };
        log.mgmt(
          "[%s] Creating sender/receiver links on a session for $management endpoint with " +
            "srOpts: %o, receiverOpts: %O.",
          this._context.connectionId,
          sropt,
          rxopt
        );
<<<<<<< HEAD

        await this.initLink({
          senderOptions: sropt,
          receiverOptions: rxopt
        });

        this.link!.sender.on(SenderEvents.senderError, (context: EventContext) => {
=======
        this._mgmtReqResLink = await RequestResponseLink.create(
          this._context.connection,
          sropt,
          rxopt
        );
        this._mgmtReqResLink!.sender.on(SenderEvents.senderError, (context: EventContext) => {
>>>>>>> 0e0d2518
          const id = context.connection.options.id;
          const ehError = translate(context.sender!.error!);
          log.error("[%s] An error occurred on the $management sender link.. %O", id, ehError);
        });
        this.link!.receiver.on(ReceiverEvents.receiverError, (context: EventContext) => {
          const id = context.connection.options.id;
          const ehError = translate(context.receiver!.error!);
          log.error("[%s] An error occurred on the $management receiver link.. %O", id, ehError);
        });
        log.mgmt(
          "[%s] Created sender '%s' and receiver '%s' links for $management endpoint.",
<<<<<<< HEAD
          this._context.namespace.connectionId,
          this.link!.sender.name,
          this.link!.receiver.name
=======
          this._context.connectionId,
          this._mgmtReqResLink!.sender.name,
          this._mgmtReqResLink!.receiver.name
>>>>>>> 0e0d2518
        );
      }
    } catch (err) {
      err = translate(err);
      log.error(
        "[%s] An error occured while establishing the $management links: %O",
        this._context.connectionId,
        err
      );
      throw err;
    }
  }

  protected createRheaLink(options: RequestResponseLinkOptions): Promise<RequestResponseLink> {
    return RequestResponseLink.create(
      this._context.namespace.connection,
      options.senderOptions,
      options.receiverOptions
    );
  }

  private _isMgmtRequestResponseLinkOpen(): boolean {
    return this.link! && this.link!.isOpen();
  }

  /**
   * Given array of typed values, returns the element in given index
   */
  private _safelyGetTypedValueFromArray(data: Typed[], index: number): any {
    return Array.isArray(data) && data.length > index && data[index]
      ? data[index].value
      : undefined;
  }

  private async _makeManagementRequest(
    request: AmqpMessage,
    sendRequestOptions: SendManagementRequestOptions = {}
  ): Promise<AmqpMessage> {
    const retryTimeoutInMs =
      sendRequestOptions.timeoutInMs ?? Constants.defaultOperationTimeoutInMs;
    const initOperationStartTime = Date.now();
    if (!this._isMgmtRequestResponseLinkOpen()) {
      const rejectOnAbort = () => {
        const requestName = sendRequestOptions.requestName;
        const desc: string =
          `[${this._context.connectionId}] The request "${requestName}" ` +
          `to has been cancelled by the user.`;
        log.error(desc);
        const error = new AbortError(
          `The ${requestName ? requestName + " " : ""}operation has been cancelled by the user.`
        );

        throw error;
      };

      if (sendRequestOptions.abortSignal) {
        if (sendRequestOptions.abortSignal.aborted) {
          return rejectOnAbort();
        }
        // TODO: init() should respect the abort signal as well.
        // See https://github.com/Azure/azure-sdk-for-js/issues/4422
      }

      const actionAfterTimeout = () => {
        const desc: string = `The request with message_id "${request.message_id}" timed out. Please try again later.`;
        const e: Error = {
          name: "OperationTimeoutError",
          message: desc
        };

        throw e;
      };

      const waitTimer = setTimeout(actionAfterTimeout, retryTimeoutInMs);

      log.mgmt(
        "[%s] Acquiring lock to get the management req res link.",
        this._context.connectionId
      );

      try {
        await defaultLock.acquire(this.managementLock, () => {
          return this._init();
        });
      } catch (err) {
        throw err;
      } finally {
        clearTimeout(waitTimer);
      }
    }
    // time taken by the init operation
    const timeTakenByInit = Date.now() - initOperationStartTime;
    // Left over time
    sendRequestOptions.timeoutInMs = retryTimeoutInMs - timeTakenByInit;

    try {
      if (!request.message_id) request.message_id = generate_uuid();
      return await this.link!.sendRequest(request, sendRequestOptions);
    } catch (err) {
      err = translate(err);
      log.warning(
        "[%s] An error occurred during send on management request-response link with address " +
          "'%s': %O",
        this._context.connectionId,
        this.address,
        err
      );
      throw err;
    }
  }

  /**
   * Closes the AMQP management session to the ServiceBus namespace for this client,
   * returning a promise that will be resolved when disconnection is completed.
   * @return Promise<void>
   */
  async close(): Promise<void> {
    try {
      // Always clear the timeout, as the isOpen check may report
      // false without ever having cleared the timeout otherwise.
      clearTimeout(this._tokenRenewalTimer as NodeJS.Timer);
      if (this._isMgmtRequestResponseLinkOpen()) {
        await this.closeLink("permanently");
        log.mgmt("Successfully closed the management session.");
      }
    } catch (err) {
      log.error(
        "[%s] An error occurred while closing the management session: %O.",
        this._context.connectionId,
        err
      );
      throw err;
    }
  }

  /**
   * Fetches the next batch of active messages. The first call to `peek()` fetches the first
   * active message for this client. Each subsequent call fetches the subsequent message in the
   * entity.
   *
   * Unlike a `received` message, `peeked` message will not have lock token associated with it,
   * and hence it cannot be `Completed/Abandoned/Deferred/Deadlettered/Renewed`. This method will
   * also fetch even Deferred messages (but not Deadlettered message).
   *
   * @param messageCount The number of messages to retrieve. Default value `1`.
   * @returns Promise<ReceivedSBMessage[]>
   */
  async peek(
    messageCount?: number,
    options?: OperationOptionsBase & SendManagementRequestOptions
  ): Promise<ReceivedMessage[]> {
    throwErrorIfConnectionClosed(this._context);
    return this.peekBySequenceNumber(
      this._lastPeekedSequenceNumber.add(1),
      messageCount,
      undefined,
      options
    );
  }

  /**
   * Fetches the next batch of active messages in the current MessageSession. The first call to
   * `peek()` fetches the first active message for this client. Each subsequent call fetches the
   * subsequent message in the entity.
   *
   * Unlike a `received` message, `peeked` message will not have lock token associated with it,
   * and hence it cannot be `Completed/Abandoned/Deferred/Deadlettered/Renewed`.  This method will
   * also fetch even Deferred messages (but not Deadlettered message).
   *
   * @param sessionId The sessionId from which messages need to be peeked.
   * @param messageCount The number of messages to retrieve. Default value `1`.
   * @returns Promise<ReceivedMessageInfo[]>
   */
  async peekMessagesBySession(
    sessionId: string,
    messageCount?: number,
    options?: OperationOptionsBase & SendManagementRequestOptions
  ): Promise<ReceivedMessage[]> {
    throwErrorIfConnectionClosed(this._context);
    return this.peekBySequenceNumber(
      this._lastPeekedSequenceNumber.add(1),
      messageCount,
      sessionId,
      options
    );
  }

  /**
   * Peeks the desired number of messages from the specified sequence number.
   *
   * @param fromSequenceNumber The sequence number from where to read the message.
   * @param messageCount The number of messages to retrieve. Default value `1`.
   * @param sessionId The sessionId from which messages need to be peeked.
   * @returns Promise<ReceivedMessageInfo[]>
   */
  async peekBySequenceNumber(
    fromSequenceNumber: Long,
    maxMessageCount?: number,
    sessionId?: string,
    options?: OperationOptionsBase & SendManagementRequestOptions
  ): Promise<ReceivedMessage[]> {
    throwErrorIfConnectionClosed(this._context);
    const connId = this._context.connectionId;

    // Checks for fromSequenceNumber
    throwTypeErrorIfParameterMissing(connId, "fromSequenceNumber", fromSequenceNumber);
    throwTypeErrorIfParameterNotLong(connId, "fromSequenceNumber", fromSequenceNumber);

    // Checks for maxMessageCount
    if (maxMessageCount !== undefined) {
      throwTypeErrorIfParameterTypeMismatch(connId, "maxMessageCount", maxMessageCount, "number");
      if (maxMessageCount <= 0) {
        return [];
      }
    } else {
      maxMessageCount = 1;
    }

    const messageList: ReceivedMessage[] = [];
    try {
      const messageBody: any = {};
      messageBody[Constants.fromSequenceNumber] = types.wrap_long(
        Buffer.from(fromSequenceNumber.toBytesBE())
      );
      messageBody[Constants.messageCount] = types.wrap_int(maxMessageCount!);
      if (sessionId != undefined) {
        messageBody[Constants.sessionIdMapKey] = sessionId;
      }
      const request: AmqpMessage = {
        body: messageBody,
        reply_to: this.replyTo,
        application_properties: {
          operation: Constants.operations.peekMessage
        }
      };
      if (options?.associatedLinkName) {
        request.application_properties![Constants.associatedLinkName] = options?.associatedLinkName;
      }
      request.application_properties![Constants.trackingId] = generate_uuid();
      log.mgmt(
        "[%s] Peek by sequence number request body: %O.",
        this._context.connectionId,
        request.body
      );

      const result = await this._makeManagementRequest(request, options);
      if (result.application_properties!.statusCode !== 204) {
        const messages = result.body.messages as { message: Buffer }[];
        for (const msg of messages) {
          const decodedMessage = RheaMessageUtil.decode(msg.message);
          const message = fromAmqpMessage(decodedMessage as any);
          message.body = this._context.dataTransformer.decode(message.body);
          messageList.push(message);
          this._lastPeekedSequenceNumber = message.sequenceNumber!;
        }
      }
    } catch (err) {
      const error = translate(err) as MessagingError;
      log.error(
        "An error occurred while sending the request to peek messages to " +
          "$management endpoint: %O",
        error
      );
      // statusCode == 404 then do not throw
      if (error.code !== ConditionErrorNameMapper["com.microsoft:message-not-found"]) {
        throw error;
      }
    }
    return messageList;
  }

  /**
   * Renews the lock on the message. The lock will be renewed based on the setting specified on
   * the queue.
   *
   * When a message is received in `PeekLock` mode, the message is locked on the server for this
   * receiver instance for a duration as specified during the Queue/Subscription creation
   * (LockDuration). If processing of the message requires longer than this duration, the
   * lock needs to be renewed. For each renewal, it resets the time the message is locked by the
   * LockDuration set on the Entity.
   *
   * @param lockToken Lock token of the message
   * @param options Options that can be set while sending the request.
   * @returns Promise<Date> New lock token expiry date and time in UTC format.
   */
  async renewLock(lockToken: string, options?: SendManagementRequestOptions): Promise<Date> {
    throwErrorIfConnectionClosed(this._context);
    if (!options) options = {};
    if (options.timeoutInMs == null) options.timeoutInMs = 5000;

    try {
      const messageBody: any = {};

      messageBody[Constants.lockTokens] = types.wrap_array(
        [string_to_uuid(lockToken)],
        0x98,
        undefined
      );
      const request: AmqpMessage = {
        body: messageBody,
        reply_to: this.replyTo,
        application_properties: {
          operation: Constants.operations.renewLock
        }
      };
      request.application_properties![Constants.trackingId] = generate_uuid();
      if (options.associatedLinkName) {
        request.application_properties![Constants.associatedLinkName] = options.associatedLinkName;
      }
      log.mgmt("[%s] Renew message Lock request: %O.", this._context.connectionId, request);
      const result = await this._makeManagementRequest(request, {
        abortSignal: options?.abortSignal,
        requestName: "renewLock"
      });
      const lockedUntilUtc = new Date(result.body.expirations[0]);
      return lockedUntilUtc;
    } catch (err) {
      const error = translate(err);
      log.error(
        "An error occurred while sending the renew lock request to $management " + "endpoint: %O",
        error
      );
      throw error;
    }
  }

  /**
   * Schedules an array of messages to appear on Service Bus at a later time.
   *
   * @param scheduledEnqueueTimeUtc - The UTC time at which the messages should be enqueued.
   * @param messages - An array of messages that needs to be scheduled.
   * @returns Promise<number> The sequence numbers of messages that were scheduled.
   */
  async scheduleMessages(
    scheduledEnqueueTimeUtc: Date,
    messages: ServiceBusMessage[],
    options?: OperationOptionsBase & SendManagementRequestOptions
  ): Promise<Long[]> {
    throwErrorIfConnectionClosed(this._context);
    const messageBody: any[] = [];
    for (let i = 0; i < messages.length; i++) {
      const item = messages[i];
      if (!item.messageId) item.messageId = generate_uuid();
      item.scheduledEnqueueTimeUtc = scheduledEnqueueTimeUtc;
      const amqpMessage = toAmqpMessage(item);
      amqpMessage.body = this._context.dataTransformer.encode(amqpMessage.body);

      try {
        const entry: any = {
          message: RheaMessageUtil.encode(amqpMessage),
          "message-id": item.messageId
        };
        if (item.sessionId) {
          entry[Constants.sessionIdMapKey] = item.sessionId;
        }
        if (item.partitionKey) {
          entry["partition-key"] = item.partitionKey;
        }
        if (item.viaPartitionKey) {
          entry["via-partition-key"] = item.viaPartitionKey;
        }

        const wrappedEntry = types.wrap_map(entry);
        messageBody.push(wrappedEntry);
      } catch (err) {
        let error: Error;
        if (err instanceof TypeError || err.name === "TypeError") {
          // `RheaMessageUtil.encode` can fail if message properties are of invalid type
          // rhea throws errors with name `TypeError` but not an instance of `TypeError`, so catch them too
          // Errors in such cases do not have user-friendly message or call stack
          // So use `getMessagePropertyTypeMismatchError` to get a better error message
          error = translate(getMessagePropertyTypeMismatchError(item) || err);
        } else {
          error = translate(err);
        }
        log.error(
          "An error occurred while encoding the item at position %d in the messages array" + ": %O",
          i,
          error
        );
        throw error;
      }
    }
    try {
      const request: AmqpMessage = {
        body: { messages: messageBody },
        reply_to: this.replyTo,
        application_properties: {
          operation: Constants.operations.scheduleMessage
        }
      };
      if (options?.associatedLinkName) {
        request.application_properties![Constants.associatedLinkName] = options?.associatedLinkName;
      }
      request.application_properties![Constants.trackingId] = generate_uuid();
      log.mgmt(
        "[%s] Schedule messages request body: %O.",
        this._context.connectionId,
        request.body
      );
      const result = await this._makeManagementRequest(request, options);
      const sequenceNumbers = result.body[Constants.sequenceNumbers];
      const sequenceNumbersAsLong = [];
      for (let i = 0; i < sequenceNumbers.length; i++) {
        if (typeof sequenceNumbers[i] === "number") {
          sequenceNumbersAsLong.push(Long.fromNumber(sequenceNumbers[i]));
        } else {
          sequenceNumbersAsLong.push(Long.fromBytesBE(sequenceNumbers[i]));
        }
      }
      return sequenceNumbersAsLong;
    } catch (err) {
      const error = translate(err);
      log.error(
        "An error occurred while sending the request to schedule messages to " +
          "$management endpoint: %O",
        error
      );
      throw error;
    }
  }

  /**
   * Cancels an array of messages that were scheduled.
   * @param sequenceNumbers - An Array of sequence numbers of the message to be cancelled.
   * @returns Promise<void>
   */
  async cancelScheduledMessages(
    sequenceNumbers: Long[],
    options?: OperationOptionsBase & SendManagementRequestOptions
  ): Promise<void> {
    throwErrorIfConnectionClosed(this._context);
    const messageBody: any = {};
    messageBody[Constants.sequenceNumbers] = [];
    for (let i = 0; i < sequenceNumbers.length; i++) {
      const sequenceNumber = sequenceNumbers[i];
      try {
        messageBody[Constants.sequenceNumbers].push(Buffer.from(sequenceNumber.toBytesBE()));
      } catch (err) {
        const error = translate(err);
        log.error(
          "An error occurred while encoding the item at position %d in the " +
            "sequenceNumbers array: %O",
          i,
          error
        );
        throw error;
      }
    }

    try {
      messageBody[Constants.sequenceNumbers] = types.wrap_array(
        messageBody[Constants.sequenceNumbers],
        0x81,
        undefined
      );
      const request: AmqpMessage = {
        body: messageBody,
        reply_to: this.replyTo,
        application_properties: {
          operation: Constants.operations.cancelScheduledMessage
        }
      };

      if (options?.associatedLinkName) {
        request.application_properties![Constants.associatedLinkName] = options?.associatedLinkName;
      }
      request.application_properties![Constants.trackingId] = generate_uuid();
      log.mgmt(
        "[%s] Cancel scheduled messages request body: %O.",
        this._context.connectionId,
        request.body
      );

      await this._makeManagementRequest(request, options);
      return;
    } catch (err) {
      const error = translate(err);
      log.error(
        "An error occurred while sending the request to cancel the scheduled message to " +
          "$management endpoint: %O",
        error
      );
      throw error;
    }
  }

  /**
   * Receives a list of deferred messages identified by `sequenceNumbers`.
   *
   * @param sequenceNumbers A list containing the sequence numbers to receive.
   * @param receiveMode The mode in which the receiver was created.
   * @returns Promise<ServiceBusMessage[]>
   * - Returns a list of messages identified by the given sequenceNumbers.
   * - Returns an empty list if no messages are found.
   * - Throws an error if the messages have not been deferred.
   */
  async receiveDeferredMessages(
    sequenceNumbers: Long[],
    receiveMode: InternalReceiveMode,
    sessionId?: string,
    options?: OperationOptionsBase & SendManagementRequestOptions
  ): Promise<ServiceBusMessageImpl[]> {
    throwErrorIfConnectionClosed(this._context);

    const messageList: ServiceBusMessageImpl[] = [];
    const messageBody: any = {};
    messageBody[Constants.sequenceNumbers] = [];
    for (let i = 0; i < sequenceNumbers.length; i++) {
      const sequenceNumber = sequenceNumbers[i];
      try {
        messageBody[Constants.sequenceNumbers].push(Buffer.from(sequenceNumber.toBytesBE()));
      } catch (err) {
        const error = translate(err);
        log.error(
          "An error occurred while encoding the item at position %d in the " +
            "sequenceNumbers array: %O",
          i,
          error
        );
        throw error;
      }
    }

    try {
      messageBody[Constants.sequenceNumbers] = types.wrap_array(
        messageBody[Constants.sequenceNumbers],
        0x81,
        undefined
      );
      const receiverSettleMode: number =
        receiveMode === InternalReceiveMode.receiveAndDelete ? 0 : 1;
      messageBody[Constants.receiverSettleMode] = types.wrap_uint(receiverSettleMode);
      if (sessionId != null) {
        messageBody[Constants.sessionIdMapKey] = sessionId;
      }
      const request: AmqpMessage = {
        body: messageBody,
        reply_to: this.replyTo,
        application_properties: {
          operation: Constants.operations.receiveBySequenceNumber
        }
      };
      if (options?.associatedLinkName) {
        request.application_properties![Constants.associatedLinkName] = options?.associatedLinkName;
      }
      request.application_properties![Constants.trackingId] = generate_uuid();
      log.mgmt(
        "[%s] Receive deferred messages request body: %O.",
        this._context.connectionId,
        request.body
      );

      const result = await this._makeManagementRequest(request, options);
      const messages = result.body.messages as {
        message: Buffer;
        "lock-token": Buffer;
      }[];
      for (const msg of messages) {
        const decodedMessage = RheaMessageUtil.decode(msg.message);
        const message = new ServiceBusMessageImpl(
          this._context,
          this.entityPath,
          decodedMessage as any,
          { tag: msg["lock-token"] } as any,
          false,
          receiveMode
        );
        if (message.lockToken && message.lockedUntilUtc) {
          this._context.requestResponseLockedMessages.set(
            message.lockToken,
            message.lockedUntilUtc
          );
        }
        messageList.push(message);
      }
      return messageList;
    } catch (err) {
      const error = translate(err);
      log.error(
        "An error occurred while sending the request to receive deferred messages to " +
          "$management endpoint: %O",
        error
      );
      throw error;
    }
  }

  /**
   * Updates the disposition status of deferred messages.
   *
   * @param lockTokens Message lock tokens to update disposition status.
   * @param dispositionStatus The disposition status to be set
   * @param options Optional parameters that can be provided while updating the disposition status.
   *
   * @returns Promise<void>
   */
  async updateDispositionStatus(
    lockToken: string,
    dispositionType: DispositionType,
    options?: DispositionStatusOptions & SendManagementRequestOptions
  ): Promise<void> {
    throwErrorIfConnectionClosed(this._context);
    if (!options) options = {};
    try {
      let dispositionStatus: "completed" | "defered" | "suspended" | "abandoned";

      if (dispositionType === DispositionType.abandon) dispositionStatus = "abandoned";
      else if (dispositionType === DispositionType.complete) dispositionStatus = "completed";
      else if (dispositionType === DispositionType.defer) dispositionStatus = "defered";
      else if (dispositionType === DispositionType.deadletter) dispositionStatus = "suspended";
      else throw new Error(`Provided "dispositionType" - ${dispositionType} is invalid`);

      const messageBody: any = {};
      const lockTokenBuffer: Buffer[] = [];
      lockTokenBuffer.push(string_to_uuid(lockToken));
      messageBody[Constants.lockTokens] = types.wrap_array(lockTokenBuffer, 0x98, undefined);
      messageBody[Constants.dispositionStatus] = dispositionStatus;
      if (options.deadLetterDescription != null) {
        messageBody[Constants.deadLetterDescription] = options.deadLetterDescription;
      }
      if (options.deadLetterReason != null) {
        messageBody[Constants.deadLetterReason] = options.deadLetterReason;
      }
      if (options.propertiesToModify != null) {
        messageBody[Constants.propertiesToModify] = options.propertiesToModify;
      }
      if (options.sessionId != null) {
        messageBody[Constants.sessionIdMapKey] = options.sessionId;
      }
      const request: AmqpMessage = {
        body: messageBody,
        reply_to: this.replyTo,
        application_properties: {
          operation: Constants.operations.updateDisposition
        }
      };
      if (options.associatedLinkName) {
        request.application_properties![Constants.associatedLinkName] = options.associatedLinkName;
      }
      request.application_properties![Constants.trackingId] = generate_uuid();
      log.mgmt(
        "[%s] Update disposition status request body: %O.",
        this._context.connectionId,
        request.body
      );
      await this._makeManagementRequest(request, options);
    } catch (err) {
      const error = translate(err);
      log.error(
        "An error occurred while sending the request to update disposition status to " +
          "$management endpoint: %O",
        error
      );
      throw error;
    }
  }

  /**
   * Renews the lock for the specified session.
   *
   * @param sessionId Id of the session for which the lock needs to be renewed
   * @param options Options that can be set while sending the request.
   * @returns Promise<Date> New lock token expiry date and time in UTC format.
   */
  async renewSessionLock(
    sessionId: string,
    options?: OperationOptionsBase & SendManagementRequestOptions
  ): Promise<Date> {
    throwErrorIfConnectionClosed(this._context);
    try {
      const messageBody: any = {};
      messageBody[Constants.sessionIdMapKey] = sessionId;
      const request: AmqpMessage = {
        body: messageBody,
        reply_to: this.replyTo,
        application_properties: {
          operation: Constants.operations.renewSessionLock
        }
      };
      request.application_properties![Constants.trackingId] = generate_uuid();
      if (options?.associatedLinkName) {
        request.application_properties![Constants.associatedLinkName] = options?.associatedLinkName;
      }
      log.mgmt(
        "[%s] Renew Session Lock request body: %O.",
        this._context.connectionId,
        request.body
      );
      const result = await this._makeManagementRequest(request, options);
      const lockedUntilUtc = new Date(result.body.expiration);
      log.mgmt(
        "[%s] Lock for session '%s' will expire at %s.",
        this._context.connectionId,
        sessionId,
        lockedUntilUtc.toString()
      );
      return lockedUntilUtc;
    } catch (err) {
      const error = translate(err);
      log.error(
        "An error occurred while sending the renew lock request to $management " + "endpoint: %O",
        error
      );
      throw error;
    }
  }

  /**
   * Sets the state of the specified session.
   *
   * @param sessionId The session for which the state needs to be set
   * @param state The state that needs to be set.
   * @returns Promise<void>
   */
  async setSessionState(
    sessionId: string,
    state: any,
    options?: OperationOptionsBase & SendManagementRequestOptions
  ): Promise<void> {
    throwErrorIfConnectionClosed(this._context);

    try {
      const messageBody: any = {};
      messageBody[Constants.sessionIdMapKey] = sessionId;
      messageBody["session-state"] = toBuffer(state);
      const request: AmqpMessage = {
        body: messageBody,
        reply_to: this.replyTo,
        application_properties: {
          operation: Constants.operations.setSessionState
        }
      };
      if (options?.associatedLinkName) {
        request.application_properties![Constants.associatedLinkName] = options?.associatedLinkName;
      }
      request.application_properties![Constants.trackingId] = generate_uuid();
      log.mgmt(
        "[%s] Set Session state request body: %O.",
        this._context.connectionId,
        request.body
      );
      await this._makeManagementRequest(request, options);
    } catch (err) {
      const error = translate(err);
      log.error(
        "An error occurred while sending the renew lock request to $management " + "endpoint: %O",
        error
      );
      throw error;
    }
  }

  /**
   * Gets the state of the specified session.
   *
   * @param sessionId The session for which the state needs to be retrieved.
   * @returns Promise<any> The state of that session
   */
  async getSessionState(
    sessionId: string,
    options?: OperationOptionsBase & SendManagementRequestOptions
  ): Promise<any> {
    throwErrorIfConnectionClosed(this._context);
    try {
      const messageBody: any = {};
      messageBody[Constants.sessionIdMapKey] = sessionId;
      const request: AmqpMessage = {
        body: messageBody,
        reply_to: this.replyTo,
        application_properties: {
          operation: Constants.operations.getSessionState
        }
      };
      if (options?.associatedLinkName) {
        request.application_properties![Constants.associatedLinkName] = options?.associatedLinkName;
      }
      request.application_properties![Constants.trackingId] = generate_uuid();
      log.mgmt(
        "[%s] Get session state request body: %O.",
        this._context.connectionId,
        request.body
      );
      const result = await this._makeManagementRequest(request, options);
      return result.body["session-state"]
        ? this._context.dataTransformer.decode(result.body["session-state"])
        : result.body["session-state"];
    } catch (err) {
      const error = translate(err);
      log.error(
        "An error occurred while sending the renew lock request to $management " + "endpoint: %O",
        error
      );
      throw error;
    }
  }

  /**
   * Lists the sessions on the ServiceBus Queue/Topic.
   * @param lastUpdateTime Filter to include only sessions updated after a given time.
   * @param skip The number of sessions to skip
   * @param top Maximum numer of sessions.
   * @returns Promise<string[]> A list of session ids.
   */
  async listMessageSessions(
    skip: number,
    top: number,
    lastUpdatedTime?: Date,
    options?: OperationOptionsBase & SendManagementRequestOptions
  ): Promise<string[]> {
    throwErrorIfConnectionClosed(this._context);
    const defaultLastUpdatedTimeForListingSessions: number = 259200000; // 3 * 24 * 3600 * 1000
    if (typeof skip !== "number") {
      throw new Error("'skip' is a required parameter and must be of type 'number'.");
    }
    if (typeof top !== "number") {
      throw new Error("'top' is a required parameter and must be of type 'number'.");
    }
    if (lastUpdatedTime && !(lastUpdatedTime instanceof Date)) {
      throw new Error("'lastUpdatedTime' must be of type 'Date'.");
    }
    if (!lastUpdatedTime) {
      lastUpdatedTime = new Date(Date.now() - defaultLastUpdatedTimeForListingSessions);
    }
    try {
      const messageBody: any = {};
      messageBody["last-updated-time"] = lastUpdatedTime;
      messageBody["skip"] = types.wrap_int(skip);
      messageBody["top"] = types.wrap_int(top);
      const request: AmqpMessage = {
        body: messageBody,
        reply_to: this.replyTo,
        application_properties: {
          operation: Constants.operations.enumerateSessions
        }
      };
      request.application_properties![Constants.trackingId] = generate_uuid();
      log.mgmt("[%s] List sessions request body: %O.", this._context.connectionId, request.body);
      const response = await this._makeManagementRequest(request, options);

      return (response && response.body && response.body["sessions-ids"]) || [];
    } catch (err) {
      const error = translate(err);
      log.error(
        "An error occurred while sending the renew lock request to $management " + "endpoint: %O",
        error
      );
      throw error;
    }
  }

  /**
   * Get all the rules on the Subscription.
   * @returns Promise<RuleDescription[]> A list of rules.
   */
  async getRules(
    options?: OperationOptionsBase & SendManagementRequestOptions
  ): Promise<RuleDescription[]> {
    throwErrorIfConnectionClosed(this._context);
    try {
      const request: AmqpMessage = {
        body: {
          top: types.wrap_int(max32BitNumber),
          skip: types.wrap_int(0)
        },
        reply_to: this.replyTo,
        application_properties: {
          operation: Constants.operations.enumerateRules
        }
      };
      request.application_properties![Constants.trackingId] = generate_uuid();

      log.mgmt("[%s] Get rules request body: %O.", this._context.connectionId, request.body);
      const response = await this._makeManagementRequest(request, options);
      if (
        response.application_properties!.statusCode === 204 ||
        !response.body ||
        !Array.isArray(response.body.rules)
      ) {
        return [];
      }

      // Reference: https://docs.microsoft.com/en-us/azure/service-bus-messaging/service-bus-amqp-request-response#response-11
      const result: { "rule-description": Typed }[] = response.body.rules || [];
      const rules: RuleDescription[] = [];
      result.forEach((x) => {
        const ruleDescriptor = x["rule-description"];

        // We use the first three elements of the `ruleDescriptor.value` to get filter, action, name
        if (
          !ruleDescriptor ||
          !ruleDescriptor.descriptor ||
          ruleDescriptor.descriptor.value !== Constants.descriptorCodes.ruleDescriptionList ||
          !Array.isArray(ruleDescriptor.value) ||
          ruleDescriptor.value.length < 3
        ) {
          return;
        }

        const filtersRawData: Typed = ruleDescriptor.value[0];
        const actionsRawData: Typed = ruleDescriptor.value[1];
        const rule: RuleDescription = {
          name: ruleDescriptor.value[2].value
        };

        switch (filtersRawData.descriptor.value) {
          case Constants.descriptorCodes.trueFilterList:
            rule.filter = "1=1";
            break;
          case Constants.descriptorCodes.falseFilterList:
            rule.filter = "1=0";
            break;
          case Constants.descriptorCodes.sqlFilterList:
            rule.filter = this._safelyGetTypedValueFromArray(filtersRawData.value, 0);
            break;
          case Constants.descriptorCodes.correlationFilterList:
            rule.filter = {
              correlationId: this._safelyGetTypedValueFromArray(filtersRawData.value, 0),
              messageId: this._safelyGetTypedValueFromArray(filtersRawData.value, 1),
              to: this._safelyGetTypedValueFromArray(filtersRawData.value, 2),
              replyTo: this._safelyGetTypedValueFromArray(filtersRawData.value, 3),
              label: this._safelyGetTypedValueFromArray(filtersRawData.value, 4),
              sessionId: this._safelyGetTypedValueFromArray(filtersRawData.value, 5),
              replyToSessionId: this._safelyGetTypedValueFromArray(filtersRawData.value, 6),
              contentType: this._safelyGetTypedValueFromArray(filtersRawData.value, 7),
              properties: this._safelyGetTypedValueFromArray(filtersRawData.value, 8)
            };
            break;
          default:
            log.mgmt(
              `Found unexpected descriptor code for the filter: ${filtersRawData.descriptor.value}`
            );
            break;
        }

        if (
          actionsRawData.descriptor.value === Constants.descriptorCodes.sqlRuleActionList &&
          Array.isArray(actionsRawData.value) &&
          actionsRawData.value.length
        ) {
          rule.action = this._safelyGetTypedValueFromArray(actionsRawData.value, 0);
        }

        rules.push(rule);
      });

      return rules;
    } catch (err) {
      const error = translate(err);
      log.error(
        "An error occurred while sending the get rules request to $management " + "endpoint: %O",
        error
      );
      throw error;
    }
  }

  /**
   * Removes the rule on the Subscription identified by the given rule name.
   * @param ruleName
   */
  async removeRule(
    ruleName: string,
    options?: OperationOptionsBase & SendManagementRequestOptions
  ): Promise<void> {
    throwErrorIfConnectionClosed(this._context);
    throwTypeErrorIfParameterMissing(this._context.connectionId, "ruleName", ruleName);
    ruleName = String(ruleName);
    throwTypeErrorIfParameterIsEmptyString(this._context.connectionId, "ruleName", ruleName);

    try {
      const request: AmqpMessage = {
        body: {
          "rule-name": types.wrap_string(ruleName)
        },
        reply_to: this.replyTo,
        application_properties: {
          operation: Constants.operations.removeRule
        }
      };
      request.application_properties![Constants.trackingId] = generate_uuid();

      log.mgmt("[%s] Remove Rule request body: %O.", this._context.connectionId, request.body);
      await this._makeManagementRequest(request, options);
    } catch (err) {
      const error = translate(err);
      log.error(
        "An error occurred while sending the remove rule request to $management " + "endpoint: %O",
        error
      );
      throw error;
    }
  }

  /**
   * Adds a rule on the subscription as defined by the given rule name, filter and action
   * @param ruleName Name of the rule
   * @param filter A Boolean, SQL expression or a Correlation filter
   * @param sqlRuleActionExpression Action to perform if the message satisfies the filtering expression
   */
  async addRule(
    ruleName: string,
    filter: boolean | string | CorrelationRuleFilter,
    sqlRuleActionExpression?: string,
    options?: OperationOptionsBase & SendManagementRequestOptions
  ): Promise<void> {
    throwErrorIfConnectionClosed(this._context);

    throwTypeErrorIfParameterMissing(this._context.connectionId, "ruleName", ruleName);
    ruleName = String(ruleName);
    throwTypeErrorIfParameterIsEmptyString(this._context.connectionId, "ruleName", ruleName);

    throwTypeErrorIfParameterMissing(this._context.connectionId, "filter", filter);
    if (
      typeof filter !== "boolean" &&
      typeof filter !== "string" &&
      !correlationProperties.some((validProperty) => filter.hasOwnProperty(validProperty))
    ) {
      throw new TypeError(
        `The parameter "filter" should be either a boolean, string or implement the CorrelationRuleFilter interface.`
      );
    }

    try {
      const ruleDescription: any = {};
      switch (typeof filter) {
        case "boolean":
          ruleDescription["sql-filter"] = {
            expression: filter ? "1=1" : "1=0"
          };
          break;
        case "string":
          ruleDescription["sql-filter"] = {
            expression: filter
          };
          break;
        default:
          ruleDescription["correlation-filter"] = {
            "correlation-id": filter.correlationId,
            "message-id": filter.messageId,
            to: filter.to,
            "reply-to": filter.replyTo,
            label: filter.label,
            "session-id": filter.sessionId,
            "reply-to-session-id": filter.replyToSessionId,
            "content-type": filter.contentType,
            properties: filter.properties
          };
          break;
      }

      if (sqlRuleActionExpression !== undefined) {
        ruleDescription["sql-rule-action"] = {
          expression: String(sqlRuleActionExpression)
        };
      }
      const request: AmqpMessage = {
        body: {
          "rule-name": types.wrap_string(ruleName),
          "rule-description": types.wrap_map(ruleDescription)
        },
        reply_to: this.replyTo,
        application_properties: {
          operation: Constants.operations.addRule
        }
      };
      request.application_properties![Constants.trackingId] = generate_uuid();

      log.mgmt("[%s] Add Rule request body: %O.", this._context.connectionId, request.body);
      await this._makeManagementRequest(request, options);
    } catch (err) {
      const error = translate(err);
      log.error(
        "An error occurred while sending the Add rule request to $management " + "endpoint: %O",
        error
      );
      throw error;
    }
  }
}<|MERGE_RESOLUTION|>--- conflicted
+++ resolved
@@ -250,7 +250,6 @@
           sropt,
           rxopt
         );
-<<<<<<< HEAD
 
         await this.initLink({
           senderOptions: sropt,
@@ -258,14 +257,6 @@
         });
 
         this.link!.sender.on(SenderEvents.senderError, (context: EventContext) => {
-=======
-        this._mgmtReqResLink = await RequestResponseLink.create(
-          this._context.connection,
-          sropt,
-          rxopt
-        );
-        this._mgmtReqResLink!.sender.on(SenderEvents.senderError, (context: EventContext) => {
->>>>>>> 0e0d2518
           const id = context.connection.options.id;
           const ehError = translate(context.sender!.error!);
           log.error("[%s] An error occurred on the $management sender link.. %O", id, ehError);
@@ -277,15 +268,9 @@
         });
         log.mgmt(
           "[%s] Created sender '%s' and receiver '%s' links for $management endpoint.",
-<<<<<<< HEAD
-          this._context.namespace.connectionId,
+          this._context.connectionId,
           this.link!.sender.name,
           this.link!.receiver.name
-=======
-          this._context.connectionId,
-          this._mgmtReqResLink!.sender.name,
-          this._mgmtReqResLink!.receiver.name
->>>>>>> 0e0d2518
         );
       }
     } catch (err) {
@@ -301,7 +286,7 @@
 
   protected createRheaLink(options: RequestResponseLinkOptions): Promise<RequestResponseLink> {
     return RequestResponseLink.create(
-      this._context.namespace.connection,
+      this._context.connection,
       options.senderOptions,
       options.receiverOptions
     );
