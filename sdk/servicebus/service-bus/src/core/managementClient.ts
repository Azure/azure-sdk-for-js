// Copyright (c) Microsoft Corporation.
// Licensed under the MIT license.

import Long from "long";
import {
  EventContext,
  ReceiverEvents,
  ReceiverOptions,
  message as RheaMessageUtil,
  SenderEvents,
  SenderOptions,
  generate_uuid,
  string_to_uuid,
  types,
  Typed
} from "rhea-promise";
import {
  AmqpMessage,
  ConditionErrorNameMapper,
  Constants,
  MessagingError,
  RequestResponseLink,
  SendRequestOptions,
  translate
} from "@azure/core-amqp";
import { ConnectionContext } from "../connectionContext";
import {
  DispositionType,
  ServiceBusReceivedMessage,
  ServiceBusMessage,
  ServiceBusMessageImpl,
  getMessagePropertyTypeMismatchError,
  toAmqpMessage,
  InternalReceiveMode,
  fromAmqpMessage
} from "../serviceBusMessage";
import { LinkEntity, RequestResponseLinkOptions } from "./linkEntity";
import { managementClientLogger, receiverLogger, senderLogger, ServiceBusLogger } from "../log";
import { toBuffer } from "../util/utils";
import {
  throwErrorIfConnectionClosed,
  throwTypeErrorIfParameterIsEmptyString,
  throwTypeErrorIfParameterMissing,
  throwTypeErrorIfParameterNotLong,
  throwTypeErrorIfParameterTypeMismatch
} from "../util/errors";
import { max32BitNumber } from "../util/constants";
import { Buffer } from "buffer";
import { OperationOptionsBase } from "./../modelsToBeSharedWithEventHubs";
import { AbortSignalLike } from "@azure/abort-controller";

/**
 * @internal
 * @ignore
 */
export interface SendManagementRequestOptions extends SendRequestOptions {
  /**
   * The name of the sender or receiver link associated with the managmenet operations.
   * This is used for service side optimization.
   */
  associatedLinkName?: string;
}

/**
 * Represents a Rule on a Subscription that is used to filter the incoming message from the
 * Subscription.
 */
export interface RuleDescription {
  /**
   * Filter expression used to match messages. Supports 2 types:
   * - `string`: SQL-like condition expression that is evaluated against the messages'
   * user-defined properties and system properties. All system properties will be prefixed with
   * `sys.` in the condition expression.
   * - `CorrelationRuleFilter`: Properties of the filter will be used to match with the message properties.
   */
  filter?: string | CorrelationRuleFilter;
  /**
   * Action to perform if the message satisfies the filtering expression.
   */
  action?: string;
  /**
   * Represents the name of the rule.
   */
  name: string;
}

/**
 * Represents the correlation filter expression.
 * A CorrelationRuleFilter holds a set of conditions that are matched against user and system properties
 * of incoming messages from a Subscription.
 */
export interface CorrelationRuleFilter {
  /**
   * Value to be matched with the `correlationId` property of the incoming message.
   */
  correlationId?: string;
  /**
   * Value to be matched with the `messageId` property of the incoming message.
   */
  messageId?: string;
  /**
   * Value to be matched with the `to` property of the incoming message.
   */
  to?: string;
  /**
   * Value to be matched with the `replyTo` property of the incoming message.
   */
  replyTo?: string;
  /**
   * Value to be matched with the `label` property of the incoming message.
   */
  label?: string;
  /**
   * Value to be matched with the `sessionId` property of the incoming message.
   */
  sessionId?: string;
  /**
   * Value to be matched with the `replyToSessionId` property of the incoming message.
   */
  replyToSessionId?: string;
  /**
   * Value to be matched with the `contentType` property of the incoming message.
   */
  contentType?: string;
  /**
   * Value to be matched with the user properties of the incoming message.
   */
  properties?: { [key: string]: string | number | boolean | Date };
}

/**
 * @internal
 * @ignore
 */
const correlationProperties = [
  "correlationId",
  "messageId",
  "to",
  "replyTo",
  "label",
  "sessionId",
  "replyToSessionId",
  "contentType",
  "properties"
];

/**
 * @internal
 * @ignore
 * Options to set when updating the disposition status
 */
export interface DispositionStatusOptions extends OperationOptionsBase {
  /**
   * @property [propertiesToModify] A map of Service Bus brokered message properties
   * to modify.
   */
  propertiesToModify?: { [key: string]: any };
  /**
   * @property [deadLetterReason] The deadletter reason. May be set if disposition status
   * is set to suspended.
   */
  deadLetterReason?: string;
  /**
   * @property [deadLetterDescription] The deadletter description. May be set if disposition status
   * is set to suspended.
   */
  deadLetterDescription?: string;
  /**
   * This should only be provided if `session` is enabled for a Queue or Topic.
   */
  sessionId?: string;
}

/**
 * @internal
 * @ignore
 * Options passed to the constructor of ManagementClient
 */
export interface ManagementClientOptions {
  address?: string;
  audience?: string;
}

/**
 * @internal
 * @ignore
 * @class ManagementClient
 * Describes the ServiceBus Management Client that talks
 * to the $management endpoint over AMQP connection.
 */
export class ManagementClient extends LinkEntity<RequestResponseLink> {
  /**
   * @property {string} replyTo The reply to Guid for the management client.
   */
  replyTo: string = generate_uuid();
  /**
   * @property _lastPeekedSequenceNumber Provides the sequence number of the last peeked message.
   */
  private _lastPeekedSequenceNumber: Long = Long.ZERO;

  /**
   * @constructor
   * Instantiates the management client.
   * @param context The connection context
   * @param entityPath - The name/path of the entity (queue/topic/subscription name)
   * for which the management request needs to be made.
   * @param {ManagementClientOptions} [options] Options to be provided for creating the
   * "$management" client.
   */
  constructor(context: ConnectionContext, entityPath: string, options?: ManagementClientOptions) {
    super(`${entityPath}/$management`, entityPath, context, "mgmt", managementClientLogger, {
      address: options && options.address ? options.address : Constants.management,
      audience:
        options && options.audience
          ? options.audience
          : `${context.config.endpoint}${entityPath}/$management`
    });
    this._context = context;
  }

  private async _init(abortSignal?: AbortSignalLike): Promise<void> {
    throwErrorIfConnectionClosed(this._context);
    try {
      const rxopt: ReceiverOptions = {
        source: { address: this.address },
        name: this.replyTo,
        target: { address: this.replyTo },
        onSessionError: (context: EventContext) => {
<<<<<<< HEAD
          const id = context.connection.options.id;
          const sbError = translate(context.session!.error!);
          logError(
            sbError,
            "[%s] An error occurred on the session for request/response links for " +
              "$management: %O",
            id,
            sbError
=======
          const ehError = translate(context.session!.error!);
          managementClientLogger.logError(
            ehError,
            `${this.logPrefix} An error occurred on the session for request/response links for $management`
>>>>>>> 34ee7682
          );
        }
      };
      const sropt: SenderOptions = { target: { address: this.address } };

      // Even if multiple parallel requests reach here, the initLink secures a lock
      // to ensure there won't be multiple initializations
      await this.initLink(
        {
          senderOptions: sropt,
          receiverOptions: rxopt
        },
        abortSignal
      );

<<<<<<< HEAD
      // Attach listeners for the `sender_error` and `receiver_error` events to log the errors.
      //  - It is possible that the previous "_init" call had already added the listeners
      //    (example: parallel _init calls can cause this),
      //    hence checking the count of the listeners and adding them only if they're not present.
      const senderErrorListenerCount = this.link?.sender.listenerCount(SenderEvents.senderError);
      const receiverErrorListenerCount = this.link?.receiver.listenerCount(
        ReceiverEvents.receiverError
      );
      if (senderErrorListenerCount && senderErrorListenerCount < 1) {
        this.link!.sender.on(SenderEvents.senderError, (context: EventContext) => {
          const id = context.connection.options.id;
          const sbError = translate(context.sender!.error!);
          logError(
            sbError,
            "[%s] An error occurred on the $management sender link.. %O",
            id,
            sbError
          );
        });
      }
      if (receiverErrorListenerCount && receiverErrorListenerCount < 1) {
        this.link!.receiver.on(ReceiverEvents.receiverError, (context: EventContext) => {
          const id = context.connection.options.id;
          const sbError = translate(context.receiver!.error!);
          logError(
            sbError,
            "[%s] An error occurred on the $management receiver link.. %O",
            id,
            sbError
          );
        });
      }
=======
      this.link!.sender.on(SenderEvents.senderError, (context: EventContext) => {
        const ehError = translate(context.sender!.error!);
        managementClientLogger.logError(
          ehError,
          `${this.logPrefix} An error occurred on the $management sender link`
        );
      });
      this.link!.receiver.on(ReceiverEvents.receiverError, (context: EventContext) => {
        const ehError = translate(context.receiver!.error!);
        managementClientLogger.logError(
          ehError,
          `${this.logPrefix} An error occurred on the $management receiver link`
        );
      });
>>>>>>> 34ee7682
    } catch (err) {
      err = translate(err);
      managementClientLogger.logError(
        err,
<<<<<<< HEAD
        "[%s] An error occurred while establishing the $management links: %O",
        this._context.connectionId,
        err
=======
        `${this.logPrefix} An error occured while establishing the $management links`
>>>>>>> 34ee7682
      );
      throw err;
    }
  }

  protected createRheaLink(options: RequestResponseLinkOptions): Promise<RequestResponseLink> {
    return RequestResponseLink.create(
      this._context.connection,
      options.senderOptions,
      options.receiverOptions
    );
  }

  /**
   * Given array of typed values, returns the element in given index
   */
  private _safelyGetTypedValueFromArray(data: Typed[], index: number): any {
    return Array.isArray(data) && data.length > index && data[index]
      ? data[index].value
      : undefined;
  }

  private async _makeManagementRequest(
    request: AmqpMessage,
    internalLogger: ServiceBusLogger,
    sendRequestOptions: SendManagementRequestOptions = {}
  ): Promise<AmqpMessage> {
    const retryTimeoutInMs =
      sendRequestOptions.timeoutInMs ?? Constants.defaultOperationTimeoutInMs;
    const initOperationStartTime = Date.now();
    const actionAfterTimeout = () => {
      const desc: string = `The request with message_id "${request.message_id}" timed out. Please try again later.`;
      const e: Error = {
        name: "OperationTimeoutError",
        message: desc
      };

      throw e;
    };

    const waitTimer = setTimeout(actionAfterTimeout, retryTimeoutInMs);

    internalLogger.verbose(`${this.logPrefix} Acquiring lock to get the management req res link.`);

    try {
      if (!this.isOpen()) {
        await this._init(sendRequestOptions?.abortSignal);
      }
    } finally {
      clearTimeout(waitTimer);
    }

    // time taken by the init operation
    const timeTakenByInit = Date.now() - initOperationStartTime;
    // Left over time
    sendRequestOptions.timeoutInMs = retryTimeoutInMs - timeTakenByInit;

    try {
      if (!request.message_id) request.message_id = generate_uuid();
      return await this.link!.sendRequest(request, sendRequestOptions);
    } catch (err) {
      err = translate(err);
      internalLogger.logError(
        err,
        "%s An error occurred during send on management request-response link with address " +
          "'%s': %O",
        this.logPrefix,
        this.address,
        err
      );
      throw err;
    }
  }

  /**
   * Closes the AMQP management session to the ServiceBus namespace for this client,
   * returning a promise that will be resolved when disconnection is completed.
   * @return Promise<void>
   */
  async close(): Promise<void> {
    try {
      // Always clear the timeout, as the isOpen check may report
      // false without ever having cleared the timeout otherwise.

      // NOTE: management link currently doesn't have a separate concept of "detaching" like
      // the other links do. When we add handling of this (via the onDetached call, like other links)
      // we can change this back to closeLink("permanent").
      await this.closeLink();
      managementClientLogger.verbose("Successfully closed the management session.");
    } catch (err) {
      managementClientLogger.logError(
        err,
        `${this.logPrefix} An error occurred while closing the management session`
      );
      throw err;
    }
  }

  /**
   * Fetches the next batch of active messages. The first call to `peek()` fetches the first
   * active message for this client. Each subsequent call fetches the subsequent message in the
   * entity.
   *
   * Unlike a `received` message, `peeked` message will not have lock token associated with it,
   * and hence it cannot be `Completed/Abandoned/Deferred/Deadlettered/Renewed`. This method will
   * also fetch even Deferred messages (but not Deadlettered message).
   *
   * @param messageCount The number of messages to retrieve. Default value `1`.
   * @returns Promise<ReceivedSBMessage[]>
   */
  async peek(
    messageCount?: number,
    options?: OperationOptionsBase & SendManagementRequestOptions
  ): Promise<ServiceBusReceivedMessage[]> {
    throwErrorIfConnectionClosed(this._context);
    return this.peekBySequenceNumber(
      this._lastPeekedSequenceNumber.add(1),
      messageCount,
      undefined,
      options
    );
  }

  /**
   * Fetches the next batch of active messages in the current MessageSession. The first call to
   * `peek()` fetches the first active message for this client. Each subsequent call fetches the
   * subsequent message in the entity.
   *
   * Unlike a `received` message, `peeked` message will not have lock token associated with it,
   * and hence it cannot be `Completed/Abandoned/Deferred/Deadlettered/Renewed`.  This method will
   * also fetch even Deferred messages (but not Deadlettered message).
   *
   * @param sessionId The sessionId from which messages need to be peeked.
   * @param messageCount The number of messages to retrieve. Default value `1`.
   * @returns Promise<ReceivedMessageInfo[]>
   */
  async peekMessagesBySession(
    sessionId: string,
    messageCount?: number,
    options?: OperationOptionsBase & SendManagementRequestOptions
  ): Promise<ServiceBusReceivedMessage[]> {
    throwErrorIfConnectionClosed(this._context);
    return this.peekBySequenceNumber(
      this._lastPeekedSequenceNumber.add(1),
      messageCount,
      sessionId,
      options
    );
  }

  /**
   * Peeks the desired number of messages from the specified sequence number.
   *
   * @param fromSequenceNumber The sequence number from where to read the message.
   * @param messageCount The number of messages to retrieve. Default value `1`.
   * @param sessionId The sessionId from which messages need to be peeked.
   * @returns Promise<ReceivedMessageInfo[]>
   */
  async peekBySequenceNumber(
    fromSequenceNumber: Long,
    maxMessageCount?: number,
    sessionId?: string,
    options?: OperationOptionsBase & SendManagementRequestOptions
  ): Promise<ServiceBusReceivedMessage[]> {
    throwErrorIfConnectionClosed(this._context);
    const connId = this._context.connectionId;

    // Checks for fromSequenceNumber
    throwTypeErrorIfParameterMissing(connId, "fromSequenceNumber", fromSequenceNumber);
    throwTypeErrorIfParameterNotLong(connId, "fromSequenceNumber", fromSequenceNumber);

    // Checks for maxMessageCount
    if (maxMessageCount !== undefined) {
      throwTypeErrorIfParameterTypeMismatch(connId, "maxMessageCount", maxMessageCount, "number");
      if (maxMessageCount <= 0) {
        return [];
      }
    } else {
      maxMessageCount = 1;
    }

    const messageList: ServiceBusReceivedMessage[] = [];
    try {
      const messageBody: any = {};
      messageBody[Constants.fromSequenceNumber] = types.wrap_long(
        Buffer.from(fromSequenceNumber.toBytesBE())
      );
      messageBody[Constants.messageCount] = types.wrap_int(maxMessageCount!);
      if (sessionId != undefined) {
        messageBody[Constants.sessionIdMapKey] = sessionId;
      }
      const request: AmqpMessage = {
        body: messageBody,
        reply_to: this.replyTo,
        application_properties: {
          operation: Constants.operations.peekMessage
        }
      };
      if (options?.associatedLinkName) {
        request.application_properties![Constants.associatedLinkName] = options?.associatedLinkName;
      }
      request.application_properties![Constants.trackingId] = generate_uuid();

      // TODO: it'd be nice to attribute this peek request to the actual receiver that made it. So have them pass in a
      // log prefix rather than just falling back to the management links.
      receiverLogger.verbose(
        "%s Peek by sequence number request body: %O.",
        this.logPrefix,
        request.body
      );

      const result = await this._makeManagementRequest(request, receiverLogger, options);
      if (result.application_properties!.statusCode !== 204) {
        const messages = result.body.messages as { message: Buffer }[];
        for (const msg of messages) {
          const decodedMessage = RheaMessageUtil.decode(msg.message);
          const message = fromAmqpMessage(decodedMessage as any);
          message.body = this._context.dataTransformer.decode(message.body);
          messageList.push(message);
          this._lastPeekedSequenceNumber = message.sequenceNumber!;
        }
      }
    } catch (err) {
      const error = translate(err) as MessagingError;
      receiverLogger.logError(
        error,
        `${this.logPrefix} An error occurred while sending the request to peek messages to $management endpoint`
      );
      // statusCode == 404 then do not throw
      if (error.code !== ConditionErrorNameMapper["com.microsoft:message-not-found"]) {
        throw error;
      }
    }
    return messageList;
  }

  /**
   * Renews the lock on the message. The lock will be renewed based on the setting specified on
   * the queue.
   *
   * When a message is received in `PeekLock` mode, the message is locked on the server for this
   * receiver instance for a duration as specified during the Queue/Subscription creation
   * (LockDuration). If processing of the message requires longer than this duration, the
   * lock needs to be renewed. For each renewal, it resets the time the message is locked by the
   * LockDuration set on the Entity.
   *
   * @param lockToken Lock token of the message
   * @param options Options that can be set while sending the request.
   * @returns Promise<Date> New lock token expiry date and time in UTC format.
   */
  async renewLock(lockToken: string, options?: SendManagementRequestOptions): Promise<Date> {
    throwErrorIfConnectionClosed(this._context);
    if (!options) options = {};
    if (options.timeoutInMs == null) options.timeoutInMs = 5000;

    try {
      const messageBody: any = {};

      messageBody[Constants.lockTokens] = types.wrap_array(
        [string_to_uuid(lockToken)],
        0x98,
        undefined
      );
      const request: AmqpMessage = {
        body: messageBody,
        reply_to: this.replyTo,
        application_properties: {
          operation: Constants.operations.renewLock
        }
      };
      request.application_properties![Constants.trackingId] = generate_uuid();
      if (options.associatedLinkName) {
        request.application_properties![Constants.associatedLinkName] = options.associatedLinkName;
      }
      receiverLogger.verbose(
        "[%s] Renew message Lock request: %O.",
        this._context.connectionId,
        request
      );
      const result = await this._makeManagementRequest(request, receiverLogger, {
        abortSignal: options?.abortSignal,
        requestName: "renewLock"
      });
      const lockedUntilUtc = new Date(result.body.expirations[0]);
      return lockedUntilUtc;
    } catch (err) {
      const error = translate(err);
      receiverLogger.logError(
        error,
        `${this.logPrefix} An error occurred while sending the renew lock request to $management endpoint`
      );
      throw error;
    }
  }

  /**
   * Schedules an array of messages to appear on Service Bus at a later time.
   *
   * @param scheduledEnqueueTimeUtc - The UTC time at which the messages should be enqueued.
   * @param messages - An array of messages that needs to be scheduled.
   * @returns Promise<number> The sequence numbers of messages that were scheduled.
   */
  async scheduleMessages(
    scheduledEnqueueTimeUtc: Date,
    messages: ServiceBusMessage[],
    options?: OperationOptionsBase & SendManagementRequestOptions
  ): Promise<Long[]> {
    throwErrorIfConnectionClosed(this._context);
    const messageBody: any[] = [];
    for (let i = 0; i < messages.length; i++) {
      const item = messages[i];
      if (!item.messageId) item.messageId = generate_uuid();
      item.scheduledEnqueueTimeUtc = scheduledEnqueueTimeUtc;
      const amqpMessage = toAmqpMessage(item);
      amqpMessage.body = this._context.dataTransformer.encode(amqpMessage.body);

      try {
        const entry: any = {
          message: RheaMessageUtil.encode(amqpMessage),
          "message-id": item.messageId
        };
        if (item.sessionId) {
          entry[Constants.sessionIdMapKey] = item.sessionId;
        }
        if (item.partitionKey) {
          entry["partition-key"] = item.partitionKey;
        }
        if (item.viaPartitionKey) {
          entry["via-partition-key"] = item.viaPartitionKey;
        }

        const wrappedEntry = types.wrap_map(entry);
        messageBody.push(wrappedEntry);
      } catch (err) {
        let error: Error;
        if (err instanceof TypeError || err.name === "TypeError") {
          // `RheaMessageUtil.encode` can fail if message properties are of invalid type
          // rhea throws errors with name `TypeError` but not an instance of `TypeError`, so catch them too
          // Errors in such cases do not have user-friendly message or call stack
          // So use `getMessagePropertyTypeMismatchError` to get a better error message
          error = translate(getMessagePropertyTypeMismatchError(item) || err);
        } else {
          error = translate(err);
        }
        senderLogger.logError(
          error,
          `${this.logPrefix} An error occurred while encoding the item at position ${i} in the messages array`
        );
        throw error;
      }
    }
    try {
      const request: AmqpMessage = {
        body: { messages: messageBody },
        reply_to: this.replyTo,
        application_properties: {
          operation: Constants.operations.scheduleMessage
        }
      };
      if (options?.associatedLinkName) {
        request.application_properties![Constants.associatedLinkName] = options?.associatedLinkName;
      }
      request.application_properties![Constants.trackingId] = generate_uuid();
      senderLogger.verbose("%s Schedule messages request body: %O.", this.logPrefix, request.body);
      const result = await this._makeManagementRequest(request, senderLogger, options);
      const sequenceNumbers = result.body[Constants.sequenceNumbers];
      const sequenceNumbersAsLong = [];
      for (let i = 0; i < sequenceNumbers.length; i++) {
        if (typeof sequenceNumbers[i] === "number") {
          sequenceNumbersAsLong.push(Long.fromNumber(sequenceNumbers[i]));
        } else {
          sequenceNumbersAsLong.push(Long.fromBytesBE(sequenceNumbers[i]));
        }
      }
      return sequenceNumbersAsLong;
    } catch (err) {
      const error = translate(err);
      senderLogger.logError(
        error,
        `${this.logPrefix} An error occurred while sending the request to schedule messages to $management endpoint`
      );
      throw error;
    }
  }

  /**
   * Cancels an array of messages that were scheduled.
   * @param sequenceNumbers - An Array of sequence numbers of the message to be cancelled.
   * @returns Promise<void>
   */
  async cancelScheduledMessages(
    sequenceNumbers: Long[],
    options?: OperationOptionsBase & SendManagementRequestOptions
  ): Promise<void> {
    throwErrorIfConnectionClosed(this._context);
    const messageBody: any = {};
    messageBody[Constants.sequenceNumbers] = [];
    for (let i = 0; i < sequenceNumbers.length; i++) {
      const sequenceNumber = sequenceNumbers[i];
      try {
        messageBody[Constants.sequenceNumbers].push(Buffer.from(sequenceNumber.toBytesBE()));
      } catch (err) {
        const error = translate(err);
        senderLogger.logError(
          error,
          `${this.logPrefix} An error occurred while encoding the item at position ${i} in the sequenceNumbers array`
        );
        throw error;
      }
    }

    try {
      messageBody[Constants.sequenceNumbers] = types.wrap_array(
        messageBody[Constants.sequenceNumbers],
        0x81,
        undefined
      );
      const request: AmqpMessage = {
        body: messageBody,
        reply_to: this.replyTo,
        application_properties: {
          operation: Constants.operations.cancelScheduledMessage
        }
      };

      if (options?.associatedLinkName) {
        request.application_properties![Constants.associatedLinkName] = options?.associatedLinkName;
      }
      request.application_properties![Constants.trackingId] = generate_uuid();
      senderLogger.verbose(
        "%s Cancel scheduled messages request body: %O.",
        this.logPrefix,
        request.body
      );

      await this._makeManagementRequest(request, senderLogger, options);
      return;
    } catch (err) {
      const error = translate(err);
      senderLogger.logError(
        error,
        `${this.logPrefix} An error occurred while sending the request to cancel the scheduled message to $management endpoint`
      );
      throw error;
    }
  }

  /**
   * Receives a list of deferred messages identified by `sequenceNumbers`.
   *
   * @param sequenceNumbers A list containing the sequence numbers to receive.
   * @param receiveMode The mode in which the receiver was created.
   * @returns Promise<ServiceBusMessage[]>
   * - Returns a list of messages identified by the given sequenceNumbers.
   * - Returns an empty list if no messages are found.
   * - Throws an error if the messages have not been deferred.
   */
  async receiveDeferredMessages(
    sequenceNumbers: Long[],
    receiveMode: InternalReceiveMode,
    sessionId?: string,
    options?: OperationOptionsBase & SendManagementRequestOptions
  ): Promise<ServiceBusMessageImpl[]> {
    throwErrorIfConnectionClosed(this._context);

    const messageList: ServiceBusMessageImpl[] = [];
    const messageBody: any = {};
    messageBody[Constants.sequenceNumbers] = [];
    for (let i = 0; i < sequenceNumbers.length; i++) {
      const sequenceNumber = sequenceNumbers[i];
      try {
        messageBody[Constants.sequenceNumbers].push(Buffer.from(sequenceNumber.toBytesBE()));
      } catch (err) {
        const error = translate(err);
        receiverLogger.logError(
          error,
          `${this.logPrefix} An error occurred while encoding the item at position ${i} in the sequenceNumbers array`
        );
        throw error;
      }
    }

    try {
      messageBody[Constants.sequenceNumbers] = types.wrap_array(
        messageBody[Constants.sequenceNumbers],
        0x81,
        undefined
      );
      const receiverSettleMode: number =
        receiveMode === InternalReceiveMode.receiveAndDelete ? 0 : 1;
      messageBody[Constants.receiverSettleMode] = types.wrap_uint(receiverSettleMode);
      if (sessionId != null) {
        messageBody[Constants.sessionIdMapKey] = sessionId;
      }
      const request: AmqpMessage = {
        body: messageBody,
        reply_to: this.replyTo,
        application_properties: {
          operation: Constants.operations.receiveBySequenceNumber
        }
      };
      if (options?.associatedLinkName) {
        request.application_properties![Constants.associatedLinkName] = options?.associatedLinkName;
      }
      request.application_properties![Constants.trackingId] = generate_uuid();
      receiverLogger.verbose(
        "%s Receive deferred messages request body: %O.",
        this.logPrefix,
        request.body
      );

      const result = await this._makeManagementRequest(request, receiverLogger, options);
      const messages = result.body.messages as {
        message: Buffer;
        "lock-token": Buffer;
      }[];
      for (const msg of messages) {
        const decodedMessage = RheaMessageUtil.decode(msg.message);
        const message = new ServiceBusMessageImpl(
          this._context,
          this.entityPath,
          decodedMessage as any,
          { tag: msg["lock-token"] } as any,
          false,
          receiveMode
        );
        messageList.push(message);
      }
      return messageList;
    } catch (err) {
      const error = translate(err);
      receiverLogger.logError(
        error,
        `${this.logPrefix} An error occurred while sending the request to receive deferred messages to $management endpoint`
      );
      throw error;
    }
  }

  /**
   * Updates the disposition status of deferred messages.
   *
   * @param lockTokens Message lock tokens to update disposition status.
   * @param dispositionStatus The disposition status to be set
   * @param options Optional parameters that can be provided while updating the disposition status.
   *
   * @returns Promise<void>
   */
  async updateDispositionStatus(
    lockToken: string,
    dispositionType: DispositionType,
    options?: DispositionStatusOptions & SendManagementRequestOptions
  ): Promise<void> {
    throwErrorIfConnectionClosed(this._context);
    if (!options) options = {};
    try {
      let dispositionStatus: "completed" | "defered" | "suspended" | "abandoned";

      if (dispositionType === DispositionType.abandon) dispositionStatus = "abandoned";
      else if (dispositionType === DispositionType.complete) dispositionStatus = "completed";
      else if (dispositionType === DispositionType.defer) dispositionStatus = "defered";
      else if (dispositionType === DispositionType.deadletter) dispositionStatus = "suspended";
      else throw new Error(`Provided "dispositionType" - ${dispositionType} is invalid`);

      const messageBody: any = {};
      const lockTokenBuffer: Buffer[] = [];
      lockTokenBuffer.push(string_to_uuid(lockToken));
      messageBody[Constants.lockTokens] = types.wrap_array(lockTokenBuffer, 0x98, undefined);
      messageBody[Constants.dispositionStatus] = dispositionStatus;
      if (options.deadLetterDescription != null) {
        messageBody[Constants.deadLetterDescription] = options.deadLetterDescription;
      }
      if (options.deadLetterReason != null) {
        messageBody[Constants.deadLetterReason] = options.deadLetterReason;
      }
      if (options.propertiesToModify != null) {
        messageBody[Constants.propertiesToModify] = options.propertiesToModify;
      }
      if (options.sessionId != null) {
        messageBody[Constants.sessionIdMapKey] = options.sessionId;
      }
      const request: AmqpMessage = {
        body: messageBody,
        reply_to: this.replyTo,
        application_properties: {
          operation: Constants.operations.updateDisposition
        }
      };
      if (options.associatedLinkName) {
        request.application_properties![Constants.associatedLinkName] = options.associatedLinkName;
      }
      request.application_properties![Constants.trackingId] = generate_uuid();
      receiverLogger.verbose(
        "%s Update disposition status request body: %O.",
        this.logPrefix,
        request.body
      );
      await this._makeManagementRequest(request, receiverLogger, options);
    } catch (err) {
      const error = translate(err);
      receiverLogger.logError(
        error,
        `${this.logPrefix} An error occurred while sending the request to update disposition status to $management endpoint`
      );
      throw error;
    }
  }

  /**
   * Renews the lock for the specified session.
   *
   * @param sessionId Id of the session for which the lock needs to be renewed
   * @param options Options that can be set while sending the request.
   * @returns Promise<Date> New lock token expiry date and time in UTC format.
   */
  async renewSessionLock(
    sessionId: string,
    options?: OperationOptionsBase & SendManagementRequestOptions
  ): Promise<Date> {
    throwErrorIfConnectionClosed(this._context);
    try {
      const messageBody: any = {};
      messageBody[Constants.sessionIdMapKey] = sessionId;
      const request: AmqpMessage = {
        body: messageBody,
        reply_to: this.replyTo,
        application_properties: {
          operation: Constants.operations.renewSessionLock
        }
      };
      request.application_properties![Constants.trackingId] = generate_uuid();
      if (options?.associatedLinkName) {
        request.application_properties![Constants.associatedLinkName] = options?.associatedLinkName;
      }
      receiverLogger.verbose(
        "%s Renew Session Lock request body: %O.",
        this.logPrefix,
        request.body
      );
      const result = await this._makeManagementRequest(request, receiverLogger, options);
      const lockedUntilUtc = new Date(result.body.expiration);
      receiverLogger.verbose(
        "%s Lock for session '%s' will expire at %s.",
        this.logPrefix,
        sessionId,
        lockedUntilUtc.toString()
      );
      return lockedUntilUtc;
    } catch (err) {
      const error = translate(err);
      receiverLogger.logError(
        error,
        `${this.logPrefix} An error occurred while sending the renew lock request to $management endpoint`
      );
      throw error;
    }
  }

  /**
   * Sets the state of the specified session.
   *
   * @param sessionId The session for which the state needs to be set
   * @param state The state that needs to be set.
   * @returns Promise<void>
   */
  async setSessionState(
    sessionId: string,
    state: any,
    options?: OperationOptionsBase & SendManagementRequestOptions
  ): Promise<void> {
    throwErrorIfConnectionClosed(this._context);

    try {
      const messageBody: any = {};
      messageBody[Constants.sessionIdMapKey] = sessionId;
      messageBody["session-state"] = toBuffer(state);
      const request: AmqpMessage = {
        body: messageBody,
        reply_to: this.replyTo,
        application_properties: {
          operation: Constants.operations.setSessionState
        }
      };
      if (options?.associatedLinkName) {
        request.application_properties![Constants.associatedLinkName] = options?.associatedLinkName;
      }
      request.application_properties![Constants.trackingId] = generate_uuid();
      receiverLogger.verbose(
        "%s Set Session state request body: %O.",
        this.logPrefix,
        request.body
      );
      await this._makeManagementRequest(request, receiverLogger, options);
    } catch (err) {
      const error = translate(err);
      receiverLogger.logError(
        error,
        `${this.logPrefix} An error occurred while sending the renew lock request to $management endpoint`
      );
      throw error;
    }
  }

  /**
   * Gets the state of the specified session.
   *
   * @param sessionId The session for which the state needs to be retrieved.
   * @returns Promise<any> The state of that session
   */
  async getSessionState(
    sessionId: string,
    options?: OperationOptionsBase & SendManagementRequestOptions
  ): Promise<any> {
    throwErrorIfConnectionClosed(this._context);
    try {
      const messageBody: any = {};
      messageBody[Constants.sessionIdMapKey] = sessionId;
      const request: AmqpMessage = {
        body: messageBody,
        reply_to: this.replyTo,
        application_properties: {
          operation: Constants.operations.getSessionState
        }
      };
      if (options?.associatedLinkName) {
        request.application_properties![Constants.associatedLinkName] = options?.associatedLinkName;
      }
      request.application_properties![Constants.trackingId] = generate_uuid();
      receiverLogger.verbose(
        "%s Get session state request body: %O.",
        this.logPrefix,
        request.body
      );
      const result = await this._makeManagementRequest(request, receiverLogger, options);
      return result.body["session-state"]
        ? this._context.dataTransformer.decode(result.body["session-state"])
        : result.body["session-state"];
    } catch (err) {
      const error = translate(err);
      receiverLogger.logError(
        error,
        `${this.logPrefix} An error occurred while sending the renew lock request to $management endpoint`
      );
      throw error;
    }
  }

  /**
   * Lists the sessions on the ServiceBus Queue/Topic.
   * @param lastUpdateTime Filter to include only sessions updated after a given time.
   * @param skip The number of sessions to skip
   * @param top Maximum numer of sessions.
   * @returns Promise<string[]> A list of session ids.
   */
  async listMessageSessions(
    skip: number,
    top: number,
    lastUpdatedTime?: Date,
    options?: OperationOptionsBase & SendManagementRequestOptions
  ): Promise<string[]> {
    throwErrorIfConnectionClosed(this._context);
    const defaultLastUpdatedTimeForListingSessions: number = 259200000; // 3 * 24 * 3600 * 1000
    if (typeof skip !== "number") {
      throw new Error("'skip' is a required parameter and must be of type 'number'.");
    }
    if (typeof top !== "number") {
      throw new Error("'top' is a required parameter and must be of type 'number'.");
    }
    if (lastUpdatedTime && !(lastUpdatedTime instanceof Date)) {
      throw new Error("'lastUpdatedTime' must be of type 'Date'.");
    }
    if (!lastUpdatedTime) {
      lastUpdatedTime = new Date(Date.now() - defaultLastUpdatedTimeForListingSessions);
    }
    try {
      const messageBody: any = {};
      messageBody["last-updated-time"] = lastUpdatedTime;
      messageBody["skip"] = types.wrap_int(skip);
      messageBody["top"] = types.wrap_int(top);
      const request: AmqpMessage = {
        body: messageBody,
        reply_to: this.replyTo,
        application_properties: {
          operation: Constants.operations.enumerateSessions
        }
      };
      request.application_properties![Constants.trackingId] = generate_uuid();
      managementClientLogger.verbose(
        "%s List sessions request body: %O.",
        this.logPrefix,
        request.body
      );
      const response = await this._makeManagementRequest(request, managementClientLogger, options);

      return (response && response.body && response.body["sessions-ids"]) || [];
    } catch (err) {
      const error = translate(err);
      managementClientLogger.logError(
        error,
        `${this.logPrefix} An error occurred while sending the renew lock request to $management endpoint`
      );
      throw error;
    }
  }

  /**
   * Get all the rules on the Subscription.
   * @returns Promise<RuleDescription[]> A list of rules.
   */
  async getRules(
    options?: OperationOptionsBase & SendManagementRequestOptions
  ): Promise<RuleDescription[]> {
    throwErrorIfConnectionClosed(this._context);
    try {
      const request: AmqpMessage = {
        body: {
          top: types.wrap_int(max32BitNumber),
          skip: types.wrap_int(0)
        },
        reply_to: this.replyTo,
        application_properties: {
          operation: Constants.operations.enumerateRules
        }
      };
      request.application_properties![Constants.trackingId] = generate_uuid();

      managementClientLogger.verbose(
        "%s Get rules request body: %O.",
        this.logPrefix,
        request.body
      );
      const response = await this._makeManagementRequest(request, managementClientLogger, options);
      if (
        response.application_properties!.statusCode === 204 ||
        !response.body ||
        !Array.isArray(response.body.rules)
      ) {
        return [];
      }

      // Reference: https://docs.microsoft.com/azure/service-bus-messaging/service-bus-amqp-request-response#response-11
      const result: { "rule-description": Typed }[] = response.body.rules || [];
      const rules: RuleDescription[] = [];
      result.forEach((x) => {
        const ruleDescriptor = x["rule-description"];

        // We use the first three elements of the `ruleDescriptor.value` to get filter, action, name
        if (
          !ruleDescriptor ||
          !ruleDescriptor.descriptor ||
          ruleDescriptor.descriptor.value !== Constants.descriptorCodes.ruleDescriptionList ||
          !Array.isArray(ruleDescriptor.value) ||
          ruleDescriptor.value.length < 3
        ) {
          return;
        }

        const filtersRawData: Typed = ruleDescriptor.value[0];
        const actionsRawData: Typed = ruleDescriptor.value[1];
        const rule: RuleDescription = {
          name: ruleDescriptor.value[2].value
        };

        switch (filtersRawData.descriptor.value) {
          case Constants.descriptorCodes.trueFilterList:
            rule.filter = "1=1";
            break;
          case Constants.descriptorCodes.falseFilterList:
            rule.filter = "1=0";
            break;
          case Constants.descriptorCodes.sqlFilterList:
            rule.filter = this._safelyGetTypedValueFromArray(filtersRawData.value, 0);
            break;
          case Constants.descriptorCodes.correlationFilterList:
            rule.filter = {
              correlationId: this._safelyGetTypedValueFromArray(filtersRawData.value, 0),
              messageId: this._safelyGetTypedValueFromArray(filtersRawData.value, 1),
              to: this._safelyGetTypedValueFromArray(filtersRawData.value, 2),
              replyTo: this._safelyGetTypedValueFromArray(filtersRawData.value, 3),
              label: this._safelyGetTypedValueFromArray(filtersRawData.value, 4),
              sessionId: this._safelyGetTypedValueFromArray(filtersRawData.value, 5),
              replyToSessionId: this._safelyGetTypedValueFromArray(filtersRawData.value, 6),
              contentType: this._safelyGetTypedValueFromArray(filtersRawData.value, 7),
              properties: this._safelyGetTypedValueFromArray(filtersRawData.value, 8)
            };
            break;
          default:
            managementClientLogger.warning(
              `${this.logPrefix} Found unexpected descriptor code for the filter: ${filtersRawData.descriptor.value}`
            );
            break;
        }

        if (
          actionsRawData.descriptor.value === Constants.descriptorCodes.sqlRuleActionList &&
          Array.isArray(actionsRawData.value) &&
          actionsRawData.value.length
        ) {
          rule.action = this._safelyGetTypedValueFromArray(actionsRawData.value, 0);
        }

        rules.push(rule);
      });

      return rules;
    } catch (err) {
      const error = translate(err);
      managementClientLogger.logError(
        error,
        `${this.logPrefix} An error occurred while sending the get rules request to $management endpoint`
      );
      throw error;
    }
  }

  /**
   * Removes the rule on the Subscription identified by the given rule name.
   * @param ruleName
   */
  async removeRule(
    ruleName: string,
    options?: OperationOptionsBase & SendManagementRequestOptions
  ): Promise<void> {
    throwErrorIfConnectionClosed(this._context);
    throwTypeErrorIfParameterMissing(this._context.connectionId, "ruleName", ruleName);
    ruleName = String(ruleName);
    throwTypeErrorIfParameterIsEmptyString(this._context.connectionId, "ruleName", ruleName);

    try {
      const request: AmqpMessage = {
        body: {
          "rule-name": types.wrap_string(ruleName)
        },
        reply_to: this.replyTo,
        application_properties: {
          operation: Constants.operations.removeRule
        }
      };
      request.application_properties![Constants.trackingId] = generate_uuid();

      managementClientLogger.verbose(
        "%s Remove Rule request body: %O.",
        this.logPrefix,
        request.body
      );
      await this._makeManagementRequest(request, managementClientLogger, options);
    } catch (err) {
      const error = translate(err);
      managementClientLogger.logError(
        error,
        `${this.logPrefix} An error occurred while sending the remove rule request to $management endpoint`
      );
      throw error;
    }
  }

  /**
   * Adds a rule on the subscription as defined by the given rule name, filter and action
   * @param ruleName Name of the rule
   * @param filter A Boolean, SQL expression or a Correlation filter
   * @param sqlRuleActionExpression Action to perform if the message satisfies the filtering expression
   */
  async addRule(
    ruleName: string,
    filter: boolean | string | CorrelationRuleFilter,
    sqlRuleActionExpression?: string,
    options?: OperationOptionsBase & SendManagementRequestOptions
  ): Promise<void> {
    throwErrorIfConnectionClosed(this._context);

    throwTypeErrorIfParameterMissing(this._context.connectionId, "ruleName", ruleName);
    ruleName = String(ruleName);
    throwTypeErrorIfParameterIsEmptyString(this._context.connectionId, "ruleName", ruleName);

    throwTypeErrorIfParameterMissing(this._context.connectionId, "filter", filter);
    if (
      typeof filter !== "boolean" &&
      typeof filter !== "string" &&
      !correlationProperties.some((validProperty) => filter.hasOwnProperty(validProperty))
    ) {
      throw new TypeError(
        `The parameter "filter" should be either a boolean, string or implement the CorrelationRuleFilter interface.`
      );
    }

    try {
      const ruleDescription: any = {};
      switch (typeof filter) {
        case "boolean":
          ruleDescription["sql-filter"] = {
            expression: filter ? "1=1" : "1=0"
          };
          break;
        case "string":
          ruleDescription["sql-filter"] = {
            expression: filter
          };
          break;
        default:
          ruleDescription["correlation-filter"] = {
            "correlation-id": filter.correlationId,
            "message-id": filter.messageId,
            to: filter.to,
            "reply-to": filter.replyTo,
            label: filter.label,
            "session-id": filter.sessionId,
            "reply-to-session-id": filter.replyToSessionId,
            "content-type": filter.contentType,
            properties: filter.properties
          };
          break;
      }

      if (sqlRuleActionExpression !== undefined) {
        ruleDescription["sql-rule-action"] = {
          expression: String(sqlRuleActionExpression)
        };
      }
      const request: AmqpMessage = {
        body: {
          "rule-name": types.wrap_string(ruleName),
          "rule-description": types.wrap_map(ruleDescription)
        },
        reply_to: this.replyTo,
        application_properties: {
          operation: Constants.operations.addRule
        }
      };
      request.application_properties![Constants.trackingId] = generate_uuid();

      managementClientLogger.verbose("%s Add Rule request body: %O.", this.logPrefix, request.body);
      await this._makeManagementRequest(request, managementClientLogger, options);
    } catch (err) {
      const error = translate(err);
      managementClientLogger.logError(
        error,
        `${this.logPrefix} An error occurred while sending the Add rule request to $management endpoint`
      );
      throw error;
    }
  }
}<|MERGE_RESOLUTION|>--- conflicted
+++ resolved
@@ -226,21 +226,10 @@
         name: this.replyTo,
         target: { address: this.replyTo },
         onSessionError: (context: EventContext) => {
-<<<<<<< HEAD
-          const id = context.connection.options.id;
           const sbError = translate(context.session!.error!);
-          logError(
+          managementClientLogger.logError(
             sbError,
-            "[%s] An error occurred on the session for request/response links for " +
-              "$management: %O",
-            id,
-            sbError
-=======
-          const ehError = translate(context.session!.error!);
-          managementClientLogger.logError(
-            ehError,
             `${this.logPrefix} An error occurred on the session for request/response links for $management`
->>>>>>> 34ee7682
           );
         }
       };
@@ -256,7 +245,6 @@
         abortSignal
       );
 
-<<<<<<< HEAD
       // Attach listeners for the `sender_error` and `receiver_error` events to log the errors.
       //  - It is possible that the previous "_init" call had already added the listeners
       //    (example: parallel _init calls can cause this),
@@ -267,55 +255,27 @@
       );
       if (senderErrorListenerCount && senderErrorListenerCount < 1) {
         this.link!.sender.on(SenderEvents.senderError, (context: EventContext) => {
-          const id = context.connection.options.id;
-          const sbError = translate(context.sender!.error!);
-          logError(
-            sbError,
-            "[%s] An error occurred on the $management sender link.. %O",
-            id,
-            sbError
+          const ehError = translate(context.sender!.error!);
+          managementClientLogger.logError(
+            ehError,
+            `${this.logPrefix} An error occurred on the $management sender link`
           );
         });
       }
       if (receiverErrorListenerCount && receiverErrorListenerCount < 1) {
         this.link!.receiver.on(ReceiverEvents.receiverError, (context: EventContext) => {
-          const id = context.connection.options.id;
-          const sbError = translate(context.receiver!.error!);
-          logError(
-            sbError,
-            "[%s] An error occurred on the $management receiver link.. %O",
-            id,
-            sbError
+          const ehError = translate(context.receiver!.error!);
+          managementClientLogger.logError(
+            ehError,
+            `${this.logPrefix} An error occurred on the $management receiver link`
           );
         });
       }
-=======
-      this.link!.sender.on(SenderEvents.senderError, (context: EventContext) => {
-        const ehError = translate(context.sender!.error!);
-        managementClientLogger.logError(
-          ehError,
-          `${this.logPrefix} An error occurred on the $management sender link`
-        );
-      });
-      this.link!.receiver.on(ReceiverEvents.receiverError, (context: EventContext) => {
-        const ehError = translate(context.receiver!.error!);
-        managementClientLogger.logError(
-          ehError,
-          `${this.logPrefix} An error occurred on the $management receiver link`
-        );
-      });
->>>>>>> 34ee7682
     } catch (err) {
       err = translate(err);
       managementClientLogger.logError(
         err,
-<<<<<<< HEAD
-        "[%s] An error occurred while establishing the $management links: %O",
-        this._context.connectionId,
-        err
-=======
-        `${this.logPrefix} An error occured while establishing the $management links`
->>>>>>> 34ee7682
+        `${this.logPrefix} An error occurred while establishing the $management links`
       );
       throw err;
     }
