--- conflicted
+++ resolved
@@ -157,11 +157,7 @@
    * @returns {void}
    */
   protected async _ensureTokenRenewal(): Promise<void> {
-<<<<<<< HEAD
-    // Clear the existing token renewal timer in case the previous timeout hasn't been reached.
-=======
     // Clear the existing token renewal timer.
->>>>>>> f1737c74
     // This scenario can happen if the connection goes down and is brought back up
     // before the `nextRenewalTimeout` was reached.
     if (this._tokenRenewalTimer) {
