// Copyright (c) Microsoft Corporation. All rights reserved.
// Licensed under the MIT License.

import { defaultLock, TokenType, AccessToken, Constants, SharedKeyCredential } from "@azure/core-amqp";
import { ClientEntityContext } from "../clientEntityContext";
import * as log from "../log";
import { Sender, Receiver } from "rhea-promise";
import { getUniqueName } from "../util/utils";

/**
 * @internal
 * Options passed to the constructor of LinkEntity
 */
export interface LinkEntityOptions {
  /**
   * @property {string} address The client entity address in one of the following forms:
   */
  address?: string;
  /**
   * @property {string} audience The client entity token audience in one of the following forms:
   */
  audience?: string;
}

/**
 * @internal
 * Describes the base class for entities like MessageSender, MessageReceiver and Management client.
 * @class ClientEntity
 */
export class LinkEntity {
  /**
   * @property {string} id The unique name for the entity in the format:
   * `${name of the entity}-${guid}`.
   */
  name: string;
  /**
   * @property {string} address The client entity address in one of the following forms:
   *
   * **Sender**
   * - `"<queue-name>"`.
   * - `"<topic-name>"`.
   *
   * **Receiver**
   * - `"<queue-name>"`.
   * - `"<topic-name>"`.
   *
   * **ManagementClient**
   * -`"$management"`.
   */
  address: string;
  /**
   * @property {string} audience The client entity token audience in one of the following forms:
   *
   * **Sender**
   * - `"sb://<yournamespace>.servicebus.windows.net/<queue-name>"`
   * - `"sb://<yournamespace>.servicebus.windows.net/<topic-name>"`
   *
   * **Receiver**
   * - `"sb://<yournamespace>.servicebus.windows.net/<queue-name>"`
   * - `"sb://<yournamespace>.servicebus.windows.net/<topic-name>"`
   *
   * **ManagementClient**
   * - `"sb://<your-namespace>.servicebus.windows.net/<queue-name>/$management"`.
   * - `"sb://<your-namespace>.servicebus.windows.net/<topic-name>/$management"`.
   */
  audience: string;
  /**
   * @property {boolean} isConnecting Indicates whether the link is in the process of connecting
   * (establishing) itself. Default value: `false`.
   */
  isConnecting: boolean = false;
  /**
   * @property {ClientEntityContext} _context Provides relevant information about the amqp connection,
   * cbs and $management sessions, token provider, sender and receivers.
   * @protected
   */
  protected _context: ClientEntityContext;
  /**
   * @property {NodeJS.Timer} _tokenRenewalTimer The token renewal timer that keeps track of when
   * the Client Entity is due for token renewal.
   * @protected
   */
  protected _tokenRenewalTimer?: NodeJS.Timer;
  /**
   * @property _tokenTimeout Indicates token timeout
   * @protected
   */
  protected _tokenTimeout?: number;
  /**
   * Creates a new ClientEntity instance.
   * @constructor
   * @param {ClientEntityContext} context The connection context.
   * @param {LinkEntityOptions} [options] Options that can be provided while creating the LinkEntity.
   */
  constructor(name: string, context: ClientEntityContext, options?: LinkEntityOptions) {
    if (!options) options = {};
    this._context = context;
    this.address = options.address || "";
    this.audience = options.audience || "";
    this.name = getUniqueName(name);
  }

  /**
   * Negotiates the cbs claim for the ClientEntity.
   * @protected
   * @param {boolean} [setTokenRenewal] Set the token renewal timer. Default false.
   * @return {Promise<void>} Promise<void>
   */
  protected async _negotiateClaim(setTokenRenewal?: boolean): Promise<void> {
    // Acquire the lock and establish a cbs session if it does not exist on the connection.
    // Although node.js is single threaded, we need a locking mechanism to ensure that a
    // race condition does not happen while creating a shared resource (in this case the
    // cbs session, since we want to have exactly 1 cbs session per connection).
    log.link(
      "[%s] Acquiring cbs lock: '%s' for creating the cbs session while creating the %s: " +
        "'%s' with address: '%s'.",
      this._context.namespace.connectionId,
      this._context.namespace.cbsSession.cbsLock,
      this._type,
      this.name,
      this.address
    );
    await defaultLock.acquire(this._context.namespace.cbsSession.cbsLock, () => {
      return this._context.namespace.cbsSession.init();
    });
<<<<<<< HEAD

=======
>>>>>>> 8b8f4223
    let tokenObject: AccessToken;
    let tokenType: TokenType;
    if (this._context.namespace.tokenCredential instanceof SharedKeyCredential) {
      tokenObject = this._context.namespace.tokenCredential.getToken(this.audience);
      tokenType = TokenType.CbsTokenTypeSas;
      // renew sas token in every 45 minutess
      this._tokenTimeout = (3600 - 900) * 1000;
    } else {
      const aadToken = await this._context.namespace.tokenCredential.getToken(Constants.aadServiceBusScope);
      if (!aadToken) {
        throw new Error(`Failed to get token from the provided "TokenCredential" object`);
      }
      tokenObject = aadToken;
      tokenType = TokenType.CbsTokenTypeJwt;
      this._tokenTimeout = tokenObject.expiresOnTimestamp - Date.now() - 2 * 60 * 1000;
    }
<<<<<<< HEAD
    
=======
>>>>>>> 8b8f4223
    log.link(
      "[%s] %s: calling negotiateClaim for audience '%s'.",
      this._context.namespace.connectionId,
      this._type,
      this.audience
    );
    if (!tokenObject) {
      throw new Error("Token cannot be null");
    }
    // Acquire the lock to negotiate the CBS claim.
    log.link(
      "[%s] Acquiring cbs lock: '%s' for cbs auth for %s: '%s' with address '%s'.",
      this._context.namespace.connectionId,
      this._context.namespace.negotiateClaimLock,
      this._type,
      this.name,
      this.address
    );
    if (!tokenObject) {
      throw new Error("Token cannot be null");
    }
    await defaultLock.acquire(this._context.namespace.negotiateClaimLock, () => {
      return this._context.namespace.cbsSession.negotiateClaim(this.audience, tokenObject, tokenType);
    });
    log.link(
      "[%s] Negotiated claim for %s '%s' with with address: %s",
      this._context.namespace.connectionId,
      this._type,
      this.name,
      this.address
    );
    if (setTokenRenewal) {
      await this._ensureTokenRenewal();
    }
  }

  /**
   * Ensures that the token is renewed within the predefined renewal margin.
   * @protected
   * @returns {void}
   */
  protected async _ensureTokenRenewal(): Promise<void> {
    if (!this._tokenTimeout) {
      return;
    }
    this._tokenRenewalTimer = setTimeout(async () => {
      try {
        await this._negotiateClaim(true);
      } catch (err) {
        log.error(
          "[%s] %s '%s' with address %s, an error occurred while renewing the token: %O",
          this._context.namespace.connectionId,
          this._type,
          this.name,
          this.address,
          err
        );
      }
    }, this._tokenTimeout);
    log.link(
      "[%s] %s '%s' with address %s, has next token renewal in %d seconds @(%s).",
      this._context.namespace.connectionId,
      this._type,
      this.name,
      this.address,
      this._tokenTimeout / 1000,
      new Date(Date.now() + this._tokenTimeout).toString()
    );
  }

  /**
   * Closes the Sender|Receiver link and it's underlying session and also removes it from the
   * internal map.
   *
   * @param {Sender | Receiver} [link] The Sender or Receiver link that needs to be closed and
   * removed.
   */
  protected async _closeLink(link?: Sender | Receiver): Promise<void> {
    clearTimeout(this._tokenRenewalTimer as NodeJS.Timer);
    if (link) {
      try {
        // This should take care of closing the link and it's underlying session. This should also
        // remove them from the internal map.
        await link.close();
        log.link(
          "[%s] %s '%s' with address '%s' closed.",
          this._context.namespace.connectionId,
          this._type,
          this.name,
          this.address
        );
      } catch (err) {
        log.error(
          "[%s] An error occurred while closing the %s '%s': %O",
          this._context.namespace.connectionId,
          this._type,
          this.name,
          this.address,
          err
        );
      }
    }
  }

  /**
   * Provides the current type of the ClientEntity.
   * @return {string} The entity type.
   */
  private get _type(): string {
    let result = "LinkEntity";
    if ((this as any).constructor && (this as any).constructor.name) {
      result = (this as any).constructor.name;
    }
    return result;
  }
}<|MERGE_RESOLUTION|>--- conflicted
+++ resolved
@@ -123,10 +123,6 @@
     await defaultLock.acquire(this._context.namespace.cbsSession.cbsLock, () => {
       return this._context.namespace.cbsSession.init();
     });
-<<<<<<< HEAD
-
-=======
->>>>>>> 8b8f4223
     let tokenObject: AccessToken;
     let tokenType: TokenType;
     if (this._context.namespace.tokenCredential instanceof SharedKeyCredential) {
@@ -143,10 +139,6 @@
       tokenType = TokenType.CbsTokenTypeJwt;
       this._tokenTimeout = tokenObject.expiresOnTimestamp - Date.now() - 2 * 60 * 1000;
     }
-<<<<<<< HEAD
-    
-=======
->>>>>>> 8b8f4223
     log.link(
       "[%s] %s: calling negotiateClaim for audience '%s'.",
       this._context.namespace.connectionId,
