// Copyright (c) Microsoft Corporation.
// Licensed under the MIT license.

import {
  AccessToken,
  Constants,
  SharedKeyCredential,
  TokenType,
  defaultLock,
  RequestResponseLink
} from "@azure/core-amqp";
import { ConnectionContext } from "../connectionContext";
import * as log from "../log";
import {
  AwaitableSender,
  AwaitableSenderOptions,
  Receiver,
  ReceiverOptions,
  ReceiverOptionsWithSession,
  SenderOptions
} from "rhea-promise";
import { getUniqueName, StandardAbortMessage } from "../util/utils";
import { AbortError, AbortSignalLike } from "@azure/abort-controller";

/**
 * @internal
 * @ignore
 * Options passed to the constructor of LinkEntity
 */
export interface LinkEntityOptions {
  /**
   * @property {string} address The client entity address in one of the following forms:
   */
  address?: string;
  /**
   * @property {string} audience The client entity token audience in one of the following forms:
   */
  audience?: string;
}

/**
 * A simple grouping of the sender and receiver options. Only used
 * with the ManagementClient today.
 *
 * @internal
 * @ignore
 */
export interface RequestResponseLinkOptions {
  senderOptions: SenderOptions;
  receiverOptions: ReceiverOptions;
  name?: string;
}

/**
 * @internal
 * @ignore
 */
type LinkOptionsT<
  LinkT extends Receiver | AwaitableSender | RequestResponseLink
> = LinkT extends Receiver
  ? ReceiverOptionsWithSession
  : LinkT extends AwaitableSender
  ? AwaitableSenderOptions
  : LinkT extends RequestResponseLink
  ? RequestResponseLinkOptions
  : never;

/**
 * @internal
 * @ignore
 * Describes the base class for entities like MessageSender, MessageReceiver and Management client.
 * @class ClientEntity
 */
export abstract class LinkEntity<LinkT extends Receiver | AwaitableSender | RequestResponseLink> {
  /**
   * @property {string} id The unique name for the entity in the format:
   * `${name of the entity}-${guid}`.
   */
  name: string;
  /**
   * @property {string} address The client entity address in one of the following forms:
   *
   * **Sender**
   * - `"<queue-name>"`.
   * - `"<topic-name>"`.
   *
   * **Receiver**
   * - `"<queue-name>"`.
   * - `"<topic-name>"`.
   *
   * **ManagementClient**
   * -`"$management"`.
   */
  address: string;
  /**
   * @property {string} audience The client entity token audience in one of the following forms:
   *
   * **Sender**
   * - `"sb://<yournamespace>.servicebus.windows.net/<queue-name>"`
   * - `"sb://<yournamespace>.servicebus.windows.net/<topic-name>"`
   *
   * **Receiver**
   * - `"sb://<yournamespace>.servicebus.windows.net/<queue-name>"`
   * - `"sb://<yournamespace>.servicebus.windows.net/<topic-name>"`
   *
   * **ManagementClient**
   * - `"sb://<your-namespace>.servicebus.windows.net/<queue-name>/$management"`.
   * - `"sb://<your-namespace>.servicebus.windows.net/<topic-name>/$management"`.
   */
  audience: string;
  /**
<<<<<<< HEAD
   * @property {ClientEntityContext} _context Provides relevant information about the amqp connection,
=======
   * @property {boolean} isConnecting Indicates whether the link is in the process of connecting
   * (establishing) itself. Default value: `false`.
   */
  isConnecting: boolean = false;
  /**
   * @property _context Provides relevant information about the amqp connection,
>>>>>>> 0e0d2518
   * cbs and $management sessions, token provider, sender and receivers.
   */
  protected _context: ConnectionContext;
  /**
   * @property {NodeJS.Timer} _tokenRenewalTimer The token renewal timer that keeps track of when
   * the Client Entity is due for token renewal.
   */
  protected _tokenRenewalTimer?: NodeJS.Timer;
  /**
   * @property _tokenTimeout Indicates token timeout
   */
  protected _tokenTimeout?: number;

  /**
   * The actual rhea link (of type Receiver or AwaitableSender)
   */
  private _link?: LinkT;

  /**
   * The log prefix for any log messages.
   */
  private _logPrefix: string;

  /**
   * Creates a new ClientEntity instance.
   * @constructor
   * @param context The connection context.
   * @param options Options that can be provided while creating the LinkEntity.
   */
  constructor(name: string, context: ConnectionContext, options?: LinkEntityOptions) {
    if (!options) options = {};
    this._context = context;
    this.address = options.address || "";
    this.audience = options.audience || "";
    this.name = getUniqueName(name);
    this._logPrefix = `[${context.namespace.connection.id}|l:${this.name}|a:${this.address}]`;
  }

  /**
   * Negotiates the cbs claim for the ClientEntity.
   * @param {boolean} [setTokenRenewal] Set the token renewal timer. Default false.
   * @return {Promise<void>} Promise<void>
   */
  private async _negotiateClaim(setTokenRenewal?: boolean): Promise<void> {
    // Wait for the connectionContext to be ready to open the link.
    await this._context.readyToOpenLink();
    // Acquire the lock and establish a cbs session if it does not exist on the connection.
    // Although node.js is single threaded, we need a locking mechanism to ensure that a
    // race condition does not happen while creating a shared resource (in this case the
    // cbs session, since we want to have exactly 1 cbs session per connection).
    log.link(
      "[%s] Acquiring cbs lock: '%s' for creating the cbs session while creating the %s: " +
        "'%s' with address: '%s'.",
      this._context.connectionId,
      this._context.cbsSession.cbsLock,
      this._type,
      this.name,
      this.address
    );
    await defaultLock.acquire(this._context.cbsSession.cbsLock, () => {
      return this._context.cbsSession.init();
    });
    let tokenObject: AccessToken;
    let tokenType: TokenType;
    if (this._context.tokenCredential instanceof SharedKeyCredential) {
      tokenObject = this._context.tokenCredential.getToken(this.audience);
      tokenType = TokenType.CbsTokenTypeSas;
      // renew sas token in every 45 minutess
      this._tokenTimeout = (3600 - 900) * 1000;
    } else {
      const aadToken = await this._context.tokenCredential.getToken(Constants.aadServiceBusScope);
      if (!aadToken) {
        throw new Error(`Failed to get token from the provided "TokenCredential" object`);
      }
      tokenObject = aadToken;
      tokenType = TokenType.CbsTokenTypeJwt;
      this._tokenTimeout = tokenObject.expiresOnTimestamp - Date.now() - 2 * 60 * 1000;
    }
    log.link(
      "[%s] %s: calling negotiateClaim for audience '%s'.",
      this._context.connectionId,
      this._type,
      this.audience
    );
    // Acquire the lock to negotiate the CBS claim.
    log.link(
      "[%s] Acquiring cbs lock: '%s' for cbs auth for %s: '%s' with address '%s'.",
      this._context.connectionId,
      this._context.negotiateClaimLock,
      this._type,
      this.name,
      this.address
    );
    if (!tokenObject) {
      throw new Error("Token cannot be null");
    }
    await defaultLock.acquire(this._context.negotiateClaimLock, () => {
      return this._context.cbsSession.negotiateClaim(this.audience, tokenObject, tokenType);
    });
    log.link(
      "[%s] Negotiated claim for %s '%s' with with address: %s",
      this._context.connectionId,
      this._type,
      this.name,
      this.address
    );
    if (setTokenRenewal) {
      this._ensureTokenRenewal();
    }
  }

  /**
   * Ensures that the token is renewed within the predefined renewal margin.
   * @returns {void}
   */
  private _ensureTokenRenewal(): void {
    if (!this._tokenTimeout) {
      return;
    }
    // Clear the existing token renewal timer.
    // This scenario can happen if the connection goes down and is brought back up
    // before the `nextRenewalTimeout` was reached.
    if (this._tokenRenewalTimer) {
      clearTimeout(this._tokenRenewalTimer);
    }
    this._tokenRenewalTimer = setTimeout(async () => {
      try {
        await this._negotiateClaim(true);
      } catch (err) {
        log.error(
          "[%s] %s '%s' with address %s, an error occurred while renewing the token: %O",
          this._context.connectionId,
          this._type,
          this.name,
          this.address,
          err
        );
      }
    }, this._tokenTimeout);
    log.link(
      "[%s] %s '%s' with address %s, has next token renewal in %d milliseconds @(%s).",
      this._context.connectionId,
      this._type,
      this.name,
      this.address,
      this._tokenTimeout,
      new Date(Date.now() + this._tokenTimeout).toString()
    );
  }

  /**
   * Closes the internally held rhea link, stops the token renewal timer and sets
   * the this._link field to undefined.
   *
   * @param mode Indicates the original caller.
   * - "permanently" closes the link permanently, setting _wasClosedByUser to true which
   * prevents it from being reinitializing.
   * - "linkonly" closes the link but does not permanently close the LinkEntity. It can be reinitialized.
   */
  protected async closeLink(mode: "permanently" | "linkonly"): Promise<void> {
    if (mode === "permanently") {
      this._wasClosedByUser = true;
    }

    clearTimeout(this._tokenRenewalTimer as NodeJS.Timer);
    this._tokenRenewalTimer = undefined;

    if (this._link) {
      try {
        // This should take care of closing the link and it's underlying session. This should also
        // remove them from the internal map.
        const link = this._link;
        this._link = undefined;

        await link.close();
<<<<<<< HEAD

        log.link(`${this._logPrefix} closed: ${mode}.`);
      } catch (err) {
        log.error(`${this._logPrefix} An error occurred while closing the link.: %O`, err);
=======
        log.link(
          "[%s] %s '%s' with address '%s' closed.",
          this._context.connectionId,
          this._type,
          this.name,
          this.address
        );
      } catch (err) {
        log.error(
          "[%s] An error occurred while closing the %s '%s': %O",
          this._context.connectionId,
          this._type,
          this.name,
          this.address,
          err
        );
>>>>>>> 0e0d2518
      }
    }
  }

  /**
   * Provides the current type of the ClientEntity.
   * @return {string} The entity type.
   */
  private get _type(): string {
    let result = "LinkEntity";
    if ((this as any).constructor && (this as any).constructor.name) {
      result = (this as any).constructor.name;
    }
    return result;
  }

  /**
   * Determines whether the AMQP link is open. If open then returns true else returns false.
   * @return {boolean} boolean
   */
  isOpen(): boolean {
    const result: boolean = this._link ? this._link.isOpen() : false;
    log.error(`${this._logPrefix} is open? ${result}`);
    return result;
  }

  /**
   * Indicates that _closeLink("close") has been called on this link and
   * that it should not be allowed to reopen.
   */
  private _wasClosedByUser: boolean = false;

  protected get wasClosedByUser(): boolean {
    return this._wasClosedByUser;
  }

  /**
   * Indicates that a link initialization is in process.
   */
  public get isConnecting(): boolean {
    return this._isConnecting;
  }

  private _isConnecting: boolean = false;

  /**
   * NOTE: This method should be implemented by any child classes to actually create the underlying
   * Rhea link (AwaitableSender vs Receiver vs RequestResponseLink)
   *
   * @param _options
   */
  protected abstract createRheaLink(_options: LinkOptionsT<LinkT>): Promise<LinkT>;

  /**
   * Initializes this LinkEntity, setting this._link with the result of  `createRheaLink`, which
   * is implemented by child classes.
   *
   * @returns A Promise that resolves when the link has been properly initialized
   */
  async initLink(options: LinkOptionsT<LinkT>, abortSignal?: AbortSignalLike): Promise<void> {
    const checkAborted = (): void => {
      if (abortSignal?.aborted) {
        throw new AbortError(StandardAbortMessage);
      }
    };

    const connectionId = this._context.namespace.connectionId;
    checkAborted();

    if (options.name) {
      this.name = options.name;
      this._logPrefix = `[${connectionId}|l:${this.name}|a:${this.address}]`;
    }

    if (this._wasClosedByUser) {
      log.error(`${this._logPrefix} Link has been closed by user. Not reopening.`);
      return;
    }

    if (this.isOpen()) {
      log.error(`${this._logPrefix} Link is already open. Returning.`);
      return;
    }

    if (this.isConnecting) {
      log.error(`${this._logPrefix} Link is currently opening. Returning.`);
      return;
    }

    log.error(`${this._logPrefix} Is not open and is not currently connecting. Opening.`);

    this._isConnecting = true;

    try {
      await this._negotiateClaim();
      checkAborted();

      log.error(`${this._logPrefix} Creating with options %O`, options);
      this._link = await this.createRheaLink(options);
      checkAborted();

      if (this._wasClosedByUser) {
        // the user attempted to close while we were still initializing the link. Go
        // ahead and close the link we created.
        log.error(`${this._logPrefix} User closed link while it was initializing.`);
        throw new AbortError("Link closed by user while initializing.");
      }

      this._ensureTokenRenewal();
    } catch (err) {
      await this.closeLink("linkonly");
      throw err;
    } finally {
      this._isConnecting = false;
    }
  }

  protected get link(): LinkT | undefined {
    return this._link;
  }
}<|MERGE_RESOLUTION|>--- conflicted
+++ resolved
@@ -109,16 +109,7 @@
    */
   audience: string;
   /**
-<<<<<<< HEAD
-   * @property {ClientEntityContext} _context Provides relevant information about the amqp connection,
-=======
-   * @property {boolean} isConnecting Indicates whether the link is in the process of connecting
-   * (establishing) itself. Default value: `false`.
-   */
-  isConnecting: boolean = false;
-  /**
    * @property _context Provides relevant information about the amqp connection,
->>>>>>> 0e0d2518
    * cbs and $management sessions, token provider, sender and receivers.
    */
   protected _context: ConnectionContext;
@@ -154,7 +145,7 @@
     this.address = options.address || "";
     this.audience = options.audience || "";
     this.name = getUniqueName(name);
-    this._logPrefix = `[${context.namespace.connection.id}|l:${this.name}|a:${this.address}]`;
+    this._logPrefix = `[${context.connection.id}|l:${this.name}|a:${this.address}]`;
   }
 
   /**
@@ -294,29 +285,10 @@
         this._link = undefined;
 
         await link.close();
-<<<<<<< HEAD
 
         log.link(`${this._logPrefix} closed: ${mode}.`);
       } catch (err) {
         log.error(`${this._logPrefix} An error occurred while closing the link.: %O`, err);
-=======
-        log.link(
-          "[%s] %s '%s' with address '%s' closed.",
-          this._context.connectionId,
-          this._type,
-          this.name,
-          this.address
-        );
-      } catch (err) {
-        log.error(
-          "[%s] An error occurred while closing the %s '%s': %O",
-          this._context.connectionId,
-          this._type,
-          this.name,
-          this.address,
-          err
-        );
->>>>>>> 0e0d2518
       }
     }
   }
@@ -383,7 +355,7 @@
       }
     };
 
-    const connectionId = this._context.namespace.connectionId;
+    const connectionId = this._context.connectionId;
     checkAborted();
 
     if (options.name) {
