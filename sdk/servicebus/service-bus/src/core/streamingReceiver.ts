--- conflicted
+++ resolved
@@ -27,11 +27,8 @@
 import { AmqpError, EventContext, OnAmqpEvent } from "rhea-promise";
 import { ServiceBusMessageImpl } from "../serviceBusMessage";
 import { AbortSignalLike } from "@azure/abort-controller";
-<<<<<<< HEAD
 import { translateServiceBusError } from "../serviceBusError";
-=======
 import { abandonMessage, completeMessage } from "../receivers/shared";
->>>>>>> dea54eb9
 
 /**
  * @internal
