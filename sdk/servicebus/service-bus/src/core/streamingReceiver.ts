--- conflicted
+++ resolved
@@ -370,20 +370,12 @@
    * 3. aborting the abortSignal they passed in when calling subscribe (this does not apply in onDetached, however)
    */
   async init(
-<<<<<<< HEAD
     args: {
       useNewName: boolean;
       connectionId: string;
       onError: OnError;
     } & OperationOptionsBase
-  ) {
-=======
-    args: { useNewName: boolean; connectionId: string; onError: OnError } & Pick<
-      OperationOptionsBase,
-      "abortSignal"
-    >
   ): Promise<void> {
->>>>>>> d6ac8662
     let numRetryCycles = 0;
 
     while (true) {
