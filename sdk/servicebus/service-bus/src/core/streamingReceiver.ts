--- conflicted
+++ resolved
@@ -167,13 +167,8 @@
     };
 
     this._onSessionClose = async (context: EventContext) => {
-<<<<<<< HEAD
-      const connectionId = this._context.namespace.connectionId;
+      const connectionId = this._context.connectionId;
       const receiver = this.link || context.receiver!;
-=======
-      const connectionId = this._context.connectionId;
-      const receiver = this._receiver || context.receiver!;
->>>>>>> 0e0d2518
       const sessionError = context.session && context.session.error;
       if (sessionError) {
         log.error(
@@ -220,13 +215,8 @@
     };
 
     this._onAmqpError = (context: EventContext) => {
-<<<<<<< HEAD
-      const connectionId = this._context.namespace.connectionId;
+      const connectionId = this._context.connectionId;
       const receiver = this.link || context.receiver!;
-=======
-      const connectionId = this._context.connectionId;
-      const receiver = this._receiver || context.receiver!;
->>>>>>> 0e0d2518
       const receiverError = context.receiver && context.receiver.error;
       if (receiverError) {
         const sbError = translate(receiverError) as MessagingError;
@@ -262,13 +252,8 @@
     };
 
     this._onSessionError = (context: EventContext) => {
-<<<<<<< HEAD
-      const connectionId = this._context.namespace.connectionId;
+      const connectionId = this._context.connectionId;
       const receiver = this.link || context.receiver!;
-=======
-      const connectionId = this._context.connectionId;
-      const receiver = this._receiver || context.receiver!;
->>>>>>> 0e0d2518
       const sessionError = context.session && context.session.error;
       if (sessionError) {
         const sbError = translate(sessionError) as MessagingError;
