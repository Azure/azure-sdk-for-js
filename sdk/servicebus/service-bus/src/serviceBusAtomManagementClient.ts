// Copyright (c) Microsoft Corporation.
// Licensed under the MIT license.

import {
  Constants as AMQPConstants,
  isTokenCredential,
  parseConnectionString,
  TokenCredential
} from "@azure/core-amqp";
import {
  bearerTokenAuthenticationPolicy,
  createPipelineFromOptions,
  HttpOperationResponse,
  OperationOptions,
  RequestPolicyFactory,
  RestError,
  ServiceClient,
  signingPolicy,
  stripRequest,
  stripResponse,
  URLBuilder,
  WebResource,
  PipelineOptions
} from "@azure/core-http";
import { PagedAsyncIterableIterator, PageSettings } from "@azure/core-paging";
import { CorrelationRuleFilter } from "./core/managementClient";
import { administrationLogger as logger } from "./log";
import {
  buildNamespace,
  NamespaceProperties,
  NamespaceResourceSerializer
} from "./serializers/namespaceResourceSerializer";
import {
  buildQueue,
  buildQueueOptions,
  buildQueueRuntimeProperties,
  CreateQueueOptions,
  InternalQueueOptions,
  QueueProperties,
  QueueResourceSerializer,
  QueueRuntimeProperties
} from "./serializers/queueResourceSerializer";
import {
  buildRule,
  CreateRuleOptions,
  isSqlRuleAction,
  RuleProperties,
  RuleResourceSerializer,
  SqlRuleAction,
  SqlRuleFilter
} from "./serializers/ruleResourceSerializer";
import {
  buildSubscription,
  buildSubscriptionOptions,
  buildSubscriptionRuntimeProperties,
  CreateSubscriptionOptions,
  InternalSubscriptionOptions,
  SubscriptionProperties,
  SubscriptionResourceSerializer,
  SubscriptionRuntimeProperties
} from "./serializers/subscriptionResourceSerializer";
import {
  buildTopic,
  buildTopicOptions,
  buildTopicRuntimeProperties,
  CreateTopicOptions,
  InternalTopicOptions,
  TopicProperties,
  TopicResourceSerializer,
  TopicRuntimeProperties
} from "./serializers/topicResourceSerializer";
import { AtomXmlSerializer, executeAtomXmlOperation } from "./util/atomXmlHelper";
import * as Constants from "./util/constants";
import { parseURL } from "./util/parseUrl";
import { SasServiceClientCredentials } from "./util/sasServiceClientCredentials";
import { createSpan, getCanonicalCode } from "./util/tracing";
import { formatUserAgentPrefix, isAbsoluteUrl, isJSONLikeObject } from "./util/utils";

/**
 * Request options for list<entity-type>() operations
 */
export interface ListRequestOptions {
  /**
   * Count of entities to fetch.
   */
  maxCount?: number;

  /**
   * Count of entities to skip from being fetched.
   */
  skip?: number;
}

/**
 * Represents the returned response of the operation along with the raw response.
 */
export type WithResponse<T> = T & {
  /**
   * The underlying HTTP response.
   */
  _response: HttpOperationResponse;
};

/**
 * Represents the result of list operation on entities which also contains the `continuationToken` to start iterating over from.
 */
export type EntitiesResponse<T> = WithResponse<Array<T>> & Pick<PageSettings, "continuationToken">;

/**
 * All operations return promises that resolve to an object that has the relevant output.
 * These objects also have a property called `_response` that you can use if you want to
 * access the direct response from the service.
 */
export class ServiceBusAdministrationClient extends ServiceClient {
  /**
   * Reference to the endpoint as extracted from input connection string.
   */
  private endpoint: string;

  /**
   * Reference to the endpoint with protocol prefix as extracted from input connection string.
   */
  private endpointWithProtocol: string;

  /**
   * Singleton instances of serializers used across the various operations.
   */
  private namespaceResourceSerializer: AtomXmlSerializer;
  private queueResourceSerializer: AtomXmlSerializer;
  private topicResourceSerializer: AtomXmlSerializer;
  private subscriptionResourceSerializer: AtomXmlSerializer;
  private ruleResourceSerializer: AtomXmlSerializer;

  /**
   * Credentials used to generate tokens as required for the various operations.
   */
  private credentials: SasServiceClientCredentials | TokenCredential;

  /**
   * Initializes a new instance of the ServiceBusAdministrationClient class.
   * @param connectionString The connection string needed for the client to connect to Azure.
   * @param options PipelineOptions
   */
  constructor(connectionString: string, options?: PipelineOptions);
  /**
   *
   * @param fullyQualifiedNamespace The fully qualified namespace of your Service Bus instance which is
   * likely to be similar to <yournamespace>.servicebus.windows.net.
   * @param credential A credential object used by the client to get the token to authenticate the connection
   * with the Azure Service Bus. See &commat;azure/identity for creating the credentials.
   * If you're using your own implementation of the `TokenCredential` interface against AAD, then set the "scopes" for service-bus
   * to be `["https://servicebus.azure.net//user_impersonation"]` to get the appropriate token.
   * @param options PipelineOptions
   */
  constructor(
    fullyQualifiedNamespace: string,
    credential: TokenCredential,
    options?: PipelineOptions
  );
  constructor(
    fullyQualifiedNamespaceOrConnectionString1: string,
    credentialOrOptions2?: TokenCredential | PipelineOptions,
    options3?: PipelineOptions
  ) {
    let options: PipelineOptions;
    let fullyQualifiedNamespace: string;
    let credentials: SasServiceClientCredentials | TokenCredential;
    let authPolicy: RequestPolicyFactory;
    if (isTokenCredential(credentialOrOptions2)) {
      fullyQualifiedNamespace = fullyQualifiedNamespaceOrConnectionString1;
      options = options3 || {};
      credentials = credentialOrOptions2;
      authPolicy = bearerTokenAuthenticationPolicy(credentials, AMQPConstants.aadServiceBusScope);
    } else {
      const connectionString = fullyQualifiedNamespaceOrConnectionString1;
      options = credentialOrOptions2 || {};
      const connectionStringObj: any = parseConnectionString(connectionString);
      if (connectionStringObj.Endpoint == undefined) {
        throw new Error("Missing Endpoint in connection string.");
      }
      try {
        fullyQualifiedNamespace = connectionStringObj.Endpoint.match(".*://([^/]*)")[1];
      } catch (error) {
        throw new Error("Endpoint in the connection string is not valid.");
      }
      credentials = new SasServiceClientCredentials(
        connectionStringObj.SharedAccessKeyName,
        connectionStringObj.SharedAccessKey
      );
      authPolicy = signingPolicy(credentials);
    }
    const userAgentPrefix = formatUserAgentPrefix(options.userAgentOptions?.userAgentPrefix);
    const serviceClientOptions = createPipelineFromOptions(
      {
        ...options,
        userAgentOptions: {
          userAgentPrefix
        }
      },
      authPolicy
    );
    super(credentials, serviceClientOptions);
    this.endpoint = fullyQualifiedNamespace;
    this.endpointWithProtocol = fullyQualifiedNamespace.endsWith("/")
      ? "sb://" + fullyQualifiedNamespace
      : "sb://" + fullyQualifiedNamespace + "/";
    this.credentials = credentials;
    this.namespaceResourceSerializer = new NamespaceResourceSerializer();
    this.queueResourceSerializer = new QueueResourceSerializer();
    this.topicResourceSerializer = new TopicResourceSerializer();
    this.subscriptionResourceSerializer = new SubscriptionResourceSerializer();
    this.ruleResourceSerializer = new RuleResourceSerializer();
  }

  /**
   * Returns an object representing the metadata related to a service bus namespace.
   * @param queueName
   * @param operationOptions The options that can be used to abort, trace and control other configurations on the HTTP request.
   *
   */
  async getNamespaceProperties(
    operationOptions?: OperationOptions
<<<<<<< HEAD
  ): Promise<WithResponse<NamespaceProperties>> {
    log.httpAtomXml(`Performing management operation - getNamespaceProperties()`);
=======
  ): Promise<NamespacePropertiesResponse> {
    logger.verbose(`Performing management operation - getNamespaceProperties()`);
>>>>>>> ca4a7e3c
    const { span, updatedOperationOptions } = createSpan(
      "ServiceBusAdministrationClient-getNamespaceProperties",
      operationOptions
    );
    try {
      const response: HttpOperationResponse = await this.getResource(
        "$namespaceinfo",
        this.namespaceResourceSerializer,
        updatedOperationOptions
      );

      return this.buildNamespacePropertiesResponse(response);
    } catch (e) {
      span.setStatus({
        code: getCanonicalCode(e),
        message: e.message
      });
      throw e;
    } finally {
      span.end();
    }
  }

  /**
   * Creates a queue with given name, configured using the given options
   * @param queueName
   * @param options Options to configure the Queue being created(For example, you can configure a queue to support partitions or sessions)
   *  and the operation options that can be used to abort, trace and control other configurations on the HTTP request.
   *
   * Following are errors that can be expected from this operation
   * @throws `RestError` with code `UnauthorizedRequestError` when given request fails due to authorization problems,
   * @throws `RestError` with code `MessageEntityAlreadyExistsError` when requested messaging entity already exists,
   * @throws `RestError` with code `InvalidOperationError` when requested operation is invalid and we encounter a 403 HTTP status code,
   * @throws `RestError` with code `QuotaExceededError` when requested operation fails due to quote limits exceeding from service side,
   * @throws `RestError` with code `ServerBusyError` when the request fails due to server being busy,
   * @throws `RestError` with code `ServiceError` when receiving unrecognized HTTP status or for a scenarios such as
   * bad requests or requests resulting in conflicting operation on the server,
   * @throws `RestError` with code and statusCode representing the standard set of REST API errors.
   */
  async createQueue(
    queueName: string,
    options?: CreateQueueOptions
  ): Promise<WithResponse<QueueProperties>> {
    const { span, updatedOperationOptions } = createSpan(
      "ServiceBusAdministrationClient-createQueue",
      options
    );
    try {
      logger.verbose(
        `Performing management operation - createQueue() for "${queueName}" with options: ${options}`
      );
      const response: HttpOperationResponse = await this.putResource(
        queueName,
        buildQueueOptions(options || {}),
        this.queueResourceSerializer,
        false,
        updatedOperationOptions
      );

      return this.buildQueueResponse(response);
    } catch (e) {
      span.setStatus({
        code: getCanonicalCode(e),
        message: e.message
      });
      throw e;
    } finally {
      span.end();
    }
  }

  /**
   * Returns an object representing the Queue and its properties.
   * If you want to get the Queue runtime info like message count details, use `getQueueRuntimeProperties` API.
   * @param queueName
   * @param operationOptions The options that can be used to abort, trace and control other configurations on the HTTP request.
   *
   * Following are errors that can be expected from this operation
   * @throws `RestError` with code `UnauthorizedRequestError` when given request fails due to authorization problems,
   * @throws `RestError` with code `MessageEntityNotFoundError` when requested messaging entity does not exist,
   * @throws `RestError` with code `InvalidOperationError` when requested operation is invalid and we encounter a 403 HTTP status code,
   * @throws `RestError` with code `ServerBusyError` when the request fails due to server being busy,
   * @throws `RestError` with code `ServiceError` when receiving unrecognized HTTP status or for a scenarios such as
   * bad requests or requests resulting in conflicting operation on the server,
   * @throws `RestError` with code and statusCode representing the standard set of REST API errors.
   */
  async getQueue(
    queueName: string,
    operationOptions?: OperationOptions
  ): Promise<WithResponse<QueueProperties>> {
    const { span, updatedOperationOptions } = createSpan(
      "ServiceBusAdministrationClient-getQueue",
      operationOptions
    );
    try {
      logger.verbose(`Performing management operation - getQueue() for "${queueName}"`);
      const response: HttpOperationResponse = await this.getResource(
        queueName,
        this.queueResourceSerializer,
        updatedOperationOptions
      );

      return this.buildQueueResponse(response);
    } catch (e) {
      span.setStatus({
        code: getCanonicalCode(e),
        message: e.message
      });
      throw e;
    } finally {
      span.end();
    }
  }

  /**
   * Returns an object representing the Queue runtime info like message count details.
   * @param queueName
   * @param operationOptions The options that can be used to abort, trace and control other configurations on the HTTP request.
   *
   * Following are errors that can be expected from this operation
   * @throws `RestError` with code `UnauthorizedRequestError` when given request fails due to authorization problems,
   * @throws `RestError` with code `MessageEntityNotFoundError` when requested messaging entity does not exist,
   * @throws `RestError` with code `InvalidOperationError` when requested operation is invalid and we encounter a 403 HTTP status code,
   * @throws `RestError` with code `ServerBusyError` when the request fails due to server being busy,
   * @throws `RestError` with code `ServiceError` when receiving unrecognized HTTP status or for a scenarios such as
   * bad requests or requests resulting in conflicting operation on the server,
   * @throws `RestError` with code and statusCode representing the standard set of REST API errors.
   */
  async getQueueRuntimeProperties(
    queueName: string,
    operationOptions?: OperationOptions
  ): Promise<WithResponse<QueueRuntimeProperties>> {
    const { span, updatedOperationOptions } = createSpan(
      "ServiceBusAdministrationClient-getQueueRuntimeProperties",
      operationOptions
    );
    try {
      logger.verbose(
        `Performing management operation - getQueueRuntimeProperties() for "${queueName}"`
      );
      const response: HttpOperationResponse = await this.getResource(
        queueName,
        this.queueResourceSerializer,
        updatedOperationOptions
      );

      return this.buildQueueRuntimePropertiesResponse(response);
    } catch (e) {
      span.setStatus({
        code: getCanonicalCode(e),
        message: e.message
      });
      throw e;
    } finally {
      span.end();
    }
  }

  /**
   * Returns a list of objects, each representing a Queue along with its properties.
   * If you want to get the runtime info of the queues like message count, use `getQueuesRuntimeProperties` API instead.
   * @param options The options include the maxCount and the count of entities to skip, the operation options that can be used to abort, trace and control other configurations on the HTTP request.
   *
   * Following are errors that can be expected from this operation
   * @throws `RestError` with code `UnauthorizedRequestError` when given request fails due to authorization problems,
   * @throws `RestError` with code `InvalidOperationError` when requested operation is invalid and we encounter a 403 HTTP status code,
   * @throws `RestError` with code `ServerBusyError` when the request fails due to server being busy,
   * @throws `RestError` with code `ServiceError` when receiving unrecognized HTTP status or for a scenarios such as
   * bad requests or requests resulting in conflicting operation on the server,
   * @throws `RestError` with code and statusCode representing the standard set of REST API errors.
   */
  private async getQueues(
    options?: ListRequestOptions & OperationOptions
  ): Promise<EntitiesResponse<QueueProperties>> {
    const { span, updatedOperationOptions } = createSpan(
      "ServiceBusAdministrationClient-getQueues",
      options
    );
    try {
      logger.verbose(`Performing management operation - getQueues() with options: ${options}`);
      const response: HttpOperationResponse = await this.listResources(
        "$Resources/Queues",
        updatedOperationOptions,
        this.queueResourceSerializer
      );

      return this.buildListQueuesResponse(response);
    } catch (e) {
      span.setStatus({
        code: getCanonicalCode(e),
        message: e.message
      });
      throw e;
    } finally {
      span.end();
    }
  }

  private async *listQueuesPage(
    marker?: string,
    options: OperationOptions & Pick<PageSettings, "maxPageSize"> = {}
  ): AsyncIterableIterator<EntitiesResponse<QueueProperties>> {
    let listResponse;
    do {
      listResponse = await this.getQueues({
        skip: Number(marker),
        maxCount: options.maxPageSize,
        ...options
      });
      marker = listResponse.continuationToken;
      yield listResponse;
    } while (marker);
  }

  private async *listQueuesAll(
    options: OperationOptions = {}
  ): AsyncIterableIterator<QueueProperties> {
    let marker: string | undefined;
    for await (const segment of this.listQueuesPage(marker, options)) {
      yield* segment;
    }
  }

  /**
   * Returns an async iterable iterator to list all the queues.
   *
   * .byPage() returns an async iterable iterator to list the queues in pages.
   *
   * @param {OperationOptions} [options]
   * @returns {PagedAsyncIterableIterator<
   *     QueueProperties,
   *     EntitiesResponse<QueueProperties>,
   *   >} An asyncIterableIterator that supports paging.
   * @memberof ServiceBusAdministrationClient
   */
  public listQueues(
    options?: OperationOptions
  ): PagedAsyncIterableIterator<QueueProperties, EntitiesResponse<QueueProperties>> {
    logger.verbose(`Performing management operation - listQueues() with options: ${options}`);
    const iter = this.listQueuesAll(options);
    return {
      /**
       * @member {Promise} [next] The next method, part of the iteration protocol
       */
      next() {
        return iter.next();
      },
      /**
       * @member {Symbol} [asyncIterator] The connection to the async iterator, part of the iteration protocol
       */
      [Symbol.asyncIterator]() {
        return this;
      },
      /**
       * @member {Function} [byPage] Return an AsyncIterableIterator that works a page at a time
       */
      byPage: (settings: PageSettings = {}) => {
        this.throwIfInvalidContinuationToken(settings.continuationToken);
        return this.listQueuesPage(settings.continuationToken, {
          maxPageSize: settings.maxPageSize,
          ...options
        });
      }
    };
  }

  /**
   * Returns a list of objects, each representing a Queue's runtime info like message count details.
   * @param options The options include the maxCount and the count of entities to skip, the operation options that can be used to abort, trace and control other configurations on the HTTP request.
   *
   * Following are errors that can be expected from this operation
   * @throws `RestError` with code `UnauthorizedRequestError` when given request fails due to authorization problems,
   * @throws `RestError` with code `InvalidOperationError` when requested operation is invalid and we encounter a 403 HTTP status code,
   * @throws `RestError` with code `ServerBusyError` when the request fails due to server being busy,
   * @throws `RestError` with code `ServiceError` when receiving unrecognized HTTP status or for a scenarios such as
   * bad requests or requests resulting in conflicting operation on the server,
   * @throws `RestError` with code and statusCode representing the standard set of REST API errors.
   */
  private async getQueuesRuntimeProperties(
    options?: ListRequestOptions & OperationOptions
  ): Promise<EntitiesResponse<QueueRuntimeProperties>> {
    const { span, updatedOperationOptions } = createSpan(
      "ServiceBusAdministrationClient-getQueuesRuntimeProperties",
      options
    );
    try {
      logger.verbose(
        `Performing management operation - getQueuesRuntimeProperties() with options: ${options}`
      );
      const response: HttpOperationResponse = await this.listResources(
        "$Resources/Queues",
        updatedOperationOptions,
        this.queueResourceSerializer
      );

      return this.buildListQueuesRuntimePropertiesResponse(response);
    } catch (e) {
      span.setStatus({
        code: getCanonicalCode(e),
        message: e.message
      });
      throw e;
    } finally {
      span.end();
    }
  }

  private async *listQueuesRuntimePropertiesPage(
    marker?: string,
    options: OperationOptions & Pick<PageSettings, "maxPageSize"> = {}
  ): AsyncIterableIterator<EntitiesResponse<QueueRuntimeProperties>> {
    let listResponse;
    do {
      listResponse = await this.getQueuesRuntimeProperties({
        skip: Number(marker),
        maxCount: options.maxPageSize,
        ...options
      });
      marker = listResponse.continuationToken;
      yield listResponse;
    } while (marker);
  }

  private async *listQueuesRuntimePropertiesAll(
    options: OperationOptions = {}
  ): AsyncIterableIterator<QueueRuntimeProperties> {
    let marker: string | undefined;
    for await (const segment of this.listQueuesRuntimePropertiesPage(marker, options)) {
      yield* segment;
    }
  }

  /**
   * Returns an async iterable iterator to list runtime info of the queues.
   *
   * .byPage() returns an async iterable iterator to list runtime info of the queues in pages.
   *
   *
   * @param {OperationOptions} [options]
   * @returns {PagedAsyncIterableIterator<
   *     QueueRuntimeProperties,
   *     EntitiesResponse<QueueRuntimeProperties>,
   *   >} An asyncIterableIterator that supports paging.
   * @memberof ServiceBusAdministrationClient
   */
  public listQueuesRuntimeProperties(
    options?: OperationOptions
  ): PagedAsyncIterableIterator<QueueRuntimeProperties, EntitiesResponse<QueueRuntimeProperties>> {
    logger.verbose(
      `Performing management operation - listQueuesRuntimeProperties() with options: ${options}`
    );
    const iter = this.listQueuesRuntimePropertiesAll(options);
    return {
      /**
       * @member {Promise} [next] The next method, part of the iteration protocol
       */
      next() {
        return iter.next();
      },
      /**
       * @member {Symbol} [asyncIterator] The connection to the async iterator, part of the iteration protocol
       */
      [Symbol.asyncIterator]() {
        return this;
      },
      /**
       * @member {Function} [byPage] Return an AsyncIterableIterator that works a page at a time
       */
      byPage: (settings: PageSettings = {}) => {
        this.throwIfInvalidContinuationToken(settings.continuationToken);
        return this.listQueuesRuntimePropertiesPage(settings.continuationToken, {
          maxPageSize: settings.maxPageSize,
          ...options
        });
      }
    };
  }

  /**
   * Updates the queue based on the queue properties provided.
   * All queue properties must be set even though only a subset of them are actually updatable.
   * Therefore, the suggested flow is to use `getQueue()` to get the complete set of queue properties,
   * update as needed and then pass it to `updateQueue()`.
   * See https://docs.microsoft.com/rest/api/servicebus/update-queue for more details.
   *
   * @param queue Object representing the properties of the queue.
   * `requiresSession`, `requiresDuplicateDetection`, `enablePartitioning`, and `name` can't be updated after creating the queue.
   * @param operationOptions The options that can be used to abort, trace and control other configurations on the HTTP request.
   *
   * Following are errors that can be expected from this operation
   * @throws `RestError` with code `UnauthorizedRequestError` when given request fails due to authorization problems,
   * @throws `RestError` with code `MessageEntityNotFoundError` when requested messaging entity does not exist,
   * @throws `RestError` with code `InvalidOperationError` when requested operation is invalid and we encounter a 403 HTTP status code,
   * @throws `RestError` with code `ServerBusyError` when the request fails due to server being busy,
   * @throws `RestError` with code `ServiceError` when receiving unrecognized HTTP status or for a scenarios such as
   * bad requests or requests resulting in conflicting operation on the server,
   * @throws `RestError` with code and statusCode representing the standard set of REST API errors.
   */
  async updateQueue(
    queue: QueueProperties,
    operationOptions?: OperationOptions
  ): Promise<WithResponse<QueueProperties>> {
    const { span, updatedOperationOptions } = createSpan(
      "ServiceBusAdministrationClient-updateQueue",
      operationOptions
    );
    try {
      logger.verbose(
        `Performing management operation - updateQueue() for "${queue.name}" with options: ${queue}`
      );

      if (!isJSONLikeObject(queue) || queue == null) {
        throw new TypeError(
          `Parameter "queue" must be an object of type "QueueDescription" and cannot be undefined or null.`
        );
      }

      if (!queue.name) {
        throw new TypeError(`"name" attribute of the parameter "queue" cannot be undefined.`);
      }

      const response: HttpOperationResponse = await this.putResource(
        queue.name,
        buildQueueOptions(queue),
        this.queueResourceSerializer,
        true,
        updatedOperationOptions
      );

      return this.buildQueueResponse(response);
    } catch (e) {
      span.setStatus({
        code: getCanonicalCode(e),
        message: e.message
      });
      throw e;
    } finally {
      span.end();
    }
  }

  /**
   * Deletes a queue.
   * @param queueName
   * @param operationOptions The options that can be used to abort, trace and control other configurations on the HTTP request.
   *
   * Following are errors that can be expected from this operation
   * @throws `RestError` with code `UnauthorizedRequestError` when given request fails due to authorization problems,
   * @throws `RestError` with code `MessageEntityNotFoundError` when requested messaging entity does not exist,
   * @throws `RestError` with code `InvalidOperationError` when requested operation is invalid and we encounter a 403 HTTP status code,
   * @throws `RestError` with code `ServerBusyError` when the request fails due to server being busy,
   * @throws `RestError` with code `ServiceError` when receiving unrecognized HTTP status or for a scenarios such as
   * bad requests or requests resulting in conflicting operation on the server,
   * @throws `RestError` with code and statusCode representing the standard set of REST API errors.
   */
  async deleteQueue(
    queueName: string,
    operationOptions?: OperationOptions
  ): Promise<WithResponse<{}>> {
    const { span, updatedOperationOptions } = createSpan(
      "ServiceBusAdministrationClient-deleteQueue",
      operationOptions
    );
    try {
      logger.verbose(`Performing management operation - deleteQueue() for "${queueName}"`);
      const response: HttpOperationResponse = await this.deleteResource(
        queueName,
        this.queueResourceSerializer,
        updatedOperationOptions
      );

      return { _response: response };
    } catch (e) {
      span.setStatus({
        code: getCanonicalCode(e),
        message: e.message
      });
      throw e;
    } finally {
      span.end();
    }
  }

  /**
   * Checks whether a given queue exists or not.
   * @param queueName
   * @param operationOptions The options that can be used to abort, trace and control other configurations on the HTTP request.
   */
  async queueExists(queueName: string, operationOptions?: OperationOptions): Promise<boolean> {
    const { span, updatedOperationOptions } = createSpan(
      "ServiceBusAdministrationClient-queueExists",
      operationOptions
    );
    try {
      logger.verbose(`Performing management operation - queueExists() for "${queueName}"`);
      try {
        await this.getQueue(queueName, updatedOperationOptions);
      } catch (error) {
        if (error.code == "MessageEntityNotFoundError") {
          return false;
        }
        throw error;
      }
      return true;
    } catch (e) {
      span.setStatus({
        code: getCanonicalCode(e),
        message: e.message
      });
      throw e;
    } finally {
      span.end();
    }
  }

  /**
   * Creates a topic with given name, configured using the given options
   * @param topicName
   * @param options Options to configure the Topic being created(For example, you can configure a topic to support partitions)
   * and the operation options that can be used to abort, trace and control other configurations on the HTTP request.
   *
   * Following are errors that can be expected from this operation
   * @throws `RestError` with code `UnauthorizedRequestError` when given request fails due to authorization problems,
   * @throws `RestError` with code `MessageEntityAlreadyExistsError` when requested messaging entity already exists,
   * @throws `RestError` with code `InvalidOperationError` when requested operation is invalid and we encounter a 403 HTTP status code,
   * @throws `RestError` with code `QuotaExceededError` when requested operation fails due to quote limits exceeding from service side,
   * @throws `RestError` with code `ServerBusyError` when the request fails due to server being busy,
   * @throws `RestError` with code `ServiceError` when receiving unrecognized HTTP status or for a scenarios such as
   * bad requests or requests resulting in conflicting operation on the server,
   * @throws `RestError` with code and statusCode representing the standard set of REST API errors.
   */
  async createTopic(
    topicName: string,
    options?: CreateTopicOptions
  ): Promise<WithResponse<TopicProperties>> {
    const { span, updatedOperationOptions } = createSpan(
      "ServiceBusAdministrationClient-createTopic",
      options
    );
    try {
      logger.verbose(
        `Performing management operation - createTopic() for "${topicName}" with options: ${options}`
      );
      const response: HttpOperationResponse = await this.putResource(
        topicName,
        buildTopicOptions(options || {}),
        this.topicResourceSerializer,
        false,
        updatedOperationOptions
      );

      return this.buildTopicResponse(response);
    } catch (e) {
      span.setStatus({
        code: getCanonicalCode(e),
        message: e.message
      });
      throw e;
    } finally {
      span.end();
    }
  }

  /**
   * Returns an object representing the Topic and its properties.
   * If you want to get the Topic runtime info like subscription count details, use `getTopicRuntimeProperties` API.
   * @param topicName
   * @param operationOptions The options that can be used to abort, trace and control other configurations on the HTTP request.
   *
   * Following are errors that can be expected from this operation
   * @throws `RestError` with code `UnauthorizedRequestError` when given request fails due to authorization problems,
   * @throws `RestError` with code `MessageEntityNotFoundError` when requested messaging entity does not exist,
   * @throws `RestError` with code `InvalidOperationError` when requested operation is invalid and we encounter a 403 HTTP status code,
   * @throws `RestError` with code `ServerBusyError` when the request fails due to server being busy,
   * @throws `RestError` with code `ServiceError` when receiving unrecognized HTTP status or for a scenarios such as
   * bad requests or requests resulting in conflicting operation on the server,
   * @throws `RestError` with code and statusCode representing the standard set of REST API errors.
   */
  async getTopic(
    topicName: string,
    operationOptions?: OperationOptions
  ): Promise<WithResponse<TopicProperties>> {
    const { span, updatedOperationOptions } = createSpan(
      "ServiceBusAdministrationClient-getTopic",
      operationOptions
    );
    try {
      logger.verbose(`Performing management operation - getTopic() for "${topicName}"`);
      const response: HttpOperationResponse = await this.getResource(
        topicName,
        this.topicResourceSerializer,
        updatedOperationOptions
      );

      return this.buildTopicResponse(response);
    } catch (e) {
      span.setStatus({
        code: getCanonicalCode(e),
        message: e.message
      });
      throw e;
    } finally {
      span.end();
    }
  }

  /**
   * Returns an object representing the Topic runtime info like subscription count.
   * @param topicName
   * @param operationOptions The options that can be used to abort, trace and control other configurations on the HTTP request.
   *
   * Following are errors that can be expected from this operation
   * @throws `RestError` with code `UnauthorizedRequestError` when given request fails due to authorization problems,
   * @throws `RestError` with code `MessageEntityNotFoundError` when requested messaging entity does not exist,
   * @throws `RestError` with code `InvalidOperationError` when requested operation is invalid and we encounter a 403 HTTP status code,
   * @throws `RestError` with code `ServerBusyError` when the request fails due to server being busy,
   * @throws `RestError` with code `ServiceError` when receiving unrecognized HTTP status or for a scenarios such as
   * bad requests or requests resulting in conflicting operation on the server,
   * @throws `RestError` with code and statusCode representing the standard set of REST API errors.
   */
  async getTopicRuntimeProperties(
    topicName: string,
    operationOptions?: OperationOptions
  ): Promise<WithResponse<TopicRuntimeProperties>> {
    const { span, updatedOperationOptions } = createSpan(
      "ServiceBusAdministrationClient-getTopicRuntimeProperties",
      operationOptions
    );
    try {
      logger.verbose(
        `Performing management operation - getTopicRuntimeProperties() for "${topicName}"`
      );
      const response: HttpOperationResponse = await this.getResource(
        topicName,
        this.topicResourceSerializer,
        updatedOperationOptions
      );

      return this.buildTopicRuntimePropertiesResponse(response);
    } catch (e) {
      span.setStatus({
        code: getCanonicalCode(e),
        message: e.message
      });
      throw e;
    } finally {
      span.end();
    }
  }

  /**
   * Returns a list of objects, each representing a Topic along with its properties.
   * If you want to get the runtime info of the topics like subscription count, use `getTopicsRuntimeProperties` API instead.
   * @param options The options include the maxCount and the count of entities to skip, the operation options that can be used to abort, trace and control other configurations on the HTTP request.
   *
   * Following are errors that can be expected from this operation
   * @throws `RestError` with code `UnauthorizedRequestError` when given request fails due to authorization problems,
   * @throws `RestError` with code `InvalidOperationError` when requested operation is invalid and we encounter a 403 HTTP status code,
   * @throws `RestError` with code `ServerBusyError` when the request fails due to server being busy,
   * @throws `RestError` with code `ServiceError` when receiving unrecognized HTTP status or for a scenarios such as
   * bad requests or requests resulting in conflicting operation on the server,
   * @throws `RestError` with code and statusCode representing the standard set of REST API errors.
   */
  private async getTopics(
    options?: ListRequestOptions & OperationOptions
  ): Promise<EntitiesResponse<TopicProperties>> {
    const { span, updatedOperationOptions } = createSpan(
      "ServiceBusAdministrationClient-getTopics",
      options
    );
    try {
      logger.verbose(`Performing management operation - getTopics() with options: ${options}`);
      const response: HttpOperationResponse = await this.listResources(
        "$Resources/Topics",
        updatedOperationOptions,
        this.topicResourceSerializer
      );

      return this.buildListTopicsResponse(response);
    } catch (e) {
      span.setStatus({
        code: getCanonicalCode(e),
        message: e.message
      });
      throw e;
    } finally {
      span.end();
    }
  }

  private async *listTopicsPage(
    marker?: string,
    options: OperationOptions & Pick<PageSettings, "maxPageSize"> = {}
  ): AsyncIterableIterator<EntitiesResponse<TopicProperties>> {
    let listResponse;
    do {
      listResponse = await this.getTopics({
        skip: Number(marker),
        maxCount: options.maxPageSize,
        ...options
      });
      marker = listResponse.continuationToken;
      yield listResponse;
    } while (marker);
  }

  private async *listTopicsAll(
    options: OperationOptions = {}
  ): AsyncIterableIterator<TopicProperties> {
    let marker: string | undefined;
    for await (const segment of this.listTopicsPage(marker, options)) {
      yield* segment;
    }
  }

  /**
   * Returns an async iterable iterator to list all the topics.
   *
   * .byPage() returns an async iterable iterator to list the topics in pages.
   *
   *
   * @param {OperationOptions} [options]
   * @returns {PagedAsyncIterableIterator<
   *     TopicProperties,
   *     EntitiesResponse<TopicProperties>,
   *   >} An asyncIterableIterator that supports paging.
   * @memberof ServiceBusAdministrationClient
   */
  public listTopics(
    options?: OperationOptions
  ): PagedAsyncIterableIterator<TopicProperties, EntitiesResponse<TopicProperties>> {
    logger.verbose(`Performing management operation - listTopics() with options: ${options}`);
    const iter = this.listTopicsAll(options);
    return {
      /**
       * @member {Promise} [next] The next method, part of the iteration protocol
       */
      next() {
        return iter.next();
      },
      /**
       * @member {Symbol} [asyncIterator] The connection to the async iterator, part of the iteration protocol
       */
      [Symbol.asyncIterator]() {
        return this;
      },
      /**
       * @member {Function} [byPage] Return an AsyncIterableIterator that works a page at a time
       */
      byPage: (settings: PageSettings = {}) => {
        this.throwIfInvalidContinuationToken(settings.continuationToken);
        return this.listTopicsPage(settings.continuationToken, {
          maxPageSize: settings.maxPageSize,
          ...options
        });
      }
    };
  }

  /**
   * Returns a list of objects, each representing a Topic's runtime info like subscription count.
   * @param options The options include the maxCount and the count of entities to skip, the operation options that can be used to abort, trace and control other configurations on the HTTP request.
   *
   * Following are errors that can be expected from this operation
   * @throws `RestError` with code `UnauthorizedRequestError` when given request fails due to authorization problems,
   * @throws `RestError` with code `InvalidOperationError` when requested operation is invalid and we encounter a 403 HTTP status code,
   * @throws `RestError` with code `ServerBusyError` when the request fails due to server being busy,
   * @throws `RestError` with code `ServiceError` when receiving unrecognized HTTP status or for a scenarios such as
   * bad requests or requests resulting in conflicting operation on the server,
   * @throws `RestError` with code and statusCode representing the standard set of REST API errors.
   */
  private async getTopicsRuntimeProperties(
    options?: ListRequestOptions & OperationOptions
  ): Promise<EntitiesResponse<TopicRuntimeProperties>> {
    const { span, updatedOperationOptions } = createSpan(
      "ServiceBusAdministrationClient-getTopicsRuntimeProperties",
      options
    );
    try {
      logger.verbose(
        `Performing management operation - getTopicsRuntimeProperties() with options: ${options}`
      );
      const response: HttpOperationResponse = await this.listResources(
        "$Resources/Topics",
        updatedOperationOptions,
        this.topicResourceSerializer
      );

      return this.buildListTopicsRuntimePropertiesResponse(response);
    } catch (e) {
      span.setStatus({
        code: getCanonicalCode(e),
        message: e.message
      });
      throw e;
    } finally {
      span.end();
    }
  }

  private async *listTopicsRuntimePropertiesPage(
    marker?: string,
    options: OperationOptions & Pick<PageSettings, "maxPageSize"> = {}
  ): AsyncIterableIterator<EntitiesResponse<TopicRuntimeProperties>> {
    let listResponse;
    do {
      listResponse = await this.getTopicsRuntimeProperties({
        skip: Number(marker),
        maxCount: options.maxPageSize,
        ...options
      });
      marker = listResponse.continuationToken;
      yield listResponse;
    } while (marker);
  }

  private async *listTopicsRuntimePropertiesAll(
    options: OperationOptions = {}
  ): AsyncIterableIterator<TopicRuntimeProperties> {
    let marker: string | undefined;
    for await (const segment of this.listTopicsRuntimePropertiesPage(marker, options)) {
      yield* segment;
    }
  }

  /**
   * Returns an async iterable iterator to list runtime info of the topics.
   *
   * .byPage() returns an async iterable iterator to list runtime info of the topics in pages.
   *
   *
   * @param {OperationOptions} [options]
   * @returns {PagedAsyncIterableIterator<
   *     TopicRuntimeProperties,
   *     EntitiesResponse<TopicRuntimeProperties>,

   *   >} An asyncIterableIterator that supports paging.
   * @memberof ServiceBusAdministrationClient
   */
  public listTopicsRuntimeProperties(
    options?: OperationOptions
  ): PagedAsyncIterableIterator<TopicRuntimeProperties, EntitiesResponse<TopicRuntimeProperties>> {
    logger.verbose(
      `Performing management operation - listTopicsRuntimeProperties() with options: ${options}`
    );
    const iter = this.listTopicsRuntimePropertiesAll(options);
    return {
      /**
       * @member {Promise} [next] The next method, part of the iteration protocol
       */
      next() {
        return iter.next();
      },
      /**
       * @member {Symbol} [asyncIterator] The connection to the async iterator, part of the iteration protocol
       */
      [Symbol.asyncIterator]() {
        return this;
      },
      /**
       * @member {Function} [byPage] Return an AsyncIterableIterator that works a page at a time
       */
      byPage: (settings: PageSettings = {}) => {
        this.throwIfInvalidContinuationToken(settings.continuationToken);
        return this.listTopicsRuntimePropertiesPage(settings.continuationToken, {
          maxPageSize: settings.maxPageSize,
          ...options
        });
      }
    };
  }

  /**
   * Updates the topic based on the topic properties provided.
   * All topic properties must be set even though only a subset of them are actually updatable.
   * Therefore, the suggested flow is to use `getTopic()` to get the complete set of topic properties,
   * update as needed and then pass it to `updateTopic()`.
   * See https://docs.microsoft.com/rest/api/servicebus/update-topic for more details.
   *
   * @param topic Object representing the properties of the topic.
   * `requiresDuplicateDetection`, `enablePartitioning`, and `name` can't be updated after creating the topic.
   * @param operationOptions The options that can be used to abort, trace and control other configurations on the HTTP request.
   *
   * Following are errors that can be expected from this operation
   * @throws `RestError` with code `UnauthorizedRequestError` when given request fails due to authorization problems,
   * @throws `RestError` with code `MessageEntityNotFoundError` when requested messaging entity does not exist,
   * @throws `RestError` with code `InvalidOperationError` when requested operation is invalid and we encounter a 403 HTTP status code,
   * @throws `RestError` with code `ServerBusyError` when the request fails due to server being busy,
   * @throws `RestError` with code `ServiceError` when receiving unrecognized HTTP status or for a scenarios such as
   * bad requests or requests resulting in conflicting operation on the server,
   * @throws `RestError` with code and statusCode representing the standard set of REST API errors.
   */
  async updateTopic(
    topic: TopicProperties,
    operationOptions?: OperationOptions
  ): Promise<WithResponse<TopicProperties>> {
    const { span, updatedOperationOptions } = createSpan(
      "ServiceBusAdministrationClient-updateTopic",
      operationOptions
    );
    try {
      logger.verbose(
        `Performing management operation - updateTopic() for "${topic.name}" with options: ${topic}`
      );

      if (!isJSONLikeObject(topic) || topic == null) {
        throw new TypeError(
          `Parameter "topic" must be an object of type "TopicDescription" and cannot be undefined or null.`
        );
      }

      if (!topic.name) {
        throw new TypeError(`"name" attribute of the parameter "topic" cannot be undefined.`);
      }

      const response: HttpOperationResponse = await this.putResource(
        topic.name,
        buildTopicOptions(topic),
        this.topicResourceSerializer,
        true,
        updatedOperationOptions
      );

      return this.buildTopicResponse(response);
    } catch (e) {
      span.setStatus({
        code: getCanonicalCode(e),
        message: e.message
      });
      throw e;
    } finally {
      span.end();
    }
  }

  /**
   * Deletes a topic.
   * @param topicName
   * @param operationOptions The options that can be used to abort, trace and control other configurations on the HTTP request.
   *
   * Following are errors that can be expected from this operation
   * @throws `RestError` with code `UnauthorizedRequestError` when given request fails due to authorization problems,
   * @throws `RestError` with code `MessageEntityNotFoundError` when requested messaging entity does not exist,
   * @throws `RestError` with code `InvalidOperationError` when requested operation is invalid and we encounter a 403 HTTP status code,
   * @throws `RestError` with code `ServerBusyError` when the request fails due to server being busy,
   * @throws `RestError` with code `ServiceError` when receiving unrecognized HTTP status or for a scenarios such as
   * bad requests or requests resulting in conflicting operation on the server,
   * @throws `RestError` with code and statusCode representing the standard set of REST API errors.
   */
  async deleteTopic(
    topicName: string,
    operationOptions?: OperationOptions
  ): Promise<WithResponse<{}>> {
    const { span, updatedOperationOptions } = createSpan(
      "ServiceBusAdministrationClient-deleteTopic",
      operationOptions
    );
    try {
      logger.verbose(`Performing management operation - deleteTopic() for "${topicName}"`);
      const response: HttpOperationResponse = await this.deleteResource(
        topicName,
        this.topicResourceSerializer,
        updatedOperationOptions
      );

      return { _response: response };
    } catch (e) {
      span.setStatus({
        code: getCanonicalCode(e),
        message: e.message
      });
      throw e;
    } finally {
      span.end();
    }
  }

  /**
   * Checks whether a given topic exists or not.
   * @param topicName
   * @param operationOptions The options that can be used to abort, trace and control other configurations on the HTTP request.
   */
  async topicExists(topicName: string, operationOptions?: OperationOptions): Promise<boolean> {
    const { span, updatedOperationOptions } = createSpan(
      "ServiceBusAdministrationClient-topicExists",
      operationOptions
    );
    try {
      logger.verbose(`Performing management operation - topicExists() for "${topicName}"`);
      try {
        await this.getTopic(topicName, updatedOperationOptions);
      } catch (error) {
        if (error.code == "MessageEntityNotFoundError") {
          return false;
        }
        throw error;
      }
      return true;
    } catch (e) {
      span.setStatus({
        code: getCanonicalCode(e),
        message: e.message
      });
      throw e;
    } finally {
      span.end();
    }
  }

  /**
   * Creates a subscription with given name, configured using the given options
   * @param topicName
   * @param subscriptionName
   * @param options Options to configure the Subscription being created(For example, you can configure a Subscription to support partitions or sessions)
   * and the operation options that can be used to abort, trace and control other configurations on the HTTP request.
   *
   * Following are errors that can be expected from this operation
   * @throws `RestError` with code `UnauthorizedRequestError` when given request fails due to authorization problems,
   * @throws `RestError` with code `MessageEntityAlreadyExistsError` when requested messaging entity already exists,
   * @throws `RestError` with code `InvalidOperationError` when requested operation is invalid and we encounter a 403 HTTP status code,
   * @throws `RestError` with code `QuotaExceededError` when requested operation fails due to quote limits exceeding from service side,
   * @throws `RestError` with code `ServerBusyError` when the request fails due to server being busy,
   * @throws `RestError` with code `ServiceError` when receiving unrecognized HTTP status or for a scenarios such as
   * bad requests or requests resulting in conflicting operation on the server,
   * @throws `RestError` with code and statusCode representing the standard set of REST API errors.
   */
  async createSubscription(
    topicName: string,
    subscriptionName: string,
    options?: CreateSubscriptionOptions
  ): Promise<WithResponse<SubscriptionProperties>> {
    const { span, updatedOperationOptions } = createSpan(
      "ServiceBusAdministrationClient-createSubscription",
      options
    );
    try {
      logger.verbose(
        `Performing management operation - createSubscription() for "${subscriptionName}" with options: ${options}`
      );
      const fullPath = this.getSubscriptionPath(topicName, subscriptionName);
      const response: HttpOperationResponse = await this.putResource(
        fullPath,
        buildSubscriptionOptions(options || {}),
        this.subscriptionResourceSerializer,
        false,
        updatedOperationOptions
      );

      return this.buildSubscriptionResponse(response);
    } catch (e) {
      span.setStatus({
        code: getCanonicalCode(e),
        message: e.message
      });
      throw e;
    } finally {
      span.end();
    }
  }

  /**
   * Returns an object representing the Subscription and its properties.
   * If you want to get the Subscription runtime info like message count details, use `getSubscriptionRuntimeProperties` API.
   * @param topicName
   * @param subscriptionName
   * @param operationOptions The options that can be used to abort, trace and control other configurations on the HTTP request.
   *
   * Following are errors that can be expected from this operation
   * @throws `RestError` with code `UnauthorizedRequestError` when given request fails due to authorization problems,
   * @throws `RestError` with code `MessageEntityNotFoundError` when requested messaging entity does not exist,
   * @throws `RestError` with code `InvalidOperationError` when requested operation is invalid and we encounter a 403 HTTP status code,
   * @throws `RestError` with code `ServerBusyError` when the request fails due to server being busy,
   * @throws `RestError` with code `ServiceError` when receiving unrecognized HTTP status or for a scenarios such as
   * bad requests or requests resulting in conflicting operation on the server,
   * @throws `RestError` with code and statusCode representing the standard set of REST API errors.
   */
  async getSubscription(
    topicName: string,
    subscriptionName: string,
    operationOptions?: OperationOptions
  ): Promise<WithResponse<SubscriptionProperties>> {
    const { span, updatedOperationOptions } = createSpan(
      "ServiceBusAdministrationClient-getSubscription",
      operationOptions
    );
    try {
      logger.verbose(
        `Performing management operation - getSubscription() for "${subscriptionName}"`
      );
      const fullPath = this.getSubscriptionPath(topicName, subscriptionName);
      const response: HttpOperationResponse = await this.getResource(
        fullPath,
        this.subscriptionResourceSerializer,
        updatedOperationOptions
      );

      return this.buildSubscriptionResponse(response);
    } catch (e) {
      span.setStatus({
        code: getCanonicalCode(e),
        message: e.message
      });
      throw e;
    } finally {
      span.end();
    }
  }

  /**
   * Returns an object representing the Subscription runtime info like message count details.
   * @param topicName
   * @param subscriptionName
   * @param operationOptions The options that can be used to abort, trace and control other configurations on the HTTP request.
   *
   * Following are errors that can be expected from this operation
   * @throws `RestError` with code `UnauthorizedRequestError` when given request fails due to authorization problems,
   * @throws `RestError` with code `MessageEntityNotFoundError` when requested messaging entity does not exist,
   * @throws `RestError` with code `InvalidOperationError` when requested operation is invalid and we encounter a 403 HTTP status code,
   * @throws `RestError` with code `ServerBusyError` when the request fails due to server being busy,
   * @throws `RestError` with code `ServiceError` when receiving unrecognized HTTP status or for a scenarios such as
   * bad requests or requests resulting in conflicting operation on the server,
   * @throws `RestError` with code and statusCode representing the standard set of REST API errors.
   */
  async getSubscriptionRuntimeProperties(
    topicName: string,
    subscriptionName: string,
    operationOptions?: OperationOptions
  ): Promise<WithResponse<SubscriptionRuntimeProperties>> {
    const { span, updatedOperationOptions } = createSpan(
      "ServiceBusAdministrationClient-getSubscriptionRuntimeProperties",
      operationOptions
    );
    try {
      logger.verbose(
        `Performing management operation - getSubscriptionRuntimeProperties() for "${subscriptionName}"`
      );
      const fullPath = this.getSubscriptionPath(topicName, subscriptionName);
      const response: HttpOperationResponse = await this.getResource(
        fullPath,
        this.subscriptionResourceSerializer,
        updatedOperationOptions
      );

      return this.buildSubscriptionRuntimePropertiesResponse(response);
    } catch (e) {
      span.setStatus({
        code: getCanonicalCode(e),
        message: e.message
      });
      throw e;
    } finally {
      span.end();
    }
  }

  /**
   * Returns a list of objects, each representing a Subscription along with its properties.
   * If you want to get the runtime info of the subscriptions like message count, use `getSubscriptionsRuntimeProperties` API instead.
   * @param topicName
   * @param options The options include the maxCount and the count of entities to skip, the operation options that can be used to abort, trace and control other configurations on the HTTP request.
   *
   * Following are errors that can be expected from this operation
   * @throws `RestError` with code `UnauthorizedRequestError` when given request fails due to authorization problems,
   * @throws `RestError` with code `InvalidOperationError` when requested operation is invalid and we encounter a 403 HTTP status code,
   * @throws `RestError` with code `ServerBusyError` when the request fails due to server being busy,
   * @throws `RestError` with code `ServiceError` when receiving unrecognized HTTP status or for a scenarios such as
   * bad requests or requests resulting in conflicting operation on the server,
   * @throws `RestError` with code and statusCode representing the standard set of REST API errors.
   */
  private async getSubscriptions(
    topicName: string,
    options?: ListRequestOptions & OperationOptions
  ): Promise<EntitiesResponse<SubscriptionProperties>> {
    const { span, updatedOperationOptions } = createSpan(
      "ServiceBusAdministrationClient-getSubscriptions",
      options
    );
    try {
      logger.verbose(
        `Performing management operation - getSubscriptions() with options: ${options}`
      );
      const response: HttpOperationResponse = await this.listResources(
        topicName + "/Subscriptions/",
        updatedOperationOptions,
        this.subscriptionResourceSerializer
      );

      return this.buildListSubscriptionsResponse(response);
    } catch (e) {
      span.setStatus({
        code: getCanonicalCode(e),
        message: e.message
      });
      throw e;
    } finally {
      span.end();
    }
  }

  private async *listSubscriptionsPage(
    topicName: string,
    marker?: string,
    options: OperationOptions & Pick<PageSettings, "maxPageSize"> = {}
  ): AsyncIterableIterator<EntitiesResponse<SubscriptionProperties>> {
    let listResponse;
    do {
      listResponse = await this.getSubscriptions(topicName, {
        skip: Number(marker),
        maxCount: options.maxPageSize,
        ...options
      });
      marker = listResponse.continuationToken;
      yield listResponse;
    } while (marker);
  }

  private async *listSubscriptionsAll(
    topicName: string,
    options: OperationOptions = {}
  ): AsyncIterableIterator<SubscriptionProperties> {
    let marker: string | undefined;
    for await (const segment of this.listSubscriptionsPage(topicName, marker, options)) {
      yield* segment;
    }
  }

  /**
   *
   * Returns an async iterable iterator to list all the subscriptions
   * under the specified topic.
   *
   * .byPage() returns an async iterable iterator to list the subscriptions in pages.
   *
   * @memberof ServiceBusAdministrationClient
   * @param {string} topicName
   * @param {OperationOptions} [options]
   * @returns {PagedAsyncIterableIterator<
   *     SubscriptionProperties,
   *     EntitiesResponse<SubscriptionProperties>
   *   >} An asyncIterableIterator that supports paging.
   * @memberof ServiceBusAdministrationClient
   */
  public listSubscriptions(
    topicName: string,
    options?: OperationOptions
  ): PagedAsyncIterableIterator<SubscriptionProperties, EntitiesResponse<SubscriptionProperties>> {
    logger.verbose(
      `Performing management operation - listSubscriptions() with options: ${options}`
    );
    const iter = this.listSubscriptionsAll(topicName, options);
    return {
      /**
       * @member {Promise} [next] The next method, part of the iteration protocol
       */
      next() {
        return iter.next();
      },
      /**
       * @member {Symbol} [asyncIterator] The connection to the async iterator, part of the iteration protocol
       */
      [Symbol.asyncIterator]() {
        return this;
      },
      /**
       * @member {Function} [byPage] Return an AsyncIterableIterator that works a page at a time
       */
      byPage: (settings: PageSettings = {}) => {
        this.throwIfInvalidContinuationToken(settings.continuationToken);
        return this.listSubscriptionsPage(topicName, settings.continuationToken, {
          maxPageSize: settings.maxPageSize,
          ...options
        });
      }
    };
  }

  /**
   * Returns a list of objects, each representing a Subscription's runtime info like message count details.
   * @param topicName
   * @param options The options include the maxCount and the count of entities to skip, the operation options that can be used to abort, trace and control other configurations on the HTTP request.
   *
   * Following are errors that can be expected from this operation
   * @throws `RestError` with code `UnauthorizedRequestError` when given request fails due to authorization problems,
   * @throws `RestError` with code `InvalidOperationError` when requested operation is invalid and we encounter a 403 HTTP status code,
   * @throws `RestError` with code `ServerBusyError` when the request fails due to server being busy,
   * @throws `RestError` with code `ServiceError` when receiving unrecognized HTTP status or for a scenarios such as
   * bad requests or requests resulting in conflicting operation on the server,
   * @throws `RestError` with code and statusCode representing the standard set of REST API errors.
   */
  private async getSubscriptionsRuntimeProperties(
    topicName: string,
    options?: ListRequestOptions & OperationOptions
  ): Promise<EntitiesResponse<SubscriptionRuntimeProperties>> {
    const { span, updatedOperationOptions } = createSpan(
      "ServiceBusAdministrationClient-getSubscriptionsRuntimeProperties",
      options
    );
    try {
      logger.verbose(
        `Performing management operation - getSubscriptionsRuntimeProperties() with options: ${options}`
      );
      const response: HttpOperationResponse = await this.listResources(
        topicName + "/Subscriptions/",
        updatedOperationOptions,
        this.subscriptionResourceSerializer
      );

      return this.buildListSubscriptionsRuntimePropertiesResponse(response);
    } catch (e) {
      span.setStatus({
        code: getCanonicalCode(e),
        message: e.message
      });
      throw e;
    } finally {
      span.end();
    }
  }

  private async *listSubscriptionsRuntimePropertiesPage(
    topicName: string,
    marker?: string,
    options: OperationOptions & Pick<PageSettings, "maxPageSize"> = {}
  ): AsyncIterableIterator<EntitiesResponse<SubscriptionRuntimeProperties>> {
    let listResponse;
    do {
      listResponse = await this.getSubscriptionsRuntimeProperties(topicName, {
        skip: Number(marker),
        maxCount: options.maxPageSize,
        ...options
      });
      marker = listResponse.continuationToken;
      yield listResponse;
    } while (marker);
  }

  private async *listSubscriptionsRuntimePropertiesAll(
    topicName: string,
    options: OperationOptions = {}
  ): AsyncIterableIterator<SubscriptionRuntimeProperties> {
    let marker: string | undefined;
    for await (const segment of this.listSubscriptionsRuntimePropertiesPage(
      topicName,
      marker,
      options
    )) {
      yield* segment;
    }
  }

  /**
   * Returns an async iterable iterator to list runtime info of the subscriptions
   * under the specified topic.
   *
   * .byPage() returns an async iterable iterator to list runtime info of subscriptions in pages.
   *
   * @param {string} topicName
   * @param {OperationOptions} [options]
   * @returns {PagedAsyncIterableIterator<
   *     SubscriptionRuntimeProperties,
   *     EntitiesResponse<SubscriptionRuntimeProperties>,

   *   >}  An asyncIterableIterator that supports paging.
   * @memberof ServiceBusAdministrationClient
   */
  public listSubscriptionsRuntimeProperties(
    topicName: string,
    options?: OperationOptions
  ): PagedAsyncIterableIterator<
    SubscriptionRuntimeProperties,
    EntitiesResponse<SubscriptionRuntimeProperties>
  > {
    logger.verbose(
      `Performing management operation - listSubscriptionsRuntimeProperties() with options: ${options}`
    );
    const iter = this.listSubscriptionsRuntimePropertiesAll(topicName, options);
    return {
      /**
       * @member {Promise} [next] The next method, part of the iteration protocol
       */
      next() {
        return iter.next();
      },
      /**
       * @member {Symbol} [asyncIterator] The connection to the async iterator, part of the iteration protocol
       */
      [Symbol.asyncIterator]() {
        return this;
      },
      /**
       * @member {Function} [byPage] Return an AsyncIterableIterator that works a page at a time
       */
      byPage: (settings: PageSettings = {}) => {
        this.throwIfInvalidContinuationToken(settings.continuationToken);
        return this.listSubscriptionsRuntimePropertiesPage(topicName, settings.continuationToken, {
          maxPageSize: settings.maxPageSize,
          ...options
        });
      }
    };
  }

  /**
   * Updates the subscription based on the subscription properties provided.
   * All subscription properties must be set even though only a subset of them are actually updatable.
   * Therefore, the suggested flow is to use `getSubscription()` to get the complete set of subscription properties,
   * update as needed and then pass it to `updateSubscription()`.
   *
   * @param subscription Object representing the properties of the subscription.
   * `subscriptionName`, `topicName`, and `requiresSession` can't be updated after creating the subscription.
   * @param operationOptions The options that can be used to abort, trace and control other configurations on the HTTP request.
   *
   * Following are errors that can be expected from this operation
   * @throws `RestError` with code `UnauthorizedRequestError` when given request fails due to authorization problems,
   * @throws `RestError` with code `MessageEntityNotFoundError` when requested messaging entity does not exist,
   * @throws `RestError` with code `InvalidOperationError` when requested operation is invalid and we encounter a 403 HTTP status code,
   * @throws `RestError` with code `ServerBusyError` when the request fails due to server being busy,
   * @throws `RestError` with code `ServiceError` when receiving unrecognized HTTP status or for a scenarios such as
   * bad requests or requests resulting in conflicting operation on the server,
   * @throws `RestError` with code and statusCode representing the standard set of REST API errors.
   */
  async updateSubscription(
    subscription: SubscriptionProperties,
    operationOptions?: OperationOptions
  ): Promise<WithResponse<SubscriptionProperties>> {
    const { span, updatedOperationOptions } = createSpan(
      "ServiceBusAdministrationClient-updateSubscription",
      operationOptions
    );
    try {
      logger.verbose(
        `Performing management operation - updateSubscription() for "${subscription.subscriptionName}" with options: ${subscription}`
      );

      if (!isJSONLikeObject(subscription) || subscription == null) {
        throw new TypeError(
          `Parameter "subscription" must be an object of type "SubscriptionDescription" and cannot be undefined or null.`
        );
      }

      if (!subscription.topicName || !subscription.subscriptionName) {
        throw new TypeError(
          `The attributes "topicName" and "subscriptionName" of the parameter "subscription" cannot be undefined.`
        );
      }

      const fullPath = this.getSubscriptionPath(
        subscription.topicName,
        subscription.subscriptionName
      );

      const response: HttpOperationResponse = await this.putResource(
        fullPath,
        buildSubscriptionOptions(subscription),
        this.subscriptionResourceSerializer,
        true,
        updatedOperationOptions
      );

      return this.buildSubscriptionResponse(response);
    } catch (e) {
      span.setStatus({
        code: getCanonicalCode(e),
        message: e.message
      });
      throw e;
    } finally {
      span.end();
    }
  }

  /**
   * Deletes a subscription.
   * @param topicName
   * @param subscriptionName
   * @param operationOptions The options that can be used to abort, trace and control other configurations on the HTTP request.
   *
   * Following are errors that can be expected from this operation
   * @throws `RestError` with code `UnauthorizedRequestError` when given request fails due to authorization problems,
   * @throws `RestError` with code `MessageEntityNotFoundError` when requested messaging entity does not exist,
   * @throws `RestError` with code `InvalidOperationError` when requested operation is invalid and we encounter a 403 HTTP status code,
   * @throws `RestError` with code `ServerBusyError` when the request fails due to server being busy,
   * @throws `RestError` with code `ServiceError` when receiving unrecognized HTTP status or for a scenarios such as
   * bad requests or requests resulting in conflicting operation on the server,
   * @throws `RestError` with code and statusCode representing the standard set of REST API errors.
   */
  async deleteSubscription(
    topicName: string,
    subscriptionName: string,
    operationOptions?: OperationOptions
  ): Promise<WithResponse<{}>> {
    const { span, updatedOperationOptions } = createSpan(
      "ServiceBusAdministrationClient-deleteSubscription",
      operationOptions
    );
    try {
      logger.verbose(
        `Performing management operation - deleteSubscription() for "${subscriptionName}"`
      );
      const fullPath = this.getSubscriptionPath(topicName, subscriptionName);
      const response: HttpOperationResponse = await this.deleteResource(
        fullPath,
        this.subscriptionResourceSerializer,
        updatedOperationOptions
      );

      return { _response: response };
    } catch (e) {
      span.setStatus({
        code: getCanonicalCode(e),
        message: e.message
      });
      throw e;
    } finally {
      span.end();
    }
  }

  /**
   * Checks whether a given subscription exists in the topic or not.
   * @param topicName
   * @param subscriptionName
   * @param operationOptions The options that can be used to abort, trace and control other configurations on the HTTP request.
   */
  async subscriptionExists(
    topicName: string,
    subscriptionName: string,
    operationOptions?: OperationOptions
  ): Promise<boolean> {
    const { span, updatedOperationOptions } = createSpan(
      "ServiceBusAdministrationClient-subscriptionExists",
      operationOptions
    );
    try {
      logger.verbose(
        `Performing management operation - subscriptionExists() for "${topicName}" and "${subscriptionName}"`
      );
      try {
        await this.getSubscription(topicName, subscriptionName, updatedOperationOptions);
      } catch (error) {
        if (error.code == "MessageEntityNotFoundError") {
          return false;
        }
        throw error;
      }
      return true;
    } catch (e) {
      span.setStatus({
        code: getCanonicalCode(e),
        message: e.message
      });
      throw e;
    } finally {
      span.end();
    }
  }

  /**
   * Creates a rule with given name, configured using the given options.
   * @param topicName
   * @param subscriptionName
   * @param ruleName
   * @param ruleFilter Defines the filter expression that the rule evaluates.
   * @param operationOptions The options that can be used to abort, trace and control other configurations on the HTTP request.
   *
   * Following are errors that can be expected from this operation
   * @throws `RestError` with code `UnauthorizedRequestError` when given request fails due to authorization problems,
   * @throws `RestError` with code `MessageEntityAlreadyExistsError` when requested messaging entity already exists,
   * @throws `RestError` with code `InvalidOperationError` when requested operation is invalid and we encounter a 403 HTTP status code,
   * @throws `RestError` with code `QuotaExceededError` when requested operation fails due to quote limits exceeding from service side,
   * @throws `RestError` with code `ServerBusyError` when the request fails due to server being busy,
   * @throws `RestError` with code `ServiceError` when receiving unrecognized HTTP status or for a scenarios such as
   * bad requests or requests resulting in conflicting operation on the server,
   * @throws `RestError` with code and statusCode representing the standard set of REST API errors.
   */
  createRule(
    topicName: string,
    subscriptionName: string,
    ruleName: string,
    ruleFilter: SqlRuleFilter | CorrelationRuleFilter,
    operationOptions?: OperationOptions
  ): Promise<WithResponse<RuleProperties>>;
  /**
   * Creates a rule with given name, configured using the given options.
   * @param topicName
   * @param subscriptionName
   * @param ruleName
   * @param ruleFilter Defines the filter expression that the rule evaluates.
   * @param ruleAction The SQL like expression that can be executed on the message should the associated filter apply.
   * @param operationOptions The options that can be used to abort, trace and control other configurations on the HTTP request.
   *
   * Following are errors that can be expected from this operation
   * @throws `RestError` with code `UnauthorizedRequestError` when given request fails due to authorization problems,
   * @throws `RestError` with code `MessageEntityAlreadyExistsError` when requested messaging entity already exists,
   * @throws `RestError` with code `InvalidOperationError` when requested operation is invalid and we encounter a 403 HTTP status code,
   * @throws `RestError` with code `QuotaExceededError` when requested operation fails due to quote limits exceeding from service side,
   * @throws `RestError` with code `ServerBusyError` when the request fails due to server being busy,
   * @throws `RestError` with code `ServiceError` when receiving unrecognized HTTP status or for a scenarios such as
   * bad requests or requests resulting in conflicting operation on the server,
   * @throws `RestError` with code and statusCode representing the standard set of REST API errors.
   */
  createRule(
    topicName: string,
    subscriptionName: string,
    ruleName: string,
    ruleFilter: SqlRuleFilter | CorrelationRuleFilter,
    ruleAction: SqlRuleAction,
    operationOptions?: OperationOptions
  ): Promise<WithResponse<RuleProperties>>;
  async createRule(
    topicName: string,
    subscriptionName: string,
    ruleName: string,
    ruleFilter: SqlRuleFilter | CorrelationRuleFilter,
    ruleActionOrOperationOptions?: SqlRuleAction | OperationOptions,
    operationOptions?: OperationOptions
  ): Promise<WithResponse<RuleProperties>> {
    let ruleAction: SqlRuleAction | undefined = undefined;
    let operOptions: OperationOptions | undefined;
    if (ruleActionOrOperationOptions) {
      if (isSqlRuleAction(ruleActionOrOperationOptions)) {
        // Overload#2 - where the sqlExpression in the ruleAction is defined
        ruleAction = ruleActionOrOperationOptions;
        operOptions = operationOptions;
      } else {
        // Overload#1
        // Overload#2 - where the sqlExpression in the ruleAction is undefined
        operOptions = { ...ruleActionOrOperationOptions, ...operationOptions };
      }
    }
    const { span, updatedOperationOptions } = createSpan(
      "ServiceBusAdministrationClient-createRule",
      operOptions
    );
    try {
      logger.verbose(
        `Performing management operation - createRule() for "${ruleName}" with filter: "${ruleFilter}"`
      );
      const fullPath = this.getRulePath(topicName, subscriptionName, ruleName);
      const response: HttpOperationResponse = await this.putResource(
        fullPath,
        { name: ruleName, filter: ruleFilter, action: ruleAction },
        this.ruleResourceSerializer,
        false,
        updatedOperationOptions
      );
      return this.buildRuleResponse(response);
    } catch (e) {
      span.setStatus({
        code: getCanonicalCode(e),
        message: e.message
      });
      throw e;
    } finally {
      span.end();
    }
  }

  /**
   * Returns an object representing the Rule with the given name along with all its properties.
   * @param topicName
   * @param subscriptionName
   * @param ruleName
   * @param operationOptions The options that can be used to abort, trace and control other configurations on the HTTP request.
   *
   * Following are errors that can be expected from this operation
   * @throws `RestError` with code `UnauthorizedRequestError` when given request fails due to authorization problems,
   * @throws `RestError` with code `MessageEntityNotFoundError` when requested messaging entity does not exist,
   * @throws `RestError` with code `InvalidOperationError` when requested operation is invalid and we encounter a 403 HTTP status code,
   * @throws `RestError` with code `ServerBusyError` when the request fails due to server being busy,
   * @throws `RestError` with code `ServiceError` when receiving unrecognized HTTP status or for a scenarios such as
   * bad requests or requests resulting in conflicting operation on the server,
   * @throws `RestError` with code and statusCode representing the standard set of REST API errors.
   */
  async getRule(
    topicName: string,
    subscriptionName: string,
    ruleName: string,
    operationOptions?: OperationOptions
  ): Promise<WithResponse<RuleProperties>> {
    const { span, updatedOperationOptions } = createSpan(
      "ServiceBusAdministrationClient-getRule",
      operationOptions
    );
    try {
      logger.verbose(`Performing management operation - getRule() for "${ruleName}"`);
      const fullPath = this.getRulePath(topicName, subscriptionName, ruleName);
      const response: HttpOperationResponse = await this.getResource(
        fullPath,
        this.ruleResourceSerializer,
        updatedOperationOptions
      );

      return this.buildRuleResponse(response);
    } catch (e) {
      span.setStatus({
        code: getCanonicalCode(e),
        message: e.message
      });
      throw e;
    } finally {
      span.end();
    }
  }

  /**
   * Lists existing rules.
   * @param topicName
   * @param subscriptionName
   * @param options The options include the maxCount and the count of entities to skip, the operation options that can be used to abort, trace and control other configurations on the HTTP request.
   *
   * Following are errors that can be expected from this operation
   * @throws `RestError` with code `UnauthorizedRequestError` when given request fails due to authorization problems,
   * @throws `RestError` with code `InvalidOperationError` when requested operation is invalid and we encounter a 403 HTTP status code,
   * @throws `RestError` with code `ServerBusyError` when the request fails due to server being busy,
   * @throws `RestError` with code `ServiceError` when receiving unrecognized HTTP status or for a scenarios such as
   * bad requests or requests resulting in conflicting operation on the server,
   * @throws `RestError` with code and statusCode representing the standard set of REST API errors.
   */
  private async getRules(
    topicName: string,
    subscriptionName: string,
    options?: ListRequestOptions & OperationOptions
  ): Promise<EntitiesResponse<RuleProperties>> {
    const { span, updatedOperationOptions } = createSpan(
      "ServiceBusAdministrationClient-getRules",
      options
    );
    try {
      logger.verbose(`Performing management operation - getRules() with options: ${options}`);
      const fullPath = this.getSubscriptionPath(topicName, subscriptionName) + "/Rules/";
      const response: HttpOperationResponse = await this.listResources(
        fullPath,
        updatedOperationOptions,
        this.ruleResourceSerializer
      );

      return this.buildListRulesResponse(response);
    } catch (e) {
      span.setStatus({
        code: getCanonicalCode(e),
        message: e.message
      });
      throw e;
    } finally {
      span.end();
    }
  }

  private async *listRulesPage(
    topicName: string,
    subscriptionName: string,
    marker?: string,
    options: OperationOptions & Pick<PageSettings, "maxPageSize"> = {}
  ): AsyncIterableIterator<EntitiesResponse<RuleProperties>> {
    let listResponse;
    do {
      listResponse = await this.getRules(topicName, subscriptionName, {
        skip: Number(marker),
        maxCount: options.maxPageSize,
        ...options
      });
      marker = listResponse.continuationToken;
      yield listResponse;
    } while (marker);
  }

  private async *listRulesAll(
    topicName: string,
    subscriptionName: string,
    options: OperationOptions = {}
  ): AsyncIterableIterator<RuleProperties> {
    let marker: string | undefined;
    for await (const segment of this.listRulesPage(topicName, subscriptionName, marker, options)) {
      yield* segment;
    }
  }

  /**
   * Returns an async iterable iterator to list all the rules
   * under the specified subscription.
   *
   * .byPage() returns an async iterable iterator to list the rules in pages.
   *
   * @param {string} topicName
   * @param {string} subscriptionName
   * @param {OperationOptions} [options]
   * @returns {PagedAsyncIterableIterator<RuleProperties, EntitiesResponse<RuleProperties>>} An asyncIterableIterator that supports paging.
   * @memberof ServiceBusAdministrationClient
   */
  public listRules(
    topicName: string,
    subscriptionName: string,
    options?: OperationOptions
  ): PagedAsyncIterableIterator<RuleProperties, EntitiesResponse<RuleProperties>> {
    logger.verbose(`Performing management operation - listRules() with options: ${options}`);
    const iter = this.listRulesAll(topicName, subscriptionName, options);
    return {
      /**
       * @member {Promise} [next] The next method, part of the iteration protocol
       */
      next() {
        return iter.next();
      },
      /**
       * @member {Symbol} [asyncIterator] The connection to the async iterator, part of the iteration protocol
       */
      [Symbol.asyncIterator]() {
        return this;
      },
      /**
       * @member {Function} [byPage] Return an AsyncIterableIterator that works a page at a time
       */
      byPage: (settings: PageSettings = {}) => {
        this.throwIfInvalidContinuationToken(settings.continuationToken);
        return this.listRulesPage(topicName, subscriptionName, settings.continuationToken, {
          maxPageSize: settings.maxPageSize,
          ...options
        });
      }
    };
  }

  /**
   * Updates properties on the Rule by the given name based on the given options.
   * All rule properties must be set even if one of them is being updated.
   * Therefore, the suggested flow is to use `getRule()` to get the complete set of rule properties,
   * update as needed and then pass it to `updateRule()`.
   *
   * @param topicName
   * @param subscriptionName
   * @param rule Options to configure the Rule being updated.
   * For example, you can configure the filter to apply on associated Topic/Subscription.
   * @param operationOptions The options that can be used to abort, trace and control other configurations on the HTTP request.
   *
   * Following are errors that can be expected from this operation
   * @throws `RestError` with code `UnauthorizedRequestError` when given request fails due to authorization problems,
   * @throws `RestError` with code `MessageEntityNotFoundError` when requested messaging entity does not exist,
   * @throws `RestError` with code `InvalidOperationError` when requested operation is invalid and we encounter a 403 HTTP status code,
   * @throws `RestError` with code `ServerBusyError` when the request fails due to server being busy,
   * @throws `RestError` with code `ServiceError` when receiving unrecognized HTTP status or for a scenarios such as
   * bad requests or requests resulting in conflicting operation on the server,
   * @throws `RestError` with code and statusCode representing the standard set of REST API errors.
   */
  async updateRule(
    topicName: string,
    subscriptionName: string,
    rule: RuleProperties,
    operationOptions?: OperationOptions
  ): Promise<WithResponse<RuleProperties>> {
    const { span, updatedOperationOptions } = createSpan(
      "ServiceBusAdministrationClient-updateRule",
      operationOptions
    );
    try {
      logger.verbose(
        `Performing management operation - updateRule() for "${rule.name}" with options: ${rule}`
      );

      if (!isJSONLikeObject(rule) || rule === null) {
        throw new TypeError(
          `Parameter "rule" must be an object of type "RuleDescription" and cannot be undefined or null.`
        );
      }

      if (!rule.name) {
        throw new TypeError(`"name" attribute of the parameter "rule" cannot be undefined.`);
      }

      const fullPath = this.getRulePath(topicName, subscriptionName, rule.name);
      const response: HttpOperationResponse = await this.putResource(
        fullPath,
        rule,
        this.ruleResourceSerializer,
        true,
        updatedOperationOptions
      );

      return this.buildRuleResponse(response);
    } catch (e) {
      span.setStatus({
        code: getCanonicalCode(e),
        message: e.message
      });
      throw e;
    } finally {
      span.end();
    }
  }

  /**
   * Deletes a rule.
   * @param topicName
   * @param subscriptionName
   * @param ruleName
   * @param operationOptions The options that can be used to abort, trace and control other configurations on the HTTP request.
   *
   * Following are errors that can be expected from this operation
   * @throws `RestError` with code `UnauthorizedRequestError` when given request fails due to authorization problems,
   * @throws `RestError` with code `MessageEntityNotFoundError` when requested messaging entity does not exist,
   * @throws `RestError` with code `InvalidOperationError` when requested operation is invalid and we encounter a 403 HTTP status code,
   * @throws `RestError` with code `ServerBusyError` when the request fails due to server being busy,
   * @throws `RestError` with code `ServiceError` when receiving unrecognized HTTP status or for a scenarios such as
   * bad requests or requests resulting in conflicting operation on the server,
   * @throws `RestError` with code and statusCode representing the standard set of REST API errors.
   */
  async deleteRule(
    topicName: string,
    subscriptionName: string,
    ruleName: string,
    operationOptions?: OperationOptions
  ): Promise<WithResponse<{}>> {
    const { span, updatedOperationOptions } = createSpan(
      "ServiceBusAdministrationClient-deleteRule",
      operationOptions
    );
    try {
      logger.verbose(`Performing management operation - deleteRule() for "${ruleName}"`);
      const fullPath = this.getRulePath(topicName, subscriptionName, ruleName);
      const response: HttpOperationResponse = await this.deleteResource(
        fullPath,
        this.ruleResourceSerializer,
        updatedOperationOptions
      );

      return { _response: response };
    } catch (e) {
      span.setStatus({
        code: getCanonicalCode(e),
        message: e.message
      });
      throw e;
    } finally {
      span.end();
    }
  }

  /**
   * Checks whether a given rule exists or not.
   *
   * @param {string} topicName
   * @param {string} subscriptionName
   * @param {string} ruleName
   * @param {OperationOptions} [operationOptions]
   */
  async ruleExists(
    topicName: string,
    subscriptionName: string,
    ruleName: string,
    operationOptions?: OperationOptions
  ): Promise<boolean> {
    const { span, updatedOperationOptions } = createSpan(
      "ServiceBusAdministrationClient-ruleExists",
      operationOptions
    );
    try {
      logger.verbose(`Performing management operation - ruleExists() for "${ruleName}"`);
      try {
        await this.getRule(topicName, subscriptionName, ruleName, updatedOperationOptions);
      } catch (error) {
        if (error.code == "MessageEntityNotFoundError") {
          return false;
        }
        throw error;
      }
      return true;
    } catch (e) {
      span.setStatus({
        code: getCanonicalCode(e),
        message: e.message
      });
      throw e;
    } finally {
      span.end();
    }
  }

  /**
   * Creates or updates a resource based on `isUpdate` parameter.
   * @param name
   * @param entityFields
   * @param isUpdate
   * @param serializer
   */
  private async putResource(
    name: string,
    entityFields:
      | InternalQueueOptions
      | InternalTopicOptions
      | InternalSubscriptionOptions
      | CreateRuleOptions,
    serializer: AtomXmlSerializer,
    isUpdate: boolean = false,
    operationOptions: OperationOptions = {}
  ): Promise<HttpOperationResponse> {
    const { span, updatedOperationOptions } = createSpan(
      "ServiceBusAdministrationClient-putResource",
      operationOptions
    );
    try {
      const webResource: WebResource = new WebResource(this.getUrl(name), "PUT");
      webResource.body = entityFields;
      if (isUpdate) {
        webResource.headers.set("If-Match", "*");
      }

      const queueOrSubscriptionFields = entityFields as
        | InternalQueueOptions
        | InternalSubscriptionOptions;
      if (
        queueOrSubscriptionFields.ForwardTo ||
        queueOrSubscriptionFields.ForwardDeadLetteredMessagesTo
      ) {
        const token =
          this.credentials instanceof SasServiceClientCredentials
            ? this.credentials.getToken(this.endpoint).token
            : (await this.credentials.getToken([AMQPConstants.aadServiceBusScope]))!.token;

        if (queueOrSubscriptionFields.ForwardTo) {
          webResource.headers.set("ServiceBusSupplementaryAuthorization", token);
          if (!isAbsoluteUrl(queueOrSubscriptionFields.ForwardTo)) {
            queueOrSubscriptionFields.ForwardTo = this.endpointWithProtocol.concat(
              queueOrSubscriptionFields.ForwardTo
            );
          }
        }
        if (queueOrSubscriptionFields.ForwardDeadLetteredMessagesTo) {
          webResource.headers.set("ServiceBusDlqSupplementaryAuthorization", token);
          if (!isAbsoluteUrl(queueOrSubscriptionFields.ForwardDeadLetteredMessagesTo)) {
            queueOrSubscriptionFields.ForwardDeadLetteredMessagesTo = this.endpointWithProtocol.concat(
              queueOrSubscriptionFields.ForwardDeadLetteredMessagesTo
            );
          }
        }
      }

      webResource.headers.set("content-type", "application/atom+xml;type=entry;charset=utf-8");

      return executeAtomXmlOperation(this, webResource, serializer, updatedOperationOptions);
    } catch (e) {
      span.setStatus({
        code: getCanonicalCode(e),
        message: e.message
      });
      throw e;
    } finally {
      span.end();
    }
  }

  /**
   * Gets a resource.
   * @param name
   * @param serializer
   */
  private async getResource(
    name: string,
    serializer: AtomXmlSerializer,
    operationOptions: OperationOptions = {}
  ): Promise<HttpOperationResponse> {
    const { span, updatedOperationOptions } = createSpan(
      "ServiceBusAdministrationClient-getResource",
      operationOptions
    );
    try {
      const webResource: WebResource = new WebResource(this.getUrl(name), "GET");

      const response = await executeAtomXmlOperation(
        this,
        webResource,
        serializer,
        updatedOperationOptions
      );
      if (
        response.parsedBody == undefined ||
        (Array.isArray(response.parsedBody) && response.parsedBody.length == 0)
      ) {
        const err = new RestError(
          `The messaging entity "${name}" being requested cannot be found.`,
          "MessageEntityNotFoundError",
          response.status,
          stripRequest(webResource),
          stripResponse(response)
        );
        throw err;
      }
      return response;
    } catch (e) {
      span.setStatus({
        code: getCanonicalCode(e),
        message: e.message
      });
      throw e;
    } finally {
      span.end();
    }
  }

  /**
   * Lists existing resources
   * @param name
   * @param options
   * @param serializer
   */
  private async listResources(
    name: string,
    options: ListRequestOptions & OperationOptions = {},
    serializer: AtomXmlSerializer
  ): Promise<HttpOperationResponse> {
    const { span, updatedOperationOptions } = createSpan(
      "ServiceBusAdministrationClient-listResources",
      options
    );
    try {
      const queryParams: { [key: string]: string } = {};
      if (options) {
        if (options.skip) {
          queryParams["$skip"] = options.skip.toString();
        }
        if (options.maxCount) {
          queryParams["$top"] = options.maxCount.toString();
        }
      }

      const webResource: WebResource = new WebResource(this.getUrl(name, queryParams), "GET");

      return executeAtomXmlOperation(this, webResource, serializer, updatedOperationOptions);
    } catch (e) {
      span.setStatus({
        code: getCanonicalCode(e),
        message: e.message
      });
      throw e;
    } finally {
      span.end();
    }
  }

  /**
   * Deletes a resource.
   * @param name
   */
  private async deleteResource(
    name: string,
    serializer: AtomXmlSerializer,
    operationOptions: OperationOptions = {}
  ): Promise<HttpOperationResponse> {
    const { span, updatedOperationOptions } = createSpan(
      "ServiceBusAdministrationClient-deleteResource",
      operationOptions
    );
    try {
      const webResource: WebResource = new WebResource(this.getUrl(name), "DELETE");

      return executeAtomXmlOperation(this, webResource, serializer, updatedOperationOptions);
    } catch (e) {
      span.setStatus({
        code: getCanonicalCode(e),
        message: e.message
      });
      throw e;
    } finally {
      span.end();
    }
  }

  private getUrl(path: string, queryParams?: { [key: string]: string }): string {
    const baseUri = `https://${this.endpoint}/${path}`;

    const requestUrl: URLBuilder = URLBuilder.parse(baseUri);
    requestUrl.setQueryParameter(Constants.API_VERSION_QUERY_KEY, Constants.CURRENT_API_VERSION);

    if (queryParams) {
      for (const key of Object.keys(queryParams)) {
        requestUrl.setQueryParameter(key, queryParams[key]);
      }
    }

    return requestUrl.toString();
  }

  private getSubscriptionPath(topicName: string, subscriptionName: string): string {
    return topicName + "/Subscriptions/" + subscriptionName;
  }

  private getRulePath(topicName: string, subscriptionName: string, ruleName: string): string {
    return topicName + "/Subscriptions/" + subscriptionName + "/Rules/" + ruleName;
  }

  private getMarkerFromNextLinkUrl(url: string): string | undefined {
    if (!url) {
      return undefined;
    }
    try {
      return parseURL(url).searchParams.get(Constants.XML_METADATA_MARKER + "skip");
    } catch (error) {
      throw new Error(
        `Unable to parse the '${Constants.XML_METADATA_MARKER}skip' from the next-link in the response ` +
          error
      );
    }
  }

  private buildNamespacePropertiesResponse(
    response: HttpOperationResponse
  ): WithResponse<NamespaceProperties> {
    try {
      const namespace = buildNamespace(response.parsedBody);
      const namespaceResponse: WithResponse<NamespaceProperties> = Object.assign(namespace || {}, {
        _response: response
      });
      return namespaceResponse;
    } catch (err) {
      logger.logError(err, "Failure parsing response from service");
      throw new RestError(
        `Error occurred while parsing the response body - cannot form a namespace object using the response from the service.`,
        RestError.PARSE_ERROR,
        response.status,
        stripRequest(response.request),
        stripResponse(response)
      );
    }
  }

  private buildListQueuesResponse(
    response: HttpOperationResponse
  ): EntitiesResponse<QueueProperties> {
    try {
      const queues: QueueProperties[] = [];
      const nextMarker = this.getMarkerFromNextLinkUrl(response.parsedBody.nextLink);
      if (!Array.isArray(response.parsedBody)) {
        throw new TypeError(`${response.parsedBody} was expected to be of type Array`);
      }
      const rawQueueArray: any = response.parsedBody;
      for (let i = 0; i < rawQueueArray.length; i++) {
        const queue = buildQueue(rawQueueArray[i]);
        if (queue) {
          queues.push(queue);
        }
      }
      const listQueuesResponse: EntitiesResponse<QueueProperties> = Object.assign(queues, {
        _response: response
      });
      listQueuesResponse.continuationToken = nextMarker;
      return listQueuesResponse;
    } catch (err) {
      logger.logError(err, "Failure parsing response from service");
      throw new RestError(
        `Error occurred while parsing the response body - cannot form a list of queues using the response from the service.`,
        RestError.PARSE_ERROR,
        response.status,
        stripRequest(response.request),
        stripResponse(response)
      );
    }
  }

  private buildListQueuesRuntimePropertiesResponse(
    response: HttpOperationResponse
  ): EntitiesResponse<QueueRuntimeProperties> {
    try {
      const queues: QueueRuntimeProperties[] = [];
      const nextMarker = this.getMarkerFromNextLinkUrl(response.parsedBody.nextLink);
      if (!Array.isArray(response.parsedBody)) {
        throw new TypeError(`${response.parsedBody} was expected to be of type Array`);
      }
      const rawQueueArray: any = response.parsedBody;
      for (let i = 0; i < rawQueueArray.length; i++) {
        const queue = buildQueueRuntimeProperties(rawQueueArray[i]);
        if (queue) {
          queues.push(queue);
        }
      }
      const listQueuesResponse: EntitiesResponse<QueueRuntimeProperties> = Object.assign(queues, {
        _response: response
      });
      listQueuesResponse.continuationToken = nextMarker;
      return listQueuesResponse;
    } catch (err) {
      logger.logError(err, "Failure parsing response from service");
      throw new RestError(
        `Error occurred while parsing the response body - cannot form a list of queues using the response from the service.`,
        RestError.PARSE_ERROR,
        response.status,
        stripRequest(response.request),
        stripResponse(response)
      );
    }
  }

  private buildQueueResponse(response: HttpOperationResponse): WithResponse<QueueProperties> {
    try {
      const queue = buildQueue(response.parsedBody);
      const queueResponse: WithResponse<QueueProperties> = Object.assign(queue || {}, {
        _response: response
      });
      return queueResponse;
    } catch (err) {
      logger.logError(err, "Failure parsing response from service");
      throw new RestError(
        `Error occurred while parsing the response body - cannot form a queue object using the response from the service.`,
        RestError.PARSE_ERROR,
        response.status,
        stripRequest(response.request),
        stripResponse(response)
      );
    }
  }

  private buildQueueRuntimePropertiesResponse(
    response: HttpOperationResponse
  ): WithResponse<QueueRuntimeProperties> {
    try {
      const queue = buildQueueRuntimeProperties(response.parsedBody);
      const queueResponse: WithResponse<QueueRuntimeProperties> = Object.assign(queue || {}, {
        _response: response
      });
      return queueResponse;
    } catch (err) {
      logger.logError(err, "Failure parsing response from service");
      throw new RestError(
        `Error occurred while parsing the response body - cannot form a queue object using the response from the service.`,
        RestError.PARSE_ERROR,
        response.status,
        stripRequest(response.request),
        stripResponse(response)
      );
    }
  }

  private buildListTopicsResponse(
    response: HttpOperationResponse
  ): EntitiesResponse<TopicProperties> {
    try {
      const topics: TopicProperties[] = [];
      const nextMarker = this.getMarkerFromNextLinkUrl(response.parsedBody.nextLink);
      if (!Array.isArray(response.parsedBody)) {
        throw new TypeError(`${response.parsedBody} was expected to be of type Array`);
      }
      const rawTopicArray: any = response.parsedBody;
      for (let i = 0; i < rawTopicArray.length; i++) {
        const topic = buildTopic(rawTopicArray[i]);
        if (topic) {
          topics.push(topic);
        }
      }
      const listTopicsResponse: EntitiesResponse<TopicProperties> = Object.assign(topics, {
        _response: response
      });
      listTopicsResponse.continuationToken = nextMarker;
      return listTopicsResponse;
    } catch (err) {
      logger.logError(err, "Failure parsing response from service");
      throw new RestError(
        `Error occurred while parsing the response body - cannot form a list of topics using the response from the service.`,
        RestError.PARSE_ERROR,
        response.status,
        stripRequest(response.request),
        stripResponse(response)
      );
    }
  }

  private buildListTopicsRuntimePropertiesResponse(
    response: HttpOperationResponse
  ): EntitiesResponse<TopicRuntimeProperties> {
    try {
      const topics: TopicRuntimeProperties[] = [];
      const nextMarker = this.getMarkerFromNextLinkUrl(response.parsedBody.nextLink);
      if (!Array.isArray(response.parsedBody)) {
        throw new TypeError(`${response.parsedBody} was expected to be of type Array`);
      }
      const rawTopicArray: any = response.parsedBody;
      for (let i = 0; i < rawTopicArray.length; i++) {
        const topic = buildTopicRuntimeProperties(rawTopicArray[i]);
        if (topic) {
          topics.push(topic);
        }
      }
      const listTopicsResponse: EntitiesResponse<TopicRuntimeProperties> = Object.assign(topics, {
        _response: response
      });
      listTopicsResponse.continuationToken = nextMarker;
      return listTopicsResponse;
    } catch (err) {
      logger.logError(err, "Failure parsing response from service");
      throw new RestError(
        `Error occurred while parsing the response body - cannot form a list of topics using the response from the service.`,
        RestError.PARSE_ERROR,
        response.status,
        stripRequest(response.request),
        stripResponse(response)
      );
    }
  }
  private buildTopicResponse(response: HttpOperationResponse): WithResponse<TopicProperties> {
    try {
      const topic = buildTopic(response.parsedBody);
      const topicResponse: WithResponse<TopicProperties> = Object.assign(topic || {}, {
        _response: response
      });
      return topicResponse;
    } catch (err) {
      logger.logError(err, "Failure parsing response from service");
      throw new RestError(
        `Error occurred while parsing the response body - cannot form a topic object using the response from the service.`,
        RestError.PARSE_ERROR,
        response.status,
        stripRequest(response.request),
        stripResponse(response)
      );
    }
  }

  private buildTopicRuntimePropertiesResponse(
    response: HttpOperationResponse
  ): WithResponse<TopicRuntimeProperties> {
    try {
      const topic = buildTopicRuntimeProperties(response.parsedBody);
      const topicResponse: WithResponse<TopicRuntimeProperties> = Object.assign(topic || {}, {
        _response: response
      });
      return topicResponse;
    } catch (err) {
      logger.logError(err, "Failure parsing response from service");
      throw new RestError(
        `Error occurred while parsing the response body - cannot form a topic object using the response from the service.`,
        RestError.PARSE_ERROR,
        response.status,
        stripRequest(response.request),
        stripResponse(response)
      );
    }
  }

  private buildListSubscriptionsResponse(
    response: HttpOperationResponse
  ): EntitiesResponse<SubscriptionProperties> {
    try {
      const subscriptions: SubscriptionProperties[] = [];
      const nextMarker = this.getMarkerFromNextLinkUrl(response.parsedBody.nextLink);
      if (!Array.isArray(response.parsedBody)) {
        throw new TypeError(`${response.parsedBody} was expected to be of type Array`);
      }
      const rawSubscriptionArray: any = response.parsedBody;
      for (let i = 0; i < rawSubscriptionArray.length; i++) {
        const subscription = buildSubscription(rawSubscriptionArray[i]);
        if (subscription) {
          subscriptions.push(subscription);
        }
      }
      const listSubscriptionsResponse: EntitiesResponse<SubscriptionProperties> = Object.assign(
        subscriptions,
        {
          _response: response
        }
      );
      listSubscriptionsResponse.continuationToken = nextMarker;
      return listSubscriptionsResponse;
    } catch (err) {
      logger.logError(err, "Failure parsing response from service");
      throw new RestError(
        `Error occurred while parsing the response body - cannot form a list of subscriptions using the response from the service.`,
        RestError.PARSE_ERROR,
        response.status,
        stripRequest(response.request),
        stripResponse(response)
      );
    }
  }

  private buildListSubscriptionsRuntimePropertiesResponse(
    response: HttpOperationResponse
  ): EntitiesResponse<SubscriptionRuntimeProperties> {
    try {
      const subscriptions: SubscriptionRuntimeProperties[] = [];
      const nextMarker = this.getMarkerFromNextLinkUrl(response.parsedBody.nextLink);
      if (!Array.isArray(response.parsedBody)) {
        throw new TypeError(`${response.parsedBody} was expected to be of type Array`);
      }
      const rawSubscriptionArray: any = response.parsedBody;
      for (let i = 0; i < rawSubscriptionArray.length; i++) {
        const subscription = buildSubscriptionRuntimeProperties(rawSubscriptionArray[i]);
        if (subscription) {
          subscriptions.push(subscription);
        }
      }
      const listSubscriptionsResponse: EntitiesResponse<SubscriptionRuntimeProperties> = Object.assign(
        subscriptions,
        {
          _response: response
        }
      );
      listSubscriptionsResponse.continuationToken = nextMarker;
      return listSubscriptionsResponse;
    } catch (err) {
      logger.logError(err, "Failure parsing response from service");
      throw new RestError(
        `Error occurred while parsing the response body - cannot form a list of subscriptions using the response from the service.`,
        RestError.PARSE_ERROR,
        response.status,
        stripRequest(response.request),
        stripResponse(response)
      );
    }
  }

  private buildSubscriptionResponse(
    response: HttpOperationResponse
  ): WithResponse<SubscriptionProperties> {
    try {
      const subscription = buildSubscription(response.parsedBody);
      const subscriptionResponse: WithResponse<SubscriptionProperties> = Object.assign(
        subscription || {},
        {
          _response: response
        }
      );
      return subscriptionResponse;
    } catch (err) {
      logger.logError(err, "Failure parsing response from service");
      throw new RestError(
        `Error occurred while parsing the response body - cannot form a subscription object using the response from the service.`,
        RestError.PARSE_ERROR,
        response.status,
        stripRequest(response.request),
        stripResponse(response)
      );
    }
  }

  private buildSubscriptionRuntimePropertiesResponse(
    response: HttpOperationResponse
  ): WithResponse<SubscriptionRuntimeProperties> {
    try {
      const subscription = buildSubscriptionRuntimeProperties(response.parsedBody);
      const subscriptionResponse: WithResponse<SubscriptionRuntimeProperties> = Object.assign(
        subscription || {},
        {
          _response: response
        }
      );
      return subscriptionResponse;
    } catch (err) {
      logger.logError(err, "Failure parsing response from service");
      throw new RestError(
        `Error occurred while parsing the response body - cannot form a subscription object using the response from the service.`,
        RestError.PARSE_ERROR,
        response.status,
        stripRequest(response.request),
        stripResponse(response)
      );
    }
  }

  private buildListRulesResponse(
    response: HttpOperationResponse
  ): EntitiesResponse<RuleProperties> {
    try {
      const rules: RuleProperties[] = [];
      const nextMarker = this.getMarkerFromNextLinkUrl(response.parsedBody.nextLink);
      if (!Array.isArray(response.parsedBody)) {
        throw new TypeError(`${response.parsedBody} was expected to be of type Array`);
      }
      const rawRuleArray: any = response.parsedBody;
      for (let i = 0; i < rawRuleArray.length; i++) {
        const rule = buildRule(rawRuleArray[i]);
        if (rule) {
          rules.push(rule);
        }
      }
      const listRulesResponse: EntitiesResponse<RuleProperties> = Object.assign(rules, {
        _response: response
      });
      listRulesResponse.continuationToken = nextMarker;
      return listRulesResponse;
    } catch (err) {
      logger.logError(err, "Failure parsing response from service");
      throw new RestError(
        `Error occurred while parsing the response body - cannot form a list of rules using the response from the service.`,
        RestError.PARSE_ERROR,
        response.status,
        stripRequest(response.request),
        stripResponse(response)
      );
    }
  }

  private buildRuleResponse(response: HttpOperationResponse): WithResponse<RuleProperties> {
    try {
      const rule = buildRule(response.parsedBody);
      const ruleResponse: WithResponse<RuleProperties> = Object.assign(rule || {}, {
        _response: response
      });
      return ruleResponse;
    } catch (err) {
      logger.logError(err, "Failure parsing response from service");
      throw new RestError(
        `Error occurred while parsing the response body - cannot form a rule object using the response from the service.`,
        RestError.PARSE_ERROR,
        response.status,
        stripRequest(response.request),
        stripResponse(response)
      );
    }
  }

  private throwIfInvalidContinuationToken(token: string | undefined) {
    if (!(token === undefined || (typeof token === "string" && Number(token) >= 0))) {
      throw new Error(`Invalid continuationToken ${token} provided`);
    }
  }
}<|MERGE_RESOLUTION|>--- conflicted
+++ resolved
@@ -220,13 +220,8 @@
    */
   async getNamespaceProperties(
     operationOptions?: OperationOptions
-<<<<<<< HEAD
   ): Promise<WithResponse<NamespaceProperties>> {
-    log.httpAtomXml(`Performing management operation - getNamespaceProperties()`);
-=======
-  ): Promise<NamespacePropertiesResponse> {
     logger.verbose(`Performing management operation - getNamespaceProperties()`);
->>>>>>> ca4a7e3c
     const { span, updatedOperationOptions } = createSpan(
       "ServiceBusAdministrationClient-getNamespaceProperties",
       operationOptions
