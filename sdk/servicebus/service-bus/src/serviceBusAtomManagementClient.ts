// Copyright (c) Microsoft Corporation.
// Licensed under the MIT license.

import {
  Constants as AMQPConstants,
  isTokenCredential,
  parseConnectionString,
  TokenCredential
} from "@azure/core-amqp";
import {
  bearerTokenAuthenticationPolicy,
  HttpOperationResponse,
  proxyPolicy,
  ProxySettings,
  RequestPolicyFactory,
  RestError,
  ServiceClient,
  ServiceClientOptions,
  signingPolicy,
  stripRequest,
  stripResponse,
  URLBuilder,
  WebResource
} from "@azure/core-http";
import * as log from "./log";
import {
  buildNamespace,
  NamespaceProperties,
  NamespaceResourceSerializer
} from "./serializers/namespaceResourceSerializer";
import {
  buildQueue,
  buildQueueOptions,
  buildQueueRuntimeInfo,
  InternalQueueOptions,
  QueueDescription,
  QueueResourceSerializer,
  QueueRuntimeInfo
} from "./serializers/queueResourceSerializer";
import {
  buildRule,
  RuleDescription,
  RuleResourceSerializer
} from "./serializers/ruleResourceSerializer";
import {
  buildSubscription,
  buildSubscriptionOptions,
  buildSubscriptionRuntimeInfo,
  InternalSubscriptionOptions,
  SubscriptionDescription,
  SubscriptionResourceSerializer,
  SubscriptionRuntimeInfo
} from "./serializers/subscriptionResourceSerializer";
import {
  buildTopic,
  buildTopicOptions,
  buildTopicRuntimeInfo,
  InternalTopicOptions,
  TopicDescription,
  TopicResourceSerializer,
  TopicRuntimeInfo
} from "./serializers/topicResourceSerializer";
import { AtomXmlSerializer, executeAtomXmlOperation } from "./util/atomXmlHelper";
import * as Constants from "./util/constants";
import { SasServiceClientCredentials } from "./util/sasServiceClientCredentials";
import { isAbsoluteUrl, isJSONLikeObject } from "./util/utils";
import { OperationOptions } from "./modelsToBeSharedWithEventHubs";

/**
 * Options to use with ServiceBusManagementClient creation
 */
export interface ServiceBusManagementClientOptions {
  /**
   * Proxy related settings
   */
  proxySettings?: ProxySettings;
}

/**
 * Request options for list<entity-type>() operations
 */
export interface ListRequestOptions {
  /**
   * Count of entities to fetch.
   */
  maxCount?: number;

  /**
   * Count of entities to skip from being fetched.
   */
  skip?: number;
}

/**
 * The underlying HTTP response.
 */
export interface Response {
  /**
   * The underlying HTTP response.
   */
  _response: HttpOperationResponse;
}

/**
 * Represents properties of the namespace.
 */
export interface NamespacePropertiesResponse extends NamespaceProperties, Response {}

/**
 * Represents runtime info of a queue.
 */
export interface QueueRuntimeInfoResponse extends QueueRuntimeInfo, Response {}

/**
 * Array of objects representing runtime info for multiple queues.
 */
export interface QueuesRuntimeInfoResponse extends Array<QueueRuntimeInfo>, Response {}
/**
 * Represents result of create, get, update and delete operations on queue.
 */
export interface QueueResponse extends QueueDescription, Response {}

/**
 * Represents result of list operation on queues.
 */
export interface QueuesResponse extends Array<QueueDescription>, Response {}

/**
 * Represents result of create, get, update and delete operations on topic.
 */
export interface TopicResponse extends TopicDescription, Response {}

/**
 * Represents result of list operation on topics.
 */
export interface TopicsResponse extends Array<TopicDescription>, Response {}

/**
 * Represents runtime info of a topic.
 */
export interface TopicRuntimeInfoResponse extends TopicRuntimeInfo, Response {}

/**
 * Array of objects representing runtime info for multiple topics.
 */
export interface TopicsRuntimeInfoResponse extends Array<TopicRuntimeInfo>, Response {}

/**
 * Represents result of create, get, update and delete operations on subscription.
 */
export interface SubscriptionResponse extends SubscriptionDescription, Response {}

/**
 * Represents result of list operation on subscriptions.
 */
export interface SubscriptionsResponse extends Array<SubscriptionDescription>, Response {}

/**
 * Represents runtime info of a subscription.
 */
export interface SubscriptionRuntimeInfoResponse extends SubscriptionRuntimeInfo, Response {}

/**
 * Array of objects representing runtime info for multiple subscriptions.
 */
export interface SubscriptionsRuntimeInfoResponse
  extends Array<SubscriptionRuntimeInfo>,
    Response {}

/**
 * Represents result of create, get, update and delete operations on rule.
 */
export interface RuleResponse extends RuleDescription, Response {}

/**
 * Represents result of list operation on rules.
 */
export interface RulesResponse extends Array<RuleDescription>, Response {}

/**
 * All operations return promises that resolve to an object that has the relevant output.
 * These objects also have a property called `_response` that you can use if you want to
 * access the direct response from the service.
 */
export class ServiceBusManagementClient extends ServiceClient {
  /**
   * Reference to the endpoint as extracted from input connection string.
   */
  private endpoint: string;

  /**
   * Reference to the endpoint with protocol prefix as extracted from input connection string.
   */
  private endpointWithProtocol: string;

  /**
   * Singleton instances of serializers used across the various operations.
   */
  private namespaceResourceSerializer: AtomXmlSerializer;
  private queueResourceSerializer: AtomXmlSerializer;
  private topicResourceSerializer: AtomXmlSerializer;
  private subscriptionResourceSerializer: AtomXmlSerializer;
  private ruleResourceSerializer: AtomXmlSerializer;

  /**
   * Credentials used to generate tokens as required for the various operations.
   */
  private credentials: SasServiceClientCredentials | TokenCredential;

  /**
   * Initializes a new instance of the ServiceBusManagementClient class.
   * @param connectionString The connection string needed for the client to connect to Azure.
   * @param options ServiceBusManagementClientOptions
   */
  constructor(connectionString: string, options?: ServiceBusManagementClientOptions);
  /**
   *
   * @param fullyQualifiedNamespace The fully qualified namespace of your Service Bus instance which is
   * likely to be similar to <yournamespace>.servicebus.windows.net.
   * @param credential A credential object used by the client to get the token to authenticate the connection
   * with the Azure Service Bus. See &commat;azure/identity for creating the credentials.
   * If you're using your own implementation of the `TokenCredential` interface against AAD, then set the "scopes" for service-bus
   * to be `["https://servicebus.azure.net//user_impersonation"]` to get the appropriate token.
   * @param options ServiceBusManagementClientOptions
   */
  constructor(
    fullyQualifiedNamespace: string,
    credential: TokenCredential,
    options?: ServiceBusManagementClientOptions
  );

  constructor(
    fullyQualifiedNamespaceOrConnectionString1: string,
    credentialOrOptions2?: TokenCredential | ServiceBusManagementClientOptions,
    options3?: ServiceBusManagementClientOptions
  ) {
    const requestPolicyFactories: RequestPolicyFactory[] = [];
    let options: ServiceBusManagementClientOptions;
    let fullyQualifiedNamespace: string;
    let credentials: SasServiceClientCredentials | TokenCredential;
    if (isTokenCredential(credentialOrOptions2)) {
      fullyQualifiedNamespace = fullyQualifiedNamespaceOrConnectionString1;
      options = options3 || {};
      credentials = credentialOrOptions2;
      requestPolicyFactories.push(
        bearerTokenAuthenticationPolicy(credentials, AMQPConstants.aadServiceBusScope)
      );
    } else {
      const connectionString = fullyQualifiedNamespaceOrConnectionString1;
      options = credentialOrOptions2 || {};
      const connectionStringObj: any = parseConnectionString(connectionString);
      if (connectionStringObj.Endpoint == undefined) {
        throw new Error("Missing Endpoint in connection string.");
      }
      try {
        fullyQualifiedNamespace = connectionStringObj.Endpoint.match(".*://([^/]*)")[1];
      } catch (error) {
        throw new Error("Endpoint in the connection string is not valid.");
      }
      credentials = new SasServiceClientCredentials(
        connectionStringObj.SharedAccessKeyName,
        connectionStringObj.SharedAccessKey
      );
      requestPolicyFactories.push(signingPolicy(credentials));
    }
    if (options && options.proxySettings) {
      requestPolicyFactories.push(proxyPolicy(options.proxySettings));
    }
    const serviceClientOptions: ServiceClientOptions = {
      requestPolicyFactories: requestPolicyFactories
    };

    super(credentials, serviceClientOptions);
    this.endpoint = fullyQualifiedNamespace;
    this.endpointWithProtocol = fullyQualifiedNamespace.endsWith("/")
      ? "sb://" + fullyQualifiedNamespace
      : "sb://" + fullyQualifiedNamespace + "/";
    this.credentials = credentials;
    this.namespaceResourceSerializer = new NamespaceResourceSerializer();
    this.queueResourceSerializer = new QueueResourceSerializer();
    this.topicResourceSerializer = new TopicResourceSerializer();
    this.subscriptionResourceSerializer = new SubscriptionResourceSerializer();
    this.ruleResourceSerializer = new RuleResourceSerializer();
  }

  /**
   * Returns an object representing the metadata related to a service bus namespace.
   * @param queueName
   *
   */
  async getNamespaceProperties(
    operationOptions?: OperationOptions
  ): Promise<NamespacePropertiesResponse> {
    log.httpAtomXml(`Performing management operation - getNamespaceProperties()`);
    const response: HttpOperationResponse = await this.getResource(
      "$namespaceinfo",
      this.namespaceResourceSerializer,
      operationOptions
    );

    return this.buildNamespacePropertiesResponse(response);
  }

  /**
   * Creates a queue with given name, configured using the given options
   * @param queueName
   *
   * Following are errors that can be expected from this operation
   * @throws `RestError` with code `UnauthorizedRequestError` when given request fails due to authorization problems,
   * @throws `RestError` with code `MessageEntityAlreadyExistsError` when requested messaging entity already exists,
   * @throws `RestError` with code `InvalidOperationError` when requested operation is invalid and we encounter a 403 HTTP status code,
   * @throws `RestError` with code `QuotaExceededError` when requested operation fails due to quote limits exceeding from service side,
   * @throws `RestError` with code `ServerBusyError` when the request fails due to server being busy,
   * @throws `RestError` with code `ServiceError` when receiving unrecognized HTTP status or for a scenarios such as
   * bad requests or requests resulting in conflicting operation on the server,
   * @throws `RestError` with code that is a value from the standard set of HTTP status codes as documented at
   * https://docs.microsoft.com/en-us/dotnet/api/system.net.httpstatuscode?view=netframework-4.8
   */
  async createQueue(queueName: string, operationOptions?: OperationOptions): Promise<QueueResponse>;
  /**
   * Creates a queue configured using the given options
   * @param queue Options to configure the Queue being created.
   * For example, you can configure a queue to support partitions or sessions.
   *
   * Following are errors that can be expected from this operation
   * @throws `RestError` with code `UnauthorizedRequestError` when given request fails due to authorization problems,
   * @throws `RestError` with code `MessageEntityAlreadyExistsError` when requested messaging entity already exists,
   * @throws `RestError` with code `InvalidOperationError` when requested operation is invalid and we encounter a 403 HTTP status code,
   * @throws `RestError` with code `QuotaExceededError` when requested operation fails due to quote limits exceeding from service side,
   * @throws `RestError` with code `ServerBusyError` when the request fails due to server being busy,
   * @throws `RestError` with code `ServiceError` when receiving unrecognized HTTP status or for a scenarios such as
   * bad requests or requests resulting in conflicting operation on the server,
   * @throws `RestError` with code that is a value from the standard set of HTTP status codes as documented at
   * https://docs.microsoft.com/en-us/dotnet/api/system.net.httpstatuscode?view=netframework-4.8
   */
  async createQueue(
    queue: QueueDescription,
    operationOptions?: OperationOptions
  ): Promise<QueueResponse>;
  async createQueue(
    queueNameOrOptions: string | QueueDescription,
    operationOptions?: OperationOptions
  ): Promise<QueueResponse> {
    let queue: QueueDescription;
    if (typeof queueNameOrOptions === "string") {
      queue = { name: queueNameOrOptions };
    } else {
      queue = queueNameOrOptions;
    }
    log.httpAtomXml(
      `Performing management operation - createQueue() for "${queue.name}" with options: ${queue}`
    );
    const response: HttpOperationResponse = await this.putResource(
      queue.name,
      buildQueueOptions(queue),
      this.queueResourceSerializer,
      false,
      operationOptions
    );

    return this.buildQueueResponse(response);
  }

  /**
   * Returns an object representing the Queue and its properties.
   * If you want to get the Queue runtime info like message count details, use `getQueueRuntimeInfo` API.
   * @param queueName
   *
   * Following are errors that can be expected from this operation
   * @throws `RestError` with code `UnauthorizedRequestError` when given request fails due to authorization problems,
   * @throws `RestError` with code `MessageEntityNotFoundError` when requested messaging entity does not exist,
   * @throws `RestError` with code `InvalidOperationError` when requested operation is invalid and we encounter a 403 HTTP status code,
   * @throws `RestError` with code `ServerBusyError` when the request fails due to server being busy,
   * @throws `RestError` with code `ServiceError` when receiving unrecognized HTTP status or for a scenarios such as
   * bad requests or requests resulting in conflicting operation on the server,
   * @throws `RestError` with code that is a value from the standard set of HTTP status codes as documented at
   * https://docs.microsoft.com/en-us/dotnet/api/system.net.httpstatuscode?view=netframework-4.8
   */
  async getQueue(queueName: string, operationOptions?: OperationOptions): Promise<QueueResponse> {
    log.httpAtomXml(`Performing management operation - getQueue() for "${queueName}"`);
    const response: HttpOperationResponse = await this.getResource(
      queueName,
      this.queueResourceSerializer,
      operationOptions
    );

    return this.buildQueueResponse(response);
  }

  /**
   * Returns an object representing the Queue runtime info like message count details.
   * @param queueName
   *
   * Following are errors that can be expected from this operation
   * @throws `RestError` with code `UnauthorizedRequestError` when given request fails due to authorization problems,
   * @throws `RestError` with code `MessageEntityNotFoundError` when requested messaging entity does not exist,
   * @throws `RestError` with code `InvalidOperationError` when requested operation is invalid and we encounter a 403 HTTP status code,
   * @throws `RestError` with code `ServerBusyError` when the request fails due to server being busy,
   * @throws `RestError` with code `ServiceError` when receiving unrecognized HTTP status or for a scenarios such as
   * bad requests or requests resulting in conflicting operation on the server,
   * @throws `RestError` with code that is a value from the standard set of HTTP status codes as documented at
   * https://docs.microsoft.com/en-us/dotnet/api/system.net.httpstatuscode?view=netframework-4.8
   */
  async getQueueRuntimeInfo(
    queueName: string,
    operationOptions?: OperationOptions
  ): Promise<QueueRuntimeInfoResponse> {
    log.httpAtomXml(`Performing management operation - getQueue() for "${queueName}"`);
    const response: HttpOperationResponse = await this.getResource(
      queueName,
      this.queueResourceSerializer,
      operationOptions
    );

    return this.buildQueueRuntimeInfoResponse(response);
  }

  /**
   * Returns a list of objects, each representing a Queue along with its properties.
   * If you want to get the runtime info of the queues like message count, use `getQueuesRuntimeInfo` API instead.
   * @param options
   *
   * Following are errors that can be expected from this operation
   * @throws `RestError` with code `UnauthorizedRequestError` when given request fails due to authorization problems,
   * @throws `RestError` with code `InvalidOperationError` when requested operation is invalid and we encounter a 403 HTTP status code,
   * @throws `RestError` with code `ServerBusyError` when the request fails due to server being busy,
   * @throws `RestError` with code `ServiceError` when receiving unrecognized HTTP status or for a scenarios such as
   * bad requests or requests resulting in conflicting operation on the server,
   * @throws `RestError` with code that is a value from the standard set of HTTP status codes as documented at
   * https://docs.microsoft.com/en-us/dotnet/api/system.net.httpstatuscode?view=netframework-4.8
   */
<<<<<<< HEAD
  async getQueues(options?: ListRequestOptions & OperationOptions): Promise<QueuesResponse> {
=======
  async getQueues(options?: ListRequestOptions): Promise<QueuesResponse> {
>>>>>>> c28358b8
    log.httpAtomXml(`Performing management operation - listQueues() with options: ${options}`);
    const response: HttpOperationResponse = await this.listResources(
      "$Resources/Queues",
      options,
      this.queueResourceSerializer
    );

    return this.buildListQueuesResponse(response);
  }

  /**
   * Returns a list of objects, each representing a Queue's runtime info like message count details.
   * @param options
   *
   * Following are errors that can be expected from this operation
   * @throws `RestError` with code `UnauthorizedRequestError` when given request fails due to authorization problems,
   * @throws `RestError` with code `InvalidOperationError` when requested operation is invalid and we encounter a 403 HTTP status code,
   * @throws `RestError` with code `ServerBusyError` when the request fails due to server being busy,
   * @throws `RestError` with code `ServiceError` when receiving unrecognized HTTP status or for a scenarios such as
   * bad requests or requests resulting in conflicting operation on the server,
   * @throws `RestError` with code that is a value from the standard set of HTTP status codes as documented at
   * https://docs.microsoft.com/en-us/dotnet/api/system.net.httpstatuscode?view=netframework-4.8
   */
<<<<<<< HEAD
  async getQueuesRuntimeInfo(
    options?: ListRequestOptions & OperationOptions
  ): Promise<QueuesRuntimeInfoResponse> {
=======
  async getQueuesRuntimeInfo(options?: ListRequestOptions): Promise<QueuesRuntimeInfoResponse> {
>>>>>>> c28358b8
    log.httpAtomXml(`Performing management operation - listQueues() with options: ${options}`);
    const response: HttpOperationResponse = await this.listResources(
      "$Resources/Queues",
      options,
      this.queueResourceSerializer
    );

    return this.buildListQueuesRuntimeInfoResponse(response);
  }

  /**
   * Updates properties on the Queue by the given name based on the given options
   * @param queue Options to configure the Queue being updated.
   * For example, you can configure a queue to support partitions or sessions.
   *
   * Following are errors that can be expected from this operation
   * @throws `RestError` with code `UnauthorizedRequestError` when given request fails due to authorization problems,
   * @throws `RestError` with code `MessageEntityNotFoundError` when requested messaging entity does not exist,
   * @throws `RestError` with code `InvalidOperationError` when requested operation is invalid and we encounter a 403 HTTP status code,
   * @throws `RestError` with code `ServerBusyError` when the request fails due to server being busy,
   * @throws `RestError` with code `ServiceError` when receiving unrecognized HTTP status or for a scenarios such as
   * bad requests or requests resulting in conflicting operation on the server,
   * @throws `RestError` with code that is a value from the standard set of HTTP status codes as documented at
   * https://docs.microsoft.com/en-us/dotnet/api/system.net.httpstatuscode?view=netframework-4.8
   */
  async updateQueue(
    queue: QueueDescription,
    operationOptions?: OperationOptions
  ): Promise<QueueResponse> {
    log.httpAtomXml(
      `Performing management operation - updateQueue() for "${queue.name}" with options: ${queue}`
    );

    if (!isJSONLikeObject(queue) || queue == null) {
      throw new TypeError(
        `Parameter "queue" must be an object of type "QueueDescription" and cannot be undefined or null.`
      );
    }

    if (!queue.name) {
      throw new TypeError(`"name" attribute of the parameter "queue" cannot be undefined.`);
    }

    const finalQueueOptions: QueueDescription = { name: queue.name };
    const getQueueResult = await this.getQueue(queue.name, operationOptions);
    Object.assign(finalQueueOptions, getQueueResult, queue);

    const response: HttpOperationResponse = await this.putResource(
      queue.name,
      buildQueueOptions(finalQueueOptions),
      this.queueResourceSerializer,
      true,
      operationOptions
    );

    return this.buildQueueResponse(response);
  }

  /**
   * Deletes a queue.
   * @param queueName
   *
   * Following are errors that can be expected from this operation
   * @throws `RestError` with code `UnauthorizedRequestError` when given request fails due to authorization problems,
   * @throws `RestError` with code `MessageEntityNotFoundError` when requested messaging entity does not exist,
   * @throws `RestError` with code `InvalidOperationError` when requested operation is invalid and we encounter a 403 HTTP status code,
   * @throws `RestError` with code `ServerBusyError` when the request fails due to server being busy,
   * @throws `RestError` with code `ServiceError` when receiving unrecognized HTTP status or for a scenarios such as
   * bad requests or requests resulting in conflicting operation on the server,
   * @throws `RestError` with code that is a value from the standard set of HTTP status codes as documented at
   * https://docs.microsoft.com/en-us/dotnet/api/system.net.httpstatuscode?view=netframework-4.8
   */
  async deleteQueue(queueName: string, operationOptions?: OperationOptions): Promise<Response> {
    log.httpAtomXml(`Performing management operation - deleteQueue() for "${queueName}"`);
    const response: HttpOperationResponse = await this.deleteResource(
      queueName,
      this.queueResourceSerializer,
      operationOptions
    );

    return { _response: response };
  }

  /**
   * Checks whether a given queue exists or not.
   * @param queueName
   */
  async queueExists(queueName: string, operationOptions?: OperationOptions): Promise<boolean> {
    log.httpAtomXml(`Performing management operation - queueExists() for "${queueName}"`);
    try {
      await this.getQueue(queueName, operationOptions);
    } catch (error) {
      if (error.code == "MessageEntityNotFoundError") {
        return false;
      }
      throw error;
    }
    return true;
  }

  /**
   * Creates a topic with given name, configured using the given options
   * @param topicName
   *
   * Following are errors that can be expected from this operation
   * @throws `RestError` with code `UnauthorizedRequestError` when given request fails due to authorization problems,
   * @throws `RestError` with code `MessageEntityAlreadyExistsError` when requested messaging entity already exists,
   * @throws `RestError` with code `InvalidOperationError` when requested operation is invalid and we encounter a 403 HTTP status code,
   * @throws `RestError` with code `QuotaExceededError` when requested operation fails due to quote limits exceeding from service side,
   * @throws `RestError` with code `ServerBusyError` when the request fails due to server being busy,
   * @throws `RestError` with code `ServiceError` when receiving unrecognized HTTP status or for a scenarios such as
   * bad requests or requests resulting in conflicting operation on the server,
   * @throws `RestError` with code that is a value from the standard set of HTTP status codes as documented at
   * https://docs.microsoft.com/en-us/dotnet/api/system.net.httpstatuscode?view=netframework-4.8
   */
  async createTopic(topicName: string, operationOptions?: OperationOptions): Promise<TopicResponse>;
  /**
   * Creates a topic with given name, configured using the given options
   * @param topic Options to configure the Topic being created.
   * For example, you can configure a topic to support partitions or sessions.
   *
   * Following are errors that can be expected from this operation
   * @throws `RestError` with code `UnauthorizedRequestError` when given request fails due to authorization problems,
   * @throws `RestError` with code `MessageEntityAlreadyExistsError` when requested messaging entity already exists,
   * @throws `RestError` with code `InvalidOperationError` when requested operation is invalid and we encounter a 403 HTTP status code,
   * @throws `RestError` with code `QuotaExceededError` when requested operation fails due to quote limits exceeding from service side,
   * @throws `RestError` with code `ServerBusyError` when the request fails due to server being busy,
   * @throws `RestError` with code `ServiceError` when receiving unrecognized HTTP status or for a scenarios such as
   * bad requests or requests resulting in conflicting operation on the server,
   * @throws `RestError` with code that is a value from the standard set of HTTP status codes as documented at
   * https://docs.microsoft.com/en-us/dotnet/api/system.net.httpstatuscode?view=netframework-4.8
   */
  async createTopic(
    topic: TopicDescription,
    operationOptions?: OperationOptions
  ): Promise<TopicResponse>;
  async createTopic(
    topicNameOrOptions: string | TopicDescription,
    operationOptions?: OperationOptions
  ): Promise<TopicResponse> {
    let topic: TopicDescription;
    if (typeof topicNameOrOptions === "string") {
      topic = { name: topicNameOrOptions };
    } else {
      topic = topicNameOrOptions;
    }
    log.httpAtomXml(
      `Performing management operation - createTopic() for "${topic.name}" with options: ${topic}`
    );
    const response: HttpOperationResponse = await this.putResource(
      topic.name,
      buildTopicOptions(topic),
      this.topicResourceSerializer,
      false,
      operationOptions
    );

    return this.buildTopicResponse(response);
  }

  /**
   * Returns an object representing the Topic and its properties.
   * If you want to get the Topic runtime info like subscription count details, use `getTopicRuntimeInfo` API.
   * @param topicName
   *
   * Following are errors that can be expected from this operation
   * @throws `RestError` with code `UnauthorizedRequestError` when given request fails due to authorization problems,
   * @throws `RestError` with code `MessageEntityNotFoundError` when requested messaging entity does not exist,
   * @throws `RestError` with code `InvalidOperationError` when requested operation is invalid and we encounter a 403 HTTP status code,
   * @throws `RestError` with code `ServerBusyError` when the request fails due to server being busy,
   * @throws `RestError` with code `ServiceError` when receiving unrecognized HTTP status or for a scenarios such as
   * bad requests or requests resulting in conflicting operation on the server,
   * @throws `RestError` with code that is a value from the standard set of HTTP status codes as documented at
   * https://docs.microsoft.com/en-us/dotnet/api/system.net.httpstatuscode?view=netframework-4.8
   */
  async getTopic(topicName: string, operationOptions?: OperationOptions): Promise<TopicResponse> {
    log.httpAtomXml(`Performing management operation - getTopic() for "${topicName}"`);
    const response: HttpOperationResponse = await this.getResource(
      topicName,
      this.topicResourceSerializer,
      operationOptions
    );

    return this.buildTopicResponse(response);
  }

  /**
   * Returns an object representing the Topic runtime info like subscription count.
   * @param topicName
   *
   * Following are errors that can be expected from this operation
   * @throws `RestError` with code `UnauthorizedRequestError` when given request fails due to authorization problems,
   * @throws `RestError` with code `MessageEntityNotFoundError` when requested messaging entity does not exist,
   * @throws `RestError` with code `InvalidOperationError` when requested operation is invalid and we encounter a 403 HTTP status code,
   * @throws `RestError` with code `ServerBusyError` when the request fails due to server being busy,
   * @throws `RestError` with code `ServiceError` when receiving unrecognized HTTP status or for a scenarios such as
   * bad requests or requests resulting in conflicting operation on the server,
   * @throws `RestError` with code that is a value from the standard set of HTTP status codes as documented at
   * https://docs.microsoft.com/en-us/dotnet/api/system.net.httpstatuscode?view=netframework-4.8
   */
  async getTopicRuntimeInfo(
    topicName: string,
    operationOptions?: OperationOptions
  ): Promise<TopicRuntimeInfoResponse> {
    log.httpAtomXml(`Performing management operation - getTopicRuntimeInfo() for "${topicName}"`);
    const response: HttpOperationResponse = await this.getResource(
      topicName,
      this.topicResourceSerializer,
      operationOptions
    );

    return this.buildTopicRuntimeInfoResponse(response);
  }

  /**
   * Returns a list of objects, each representing a Topic along with its properties.
   * If you want to get the runtime info of the topics like subscription count, use `getTopicsRuntimeInfo` API instead.
   * @param options
   *
   * Following are errors that can be expected from this operation
   * @throws `RestError` with code `UnauthorizedRequestError` when given request fails due to authorization problems,
   * @throws `RestError` with code `InvalidOperationError` when requested operation is invalid and we encounter a 403 HTTP status code,
   * @throws `RestError` with code `ServerBusyError` when the request fails due to server being busy,
   * @throws `RestError` with code `ServiceError` when receiving unrecognized HTTP status or for a scenarios such as
   * bad requests or requests resulting in conflicting operation on the server,
   * @throws `RestError` with code that is a value from the standard set of HTTP status codes as documented at
   * https://docs.microsoft.com/en-us/dotnet/api/system.net.httpstatuscode?view=netframework-4.8
   */
<<<<<<< HEAD
  async getTopics(options?: ListRequestOptions & OperationOptions): Promise<TopicsResponse> {
=======
  async getTopics(options?: ListRequestOptions): Promise<TopicsResponse> {
>>>>>>> c28358b8
    log.httpAtomXml(`Performing management operation - listTopics() with options: ${options}`);
    const response: HttpOperationResponse = await this.listResources(
      "$Resources/Topics",
      options,
      this.topicResourceSerializer
    );

    return this.buildListTopicsResponse(response);
  }

  /**
   * Returns a list of objects, each representing a Topic's runtime info like subscription count.
   * @param options
   *
   * Following are errors that can be expected from this operation
   * @throws `RestError` with code `UnauthorizedRequestError` when given request fails due to authorization problems,
   * @throws `RestError` with code `InvalidOperationError` when requested operation is invalid and we encounter a 403 HTTP status code,
   * @throws `RestError` with code `ServerBusyError` when the request fails due to server being busy,
   * @throws `RestError` with code `ServiceError` when receiving unrecognized HTTP status or for a scenarios such as
   * bad requests or requests resulting in conflicting operation on the server,
   * @throws `RestError` with code that is a value from the standard set of HTTP status codes as documented at
   * https://docs.microsoft.com/en-us/dotnet/api/system.net.httpstatuscode?view=netframework-4.8
   */
<<<<<<< HEAD
  async getTopicsRuntimeInfo(
    options?: ListRequestOptions & OperationOptions
  ): Promise<TopicsRuntimeInfoResponse> {
=======
  async getTopicsRuntimeInfo(options?: ListRequestOptions): Promise<TopicsRuntimeInfoResponse> {
>>>>>>> c28358b8
    log.httpAtomXml(`Performing management operation - listTopics() with options: ${options}`);
    const response: HttpOperationResponse = await this.listResources(
      "$Resources/Topics",
      options,
      this.topicResourceSerializer
    );

    return this.buildListTopicsRuntimeInfoResponse(response);
  }

  /**
   * Updates properties on the Topic by the given name based on the given options
   * @param topic Options to configure the Topic being updated.
   * For example, you can configure a topic to support partitions or sessions.
   *
   * Following are errors that can be expected from this operation
   * @throws `RestError` with code `UnauthorizedRequestError` when given request fails due to authorization problems,
   * @throws `RestError` with code `MessageEntityNotFoundError` when requested messaging entity does not exist,
   * @throws `RestError` with code `InvalidOperationError` when requested operation is invalid and we encounter a 403 HTTP status code,
   * @throws `RestError` with code `ServerBusyError` when the request fails due to server being busy,
   * @throws `RestError` with code `ServiceError` when receiving unrecognized HTTP status or for a scenarios such as
   * bad requests or requests resulting in conflicting operation on the server,
   * @throws `RestError` with code that is a value from the standard set of HTTP status codes as documented at
   * https://docs.microsoft.com/en-us/dotnet/api/system.net.httpstatuscode?view=netframework-4.8
   */
  async updateTopic(
    topic: TopicDescription,
    operationOptions?: OperationOptions
  ): Promise<TopicResponse> {
    log.httpAtomXml(
      `Performing management operation - updateTopic() for "${topic.name}" with options: ${topic}`
    );

    if (!isJSONLikeObject(topic) || topic == null) {
      throw new TypeError(
        `Parameter "topic" must be an object of type "TopicDescription" and cannot be undefined or null.`
      );
    }

    if (!topic.name) {
      throw new TypeError(`"name" attribute of the parameter "topic" cannot be undefined.`);
    }

    const finalTopicOptions: TopicDescription = { name: topic.name };
    const getTopicResult = await this.getTopic(topic.name, operationOptions);
    Object.assign(finalTopicOptions, getTopicResult, topic);

    const response: HttpOperationResponse = await this.putResource(
      topic.name,
      buildTopicOptions(finalTopicOptions),
      this.topicResourceSerializer,
      true,
      operationOptions
    );

    return this.buildTopicResponse(response);
  }

  /**
   * Deletes a topic.
   * @param topicName
   *
   * Following are errors that can be expected from this operation
   * @throws `RestError` with code `UnauthorizedRequestError` when given request fails due to authorization problems,
   * @throws `RestError` with code `MessageEntityNotFoundError` when requested messaging entity does not exist,
   * @throws `RestError` with code `InvalidOperationError` when requested operation is invalid and we encounter a 403 HTTP status code,
   * @throws `RestError` with code `ServerBusyError` when the request fails due to server being busy,
   * @throws `RestError` with code `ServiceError` when receiving unrecognized HTTP status or for a scenarios such as
   * bad requests or requests resulting in conflicting operation on the server,
   * @throws `RestError` with code that is a value from the standard set of HTTP status codes as documented at
   * https://docs.microsoft.com/en-us/dotnet/api/system.net.httpstatuscode?view=netframework-4.8
   */
  async deleteTopic(topicName: string, operationOptions?: OperationOptions): Promise<Response> {
    log.httpAtomXml(`Performing management operation - deleteTopic() for "${topicName}"`);
    const response: HttpOperationResponse = await this.deleteResource(
      topicName,
      this.topicResourceSerializer,
      operationOptions
    );

    return { _response: response };
  }

  /**
   * Checks whether a given topic exists or not.
   * @param topicName
   */
  async topicExists(topicName: string, operationOptions?: OperationOptions): Promise<boolean> {
    log.httpAtomXml(`Performing management operation - topicExists() for "${topicName}"`);
    try {
      await this.getTopic(topicName, operationOptions);
    } catch (error) {
      if (error.code == "MessageEntityNotFoundError") {
        return false;
      }
      throw error;
    }
    return true;
  }

  /**
   * Creates a subscription with given name, configured using the given options
   * @param topicName
   * @param subscriptionName
   *
   * Following are errors that can be expected from this operation
   * @throws `RestError` with code `UnauthorizedRequestError` when given request fails due to authorization problems,
   * @throws `RestError` with code `MessageEntityAlreadyExistsError` when requested messaging entity already exists,
   * @throws `RestError` with code `InvalidOperationError` when requested operation is invalid and we encounter a 403 HTTP status code,
   * @throws `RestError` with code `QuotaExceededError` when requested operation fails due to quote limits exceeding from service side,
   * @throws `RestError` with code `ServerBusyError` when the request fails due to server being busy,
   * @throws `RestError` with code `ServiceError` when receiving unrecognized HTTP status or for a scenarios such as
   * bad requests or requests resulting in conflicting operation on the server,
   * @throws `RestError` with code that is a value from the standard set of HTTP status codes as documented at
   * https://docs.microsoft.com/en-us/dotnet/api/system.net.httpstatuscode?view=netframework-4.8
   */
  async createSubscription(
    topicName: string,
    subscriptionName: string,
    operationOptions?: OperationOptions
  ): Promise<SubscriptionResponse>;

  /**
   * Creates a subscription with given name, configured using the given options
   * @param subscription Options to configure the Subscription being created.
   * For example, you can configure a Subscription to support partitions or sessions.
   *
   * Following are errors that can be expected from this operation
   * @throws `RestError` with code `UnauthorizedRequestError` when given request fails due to authorization problems,
   * @throws `RestError` with code `MessageEntityAlreadyExistsError` when requested messaging entity already exists,
   * @throws `RestError` with code `InvalidOperationError` when requested operation is invalid and we encounter a 403 HTTP status code,
   * @throws `RestError` with code `QuotaExceededError` when requested operation fails due to quote limits exceeding from service side,
   * @throws `RestError` with code `ServerBusyError` when the request fails due to server being busy,
   * @throws `RestError` with code `ServiceError` when receiving unrecognized HTTP status or for a scenarios such as
   * bad requests or requests resulting in conflicting operation on the server,
   * @throws `RestError` with code that is a value from the standard set of HTTP status codes as documented at
   * https://docs.microsoft.com/en-us/dotnet/api/system.net.httpstatuscode?view=netframework-4.8
   */
  async createSubscription(
    subscription: SubscriptionDescription,
    operationOptions?: OperationOptions
  ): Promise<SubscriptionResponse>;
  async createSubscription(
    topicNameOrSubscriptionOptions: string | SubscriptionDescription,
    subscriptionNameOrOperationOptions?: string | OperationOptions,
    operationOptions?: OperationOptions
  ): Promise<SubscriptionResponse> {
    let subscription: SubscriptionDescription;
    let operOptions: OperationOptions | undefined;
    if (typeof topicNameOrSubscriptionOptions === "string") {
      if (subscriptionNameOrOperationOptions !== "string") {
        throw new Error("Subscription name provided is invalid");
      }
      subscription = {
        topicName: topicNameOrSubscriptionOptions,
        subscriptionName: subscriptionNameOrOperationOptions as "string"
      };
      operOptions = operationOptions;
    } else {
      subscription = topicNameOrSubscriptionOptions;
      operOptions = operationOptions;
    }
    log.httpAtomXml(
      `Performing management operation - createSubscription() for "${subscription.subscriptionName}" with options: ${subscription}`
    );
    const fullPath = this.getSubscriptionPath(
      subscription.topicName,
      subscription.subscriptionName
    );
    const response: HttpOperationResponse = await this.putResource(
      fullPath,
      buildSubscriptionOptions(subscription),
      this.subscriptionResourceSerializer,
      false,
      operOptions
    );

    return this.buildSubscriptionResponse(response);
  }

  /**
   * Returns an object representing the Subscription and its properties.
   * If you want to get the Subscription runtime info like message count details, use `getSubscriptionRuntimeInfo` API.
   * @param topicName
   * @param subscriptionName
   *
   * Following are errors that can be expected from this operation
   * @throws `RestError` with code `UnauthorizedRequestError` when given request fails due to authorization problems,
   * @throws `RestError` with code `MessageEntityNotFoundError` when requested messaging entity does not exist,
   * @throws `RestError` with code `InvalidOperationError` when requested operation is invalid and we encounter a 403 HTTP status code,
   * @throws `RestError` with code `ServerBusyError` when the request fails due to server being busy,
   * @throws `RestError` with code `ServiceError` when receiving unrecognized HTTP status or for a scenarios such as
   * bad requests or requests resulting in conflicting operation on the server,
   * @throws `RestError` with code that is a value from the standard set of HTTP status codes as documented at
   * https://docs.microsoft.com/en-us/dotnet/api/system.net.httpstatuscode?view=netframework-4.8
   */
  async getSubscription(
    topicName: string,
    subscriptionName: string,
    operationOptions?: OperationOptions
  ): Promise<SubscriptionResponse> {
    log.httpAtomXml(
      `Performing management operation - getSubscription() for "${subscriptionName}"`
    );
    const fullPath = this.getSubscriptionPath(topicName, subscriptionName);
    const response: HttpOperationResponse = await this.getResource(
      fullPath,
      this.subscriptionResourceSerializer,
      operationOptions
    );

    return this.buildSubscriptionRuntimeInfoResponse(response);
  }

  /**
   * Returns an object representing the Subscription runtime info like message count details.
   * @param topicName
   * @param subscriptionName
   *
   * Following are errors that can be expected from this operation
   * @throws `RestError` with code `UnauthorizedRequestError` when given request fails due to authorization problems,
   * @throws `RestError` with code `MessageEntityNotFoundError` when requested messaging entity does not exist,
   * @throws `RestError` with code `InvalidOperationError` when requested operation is invalid and we encounter a 403 HTTP status code,
   * @throws `RestError` with code `ServerBusyError` when the request fails due to server being busy,
   * @throws `RestError` with code `ServiceError` when receiving unrecognized HTTP status or for a scenarios such as
   * bad requests or requests resulting in conflicting operation on the server,
   * @throws `RestError` with code that is a value from the standard set of HTTP status codes as documented at
   * https://docs.microsoft.com/en-us/dotnet/api/system.net.httpstatuscode?view=netframework-4.8
   */
  async getSubscriptionRuntimeInfo(
    topicName: string,
    subscriptionName: string,
    operationOptions?: OperationOptions
  ): Promise<SubscriptionRuntimeInfoResponse> {
    log.httpAtomXml(
      `Performing management operation - getSubscription() for "${subscriptionName}"`
    );
    const fullPath = this.getSubscriptionPath(topicName, subscriptionName);
    const response: HttpOperationResponse = await this.getResource(
      fullPath,
      this.subscriptionResourceSerializer,
      operationOptions
    );

    return this.buildSubscriptionRuntimeInfoResponse(response);
  }

  /**
   * Returns a list of objects, each representing a Subscription along with its properties.
   * If you want to get the runtime info of the subscriptions like message count, use `getSubscriptionsRuntimeInfo` API instead.
   * @param topicName
   * @param options
   *
   * Following are errors that can be expected from this operation
   * @throws `RestError` with code `UnauthorizedRequestError` when given request fails due to authorization problems,
   * @throws `RestError` with code `InvalidOperationError` when requested operation is invalid and we encounter a 403 HTTP status code,
   * @throws `RestError` with code `ServerBusyError` when the request fails due to server being busy,
   * @throws `RestError` with code `ServiceError` when receiving unrecognized HTTP status or for a scenarios such as
   * bad requests or requests resulting in conflicting operation on the server,
   * @throws `RestError` with code that is a value from the standard set of HTTP status codes as documented at
   * https://docs.microsoft.com/en-us/dotnet/api/system.net.httpstatuscode?view=netframework-4.8
   */
  async getSubscriptions(
    topicName: string,
    options?: ListRequestOptions & OperationOptions
  ): Promise<SubscriptionsResponse> {
    log.httpAtomXml(
      `Performing management operation - listSubscriptions() with options: ${options}`
    );
    const response: HttpOperationResponse = await this.listResources(
      topicName + "/Subscriptions/",
      options,
      this.subscriptionResourceSerializer
    );

    return this.buildListSubscriptionsResponse(response);
  }

  /**
   * Returns a list of objects, each representing a Subscription's runtime info like message count details.
   * @param topicName
   * @param options
   *
   * Following are errors that can be expected from this operation
   * @throws `RestError` with code `UnauthorizedRequestError` when given request fails due to authorization problems,
   * @throws `RestError` with code `InvalidOperationError` when requested operation is invalid and we encounter a 403 HTTP status code,
   * @throws `RestError` with code `ServerBusyError` when the request fails due to server being busy,
   * @throws `RestError` with code `ServiceError` when receiving unrecognized HTTP status or for a scenarios such as
   * bad requests or requests resulting in conflicting operation on the server,
   * @throws `RestError` with code that is a value from the standard set of HTTP status codes as documented at
   * https://docs.microsoft.com/en-us/dotnet/api/system.net.httpstatuscode?view=netframework-4.8
   */
  async getSubscriptionsRuntimeInfo(
    topicName: string,
    options?: ListRequestOptions & OperationOptions
  ): Promise<SubscriptionsRuntimeInfoResponse> {
    log.httpAtomXml(
      `Performing management operation - listSubscriptions() with options: ${options}`
    );
    const response: HttpOperationResponse = await this.listResources(
      topicName + "/Subscriptions/",
      options,
      this.subscriptionResourceSerializer
    );

    return this.buildListSubscriptionsRuntimeInfoResponse(response);
  }

  /**
   * Updates properties on the Subscription by the given name based on the given options
   * @param subscription Options to configure the Subscription being updated.
   * For example, you can configure a Subscription to support partitions or sessions.
   *
   * Following are errors that can be expected from this operation
   * @throws `RestError` with code `UnauthorizedRequestError` when given request fails due to authorization problems,
   * @throws `RestError` with code `MessageEntityNotFoundError` when requested messaging entity does not exist,
   * @throws `RestError` with code `InvalidOperationError` when requested operation is invalid and we encounter a 403 HTTP status code,
   * @throws `RestError` with code `ServerBusyError` when the request fails due to server being busy,
   * @throws `RestError` with code `ServiceError` when receiving unrecognized HTTP status or for a scenarios such as
   * bad requests or requests resulting in conflicting operation on the server,
   * @throws `RestError` with code that is a value from the standard set of HTTP status codes as documented at
   * https://docs.microsoft.com/en-us/dotnet/api/system.net.httpstatuscode?view=netframework-4.8
   */
  async updateSubscription(
    subscription: SubscriptionDescription,
    operationOptions?: OperationOptions
  ): Promise<SubscriptionResponse> {
    log.httpAtomXml(
      `Performing management operation - updateSubscription() for "${subscription.subscriptionName}" with options: ${subscription}`
    );

    if (!isJSONLikeObject(subscription) || subscription == null) {
      throw new TypeError(
        `Parameter "subscription" must be an object of type "SubscriptionDescription" and cannot be undefined or null.`
      );
    }

    if (!subscription.topicName || !subscription.subscriptionName) {
      throw new TypeError(
        `The attributes "topicName" and "subscriptionName" of the parameter "subscription" cannot be undefined.`
      );
    }

    const fullPath = this.getSubscriptionPath(
      subscription.topicName,
      subscription.subscriptionName
    );

    const finalSubscriptionOptions: SubscriptionDescription = {
      topicName: subscription.topicName,
      subscriptionName: subscription.subscriptionName
    };
    const getSubscriptionResult = await this.getSubscription(
      subscription.topicName,
      subscription.subscriptionName,
      operationOptions
    );
    Object.assign(finalSubscriptionOptions, getSubscriptionResult, subscription);

    const response: HttpOperationResponse = await this.putResource(
      fullPath,
      buildSubscriptionOptions(finalSubscriptionOptions),
      this.subscriptionResourceSerializer,
      true,
      operationOptions
    );

    return this.buildSubscriptionResponse(response);
  }

  /**
   * Deletes a subscription.
   * @param topicName
   * @param subscriptionName
   *
   * Following are errors that can be expected from this operation
   * @throws `RestError` with code `UnauthorizedRequestError` when given request fails due to authorization problems,
   * @throws `RestError` with code `MessageEntityNotFoundError` when requested messaging entity does not exist,
   * @throws `RestError` with code `InvalidOperationError` when requested operation is invalid and we encounter a 403 HTTP status code,
   * @throws `RestError` with code `ServerBusyError` when the request fails due to server being busy,
   * @throws `RestError` with code `ServiceError` when receiving unrecognized HTTP status or for a scenarios such as
   * bad requests or requests resulting in conflicting operation on the server,
   * @throws `RestError` with code that is a value from the standard set of HTTP status codes as documented at
   * https://docs.microsoft.com/en-us/dotnet/api/system.net.httpstatuscode?view=netframework-4.8
   */
  async deleteSubscription(
    topicName: string,
    subscriptionName: string,
    operationOptions?: OperationOptions
  ): Promise<Response> {
    log.httpAtomXml(
      `Performing management operation - deleteSubscription() for "${subscriptionName}"`
    );
    const fullPath = this.getSubscriptionPath(topicName, subscriptionName);
    const response: HttpOperationResponse = await this.deleteResource(
      fullPath,
      this.subscriptionResourceSerializer,
      operationOptions
    );

    return { _response: response };
  }

  /**
   * Checks whether a given subscription exists in the topic or not.
   * @param topicName
   * @param subscriptionName
   *
   */
  async subscriptionExists(
    topicName: string,
    subscriptionName: string,
    operationOptions?: OperationOptions
  ): Promise<boolean> {
    log.httpAtomXml(
      `Performing management operation - subscriptionExists() for "${topicName}" and "${subscriptionName}"`
    );
    try {
      await this.getSubscription(topicName, subscriptionName, operationOptions);
    } catch (error) {
      if (error.code == "MessageEntityNotFoundError") {
        return false;
      }
      throw error;
    }
    return true;
  }

  /**
   * Creates a rule with given name, configured using the given options.
   * @param topicName
   * @param subscriptionName
   * @param rule
   *
   * Following are errors that can be expected from this operation
   * @throws `RestError` with code `UnauthorizedRequestError` when given request fails due to authorization problems,
   * @throws `RestError` with code `MessageEntityAlreadyExistsError` when requested messaging entity already exists,
   * @throws `RestError` with code `InvalidOperationError` when requested operation is invalid and we encounter a 403 HTTP status code,
   * @throws `RestError` with code `QuotaExceededError` when requested operation fails due to quote limits exceeding from service side,
   * @throws `RestError` with code `ServerBusyError` when the request fails due to server being busy,
   * @throws `RestError` with code `ServiceError` when receiving unrecognized HTTP status or for a scenarios such as
   * bad requests or requests resulting in conflicting operation on the server,
   * @throws `RestError` with code that is a value from the standard set of HTTP status codes as documented at
   * https://docs.microsoft.com/en-us/dotnet/api/system.net.httpstatuscode?view=netframework-4.8
   */
  async createRule(
    topicName: string,
    subscriptionName: string,
    rule: RuleDescription,
    operationOptions?: OperationOptions
  ): Promise<RuleResponse> {
    log.httpAtomXml(
      `Performing management operation - createRule() for "${rule.name}" with options: "${rule}"`
    );
    const fullPath = this.getRulePath(topicName, subscriptionName, rule.name);
    const response: HttpOperationResponse = await this.putResource(
      fullPath,
      rule,
      this.ruleResourceSerializer,
      false,
      operationOptions
    );
    return this.buildRuleResponse(response);
  }

  /**
   * Returns an object representing the Rule with the given name along with all its properties.
   * @param topicName
   * @param subscriptioName
   * @param ruleName
   *
   * Following are errors that can be expected from this operation
   * @throws `RestError` with code `UnauthorizedRequestError` when given request fails due to authorization problems,
   * @throws `RestError` with code `MessageEntityNotFoundError` when requested messaging entity does not exist,
   * @throws `RestError` with code `InvalidOperationError` when requested operation is invalid and we encounter a 403 HTTP status code,
   * @throws `RestError` with code `ServerBusyError` when the request fails due to server being busy,
   * @throws `RestError` with code `ServiceError` when receiving unrecognized HTTP status or for a scenarios such as
   * bad requests or requests resulting in conflicting operation on the server,
   * @throws `RestError` with code that is a value from the standard set of HTTP status codes as documented at
   * https://docs.microsoft.com/en-us/dotnet/api/system.net.httpstatuscode?view=netframework-4.8
   */
  async getRule(
    topicName: string,
    subscriptioName: string,
    ruleName: string,
    operationOptions?: OperationOptions
  ): Promise<RuleResponse> {
    log.httpAtomXml(`Performing management operation - getRule() for "${ruleName}"`);
    const fullPath = this.getRulePath(topicName, subscriptioName, ruleName);
    const response: HttpOperationResponse = await this.getResource(
      fullPath,
      this.ruleResourceSerializer,
      operationOptions
    );

    return this.buildRuleResponse(response);
  }

  /**
   * Lists existing rules.
   * @param topicName
   * @param subscriptionName
   * @param options
   *
   * Following are errors that can be expected from this operation
   * @throws `RestError` with code `UnauthorizedRequestError` when given request fails due to authorization problems,
   * @throws `RestError` with code `InvalidOperationError` when requested operation is invalid and we encounter a 403 HTTP status code,
   * @throws `RestError` with code `ServerBusyError` when the request fails due to server being busy,
   * @throws `RestError` with code `ServiceError` when receiving unrecognized HTTP status or for a scenarios such as
   * bad requests or requests resulting in conflicting operation on the server,
   * @throws `RestError` with code that is a value from the standard set of HTTP status codes as documented at
   * https://docs.microsoft.com/en-us/dotnet/api/system.net.httpstatuscode?view=netframework-4.8
   */
  async getRules(
    topicName: string,
    subscriptionName: string,
    options?: ListRequestOptions & OperationOptions
  ): Promise<RulesResponse> {
    log.httpAtomXml(`Performing management operation - listRules() with options: ${options}`);
    const fullPath = this.getSubscriptionPath(topicName, subscriptionName) + "/Rules/";
    const response: HttpOperationResponse = await this.listResources(
      fullPath,
      options,
      this.ruleResourceSerializer
    );

    return this.buildListRulesResponse(response);
  }

  /**
   * Updates properties on the Rule by the given name based on the given options.
   * @param topicName
   * @param subscriptionName
   * @param ruleName
   * @param ruleOptions Options to configure the Rule being updated.
   * For example, you can configure the filter to apply on associated Topic/Subscription.
   *
   * Following are errors that can be expected from this operation
   * @throws `RestError` with code `UnauthorizedRequestError` when given request fails due to authorization problems,
   * @throws `RestError` with code `MessageEntityNotFoundError` when requested messaging entity does not exist,
   * @throws `RestError` with code `InvalidOperationError` when requested operation is invalid and we encounter a 403 HTTP status code,
   * @throws `RestError` with code `ServerBusyError` when the request fails due to server being busy,
   * @throws `RestError` with code `ServiceError` when receiving unrecognized HTTP status or for a scenarios such as
   * bad requests or requests resulting in conflicting operation on the server,
   * @throws `RestError` with code that is a value from the standard set of HTTP status codes as documented at
   * https://docs.microsoft.com/en-us/dotnet/api/system.net.httpstatuscode?view=netframework-4.8
   */
  async updateRule(
    topicName: string,
    subscriptionName: string,
    rule: RuleDescription,
    operationOptions?: OperationOptions
  ): Promise<RuleResponse> {
    log.httpAtomXml(
      `Performing management operation - updateRule() for "${rule.name}" with options: ${rule}`
    );

    if (!isJSONLikeObject(rule) || rule === null) {
      throw new TypeError(
        `Parameter "rule" must be an object of type "RuleDescription" and cannot be undefined or null.`
      );
    }

    if (!rule.name) {
      throw new TypeError(`"name" attribute of the parameter "rule" cannot be undefined.`);
    }

    const fullPath = this.getRulePath(topicName, subscriptionName, rule.name);
    const response: HttpOperationResponse = await this.putResource(
      fullPath,
      rule,
      this.ruleResourceSerializer,
      true,
      operationOptions
    );

    return this.buildRuleResponse(response);
  }

  /**
   * Deletes a rule.
   * @param topicName
   * @param subscriptionName
   * @param ruleName
   *
   * Following are errors that can be expected from this operation
   * @throws `RestError` with code `UnauthorizedRequestError` when given request fails due to authorization problems,
   * @throws `RestError` with code `MessageEntityNotFoundError` when requested messaging entity does not exist,
   * @throws `RestError` with code `InvalidOperationError` when requested operation is invalid and we encounter a 403 HTTP status code,
   * @throws `RestError` with code `ServerBusyError` when the request fails due to server being busy,
   * @throws `RestError` with code `ServiceError` when receiving unrecognized HTTP status or for a scenarios such as
   * bad requests or requests resulting in conflicting operation on the server,
   * @throws `RestError` with code that is a value from the standard set of HTTP status codes as documented at
   * https://docs.microsoft.com/en-us/dotnet/api/system.net.httpstatuscode?view=netframework-4.8
   */
  async deleteRule(
    topicName: string,
    subscriptionName: string,
    ruleName: string,
    operationOptions?: OperationOptions
  ): Promise<Response> {
    log.httpAtomXml(`Performing management operation - deleteRule() for "${ruleName}"`);
    const fullPath = this.getRulePath(topicName, subscriptionName, ruleName);
    const response: HttpOperationResponse = await this.deleteResource(
      fullPath,
      this.ruleResourceSerializer,
      operationOptions
    );

    return { _response: response };
  }

  /**
   * Creates or updates a resource based on `isUpdate` parameter.
   * @param name
   * @param entityFields
   * @param isUpdate
   * @param serializer
   */
  private async putResource(
    name: string,
    entityFields:
      | InternalQueueOptions
      | InternalTopicOptions
      | InternalSubscriptionOptions
      | RuleDescription,
    serializer: AtomXmlSerializer,
    isUpdate: boolean = false,
    operationOptions: OperationOptions = {}
  ): Promise<HttpOperationResponse> {
    const webResource: WebResource = new WebResource(this.getUrl(name), "PUT");
    webResource.body = entityFields;
    if (isUpdate) {
      webResource.headers.set("If-Match", "*");
    }

    const queueOrSubscriptionFields = entityFields as
      | InternalQueueOptions
      | InternalSubscriptionOptions;
    if (
      queueOrSubscriptionFields.ForwardTo ||
      queueOrSubscriptionFields.ForwardDeadLetteredMessagesTo
    ) {
      const token =
        this.credentials instanceof SasServiceClientCredentials
          ? this.credentials.getToken(this.endpoint).token
          : (await this.credentials.getToken([AMQPConstants.aadServiceBusScope]))!.token;

      if (queueOrSubscriptionFields.ForwardTo) {
        webResource.headers.set("ServiceBusSupplementaryAuthorization", token);
        if (!isAbsoluteUrl(queueOrSubscriptionFields.ForwardTo)) {
          queueOrSubscriptionFields.ForwardTo = this.endpointWithProtocol.concat(
            queueOrSubscriptionFields.ForwardTo
          );
        }
      }
      if (queueOrSubscriptionFields.ForwardDeadLetteredMessagesTo) {
        webResource.headers.set("ServiceBusDlqSupplementaryAuthorization", token);
        if (!isAbsoluteUrl(queueOrSubscriptionFields.ForwardDeadLetteredMessagesTo)) {
          queueOrSubscriptionFields.ForwardDeadLetteredMessagesTo = this.endpointWithProtocol.concat(
            queueOrSubscriptionFields.ForwardDeadLetteredMessagesTo
          );
        }
      }
    }

    webResource.headers.set("content-type", "application/atom+xml;type=entry;charset=utf-8");

    return executeAtomXmlOperation(this, webResource, serializer, operationOptions);
  }

  /**
   * Gets a resource.
   * @param name
   * @param serializer
   */
  private async getResource(
    name: string,
    serializer: AtomXmlSerializer,
    operationOptions: OperationOptions = {}
  ): Promise<HttpOperationResponse> {
    const webResource: WebResource = new WebResource(this.getUrl(name), "GET");

    const response = await executeAtomXmlOperation(this, webResource, serializer, operationOptions);
    if (
      response.parsedBody == undefined ||
      (Array.isArray(response.parsedBody) && response.parsedBody.length == 0)
    ) {
      const err = new RestError(
        `The messaging entity "${name}" being requested cannot be found.`,
        "MessageEntityNotFoundError",
        404,
        stripRequest(webResource),
        stripResponse(response)
      );
      throw err;
    }
    return response;
  }

  /**
   * Lists existing resources
   * @param name
   * @param listRequestOptions
   * @param serializer
   */
  private async listResources(
    name: string,
    listRequestOptions: ListRequestOptions & OperationOptions = {},
    serializer: AtomXmlSerializer
  ): Promise<HttpOperationResponse> {
    const queryParams: { [key: string]: string } = {};
    if (listRequestOptions) {
      if (listRequestOptions.skip) {
        queryParams["$skip"] = listRequestOptions.skip.toString();
      }
      if (listRequestOptions.maxCount) {
        queryParams["$top"] = listRequestOptions.maxCount.toString();
      }
    }

    const webResource: WebResource = new WebResource(this.getUrl(name, queryParams), "GET");

    return executeAtomXmlOperation(this, webResource, serializer, listRequestOptions);
  }

  /**
   * Deletes a resource.
   * @param name
   */
  private async deleteResource(
    name: string,
    serializer: AtomXmlSerializer,
    operationOptions: OperationOptions = {}
  ): Promise<HttpOperationResponse> {
    const webResource: WebResource = new WebResource(this.getUrl(name), "DELETE");

    return executeAtomXmlOperation(this, webResource, serializer, operationOptions);
  }

  private getUrl(path: string, queryParams?: { [key: string]: string }): string {
    const baseUri = `https://${this.endpoint}/${path}`;

    const requestUrl: URLBuilder = URLBuilder.parse(baseUri);
    requestUrl.setQueryParameter(Constants.API_VERSION_QUERY_KEY, Constants.CURRENT_API_VERSION);

    if (queryParams) {
      for (const key of Object.keys(queryParams)) {
        requestUrl.setQueryParameter(key, queryParams[key]);
      }
    }

    return requestUrl.toString();
  }

  private getSubscriptionPath(topicName: string, subscriptionName: string): string {
    return topicName + "/Subscriptions/" + subscriptionName;
  }

  private getRulePath(topicName: string, subscriptionName: string, ruleName: string): string {
    return topicName + "/Subscriptions/" + subscriptionName + "/Rules/" + ruleName;
  }

  private buildNamespacePropertiesResponse(
    response: HttpOperationResponse
  ): NamespacePropertiesResponse {
    try {
      const namespace = buildNamespace(response.parsedBody);
      const namespaceResponse: NamespacePropertiesResponse = Object.assign(namespace || {}, {
        _response: response
      });
      return namespaceResponse;
    } catch (err) {
      log.warning("Failure parsing response from service - %0 ", err);
      throw new RestError(
        `Error occurred while parsing the response body - cannot form a namespace object using the response from the service.`,
        RestError.PARSE_ERROR,
        response.status,
        stripRequest(response.request),
        stripResponse(response)
      );
    }
  }

  private buildListQueuesResponse(response: HttpOperationResponse): QueuesResponse {
    try {
      const queues: QueueDescription[] = [];
      if (!Array.isArray(response.parsedBody)) {
        throw new TypeError(`${response.parsedBody} was expected to be of type Array`);
      }
      const rawQueueArray: any = response.parsedBody;
      for (let i = 0; i < rawQueueArray.length; i++) {
        const queue = buildQueue(rawQueueArray[i]);
        if (queue) {
          queues.push(queue);
        }
      }
      const listQueuesResponse: QueuesResponse = Object.assign(queues, {
        _response: response
      });
      return listQueuesResponse;
    } catch (err) {
      log.warning("Failure parsing response from service - %0 ", err);
      throw new RestError(
        `Error occurred while parsing the response body - cannot form a list of queues using the response from the service.`,
        RestError.PARSE_ERROR,
        response.status,
        stripRequest(response.request),
        stripResponse(response)
      );
    }
  }

  private buildListQueuesRuntimeInfoResponse(
    response: HttpOperationResponse
  ): QueuesRuntimeInfoResponse {
    try {
      const queues: QueueRuntimeInfo[] = [];
      if (!Array.isArray(response.parsedBody)) {
        throw new TypeError(`${response.parsedBody} was expected to be of type Array`);
      }
      const rawQueueArray: any = response.parsedBody;
      for (let i = 0; i < rawQueueArray.length; i++) {
        const queue = buildQueueRuntimeInfo(rawQueueArray[i]);
        if (queue) {
          queues.push(queue);
        }
      }
      const listQueuesResponse: QueuesRuntimeInfoResponse = Object.assign(queues, {
        _response: response
      });
      return listQueuesResponse;
    } catch (err) {
      log.warning("Failure parsing response from service - %0 ", err);
      throw new RestError(
        `Error occurred while parsing the response body - cannot form a list of queues using the response from the service.`,
        RestError.PARSE_ERROR,
        response.status,
        stripRequest(response.request),
        stripResponse(response)
      );
    }
  }

  private buildQueueResponse(response: HttpOperationResponse): QueueResponse {
    try {
      const queue = buildQueue(response.parsedBody);
      const queueResponse: QueueResponse = Object.assign(queue || {}, {
        _response: response
      });
      return queueResponse;
    } catch (err) {
      log.warning("Failure parsing response from service - %0 ", err);
      throw new RestError(
        `Error occurred while parsing the response body - cannot form a queue object using the response from the service.`,
        RestError.PARSE_ERROR,
        response.status,
        stripRequest(response.request),
        stripResponse(response)
      );
    }
  }

  private buildQueueRuntimeInfoResponse(response: HttpOperationResponse): QueueRuntimeInfoResponse {
    try {
      const queue = buildQueueRuntimeInfo(response.parsedBody);
      const queueResponse: QueueRuntimeInfoResponse = Object.assign(queue || {}, {
        _response: response
      });
      return queueResponse;
    } catch (err) {
      log.warning("Failure parsing response from service - %0 ", err);
      throw new RestError(
        `Error occurred while parsing the response body - cannot form a queue object using the response from the service.`,
        RestError.PARSE_ERROR,
        response.status,
        stripRequest(response.request),
        stripResponse(response)
      );
    }
  }

  private buildListTopicsResponse(response: HttpOperationResponse): TopicsResponse {
    try {
      const topics: TopicDescription[] = [];
      if (!Array.isArray(response.parsedBody)) {
        throw new TypeError(`${response.parsedBody} was expected to be of type Array`);
      }
      const rawTopicArray: any = response.parsedBody;
      for (let i = 0; i < rawTopicArray.length; i++) {
        const topic = buildTopic(rawTopicArray[i]);
        if (topic) {
          topics.push(topic);
        }
      }
      const listTopicsResponse: TopicsResponse = Object.assign(topics, {
        _response: response
      });
      return listTopicsResponse;
    } catch (err) {
      log.warning("Failure parsing response from service - %0 ", err);
      throw new RestError(
        `Error occurred while parsing the response body - cannot form a list of topics using the response from the service.`,
        RestError.PARSE_ERROR,
        response.status,
        stripRequest(response.request),
        stripResponse(response)
      );
    }
  }

  private buildListTopicsRuntimeInfoResponse(
    response: HttpOperationResponse
  ): TopicsRuntimeInfoResponse {
    try {
      const topics: TopicRuntimeInfo[] = [];
      if (!Array.isArray(response.parsedBody)) {
        throw new TypeError(`${response.parsedBody} was expected to be of type Array`);
      }
      const rawTopicArray: any = response.parsedBody;
      for (let i = 0; i < rawTopicArray.length; i++) {
        const topic = buildTopicRuntimeInfo(rawTopicArray[i]);
        if (topic) {
          topics.push(topic);
        }
      }
      const listTopicsResponse: TopicsRuntimeInfoResponse = Object.assign(topics, {
        _response: response
      });
      return listTopicsResponse;
    } catch (err) {
      log.warning("Failure parsing response from service - %0 ", err);
      throw new RestError(
        `Error occurred while parsing the response body - cannot form a list of topics using the response from the service.`,
        RestError.PARSE_ERROR,
        response.status,
        stripRequest(response.request),
        stripResponse(response)
      );
    }
  }
  private buildTopicResponse(response: HttpOperationResponse): TopicResponse {
    try {
      const topic = buildTopic(response.parsedBody);
      const topicResponse: TopicResponse = Object.assign(topic || {}, {
        _response: response
      });
      return topicResponse;
    } catch (err) {
      log.warning("Failure parsing response from service - %0 ", err);
      throw new RestError(
        `Error occurred while parsing the response body - cannot form a topic object using the response from the service.`,
        RestError.PARSE_ERROR,
        response.status,
        stripRequest(response.request),
        stripResponse(response)
      );
    }
  }

  private buildTopicRuntimeInfoResponse(response: HttpOperationResponse): TopicRuntimeInfoResponse {
    try {
      const topic = buildTopicRuntimeInfo(response.parsedBody);
      const topicResponse: TopicRuntimeInfoResponse = Object.assign(topic || {}, {
        _response: response
      });
      return topicResponse;
    } catch (err) {
      log.warning("Failure parsing response from service - %0 ", err);
      throw new RestError(
        `Error occurred while parsing the response body - cannot form a topic object using the response from the service.`,
        RestError.PARSE_ERROR,
        response.status,
        stripRequest(response.request),
        stripResponse(response)
      );
    }
  }

  private buildListSubscriptionsResponse(response: HttpOperationResponse): SubscriptionsResponse {
    try {
      const subscriptions: SubscriptionDescription[] = [];
      if (!Array.isArray(response.parsedBody)) {
        throw new TypeError(`${response.parsedBody} was expected to be of type Array`);
      }
      const rawSubscriptionArray: any = response.parsedBody;
      for (let i = 0; i < rawSubscriptionArray.length; i++) {
        const subscription = buildSubscription(rawSubscriptionArray[i]);
        if (subscription) {
          subscriptions.push(subscription);
        }
      }
      const listSubscriptionsResponse: SubscriptionsResponse = Object.assign(subscriptions, {
        _response: response
      });
      return listSubscriptionsResponse;
    } catch (err) {
      log.warning("Failure parsing response from service - %0 ", err);
      throw new RestError(
        `Error occurred while parsing the response body - cannot form a list of subscriptions using the response from the service.`,
        RestError.PARSE_ERROR,
        response.status,
        stripRequest(response.request),
        stripResponse(response)
      );
    }
  }

  private buildListSubscriptionsRuntimeInfoResponse(
    response: HttpOperationResponse
  ): SubscriptionsRuntimeInfoResponse {
    try {
      const subscriptions: SubscriptionRuntimeInfo[] = [];
      if (!Array.isArray(response.parsedBody)) {
        throw new TypeError(`${response.parsedBody} was expected to be of type Array`);
      }
      const rawSubscriptionArray: any = response.parsedBody;
      for (let i = 0; i < rawSubscriptionArray.length; i++) {
        const subscription = buildSubscriptionRuntimeInfo(rawSubscriptionArray[i]);
        if (subscription) {
          subscriptions.push(subscription);
        }
      }
      const listSubscriptionsResponse: SubscriptionsRuntimeInfoResponse = Object.assign(
        subscriptions,
        {
          _response: response
        }
      );
      return listSubscriptionsResponse;
    } catch (err) {
      log.warning("Failure parsing response from service - %0 ", err);
      throw new RestError(
        `Error occurred while parsing the response body - cannot form a list of subscriptions using the response from the service.`,
        RestError.PARSE_ERROR,
        response.status,
        stripRequest(response.request),
        stripResponse(response)
      );
    }
  }

  private buildSubscriptionResponse(response: HttpOperationResponse): SubscriptionResponse {
    try {
      const subscription = buildSubscription(response.parsedBody);
      const subscriptionResponse: SubscriptionResponse = Object.assign(subscription || {}, {
        _response: response
      });
      return subscriptionResponse;
    } catch (err) {
      log.warning("Failure parsing response from service - %0 ", err);
      throw new RestError(
        `Error occurred while parsing the response body - cannot form a subscription object using the response from the service.`,
        RestError.PARSE_ERROR,
        response.status,
        stripRequest(response.request),
        stripResponse(response)
      );
    }
  }

  private buildSubscriptionRuntimeInfoResponse(
    response: HttpOperationResponse
  ): SubscriptionRuntimeInfoResponse {
    try {
      const subscription = buildSubscriptionRuntimeInfo(response.parsedBody);
      const subscriptionResponse: SubscriptionRuntimeInfoResponse = Object.assign(
        subscription || {},
        {
          _response: response
        }
      );
      return subscriptionResponse;
    } catch (err) {
      log.warning("Failure parsing response from service - %0 ", err);
      throw new RestError(
        `Error occurred while parsing the response body - cannot form a subscription object using the response from the service.`,
        RestError.PARSE_ERROR,
        response.status,
        stripRequest(response.request),
        stripResponse(response)
      );
    }
  }

  private buildListRulesResponse(response: HttpOperationResponse): RulesResponse {
    try {
      const rules: RuleDescription[] = [];
      if (!Array.isArray(response.parsedBody)) {
        throw new TypeError(`${response.parsedBody} was expected to be of type Array`);
      }
      const rawRuleArray: any = response.parsedBody;
      for (let i = 0; i < rawRuleArray.length; i++) {
        const rule = buildRule(rawRuleArray[i]);
        if (rule) {
          rules.push(rule);
        }
      }
      const listRulesResponse: RulesResponse = Object.assign(rules, {
        _response: response
      });
      return listRulesResponse;
    } catch (err) {
      log.warning("Failure parsing response from service - %0 ", err);
      throw new RestError(
        `Error occurred while parsing the response body - cannot form a list of rules using the response from the service.`,
        RestError.PARSE_ERROR,
        response.status,
        stripRequest(response.request),
        stripResponse(response)
      );
    }
  }

  private buildRuleResponse(response: HttpOperationResponse): RuleResponse {
    try {
      const rule = buildRule(response.parsedBody);
      const ruleResponse: RuleResponse = Object.assign(rule || {}, { _response: response });
      return ruleResponse;
    } catch (err) {
      log.warning("Failure parsing response from service - %0 ", err);
      throw new RestError(
        `Error occurred while parsing the response body - cannot form a rule object using the response from the service.`,
        RestError.PARSE_ERROR,
        response.status,
        stripRequest(response.request),
        stripResponse(response)
      );
    }
  }
}<|MERGE_RESOLUTION|>--- conflicted
+++ resolved
@@ -429,11 +429,7 @@
    * @throws `RestError` with code that is a value from the standard set of HTTP status codes as documented at
    * https://docs.microsoft.com/en-us/dotnet/api/system.net.httpstatuscode?view=netframework-4.8
    */
-<<<<<<< HEAD
   async getQueues(options?: ListRequestOptions & OperationOptions): Promise<QueuesResponse> {
-=======
-  async getQueues(options?: ListRequestOptions): Promise<QueuesResponse> {
->>>>>>> c28358b8
     log.httpAtomXml(`Performing management operation - listQueues() with options: ${options}`);
     const response: HttpOperationResponse = await this.listResources(
       "$Resources/Queues",
@@ -457,13 +453,9 @@
    * @throws `RestError` with code that is a value from the standard set of HTTP status codes as documented at
    * https://docs.microsoft.com/en-us/dotnet/api/system.net.httpstatuscode?view=netframework-4.8
    */
-<<<<<<< HEAD
   async getQueuesRuntimeInfo(
     options?: ListRequestOptions & OperationOptions
   ): Promise<QueuesRuntimeInfoResponse> {
-=======
-  async getQueuesRuntimeInfo(options?: ListRequestOptions): Promise<QueuesRuntimeInfoResponse> {
->>>>>>> c28358b8
     log.httpAtomXml(`Performing management operation - listQueues() with options: ${options}`);
     const response: HttpOperationResponse = await this.listResources(
       "$Resources/Queues",
@@ -692,11 +684,7 @@
    * @throws `RestError` with code that is a value from the standard set of HTTP status codes as documented at
    * https://docs.microsoft.com/en-us/dotnet/api/system.net.httpstatuscode?view=netframework-4.8
    */
-<<<<<<< HEAD
   async getTopics(options?: ListRequestOptions & OperationOptions): Promise<TopicsResponse> {
-=======
-  async getTopics(options?: ListRequestOptions): Promise<TopicsResponse> {
->>>>>>> c28358b8
     log.httpAtomXml(`Performing management operation - listTopics() with options: ${options}`);
     const response: HttpOperationResponse = await this.listResources(
       "$Resources/Topics",
@@ -720,13 +708,9 @@
    * @throws `RestError` with code that is a value from the standard set of HTTP status codes as documented at
    * https://docs.microsoft.com/en-us/dotnet/api/system.net.httpstatuscode?view=netframework-4.8
    */
-<<<<<<< HEAD
   async getTopicsRuntimeInfo(
     options?: ListRequestOptions & OperationOptions
   ): Promise<TopicsRuntimeInfoResponse> {
-=======
-  async getTopicsRuntimeInfo(options?: ListRequestOptions): Promise<TopicsRuntimeInfoResponse> {
->>>>>>> c28358b8
     log.httpAtomXml(`Performing management operation - listTopics() with options: ${options}`);
     const response: HttpOperationResponse = await this.listResources(
       "$Resources/Topics",
