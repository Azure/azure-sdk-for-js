// Copyright (c) Microsoft Corporation.
// Licensed under the MIT license.

import { parseConnectionString, SharedKeyCredential } from "@azure/core-amqp";
import {
  isTokenCredential,
  parseConnectionString,
  SharedKeyCredential,
  TokenCredential
} from "@azure/core-amqp";
import {
  HttpOperationResponse,
  proxyPolicy,
  ProxySettings,
  RequestPolicyFactory,
  RestError,
  ServiceClient,
  ServiceClientOptions,
  signingPolicy,
  stripRequest,
  stripResponse,
  URLBuilder,
  WebResource
} from "@azure/core-http";
import * as log from "./log";
import {
  buildNamespace,
  NamespaceProperties,
  NamespaceResourceSerializer
} from "./serializers/namespaceResourceSerializer";
import {
  buildQueue,
  buildQueueOptions,
  buildQueueRuntimeInfo,
  InternalQueueOptions,
  QueueDescription,
  QueueResourceSerializer,
  QueueRuntimeInfo
} from "./serializers/queueResourceSerializer";
import {
  buildRule,
  RuleDescription,
  RuleResourceSerializer
} from "./serializers/ruleResourceSerializer";
import {
  buildSubscription,
  buildSubscriptionOptions,
  buildSubscriptionRuntimeInfo,
  InternalSubscriptionOptions,
  SubscriptionDescription,
  SubscriptionResourceSerializer,
  SubscriptionRuntimeInfo
} from "./serializers/subscriptionResourceSerializer";
import {
  buildTopic,
  buildTopicOptions,
  buildTopicRuntimeInfo,
  InternalTopicOptions,
  TopicDescription,
  TopicResourceSerializer,
  TopicRuntimeInfo
} from "./serializers/topicResourceSerializer";
import { AtomXmlSerializer, executeAtomXmlOperation } from "./util/atomXmlHelper";
import * as Constants from "./util/constants";
import { SasServiceClientCredentials } from "./util/sasServiceClientCredentials";
import { isAbsoluteUrl, isJSONLikeObject } from "./util/utils";

/**
 * Options to use with ServiceBusManagementClient creation
 */
export interface ServiceBusManagementClientOptions {
  /**
   * Proxy related settings
   */
  proxySettings?: ProxySettings;
}

/**
 * Request options for list<entity-type>() operations
 */
export interface ListRequestOptions {
  /**
   * Count of entities to fetch.
   */
  top?: number;

  /**
   * Count of entities to skip from being fetched.
   */
  skip?: number;
}
/**
 * Represents properties of the namespace.
 */
export interface NamespaceResponse extends NamespaceProperties {
  /**
   * The underlying HTTP response.
   */
  _response: HttpOperationResponse;
}
/**
 * Represents properties of the namespace.
 */
export type GetNamespaceResponse = NamespaceResponse;

/**
 * Represents result of create, get, update and delete operations on queue.
 */
export interface GetQueueRuntimeInfoResponse extends QueueRuntimeInfo {
  /**
   * The underlying HTTP response.
   */
  _response: HttpOperationResponse;
}

/**
 * Represents result of create, get, update and delete operations on queue.
 */
export interface GetQueuesRuntimeInfoResponse extends Array<QueueRuntimeInfo> {
  /**
   * The underlying HTTP response.
   */
  _response: HttpOperationResponse;
}

/**
 * Represents result of create, get, update and delete operations on queue.
 */
export interface QueueResponse extends QueueDescription {
  /**
   * The underlying HTTP response.
   */
  _response: HttpOperationResponse;
}

/**
 * Create Queue response
 */
export type CreateQueueResponse = QueueResponse;

/**
 * Get Queue response
 */
export type GetQueueResponse = QueueResponse;

/**
 * Update Queue response
 */
export type UpdateQueueResponse = QueueResponse;

/**
 * Delete Queue response
 */
export interface DeleteQueueResponse {
  /**
   * The underlying HTTP response.
   */
  _response: HttpOperationResponse;
}

/**
 * Represents result of list operation on queues.
 */
export interface GetQueuesResponse extends Array<QueueDescription> {
  /**
   * The underlying HTTP response.
   */
  _response: HttpOperationResponse;
}

/**
 * Represents result of create, get, update and delete operations on topic.
 */
export interface TopicResponse extends TopicDescription {
  /**
   * The underlying HTTP response.
   */
  _response: HttpOperationResponse;
}

/**
 * Create Topic response
 */
export type CreateTopicResponse = TopicResponse;

/**
 * Get Topic response
 */
export type GetTopicResponse = TopicResponse;
/**
 * Update Topic response
 */
export type UpdateTopicResponse = TopicResponse;

/**
 * Delete Topic response
 */
export interface DeleteTopicResponse {
  /**
   * The underlying HTTP response.
   */
  _response: HttpOperationResponse;
}

/**
 * Represents result of list operation on topics.
 */
export interface GetTopicsResponse extends Array<TopicDescription> {
  /**
   * The underlying HTTP response.
   */
  _response: HttpOperationResponse;
}

/**
 * Represents result of create, get, update and delete operations on topic.
 */
export interface GetTopicRuntimeInfoResponse extends TopicRuntimeInfo {
  /**
   * The underlying HTTP response.
   */
  _response: HttpOperationResponse;
}

/**
 * Represents result of create, get, update and delete operations on topic.
 */
export interface GetTopicsRuntimeInfoResponse extends Array<TopicRuntimeInfo> {
  /**
   * The underlying HTTP response.
   */
  _response: HttpOperationResponse;
}

/**
 * Represents result of create, get, update and delete operations on subscription.
 */
export interface SubscriptionResponse extends SubscriptionDescription {
  /**
   * The underlying HTTP response.
   */
  _response: HttpOperationResponse;
}

/**
 * Create Subscription response
 */
export type CreateSubscriptionResponse = SubscriptionResponse;

/**
 * Get Subscription response
 */
export type GetSubscriptionResponse = SubscriptionResponse;

/**
 * Update Subscription response
 */
export type UpdateSubscriptionResponse = SubscriptionResponse;

/**
 * Delete Subscription response
 */
export interface DeleteSubscriptionResponse {
  /**
   * The underlying HTTP response.
   */
  _response: HttpOperationResponse;
}

/**
 * Represents result of list operation on subscriptions.
 */
export interface GetSubscriptionsResponse extends Array<SubscriptionDescription> {
  /**
   * The underlying HTTP response.
   */
  _response: HttpOperationResponse;
}

/**
 * Represents result of create, get, update and delete operations on topic.
 */
export interface GetSubscriptionRuntimeInfoResponse extends SubscriptionRuntimeInfo {
  /**
   * The underlying HTTP response.
   */
  _response: HttpOperationResponse;
}

/**
 * Represents result of create, get, update and delete operations on topic.
 */
export interface GetSubscriptionsRuntimeInfoResponse extends Array<SubscriptionRuntimeInfo> {
  /**
   * The underlying HTTP response.
   */
  _response: HttpOperationResponse;
}

/**
 * Represents result of create, get, update and delete operations on rule.
 */
export interface RuleResponse extends RuleDescription {
  /**
   * The underlying HTTP response.
   */
  _response: HttpOperationResponse;
}

/**
 * Create Rule response
 */
export type CreateRuleResponse = RuleResponse;
/**
 * Get Rule response
 */
export type GetRuleResponse = RuleResponse;

/**
 * Update Rule response
 */
export type UpdateRuleResponse = RuleResponse;

/**
 * Delete Rule response
 */
export interface DeleteRuleResponse {
  /**
   * The underlying HTTP response.
   */
  _response: HttpOperationResponse;
}

/**
 * Represents result of list operation on rules.
 */
export interface GetRulesResponse extends Array<RuleDescription> {
  /**
   * The underlying HTTP response.
   */
  _response: HttpOperationResponse;
}

/**
 * All operations return promises that resolve to an object that has the relevant output.
 * These objects also have a property called `_response` that you can use if you want to
 * access the direct response from the service.
 */
export class ServiceBusManagementClient extends ServiceClient {
  /**
   * Reference to the endpoint as extracted from input connection string.
   */
  private endpoint: string;

  /**
   * Reference to the endpoint with protocol prefix as extracted from input connection string.
   */
  private endpointWithProtocol: string;

  /**
   * Singleton instances of serializers used across the various operations.
   */
  private namespaceResourceSerializer: AtomXmlSerializer;
  private queueResourceSerializer: AtomXmlSerializer;
  private topicResourceSerializer: AtomXmlSerializer;
  private subscriptionResourceSerializer: AtomXmlSerializer;
  private ruleResourceSerializer: AtomXmlSerializer;

  /**
   * Token provider used to generate tokens as required for the various operations.
   */
<<<<<<< HEAD
  private tokenProvider: SharedKeyCredential | TokenCredential;
=======
  private sasTokenProvider: SharedKeyCredential;
>>>>>>> 1cfc8198

  /**
   * Initializes a new instance of the ServiceBusManagementClient class.
   * @param connectionString The connection string needed for the client to connect to Azure.
   * @param options ServiceBusManagementClientOptions
   */
  constructor(connectionString: string, options?: ServiceBusManagementClientOptions);
  /**
   *
   * @param fullyQualifiedNamespace The full namespace of your Service Bus instance which is
   * likely to be similar to <yournamespace>.servicebus.windows.net.
   * @param credential A credential object used by the client to get the token to authenticate the connection
   * with the Azure Service Bus. See &commat;azure/identity for creating the credentials.
   * If you're using an own implementation of the `TokenCredential` interface against AAD, then set the "scopes" for service-bus
   * to be `["https://servicebus.azure.net//user_impersonation"]` to get the appropriate token.
   * @param options ServiceBusManagementClientOptions
   */
  constructor(
    fullyQualifiedNamespace: string,
    credential: TokenCredential,
    options?: ServiceBusManagementClientOptions
  );

  constructor(
    fullyQualifiedNamespaceOrConnectionString1: string,
    credentialOrOptions2?: TokenCredential | ServiceBusManagementClientOptions,
    options3?: ServiceBusManagementClientOptions
  ) {
    if (isTokenCredential(credentialOrOptions2)) {
      const requestPolicyFactories: RequestPolicyFactory[] = [];
      if (options3 && options3.proxySettings) {
        requestPolicyFactories.push(proxyPolicy(options3.proxySettings));
      }
      const serviceClientOptions: ServiceClientOptions = {
        requestPolicyFactories: requestPolicyFactories
      };
      super(credentialOrOptions2, serviceClientOptions);
      this.tokenProvider = credentialOrOptions2;
      this.endpoint = fullyQualifiedNamespaceOrConnectionString1;
      this.endpointWithProtocol = "sb://" + fullyQualifiedNamespaceOrConnectionString1;
    } else {
      const connectionString = fullyQualifiedNamespaceOrConnectionString1;
      const options = credentialOrOptions2;
      const connectionStringObj: any = parseConnectionString(connectionString);

      if (connectionStringObj.Endpoint == undefined) {
        throw new Error("Missing Endpoint in connection string.");
      }

      const credentials = new SasServiceClientCredentials(
        connectionStringObj.SharedAccessKeyName,
        connectionStringObj.SharedAccessKey
      );

      const requestPolicyFactories: RequestPolicyFactory[] = [];
      requestPolicyFactories.push(signingPolicy(credentials));

      if (options && options.proxySettings) {
        requestPolicyFactories.push(proxyPolicy(options.proxySettings));
      }
      const serviceClientOptions: ServiceClientOptions = {
        requestPolicyFactories: requestPolicyFactories
      };

      super(credentials, serviceClientOptions);
      this.endpoint = (connectionString.match("Endpoint=.*://(.*)/;") || "")[1];
      this.endpointWithProtocol = connectionStringObj.Endpoint;

<<<<<<< HEAD
      this.tokenProvider = new SharedKeyCredential(
        connectionStringObj.SharedAccessKeyName,
        connectionStringObj.SharedAccessKey
      );
    }
    this.namespaceResourceSerializer = new NamespaceResourceSerializer();
    this.queueResourceSerializer = new QueueResourceSerializer();
    this.topicResourceSerializer = new TopicResourceSerializer();
    this.subscriptionResourceSerializer = new SubscriptionResourceSerializer();
    this.ruleResourceSerializer = new RuleResourceSerializer();
  }
=======
    super(credentials, serviceClientOptions);
    this.endpoint = (connectionString.match("Endpoint=.*://(.*)/;") || "")[1];
    this.endpointWithProtocol = connectionStringObj.Endpoint;
>>>>>>> 1cfc8198

  /**
   * Returns an object representing the metadata related to a service bus namespace.
   * @param queueName
   *
   */
  async getNamespaceProperties(): Promise<GetNamespaceResponse> {
    log.httpAtomXml(`Performing management operation - getNamespaceProperties()`);
    const response: HttpOperationResponse = await this.getResource(
      "$namespaceinfo",
      this.namespaceResourceSerializer
    );

<<<<<<< HEAD
=======
    this.namespaceResourceSerializer = new NamespaceResourceSerializer();
    this.queueResourceSerializer = new QueueResourceSerializer();
    this.topicResourceSerializer = new TopicResourceSerializer();
    this.subscriptionResourceSerializer = new SubscriptionResourceSerializer();
    this.ruleResourceSerializer = new RuleResourceSerializer();
  }

  /**
   * Returns an object representing the metadata related to a service bus namespace.
   * @param queueName
   *
   */
  async getNamespaceProperties(): Promise<GetNamespaceResponse> {
    log.httpAtomXml(`Performing management operation - getNamespaceProperties()`);
    const response: HttpOperationResponse = await this.getResource(
      "$namespaceinfo",
      this.namespaceResourceSerializer
    );

>>>>>>> 1cfc8198
    return this.buildNamespaceResponse(response);
  }

  /**
   * Creates a queue with given name, configured using the given options
   * @param queueName
   *
   * Following are errors that can be expected from this operation
   * @throws `RestError` with code `UnauthorizedRequestError` when given request fails due to authorization problems,
   * @throws `RestError` with code `MessageEntityAlreadyExistsError` when requested messaging entity already exists,
   * @throws `RestError` with code `InvalidOperationError` when requested operation is invalid and we encounter a 403 HTTP status code,
   * @throws `RestError` with code `QuotaExceededError` when requested operation fails due to quote limits exceeding from service side,
   * @throws `RestError` with code `ServerBusyError` when the request fails due to server being busy,
   * @throws `RestError` with code `ServiceError` when receiving unrecognized HTTP status or for a scenarios such as
   * bad requests or requests resulting in conflicting operation on the server,
   * @throws `RestError` with code that is a value from the standard set of HTTP status codes as documented at
   * https://docs.microsoft.com/en-us/dotnet/api/system.net.httpstatuscode?view=netframework-4.8
   */
  async createQueue(queueName: string): Promise<CreateQueueResponse>;
  /**
   * Creates a queue configured using the given options
   * @param queue Options to configure the Queue being created.
   * For example, you can configure a queue to support partitions or sessions.
   *
   * Following are errors that can be expected from this operation
   * @throws `RestError` with code `UnauthorizedRequestError` when given request fails due to authorization problems,
   * @throws `RestError` with code `MessageEntityAlreadyExistsError` when requested messaging entity already exists,
   * @throws `RestError` with code `InvalidOperationError` when requested operation is invalid and we encounter a 403 HTTP status code,
   * @throws `RestError` with code `QuotaExceededError` when requested operation fails due to quote limits exceeding from service side,
   * @throws `RestError` with code `ServerBusyError` when the request fails due to server being busy,
   * @throws `RestError` with code `ServiceError` when receiving unrecognized HTTP status or for a scenarios such as
   * bad requests or requests resulting in conflicting operation on the server,
   * @throws `RestError` with code that is a value from the standard set of HTTP status codes as documented at
   * https://docs.microsoft.com/en-us/dotnet/api/system.net.httpstatuscode?view=netframework-4.8
   */
  async createQueue(queue: QueueDescription): Promise<CreateQueueResponse>;
  async createQueue(queueNameOrOptions: string | QueueDescription): Promise<CreateQueueResponse> {
    let queue: QueueDescription;
    if (typeof queueNameOrOptions === "string") {
      queue = { name: queueNameOrOptions };
    } else {
      queue = queueNameOrOptions;
    }
    log.httpAtomXml(
      `Performing management operation - createQueue() for "${queue.name}" with options: ${queue}`
    );
    const response: HttpOperationResponse = await this.putResource(
      queue.name,
      buildQueueOptions(queue),
      this.queueResourceSerializer,
      false
    );

    return this.buildQueueResponse(response);
  }

  /**
   * Returns an object representing the Queue and its properties.
   * If you want to get the Queue runtime info like message count details, use `getQueueRuntimeInfo` API.
   * @param queueName
   *
   * Following are errors that can be expected from this operation
   * @throws `RestError` with code `UnauthorizedRequestError` when given request fails due to authorization problems,
   * @throws `RestError` with code `MessageEntityNotFoundError` when requested messaging entity does not exist,
   * @throws `RestError` with code `InvalidOperationError` when requested operation is invalid and we encounter a 403 HTTP status code,
   * @throws `RestError` with code `ServerBusyError` when the request fails due to server being busy,
   * @throws `RestError` with code `ServiceError` when receiving unrecognized HTTP status or for a scenarios such as
   * bad requests or requests resulting in conflicting operation on the server,
   * @throws `RestError` with code that is a value from the standard set of HTTP status codes as documented at
   * https://docs.microsoft.com/en-us/dotnet/api/system.net.httpstatuscode?view=netframework-4.8
   */
  async getQueue(queueName: string): Promise<GetQueueResponse> {
    log.httpAtomXml(`Performing management operation - getQueue() for "${queueName}"`);
    const response: HttpOperationResponse = await this.getResource(
      queueName,
      this.queueResourceSerializer
    );

    return this.buildQueueResponse(response);
  }

  /**
<<<<<<< HEAD
   * Returns an object representing the Queue with the given name along with all its properties
=======
   * Returns an object representing the Queue runtime info like message count details.
>>>>>>> 1cfc8198
   * @param queueName
   *
   * Following are errors that can be expected from this operation
   * @throws `RestError` with code `UnauthorizedRequestError` when given request fails due to authorization problems,
   * @throws `RestError` with code `MessageEntityNotFoundError` when requested messaging entity does not exist,
   * @throws `RestError` with code `InvalidOperationError` when requested operation is invalid and we encounter a 403 HTTP status code,
   * @throws `RestError` with code `ServerBusyError` when the request fails due to server being busy,
   * @throws `RestError` with code `ServiceError` when receiving unrecognized HTTP status or for a scenarios such as
   * bad requests or requests resulting in conflicting operation on the server,
   * @throws `RestError` with code that is a value from the standard set of HTTP status codes as documented at
   * https://docs.microsoft.com/en-us/dotnet/api/system.net.httpstatuscode?view=netframework-4.8
   */
  async getQueueRuntimeInfo(queueName: string): Promise<GetQueueRuntimeInfoResponse> {
    log.httpAtomXml(`Performing management operation - getQueue() for "${queueName}"`);
    const response: HttpOperationResponse = await this.getResource(
      queueName,
      this.queueResourceSerializer
    );

    return this.buildQueueRuntimeInfoResponse(response);
  }

  /**
<<<<<<< HEAD
   * Lists existing queues.
=======
   * Returns a list of objects, each representing a Queue along with its properties.
   * If you want to get the runtime info of the queues like message count, use `getQueuesRuntimeInfo` API instead.
>>>>>>> 1cfc8198
   * @param listRequestOptions
   *
   * Following are errors that can be expected from this operation
   * @throws `RestError` with code `UnauthorizedRequestError` when given request fails due to authorization problems,
   * @throws `RestError` with code `InvalidOperationError` when requested operation is invalid and we encounter a 403 HTTP status code,
   * @throws `RestError` with code `ServerBusyError` when the request fails due to server being busy,
   * @throws `RestError` with code `ServiceError` when receiving unrecognized HTTP status or for a scenarios such as
   * bad requests or requests resulting in conflicting operation on the server,
   * @throws `RestError` with code that is a value from the standard set of HTTP status codes as documented at
   * https://docs.microsoft.com/en-us/dotnet/api/system.net.httpstatuscode?view=netframework-4.8
   */
  async getQueues(listRequestOptions?: ListRequestOptions): Promise<GetQueuesResponse> {
    log.httpAtomXml(
      `Performing management operation - listQueues() with options: ${listRequestOptions}`
    );
    const response: HttpOperationResponse = await this.listResources(
      "$Resources/Queues",
      listRequestOptions,
      this.queueResourceSerializer
    );

    return this.buildListQueuesResponse(response);
  }

  /**
<<<<<<< HEAD
   * Lists existing queues.
=======
   * Returns a list of objects, each representing a Queue's runtime info like message count details.
>>>>>>> 1cfc8198
   * @param listRequestOptions
   *
   * Following are errors that can be expected from this operation
   * @throws `RestError` with code `UnauthorizedRequestError` when given request fails due to authorization problems,
   * @throws `RestError` with code `InvalidOperationError` when requested operation is invalid and we encounter a 403 HTTP status code,
   * @throws `RestError` with code `ServerBusyError` when the request fails due to server being busy,
   * @throws `RestError` with code `ServiceError` when receiving unrecognized HTTP status or for a scenarios such as
   * bad requests or requests resulting in conflicting operation on the server,
   * @throws `RestError` with code that is a value from the standard set of HTTP status codes as documented at
   * https://docs.microsoft.com/en-us/dotnet/api/system.net.httpstatuscode?view=netframework-4.8
   */
  async getQueuesRuntimeInfo(
    listRequestOptions?: ListRequestOptions
  ): Promise<GetQueuesRuntimeInfoResponse> {
    log.httpAtomXml(
      `Performing management operation - listQueues() with options: ${listRequestOptions}`
    );
    const response: HttpOperationResponse = await this.listResources(
      "$Resources/Queues",
      listRequestOptions,
      this.queueResourceSerializer
    );

    return this.buildListQueuesRuntimeInfoResponse(response);
  }

  /**
   * Updates properties on the Queue by the given name based on the given options
   * @param queue Options to configure the Queue being updated.
   * For example, you can configure a queue to support partitions or sessions.
   *
   * Following are errors that can be expected from this operation
   * @throws `RestError` with code `UnauthorizedRequestError` when given request fails due to authorization problems,
   * @throws `RestError` with code `MessageEntityNotFoundError` when requested messaging entity does not exist,
   * @throws `RestError` with code `InvalidOperationError` when requested operation is invalid and we encounter a 403 HTTP status code,
   * @throws `RestError` with code `ServerBusyError` when the request fails due to server being busy,
   * @throws `RestError` with code `ServiceError` when receiving unrecognized HTTP status or for a scenarios such as
   * bad requests or requests resulting in conflicting operation on the server,
   * @throws `RestError` with code that is a value from the standard set of HTTP status codes as documented at
   * https://docs.microsoft.com/en-us/dotnet/api/system.net.httpstatuscode?view=netframework-4.8
   */
  async updateQueue(queue: QueueDescription): Promise<UpdateQueueResponse> {
    log.httpAtomXml(
      `Performing management operation - updateQueue() for "${queue.name}" with options: ${queue}`
    );

    if (!isJSONLikeObject(queue) || queue == null) {
      throw new TypeError(
        `Parameter "queue" must be an object of type "QueueDescription" and cannot be undefined or null.`
      );
    }

    if (!queue.name) {
      throw new TypeError(`"name" attribute of the parameter "queue" cannot be undefined.`);
    }

    const finalQueueOptions: QueueDescription = { name: queue.name };
    const getQueueResult = await this.getQueue(queue.name);
    Object.assign(finalQueueOptions, getQueueResult, queue);

    const response: HttpOperationResponse = await this.putResource(
      queue.name,
      buildQueueOptions(finalQueueOptions),
      this.queueResourceSerializer,
      true
    );

    return this.buildQueueResponse(response);
  }

  /**
   * Deletes a queue.
   * @param queueName
   *
   * Following are errors that can be expected from this operation
   * @throws `RestError` with code `UnauthorizedRequestError` when given request fails due to authorization problems,
   * @throws `RestError` with code `MessageEntityNotFoundError` when requested messaging entity does not exist,
   * @throws `RestError` with code `InvalidOperationError` when requested operation is invalid and we encounter a 403 HTTP status code,
   * @throws `RestError` with code `ServerBusyError` when the request fails due to server being busy,
   * @throws `RestError` with code `ServiceError` when receiving unrecognized HTTP status or for a scenarios such as
   * bad requests or requests resulting in conflicting operation on the server,
   * @throws `RestError` with code that is a value from the standard set of HTTP status codes as documented at
   * https://docs.microsoft.com/en-us/dotnet/api/system.net.httpstatuscode?view=netframework-4.8
   */
  async deleteQueue(queueName: string): Promise<DeleteQueueResponse> {
    log.httpAtomXml(`Performing management operation - deleteQueue() for "${queueName}"`);
    const response: HttpOperationResponse = await this.deleteResource(
      queueName,
      this.queueResourceSerializer
    );

    return { _response: response };
  }

  /**
   * Checks whether a given queue exists or not.
   * @param queueName
   */
  async queueExists(queueName: string): Promise<boolean> {
    log.httpAtomXml(`Performing management operation - queueExists() for "${queueName}"`);
    try {
      await this.getQueue(queueName);
    } catch (error) {
      if (error.code == "MessageEntityNotFoundError") {
        return false;
      }
<<<<<<< HEAD
=======
      throw error;
>>>>>>> 1cfc8198
    }
    return true;
  }

  /**
   * Creates a topic with given name, configured using the given options
   * @param topicName
   *
   * Following are errors that can be expected from this operation
   * @throws `RestError` with code `UnauthorizedRequestError` when given request fails due to authorization problems,
   * @throws `RestError` with code `MessageEntityAlreadyExistsError` when requested messaging entity already exists,
   * @throws `RestError` with code `InvalidOperationError` when requested operation is invalid and we encounter a 403 HTTP status code,
   * @throws `RestError` with code `QuotaExceededError` when requested operation fails due to quote limits exceeding from service side,
   * @throws `RestError` with code `ServerBusyError` when the request fails due to server being busy,
   * @throws `RestError` with code `ServiceError` when receiving unrecognized HTTP status or for a scenarios such as
   * bad requests or requests resulting in conflicting operation on the server,
   * @throws `RestError` with code that is a value from the standard set of HTTP status codes as documented at
   * https://docs.microsoft.com/en-us/dotnet/api/system.net.httpstatuscode?view=netframework-4.8
   */
  async createTopic(topicName: string): Promise<CreateTopicResponse>;
  /**
   * Creates a topic with given name, configured using the given options
   * @param topic Options to configure the Topic being created.
   * For example, you can configure a topic to support partitions or sessions.
   *
   * Following are errors that can be expected from this operation
   * @throws `RestError` with code `UnauthorizedRequestError` when given request fails due to authorization problems,
   * @throws `RestError` with code `MessageEntityAlreadyExistsError` when requested messaging entity already exists,
   * @throws `RestError` with code `InvalidOperationError` when requested operation is invalid and we encounter a 403 HTTP status code,
   * @throws `RestError` with code `QuotaExceededError` when requested operation fails due to quote limits exceeding from service side,
   * @throws `RestError` with code `ServerBusyError` when the request fails due to server being busy,
   * @throws `RestError` with code `ServiceError` when receiving unrecognized HTTP status or for a scenarios such as
   * bad requests or requests resulting in conflicting operation on the server,
   * @throws `RestError` with code that is a value from the standard set of HTTP status codes as documented at
   * https://docs.microsoft.com/en-us/dotnet/api/system.net.httpstatuscode?view=netframework-4.8
   */
  async createTopic(topic: TopicDescription): Promise<CreateTopicResponse>;
  async createTopic(topicNameOrOptions: string | TopicDescription): Promise<CreateTopicResponse> {
    let topic: TopicDescription;
    if (typeof topicNameOrOptions === "string") {
      topic = { name: topicNameOrOptions };
    } else {
      topic = topicNameOrOptions;
    }
    log.httpAtomXml(
      `Performing management operation - createTopic() for "${topic.name}" with options: ${topic}`
    );
    const response: HttpOperationResponse = await this.putResource(
      topic.name,
      buildTopicOptions(topic),
      this.topicResourceSerializer,
      false
    );

    return this.buildTopicResponse(response);
  }

  /**
   * Returns an object representing the Topic and its properties.
   * If you want to get the Topic runtime info like subscription count details, use `getTopicRuntimeInfo` API.
   * @param topicName
   *
   * Following are errors that can be expected from this operation
   * @throws `RestError` with code `UnauthorizedRequestError` when given request fails due to authorization problems,
   * @throws `RestError` with code `MessageEntityNotFoundError` when requested messaging entity does not exist,
   * @throws `RestError` with code `InvalidOperationError` when requested operation is invalid and we encounter a 403 HTTP status code,
   * @throws `RestError` with code `ServerBusyError` when the request fails due to server being busy,
   * @throws `RestError` with code `ServiceError` when receiving unrecognized HTTP status or for a scenarios such as
   * bad requests or requests resulting in conflicting operation on the server,
   * @throws `RestError` with code that is a value from the standard set of HTTP status codes as documented at
   * https://docs.microsoft.com/en-us/dotnet/api/system.net.httpstatuscode?view=netframework-4.8
   */
  async getTopic(topicName: string): Promise<GetTopicResponse> {
    log.httpAtomXml(`Performing management operation - getTopic() for "${topicName}"`);
    const response: HttpOperationResponse = await this.getResource(
      topicName,
      this.topicResourceSerializer
    );

    return this.buildTopicResponse(response);
  }

  /**
<<<<<<< HEAD
   * Returns an object representing the Topic with the given name along with all its properties
=======
   * Returns an object representing the Topic runtime info like subscription count.
>>>>>>> 1cfc8198
   * @param topicName
   *
   * Following are errors that can be expected from this operation
   * @throws `RestError` with code `UnauthorizedRequestError` when given request fails due to authorization problems,
   * @throws `RestError` with code `MessageEntityNotFoundError` when requested messaging entity does not exist,
   * @throws `RestError` with code `InvalidOperationError` when requested operation is invalid and we encounter a 403 HTTP status code,
   * @throws `RestError` with code `ServerBusyError` when the request fails due to server being busy,
   * @throws `RestError` with code `ServiceError` when receiving unrecognized HTTP status or for a scenarios such as
   * bad requests or requests resulting in conflicting operation on the server,
   * @throws `RestError` with code that is a value from the standard set of HTTP status codes as documented at
   * https://docs.microsoft.com/en-us/dotnet/api/system.net.httpstatuscode?view=netframework-4.8
   */
  async getTopicRuntimeInfo(topicName: string): Promise<GetTopicRuntimeInfoResponse> {
    log.httpAtomXml(`Performing management operation - getTopicRuntimeInfo() for "${topicName}"`);
    const response: HttpOperationResponse = await this.getResource(
      topicName,
      this.topicResourceSerializer
    );

    return this.buildTopicRuntimeInfoResponse(response);
  }

  /**
<<<<<<< HEAD
   * Lists existing topics.
=======
   * Returns a list of objects, each representing a Topic along with its properties.
   * If you want to get the runtime info of the topics like subscription count, use `getTopicsRuntimeInfo` API instead.
>>>>>>> 1cfc8198
   * @param listRequestOptions
   *
   * Following are errors that can be expected from this operation
   * @throws `RestError` with code `UnauthorizedRequestError` when given request fails due to authorization problems,
   * @throws `RestError` with code `InvalidOperationError` when requested operation is invalid and we encounter a 403 HTTP status code,
   * @throws `RestError` with code `ServerBusyError` when the request fails due to server being busy,
   * @throws `RestError` with code `ServiceError` when receiving unrecognized HTTP status or for a scenarios such as
   * bad requests or requests resulting in conflicting operation on the server,
   * @throws `RestError` with code that is a value from the standard set of HTTP status codes as documented at
   * https://docs.microsoft.com/en-us/dotnet/api/system.net.httpstatuscode?view=netframework-4.8
   */
  async getTopics(listRequestOptions?: ListRequestOptions): Promise<GetTopicsResponse> {
    log.httpAtomXml(
      `Performing management operation - listTopics() with options: ${listRequestOptions}`
    );
    const response: HttpOperationResponse = await this.listResources(
      "$Resources/Topics",
      listRequestOptions,
      this.topicResourceSerializer
    );

    return this.buildListTopicsResponse(response);
  }

  /**
<<<<<<< HEAD
   * Lists existing topics.
=======
   * Returns a list of objects, each representing a Topic's runtime info like subscription count.
>>>>>>> 1cfc8198
   * @param listRequestOptions
   *
   * Following are errors that can be expected from this operation
   * @throws `RestError` with code `UnauthorizedRequestError` when given request fails due to authorization problems,
   * @throws `RestError` with code `InvalidOperationError` when requested operation is invalid and we encounter a 403 HTTP status code,
   * @throws `RestError` with code `ServerBusyError` when the request fails due to server being busy,
   * @throws `RestError` with code `ServiceError` when receiving unrecognized HTTP status or for a scenarios such as
   * bad requests or requests resulting in conflicting operation on the server,
   * @throws `RestError` with code that is a value from the standard set of HTTP status codes as documented at
   * https://docs.microsoft.com/en-us/dotnet/api/system.net.httpstatuscode?view=netframework-4.8
   */
  async getTopicsRuntimeInfo(
    listRequestOptions?: ListRequestOptions
  ): Promise<GetTopicsRuntimeInfoResponse> {
    log.httpAtomXml(
      `Performing management operation - listTopics() with options: ${listRequestOptions}`
    );
    const response: HttpOperationResponse = await this.listResources(
      "$Resources/Topics",
      listRequestOptions,
      this.topicResourceSerializer
    );

    return this.buildListTopicsRuntimeInfoResponse(response);
  }

  /**
   * Updates properties on the Topic by the given name based on the given options
   * @param topic Options to configure the Topic being updated.
   * For example, you can configure a topic to support partitions or sessions.
   *
   * Following are errors that can be expected from this operation
   * @throws `RestError` with code `UnauthorizedRequestError` when given request fails due to authorization problems,
   * @throws `RestError` with code `MessageEntityNotFoundError` when requested messaging entity does not exist,
   * @throws `RestError` with code `InvalidOperationError` when requested operation is invalid and we encounter a 403 HTTP status code,
   * @throws `RestError` with code `ServerBusyError` when the request fails due to server being busy,
   * @throws `RestError` with code `ServiceError` when receiving unrecognized HTTP status or for a scenarios such as
   * bad requests or requests resulting in conflicting operation on the server,
   * @throws `RestError` with code that is a value from the standard set of HTTP status codes as documented at
   * https://docs.microsoft.com/en-us/dotnet/api/system.net.httpstatuscode?view=netframework-4.8
   */
  async updateTopic(topic: TopicDescription): Promise<UpdateTopicResponse> {
    log.httpAtomXml(
      `Performing management operation - updateTopic() for "${topic.name}" with options: ${topic}`
    );

    if (!isJSONLikeObject(topic) || topic == null) {
      throw new TypeError(
        `Parameter "topic" must be an object of type "TopicDescription" and cannot be undefined or null.`
      );
    }

    if (!topic.name) {
      throw new TypeError(`"name" attribute of the parameter "topic" cannot be undefined.`);
    }

    const finalTopicOptions: TopicDescription = { name: topic.name };
    const getTopicResult = await this.getTopic(topic.name);
    Object.assign(finalTopicOptions, getTopicResult, topic);

    const response: HttpOperationResponse = await this.putResource(
      topic.name,
      buildTopicOptions(finalTopicOptions),
      this.topicResourceSerializer,
      true
    );

    return this.buildTopicResponse(response);
  }

  /**
   * Deletes a topic.
   * @param topicName
   *
   * Following are errors that can be expected from this operation
   * @throws `RestError` with code `UnauthorizedRequestError` when given request fails due to authorization problems,
   * @throws `RestError` with code `MessageEntityNotFoundError` when requested messaging entity does not exist,
   * @throws `RestError` with code `InvalidOperationError` when requested operation is invalid and we encounter a 403 HTTP status code,
   * @throws `RestError` with code `ServerBusyError` when the request fails due to server being busy,
   * @throws `RestError` with code `ServiceError` when receiving unrecognized HTTP status or for a scenarios such as
   * bad requests or requests resulting in conflicting operation on the server,
   * @throws `RestError` with code that is a value from the standard set of HTTP status codes as documented at
   * https://docs.microsoft.com/en-us/dotnet/api/system.net.httpstatuscode?view=netframework-4.8
   */
  async deleteTopic(topicName: string): Promise<DeleteTopicResponse> {
    log.httpAtomXml(`Performing management operation - deleteTopic() for "${topicName}"`);
    const response: HttpOperationResponse = await this.deleteResource(
      topicName,
      this.topicResourceSerializer
    );

    return { _response: response };
  }

  /**
   * Checks whether a given topic exists or not.
   * @param topicName
   */
  async topicExists(topicName: string): Promise<boolean> {
    log.httpAtomXml(`Performing management operation - topicExists() for "${topicName}"`);
    try {
      await this.getTopic(topicName);
    } catch (error) {
      if (error.code == "MessageEntityNotFoundError") {
        return false;
      }
<<<<<<< HEAD
=======
      throw error;
>>>>>>> 1cfc8198
    }
    return true;
  }

  /**
   * Creates a subscription with given name, configured using the given options
   * @param topicName
   * @param subscriptionName
   *
   * Following are errors that can be expected from this operation
   * @throws `RestError` with code `UnauthorizedRequestError` when given request fails due to authorization problems,
   * @throws `RestError` with code `MessageEntityAlreadyExistsError` when requested messaging entity already exists,
   * @throws `RestError` with code `InvalidOperationError` when requested operation is invalid and we encounter a 403 HTTP status code,
   * @throws `RestError` with code `QuotaExceededError` when requested operation fails due to quote limits exceeding from service side,
   * @throws `RestError` with code `ServerBusyError` when the request fails due to server being busy,
   * @throws `RestError` with code `ServiceError` when receiving unrecognized HTTP status or for a scenarios such as
   * bad requests or requests resulting in conflicting operation on the server,
   * @throws `RestError` with code that is a value from the standard set of HTTP status codes as documented at
   * https://docs.microsoft.com/en-us/dotnet/api/system.net.httpstatuscode?view=netframework-4.8
   */
  async createSubscription(
    topicName: string,
    subscriptionName: string
  ): Promise<CreateSubscriptionResponse>;

  /**
   * Creates a subscription with given name, configured using the given options
   * @param subscription Options to configure the Subscription being created.
   * For example, you can configure a Subscription to support partitions or sessions.
   *
   * Following are errors that can be expected from this operation
   * @throws `RestError` with code `UnauthorizedRequestError` when given request fails due to authorization problems,
   * @throws `RestError` with code `MessageEntityAlreadyExistsError` when requested messaging entity already exists,
   * @throws `RestError` with code `InvalidOperationError` when requested operation is invalid and we encounter a 403 HTTP status code,
   * @throws `RestError` with code `QuotaExceededError` when requested operation fails due to quote limits exceeding from service side,
   * @throws `RestError` with code `ServerBusyError` when the request fails due to server being busy,
   * @throws `RestError` with code `ServiceError` when receiving unrecognized HTTP status or for a scenarios such as
   * bad requests or requests resulting in conflicting operation on the server,
   * @throws `RestError` with code that is a value from the standard set of HTTP status codes as documented at
   * https://docs.microsoft.com/en-us/dotnet/api/system.net.httpstatuscode?view=netframework-4.8
   */
  async createSubscription(
    subscription: SubscriptionDescription
  ): Promise<CreateSubscriptionResponse>;
  async createSubscription(
    topicNameOrSubscriptionOptions: string | SubscriptionDescription,
    subscriptionName?: string
  ): Promise<CreateSubscriptionResponse> {
    let subscription: SubscriptionDescription;
    if (typeof topicNameOrSubscriptionOptions === "string") {
      if (!subscriptionName) {
        throw new Error("Subscription name is not provided");
      }
      subscription = {
        topicName: topicNameOrSubscriptionOptions,
        subscriptionName: subscriptionName
      };
    } else {
      subscription = topicNameOrSubscriptionOptions;
    }
    log.httpAtomXml(
      `Performing management operation - createSubscription() for "${subscription.subscriptionName}" with options: ${subscription}`
    );
    const fullPath = this.getSubscriptionPath(
      subscription.topicName,
      subscription.subscriptionName
    );
    const response: HttpOperationResponse = await this.putResource(
      fullPath,
      buildSubscriptionOptions(subscription),
      this.subscriptionResourceSerializer,
      false
    );

    return this.buildSubscriptionResponse(response);
  }

  /**
   * Returns an object representing the Subscription and its properties.
   * If you want to get the Subscription runtime info like message count details, use `getSubscriptionRuntimeInfo` API.
   * @param topicName
   * @param subscriptionName
   *
   * Following are errors that can be expected from this operation
   * @throws `RestError` with code `UnauthorizedRequestError` when given request fails due to authorization problems,
   * @throws `RestError` with code `MessageEntityNotFoundError` when requested messaging entity does not exist,
   * @throws `RestError` with code `InvalidOperationError` when requested operation is invalid and we encounter a 403 HTTP status code,
   * @throws `RestError` with code `ServerBusyError` when the request fails due to server being busy,
   * @throws `RestError` with code `ServiceError` when receiving unrecognized HTTP status or for a scenarios such as
   * bad requests or requests resulting in conflicting operation on the server,
   * @throws `RestError` with code that is a value from the standard set of HTTP status codes as documented at
   * https://docs.microsoft.com/en-us/dotnet/api/system.net.httpstatuscode?view=netframework-4.8
   */
  async getSubscription(
    topicName: string,
    subscriptionName: string
  ): Promise<GetSubscriptionResponse> {
    log.httpAtomXml(
      `Performing management operation - getSubscription() for "${subscriptionName}"`
    );
    const fullPath = this.getSubscriptionPath(topicName, subscriptionName);
    const response: HttpOperationResponse = await this.getResource(
      fullPath,
      this.subscriptionResourceSerializer
    );

    return this.buildSubscriptionRuntimeInfoResponse(response);
<<<<<<< HEAD
  }

  /**
   * Returns an object representing the Subscription with the given name along with all its properties
   * @param topicName
   * @param subscriptionName
   *
   * Following are errors that can be expected from this operation
   * @throws `RestError` with code `UnauthorizedRequestError` when given request fails due to authorization problems,
   * @throws `RestError` with code `MessageEntityNotFoundError` when requested messaging entity does not exist,
   * @throws `RestError` with code `InvalidOperationError` when requested operation is invalid and we encounter a 403 HTTP status code,
   * @throws `RestError` with code `ServerBusyError` when the request fails due to server being busy,
   * @throws `RestError` with code `ServiceError` when receiving unrecognized HTTP status or for a scenarios such as
   * bad requests or requests resulting in conflicting operation on the server,
   * @throws `RestError` with code that is a value from the standard set of HTTP status codes as documented at
   * https://docs.microsoft.com/en-us/dotnet/api/system.net.httpstatuscode?view=netframework-4.8
   */
  async getSubscriptionRuntimeInfo(
    topicName: string,
    subscriptionName: string
  ): Promise<GetSubscriptionRuntimeInfoResponse> {
    log.httpAtomXml(
      `Performing management operation - getSubscription() for "${subscriptionName}"`
    );
    const fullPath = this.getSubscriptionPath(topicName, subscriptionName);
    const response: HttpOperationResponse = await this.getResource(
      fullPath,
      this.subscriptionResourceSerializer
    );

    return this.buildSubscriptionRuntimeInfoResponse(response);
=======
>>>>>>> 1cfc8198
  }

  /**
   * Returns an object representing the Subscription runtime info like message count details.
   * @param topicName
   * @param subscriptionName
   *
   * Following are errors that can be expected from this operation
   * @throws `RestError` with code `UnauthorizedRequestError` when given request fails due to authorization problems,
   * @throws `RestError` with code `MessageEntityNotFoundError` when requested messaging entity does not exist,
   * @throws `RestError` with code `InvalidOperationError` when requested operation is invalid and we encounter a 403 HTTP status code,
   * @throws `RestError` with code `ServerBusyError` when the request fails due to server being busy,
   * @throws `RestError` with code `ServiceError` when receiving unrecognized HTTP status or for a scenarios such as
   * bad requests or requests resulting in conflicting operation on the server,
   * @throws `RestError` with code that is a value from the standard set of HTTP status codes as documented at
   * https://docs.microsoft.com/en-us/dotnet/api/system.net.httpstatuscode?view=netframework-4.8
   */
  async getSubscriptionRuntimeInfo(
    topicName: string,
    subscriptionName: string
  ): Promise<GetSubscriptionRuntimeInfoResponse> {
    log.httpAtomXml(
      `Performing management operation - getSubscription() for "${subscriptionName}"`
    );
    const fullPath = this.getSubscriptionPath(topicName, subscriptionName);
    const response: HttpOperationResponse = await this.getResource(
      fullPath,
      this.subscriptionResourceSerializer
    );

    return this.buildSubscriptionRuntimeInfoResponse(response);
  }

  /**
   * Returns a list of objects, each representing a Subscription along with its properties.
   * If you want to get the runtime info of the subscriptions like message count, use `getSubscriptionsRuntimeInfo` API instead.
   * @param topicName
   * @param listRequestOptions
   *
   * Following are errors that can be expected from this operation
   * @throws `RestError` with code `UnauthorizedRequestError` when given request fails due to authorization problems,
   * @throws `RestError` with code `InvalidOperationError` when requested operation is invalid and we encounter a 403 HTTP status code,
   * @throws `RestError` with code `ServerBusyError` when the request fails due to server being busy,
   * @throws `RestError` with code `ServiceError` when receiving unrecognized HTTP status or for a scenarios such as
   * bad requests or requests resulting in conflicting operation on the server,
   * @throws `RestError` with code that is a value from the standard set of HTTP status codes as documented at
   * https://docs.microsoft.com/en-us/dotnet/api/system.net.httpstatuscode?view=netframework-4.8
   */
  async getSubscriptions(
    topicName: string,
    listRequestOptions?: ListRequestOptions
  ): Promise<GetSubscriptionsResponse> {
    log.httpAtomXml(
      `Performing management operation - listSubscriptions() with options: ${listRequestOptions}`
    );
    const response: HttpOperationResponse = await this.listResources(
      topicName + "/Subscriptions/",
      listRequestOptions,
      this.subscriptionResourceSerializer
    );

    return this.buildListSubscriptionsResponse(response);
  }

  /**
<<<<<<< HEAD
   * Lists existing subscriptions.
=======
   * Returns a list of objects, each representing a Subscription's runtime info like message count details.
>>>>>>> 1cfc8198
   * @param topicName
   * @param listRequestOptions
   *
   * Following are errors that can be expected from this operation
   * @throws `RestError` with code `UnauthorizedRequestError` when given request fails due to authorization problems,
   * @throws `RestError` with code `InvalidOperationError` when requested operation is invalid and we encounter a 403 HTTP status code,
   * @throws `RestError` with code `ServerBusyError` when the request fails due to server being busy,
   * @throws `RestError` with code `ServiceError` when receiving unrecognized HTTP status or for a scenarios such as
   * bad requests or requests resulting in conflicting operation on the server,
   * @throws `RestError` with code that is a value from the standard set of HTTP status codes as documented at
   * https://docs.microsoft.com/en-us/dotnet/api/system.net.httpstatuscode?view=netframework-4.8
   */
  async getSubscriptionsRuntimeInfo(
    topicName: string,
    listRequestOptions?: ListRequestOptions
  ): Promise<GetSubscriptionsRuntimeInfoResponse> {
    log.httpAtomXml(
      `Performing management operation - listSubscriptions() with options: ${listRequestOptions}`
    );
    const response: HttpOperationResponse = await this.listResources(
      topicName + "/Subscriptions/",
      listRequestOptions,
      this.subscriptionResourceSerializer
    );

    return this.buildListSubscriptionsRuntimeInfoResponse(response);
  }

  /**
   * Updates properties on the Subscription by the given name based on the given options
   * @param subscription Options to configure the Subscription being updated.
   * For example, you can configure a Subscription to support partitions or sessions.
   *
   * Following are errors that can be expected from this operation
   * @throws `RestError` with code `UnauthorizedRequestError` when given request fails due to authorization problems,
   * @throws `RestError` with code `MessageEntityNotFoundError` when requested messaging entity does not exist,
   * @throws `RestError` with code `InvalidOperationError` when requested operation is invalid and we encounter a 403 HTTP status code,
   * @throws `RestError` with code `ServerBusyError` when the request fails due to server being busy,
   * @throws `RestError` with code `ServiceError` when receiving unrecognized HTTP status or for a scenarios such as
   * bad requests or requests resulting in conflicting operation on the server,
   * @throws `RestError` with code that is a value from the standard set of HTTP status codes as documented at
   * https://docs.microsoft.com/en-us/dotnet/api/system.net.httpstatuscode?view=netframework-4.8
   */
  async updateSubscription(
    subscription: SubscriptionDescription
  ): Promise<UpdateSubscriptionResponse> {
    log.httpAtomXml(
      `Performing management operation - updateSubscription() for "${subscription.subscriptionName}" with options: ${subscription}`
    );

    if (!isJSONLikeObject(subscription) || subscription == null) {
      throw new TypeError(
        `Parameter "subscription" must be an object of type "SubscriptionDescription" and cannot be undefined or null.`
      );
    }

    if (!subscription.topicName || !subscription.subscriptionName) {
      throw new TypeError(
        `The attributes "topicName" and "subscriptionName" of the parameter "subscription" cannot be undefined.`
      );
    }

    const fullPath = this.getSubscriptionPath(
      subscription.topicName,
      subscription.subscriptionName
    );

    const finalSubscriptionOptions: SubscriptionDescription = {
      topicName: subscription.topicName,
      subscriptionName: subscription.subscriptionName
    };
    const getSubscriptionResult = await this.getSubscription(
      subscription.topicName,
      subscription.subscriptionName
    );
    Object.assign(finalSubscriptionOptions, getSubscriptionResult, subscription);

    const response: HttpOperationResponse = await this.putResource(
      fullPath,
      buildSubscriptionOptions(finalSubscriptionOptions),
      this.subscriptionResourceSerializer,
      true
    );

    return this.buildSubscriptionResponse(response);
  }

  /**
   * Deletes a subscription.
   * @param topicName
   * @param subscriptionName
   *
   * Following are errors that can be expected from this operation
   * @throws `RestError` with code `UnauthorizedRequestError` when given request fails due to authorization problems,
   * @throws `RestError` with code `MessageEntityNotFoundError` when requested messaging entity does not exist,
   * @throws `RestError` with code `InvalidOperationError` when requested operation is invalid and we encounter a 403 HTTP status code,
   * @throws `RestError` with code `ServerBusyError` when the request fails due to server being busy,
   * @throws `RestError` with code `ServiceError` when receiving unrecognized HTTP status or for a scenarios such as
   * bad requests or requests resulting in conflicting operation on the server,
   * @throws `RestError` with code that is a value from the standard set of HTTP status codes as documented at
   * https://docs.microsoft.com/en-us/dotnet/api/system.net.httpstatuscode?view=netframework-4.8
   */
  async deleteSubscription(
    topicName: string,
    subscriptionName: string
  ): Promise<DeleteSubscriptionResponse> {
    log.httpAtomXml(
      `Performing management operation - deleteSubscription() for "${subscriptionName}"`
    );
    const fullPath = this.getSubscriptionPath(topicName, subscriptionName);
    const response: HttpOperationResponse = await this.deleteResource(
      fullPath,
      this.subscriptionResourceSerializer
    );

    return { _response: response };
  }

  /**
   * Checks whether a given subscription exists in the topic or not.
   * @param topicName
   * @param subscriptionName
   *
   */
  async subscriptionExists(topicName: string, subscriptionName: string): Promise<boolean> {
    log.httpAtomXml(
      `Performing management operation - subscriptionExists() for "${topicName}" and "${subscriptionName}"`
    );
    try {
      await this.getSubscription(topicName, subscriptionName);
    } catch (error) {
      if (error.code == "MessageEntityNotFoundError") {
        return false;
      }
<<<<<<< HEAD
=======
      throw error;
>>>>>>> 1cfc8198
    }
    return true;
  }

  /**
   * Creates a rule with given name, configured using the given options.
   * @param topicName
   * @param subscriptionName
   * @param rule
   *
   * Following are errors that can be expected from this operation
   * @throws `RestError` with code `UnauthorizedRequestError` when given request fails due to authorization problems,
   * @throws `RestError` with code `MessageEntityAlreadyExistsError` when requested messaging entity already exists,
   * @throws `RestError` with code `InvalidOperationError` when requested operation is invalid and we encounter a 403 HTTP status code,
   * @throws `RestError` with code `QuotaExceededError` when requested operation fails due to quote limits exceeding from service side,
   * @throws `RestError` with code `ServerBusyError` when the request fails due to server being busy,
   * @throws `RestError` with code `ServiceError` when receiving unrecognized HTTP status or for a scenarios such as
   * bad requests or requests resulting in conflicting operation on the server,
   * @throws `RestError` with code that is a value from the standard set of HTTP status codes as documented at
   * https://docs.microsoft.com/en-us/dotnet/api/system.net.httpstatuscode?view=netframework-4.8
   */
  async createRule(
    topicName: string,
    subscriptionName: string,
    rule: RuleDescription
  ): Promise<CreateRuleResponse> {
    log.httpAtomXml(
      `Performing management operation - createRule() for "${rule.name}" with options: "${rule}"`
    );
    const fullPath = this.getRulePath(topicName, subscriptionName, rule.name);
    const response: HttpOperationResponse = await this.putResource(
      fullPath,
      rule,
      this.ruleResourceSerializer,
      false
    );
    return this.buildRuleResponse(response);
  }

  /**
   * Returns an object representing the Rule with the given name along with all its properties.
   * @param topicName
   * @param subscriptioName
   * @param ruleName
   *
   * Following are errors that can be expected from this operation
   * @throws `RestError` with code `UnauthorizedRequestError` when given request fails due to authorization problems,
   * @throws `RestError` with code `MessageEntityNotFoundError` when requested messaging entity does not exist,
   * @throws `RestError` with code `InvalidOperationError` when requested operation is invalid and we encounter a 403 HTTP status code,
   * @throws `RestError` with code `ServerBusyError` when the request fails due to server being busy,
   * @throws `RestError` with code `ServiceError` when receiving unrecognized HTTP status or for a scenarios such as
   * bad requests or requests resulting in conflicting operation on the server,
   * @throws `RestError` with code that is a value from the standard set of HTTP status codes as documented at
   * https://docs.microsoft.com/en-us/dotnet/api/system.net.httpstatuscode?view=netframework-4.8
   */
  async getRule(
    topicName: string,
    subscriptioName: string,
    ruleName: string
  ): Promise<GetRuleResponse> {
    log.httpAtomXml(`Performing management operation - getRule() for "${ruleName}"`);
    const fullPath = this.getRulePath(topicName, subscriptioName, ruleName);
    const response: HttpOperationResponse = await this.getResource(
      fullPath,
      this.ruleResourceSerializer
    );

    return this.buildRuleResponse(response);
  }

  /**
   * Lists existing rules.
   * @param topicName
   * @param subscriptionName
   * @param listRequestOptions
   *
   * Following are errors that can be expected from this operation
   * @throws `RestError` with code `UnauthorizedRequestError` when given request fails due to authorization problems,
   * @throws `RestError` with code `InvalidOperationError` when requested operation is invalid and we encounter a 403 HTTP status code,
   * @throws `RestError` with code `ServerBusyError` when the request fails due to server being busy,
   * @throws `RestError` with code `ServiceError` when receiving unrecognized HTTP status or for a scenarios such as
   * bad requests or requests resulting in conflicting operation on the server,
   * @throws `RestError` with code that is a value from the standard set of HTTP status codes as documented at
   * https://docs.microsoft.com/en-us/dotnet/api/system.net.httpstatuscode?view=netframework-4.8
   */
  async getRules(
    topicName: string,
    subscriptionName: string,
    listRequestOptions?: ListRequestOptions
  ): Promise<GetRulesResponse> {
    log.httpAtomXml(
      `Performing management operation - listRules() with options: ${listRequestOptions}`
    );
    const fullPath = this.getSubscriptionPath(topicName, subscriptionName) + "/Rules/";
    const response: HttpOperationResponse = await this.listResources(
      fullPath,
      listRequestOptions,
      this.ruleResourceSerializer
    );

    return this.buildListRulesResponse(response);
  }

  /**
   * Updates properties on the Rule by the given name based on the given options.
   * @param topicName
   * @param subscriptionName
   * @param ruleName
   * @param ruleOptions Options to configure the Rule being updated.
   * For example, you can configure the filter to apply on associated Topic/Subscription.
   *
   * Following are errors that can be expected from this operation
   * @throws `RestError` with code `UnauthorizedRequestError` when given request fails due to authorization problems,
   * @throws `RestError` with code `MessageEntityNotFoundError` when requested messaging entity does not exist,
   * @throws `RestError` with code `InvalidOperationError` when requested operation is invalid and we encounter a 403 HTTP status code,
   * @throws `RestError` with code `ServerBusyError` when the request fails due to server being busy,
   * @throws `RestError` with code `ServiceError` when receiving unrecognized HTTP status or for a scenarios such as
   * bad requests or requests resulting in conflicting operation on the server,
   * @throws `RestError` with code that is a value from the standard set of HTTP status codes as documented at
   * https://docs.microsoft.com/en-us/dotnet/api/system.net.httpstatuscode?view=netframework-4.8
   */
  async updateRule(
    topicName: string,
    subscriptionName: string,
    rule: RuleDescription
  ): Promise<UpdateRuleResponse> {
    log.httpAtomXml(
      `Performing management operation - updateRule() for "${rule.name}" with options: ${rule}`
    );

    if (!isJSONLikeObject(rule) || rule === null) {
      throw new TypeError(
        `Parameter "rule" must be an object of type "RuleDescription" and cannot be undefined or null.`
      );
    }

    if (!rule.name) {
      throw new TypeError(`"name" attribute of the parameter "rule" cannot be undefined.`);
    }

    const fullPath = this.getRulePath(topicName, subscriptionName, rule.name);
    const response: HttpOperationResponse = await this.putResource(
      fullPath,
      rule,
      this.ruleResourceSerializer,
      true
    );

    return this.buildRuleResponse(response);
  }

  /**
   * Deletes a rule.
   * @param topicName
   * @param subscriptionName
   * @param ruleName
   *
   * Following are errors that can be expected from this operation
   * @throws `RestError` with code `UnauthorizedRequestError` when given request fails due to authorization problems,
   * @throws `RestError` with code `MessageEntityNotFoundError` when requested messaging entity does not exist,
   * @throws `RestError` with code `InvalidOperationError` when requested operation is invalid and we encounter a 403 HTTP status code,
   * @throws `RestError` with code `ServerBusyError` when the request fails due to server being busy,
   * @throws `RestError` with code `ServiceError` when receiving unrecognized HTTP status or for a scenarios such as
   * bad requests or requests resulting in conflicting operation on the server,
   * @throws `RestError` with code that is a value from the standard set of HTTP status codes as documented at
   * https://docs.microsoft.com/en-us/dotnet/api/system.net.httpstatuscode?view=netframework-4.8
   */
  async deleteRule(
    topicName: string,
    subscriptionName: string,
    ruleName: string
  ): Promise<DeleteRuleResponse> {
    log.httpAtomXml(`Performing management operation - deleteRule() for "${ruleName}"`);
    const fullPath = this.getRulePath(topicName, subscriptionName, ruleName);
    const response: HttpOperationResponse = await this.deleteResource(
      fullPath,
      this.ruleResourceSerializer
    );

    return { _response: response };
  }

  /**
   * Creates or updates a resource based on `isUpdate` parameter.
   * @param name
   * @param entityFields
   * @param isUpdate
   * @param serializer
   */
  private async putResource(
    name: string,
    entityFields:
      | InternalQueueOptions
      | InternalTopicOptions
      | InternalSubscriptionOptions
      | RuleDescription,
    serializer: AtomXmlSerializer,
    isUpdate: boolean = false
  ): Promise<HttpOperationResponse> {
    const webResource: WebResource = new WebResource(this.getUrl(name), "PUT");
    webResource.body = entityFields;
    if (isUpdate) {
      webResource.headers.set("If-Match", "*");
    }

    const queueOrSubscriptionFields = entityFields as
      | InternalQueueOptions
      | InternalSubscriptionOptions;
    if (
      queueOrSubscriptionFields.ForwardTo ||
      queueOrSubscriptionFields.ForwardDeadLetteredMessagesTo
    ) {
      const token =
        this.tokenProvider instanceof SharedKeyCredential
          ? this.tokenProvider.getToken(this.endpoint)!.token
          : (await this.tokenProvider.getToken([
              "https://servicebus.azure.net//user_impersonation"
            ]))!.token;
      if (queueOrSubscriptionFields.ForwardTo) {
        webResource.headers.set("ServiceBusSupplementaryAuthorization", token);
        if (!isAbsoluteUrl(queueOrSubscriptionFields.ForwardTo)) {
          queueOrSubscriptionFields.ForwardTo = this.endpointWithProtocol.concat(
            queueOrSubscriptionFields.ForwardTo
          );
        }
      }
      if (queueOrSubscriptionFields.ForwardDeadLetteredMessagesTo) {
        webResource.headers.set("ServiceBusDlqSupplementaryAuthorization", token);
        if (!isAbsoluteUrl(queueOrSubscriptionFields.ForwardDeadLetteredMessagesTo)) {
          queueOrSubscriptionFields.ForwardDeadLetteredMessagesTo = this.endpointWithProtocol.concat(
            queueOrSubscriptionFields.ForwardDeadLetteredMessagesTo
          );
        }
      }
    }

    webResource.headers.set("content-type", "application/atom+xml;type=entry;charset=utf-8");

    return executeAtomXmlOperation(this, webResource, serializer);
  }

  /**
   * Gets a resource.
   * @param name
   * @param serializer
   */
  private async getResource(
    name: string,
    serializer: AtomXmlSerializer
  ): Promise<HttpOperationResponse> {
    const webResource: WebResource = new WebResource(this.getUrl(name), "GET");

    const response = await executeAtomXmlOperation(this, webResource, serializer);
    if (
      response.parsedBody == undefined ||
      (Array.isArray(response.parsedBody) && response.parsedBody.length == 0)
    ) {
      const err = new RestError(
        `The messaging entity "${name}" being requested cannot be found.`,
        "MessageEntityNotFoundError",
        404,
        stripRequest(webResource),
        stripResponse(response)
      );
      throw err;
    }
    return response;
  }

  /**
   * Lists existing resources
   * @param name
   * @param listRequestOptions
   * @param serializer
   */
  private async listResources(
    name: string,
    listRequestOptions: ListRequestOptions | undefined,
    serializer: AtomXmlSerializer
  ): Promise<HttpOperationResponse> {
    const queryParams: { [key: string]: string } = {};
    if (listRequestOptions) {
      if (listRequestOptions.skip) {
        queryParams["$skip"] = listRequestOptions.skip.toString();
      }
      if (listRequestOptions.top) {
        queryParams["$top"] = listRequestOptions.top.toString();
      }
    }

    const webResource: WebResource = new WebResource(this.getUrl(name, queryParams), "GET");

    return executeAtomXmlOperation(this, webResource, serializer);
  }

  /**
   * Deletes a resource.
   * @param name
   */
  private async deleteResource(
    name: string,
    serializer: AtomXmlSerializer
  ): Promise<HttpOperationResponse> {
    const webResource: WebResource = new WebResource(this.getUrl(name), "DELETE");

    return executeAtomXmlOperation(this, webResource, serializer);
  }

  private getUrl(path: string, queryParams?: { [key: string]: string }): string {
    const baseUri = `https://${this.endpoint}/${path}`;

    const requestUrl: URLBuilder = URLBuilder.parse(baseUri);
    requestUrl.setQueryParameter(Constants.API_VERSION_QUERY_KEY, Constants.CURRENT_API_VERSION);

    if (queryParams) {
      for (const key of Object.keys(queryParams)) {
        requestUrl.setQueryParameter(key, queryParams[key]);
      }
    }

    return requestUrl.toString();
  }

  private getSubscriptionPath(topicName: string, subscriptionName: string): string {
    return topicName + "/Subscriptions/" + subscriptionName;
  }

  private getRulePath(topicName: string, subscriptionName: string, ruleName: string): string {
    return topicName + "/Subscriptions/" + subscriptionName + "/Rules/" + ruleName;
  }

  private buildNamespaceResponse(response: HttpOperationResponse): NamespaceResponse {
    try {
      const namespace = buildNamespace(response.parsedBody);
      const namespaceResponse: NamespaceResponse = Object.assign(namespace || {}, {
        _response: response
      });
      return namespaceResponse;
    } catch (err) {
      log.warning("Failure parsing response from service - %0 ", err);
      throw new RestError(
        `Error occurred while parsing the response body - cannot form a namespace object using the response from the service.`,
        RestError.PARSE_ERROR,
        response.status,
        stripRequest(response.request),
        stripResponse(response)
      );
    }
  }

  private buildListQueuesResponse(response: HttpOperationResponse): GetQueuesResponse {
    try {
      const queues: QueueDescription[] = [];
      if (!Array.isArray(response.parsedBody)) {
        throw new TypeError(`${response.parsedBody} was expected to be of type Array`);
      }
      const rawQueueArray: any = response.parsedBody;
      for (let i = 0; i < rawQueueArray.length; i++) {
        const queue = buildQueue(rawQueueArray[i]);
        if (queue) {
          queues.push(queue);
        }
      }
      const listQueuesResponse: GetQueuesResponse = Object.assign(queues, {
        _response: response
      });
      return listQueuesResponse;
    } catch (err) {
      log.warning("Failure parsing response from service - %0 ", err);
      throw new RestError(
        `Error occurred while parsing the response body - cannot form a list of queues using the response from the service.`,
        RestError.PARSE_ERROR,
        response.status,
        stripRequest(response.request),
        stripResponse(response)
      );
    }
  }

  private buildListQueuesRuntimeInfoResponse(
    response: HttpOperationResponse
  ): GetQueuesRuntimeInfoResponse {
    try {
      const queues: QueueRuntimeInfo[] = [];
      if (!Array.isArray(response.parsedBody)) {
        throw new TypeError(`${response.parsedBody} was expected to be of type Array`);
      }
      const rawQueueArray: any = response.parsedBody;
      for (let i = 0; i < rawQueueArray.length; i++) {
        const queue = buildQueueRuntimeInfo(rawQueueArray[i]);
        if (queue) {
          queues.push(queue);
        }
      }
      const listQueuesResponse: GetQueuesRuntimeInfoResponse = Object.assign(queues, {
        _response: response
      });
      return listQueuesResponse;
    } catch (err) {
      log.warning("Failure parsing response from service - %0 ", err);
      throw new RestError(
        `Error occurred while parsing the response body - cannot form a list of queues using the response from the service.`,
        RestError.PARSE_ERROR,
        response.status,
        stripRequest(response.request),
        stripResponse(response)
      );
    }
  }

  private buildQueueResponse(response: HttpOperationResponse): QueueResponse {
    try {
      const queue = buildQueue(response.parsedBody);
      const queueResponse: QueueResponse = Object.assign(queue || {}, {
        _response: response
      });
      return queueResponse;
    } catch (err) {
      log.warning("Failure parsing response from service - %0 ", err);
      throw new RestError(
        `Error occurred while parsing the response body - cannot form a queue object using the response from the service.`,
        RestError.PARSE_ERROR,
        response.status,
        stripRequest(response.request),
        stripResponse(response)
      );
    }
  }

  private buildQueueRuntimeInfoResponse(
    response: HttpOperationResponse
  ): GetQueueRuntimeInfoResponse {
    try {
      const queue = buildQueueRuntimeInfo(response.parsedBody);
      const queueResponse: GetQueueRuntimeInfoResponse = Object.assign(queue || {}, {
        _response: response
      });
      return queueResponse;
    } catch (err) {
      log.warning("Failure parsing response from service - %0 ", err);
      throw new RestError(
        `Error occurred while parsing the response body - cannot form a queue object using the response from the service.`,
        RestError.PARSE_ERROR,
        response.status,
        stripRequest(response.request),
        stripResponse(response)
      );
    }
  }

  private buildListTopicsResponse(response: HttpOperationResponse): GetTopicsResponse {
    try {
      const topics: TopicDescription[] = [];
      if (!Array.isArray(response.parsedBody)) {
        throw new TypeError(`${response.parsedBody} was expected to be of type Array`);
      }
      const rawTopicArray: any = response.parsedBody;
      for (let i = 0; i < rawTopicArray.length; i++) {
        const topic = buildTopic(rawTopicArray[i]);
        if (topic) {
          topics.push(topic);
        }
      }
      const listTopicsResponse: GetTopicsResponse = Object.assign(topics, {
        _response: response
      });
      return listTopicsResponse;
    } catch (err) {
      log.warning("Failure parsing response from service - %0 ", err);
      throw new RestError(
        `Error occurred while parsing the response body - cannot form a list of topics using the response from the service.`,
        RestError.PARSE_ERROR,
        response.status,
        stripRequest(response.request),
        stripResponse(response)
      );
    }
  }

  private buildListTopicsRuntimeInfoResponse(
    response: HttpOperationResponse
  ): GetTopicsRuntimeInfoResponse {
    try {
      const topics: TopicRuntimeInfo[] = [];
      if (!Array.isArray(response.parsedBody)) {
        throw new TypeError(`${response.parsedBody} was expected to be of type Array`);
      }
      const rawTopicArray: any = response.parsedBody;
      for (let i = 0; i < rawTopicArray.length; i++) {
        const topic = buildTopicRuntimeInfo(rawTopicArray[i]);
        if (topic) {
          topics.push(topic);
        }
      }
      const listTopicsResponse: GetTopicsRuntimeInfoResponse = Object.assign(topics, {
        _response: response
      });
      return listTopicsResponse;
    } catch (err) {
      log.warning("Failure parsing response from service - %0 ", err);
      throw new RestError(
        `Error occurred while parsing the response body - cannot form a list of topics using the response from the service.`,
        RestError.PARSE_ERROR,
        response.status,
        stripRequest(response.request),
        stripResponse(response)
      );
    }
  }
  private buildTopicResponse(response: HttpOperationResponse): TopicResponse {
    try {
      const topic = buildTopic(response.parsedBody);
      const topicResponse: TopicResponse = Object.assign(topic || {}, {
        _response: response
      });
      return topicResponse;
    } catch (err) {
      log.warning("Failure parsing response from service - %0 ", err);
      throw new RestError(
        `Error occurred while parsing the response body - cannot form a topic object using the response from the service.`,
        RestError.PARSE_ERROR,
        response.status,
        stripRequest(response.request),
        stripResponse(response)
      );
    }
  }

  private buildTopicRuntimeInfoResponse(
    response: HttpOperationResponse
  ): GetTopicRuntimeInfoResponse {
    try {
      const topic = buildTopicRuntimeInfo(response.parsedBody);
      const topicResponse: GetTopicRuntimeInfoResponse = Object.assign(topic || {}, {
        _response: response
      });
      return topicResponse;
    } catch (err) {
      log.warning("Failure parsing response from service - %0 ", err);
      throw new RestError(
        `Error occurred while parsing the response body - cannot form a topic object using the response from the service.`,
        RestError.PARSE_ERROR,
        response.status,
        stripRequest(response.request),
        stripResponse(response)
      );
    }
  }

  private buildListSubscriptionsResponse(
    response: HttpOperationResponse
  ): GetSubscriptionsResponse {
    try {
      const subscriptions: SubscriptionDescription[] = [];
      if (!Array.isArray(response.parsedBody)) {
        throw new TypeError(`${response.parsedBody} was expected to be of type Array`);
      }
      const rawSubscriptionArray: any = response.parsedBody;
      for (let i = 0; i < rawSubscriptionArray.length; i++) {
        const subscription = buildSubscription(rawSubscriptionArray[i]);
        if (subscription) {
          subscriptions.push(subscription);
        }
      }
      const listSubscriptionsResponse: GetSubscriptionsResponse = Object.assign(subscriptions, {
        _response: response
      });
      return listSubscriptionsResponse;
    } catch (err) {
      log.warning("Failure parsing response from service - %0 ", err);
      throw new RestError(
        `Error occurred while parsing the response body - cannot form a list of subscriptions using the response from the service.`,
        RestError.PARSE_ERROR,
        response.status,
        stripRequest(response.request),
        stripResponse(response)
      );
    }
  }

  private buildListSubscriptionsRuntimeInfoResponse(
    response: HttpOperationResponse
  ): GetSubscriptionsRuntimeInfoResponse {
    try {
      const subscriptions: SubscriptionRuntimeInfo[] = [];
      if (!Array.isArray(response.parsedBody)) {
        throw new TypeError(`${response.parsedBody} was expected to be of type Array`);
      }
      const rawSubscriptionArray: any = response.parsedBody;
      for (let i = 0; i < rawSubscriptionArray.length; i++) {
        const subscription = buildSubscriptionRuntimeInfo(rawSubscriptionArray[i]);
        if (subscription) {
          subscriptions.push(subscription);
        }
      }
      const listSubscriptionsResponse: GetSubscriptionsRuntimeInfoResponse = Object.assign(
        subscriptions,
        {
          _response: response
        }
      );
      return listSubscriptionsResponse;
    } catch (err) {
      log.warning("Failure parsing response from service - %0 ", err);
      throw new RestError(
        `Error occurred while parsing the response body - cannot form a list of subscriptions using the response from the service.`,
        RestError.PARSE_ERROR,
        response.status,
        stripRequest(response.request),
        stripResponse(response)
      );
    }
  }

  private buildSubscriptionResponse(response: HttpOperationResponse): SubscriptionResponse {
    try {
      const subscription = buildSubscription(response.parsedBody);
      const subscriptionResponse: SubscriptionResponse = Object.assign(subscription || {}, {
        _response: response
      });
      return subscriptionResponse;
    } catch (err) {
      log.warning("Failure parsing response from service - %0 ", err);
      throw new RestError(
        `Error occurred while parsing the response body - cannot form a subscription object using the response from the service.`,
        RestError.PARSE_ERROR,
        response.status,
        stripRequest(response.request),
        stripResponse(response)
      );
    }
  }

  private buildSubscriptionRuntimeInfoResponse(
    response: HttpOperationResponse
  ): GetSubscriptionRuntimeInfoResponse {
    try {
      const subscription = buildSubscriptionRuntimeInfo(response.parsedBody);
      const subscriptionResponse: GetSubscriptionRuntimeInfoResponse = Object.assign(
        subscription || {},
        {
          _response: response
        }
      );
      return subscriptionResponse;
    } catch (err) {
      log.warning("Failure parsing response from service - %0 ", err);
      throw new RestError(
        `Error occurred while parsing the response body - cannot form a subscription object using the response from the service.`,
        RestError.PARSE_ERROR,
        response.status,
        stripRequest(response.request),
        stripResponse(response)
      );
    }
  }

  private buildListRulesResponse(response: HttpOperationResponse): GetRulesResponse {
    try {
      const rules: RuleDescription[] = [];
      if (!Array.isArray(response.parsedBody)) {
        throw new TypeError(`${response.parsedBody} was expected to be of type Array`);
      }
      const rawRuleArray: any = response.parsedBody;
      for (let i = 0; i < rawRuleArray.length; i++) {
        const rule = buildRule(rawRuleArray[i]);
        if (rule) {
          rules.push(rule);
        }
      }
      const listRulesResponse: GetRulesResponse = Object.assign(rules, {
        _response: response
      });
      return listRulesResponse;
    } catch (err) {
      log.warning("Failure parsing response from service - %0 ", err);
      throw new RestError(
        `Error occurred while parsing the response body - cannot form a list of rules using the response from the service.`,
        RestError.PARSE_ERROR,
        response.status,
        stripRequest(response.request),
        stripResponse(response)
      );
    }
  }

  private buildRuleResponse(response: HttpOperationResponse): RuleResponse {
    try {
      const rule = buildRule(response.parsedBody);
      const ruleResponse: RuleResponse = Object.assign(rule || {}, { _response: response });
      return ruleResponse;
    } catch (err) {
      log.warning("Failure parsing response from service - %0 ", err);
      throw new RestError(
        `Error occurred while parsing the response body - cannot form a rule object using the response from the service.`,
        RestError.PARSE_ERROR,
        response.status,
        stripRequest(response.request),
        stripResponse(response)
      );
    }
  }
}<|MERGE_RESOLUTION|>--- conflicted
+++ resolved
@@ -1,7 +1,6 @@
 // Copyright (c) Microsoft Corporation.
 // Licensed under the MIT license.
 
-import { parseConnectionString, SharedKeyCredential } from "@azure/core-amqp";
 import {
   isTokenCredential,
   parseConnectionString,
@@ -369,11 +368,7 @@
   /**
    * Token provider used to generate tokens as required for the various operations.
    */
-<<<<<<< HEAD
   private tokenProvider: SharedKeyCredential | TokenCredential;
-=======
-  private sasTokenProvider: SharedKeyCredential;
->>>>>>> 1cfc8198
 
   /**
    * Initializes a new instance of the ServiceBusManagementClient class.
@@ -442,7 +437,6 @@
       this.endpoint = (connectionString.match("Endpoint=.*://(.*)/;") || "")[1];
       this.endpointWithProtocol = connectionStringObj.Endpoint;
 
-<<<<<<< HEAD
       this.tokenProvider = new SharedKeyCredential(
         connectionStringObj.SharedAccessKeyName,
         connectionStringObj.SharedAccessKey
@@ -454,11 +448,6 @@
     this.subscriptionResourceSerializer = new SubscriptionResourceSerializer();
     this.ruleResourceSerializer = new RuleResourceSerializer();
   }
-=======
-    super(credentials, serviceClientOptions);
-    this.endpoint = (connectionString.match("Endpoint=.*://(.*)/;") || "")[1];
-    this.endpointWithProtocol = connectionStringObj.Endpoint;
->>>>>>> 1cfc8198
 
   /**
    * Returns an object representing the metadata related to a service bus namespace.
@@ -472,28 +461,6 @@
       this.namespaceResourceSerializer
     );
 
-<<<<<<< HEAD
-=======
-    this.namespaceResourceSerializer = new NamespaceResourceSerializer();
-    this.queueResourceSerializer = new QueueResourceSerializer();
-    this.topicResourceSerializer = new TopicResourceSerializer();
-    this.subscriptionResourceSerializer = new SubscriptionResourceSerializer();
-    this.ruleResourceSerializer = new RuleResourceSerializer();
-  }
-
-  /**
-   * Returns an object representing the metadata related to a service bus namespace.
-   * @param queueName
-   *
-   */
-  async getNamespaceProperties(): Promise<GetNamespaceResponse> {
-    log.httpAtomXml(`Performing management operation - getNamespaceProperties()`);
-    const response: HttpOperationResponse = await this.getResource(
-      "$namespaceinfo",
-      this.namespaceResourceSerializer
-    );
-
->>>>>>> 1cfc8198
     return this.buildNamespaceResponse(response);
   }
 
@@ -576,11 +543,7 @@
   }
 
   /**
-<<<<<<< HEAD
-   * Returns an object representing the Queue with the given name along with all its properties
-=======
    * Returns an object representing the Queue runtime info like message count details.
->>>>>>> 1cfc8198
    * @param queueName
    *
    * Following are errors that can be expected from this operation
@@ -604,12 +567,8 @@
   }
 
   /**
-<<<<<<< HEAD
-   * Lists existing queues.
-=======
    * Returns a list of objects, each representing a Queue along with its properties.
    * If you want to get the runtime info of the queues like message count, use `getQueuesRuntimeInfo` API instead.
->>>>>>> 1cfc8198
    * @param listRequestOptions
    *
    * Following are errors that can be expected from this operation
@@ -635,11 +594,7 @@
   }
 
   /**
-<<<<<<< HEAD
-   * Lists existing queues.
-=======
    * Returns a list of objects, each representing a Queue's runtime info like message count details.
->>>>>>> 1cfc8198
    * @param listRequestOptions
    *
    * Following are errors that can be expected from this operation
@@ -746,10 +701,7 @@
       if (error.code == "MessageEntityNotFoundError") {
         return false;
       }
-<<<<<<< HEAD
-=======
       throw error;
->>>>>>> 1cfc8198
     }
     return true;
   }
@@ -833,11 +785,7 @@
   }
 
   /**
-<<<<<<< HEAD
-   * Returns an object representing the Topic with the given name along with all its properties
-=======
    * Returns an object representing the Topic runtime info like subscription count.
->>>>>>> 1cfc8198
    * @param topicName
    *
    * Following are errors that can be expected from this operation
@@ -861,12 +809,8 @@
   }
 
   /**
-<<<<<<< HEAD
-   * Lists existing topics.
-=======
    * Returns a list of objects, each representing a Topic along with its properties.
    * If you want to get the runtime info of the topics like subscription count, use `getTopicsRuntimeInfo` API instead.
->>>>>>> 1cfc8198
    * @param listRequestOptions
    *
    * Following are errors that can be expected from this operation
@@ -892,11 +836,7 @@
   }
 
   /**
-<<<<<<< HEAD
-   * Lists existing topics.
-=======
    * Returns a list of objects, each representing a Topic's runtime info like subscription count.
->>>>>>> 1cfc8198
    * @param listRequestOptions
    *
    * Following are errors that can be expected from this operation
@@ -1003,10 +943,7 @@
       if (error.code == "MessageEntityNotFoundError") {
         return false;
       }
-<<<<<<< HEAD
-=======
       throw error;
->>>>>>> 1cfc8198
     }
     return true;
   }
@@ -1114,11 +1051,10 @@
     );
 
     return this.buildSubscriptionRuntimeInfoResponse(response);
-<<<<<<< HEAD
-  }
-
-  /**
-   * Returns an object representing the Subscription with the given name along with all its properties
+  }
+
+  /**
+   * Returns an object representing the Subscription runtime info like message count details.
    * @param topicName
    * @param subscriptionName
    *
@@ -1146,39 +1082,6 @@
     );
 
     return this.buildSubscriptionRuntimeInfoResponse(response);
-=======
->>>>>>> 1cfc8198
-  }
-
-  /**
-   * Returns an object representing the Subscription runtime info like message count details.
-   * @param topicName
-   * @param subscriptionName
-   *
-   * Following are errors that can be expected from this operation
-   * @throws `RestError` with code `UnauthorizedRequestError` when given request fails due to authorization problems,
-   * @throws `RestError` with code `MessageEntityNotFoundError` when requested messaging entity does not exist,
-   * @throws `RestError` with code `InvalidOperationError` when requested operation is invalid and we encounter a 403 HTTP status code,
-   * @throws `RestError` with code `ServerBusyError` when the request fails due to server being busy,
-   * @throws `RestError` with code `ServiceError` when receiving unrecognized HTTP status or for a scenarios such as
-   * bad requests or requests resulting in conflicting operation on the server,
-   * @throws `RestError` with code that is a value from the standard set of HTTP status codes as documented at
-   * https://docs.microsoft.com/en-us/dotnet/api/system.net.httpstatuscode?view=netframework-4.8
-   */
-  async getSubscriptionRuntimeInfo(
-    topicName: string,
-    subscriptionName: string
-  ): Promise<GetSubscriptionRuntimeInfoResponse> {
-    log.httpAtomXml(
-      `Performing management operation - getSubscription() for "${subscriptionName}"`
-    );
-    const fullPath = this.getSubscriptionPath(topicName, subscriptionName);
-    const response: HttpOperationResponse = await this.getResource(
-      fullPath,
-      this.subscriptionResourceSerializer
-    );
-
-    return this.buildSubscriptionRuntimeInfoResponse(response);
   }
 
   /**
@@ -1213,11 +1116,7 @@
   }
 
   /**
-<<<<<<< HEAD
-   * Lists existing subscriptions.
-=======
    * Returns a list of objects, each representing a Subscription's runtime info like message count details.
->>>>>>> 1cfc8198
    * @param topicName
    * @param listRequestOptions
    *
@@ -1352,10 +1251,7 @@
       if (error.code == "MessageEntityNotFoundError") {
         return false;
       }
-<<<<<<< HEAD
-=======
       throw error;
->>>>>>> 1cfc8198
     }
     return true;
   }
