--- conflicted
+++ resolved
@@ -472,12 +472,6 @@
   }
 
   /**
-<<<<<<< HEAD
-   * Updates properties on the Queue by the given name based on the given options
-   * @param queue Options to configure the Queue being updated.
-   * For example, you can configure a queue to support partitions or sessions.
-   * @param operationOptions The options that can be used to abort, trace and control other configurations on the HTTP request.
-=======
    * Updates the queue based on the queue description provided.
    * All properties on the queue description must be set even though only a subset of them are actually updatable.
    * Therefore, the suggested flow is to use `getQueue()` to get the queue description with all properties set,
@@ -490,7 +484,7 @@
    * - deadLetteringOnMessageExpiration
    * - duplicateDetectionHistoryTimeWindow
    * - maxDeliveryCount
->>>>>>> e45c8323
+   * @param operationOptions The options that can be used to abort, trace and control other configurations on the HTTP request.
    *
    * Following are errors that can be expected from this operation
    * @throws `RestError` with code `UnauthorizedRequestError` when given request fails due to authorization problems,
@@ -520,13 +514,6 @@
       throw new TypeError(`"name" attribute of the parameter "queue" cannot be undefined.`);
     }
 
-<<<<<<< HEAD
-    const finalQueueOptions: QueueDescription = { name: queue.name };
-    const getQueueResult = await this.getQueue(queue.name, operationOptions);
-    Object.assign(finalQueueOptions, getQueueResult, queue);
-
-=======
->>>>>>> e45c8323
     const response: HttpOperationResponse = await this.putResource(
       queue.name,
       buildQueueOptions(queue),
@@ -752,12 +739,6 @@
   }
 
   /**
-<<<<<<< HEAD
-   * Updates properties on the Topic by the given name based on the given options
-   * @param topic Options to configure the Topic being updated.
-   * For example, you can configure a topic to support partitions or sessions.
-   * @param operationOptions The options that can be used to abort, trace and control other configurations on the HTTP request.
-=======
    * Updates the topic based on the topic description provided.
    * All properties on the topic description must be set even though only a subset of them are actually updatable.
    * Therefore, the suggested flow is to use `getTopic()` to get the topic description with all properties set,
@@ -767,7 +748,7 @@
    * @param topic Object representing the topic with one or more of the below properties updated
    *   - defaultMessageTimeToLive
    *   - duplicateDetectionHistoryTimeWindow
->>>>>>> e45c8323
+   * @param operationOptions The options that can be used to abort, trace and control other configurations on the HTTP request.
    *
    * Following are errors that can be expected from this operation
    * @throws `RestError` with code `UnauthorizedRequestError` when given request fails due to authorization problems,
@@ -797,13 +778,6 @@
       throw new TypeError(`"name" attribute of the parameter "topic" cannot be undefined.`);
     }
 
-<<<<<<< HEAD
-    const finalTopicOptions: TopicDescription = { name: topic.name };
-    const getTopicResult = await this.getTopic(topic.name, operationOptions);
-    Object.assign(finalTopicOptions, getTopicResult, topic);
-
-=======
->>>>>>> e45c8323
     const response: HttpOperationResponse = await this.putResource(
       topic.name,
       buildTopicOptions(topic),
@@ -1072,12 +1046,6 @@
   }
 
   /**
-<<<<<<< HEAD
-   * Updates properties on the Subscription by the given name based on the given options
-   * @param subscription Options to configure the Subscription being updated.
-   * For example, you can configure a Subscription to support partitions or sessions.
-   * @param operationOptions The options that can be used to abort, trace and control other configurations on the HTTP request.
-=======
    * Updates the subscription based on the subscription description provided.
    * All properties on the subscription description must be set even though only a subset of them are actually updatable.
    * Therefore, the suggested flow is to use `getSubscription()` to get the subscription description with all properties set,
@@ -1087,7 +1055,7 @@
    *   - lockDuration
    *   - deadLetteringOnMessageExpiration
    *   - maxDeliveryCount
->>>>>>> e45c8323
+   * @param operationOptions The options that can be used to abort, trace and control other configurations on the HTTP request.
    *
    * Following are errors that can be expected from this operation
    * @throws `RestError` with code `UnauthorizedRequestError` when given request fails due to authorization problems,
@@ -1124,20 +1092,6 @@
       subscription.subscriptionName
     );
 
-<<<<<<< HEAD
-    const finalSubscriptionOptions: SubscriptionDescription = {
-      topicName: subscription.topicName,
-      subscriptionName: subscription.subscriptionName
-    };
-    const getSubscriptionResult = await this.getSubscription(
-      subscription.topicName,
-      subscription.subscriptionName,
-      operationOptions
-    );
-    Object.assign(finalSubscriptionOptions, getSubscriptionResult, subscription);
-
-=======
->>>>>>> e45c8323
     const response: HttpOperationResponse = await this.putResource(
       fullPath,
       buildSubscriptionOptions(subscription),
