// Copyright (c) Microsoft Corporation.
// Licensed under the MIT license.

import {
  Constants as AMQPConstants,
  isTokenCredential,
  parseConnectionString,
  TokenCredential
} from "@azure/core-amqp";
import {
  bearerTokenAuthenticationPolicy,
  HttpOperationResponse,
  OperationOptions,
  proxyPolicy,
  ProxySettings,
  RequestPolicyFactory,
  RestError,
  ServiceClient,
  ServiceClientOptions,
  signingPolicy,
  stripRequest,
  stripResponse,
  URLBuilder,
  WebResource
} from "@azure/core-http";
import { PagedAsyncIterableIterator, PageSettings } from "@azure/core-paging";
import * as log from "./log";
import {
  buildNamespace,
  NamespaceProperties,
  NamespaceResourceSerializer
} from "./serializers/namespaceResourceSerializer";
import {
  buildQueue,
  buildQueueOptions,
  buildQueueRuntimeProperties,
  InternalQueueOptions,
  QueueDescription,
  QueueResourceSerializer,
  QueueRuntimeProperties
} from "./serializers/queueResourceSerializer";
import {
  buildRule,
  RuleDescription,
  RuleResourceSerializer
} from "./serializers/ruleResourceSerializer";
import {
  buildSubscription,
  buildSubscriptionOptions,
  buildSubscriptionRuntimeProperties,
  InternalSubscriptionOptions,
  SubscriptionDescription,
  SubscriptionResourceSerializer,
  SubscriptionRuntimeProperties
} from "./serializers/subscriptionResourceSerializer";
import {
  buildTopic,
  buildTopicOptions,
  buildTopicRuntimeProperties,
  InternalTopicOptions,
  TopicDescription,
  TopicResourceSerializer,
  TopicRuntimeProperties
} from "./serializers/topicResourceSerializer";
import { AtomXmlSerializer, executeAtomXmlOperation } from "./util/atomXmlHelper";
import * as Constants from "./util/constants";
import { SasServiceClientCredentials } from "./util/sasServiceClientCredentials";
import { isAbsoluteUrl, isJSONLikeObject } from "./util/utils";
import { parseURL } from "./util/parseUrl";

/**
 * Options to use with ServiceBusManagementClient creation
 */
export interface ServiceBusManagementClientOptions {
  /**
   * Proxy related settings
   */
  proxySettings?: ProxySettings;
}

/**
 * Request options for list<entity-type>() operations
 */
export interface ListRequestOptions {
  /**
   * Count of entities to fetch.
   */
  maxCount?: number;

  /**
   * Count of entities to skip from being fetched.
   */
  skip?: number;
}

/**
 * The underlying HTTP response.
 */
export interface Response {
  /**
   * The underlying HTTP response.
   */
  _response: HttpOperationResponse;
}

/**
 * Represents the result of list operation on entities which also contains the `continuationToken` to start iterating over from.
 */
export interface EntitiesResponse<T>
  extends Array<T>,
    Pick<PageSettings, "continuationToken">,
    Response {}

/**
 * Represents properties of the namespace.
 */
export interface NamespacePropertiesResponse extends NamespaceProperties, Response {}

/**
 * Represents runtime info of a queue.
 */
export interface QueueRuntimePropertiesResponse extends QueueRuntimeProperties, Response {}

/**
<<<<<<< HEAD
 * Array of objects representing runtime info for multiple queues.
 */
export interface QueuesRuntimePropertiesResponse extends Array<QueueRuntimeProperties>, Response {}
/**
 * Represents result of create, get, update and delete operations on queue.
=======
 * Represents result of create, get, and update operations on queue.
>>>>>>> c2abcbbd
 */
export interface QueueResponse extends QueueDescription, Response {}

/**
 * Represents result of create, get, and update operations on topic.
 */
export interface TopicResponse extends TopicDescription, Response {}

/**
 * Represents runtime info of a topic.
 */
export interface TopicRuntimePropertiesResponse extends TopicRuntimeProperties, Response {}

/**
<<<<<<< HEAD
 * Array of objects representing runtime info for multiple topics.
 */
export interface TopicsRuntimePropertiesResponse extends Array<TopicRuntimeProperties>, Response {}

/**
 * Represents result of create, get, update and delete operations on subscription.
=======
 * Represents result of create, get, and update operations on subscription.
>>>>>>> c2abcbbd
 */
export interface SubscriptionResponse extends SubscriptionDescription, Response {}

/**
 * Represents runtime info of a subscription.
 */
export interface SubscriptionRuntimePropertiesResponse extends SubscriptionRuntimeProperties, Response {}

/**
<<<<<<< HEAD
 * Array of objects representing runtime info for multiple subscriptions.
 */
export interface SubscriptionsRuntimePropertiesResponse
  extends Array<SubscriptionRuntimeProperties>,
    Response {}

/**
 * Represents result of create, get, update and delete operations on rule.
=======
 * Represents result of create, get, and update operations on rule.
>>>>>>> c2abcbbd
 */
export interface RuleResponse extends RuleDescription, Response {}

/**
 * All operations return promises that resolve to an object that has the relevant output.
 * These objects also have a property called `_response` that you can use if you want to
 * access the direct response from the service.
 */
export class ServiceBusManagementClient extends ServiceClient {
  /**
   * Reference to the endpoint as extracted from input connection string.
   */
  private endpoint: string;

  /**
   * Reference to the endpoint with protocol prefix as extracted from input connection string.
   */
  private endpointWithProtocol: string;

  /**
   * Singleton instances of serializers used across the various operations.
   */
  private namespaceResourceSerializer: AtomXmlSerializer;
  private queueResourceSerializer: AtomXmlSerializer;
  private topicResourceSerializer: AtomXmlSerializer;
  private subscriptionResourceSerializer: AtomXmlSerializer;
  private ruleResourceSerializer: AtomXmlSerializer;

  /**
   * Credentials used to generate tokens as required for the various operations.
   */
  private credentials: SasServiceClientCredentials | TokenCredential;

  /**
   * Initializes a new instance of the ServiceBusManagementClient class.
   * @param connectionString The connection string needed for the client to connect to Azure.
   * @param options ServiceBusManagementClientOptions
   */
  constructor(connectionString: string, options?: ServiceBusManagementClientOptions);
  /**
   *
   * @param fullyQualifiedNamespace The fully qualified namespace of your Service Bus instance which is
   * likely to be similar to <yournamespace>.servicebus.windows.net.
   * @param credential A credential object used by the client to get the token to authenticate the connection
   * with the Azure Service Bus. See &commat;azure/identity for creating the credentials.
   * If you're using your own implementation of the `TokenCredential` interface against AAD, then set the "scopes" for service-bus
   * to be `["https://servicebus.azure.net//user_impersonation"]` to get the appropriate token.
   * @param options ServiceBusManagementClientOptions
   */
  constructor(
    fullyQualifiedNamespace: string,
    credential: TokenCredential,
    options?: ServiceBusManagementClientOptions
  );

  constructor(
    fullyQualifiedNamespaceOrConnectionString1: string,
    credentialOrOptions2?: TokenCredential | ServiceBusManagementClientOptions,
    options3?: ServiceBusManagementClientOptions
  ) {
    const requestPolicyFactories: RequestPolicyFactory[] = [];
    let options: ServiceBusManagementClientOptions;
    let fullyQualifiedNamespace: string;
    let credentials: SasServiceClientCredentials | TokenCredential;
    if (isTokenCredential(credentialOrOptions2)) {
      fullyQualifiedNamespace = fullyQualifiedNamespaceOrConnectionString1;
      options = options3 || {};
      credentials = credentialOrOptions2;
      requestPolicyFactories.push(
        bearerTokenAuthenticationPolicy(credentials, AMQPConstants.aadServiceBusScope)
      );
    } else {
      const connectionString = fullyQualifiedNamespaceOrConnectionString1;
      options = credentialOrOptions2 || {};
      const connectionStringObj: any = parseConnectionString(connectionString);
      if (connectionStringObj.Endpoint == undefined) {
        throw new Error("Missing Endpoint in connection string.");
      }
      try {
        fullyQualifiedNamespace = connectionStringObj.Endpoint.match(".*://([^/]*)")[1];
      } catch (error) {
        throw new Error("Endpoint in the connection string is not valid.");
      }
      credentials = new SasServiceClientCredentials(
        connectionStringObj.SharedAccessKeyName,
        connectionStringObj.SharedAccessKey
      );
      requestPolicyFactories.push(signingPolicy(credentials));
    }
    if (options && options.proxySettings) {
      requestPolicyFactories.push(proxyPolicy(options.proxySettings));
    }
    const serviceClientOptions: ServiceClientOptions = {
      requestPolicyFactories: requestPolicyFactories
    };

    super(credentials, serviceClientOptions);
    this.endpoint = fullyQualifiedNamespace;
    this.endpointWithProtocol = fullyQualifiedNamespace.endsWith("/")
      ? "sb://" + fullyQualifiedNamespace
      : "sb://" + fullyQualifiedNamespace + "/";
    this.credentials = credentials;
    this.namespaceResourceSerializer = new NamespaceResourceSerializer();
    this.queueResourceSerializer = new QueueResourceSerializer();
    this.topicResourceSerializer = new TopicResourceSerializer();
    this.subscriptionResourceSerializer = new SubscriptionResourceSerializer();
    this.ruleResourceSerializer = new RuleResourceSerializer();
  }

  /**
   * Returns an object representing the metadata related to a service bus namespace.
   * @param queueName
   * @param operationOptions The options that can be used to abort, trace and control other configurations on the HTTP request.
   *
   */
  async getNamespaceProperties(
    operationOptions?: OperationOptions
  ): Promise<NamespacePropertiesResponse> {
    log.httpAtomXml(`Performing management operation - getNamespaceProperties()`);
    const response: HttpOperationResponse = await this.getResource(
      "$namespaceinfo",
      this.namespaceResourceSerializer,
      operationOptions
    );

    return this.buildNamespacePropertiesResponse(response);
  }

  /**
   * Creates a queue with given name, configured using the given options
   * @param queueName
   * @param operationOptions The options that can be used to abort, trace and control other configurations on the HTTP request.
   *
   * Following are errors that can be expected from this operation
   * @throws `RestError` with code `UnauthorizedRequestError` when given request fails due to authorization problems,
   * @throws `RestError` with code `MessageEntityAlreadyExistsError` when requested messaging entity already exists,
   * @throws `RestError` with code `InvalidOperationError` when requested operation is invalid and we encounter a 403 HTTP status code,
   * @throws `RestError` with code `QuotaExceededError` when requested operation fails due to quote limits exceeding from service side,
   * @throws `RestError` with code `ServerBusyError` when the request fails due to server being busy,
   * @throws `RestError` with code `ServiceError` when receiving unrecognized HTTP status or for a scenarios such as
   * bad requests or requests resulting in conflicting operation on the server,
   * @throws `RestError` with code that is a value from the standard set of HTTP status codes as documented at
   * https://docs.microsoft.com/en-us/dotnet/api/system.net.httpstatuscode?view=netframework-4.8
   */
  async createQueue(queueName: string, operationOptions?: OperationOptions): Promise<QueueResponse>;
  /**
   * Creates a queue configured using the given options
   * @param queue Options to configure the Queue being created.
   * For example, you can configure a queue to support partitions or sessions.
   * @param operationOptions The options that can be used to abort, trace and control other configurations on the HTTP request.
   *
   * Following are errors that can be expected from this operation
   * @throws `RestError` with code `UnauthorizedRequestError` when given request fails due to authorization problems,
   * @throws `RestError` with code `MessageEntityAlreadyExistsError` when requested messaging entity already exists,
   * @throws `RestError` with code `InvalidOperationError` when requested operation is invalid and we encounter a 403 HTTP status code,
   * @throws `RestError` with code `QuotaExceededError` when requested operation fails due to quote limits exceeding from service side,
   * @throws `RestError` with code `ServerBusyError` when the request fails due to server being busy,
   * @throws `RestError` with code `ServiceError` when receiving unrecognized HTTP status or for a scenarios such as
   * bad requests or requests resulting in conflicting operation on the server,
   * @throws `RestError` with code that is a value from the standard set of HTTP status codes as documented at
   * https://docs.microsoft.com/en-us/dotnet/api/system.net.httpstatuscode?view=netframework-4.8
   */
  async createQueue(
    queue: QueueDescription,
    operationOptions?: OperationOptions
  ): Promise<QueueResponse>;
  async createQueue(
    queueNameOrOptions: string | QueueDescription,
    operationOptions?: OperationOptions
  ): Promise<QueueResponse> {
    let queue: QueueDescription;
    if (typeof queueNameOrOptions === "string") {
      queue = { name: queueNameOrOptions };
    } else {
      queue = queueNameOrOptions;
    }
    log.httpAtomXml(
      `Performing management operation - createQueue() for "${queue.name}" with options: ${queue}`
    );
    const response: HttpOperationResponse = await this.putResource(
      queue.name,
      buildQueueOptions(queue),
      this.queueResourceSerializer,
      false,
      operationOptions
    );

    return this.buildQueueResponse(response);
  }

  /**
   * Returns an object representing the Queue and its properties.
   * If you want to get the Queue runtime info like message count details, use `getQueueRuntimeProperties` API.
   * @param queueName
   * @param operationOptions The options that can be used to abort, trace and control other configurations on the HTTP request.
   *
   * Following are errors that can be expected from this operation
   * @throws `RestError` with code `UnauthorizedRequestError` when given request fails due to authorization problems,
   * @throws `RestError` with code `MessageEntityNotFoundError` when requested messaging entity does not exist,
   * @throws `RestError` with code `InvalidOperationError` when requested operation is invalid and we encounter a 403 HTTP status code,
   * @throws `RestError` with code `ServerBusyError` when the request fails due to server being busy,
   * @throws `RestError` with code `ServiceError` when receiving unrecognized HTTP status or for a scenarios such as
   * bad requests or requests resulting in conflicting operation on the server,
   * @throws `RestError` with code that is a value from the standard set of HTTP status codes as documented at
   * https://docs.microsoft.com/en-us/dotnet/api/system.net.httpstatuscode?view=netframework-4.8
   */
  async getQueue(queueName: string, operationOptions?: OperationOptions): Promise<QueueResponse> {
    log.httpAtomXml(`Performing management operation - getQueue() for "${queueName}"`);
    const response: HttpOperationResponse = await this.getResource(
      queueName,
      this.queueResourceSerializer,
      operationOptions
    );

    return this.buildQueueResponse(response);
  }

  /**
   * Returns an object representing the Queue runtime info like message count details.
   * @param queueName
   * @param operationOptions The options that can be used to abort, trace and control other configurations on the HTTP request.
   *
   * Following are errors that can be expected from this operation
   * @throws `RestError` with code `UnauthorizedRequestError` when given request fails due to authorization problems,
   * @throws `RestError` with code `MessageEntityNotFoundError` when requested messaging entity does not exist,
   * @throws `RestError` with code `InvalidOperationError` when requested operation is invalid and we encounter a 403 HTTP status code,
   * @throws `RestError` with code `ServerBusyError` when the request fails due to server being busy,
   * @throws `RestError` with code `ServiceError` when receiving unrecognized HTTP status or for a scenarios such as
   * bad requests or requests resulting in conflicting operation on the server,
   * @throws `RestError` with code that is a value from the standard set of HTTP status codes as documented at
   * https://docs.microsoft.com/en-us/dotnet/api/system.net.httpstatuscode?view=netframework-4.8
   */
  async getQueueRuntimeProperties(
    queueName: string,
    operationOptions?: OperationOptions
  ): Promise<QueueRuntimePropertiesResponse> {
    log.httpAtomXml(`Performing management operation - getQueue() for "${queueName}"`);
    const response: HttpOperationResponse = await this.getResource(
      queueName,
      this.queueResourceSerializer,
      operationOptions
    );

    return this.buildQueueRuntimePropertiesResponse(response);
  }

  /**
   * Returns a list of objects, each representing a Queue along with its properties.
   * If you want to get the runtime info of the queues like message count, use `getQueuesRuntimeProperties` API instead.
   * @param options The options include the maxCount and the count of entities to skip, the operation options that can be used to abort, trace and control other configurations on the HTTP request.
   *
   * Following are errors that can be expected from this operation
   * @throws `RestError` with code `UnauthorizedRequestError` when given request fails due to authorization problems,
   * @throws `RestError` with code `InvalidOperationError` when requested operation is invalid and we encounter a 403 HTTP status code,
   * @throws `RestError` with code `ServerBusyError` when the request fails due to server being busy,
   * @throws `RestError` with code `ServiceError` when receiving unrecognized HTTP status or for a scenarios such as
   * bad requests or requests resulting in conflicting operation on the server,
   * @throws `RestError` with code that is a value from the standard set of HTTP status codes as documented at
   * https://docs.microsoft.com/en-us/dotnet/api/system.net.httpstatuscode?view=netframework-4.8
   */
  private async listQueues(
    options?: ListRequestOptions & OperationOptions
  ): Promise<EntitiesResponse<QueueDescription>> {
    log.httpAtomXml(`Performing management operation - listQueues() with options: ${options}`);
    const response: HttpOperationResponse = await this.listResources(
      "$Resources/Queues",
      options,
      this.queueResourceSerializer
    );
    return this.buildListQueuesResponse(response);
  }

  private async *listQueuesPage(
    marker?: string,
    options: OperationOptions & Pick<PageSettings, "maxPageSize"> = {}
  ): AsyncIterableIterator<EntitiesResponse<QueueDescription>> {
    let listResponse;
    do {
      listResponse = await this.listQueues({
        skip: Number(marker),
        maxCount: options.maxPageSize,
        ...options
      });
      marker = listResponse.continuationToken;
      yield listResponse;
    } while (marker);
  }

  private async *listQueuesAll(
    options: OperationOptions = {}
  ): AsyncIterableIterator<QueueDescription> {
    let marker: string | undefined;
    for await (const segment of this.listQueuesPage(marker, options)) {
      yield* segment;
    }
  }

  /**
   * Returns an async iterable iterator to list all the queues.
   *
   * .byPage() returns an async iterable iterator to list the queues in pages.
   *
   * @param {OperationOptions} [options]
   * @returns {PagedAsyncIterableIterator<
   *     QueueDescription,
   *     EntitiesResponse<QueueDescription>,
   *   >} An asyncIterableIterator that supports paging.
   * @memberof ServiceBusManagementClient
   */
  public getQueues(
    options?: OperationOptions
  ): PagedAsyncIterableIterator<QueueDescription, EntitiesResponse<QueueDescription>> {
    log.httpAtomXml(`Performing management operation - listQueues() with options: ${options}`);
    const iter = this.listQueuesAll(options);
    return {
      /**
       * @member {Promise} [next] The next method, part of the iteration protocol
       */
      next() {
        return iter.next();
      },
      /**
       * @member {Symbol} [asyncIterator] The connection to the async iterator, part of the iteration protocol
       */
      [Symbol.asyncIterator]() {
        return this;
      },
      /**
       * @member {Function} [byPage] Return an AsyncIterableIterator that works a page at a time
       */
      byPage: (settings: PageSettings = {}) => {
        this.throwIfInvalidContinuationToken(settings.continuationToken);
        return this.listQueuesPage(settings.continuationToken, {
          maxPageSize: settings.maxPageSize,
          ...options
        });
      }
    };
  }

  /**
   * Returns a list of objects, each representing a Queue's runtime info like message count details.
   * @param options The options include the maxCount and the count of entities to skip, the operation options that can be used to abort, trace and control other configurations on the HTTP request.
   *
   * Following are errors that can be expected from this operation
   * @throws `RestError` with code `UnauthorizedRequestError` when given request fails due to authorization problems,
   * @throws `RestError` with code `InvalidOperationError` when requested operation is invalid and we encounter a 403 HTTP status code,
   * @throws `RestError` with code `ServerBusyError` when the request fails due to server being busy,
   * @throws `RestError` with code `ServiceError` when receiving unrecognized HTTP status or for a scenarios such as
   * bad requests or requests resulting in conflicting operation on the server,
   * @throws `RestError` with code that is a value from the standard set of HTTP status codes as documented at
   * https://docs.microsoft.com/en-us/dotnet/api/system.net.httpstatuscode?view=netframework-4.8
   */
<<<<<<< HEAD
  async getQueuesRuntimeProperties(
    options?: ListRequestOptions & OperationOptions
  ): Promise<QueuesRuntimePropertiesResponse> {
    log.httpAtomXml(`Performing management operation - listQueues() with options: ${options}`);
=======
  private async listQueuesRuntimeInfo(
    options?: ListRequestOptions & OperationOptions
  ): Promise<EntitiesResponse<QueueRuntimeInfo>> {
    log.httpAtomXml(
      `Performing management operation - listQueuesRuntimeInfo() with options: ${options}`
    );
>>>>>>> c2abcbbd
    const response: HttpOperationResponse = await this.listResources(
      "$Resources/Queues",
      options,
      this.queueResourceSerializer
    );

    return this.buildListQueuesRuntimePropertiesResponse(response);
  }

  private async *listQueuesRuntimeInfoPage(
    marker?: string,
    options: OperationOptions & Pick<PageSettings, "maxPageSize"> = {}
  ): AsyncIterableIterator<EntitiesResponse<QueueRuntimeInfo>> {
    let listResponse;
    do {
      listResponse = await this.listQueuesRuntimeInfo({
        skip: Number(marker),
        maxCount: options.maxPageSize,
        ...options
      });
      marker = listResponse.continuationToken;
      yield listResponse;
    } while (marker);
  }

  private async *listQueuesRuntimeInfoAll(
    options: OperationOptions = {}
  ): AsyncIterableIterator<QueueRuntimeInfo> {
    let marker: string | undefined;
    for await (const segment of this.listQueuesRuntimeInfoPage(marker, options)) {
      yield* segment;
    }
  }

  /**
   * Returns an async iterable iterator to list runtime info of the queues.
   *
   * .byPage() returns an async iterable iterator to list runtime info of the queues in pages.
   *
   *
   * @param {OperationOptions} [options]
   * @returns {PagedAsyncIterableIterator<
   *     QueueRuntimeInfo,
   *     EntitiesResponse<QueueRuntimeInfo>,
   *   >} An asyncIterableIterator that supports paging.
   * @memberof ServiceBusManagementClient
   */
  public getQueuesRuntimeInfo(
    options?: OperationOptions
  ): PagedAsyncIterableIterator<QueueRuntimeInfo, EntitiesResponse<QueueRuntimeInfo>> {
    log.httpAtomXml(
      `Performing management operation - getQueuesRuntimeInfo() with options: ${options}`
    );
    const iter = this.listQueuesRuntimeInfoAll(options);
    return {
      /**
       * @member {Promise} [next] The next method, part of the iteration protocol
       */
      next() {
        return iter.next();
      },
      /**
       * @member {Symbol} [asyncIterator] The connection to the async iterator, part of the iteration protocol
       */
      [Symbol.asyncIterator]() {
        return this;
      },
      /**
       * @member {Function} [byPage] Return an AsyncIterableIterator that works a page at a time
       */
      byPage: (settings: PageSettings = {}) => {
        this.throwIfInvalidContinuationToken(settings.continuationToken);
        return this.listQueuesRuntimeInfoPage(settings.continuationToken, {
          maxPageSize: settings.maxPageSize,
          ...options
        });
      }
    };
  }

  /**
   * Updates the queue based on the queue description provided.
   * All properties on the queue description must be set even though only a subset of them are actually updatable.
   * Therefore, the suggested flow is to use `getQueue()` to get the queue description with all properties set,
   * update as needed and then pass it to `updateQueue()`.
   * See https://docs.microsoft.com/en-us/rest/api/servicebus/update-queue for more details.
   *
   * @param queue Object representing the queue with one or more of the below properties updated
   * - defaultMessageTimeToLive
   * - lockDuration
   * - deadLetteringOnMessageExpiration
   * - duplicateDetectionHistoryTimeWindow
   * - maxDeliveryCount
   * @param operationOptions The options that can be used to abort, trace and control other configurations on the HTTP request.
   *
   * Following are errors that can be expected from this operation
   * @throws `RestError` with code `UnauthorizedRequestError` when given request fails due to authorization problems,
   * @throws `RestError` with code `MessageEntityNotFoundError` when requested messaging entity does not exist,
   * @throws `RestError` with code `InvalidOperationError` when requested operation is invalid and we encounter a 403 HTTP status code,
   * @throws `RestError` with code `ServerBusyError` when the request fails due to server being busy,
   * @throws `RestError` with code `ServiceError` when receiving unrecognized HTTP status or for a scenarios such as
   * bad requests or requests resulting in conflicting operation on the server,
   * @throws `RestError` with code that is a value from the standard set of HTTP status codes as documented at
   * https://docs.microsoft.com/en-us/dotnet/api/system.net.httpstatuscode?view=netframework-4.8
   */
  async updateQueue(
    queue: QueueDescription,
    operationOptions?: OperationOptions
  ): Promise<QueueResponse> {
    log.httpAtomXml(
      `Performing management operation - updateQueue() for "${queue.name}" with options: ${queue}`
    );

    if (!isJSONLikeObject(queue) || queue == null) {
      throw new TypeError(
        `Parameter "queue" must be an object of type "QueueDescription" and cannot be undefined or null.`
      );
    }

    if (!queue.name) {
      throw new TypeError(`"name" attribute of the parameter "queue" cannot be undefined.`);
    }

    const response: HttpOperationResponse = await this.putResource(
      queue.name,
      buildQueueOptions(queue),
      this.queueResourceSerializer,
      true,
      operationOptions
    );

    return this.buildQueueResponse(response);
  }

  /**
   * Deletes a queue.
   * @param queueName
   * @param operationOptions The options that can be used to abort, trace and control other configurations on the HTTP request.
   *
   * Following are errors that can be expected from this operation
   * @throws `RestError` with code `UnauthorizedRequestError` when given request fails due to authorization problems,
   * @throws `RestError` with code `MessageEntityNotFoundError` when requested messaging entity does not exist,
   * @throws `RestError` with code `InvalidOperationError` when requested operation is invalid and we encounter a 403 HTTP status code,
   * @throws `RestError` with code `ServerBusyError` when the request fails due to server being busy,
   * @throws `RestError` with code `ServiceError` when receiving unrecognized HTTP status or for a scenarios such as
   * bad requests or requests resulting in conflicting operation on the server,
   * @throws `RestError` with code that is a value from the standard set of HTTP status codes as documented at
   * https://docs.microsoft.com/en-us/dotnet/api/system.net.httpstatuscode?view=netframework-4.8
   */
  async deleteQueue(queueName: string, operationOptions?: OperationOptions): Promise<Response> {
    log.httpAtomXml(`Performing management operation - deleteQueue() for "${queueName}"`);
    const response: HttpOperationResponse = await this.deleteResource(
      queueName,
      this.queueResourceSerializer,
      operationOptions
    );

    return { _response: response };
  }

  /**
   * Checks whether a given queue exists or not.
   * @param queueName
   * @param operationOptions The options that can be used to abort, trace and control other configurations on the HTTP request.
   */
  async queueExists(queueName: string, operationOptions?: OperationOptions): Promise<boolean> {
    log.httpAtomXml(`Performing management operation - queueExists() for "${queueName}"`);
    try {
      await this.getQueue(queueName, operationOptions);
    } catch (error) {
      if (error.code == "MessageEntityNotFoundError") {
        return false;
      }
      throw error;
    }
    return true;
  }

  /**
   * Creates a topic with given name, configured using the given options
   * @param topicName
   * @param operationOptions The options that can be used to abort, trace and control other configurations on the HTTP request.
   *
   * Following are errors that can be expected from this operation
   * @throws `RestError` with code `UnauthorizedRequestError` when given request fails due to authorization problems,
   * @throws `RestError` with code `MessageEntityAlreadyExistsError` when requested messaging entity already exists,
   * @throws `RestError` with code `InvalidOperationError` when requested operation is invalid and we encounter a 403 HTTP status code,
   * @throws `RestError` with code `QuotaExceededError` when requested operation fails due to quote limits exceeding from service side,
   * @throws `RestError` with code `ServerBusyError` when the request fails due to server being busy,
   * @throws `RestError` with code `ServiceError` when receiving unrecognized HTTP status or for a scenarios such as
   * bad requests or requests resulting in conflicting operation on the server,
   * @throws `RestError` with code that is a value from the standard set of HTTP status codes as documented at
   * https://docs.microsoft.com/en-us/dotnet/api/system.net.httpstatuscode?view=netframework-4.8
   */
  async createTopic(topicName: string, operationOptions?: OperationOptions): Promise<TopicResponse>;
  /**
   * Creates a topic with given name, configured using the given options
   * @param topic Options to configure the Topic being created.
   * For example, you can configure a topic to support partitions or sessions.
   * @param operationOptions The options that can be used to abort, trace and control other configurations on the HTTP request.
   *
   * Following are errors that can be expected from this operation
   * @throws `RestError` with code `UnauthorizedRequestError` when given request fails due to authorization problems,
   * @throws `RestError` with code `MessageEntityAlreadyExistsError` when requested messaging entity already exists,
   * @throws `RestError` with code `InvalidOperationError` when requested operation is invalid and we encounter a 403 HTTP status code,
   * @throws `RestError` with code `QuotaExceededError` when requested operation fails due to quote limits exceeding from service side,
   * @throws `RestError` with code `ServerBusyError` when the request fails due to server being busy,
   * @throws `RestError` with code `ServiceError` when receiving unrecognized HTTP status or for a scenarios such as
   * bad requests or requests resulting in conflicting operation on the server,
   * @throws `RestError` with code that is a value from the standard set of HTTP status codes as documented at
   * https://docs.microsoft.com/en-us/dotnet/api/system.net.httpstatuscode?view=netframework-4.8
   */
  async createTopic(
    topic: TopicDescription,
    operationOptions?: OperationOptions
  ): Promise<TopicResponse>;
  async createTopic(
    topicNameOrOptions: string | TopicDescription,
    operationOptions?: OperationOptions
  ): Promise<TopicResponse> {
    let topic: TopicDescription;
    if (typeof topicNameOrOptions === "string") {
      topic = { name: topicNameOrOptions };
    } else {
      topic = topicNameOrOptions;
    }
    log.httpAtomXml(
      `Performing management operation - createTopic() for "${topic.name}" with options: ${topic}`
    );
    const response: HttpOperationResponse = await this.putResource(
      topic.name,
      buildTopicOptions(topic),
      this.topicResourceSerializer,
      false,
      operationOptions
    );

    return this.buildTopicResponse(response);
  }

  /**
   * Returns an object representing the Topic and its properties.
   * If you want to get the Topic runtime info like subscription count details, use `getTopicRuntimeProperties` API.
   * @param topicName
   * @param operationOptions The options that can be used to abort, trace and control other configurations on the HTTP request.
   *
   * Following are errors that can be expected from this operation
   * @throws `RestError` with code `UnauthorizedRequestError` when given request fails due to authorization problems,
   * @throws `RestError` with code `MessageEntityNotFoundError` when requested messaging entity does not exist,
   * @throws `RestError` with code `InvalidOperationError` when requested operation is invalid and we encounter a 403 HTTP status code,
   * @throws `RestError` with code `ServerBusyError` when the request fails due to server being busy,
   * @throws `RestError` with code `ServiceError` when receiving unrecognized HTTP status or for a scenarios such as
   * bad requests or requests resulting in conflicting operation on the server,
   * @throws `RestError` with code that is a value from the standard set of HTTP status codes as documented at
   * https://docs.microsoft.com/en-us/dotnet/api/system.net.httpstatuscode?view=netframework-4.8
   */
  async getTopic(topicName: string, operationOptions?: OperationOptions): Promise<TopicResponse> {
    log.httpAtomXml(`Performing management operation - getTopic() for "${topicName}"`);
    const response: HttpOperationResponse = await this.getResource(
      topicName,
      this.topicResourceSerializer,
      operationOptions
    );

    return this.buildTopicResponse(response);
  }

  /**
   * Returns an object representing the Topic runtime info like subscription count.
   * @param topicName
   * @param operationOptions The options that can be used to abort, trace and control other configurations on the HTTP request.
   *
   * Following are errors that can be expected from this operation
   * @throws `RestError` with code `UnauthorizedRequestError` when given request fails due to authorization problems,
   * @throws `RestError` with code `MessageEntityNotFoundError` when requested messaging entity does not exist,
   * @throws `RestError` with code `InvalidOperationError` when requested operation is invalid and we encounter a 403 HTTP status code,
   * @throws `RestError` with code `ServerBusyError` when the request fails due to server being busy,
   * @throws `RestError` with code `ServiceError` when receiving unrecognized HTTP status or for a scenarios such as
   * bad requests or requests resulting in conflicting operation on the server,
   * @throws `RestError` with code that is a value from the standard set of HTTP status codes as documented at
   * https://docs.microsoft.com/en-us/dotnet/api/system.net.httpstatuscode?view=netframework-4.8
   */
  async getTopicRuntimeProperties(
    topicName: string,
    operationOptions?: OperationOptions
  ): Promise<TopicRuntimePropertiesResponse> {
    log.httpAtomXml(`Performing management operation - getTopicRuntimeProperties() for "${topicName}"`);
    const response: HttpOperationResponse = await this.getResource(
      topicName,
      this.topicResourceSerializer,
      operationOptions
    );

    return this.buildTopicRuntimePropertiesResponse(response);
  }

  /**
   * Returns a list of objects, each representing a Topic along with its properties.
   * If you want to get the runtime info of the topics like subscription count, use `getTopicsRuntimeProperties` API instead.
   * @param options The options include the maxCount and the count of entities to skip, the operation options that can be used to abort, trace and control other configurations on the HTTP request.
   *
   * Following are errors that can be expected from this operation
   * @throws `RestError` with code `UnauthorizedRequestError` when given request fails due to authorization problems,
   * @throws `RestError` with code `InvalidOperationError` when requested operation is invalid and we encounter a 403 HTTP status code,
   * @throws `RestError` with code `ServerBusyError` when the request fails due to server being busy,
   * @throws `RestError` with code `ServiceError` when receiving unrecognized HTTP status or for a scenarios such as
   * bad requests or requests resulting in conflicting operation on the server,
   * @throws `RestError` with code that is a value from the standard set of HTTP status codes as documented at
   * https://docs.microsoft.com/en-us/dotnet/api/system.net.httpstatuscode?view=netframework-4.8
   */
  private async listTopics(
    options?: ListRequestOptions & OperationOptions
  ): Promise<EntitiesResponse<TopicDescription>> {
    log.httpAtomXml(`Performing management operation - listTopics() with options: ${options}`);
    const response: HttpOperationResponse = await this.listResources(
      "$Resources/Topics",
      options,
      this.topicResourceSerializer
    );

    return this.buildListTopicsResponse(response);
  }

  private async *listTopicsPage(
    marker?: string,
    options: OperationOptions & Pick<PageSettings, "maxPageSize"> = {}
  ): AsyncIterableIterator<EntitiesResponse<TopicDescription>> {
    let listResponse;
    do {
      listResponse = await this.listTopics({
        skip: Number(marker),
        maxCount: options.maxPageSize,
        ...options
      });
      marker = listResponse.continuationToken;
      yield listResponse;
    } while (marker);
  }

  private async *listTopicsAll(
    options: OperationOptions = {}
  ): AsyncIterableIterator<TopicDescription> {
    let marker: string | undefined;
    for await (const segment of this.listTopicsPage(marker, options)) {
      yield* segment;
    }
  }

  /**
   * Returns an async iterable iterator to list all the topics.
   *
   * .byPage() returns an async iterable iterator to list the topics in pages.
   *
   *
   * @param {OperationOptions} [options]
   * @returns {PagedAsyncIterableIterator<
   *     TopicDescription,
   *     EntitiesResponse<TopicDescription>,
   *   >} An asyncIterableIterator that supports paging.
   * @memberof ServiceBusManagementClient
   */
  public getTopics(
    options?: OperationOptions
  ): PagedAsyncIterableIterator<TopicDescription, EntitiesResponse<TopicDescription>> {
    log.httpAtomXml(`Performing management operation - getTopics() with options: ${options}`);
    const iter = this.listTopicsAll(options);
    return {
      /**
       * @member {Promise} [next] The next method, part of the iteration protocol
       */
      next() {
        return iter.next();
      },
      /**
       * @member {Symbol} [asyncIterator] The connection to the async iterator, part of the iteration protocol
       */
      [Symbol.asyncIterator]() {
        return this;
      },
      /**
       * @member {Function} [byPage] Return an AsyncIterableIterator that works a page at a time
       */
      byPage: (settings: PageSettings = {}) => {
        this.throwIfInvalidContinuationToken(settings.continuationToken);
        return this.listTopicsPage(settings.continuationToken, {
          maxPageSize: settings.maxPageSize,
          ...options
        });
      }
    };
  }

  /**
   * Returns a list of objects, each representing a Topic's runtime info like subscription count.
   * @param options The options include the maxCount and the count of entities to skip, the operation options that can be used to abort, trace and control other configurations on the HTTP request.
   *
   * Following are errors that can be expected from this operation
   * @throws `RestError` with code `UnauthorizedRequestError` when given request fails due to authorization problems,
   * @throws `RestError` with code `InvalidOperationError` when requested operation is invalid and we encounter a 403 HTTP status code,
   * @throws `RestError` with code `ServerBusyError` when the request fails due to server being busy,
   * @throws `RestError` with code `ServiceError` when receiving unrecognized HTTP status or for a scenarios such as
   * bad requests or requests resulting in conflicting operation on the server,
   * @throws `RestError` with code that is a value from the standard set of HTTP status codes as documented at
   * https://docs.microsoft.com/en-us/dotnet/api/system.net.httpstatuscode?view=netframework-4.8
   */
<<<<<<< HEAD
  async getTopicsRuntimeProperties(
    options?: ListRequestOptions & OperationOptions
  ): Promise<TopicsRuntimePropertiesResponse> {
=======
  private async listTopicsRuntimeInfo(
    options?: ListRequestOptions & OperationOptions
  ): Promise<EntitiesResponse<TopicRuntimeInfo>> {
>>>>>>> c2abcbbd
    log.httpAtomXml(`Performing management operation - listTopics() with options: ${options}`);
    const response: HttpOperationResponse = await this.listResources(
      "$Resources/Topics",
      options,
      this.topicResourceSerializer
    );

    return this.buildListTopicsRuntimePropertiesResponse(response);
  }

  private async *listTopicsRuntimeInfoPage(
    marker?: string,
    options: OperationOptions & Pick<PageSettings, "maxPageSize"> = {}
  ): AsyncIterableIterator<EntitiesResponse<TopicRuntimeInfo>> {
    let listResponse;
    do {
      listResponse = await this.listTopicsRuntimeInfo({
        skip: Number(marker),
        maxCount: options.maxPageSize,
        ...options
      });
      marker = listResponse.continuationToken;
      yield listResponse;
    } while (marker);
  }

  private async *listTopicsRuntimeInfoAll(
    options: OperationOptions = {}
  ): AsyncIterableIterator<TopicRuntimeInfo> {
    let marker: string | undefined;
    for await (const segment of this.listTopicsRuntimeInfoPage(marker, options)) {
      yield* segment;
    }
  }

  /**
   * Returns an async iterable iterator to list runtime info of the topics.
   *
   * .byPage() returns an async iterable iterator to list runtime info of the topics in pages.
   *
   *
   * @param {OperationOptions} [options]
   * @returns {PagedAsyncIterableIterator<
   *     TopicRuntimeInfo,
   *     EntitiesResponse<TopicRuntimeInfo>,

   *   >} An asyncIterableIterator that supports paging.
   * @memberof ServiceBusManagementClient
   */
  public getTopicsRuntimeInfo(
    options?: OperationOptions
  ): PagedAsyncIterableIterator<TopicRuntimeInfo, EntitiesResponse<TopicRuntimeInfo>> {
    log.httpAtomXml(
      `Performing management operation - getTopicsRuntimeInfo() with options: ${options}`
    );
    const iter = this.listTopicsRuntimeInfoAll(options);
    return {
      /**
       * @member {Promise} [next] The next method, part of the iteration protocol
       */
      next() {
        return iter.next();
      },
      /**
       * @member {Symbol} [asyncIterator] The connection to the async iterator, part of the iteration protocol
       */
      [Symbol.asyncIterator]() {
        return this;
      },
      /**
       * @member {Function} [byPage] Return an AsyncIterableIterator that works a page at a time
       */
      byPage: (settings: PageSettings = {}) => {
        this.throwIfInvalidContinuationToken(settings.continuationToken);
        return this.listTopicsRuntimeInfoPage(settings.continuationToken, {
          maxPageSize: settings.maxPageSize,
          ...options
        });
      }
    };
  }

  /**
   * Updates the topic based on the topic description provided.
   * All properties on the topic description must be set even though only a subset of them are actually updatable.
   * Therefore, the suggested flow is to use `getTopic()` to get the topic description with all properties set,
   * update as needed and then pass it to `updateTopic()`.
   * See https://docs.microsoft.com/en-us/rest/api/servicebus/update-topic for more details.
   *
   * @param topic Object representing the topic with one or more of the below properties updated
   *   - defaultMessageTimeToLive
   *   - duplicateDetectionHistoryTimeWindow
   * @param operationOptions The options that can be used to abort, trace and control other configurations on the HTTP request.
   *
   * Following are errors that can be expected from this operation
   * @throws `RestError` with code `UnauthorizedRequestError` when given request fails due to authorization problems,
   * @throws `RestError` with code `MessageEntityNotFoundError` when requested messaging entity does not exist,
   * @throws `RestError` with code `InvalidOperationError` when requested operation is invalid and we encounter a 403 HTTP status code,
   * @throws `RestError` with code `ServerBusyError` when the request fails due to server being busy,
   * @throws `RestError` with code `ServiceError` when receiving unrecognized HTTP status or for a scenarios such as
   * bad requests or requests resulting in conflicting operation on the server,
   * @throws `RestError` with code that is a value from the standard set of HTTP status codes as documented at
   * https://docs.microsoft.com/en-us/dotnet/api/system.net.httpstatuscode?view=netframework-4.8
   */
  async updateTopic(
    topic: TopicDescription,
    operationOptions?: OperationOptions
  ): Promise<TopicResponse> {
    log.httpAtomXml(
      `Performing management operation - updateTopic() for "${topic.name}" with options: ${topic}`
    );

    if (!isJSONLikeObject(topic) || topic == null) {
      throw new TypeError(
        `Parameter "topic" must be an object of type "TopicDescription" and cannot be undefined or null.`
      );
    }

    if (!topic.name) {
      throw new TypeError(`"name" attribute of the parameter "topic" cannot be undefined.`);
    }

    const response: HttpOperationResponse = await this.putResource(
      topic.name,
      buildTopicOptions(topic),
      this.topicResourceSerializer,
      true,
      operationOptions
    );

    return this.buildTopicResponse(response);
  }

  /**
   * Deletes a topic.
   * @param topicName
   * @param operationOptions The options that can be used to abort, trace and control other configurations on the HTTP request.
   *
   * Following are errors that can be expected from this operation
   * @throws `RestError` with code `UnauthorizedRequestError` when given request fails due to authorization problems,
   * @throws `RestError` with code `MessageEntityNotFoundError` when requested messaging entity does not exist,
   * @throws `RestError` with code `InvalidOperationError` when requested operation is invalid and we encounter a 403 HTTP status code,
   * @throws `RestError` with code `ServerBusyError` when the request fails due to server being busy,
   * @throws `RestError` with code `ServiceError` when receiving unrecognized HTTP status or for a scenarios such as
   * bad requests or requests resulting in conflicting operation on the server,
   * @throws `RestError` with code that is a value from the standard set of HTTP status codes as documented at
   * https://docs.microsoft.com/en-us/dotnet/api/system.net.httpstatuscode?view=netframework-4.8
   */
  async deleteTopic(topicName: string, operationOptions?: OperationOptions): Promise<Response> {
    log.httpAtomXml(`Performing management operation - deleteTopic() for "${topicName}"`);
    const response: HttpOperationResponse = await this.deleteResource(
      topicName,
      this.topicResourceSerializer,
      operationOptions
    );

    return { _response: response };
  }

  /**
   * Checks whether a given topic exists or not.
   * @param topicName
   * @param operationOptions The options that can be used to abort, trace and control other configurations on the HTTP request.
   */
  async topicExists(topicName: string, operationOptions?: OperationOptions): Promise<boolean> {
    log.httpAtomXml(`Performing management operation - topicExists() for "${topicName}"`);
    try {
      await this.getTopic(topicName, operationOptions);
    } catch (error) {
      if (error.code == "MessageEntityNotFoundError") {
        return false;
      }
      throw error;
    }
    return true;
  }

  /**
   * Creates a subscription with given name, configured using the given options
   * @param topicName
   * @param subscriptionName
   * @param operationOptions The options that can be used to abort, trace and control other configurations on the HTTP request.
   *
   * Following are errors that can be expected from this operation
   * @throws `RestError` with code `UnauthorizedRequestError` when given request fails due to authorization problems,
   * @throws `RestError` with code `MessageEntityAlreadyExistsError` when requested messaging entity already exists,
   * @throws `RestError` with code `InvalidOperationError` when requested operation is invalid and we encounter a 403 HTTP status code,
   * @throws `RestError` with code `QuotaExceededError` when requested operation fails due to quote limits exceeding from service side,
   * @throws `RestError` with code `ServerBusyError` when the request fails due to server being busy,
   * @throws `RestError` with code `ServiceError` when receiving unrecognized HTTP status or for a scenarios such as
   * bad requests or requests resulting in conflicting operation on the server,
   * @throws `RestError` with code that is a value from the standard set of HTTP status codes as documented at
   * https://docs.microsoft.com/en-us/dotnet/api/system.net.httpstatuscode?view=netframework-4.8
   */
  async createSubscription(
    topicName: string,
    subscriptionName: string,
    operationOptions?: OperationOptions
  ): Promise<SubscriptionResponse>;

  /**
   * Creates a subscription with given name, configured using the given options
   * @param subscription Options to configure the Subscription being created.
   * For example, you can configure a Subscription to support partitions or sessions.
   * @param operationOptions The options that can be used to abort, trace and control other configurations on the HTTP request.
   *
   * Following are errors that can be expected from this operation
   * @throws `RestError` with code `UnauthorizedRequestError` when given request fails due to authorization problems,
   * @throws `RestError` with code `MessageEntityAlreadyExistsError` when requested messaging entity already exists,
   * @throws `RestError` with code `InvalidOperationError` when requested operation is invalid and we encounter a 403 HTTP status code,
   * @throws `RestError` with code `QuotaExceededError` when requested operation fails due to quote limits exceeding from service side,
   * @throws `RestError` with code `ServerBusyError` when the request fails due to server being busy,
   * @throws `RestError` with code `ServiceError` when receiving unrecognized HTTP status or for a scenarios such as
   * bad requests or requests resulting in conflicting operation on the server,
   * @throws `RestError` with code that is a value from the standard set of HTTP status codes as documented at
   * https://docs.microsoft.com/en-us/dotnet/api/system.net.httpstatuscode?view=netframework-4.8
   */
  async createSubscription(
    subscription: SubscriptionDescription,
    operationOptions?: OperationOptions
  ): Promise<SubscriptionResponse>;
  async createSubscription(
    topicNameOrSubscriptionOptions: string | SubscriptionDescription,
    subscriptionNameOrOperationOptions?: string | OperationOptions,
    operationOptions?: OperationOptions
  ): Promise<SubscriptionResponse> {
    let subscription: SubscriptionDescription;
    let operOptions: OperationOptions | undefined;
    if (typeof subscriptionNameOrOperationOptions === "string") {
      if (typeof topicNameOrSubscriptionOptions !== "string") {
        throw new Error("Topic name provided is invalid");
      }
      subscription = {
        topicName: topicNameOrSubscriptionOptions,
        subscriptionName: subscriptionNameOrOperationOptions
      };
      operOptions = operationOptions;
    } else {
      subscription = topicNameOrSubscriptionOptions as SubscriptionDescription;
      operOptions = subscriptionNameOrOperationOptions;
    }
    log.httpAtomXml(
      `Performing management operation - createSubscription() for "${subscription.subscriptionName}" with options: ${subscription}`
    );
    const fullPath = this.getSubscriptionPath(
      subscription.topicName,
      subscription.subscriptionName
    );
    const response: HttpOperationResponse = await this.putResource(
      fullPath,
      buildSubscriptionOptions(subscription),
      this.subscriptionResourceSerializer,
      false,
      operOptions
    );

    return this.buildSubscriptionResponse(response);
  }

  /**
   * Returns an object representing the Subscription and its properties.
   * If you want to get the Subscription runtime info like message count details, use `getSubscriptionRuntimeProperties` API.
   * @param topicName
   * @param subscriptionName
   * @param operationOptions The options that can be used to abort, trace and control other configurations on the HTTP request.
   *
   * Following are errors that can be expected from this operation
   * @throws `RestError` with code `UnauthorizedRequestError` when given request fails due to authorization problems,
   * @throws `RestError` with code `MessageEntityNotFoundError` when requested messaging entity does not exist,
   * @throws `RestError` with code `InvalidOperationError` when requested operation is invalid and we encounter a 403 HTTP status code,
   * @throws `RestError` with code `ServerBusyError` when the request fails due to server being busy,
   * @throws `RestError` with code `ServiceError` when receiving unrecognized HTTP status or for a scenarios such as
   * bad requests or requests resulting in conflicting operation on the server,
   * @throws `RestError` with code that is a value from the standard set of HTTP status codes as documented at
   * https://docs.microsoft.com/en-us/dotnet/api/system.net.httpstatuscode?view=netframework-4.8
   */
  async getSubscription(
    topicName: string,
    subscriptionName: string,
    operationOptions?: OperationOptions
  ): Promise<SubscriptionResponse> {
    log.httpAtomXml(
      `Performing management operation - getSubscription() for "${subscriptionName}"`
    );
    const fullPath = this.getSubscriptionPath(topicName, subscriptionName);
    const response: HttpOperationResponse = await this.getResource(
      fullPath,
      this.subscriptionResourceSerializer,
      operationOptions
    );

    return this.buildSubscriptionRuntimePropertiesResponse(response);
  }

  /**
   * Returns an object representing the Subscription runtime info like message count details.
   * @param topicName
   * @param subscriptionName
   * @param operationOptions The options that can be used to abort, trace and control other configurations on the HTTP request.
   *
   * Following are errors that can be expected from this operation
   * @throws `RestError` with code `UnauthorizedRequestError` when given request fails due to authorization problems,
   * @throws `RestError` with code `MessageEntityNotFoundError` when requested messaging entity does not exist,
   * @throws `RestError` with code `InvalidOperationError` when requested operation is invalid and we encounter a 403 HTTP status code,
   * @throws `RestError` with code `ServerBusyError` when the request fails due to server being busy,
   * @throws `RestError` with code `ServiceError` when receiving unrecognized HTTP status or for a scenarios such as
   * bad requests or requests resulting in conflicting operation on the server,
   * @throws `RestError` with code that is a value from the standard set of HTTP status codes as documented at
   * https://docs.microsoft.com/en-us/dotnet/api/system.net.httpstatuscode?view=netframework-4.8
   */
  async getSubscriptionRuntimeProperties(
    topicName: string,
    subscriptionName: string,
    operationOptions?: OperationOptions
  ): Promise<SubscriptionRuntimePropertiesResponse> {
    log.httpAtomXml(
      `Performing management operation - getSubscription() for "${subscriptionName}"`
    );
    const fullPath = this.getSubscriptionPath(topicName, subscriptionName);
    const response: HttpOperationResponse = await this.getResource(
      fullPath,
      this.subscriptionResourceSerializer,
      operationOptions
    );

    return this.buildSubscriptionRuntimePropertiesResponse(response);
  }

  /**
   * Returns a list of objects, each representing a Subscription along with its properties.
   * If you want to get the runtime info of the subscriptions like message count, use `getSubscriptionsRuntimeProperties` API instead.
   * @param topicName
   * @param options The options include the maxCount and the count of entities to skip, the operation options that can be used to abort, trace and control other configurations on the HTTP request.
   *
   * Following are errors that can be expected from this operation
   * @throws `RestError` with code `UnauthorizedRequestError` when given request fails due to authorization problems,
   * @throws `RestError` with code `InvalidOperationError` when requested operation is invalid and we encounter a 403 HTTP status code,
   * @throws `RestError` with code `ServerBusyError` when the request fails due to server being busy,
   * @throws `RestError` with code `ServiceError` when receiving unrecognized HTTP status or for a scenarios such as
   * bad requests or requests resulting in conflicting operation on the server,
   * @throws `RestError` with code that is a value from the standard set of HTTP status codes as documented at
   * https://docs.microsoft.com/en-us/dotnet/api/system.net.httpstatuscode?view=netframework-4.8
   */
  private async listSubscriptions(
    topicName: string,
    options?: ListRequestOptions & OperationOptions
  ): Promise<EntitiesResponse<SubscriptionDescription>> {
    log.httpAtomXml(
      `Performing management operation - listSubscriptions() with options: ${options}`
    );
    const response: HttpOperationResponse = await this.listResources(
      topicName + "/Subscriptions/",
      options,
      this.subscriptionResourceSerializer
    );

    return this.buildListSubscriptionsResponse(response);
  }

  private async *listSubscriptionsPage(
    topicName: string,
    marker?: string,
    options: OperationOptions & Pick<PageSettings, "maxPageSize"> = {}
  ): AsyncIterableIterator<EntitiesResponse<SubscriptionDescription>> {
    let listResponse;
    do {
      listResponse = await this.listSubscriptions(topicName, {
        skip: Number(marker),
        maxCount: options.maxPageSize,
        ...options
      });
      marker = listResponse.continuationToken;
      yield listResponse;
    } while (marker);
  }

  private async *listSubscriptionsAll(
    topicName: string,
    options: OperationOptions = {}
  ): AsyncIterableIterator<SubscriptionDescription> {
    let marker: string | undefined;
    for await (const segment of this.listSubscriptionsPage(topicName, marker, options)) {
      yield* segment;
    }
  }

  /**
   *
   * Returns an async iterable iterator to list all the subscriptions
   * under the specified topic.
   *
   * .byPage() returns an async iterable iterator to list the subscriptions in pages.
   *
   * @memberof ServiceBusManagementClient
   * @param {string} topicName
   * @param {OperationOptions} [options]
   * @returns {PagedAsyncIterableIterator<
   *     SubscriptionDescription,
   *     EntitiesResponse<SubscriptionDescription>
   *   >} An asyncIterableIterator that supports paging.
   * @memberof ServiceBusManagementClient
   */
  public getSubscriptions(
    topicName: string,
    options?: OperationOptions
  ): PagedAsyncIterableIterator<
    SubscriptionDescription,
    EntitiesResponse<SubscriptionDescription>
  > {
    log.httpAtomXml(
      `Performing management operation - getSubscriptions() with options: ${options}`
    );
    const iter = this.listSubscriptionsAll(topicName, options);
    return {
      /**
       * @member {Promise} [next] The next method, part of the iteration protocol
       */
      next() {
        return iter.next();
      },
      /**
       * @member {Symbol} [asyncIterator] The connection to the async iterator, part of the iteration protocol
       */
      [Symbol.asyncIterator]() {
        return this;
      },
      /**
       * @member {Function} [byPage] Return an AsyncIterableIterator that works a page at a time
       */
      byPage: (settings: PageSettings = {}) => {
        this.throwIfInvalidContinuationToken(settings.continuationToken);
        return this.listSubscriptionsPage(topicName, settings.continuationToken, {
          maxPageSize: settings.maxPageSize,
          ...options
        });
      }
    };
  }

  /**
   * Returns a list of objects, each representing a Subscription's runtime info like message count details.
   * @param topicName
   * @param options The options include the maxCount and the count of entities to skip, the operation options that can be used to abort, trace and control other configurations on the HTTP request.
   *
   * Following are errors that can be expected from this operation
   * @throws `RestError` with code `UnauthorizedRequestError` when given request fails due to authorization problems,
   * @throws `RestError` with code `InvalidOperationError` when requested operation is invalid and we encounter a 403 HTTP status code,
   * @throws `RestError` with code `ServerBusyError` when the request fails due to server being busy,
   * @throws `RestError` with code `ServiceError` when receiving unrecognized HTTP status or for a scenarios such as
   * bad requests or requests resulting in conflicting operation on the server,
   * @throws `RestError` with code that is a value from the standard set of HTTP status codes as documented at
   * https://docs.microsoft.com/en-us/dotnet/api/system.net.httpstatuscode?view=netframework-4.8
   */
<<<<<<< HEAD
  async getSubscriptionsRuntimeProperties(
    topicName: string,
    options?: ListRequestOptions & OperationOptions
  ): Promise<SubscriptionsRuntimePropertiesResponse> {
=======
  private async listSubscriptionsRuntimeInfo(
    topicName: string,
    options?: ListRequestOptions & OperationOptions
  ): Promise<EntitiesResponse<SubscriptionRuntimeInfo>> {
>>>>>>> c2abcbbd
    log.httpAtomXml(
      `Performing management operation - listSubscriptionsRuntimeInfo() with options: ${options}`
    );
    const response: HttpOperationResponse = await this.listResources(
      topicName + "/Subscriptions/",
      options,
      this.subscriptionResourceSerializer
    );

    return this.buildListSubscriptionsRuntimePropertiesResponse(response);
  }

  private async *listSubscriptionsRuntimeInfoPage(
    topicName: string,
    marker?: string,
    options: OperationOptions & Pick<PageSettings, "maxPageSize"> = {}
  ): AsyncIterableIterator<EntitiesResponse<SubscriptionRuntimeInfo>> {
    let listResponse;
    do {
      listResponse = await this.listSubscriptionsRuntimeInfo(topicName, {
        skip: Number(marker),
        maxCount: options.maxPageSize,
        ...options
      });
      marker = listResponse.continuationToken;
      yield listResponse;
    } while (marker);
  }

  private async *listSubscriptionsRuntimeInfoAll(
    topicName: string,
    options: OperationOptions = {}
  ): AsyncIterableIterator<SubscriptionRuntimeInfo> {
    let marker: string | undefined;
    for await (const segment of this.listSubscriptionsRuntimeInfoPage(topicName, marker, options)) {
      yield* segment;
    }
  }

  /**
   * Returns an async iterable iterator to list runtime info of the subscriptions
   * under the specified topic.
   *
   * .byPage() returns an async iterable iterator to list runtime info of subscriptions in pages.
   *
   * @param {string} topicName
   * @param {OperationOptions} [options]
   * @returns {PagedAsyncIterableIterator<
   *     SubscriptionRuntimeInfo,
   *     EntitiesResponse<SubscriptionRuntimeInfo>,

   *   >}  An asyncIterableIterator that supports paging.
   * @memberof ServiceBusManagementClient
   */
  public getSubscriptionsRuntimeInfo(
    topicName: string,
    options?: OperationOptions
  ): PagedAsyncIterableIterator<
    SubscriptionRuntimeInfo,
    EntitiesResponse<SubscriptionRuntimeInfo>
  > {
    log.httpAtomXml(
      `Performing management operation - getSubscriptionsRuntimeInfo() with options: ${options}`
    );
    const iter = this.listSubscriptionsRuntimeInfoAll(topicName, options);
    return {
      /**
       * @member {Promise} [next] The next method, part of the iteration protocol
       */
      next() {
        return iter.next();
      },
      /**
       * @member {Symbol} [asyncIterator] The connection to the async iterator, part of the iteration protocol
       */
      [Symbol.asyncIterator]() {
        return this;
      },
      /**
       * @member {Function} [byPage] Return an AsyncIterableIterator that works a page at a time
       */
      byPage: (settings: PageSettings = {}) => {
        this.throwIfInvalidContinuationToken(settings.continuationToken);
        return this.listSubscriptionsRuntimeInfoPage(topicName, settings.continuationToken, {
          maxPageSize: settings.maxPageSize,
          ...options
        });
      }
    };
  }

  /**
   * Updates the subscription based on the subscription description provided.
   * All properties on the subscription description must be set even though only a subset of them are actually updatable.
   * Therefore, the suggested flow is to use `getSubscription()` to get the subscription description with all properties set,
   * update as needed and then pass it to `updateSubscription()`.
   *
   * @param subscription Object representing the subscription with one or more of the below properties updated
   *   - lockDuration
   *   - deadLetteringOnMessageExpiration
   *   - maxDeliveryCount
   * @param operationOptions The options that can be used to abort, trace and control other configurations on the HTTP request.
   *
   * Following are errors that can be expected from this operation
   * @throws `RestError` with code `UnauthorizedRequestError` when given request fails due to authorization problems,
   * @throws `RestError` with code `MessageEntityNotFoundError` when requested messaging entity does not exist,
   * @throws `RestError` with code `InvalidOperationError` when requested operation is invalid and we encounter a 403 HTTP status code,
   * @throws `RestError` with code `ServerBusyError` when the request fails due to server being busy,
   * @throws `RestError` with code `ServiceError` when receiving unrecognized HTTP status or for a scenarios such as
   * bad requests or requests resulting in conflicting operation on the server,
   * @throws `RestError` with code that is a value from the standard set of HTTP status codes as documented at
   * https://docs.microsoft.com/en-us/dotnet/api/system.net.httpstatuscode?view=netframework-4.8
   */
  async updateSubscription(
    subscription: SubscriptionDescription,
    operationOptions?: OperationOptions
  ): Promise<SubscriptionResponse> {
    log.httpAtomXml(
      `Performing management operation - updateSubscription() for "${subscription.subscriptionName}" with options: ${subscription}`
    );

    if (!isJSONLikeObject(subscription) || subscription == null) {
      throw new TypeError(
        `Parameter "subscription" must be an object of type "SubscriptionDescription" and cannot be undefined or null.`
      );
    }

    if (!subscription.topicName || !subscription.subscriptionName) {
      throw new TypeError(
        `The attributes "topicName" and "subscriptionName" of the parameter "subscription" cannot be undefined.`
      );
    }

    const fullPath = this.getSubscriptionPath(
      subscription.topicName,
      subscription.subscriptionName
    );

    const response: HttpOperationResponse = await this.putResource(
      fullPath,
      buildSubscriptionOptions(subscription),
      this.subscriptionResourceSerializer,
      true,
      operationOptions
    );

    return this.buildSubscriptionResponse(response);
  }

  /**
   * Deletes a subscription.
   * @param topicName
   * @param subscriptionName
   * @param operationOptions The options that can be used to abort, trace and control other configurations on the HTTP request.
   *
   * Following are errors that can be expected from this operation
   * @throws `RestError` with code `UnauthorizedRequestError` when given request fails due to authorization problems,
   * @throws `RestError` with code `MessageEntityNotFoundError` when requested messaging entity does not exist,
   * @throws `RestError` with code `InvalidOperationError` when requested operation is invalid and we encounter a 403 HTTP status code,
   * @throws `RestError` with code `ServerBusyError` when the request fails due to server being busy,
   * @throws `RestError` with code `ServiceError` when receiving unrecognized HTTP status or for a scenarios such as
   * bad requests or requests resulting in conflicting operation on the server,
   * @throws `RestError` with code that is a value from the standard set of HTTP status codes as documented at
   * https://docs.microsoft.com/en-us/dotnet/api/system.net.httpstatuscode?view=netframework-4.8
   */
  async deleteSubscription(
    topicName: string,
    subscriptionName: string,
    operationOptions?: OperationOptions
  ): Promise<Response> {
    log.httpAtomXml(
      `Performing management operation - deleteSubscription() for "${subscriptionName}"`
    );
    const fullPath = this.getSubscriptionPath(topicName, subscriptionName);
    const response: HttpOperationResponse = await this.deleteResource(
      fullPath,
      this.subscriptionResourceSerializer,
      operationOptions
    );

    return { _response: response };
  }

  /**
   * Checks whether a given subscription exists in the topic or not.
   * @param topicName
   * @param subscriptionName
   * @param operationOptions The options that can be used to abort, trace and control other configurations on the HTTP request.
   *
   */
  async subscriptionExists(
    topicName: string,
    subscriptionName: string,
    operationOptions?: OperationOptions
  ): Promise<boolean> {
    log.httpAtomXml(
      `Performing management operation - subscriptionExists() for "${topicName}" and "${subscriptionName}"`
    );
    try {
      await this.getSubscription(topicName, subscriptionName, operationOptions);
    } catch (error) {
      if (error.code == "MessageEntityNotFoundError") {
        return false;
      }
      throw error;
    }
    return true;
  }

  /**
   * Creates a rule with given name, configured using the given options.
   * @param topicName
   * @param subscriptionName
   * @param rule
   * @param operationOptions The options that can be used to abort, trace and control other configurations on the HTTP request.
   *
   * Following are errors that can be expected from this operation
   * @throws `RestError` with code `UnauthorizedRequestError` when given request fails due to authorization problems,
   * @throws `RestError` with code `MessageEntityAlreadyExistsError` when requested messaging entity already exists,
   * @throws `RestError` with code `InvalidOperationError` when requested operation is invalid and we encounter a 403 HTTP status code,
   * @throws `RestError` with code `QuotaExceededError` when requested operation fails due to quote limits exceeding from service side,
   * @throws `RestError` with code `ServerBusyError` when the request fails due to server being busy,
   * @throws `RestError` with code `ServiceError` when receiving unrecognized HTTP status or for a scenarios such as
   * bad requests or requests resulting in conflicting operation on the server,
   * @throws `RestError` with code that is a value from the standard set of HTTP status codes as documented at
   * https://docs.microsoft.com/en-us/dotnet/api/system.net.httpstatuscode?view=netframework-4.8
   */
  async createRule(
    topicName: string,
    subscriptionName: string,
    rule: RuleDescription,
    operationOptions?: OperationOptions
  ): Promise<RuleResponse> {
    log.httpAtomXml(
      `Performing management operation - createRule() for "${rule.name}" with options: "${rule}"`
    );
    const fullPath = this.getRulePath(topicName, subscriptionName, rule.name);
    const response: HttpOperationResponse = await this.putResource(
      fullPath,
      rule,
      this.ruleResourceSerializer,
      false,
      operationOptions
    );
    return this.buildRuleResponse(response);
  }

  /**
   * Returns an object representing the Rule with the given name along with all its properties.
   * @param topicName
   * @param subscriptionName
   * @param ruleName
   * @param operationOptions The options that can be used to abort, trace and control other configurations on the HTTP request.
   *
   * Following are errors that can be expected from this operation
   * @throws `RestError` with code `UnauthorizedRequestError` when given request fails due to authorization problems,
   * @throws `RestError` with code `MessageEntityNotFoundError` when requested messaging entity does not exist,
   * @throws `RestError` with code `InvalidOperationError` when requested operation is invalid and we encounter a 403 HTTP status code,
   * @throws `RestError` with code `ServerBusyError` when the request fails due to server being busy,
   * @throws `RestError` with code `ServiceError` when receiving unrecognized HTTP status or for a scenarios such as
   * bad requests or requests resulting in conflicting operation on the server,
   * @throws `RestError` with code that is a value from the standard set of HTTP status codes as documented at
   * https://docs.microsoft.com/en-us/dotnet/api/system.net.httpstatuscode?view=netframework-4.8
   */
  async getRule(
    topicName: string,
    subscriptionName: string,
    ruleName: string,
    operationOptions?: OperationOptions
  ): Promise<RuleResponse> {
    log.httpAtomXml(`Performing management operation - getRule() for "${ruleName}"`);
    const fullPath = this.getRulePath(topicName, subscriptionName, ruleName);
    const response: HttpOperationResponse = await this.getResource(
      fullPath,
      this.ruleResourceSerializer,
      operationOptions
    );

    return this.buildRuleResponse(response);
  }

  /**
   * Lists existing rules.
   * @param topicName
   * @param subscriptionName
   * @param options The options include the maxCount and the count of entities to skip, the operation options that can be used to abort, trace and control other configurations on the HTTP request.
   *
   * Following are errors that can be expected from this operation
   * @throws `RestError` with code `UnauthorizedRequestError` when given request fails due to authorization problems,
   * @throws `RestError` with code `InvalidOperationError` when requested operation is invalid and we encounter a 403 HTTP status code,
   * @throws `RestError` with code `ServerBusyError` when the request fails due to server being busy,
   * @throws `RestError` with code `ServiceError` when receiving unrecognized HTTP status or for a scenarios such as
   * bad requests or requests resulting in conflicting operation on the server,
   * @throws `RestError` with code that is a value from the standard set of HTTP status codes as documented at
   * https://docs.microsoft.com/en-us/dotnet/api/system.net.httpstatuscode?view=netframework-4.8
   */
  private async listRules(
    topicName: string,
    subscriptionName: string,
    options?: ListRequestOptions & OperationOptions
  ): Promise<EntitiesResponse<RuleDescription>> {
    log.httpAtomXml(`Performing management operation - listRules() with options: ${options}`);
    const fullPath = this.getSubscriptionPath(topicName, subscriptionName) + "/Rules/";
    const response: HttpOperationResponse = await this.listResources(
      fullPath,
      options,
      this.ruleResourceSerializer
    );

    return this.buildListRulesResponse(response);
  }

  private async *listRulesPage(
    topicName: string,
    subscriptionName: string,
    marker?: string,
    options: OperationOptions & Pick<PageSettings, "maxPageSize"> = {}
  ): AsyncIterableIterator<EntitiesResponse<RuleDescription>> {
    let listResponse;
    do {
      listResponse = await this.listRules(topicName, subscriptionName, {
        skip: Number(marker),
        maxCount: options.maxPageSize,
        ...options
      });
      marker = listResponse.continuationToken;
      yield listResponse;
    } while (marker);
  }

  private async *listRulesAll(
    topicName: string,
    subscriptionName: string,
    options: OperationOptions = {}
  ): AsyncIterableIterator<RuleDescription> {
    let marker: string | undefined;
    for await (const segment of this.listRulesPage(topicName, subscriptionName, marker, options)) {
      yield* segment;
    }
  }

  /**
   * Returns an async iterable iterator to list all the rules
   * under the specified subscription.
   *
   * .byPage() returns an async iterable iterator to list the rules in pages.
   *
   * @param {string} topicName
   * @param {string} subscriptionName
   * @param {OperationOptions} [options]
   * @returns {PagedAsyncIterableIterator<RuleDescription, EntitiesResponse<RuleDescription>>} An asyncIterableIterator that supports paging.
   * @memberof ServiceBusManagementClient
   */
  public getRules(
    topicName: string,
    subscriptionName: string,
    options?: OperationOptions
  ): PagedAsyncIterableIterator<RuleDescription, EntitiesResponse<RuleDescription>> {
    log.httpAtomXml(`Performing management operation - getRules() with options: ${options}`);
    const iter = this.listRulesAll(topicName, subscriptionName, options);
    return {
      /**
       * @member {Promise} [next] The next method, part of the iteration protocol
       */
      next() {
        return iter.next();
      },
      /**
       * @member {Symbol} [asyncIterator] The connection to the async iterator, part of the iteration protocol
       */
      [Symbol.asyncIterator]() {
        return this;
      },
      /**
       * @member {Function} [byPage] Return an AsyncIterableIterator that works a page at a time
       */
      byPage: (settings: PageSettings = {}) => {
        this.throwIfInvalidContinuationToken(settings.continuationToken);
        return this.listRulesPage(topicName, subscriptionName, settings.continuationToken, {
          maxPageSize: settings.maxPageSize,
          ...options
        });
      }
    };
  }

  /**
   * Updates properties on the Rule by the given name based on the given options.
   * @param topicName
   * @param subscriptionName
   * @param rule Options to configure the Rule being updated.
   * For example, you can configure the filter to apply on associated Topic/Subscription.
   * @param operationOptions The options that can be used to abort, trace and control other configurations on the HTTP request.
   *
   * Following are errors that can be expected from this operation
   * @throws `RestError` with code `UnauthorizedRequestError` when given request fails due to authorization problems,
   * @throws `RestError` with code `MessageEntityNotFoundError` when requested messaging entity does not exist,
   * @throws `RestError` with code `InvalidOperationError` when requested operation is invalid and we encounter a 403 HTTP status code,
   * @throws `RestError` with code `ServerBusyError` when the request fails due to server being busy,
   * @throws `RestError` with code `ServiceError` when receiving unrecognized HTTP status or for a scenarios such as
   * bad requests or requests resulting in conflicting operation on the server,
   * @throws `RestError` with code that is a value from the standard set of HTTP status codes as documented at
   * https://docs.microsoft.com/en-us/dotnet/api/system.net.httpstatuscode?view=netframework-4.8
   */
  async updateRule(
    topicName: string,
    subscriptionName: string,
    rule: RuleDescription,
    operationOptions?: OperationOptions
  ): Promise<RuleResponse> {
    log.httpAtomXml(
      `Performing management operation - updateRule() for "${rule.name}" with options: ${rule}`
    );

    if (!isJSONLikeObject(rule) || rule === null) {
      throw new TypeError(
        `Parameter "rule" must be an object of type "RuleDescription" and cannot be undefined or null.`
      );
    }

    if (!rule.name) {
      throw new TypeError(`"name" attribute of the parameter "rule" cannot be undefined.`);
    }

    const fullPath = this.getRulePath(topicName, subscriptionName, rule.name);
    const response: HttpOperationResponse = await this.putResource(
      fullPath,
      rule,
      this.ruleResourceSerializer,
      true,
      operationOptions
    );

    return this.buildRuleResponse(response);
  }

  /**
   * Deletes a rule.
   * @param topicName
   * @param subscriptionName
   * @param ruleName
   * @param operationOptions The options that can be used to abort, trace and control other configurations on the HTTP request.
   *
   * Following are errors that can be expected from this operation
   * @throws `RestError` with code `UnauthorizedRequestError` when given request fails due to authorization problems,
   * @throws `RestError` with code `MessageEntityNotFoundError` when requested messaging entity does not exist,
   * @throws `RestError` with code `InvalidOperationError` when requested operation is invalid and we encounter a 403 HTTP status code,
   * @throws `RestError` with code `ServerBusyError` when the request fails due to server being busy,
   * @throws `RestError` with code `ServiceError` when receiving unrecognized HTTP status or for a scenarios such as
   * bad requests or requests resulting in conflicting operation on the server,
   * @throws `RestError` with code that is a value from the standard set of HTTP status codes as documented at
   * https://docs.microsoft.com/en-us/dotnet/api/system.net.httpstatuscode?view=netframework-4.8
   */
  async deleteRule(
    topicName: string,
    subscriptionName: string,
    ruleName: string,
    operationOptions?: OperationOptions
  ): Promise<Response> {
    log.httpAtomXml(`Performing management operation - deleteRule() for "${ruleName}"`);
    const fullPath = this.getRulePath(topicName, subscriptionName, ruleName);
    const response: HttpOperationResponse = await this.deleteResource(
      fullPath,
      this.ruleResourceSerializer,
      operationOptions
    );

    return { _response: response };
  }

  /**
   * Creates or updates a resource based on `isUpdate` parameter.
   * @param name
   * @param entityFields
   * @param isUpdate
   * @param serializer
   */
  private async putResource(
    name: string,
    entityFields:
      | InternalQueueOptions
      | InternalTopicOptions
      | InternalSubscriptionOptions
      | RuleDescription,
    serializer: AtomXmlSerializer,
    isUpdate: boolean = false,
    operationOptions: OperationOptions = {}
  ): Promise<HttpOperationResponse> {
    const webResource: WebResource = new WebResource(this.getUrl(name), "PUT");
    webResource.body = entityFields;
    if (isUpdate) {
      webResource.headers.set("If-Match", "*");
    }

    const queueOrSubscriptionFields = entityFields as
      | InternalQueueOptions
      | InternalSubscriptionOptions;
    if (
      queueOrSubscriptionFields.ForwardTo ||
      queueOrSubscriptionFields.ForwardDeadLetteredMessagesTo
    ) {
      const token =
        this.credentials instanceof SasServiceClientCredentials
          ? this.credentials.getToken(this.endpoint).token
          : (await this.credentials.getToken([AMQPConstants.aadServiceBusScope]))!.token;

      if (queueOrSubscriptionFields.ForwardTo) {
        webResource.headers.set("ServiceBusSupplementaryAuthorization", token);
        if (!isAbsoluteUrl(queueOrSubscriptionFields.ForwardTo)) {
          queueOrSubscriptionFields.ForwardTo = this.endpointWithProtocol.concat(
            queueOrSubscriptionFields.ForwardTo
          );
        }
      }
      if (queueOrSubscriptionFields.ForwardDeadLetteredMessagesTo) {
        webResource.headers.set("ServiceBusDlqSupplementaryAuthorization", token);
        if (!isAbsoluteUrl(queueOrSubscriptionFields.ForwardDeadLetteredMessagesTo)) {
          queueOrSubscriptionFields.ForwardDeadLetteredMessagesTo = this.endpointWithProtocol.concat(
            queueOrSubscriptionFields.ForwardDeadLetteredMessagesTo
          );
        }
      }
    }

    webResource.headers.set("content-type", "application/atom+xml;type=entry;charset=utf-8");

    return executeAtomXmlOperation(this, webResource, serializer, operationOptions);
  }

  /**
   * Gets a resource.
   * @param name
   * @param serializer
   */
  private async getResource(
    name: string,
    serializer: AtomXmlSerializer,
    operationOptions: OperationOptions = {}
  ): Promise<HttpOperationResponse> {
    const webResource: WebResource = new WebResource(this.getUrl(name), "GET");

    const response = await executeAtomXmlOperation(this, webResource, serializer, operationOptions);
    if (
      response.parsedBody == undefined ||
      (Array.isArray(response.parsedBody) && response.parsedBody.length == 0)
    ) {
      const err = new RestError(
        `The messaging entity "${name}" being requested cannot be found.`,
        "MessageEntityNotFoundError",
        404,
        stripRequest(webResource),
        stripResponse(response)
      );
      throw err;
    }
    return response;
  }

  /**
   * Lists existing resources
   * @param name
   * @param listRequestOptions
   * @param serializer
   */
  private async listResources(
    name: string,
    listRequestOptions: ListRequestOptions & OperationOptions = {},
    serializer: AtomXmlSerializer
  ): Promise<HttpOperationResponse> {
    const queryParams: { [key: string]: string } = {};
    if (listRequestOptions) {
      if (listRequestOptions.skip) {
        queryParams["$skip"] = listRequestOptions.skip.toString();
      }
      if (listRequestOptions.maxCount) {
        queryParams["$top"] = listRequestOptions.maxCount.toString();
      }
    }

    const webResource: WebResource = new WebResource(this.getUrl(name, queryParams), "GET");

    return executeAtomXmlOperation(this, webResource, serializer, listRequestOptions);
  }

  /**
   * Deletes a resource.
   * @param name
   */
  private async deleteResource(
    name: string,
    serializer: AtomXmlSerializer,
    operationOptions: OperationOptions = {}
  ): Promise<HttpOperationResponse> {
    const webResource: WebResource = new WebResource(this.getUrl(name), "DELETE");

    return executeAtomXmlOperation(this, webResource, serializer, operationOptions);
  }

  private getUrl(path: string, queryParams?: { [key: string]: string }): string {
    const baseUri = `https://${this.endpoint}/${path}`;

    const requestUrl: URLBuilder = URLBuilder.parse(baseUri);
    requestUrl.setQueryParameter(Constants.API_VERSION_QUERY_KEY, Constants.CURRENT_API_VERSION);

    if (queryParams) {
      for (const key of Object.keys(queryParams)) {
        requestUrl.setQueryParameter(key, queryParams[key]);
      }
    }

    return requestUrl.toString();
  }

  private getSubscriptionPath(topicName: string, subscriptionName: string): string {
    return topicName + "/Subscriptions/" + subscriptionName;
  }

  private getRulePath(topicName: string, subscriptionName: string, ruleName: string): string {
    return topicName + "/Subscriptions/" + subscriptionName + "/Rules/" + ruleName;
  }

  private getMarkerFromNextLinkUrl(url: string): string | undefined {
    if (!url) {
      return undefined;
    }
    try {
      return parseURL(url).searchParams.get(Constants.XML_METADATA_MARKER + "skip");
    } catch (error) {
      throw new Error(
        `Unable to parse the '${Constants.XML_METADATA_MARKER}skip' from the next-link in the response ` +
          error
      );
    }
  }

  private buildNamespacePropertiesResponse(
    response: HttpOperationResponse
  ): NamespacePropertiesResponse {
    try {
      const namespace = buildNamespace(response.parsedBody);
      const namespaceResponse: NamespacePropertiesResponse = Object.assign(namespace || {}, {
        _response: response
      });
      return namespaceResponse;
    } catch (err) {
      log.warning("Failure parsing response from service - %0 ", err);
      throw new RestError(
        `Error occurred while parsing the response body - cannot form a namespace object using the response from the service.`,
        RestError.PARSE_ERROR,
        response.status,
        stripRequest(response.request),
        stripResponse(response)
      );
    }
  }

  private buildListQueuesResponse(
    response: HttpOperationResponse
  ): EntitiesResponse<QueueDescription> {
    try {
      const queues: QueueDescription[] = [];
      const nextMarker = this.getMarkerFromNextLinkUrl(response.parsedBody.nextLink);
      if (!Array.isArray(response.parsedBody)) {
        throw new TypeError(`${response.parsedBody} was expected to be of type Array`);
      }
      const rawQueueArray: any = response.parsedBody;
      for (let i = 0; i < rawQueueArray.length; i++) {
        const queue = buildQueue(rawQueueArray[i]);
        if (queue) {
          queues.push(queue);
        }
      }
      const listQueuesResponse: EntitiesResponse<QueueDescription> = Object.assign(queues, {
        _response: response
      });
      listQueuesResponse.continuationToken = nextMarker;
      return listQueuesResponse;
    } catch (err) {
      log.warning("Failure parsing response from service - %0 ", err);
      throw new RestError(
        `Error occurred while parsing the response body - cannot form a list of queues using the response from the service.`,
        RestError.PARSE_ERROR,
        response.status,
        stripRequest(response.request),
        stripResponse(response)
      );
    }
  }

  private buildListQueuesRuntimePropertiesResponse(
    response: HttpOperationResponse
<<<<<<< HEAD
  ): QueuesRuntimePropertiesResponse {
    try {
      const queues: QueueRuntimeProperties[] = [];
=======
  ): EntitiesResponse<QueueRuntimeInfo> {
    try {
      const queues: QueueRuntimeInfo[] = [];
      const nextMarker = this.getMarkerFromNextLinkUrl(response.parsedBody.nextLink);
>>>>>>> c2abcbbd
      if (!Array.isArray(response.parsedBody)) {
        throw new TypeError(`${response.parsedBody} was expected to be of type Array`);
      }
      const rawQueueArray: any = response.parsedBody;
      for (let i = 0; i < rawQueueArray.length; i++) {
        const queue = buildQueueRuntimeProperties(rawQueueArray[i]);
        if (queue) {
          queues.push(queue);
        }
      }
<<<<<<< HEAD
      const listQueuesResponse: QueuesRuntimePropertiesResponse = Object.assign(queues, {
=======
      const listQueuesResponse: EntitiesResponse<QueueRuntimeInfo> = Object.assign(queues, {
>>>>>>> c2abcbbd
        _response: response
      });
      listQueuesResponse.continuationToken = nextMarker;
      return listQueuesResponse;
    } catch (err) {
      log.warning("Failure parsing response from service - %0 ", err);
      throw new RestError(
        `Error occurred while parsing the response body - cannot form a list of queues using the response from the service.`,
        RestError.PARSE_ERROR,
        response.status,
        stripRequest(response.request),
        stripResponse(response)
      );
    }
  }

  private buildQueueResponse(response: HttpOperationResponse): QueueResponse {
    try {
      const queue = buildQueue(response.parsedBody);
      const queueResponse: QueueResponse = Object.assign(queue || {}, {
        _response: response
      });
      return queueResponse;
    } catch (err) {
      log.warning("Failure parsing response from service - %0 ", err);
      throw new RestError(
        `Error occurred while parsing the response body - cannot form a queue object using the response from the service.`,
        RestError.PARSE_ERROR,
        response.status,
        stripRequest(response.request),
        stripResponse(response)
      );
    }
  }

  private buildQueueRuntimePropertiesResponse(response: HttpOperationResponse): QueueRuntimePropertiesResponse {
    try {
      const queue = buildQueueRuntimeProperties(response.parsedBody);
      const queueResponse: QueueRuntimePropertiesResponse = Object.assign(queue || {}, {
        _response: response
      });
      return queueResponse;
    } catch (err) {
      log.warning("Failure parsing response from service - %0 ", err);
      throw new RestError(
        `Error occurred while parsing the response body - cannot form a queue object using the response from the service.`,
        RestError.PARSE_ERROR,
        response.status,
        stripRequest(response.request),
        stripResponse(response)
      );
    }
  }

  private buildListTopicsResponse(
    response: HttpOperationResponse
  ): EntitiesResponse<TopicDescription> {
    try {
      const topics: TopicDescription[] = [];
      const nextMarker = this.getMarkerFromNextLinkUrl(response.parsedBody.nextLink);
      if (!Array.isArray(response.parsedBody)) {
        throw new TypeError(`${response.parsedBody} was expected to be of type Array`);
      }
      const rawTopicArray: any = response.parsedBody;
      for (let i = 0; i < rawTopicArray.length; i++) {
        const topic = buildTopic(rawTopicArray[i]);
        if (topic) {
          topics.push(topic);
        }
      }
      const listTopicsResponse: EntitiesResponse<TopicDescription> = Object.assign(topics, {
        _response: response
      });
      listTopicsResponse.continuationToken = nextMarker;
      return listTopicsResponse;
    } catch (err) {
      log.warning("Failure parsing response from service - %0 ", err);
      throw new RestError(
        `Error occurred while parsing the response body - cannot form a list of topics using the response from the service.`,
        RestError.PARSE_ERROR,
        response.status,
        stripRequest(response.request),
        stripResponse(response)
      );
    }
  }

  private buildListTopicsRuntimePropertiesResponse(
    response: HttpOperationResponse
<<<<<<< HEAD
  ): TopicsRuntimePropertiesResponse {
    try {
      const topics: TopicRuntimeProperties[] = [];
=======
  ): EntitiesResponse<TopicRuntimeInfo> {
    try {
      const topics: TopicRuntimeInfo[] = [];
      const nextMarker = this.getMarkerFromNextLinkUrl(response.parsedBody.nextLink);
>>>>>>> c2abcbbd
      if (!Array.isArray(response.parsedBody)) {
        throw new TypeError(`${response.parsedBody} was expected to be of type Array`);
      }
      const rawTopicArray: any = response.parsedBody;
      for (let i = 0; i < rawTopicArray.length; i++) {
        const topic = buildTopicRuntimeProperties(rawTopicArray[i]);
        if (topic) {
          topics.push(topic);
        }
      }
<<<<<<< HEAD
      const listTopicsResponse: TopicsRuntimePropertiesResponse = Object.assign(topics, {
=======
      const listTopicsResponse: EntitiesResponse<TopicRuntimeInfo> = Object.assign(topics, {
>>>>>>> c2abcbbd
        _response: response
      });
      listTopicsResponse.continuationToken = nextMarker;
      return listTopicsResponse;
    } catch (err) {
      log.warning("Failure parsing response from service - %0 ", err);
      throw new RestError(
        `Error occurred while parsing the response body - cannot form a list of topics using the response from the service.`,
        RestError.PARSE_ERROR,
        response.status,
        stripRequest(response.request),
        stripResponse(response)
      );
    }
  }
  private buildTopicResponse(response: HttpOperationResponse): TopicResponse {
    try {
      const topic = buildTopic(response.parsedBody);
      const topicResponse: TopicResponse = Object.assign(topic || {}, {
        _response: response
      });
      return topicResponse;
    } catch (err) {
      log.warning("Failure parsing response from service - %0 ", err);
      throw new RestError(
        `Error occurred while parsing the response body - cannot form a topic object using the response from the service.`,
        RestError.PARSE_ERROR,
        response.status,
        stripRequest(response.request),
        stripResponse(response)
      );
    }
  }

  private buildTopicRuntimePropertiesResponse(response: HttpOperationResponse): TopicRuntimePropertiesResponse {
    try {
      const topic = buildTopicRuntimeProperties(response.parsedBody);
      const topicResponse: TopicRuntimePropertiesResponse = Object.assign(topic || {}, {
        _response: response
      });
      return topicResponse;
    } catch (err) {
      log.warning("Failure parsing response from service - %0 ", err);
      throw new RestError(
        `Error occurred while parsing the response body - cannot form a topic object using the response from the service.`,
        RestError.PARSE_ERROR,
        response.status,
        stripRequest(response.request),
        stripResponse(response)
      );
    }
  }

  private buildListSubscriptionsResponse(
    response: HttpOperationResponse
  ): EntitiesResponse<SubscriptionDescription> {
    try {
      const subscriptions: SubscriptionDescription[] = [];
      const nextMarker = this.getMarkerFromNextLinkUrl(response.parsedBody.nextLink);
      if (!Array.isArray(response.parsedBody)) {
        throw new TypeError(`${response.parsedBody} was expected to be of type Array`);
      }
      const rawSubscriptionArray: any = response.parsedBody;
      for (let i = 0; i < rawSubscriptionArray.length; i++) {
        const subscription = buildSubscription(rawSubscriptionArray[i]);
        if (subscription) {
          subscriptions.push(subscription);
        }
      }
      const listSubscriptionsResponse: EntitiesResponse<SubscriptionDescription> = Object.assign(
        subscriptions,
        {
          _response: response
        }
      );
      listSubscriptionsResponse.continuationToken = nextMarker;
      return listSubscriptionsResponse;
    } catch (err) {
      log.warning("Failure parsing response from service - %0 ", err);
      throw new RestError(
        `Error occurred while parsing the response body - cannot form a list of subscriptions using the response from the service.`,
        RestError.PARSE_ERROR,
        response.status,
        stripRequest(response.request),
        stripResponse(response)
      );
    }
  }

  private buildListSubscriptionsRuntimePropertiesResponse(
    response: HttpOperationResponse
<<<<<<< HEAD
  ): SubscriptionsRuntimePropertiesResponse {
    try {
      const subscriptions: SubscriptionRuntimeProperties[] = [];
=======
  ): EntitiesResponse<SubscriptionRuntimeInfo> {
    try {
      const subscriptions: SubscriptionRuntimeInfo[] = [];
      const nextMarker = this.getMarkerFromNextLinkUrl(response.parsedBody.nextLink);
>>>>>>> c2abcbbd
      if (!Array.isArray(response.parsedBody)) {
        throw new TypeError(`${response.parsedBody} was expected to be of type Array`);
      }
      const rawSubscriptionArray: any = response.parsedBody;
      for (let i = 0; i < rawSubscriptionArray.length; i++) {
        const subscription = buildSubscriptionRuntimeProperties(rawSubscriptionArray[i]);
        if (subscription) {
          subscriptions.push(subscription);
        }
      }
<<<<<<< HEAD
      const listSubscriptionsResponse: SubscriptionsRuntimePropertiesResponse = Object.assign(
=======
      const listSubscriptionsResponse: EntitiesResponse<SubscriptionRuntimeInfo> = Object.assign(
>>>>>>> c2abcbbd
        subscriptions,
        {
          _response: response
        }
      );
      listSubscriptionsResponse.continuationToken = nextMarker;
      return listSubscriptionsResponse;
    } catch (err) {
      log.warning("Failure parsing response from service - %0 ", err);
      throw new RestError(
        `Error occurred while parsing the response body - cannot form a list of subscriptions using the response from the service.`,
        RestError.PARSE_ERROR,
        response.status,
        stripRequest(response.request),
        stripResponse(response)
      );
    }
  }

  private buildSubscriptionResponse(response: HttpOperationResponse): SubscriptionResponse {
    try {
      const subscription = buildSubscription(response.parsedBody);
      const subscriptionResponse: SubscriptionResponse = Object.assign(subscription || {}, {
        _response: response
      });
      return subscriptionResponse;
    } catch (err) {
      log.warning("Failure parsing response from service - %0 ", err);
      throw new RestError(
        `Error occurred while parsing the response body - cannot form a subscription object using the response from the service.`,
        RestError.PARSE_ERROR,
        response.status,
        stripRequest(response.request),
        stripResponse(response)
      );
    }
  }

  private buildSubscriptionRuntimePropertiesResponse(
    response: HttpOperationResponse
  ): SubscriptionRuntimePropertiesResponse {
    try {
      const subscription = buildSubscriptionRuntimeProperties(response.parsedBody);
      const subscriptionResponse: SubscriptionRuntimePropertiesResponse = Object.assign(
        subscription || {},
        {
          _response: response
        }
      );
      return subscriptionResponse;
    } catch (err) {
      log.warning("Failure parsing response from service - %0 ", err);
      throw new RestError(
        `Error occurred while parsing the response body - cannot form a subscription object using the response from the service.`,
        RestError.PARSE_ERROR,
        response.status,
        stripRequest(response.request),
        stripResponse(response)
      );
    }
  }

  private buildListRulesResponse(
    response: HttpOperationResponse
  ): EntitiesResponse<RuleDescription> {
    try {
      const rules: RuleDescription[] = [];
      const nextMarker = this.getMarkerFromNextLinkUrl(response.parsedBody.nextLink);
      if (!Array.isArray(response.parsedBody)) {
        throw new TypeError(`${response.parsedBody} was expected to be of type Array`);
      }
      const rawRuleArray: any = response.parsedBody;
      for (let i = 0; i < rawRuleArray.length; i++) {
        const rule = buildRule(rawRuleArray[i]);
        if (rule) {
          rules.push(rule);
        }
      }
      const listRulesResponse: EntitiesResponse<RuleDescription> = Object.assign(rules, {
        _response: response
      });
      listRulesResponse.continuationToken = nextMarker;
      return listRulesResponse;
    } catch (err) {
      log.warning("Failure parsing response from service - %0 ", err);
      throw new RestError(
        `Error occurred while parsing the response body - cannot form a list of rules using the response from the service.`,
        RestError.PARSE_ERROR,
        response.status,
        stripRequest(response.request),
        stripResponse(response)
      );
    }
  }

  private buildRuleResponse(response: HttpOperationResponse): RuleResponse {
    try {
      const rule = buildRule(response.parsedBody);
      const ruleResponse: RuleResponse = Object.assign(rule || {}, { _response: response });
      return ruleResponse;
    } catch (err) {
      log.warning("Failure parsing response from service - %0 ", err);
      throw new RestError(
        `Error occurred while parsing the response body - cannot form a rule object using the response from the service.`,
        RestError.PARSE_ERROR,
        response.status,
        stripRequest(response.request),
        stripResponse(response)
      );
    }
  }

  private throwIfInvalidContinuationToken(token: string | undefined) {
    if (!(token === undefined || (typeof token === "string" && Number(token) >= 0))) {
      throw new Error(`Invalid continuationToken ${token} provided`);
    }
  }
}<|MERGE_RESOLUTION|>--- conflicted
+++ resolved
@@ -122,15 +122,7 @@
 export interface QueueRuntimePropertiesResponse extends QueueRuntimeProperties, Response {}
 
 /**
-<<<<<<< HEAD
- * Array of objects representing runtime info for multiple queues.
- */
-export interface QueuesRuntimePropertiesResponse extends Array<QueueRuntimeProperties>, Response {}
-/**
- * Represents result of create, get, update and delete operations on queue.
-=======
  * Represents result of create, get, and update operations on queue.
->>>>>>> c2abcbbd
  */
 export interface QueueResponse extends QueueDescription, Response {}
 
@@ -145,16 +137,7 @@
 export interface TopicRuntimePropertiesResponse extends TopicRuntimeProperties, Response {}
 
 /**
-<<<<<<< HEAD
- * Array of objects representing runtime info for multiple topics.
- */
-export interface TopicsRuntimePropertiesResponse extends Array<TopicRuntimeProperties>, Response {}
-
-/**
- * Represents result of create, get, update and delete operations on subscription.
-=======
  * Represents result of create, get, and update operations on subscription.
->>>>>>> c2abcbbd
  */
 export interface SubscriptionResponse extends SubscriptionDescription, Response {}
 
@@ -164,18 +147,7 @@
 export interface SubscriptionRuntimePropertiesResponse extends SubscriptionRuntimeProperties, Response {}
 
 /**
-<<<<<<< HEAD
- * Array of objects representing runtime info for multiple subscriptions.
- */
-export interface SubscriptionsRuntimePropertiesResponse
-  extends Array<SubscriptionRuntimeProperties>,
-    Response {}
-
-/**
- * Represents result of create, get, update and delete operations on rule.
-=======
  * Represents result of create, get, and update operations on rule.
->>>>>>> c2abcbbd
  */
 export interface RuleResponse extends RuleDescription, Response {}
 
@@ -529,19 +501,12 @@
    * @throws `RestError` with code that is a value from the standard set of HTTP status codes as documented at
    * https://docs.microsoft.com/en-us/dotnet/api/system.net.httpstatuscode?view=netframework-4.8
    */
-<<<<<<< HEAD
-  async getQueuesRuntimeProperties(
-    options?: ListRequestOptions & OperationOptions
-  ): Promise<QueuesRuntimePropertiesResponse> {
-    log.httpAtomXml(`Performing management operation - listQueues() with options: ${options}`);
-=======
   private async listQueuesRuntimeInfo(
     options?: ListRequestOptions & OperationOptions
-  ): Promise<EntitiesResponse<QueueRuntimeInfo>> {
+  ): Promise<EntitiesResponse<QueueRuntimeProperties>> {
     log.httpAtomXml(
       `Performing management operation - listQueuesRuntimeInfo() with options: ${options}`
     );
->>>>>>> c2abcbbd
     const response: HttpOperationResponse = await this.listResources(
       "$Resources/Queues",
       options,
@@ -947,15 +912,9 @@
    * @throws `RestError` with code that is a value from the standard set of HTTP status codes as documented at
    * https://docs.microsoft.com/en-us/dotnet/api/system.net.httpstatuscode?view=netframework-4.8
    */
-<<<<<<< HEAD
-  async getTopicsRuntimeProperties(
-    options?: ListRequestOptions & OperationOptions
-  ): Promise<TopicsRuntimePropertiesResponse> {
-=======
   private async listTopicsRuntimeInfo(
     options?: ListRequestOptions & OperationOptions
-  ): Promise<EntitiesResponse<TopicRuntimeInfo>> {
->>>>>>> c2abcbbd
+  ): Promise<EntitiesResponse<TopicRuntimeProperties>> {
     log.httpAtomXml(`Performing management operation - listTopics() with options: ${options}`);
     const response: HttpOperationResponse = await this.listResources(
       "$Resources/Topics",
@@ -1409,17 +1368,10 @@
    * @throws `RestError` with code that is a value from the standard set of HTTP status codes as documented at
    * https://docs.microsoft.com/en-us/dotnet/api/system.net.httpstatuscode?view=netframework-4.8
    */
-<<<<<<< HEAD
-  async getSubscriptionsRuntimeProperties(
-    topicName: string,
-    options?: ListRequestOptions & OperationOptions
-  ): Promise<SubscriptionsRuntimePropertiesResponse> {
-=======
   private async listSubscriptionsRuntimeInfo(
     topicName: string,
     options?: ListRequestOptions & OperationOptions
-  ): Promise<EntitiesResponse<SubscriptionRuntimeInfo>> {
->>>>>>> c2abcbbd
+  ): Promise<EntitiesResponse<SubscriptionRuntimeProperties>> {
     log.httpAtomXml(
       `Performing management operation - listSubscriptionsRuntimeInfo() with options: ${options}`
     );
@@ -2111,16 +2063,10 @@
 
   private buildListQueuesRuntimePropertiesResponse(
     response: HttpOperationResponse
-<<<<<<< HEAD
-  ): QueuesRuntimePropertiesResponse {
+  ): EntitiesResponse<QueueRuntimeProperties> {
     try {
       const queues: QueueRuntimeProperties[] = [];
-=======
-  ): EntitiesResponse<QueueRuntimeInfo> {
-    try {
-      const queues: QueueRuntimeInfo[] = [];
       const nextMarker = this.getMarkerFromNextLinkUrl(response.parsedBody.nextLink);
->>>>>>> c2abcbbd
       if (!Array.isArray(response.parsedBody)) {
         throw new TypeError(`${response.parsedBody} was expected to be of type Array`);
       }
@@ -2131,11 +2077,7 @@
           queues.push(queue);
         }
       }
-<<<<<<< HEAD
-      const listQueuesResponse: QueuesRuntimePropertiesResponse = Object.assign(queues, {
-=======
-      const listQueuesResponse: EntitiesResponse<QueueRuntimeInfo> = Object.assign(queues, {
->>>>>>> c2abcbbd
+      const listQueuesResponse: EntitiesResponse<QueueRuntimeProperties> = Object.assign(queues, {
         _response: response
       });
       listQueuesResponse.continuationToken = nextMarker;
@@ -2225,16 +2167,10 @@
 
   private buildListTopicsRuntimePropertiesResponse(
     response: HttpOperationResponse
-<<<<<<< HEAD
-  ): TopicsRuntimePropertiesResponse {
+  ): EntitiesResponse<TopicRuntimeProperties> {
     try {
       const topics: TopicRuntimeProperties[] = [];
-=======
-  ): EntitiesResponse<TopicRuntimeInfo> {
-    try {
-      const topics: TopicRuntimeInfo[] = [];
       const nextMarker = this.getMarkerFromNextLinkUrl(response.parsedBody.nextLink);
->>>>>>> c2abcbbd
       if (!Array.isArray(response.parsedBody)) {
         throw new TypeError(`${response.parsedBody} was expected to be of type Array`);
       }
@@ -2245,11 +2181,7 @@
           topics.push(topic);
         }
       }
-<<<<<<< HEAD
-      const listTopicsResponse: TopicsRuntimePropertiesResponse = Object.assign(topics, {
-=======
-      const listTopicsResponse: EntitiesResponse<TopicRuntimeInfo> = Object.assign(topics, {
->>>>>>> c2abcbbd
+      const listTopicsResponse: EntitiesResponse<TopicRuntimeProperties> = Object.assign(topics, {
         _response: response
       });
       listTopicsResponse.continuationToken = nextMarker;
@@ -2341,16 +2273,10 @@
 
   private buildListSubscriptionsRuntimePropertiesResponse(
     response: HttpOperationResponse
-<<<<<<< HEAD
-  ): SubscriptionsRuntimePropertiesResponse {
+  ): EntitiesResponse<SubscriptionRuntimeProperties> {
     try {
       const subscriptions: SubscriptionRuntimeProperties[] = [];
-=======
-  ): EntitiesResponse<SubscriptionRuntimeInfo> {
-    try {
-      const subscriptions: SubscriptionRuntimeInfo[] = [];
       const nextMarker = this.getMarkerFromNextLinkUrl(response.parsedBody.nextLink);
->>>>>>> c2abcbbd
       if (!Array.isArray(response.parsedBody)) {
         throw new TypeError(`${response.parsedBody} was expected to be of type Array`);
       }
@@ -2361,11 +2287,7 @@
           subscriptions.push(subscription);
         }
       }
-<<<<<<< HEAD
-      const listSubscriptionsResponse: SubscriptionsRuntimePropertiesResponse = Object.assign(
-=======
-      const listSubscriptionsResponse: EntitiesResponse<SubscriptionRuntimeInfo> = Object.assign(
->>>>>>> c2abcbbd
+      const listSubscriptionsResponse: EntitiesResponse<SubscriptionRuntimeProperties> = Object.assign(
         subscriptions,
         {
           _response: response
