--- conflicted
+++ resolved
@@ -108,29 +108,25 @@
 /**
  * Represents the result of list operation on entities which also contains the `continuationToken` to start iterating over from.
  */
-<<<<<<< HEAD
+export interface EntitiesResponse<T>
+  extends Array<T>,
+    Pick<PageSettings, "continuationToken">,
+    Response {}
+
+/**
+ * Represents properties of the namespace.
+ */
 export interface NamespacePropertiesResponse extends NamespaceProperties, Response {}
-
 /**
  * Options to be passed to the createQueue method.
  */
-export interface CreateQueueOptions extends Omit<QueueDescription, "status"> {}
-
-/**
- * Represents runtime info of a queue.
- */
-export interface QueueRuntimeInfoResponse extends QueueRuntimeInfo, Response {}
-
-/**
- * Array of objects representing runtime info for multiple queues.
- */
-export interface QueuesRuntimeInfoResponse extends Array<QueueRuntimeInfo>, Response {}
+export interface CreateQueueOptions extends Omit<QueueProperties, "status"> {}
 /**
  * Represents result of create, get, update operations on queue.
  */
 export interface QueueResponse
   extends Pick<
-      Required<QueueDescription>,
+      Required<QueueProperties>,
       | "defaultMessageTtl"
       | "lockDuration"
       | "deadLetteringOnMessageExpiration"
@@ -139,7 +135,7 @@
     >,
     Readonly<
       Omit<
-        Required<QueueDescription>,
+        Required<QueueProperties>,
         | "defaultMessageTtl"
         | "lockDuration"
         | "deadLetteringOnMessageExpiration"
@@ -148,27 +144,10 @@
       >
     >,
     Response {}
-=======
-export interface EntitiesResponse<T>
-  extends Array<T>,
-    Pick<PageSettings, "continuationToken">,
-    Response {}
-
-/**
- * Represents properties of the namespace.
- */
-export interface NamespacePropertiesResponse extends NamespaceProperties, Response {}
->>>>>>> 5d544e89
-
 /**
  * Represents runtime info of a queue.
  */
 export interface QueueRuntimePropertiesResponse extends QueueRuntimeProperties, Response {}
-
-/**
- * Represents result of create, get, and update operations on queue.
- */
-export interface QueueResponse extends QueueProperties, Response {}
 
 /**
  * Represents result of create, get, and update operations on topic.
@@ -376,19 +355,11 @@
    * https://docs.microsoft.com/en-us/dotnet/api/system.net.httpstatuscode?view=netframework-4.8
    */
   async createQueue(
-<<<<<<< HEAD
     queue: CreateQueueOptions,
     operationOptions?: OperationOptions
   ): Promise<QueueResponse>;
   async createQueue(
     queueNameOrOptions: string | CreateQueueOptions,
-=======
-    queue: QueueProperties,
-    operationOptions?: OperationOptions
-  ): Promise<QueueResponse>;
-  async createQueue(
-    queueNameOrOptions: string | QueueProperties,
->>>>>>> 5d544e89
     operationOptions?: OperationOptions
   ): Promise<QueueResponse> {
     const { span, updatedOperationOptions } = createSpan(
