--- conflicted
+++ resolved
@@ -65,13 +65,8 @@
 import { AtomXmlSerializer, executeAtomXmlOperation } from "./util/atomXmlHelper";
 import * as Constants from "./util/constants";
 import { SasServiceClientCredentials } from "./util/sasServiceClientCredentials";
-<<<<<<< HEAD
 import { isAbsoluteUrl, isJSONLikeObject, userAgent } from "./util/utils";
-import { OperationOptions } from "@azure/core-http";
-=======
-import { isAbsoluteUrl, isJSONLikeObject } from "./util/utils";
 import { parseURL } from "./util/parseUrl";
->>>>>>> c2abcbbd
 
 /**
  * Options to use with ServiceBusManagementClient creation
