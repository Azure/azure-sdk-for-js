--- conflicted
+++ resolved
@@ -70,12 +70,8 @@
 import * as Constants from "./util/constants";
 import { parseURL } from "./util/parseUrl";
 import { SasServiceClientCredentials } from "./util/sasServiceClientCredentials";
-<<<<<<< HEAD
-import { createSpan, getCanonicalCode } from "./util/tracing";
+import { createSpan, getCanonicalCode } from "./diagnostics/tracing";
 import { isDefined } from "./util/typeGuards";
-=======
-import { createSpan, getCanonicalCode } from "./diagnostics/tracing";
->>>>>>> cf8895eb
 import {
   formatUserAgentPrefix,
   getHttpResponseOnly,
