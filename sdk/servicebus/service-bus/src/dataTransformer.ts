// Copyright (c) Microsoft Corporation.
// Licensed under the MIT license.

import { message } from "rhea-promise";
import isBuffer from "is-buffer";
import { Buffer } from "buffer";
import { logErrorStackTrace, logger } from "./log";

/** @internal */
export const dataSectionTypeCode = 0x75 as const;
/** @internal */
export const sequenceSectionTypeCode = 0x76 as const;
/** @internal */
export const valueSectionTypeCode = 0x77 as const;

/**
 * Mirror of the internal Section interface in rhea.
 *
 * @internal
 */
export interface RheaAmqpSection {
  typecode:
    | typeof dataSectionTypeCode
    | typeof sequenceSectionTypeCode
    | typeof valueSectionTypeCode;
  content: any;
}

/**
 * The default data transformer that will be used by the Azure SDK.
 * @internal
 */
export const defaultDataTransformer = {
  /**
   * A function that takes the body property from an EventData object
   * and returns an encoded body (some form of AMQP type).
   *
   * @param body - The AMQP message body
   * @returns The encoded AMQP message body as an AMQP Data type
   * (data section in rhea terms). Section object with following properties:
   * - typecode: 117 (0x75)
   * - content: The given AMQP message body as a Buffer.
   * - multiple: true | undefined.
   */
  encode(body: unknown, bodyType: "data" | "value" | "sequence"): any {
    let result: any;
    if (bodyType === "value") {
      // TODO: Expose value_section from `rhea` similar to the data_section and sequence_section. Right now there isn't a way to create a value section officially.
      result = message.data_section(body);
      result.typecode = valueSectionTypeCode;
    } else if (bodyType === "sequence") {
      result = message.sequence_section(body);
    } else if (isBuffer(body)) {
      result = message.data_section(body);
    } else {
      // string, undefined, null, boolean, array, object, number should end up here
      // coercing undefined to null as that will ensure that null value will be given to the
      // customer on receive.
      if (body === undefined) body = null; // tslint:disable-line
      try {
        const bodyStr = JSON.stringify(body);
        result = message.data_section(Buffer.from(bodyStr, "utf8"));
      } catch (err) {
        const msg =
          `An error occurred while executing JSON.stringify() on the given body ` +
          body +
          `${err ? err.stack : JSON.stringify(err)}`;
        logger.warning("[encode] " + msg);
        logErrorStackTrace(logger, err);
        throw new Error(msg);
      }
    }
    return result;
  },
  /**
   * A function that takes the body property from an AMQP message
   * (an AMQP Data type (data section in rhea terms)) and returns the decoded message body.
   * If it cannot decode the body then it returns the body
   * as-is.
   *
   * NOTE: Use this to decode a message body when you know that the entire contents are _only_ contained
   * in the 'data' section of the message (for instance, messages from the $mgmt link). Otherwise
   * use 'defaultDataTransformer.decodeWithType', which can handle data coming from separate sections
   * of the AMQP mesage.
   *
   * @param body - The AMQP message body
<<<<<<< HEAD
   * @param skipParsingBodyAsJson - Boolean to skip running JSON.parse() on message body content.
   * @return decoded body or the given body as-is.
=======
   * @returns decoded body or the given body as-is.
>>>>>>> 6b4ef20a
   */
  decode(body: unknown, skipParsingBodyAsJson: boolean): unknown {
    let actualContent = body;

    if (isRheaAmqpSection(body)) {
      actualContent = body.content;
    }

    return skipParsingBodyAsJson ? actualContent : tryToJsonDecode(actualContent);
  },
  /**
   * A function that takes the body property from an AMQP message, which can come from either
   * the 'data', 'value' or 'sequence' sections of an AMQP message.
   *
   * If the body is not a JSON string the the raw contents will be returned, along with the bodyType
   * indicating which part of the AMQP message the body was decoded from.
   *
   * @param body - The AMQP message body as received from rhea.
<<<<<<< HEAD
   * @param skipParsingBodyAsJson - Boolean to skip running JSON.parse() on message body.
   * @return The decoded/raw body and the body type.
=======
   * @returns The decoded/raw body and the body type.
>>>>>>> 6b4ef20a
   */
  decodeWithType(
    body: unknown | RheaAmqpSection,
    skipParsingBodyAsJson: boolean
  ): { body: unknown; bodyType: "data" | "sequence" | "value" } {
    try {
      if (isRheaAmqpSection(body)) {
        switch (body.typecode) {
          case dataSectionTypeCode:
            return {
              body: skipParsingBodyAsJson ? body.content : tryToJsonDecode(body.content),
              bodyType: "data"
            };
          case sequenceSectionTypeCode:
            // typecode:
            // handle sequences
            return { body: body.content, bodyType: "sequence" };
          case valueSectionTypeCode:
            // value
            return { body: body.content, bodyType: "value" };
        }
      } else {
        // not sure - we have to try to infer the proper bodyType and content
        if (isBuffer(body)) {
          // This indicates that we are getting the AMQP described type. Let us try decoding it.
          return { body: skipParsingBodyAsJson ? body : tryToJsonDecode(body), bodyType: "data" };
        } else {
          return { body: body, bodyType: "value" };
        }
      }
    } catch (err) {
      logger.verbose(
        "[decode] An error occurred while decoding the received message body. The error is: %O",
        err
      );
      throw err;
    }
  }
};

/** @internal */
export function isRheaAmqpSection(
  possibleSection: any | RheaAmqpSection
): possibleSection is RheaAmqpSection {
  return (
    possibleSection != null &&
    typeof possibleSection.typecode === "number" &&
    (possibleSection.typecode === dataSectionTypeCode ||
      possibleSection.typecode === valueSectionTypeCode ||
      possibleSection.typecode === sequenceSectionTypeCode)
  );
}

/**
 * Attempts to decode 'body' as a JSON string. If it fails it returns body
 * verbatim.
 *
 * @param body - An AMQP message body.
 * @returns A JSON decoded object, or body if body was not a JSON string.
 *
 * @internal
 */
// eslint-disable-next-line @typescript-eslint/explicit-module-boundary-types
export function tryToJsonDecode(body: any): any {
  let processedBody = body;
  try {
    // Trying to stringify and JSON.parse() anything else will fail flat and we shall return
    // the original type back
    const bodyStr: string = processedBody.toString("utf8");
    processedBody = JSON.parse(bodyStr);
  } catch (err) {
    logger.verbose(
      "[decode] An error occurred while trying JSON.parse() on the received body. " +
        "The error is %O",
      err
    );
  }
  return processedBody;
}<|MERGE_RESOLUTION|>--- conflicted
+++ resolved
@@ -84,12 +84,8 @@
    * of the AMQP mesage.
    *
    * @param body - The AMQP message body
-<<<<<<< HEAD
    * @param skipParsingBodyAsJson - Boolean to skip running JSON.parse() on message body content.
-   * @return decoded body or the given body as-is.
-=======
    * @returns decoded body or the given body as-is.
->>>>>>> 6b4ef20a
    */
   decode(body: unknown, skipParsingBodyAsJson: boolean): unknown {
     let actualContent = body;
@@ -108,12 +104,8 @@
    * indicating which part of the AMQP message the body was decoded from.
    *
    * @param body - The AMQP message body as received from rhea.
-<<<<<<< HEAD
    * @param skipParsingBodyAsJson - Boolean to skip running JSON.parse() on message body.
-   * @return The decoded/raw body and the body type.
-=======
    * @returns The decoded/raw body and the body type.
->>>>>>> 6b4ef20a
    */
   decodeWithType(
     body: unknown | RheaAmqpSection,
