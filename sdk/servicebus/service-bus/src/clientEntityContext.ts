--- conflicted
+++ resolved
@@ -193,36 +193,21 @@
 
     (entityContext as ClientEntityContext).onDetached = async (error?: AmqpError | Error) => {
       const connectionId = entityContext.namespace.connectionId;
-<<<<<<< HEAD
-
+      const detachCalls: Promise<void>[] = [];
       // Call close() on sender if it is not connecting
       const sender = entityContext.sender;
       if (sender && !sender.isConnecting) {
-        await sender.close().catch((err) => {
-          log.error(
-            "[%s] Error when closing sender [%s] after disconnected event: %O",
-            entityContext.namespace.connection.id,
-            sender.name,
-            err
-          );
-        });
-=======
-      const detachCalls: Promise<void>[] = [];
-      // Call onDetached() on sender so that it can decide whether to reconnect or not
-      const sender = entityContext.sender;
-      if (sender && !sender.isConnecting) {
-        log.error("[%s] calling detached on sender '%s'.", connectionId, sender.name);
+        log.error("[%s] calling close() on sender '%s'.", connectionId, sender.name);
         detachCalls.push(
-          sender.onDetached().catch((err) => {
+          sender.close().catch((err) => {
             log.error(
-              "[%s] An error occurred while calling onDetached() the sender '%s': %O.",
-              connectionId,
+              "[%s] Error when closing sender [%s] after disconnected event: %O",
+              entityContext.namespace.connection.id,
               sender.name,
               err
             );
           })
         );
->>>>>>> 008095ba
       }
 
       // Call onDetached() on batchingReceiver so that it can gracefully close any ongoing batch operation.
