// Copyright (c) Microsoft Corporation. All rights reserved.
// Licensed under the MIT License.

import { ReceiveMode } from "./serviceBusMessage";
import {
  TokenCredential,
  ConnectionConfig,
  SharedKeyCredential,
<<<<<<< HEAD
  DataTransformer,
  WebSocketOptions,
  RetryOptions
=======
  WebSocketOptions
>>>>>>> 02c7264f
} from "@azure/core-amqp";
import { ConnectionContext } from "./connectionContext";

/**
 * Describes the options that can be provided while creating the ServiceBusClient.
 * @interface ServiceBusClientOptions
 */
export interface ServiceBusClientOptions {
  /**
<<<<<<< HEAD
   * Retry policy options that determine the mode, number of retries, retry interval etc.
   *
   * @type {RetryOptions}
   */
  retryOptions?: RetryOptions;
  /**
   * @property The data transformer that will be used to encode
   * and decode the sent and received messages respectively. If not provided then we will use the
   * DefaultDataTransformer. The default transformer should handle majority of the cases. This
   * option needs to be used only for specialized scenarios.
   */
  dataTransformer?: DataTransformer;
  /**
=======
>>>>>>> 02c7264f
   * @property
   * Options to configure the channelling of the AMQP connection over Web Sockets.
   */
  webSocketOptions?: WebSocketOptions;
}

/**
 * @param connectionString
 * @param options
 * @internal
 * @ignore
 */
export function createConnectionContextForConnectionString(
  connectionString: string,
  options: ServiceBusClientOptions = {}
): ConnectionContext {
  const config = ConnectionConfig.create(connectionString);

  config.webSocket = options?.webSocketOptions?.webSocket;
  config.webSocketEndpointPath = "$servicebus/websocket";
  config.webSocketConstructorOptions = options?.webSocketOptions?.webSocketConstructorOptions;

  const credential = new SharedKeyCredential(config.sharedAccessKeyName, config.sharedAccessKey);
  validate(config);
  return ConnectionContext.create(config, credential, options);
}

function validate(config: ConnectionConfig) {
  // TODO: workaround - core-amqp's validate string-izes "undefined"
  // the timing of this particular call happens in a spot where we might not have an
  // entity path so it's perfectly legitimate for it to be empty.
  config.entityPath = config.entityPath ?? "";

  ConnectionConfig.validate(config);
}

/**
 *
 * @param credential
 * @param host
 * @param options
 * @internal
 * @ignore
 */
export function createConnectionContextForTokenCredential(
  credential: TokenCredential,
  host: string,
  options: ServiceBusClientOptions = {}
): ConnectionContext {
  if (typeof host !== "string") {
    throw new TypeError("`host` parameter is not a string");
  }

  // host, credential and options based constructor was invoked
  if (!host.endsWith("/")) {
    host += "/";
  }
  const connectionString = `Endpoint=sb://${host};SharedAccessKeyName=defaultKeyName;SharedAccessKey=defaultKeyValue;`;
  const config = ConnectionConfig.create(connectionString);
  return ConnectionContext.create(config, credential, options);
}

/**
 * Parses a connection string and extracts the EntityPath named entity out.
 * @param connectionString An entity specific Service Bus connection string.
 * @internal
 * @ignore
 */
export function getEntityNameFromConnectionString(connectionString: string): string {
  const entityPathMatch = connectionString.match(/^.+EntityPath=(.+?);{0,1}$/);

  if (entityPathMatch != null && entityPathMatch.length === 2) {
    return entityPathMatch[1];
  } else {
    throw new Error("No entity name present in the connection string");
  }
}

/**
 * Temporary bit of conversion code until we can eliminate external usage of this
 * enum.
 * @param receiveMode
 * @internal
 * @ignore
 */
export function convertToInternalReceiveMode(
  receiveMode: "peekLock" | "receiveAndDelete"
): ReceiveMode {
  switch (receiveMode) {
    case "peekLock":
      return ReceiveMode.peekLock;
    case "receiveAndDelete":
      return ReceiveMode.receiveAndDelete;
  }
}<|MERGE_RESOLUTION|>--- conflicted
+++ resolved
@@ -6,13 +6,8 @@
   TokenCredential,
   ConnectionConfig,
   SharedKeyCredential,
-<<<<<<< HEAD
-  DataTransformer,
   WebSocketOptions,
   RetryOptions
-=======
-  WebSocketOptions
->>>>>>> 02c7264f
 } from "@azure/core-amqp";
 import { ConnectionContext } from "./connectionContext";
 
@@ -22,22 +17,12 @@
  */
 export interface ServiceBusClientOptions {
   /**
-<<<<<<< HEAD
    * Retry policy options that determine the mode, number of retries, retry interval etc.
    *
    * @type {RetryOptions}
    */
   retryOptions?: RetryOptions;
   /**
-   * @property The data transformer that will be used to encode
-   * and decode the sent and received messages respectively. If not provided then we will use the
-   * DefaultDataTransformer. The default transformer should handle majority of the cases. This
-   * option needs to be used only for specialized scenarios.
-   */
-  dataTransformer?: DataTransformer;
-  /**
-=======
->>>>>>> 02c7264f
    * @property
    * Options to configure the channelling of the AMQP connection over Web Sockets.
    */
