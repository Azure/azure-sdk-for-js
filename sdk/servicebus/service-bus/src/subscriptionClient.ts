// Copyright (c) Microsoft Corporation. All rights reserved.
// Licensed under the MIT License.

import * as log from "./log";
import { ConnectionContext } from "./connectionContext";
import { Receiver, SessionReceiver } from "./receiver";
import { ReceivedMessageInfo, ReceiveMode } from "./serviceBusMessage";
import { Client, ClientType } from "./client";
import { CorrelationFilter, RuleDescription } from "./core/managementClient";
import { SessionReceiverOptions } from "./session/messageSession";
import {
  getOpenReceiverErrorMsg,
  throwErrorIfClientOrConnectionClosed,
  throwErrorIfConnectionClosed
} from "./util/errors";
import { AmqpError, generate_uuid } from "rhea-promise";
import { ClientEntityContext } from "./clientEntityContext";

/**
 * Describes the client that allows interacting with a Service Bus Subscription.
 * Use the `createSubscriptionClient` function on the Namespace object to instantiate a
 * SubscriptionClient
 * @class SubscriptionClient
 */
export class SubscriptionClient implements Client {
  /**
   * @property {string}  The topic name.
   */
  readonly topicName: string;
  /**
   * @property {string}  The subscription name.
   */
  readonly subscriptionName: string;

  /**
   * @property {string} defaultRuleName Name of the default rule on the subscription.
   */
  readonly defaultRuleName: string = "$Default";

  /**
   * @property {string} The entitypath for the Service Bus Subscription for which this client is created.
   */
  readonly entityPath: string;
  /**
   * @property {string} A unique identifier for the client.
   */
  readonly id: string;
  /**
   * @property {boolean} _isClosed Denotes if close() was called on this client.
   */
  private _isClosed: boolean = false;
  /**
   * @property {ClientEntityContext} _context Describes the amqp connection context for the SubscriptionClient.
   */
  private _context: ClientEntityContext;

  private _currentReceiver: Receiver | undefined;

  /**
   * Constructor for SubscriptionClient.
   * This is not meant for the user to call directly.
   * The user should use the `createSubscriptionClient` on the Namespace instead.
   *
   * @constructor
   * @internal
   * @param topicName - The Topic name.
   * @param subscriptionName - The Subscription name.
   * @param context - The connection context to create the SubscriptionClient.
   */
  constructor(topicName: string, subscriptionName: string, context: ConnectionContext) {
    throwErrorIfConnectionClosed(context);

    this.topicName = topicName.toString();
    this.subscriptionName = subscriptionName.toString();

    this.entityPath = `${topicName}/Subscriptions/${subscriptionName}`;
    this.id = `${this.entityPath}/${generate_uuid()}`;
<<<<<<< HEAD
    this._context = ClientEntityContext.create(this.entityPath, context);
=======
    this._context = ClientEntityContext.create(
      this.entityPath,
      ClientType.SubscriptionClient,
      context
    );

    this.topicName = topicName;
    this.subscriptionName = subscriptionName;
>>>>>>> 61f7b40f
  }

  /**
   * Closes the AMQP link for the receivers created by this client.
   * Once closed, neither the SubscriptionClient nor its receivers can be used for any
   * further operations. Use the `createSubscriptionClient` function on the Namespace object to
   * instantiate a new SubscriptionClient.
   *
   * @returns {Promise<void>}
   */
  async close(): Promise<void> {
    try {
      if (this._context.namespace.connection && this._context.namespace.connection.isOpen()) {
        log.subscriptionClient("Closing the subscription client '%s'.", this.id);

        // Close the sessionManager.
        if (this._context.sessionManager) {
          this._context.sessionManager.close();
        }

        // Close the streaming and batching receivers.
        if (this._currentReceiver) {
          await this._currentReceiver.close();
        }

        // Close all the MessageSessions.
        for (const messageSessionId of Object.keys(this._context.messageSessions)) {
          await this._context.messageSessions[messageSessionId].close();
        }

        // Make sure that we clear the map of deferred messages
        this._context.requestResponseLockedMessages.clear();

        // Delete the reference in ConnectionContext
        await this._context.clearClientReference(this.id);

        // Mark this client as closed, so that we can show appropriate errors for subsequent usage
        this._isClosed = true;

        log.subscriptionClient("Closed the subscription client '%s'.", this.id);
      }
    } catch (err) {
      err = err instanceof Error ? err : new Error(JSON.stringify(err));
      log.error(`An error occurred while closing the subscription client "${this.id}":\n${err}`);
      throw err;
    }
  }

  /**
   * Will reconnect the subscritpionClient and its receiver links.
   * This is meant for the library to use to resume receiving when retryable errors are seen.
   * This is not meant for the consumer of this library to use.
   * @ignore
   * @param error Error if any due to which we are attempting to reconnect
   */
  async detached(error?: AmqpError | Error): Promise<void> {
    try {
      await this._context.detached(error);
    } catch (err) {
      log.error(
        "[%s] [%s] An error occurred while reconnecting the client: %O.",
        this._context.namespace.connectionId,
        this.id,
        err
      );
    }
  }

  /**
   * Creates a Receiver for receiving messages from a Subscription which does not have sessions enabled.
   * Throws error if an open receiver already exists for this SubscriptionClient.
   *
   * Throws error if the Subscription has sessions enabled.
   *
   * @param receiveMode An enum indicating the mode in which messages should be received. Possible
   * values are `ReceiveMode.peekLock` and `ReceiveMode.receiveAndDelete`
   *
   * @returns Receiver A receiver to receive messages from a Subscription which does not have
   * sessions enabled.
   */
  public createReceiver(receiveMode: ReceiveMode): Receiver;
  /**
   * Creates a Receiver for receiving messages from a session enabled Subscription. When no sessionId is
   * given, a random session among the available sessions is used.
   *
   * Throws error if an open receiver already exists for given sessionId.
   * Throws error if the Subscription does not have sessions enabled.
   *
   * @param receiveMode An enum indicating the mode in which messages should be received. Possible
   * values are `ReceiveMode.peekLock` and `ReceiveMode.receiveAndDelete`
   * @param sessionOptions Options to provide sessionId and duration of automatic lock renewal for
   * the session receiver.
   *
   * @returns SessionReceiver A receiver to receive from a session in the Subscription.
   */
  public createReceiver(
    receiveMode: ReceiveMode,
    sessionOptions: SessionReceiverOptions
  ): SessionReceiver;
  /**
   * Create a Receiver for receiving messages from a Subscription.
   *
   * @param receiveMode An enum indicating the mode in which messages should be received. Possible
   * values are `ReceiveMode.peekLock` and `ReceiveMode.receiveAndDelete`
   * @param sessionOptions Applicable only for Subscriptions that have sessions enabled. Use these options
   * to provide sessionId and duration for which automatic lock renewal for should be done for the
   * receiver.
   *
   * @returns Receiver|SessionReceiver A receiver to receive from a session in the Subscription if
   * `sessionOptions` were provided. Else, a receiver to receive messages from the Subscription.
   */
  public createReceiver(
    receiveMode: ReceiveMode,
    sessionOptions?: SessionReceiverOptions
  ): Receiver | SessionReceiver {
    throwErrorIfClientOrConnectionClosed(this._context.namespace, this.entityPath, this._isClosed);

    // Receiver for Subscription where sessions are not enabled
    if (!sessionOptions) {
      if (!this._currentReceiver || this._currentReceiver.isClosed) {
        this._currentReceiver = new Receiver(this._context, receiveMode);
        return this._currentReceiver;
      }
      const errorMessage = getOpenReceiverErrorMsg(ClientType.SubscriptionClient, this.entityPath);
      const error = new Error(errorMessage);
      log.error(`[${this._context.namespace.connectionId}] %O`, error);
      throw error;
    }

    return new SessionReceiver(this._context, receiveMode, sessionOptions);
  }

  /**
   * Fetches the next batch of active messages (including deferred but not deadlettered messages).
   * The first call to `peek()` fetches the first active message. Each subsequent call fetches the
   * subsequent message.
   *
   * Unlike a `received` message, `peeked` message is a read-only version of the message.
   * It cannot be `Completed/Abandoned/Deferred/Deadlettered`. The lock on it cannot be renewed.
   *
   * @param [maxMessageCount] The maximum number of messages to peek. Default value `1`.
   * @returns Promise<ReceivedSBMessage[]>
   */
  async peek(maxMessageCount?: number): Promise<ReceivedMessageInfo[]> {
    throwErrorIfClientOrConnectionClosed(this._context.namespace, this.entityPath, this._isClosed);
    return this._context.managementClient!.peek(maxMessageCount);
  }

  /**
   * Peeks the desired number of active messages (including deferred but not deadlettered messages)
   * from the specified sequence number.
   *
   * Unlike a `received` message, `peeked` message is a read-only version of the message.
   * It cannot be `Completed/Abandoned/Deferred/Deadlettered`. The lock on it cannot be renewed.
   *
   * @param fromSequenceNumber The sequence number from where to read the message.
   * @param [maxMessageCount] The maximum number of messages to peek. Default value `1`.
   * @returns Promise<ReceivedSBMessage[]>
   */
  async peekBySequenceNumber(
    fromSequenceNumber: Long,
    maxMessageCount?: number
  ): Promise<ReceivedMessageInfo[]> {
    throwErrorIfClientOrConnectionClosed(this._context.namespace, this.entityPath, this._isClosed);
    return this._context.managementClient!.peekBySequenceNumber(fromSequenceNumber, {
      messageCount: maxMessageCount
    });
  }

  //#region topic-filters

  /**
   * Get all the rules associated with the subscription
   */
  async getRules(): Promise<RuleDescription[]> {
    throwErrorIfClientOrConnectionClosed(this._context.namespace, this.entityPath, this._isClosed);
    return this._context.managementClient!.getRules();
  }

  /**
   * Removes the rule on the subscription identified by the given rule name.
   * @param ruleName
   */
  async removeRule(ruleName: string): Promise<void> {
    throwErrorIfClientOrConnectionClosed(this._context.namespace, this.entityPath, this._isClosed);
    return this._context.managementClient!.removeRule(ruleName);
  }

  /**
   * Adds a rule on the subscription as defined by the given rule name, filter and action.
   * Remember to remove the default true filter on the subscription before adding a rule,
   * otherwise, the added rule will have no affect as the true filter will always result in
   * the subscription receiving all messages.
   * @param ruleName Name of the rule
   * @param filter A Boolean, SQL expression or a Correlation filter. For SQL Filter syntax, see
   * {@link https://docs.microsoft.com/en-us/azure/service-bus-messaging/service-bus-messaging-sql-filter SQLFilter syntax}.
   * @param sqlRuleActionExpression Action to perform if the message satisfies the filtering expression. For SQL Rule Action syntax,
   * see {@link https://docs.microsoft.com/en-us/azure/service-bus-messaging/service-bus-messaging-sql-rule-action SQLRuleAction syntax}.
   */
  async addRule(
    ruleName: string,
    filter: boolean | string | CorrelationFilter,
    sqlRuleActionExpression?: string
  ): Promise<void> {
    throwErrorIfClientOrConnectionClosed(this._context.namespace, this.entityPath, this._isClosed);
    return this._context.managementClient!.addRule(ruleName, filter, sqlRuleActionExpression);
  }

  //#endregion

  //#region sessions

  // /**
  //  * Lists the ids of the sessions on the ServiceBus Subscription.
  //  * @param maxNumberOfSessions Maximum number of sessions.
  //  * @param lastUpdateTime Filter to include only sessions updated after a given time. Default
  //  * value is 3 days before the current time.
  //  */
  // async listMessageSessions(
  //   maxNumberOfSessions: number,
  //   lastUpdatedTime?: Date
  // ): Promise<string[]> {
  // this.throwErrorIfClientOrConnectionClosed();
  //   return this._context.managementClient!.listMessageSessions(
  //     0,
  //     maxNumberOfSessions,
  //     lastUpdatedTime
  //   );
  // }

  //#endregion
}<|MERGE_RESOLUTION|>--- conflicted
+++ resolved
@@ -75,18 +75,11 @@
 
     this.entityPath = `${topicName}/Subscriptions/${subscriptionName}`;
     this.id = `${this.entityPath}/${generate_uuid()}`;
-<<<<<<< HEAD
-    this._context = ClientEntityContext.create(this.entityPath, context);
-=======
     this._context = ClientEntityContext.create(
       this.entityPath,
       ClientType.SubscriptionClient,
       context
     );
-
-    this.topicName = topicName;
-    this.subscriptionName = subscriptionName;
->>>>>>> 61f7b40f
   }
 
   /**
