// Copyright (c) Microsoft Corporation. All rights reserved.
// Licensed under the MIT License.

import * as log from "./log";
import { ConnectionContext } from "./connectionContext";
import { Receiver, SessionReceiver } from "./receiver";
import { ReceivedMessageInfo, ReceiveMode } from "./serviceBusMessage";
import { Client, ClientType } from "./client";
import { CorrelationFilter, RuleDescription } from "./core/managementClient";
import { SessionReceiverOptions } from "./session/messageSession";
import {
  getOpenReceiverErrorMsg,
  throwErrorIfClientOrConnectionClosed,
  throwErrorIfConnectionClosed
} from "./util/errors";
import { generate_uuid } from "rhea-promise";
import { ClientEntityContext } from "./clientEntityContext";

/**
 * Describes the client that allows interacting with a Service Bus Subscription.
 * Use the `createSubscriptionClient` function on the ServiceBusClient object to instantiate a
 * SubscriptionClient
 * @class SubscriptionClient
 */
export class SubscriptionClient implements Client {
  /**
   * @readonly
   * @property The topic name.
   */
  readonly topicName: string;
  /**
   * @readonly
   * @property The subscription name.
   */
  readonly subscriptionName: string;

  /**
   * @readonly
   * @property defaultRuleName Name of the default rule on the subscription.
   */
  readonly defaultRuleName: string = "$Default";

  /**
   * @readonly
   * @property The path for the Service Bus Subscription for which this client is created.
   */
  readonly entityPath: string;
  /**
   * @readonly
   * @property A unique identifier for this client.
   */
  readonly id: string;
  /**
<<<<<<< HEAD
   * @property {ClientEntityContext} _context Describes the amqp connection context for the SubscriptionClient.
=======
   * @property Denotes if close() was called on this client.
   */
  private _isClosed: boolean = false;
  /**
   * @property Describes the amqp connection context for the SubscriptionClient.
>>>>>>> 4d2bca97
   */
  private _context: ClientEntityContext;

  private _currentReceiver: Receiver | undefined;

  /**
   * Constructor for SubscriptionClient.
   * This is not meant for the user to call directly.
   * The user should use the `createSubscriptionClient` on the Namespace instead.
   *
   * @constructor
   * @internal
   * @param topicName - The Topic name.
   * @param subscriptionName - The Subscription name.
   * @param context - The connection context to create the SubscriptionClient.
   */
  constructor(topicName: string, subscriptionName: string, context: ConnectionContext) {
    throwErrorIfConnectionClosed(context);

    this.topicName = String(topicName);
    this.subscriptionName = String(subscriptionName);

    this.entityPath = `${topicName}/Subscriptions/${subscriptionName}`;
    this.id = `${this.entityPath}/${generate_uuid()}`;
    this._context = ClientEntityContext.create(
      this.entityPath,
      ClientType.SubscriptionClient,
      context,
      this.id
    );
  }

  /**
   * Closes the AMQP link for the receivers created by this client.
   * Once closed, neither the SubscriptionClient nor its receivers can be used for any
   * further operations.
   *
   * @returns {Promise<void>}
   */
  async close(): Promise<void> {
    try {
      // Close the corresponding client context which will take care of closing all AMQP links
      // associated with this client
      await this._context.close();
    } catch (err) {
      log.error(
        "[%s] An error occurred while closing the SubscriptionClient for %s: %O",
        this._context.namespace.connectionId,
        this.id,
        err
      );
      throw err;
    }
  }

  /**
<<<<<<< HEAD
   * Creates a Receiver for receiving messages from a Subscription which does not have sessions enabled.
   * Throws error if an open receiver already exists for this SubscriptionClient.
   *
   * Throws error if the Subscription has sessions enabled.
=======
   * Will reconnect the subscritpionClient and its receiver links.
   * This is meant for the library to use to resume receiving when retryable errors are seen.
   * This is not meant for the consumer of this library to use.
   * @ignore
   * @param error Error if any due to which we are attempting to reconnect
   */
  async detached(error?: AmqpError | Error): Promise<void> {
    try {
      await this._context.detached(error);
    } catch (err) {
      log.error(
        "[%s] [%s] An error occurred while reconnecting the client: %O.",
        this._context.namespace.connectionId,
        this.id,
        err
      );
    }
  }

  /**
   * Creates a Receiver for receiving messages from a Queue which does not have sessions enabled.
   * - Throws error if an open receiver already exists for this QueueClient.
   * - Throws error if the Queue has sessions enabled.
>>>>>>> 4d2bca97
   *
   * @param receiveMode An enum indicating the mode in which messages should be received. Possible
   * values are:
   * - `ReceiveMode.peekLock`: Once a message is received in this mode, the receiver has a lock on
   * the message for a particular duration. If the message is not settled by this time, it lands back
   * on Service Bus to be fetched by the next receive operation.
   * - `ReceiveMode.receiveAndDelete`: Messages received in this mode get automatically removed from
   * Service Bus.
   *
   * @returns Receiver A receiver to receive messages from a Subscription which does not have
   * sessions enabled.
   */
  public createReceiver(receiveMode: ReceiveMode): Receiver;
  /**
   * Creates a Receiver for receiving messages from a session enabled Subscription. When no sessionId is
   * given, a random session among the available sessions is used.
   * - Throws error if an open receiver already exists for given sessionId.
   * - Throws error if the Queue does not have sessions enabled.
   *
   * @param receiveMode An enum indicating the mode in which messages should be received. Possible
   * values are:
   * - `ReceiveMode.peekLock`: Once a message is received in this mode, the receiver has a lock on
   * the message for a particular duration. If the message is not settled by this time, it lands back
   * on Service Bus to be fetched by the next receive operation.
   * - `ReceiveMode.receiveAndDelete`: Messages received in this mode get automatically removed from
   * Service Bus.
   * @param sessionOptions Options to provide sessionId and duration of automatic lock renewal for
   * the session receiver.
   *
   * @returns SessionReceiver A receiver to receive from a session in the Subscription.
   */
  public createReceiver(
    receiveMode: ReceiveMode,
    sessionOptions: SessionReceiverOptions
  ): SessionReceiver;
  /**
   * Create a Receiver for receiving messages from a Subscription.
   *
   * @param receiveMode An enum indicating the mode in which messages should be received. Possible
   * values are `ReceiveMode.peekLock` and `ReceiveMode.receiveAndDelete`
   * @param sessionOptions Applicable only for Subscriptions that have sessions enabled. Use these options
   * to provide sessionId and duration for which automatic lock renewal for should be done for the
   * receiver.
   *
   * @returns Receiver|SessionReceiver A receiver to receive from a session in the Subscription if
   * `sessionOptions` were provided. Else, a receiver to receive messages from the Subscription.
   */
  public createReceiver(
    receiveMode: ReceiveMode,
    sessionOptions?: SessionReceiverOptions
  ): Receiver | SessionReceiver {
    throwErrorIfClientOrConnectionClosed(
      this._context.namespace,
      this.entityPath,
      this._context.isClosed
    );

    // Receiver for Subscription where sessions are not enabled
    if (!sessionOptions) {
      if (!this._currentReceiver || this._currentReceiver.isClosed) {
        this._currentReceiver = new Receiver(this._context, receiveMode);
        return this._currentReceiver;
      }
      const errorMessage = getOpenReceiverErrorMsg(ClientType.SubscriptionClient, this.entityPath);
      const error = new Error(errorMessage);
      log.error(`[${this._context.namespace.connectionId}] %O`, error);
      throw error;
    }

    return new SessionReceiver(this._context, receiveMode, sessionOptions);
  }

  /**
   * Fetches the next batch of active messages (including deferred but not deadlettered messages).
   * - The first call to `peek()` fetches the first active message. Each subsequent call fetches the
   * subsequent message.
   * - Unlike a `received` message, `peeked` message is a read-only version of the message.
   * It cannot be `Completed/Abandoned/Deferred/Deadlettered`. The lock on it cannot be renewed.
   *
   * @param [maxMessageCount] The maximum number of messages to peek. Default value `1`.
   * @returns Promise<ReceivedSBMessage[]>
   */
  async peek(maxMessageCount?: number): Promise<ReceivedMessageInfo[]> {
    throwErrorIfClientOrConnectionClosed(
      this._context.namespace,
      this.entityPath,
      this._context.isClosed
    );
    return this._context.managementClient!.peek(maxMessageCount);
  }

  /**
   * Peeks the desired number of active messages (including deferred but not deadlettered messages)
   * from the specified sequence number.
   * - Unlike a `received` message, `peeked` message is a read-only version of the message.
   * It cannot be `Completed/Abandoned/Deferred/Deadlettered`. The lock on it cannot be renewed.
   *
   * @param fromSequenceNumber The sequence number from where to read the message.
   * @param [maxMessageCount] The maximum number of messages to peek. Default value `1`.
   * @returns Promise<ReceivedSBMessage[]>
   */
  async peekBySequenceNumber(
    fromSequenceNumber: Long,
    maxMessageCount?: number
  ): Promise<ReceivedMessageInfo[]> {
    throwErrorIfClientOrConnectionClosed(
      this._context.namespace,
      this.entityPath,
      this._context.isClosed
    );
    return this._context.managementClient!.peekBySequenceNumber(
      fromSequenceNumber,
      maxMessageCount
    );
  }

  //#region topic-filters

  /**
   * Get all the rules associated with the subscription
   */
  async getRules(): Promise<RuleDescription[]> {
    throwErrorIfClientOrConnectionClosed(
      this._context.namespace,
      this.entityPath,
      this._context.isClosed
    );
    return this._context.managementClient!.getRules();
  }

  /**
   * Removes the rule on the subscription identified by the given rule name.
   * **Note**: If all rules on a subscription are removed, then the subscription will not receive
   * any more messages.
   * @param ruleName
   */
  async removeRule(ruleName: string): Promise<void> {
    throwErrorIfClientOrConnectionClosed(
      this._context.namespace,
      this.entityPath,
      this._context.isClosed
    );
    return this._context.managementClient!.removeRule(ruleName);
  }

  /**
   * Adds a rule on the subscription as defined by the given rule name, filter and action.
   * **Note**: Remove the default true filter on the subscription before adding a rule,
   * otherwise, the added rule will have no affect as the true filter will always result in
   * the subscription receiving all messages.
   * @param ruleName Name of the rule
   * @param filter A Boolean, SQL expression or a Correlation filter. For SQL Filter syntax, see
   * {@link https://docs.microsoft.com/en-us/azure/service-bus-messaging/service-bus-messaging-sql-filter SQLFilter syntax}.
   * @param sqlRuleActionExpression Action to perform if the message satisfies the filtering expression. For SQL Rule Action syntax,
   * see {@link https://docs.microsoft.com/en-us/azure/service-bus-messaging/service-bus-messaging-sql-rule-action SQLRuleAction syntax}.
   */
  async addRule(
    ruleName: string,
    filter: boolean | string | CorrelationFilter,
    sqlRuleActionExpression?: string
  ): Promise<void> {
    throwErrorIfClientOrConnectionClosed(
      this._context.namespace,
      this.entityPath,
      this._context.isClosed
    );
    return this._context.managementClient!.addRule(ruleName, filter, sqlRuleActionExpression);
  }

  //#endregion

  //#region sessions

  // /**
  //  * Lists the ids of the sessions on the ServiceBus Subscription.
  //  * @param maxNumberOfSessions Maximum number of sessions.
  //  * @param lastUpdateTime Filter to include only sessions updated after a given time. Default
  //  * value is 3 days before the current time.
  //  */
  // async listMessageSessions(
  //   maxNumberOfSessions: number,
  //   lastUpdatedTime?: Date
  // ): Promise<string[]> {
  // TODO: Parameter validation if required
  // this.throwErrorIfClientOrConnectionClosed();
  //   return this._context.managementClient!.listMessageSessions(
  //     0,
  //     maxNumberOfSessions,
  //     lastUpdatedTime
  //   );
  // }

  //#endregion
}<|MERGE_RESOLUTION|>--- conflicted
+++ resolved
@@ -51,15 +51,7 @@
    */
   readonly id: string;
   /**
-<<<<<<< HEAD
-   * @property {ClientEntityContext} _context Describes the amqp connection context for the SubscriptionClient.
-=======
-   * @property Denotes if close() was called on this client.
-   */
-  private _isClosed: boolean = false;
-  /**
    * @property Describes the amqp connection context for the SubscriptionClient.
->>>>>>> 4d2bca97
    */
   private _context: ClientEntityContext;
 
@@ -116,36 +108,10 @@
   }
 
   /**
-<<<<<<< HEAD
    * Creates a Receiver for receiving messages from a Subscription which does not have sessions enabled.
    * Throws error if an open receiver already exists for this SubscriptionClient.
    *
    * Throws error if the Subscription has sessions enabled.
-=======
-   * Will reconnect the subscritpionClient and its receiver links.
-   * This is meant for the library to use to resume receiving when retryable errors are seen.
-   * This is not meant for the consumer of this library to use.
-   * @ignore
-   * @param error Error if any due to which we are attempting to reconnect
-   */
-  async detached(error?: AmqpError | Error): Promise<void> {
-    try {
-      await this._context.detached(error);
-    } catch (err) {
-      log.error(
-        "[%s] [%s] An error occurred while reconnecting the client: %O.",
-        this._context.namespace.connectionId,
-        this.id,
-        err
-      );
-    }
-  }
-
-  /**
-   * Creates a Receiver for receiving messages from a Queue which does not have sessions enabled.
-   * - Throws error if an open receiver already exists for this QueueClient.
-   * - Throws error if the Queue has sessions enabled.
->>>>>>> 4d2bca97
    *
    * @param receiveMode An enum indicating the mode in which messages should be received. Possible
    * values are:
