// Copyright (c) Microsoft Corporation. All rights reserved.
// Licensed under the MIT License.
import Long from "long";
import {
  MessageHandlers,
  MessageIterator,
  ContextType,
  ContextWithSettlement,
  MessageAndContext,
  ReceivedMessage,
  ReceiveBatchOptions,
  IterateMessagesOptions,
  SubscribeOptions
} from "./models";
import { convertToInternalReceiveMode } from "./constructorHelpers";
import { RuleDescription, CorrelationFilter } from "./core/managementClient";
import { ServiceBusMessage, ReceivedMessageInfo, ReceiveMode } from ".";
import { ClientEntityContext } from "./clientEntityContext";
import { InternalReceiver, InternalSessionReceiver } from "./internalReceivers";

/**
 *A receiver client that handles sessions, including renewing the session lock.
 */
export interface SessionReceiver<LockModeT extends "peekLock" | "receiveAndDelete"> {
  /**
   * Streams messages to message handlers.
   * @param handler A handler that gets called for messages and errors.
   * @param options Options for subscribe.
   */
  subscribe(handlers: MessageHandlers<ContextType<LockModeT>>, options?: SubscribeOptions): void;
  /**
   * Returns an iterator that can be used to receive messages from Service Bus.
   * @param options Options for iterateMessages.
   */
  iterateMessages(options?: IterateMessagesOptions): MessageIterator<ContextType<LockModeT>>;

  /**
   * Receives, at most, `maxMessages` worth of messages.
   * @param maxMessages The maximum number of messages to accept.
   * @param maxWaitTimeInSeconds The maximum time to wait, in seconds, for messages to arrive.
   * @param options Options for receiveBatch.
   */
  receiveBatch(
    maxMessages: number,
    maxWaitTimeInSeconds?: number,
    options?: ReceiveBatchOptions
  ): Promise<{ messages: ReceivedMessage[]; context: ContextType<LockModeT> }>;
  receiveDeferredMessage(sequenceNumber: Long): Promise<ServiceBusMessage | undefined>;
  receiveDeferredMessages(sequenceNumbers: Long[]): Promise<ServiceBusMessage[]>;
  isReceivingMessages(): boolean;
  renewSessionLock(): Promise<Date>;
  setState(state: any): Promise<void>;
  getState(): Promise<any>;
  sessionId: string | undefined;
  sessionLockedUntilUtc: Date | undefined;
  close(): Promise<void>;
  getDeadLetterPath(): string;
  entityType: "queue" | "subscription";
  entityPath: string;
  receiveMode: "peekLock" | "receiveAndDelete";

  /**
   * Renews the lock on the session.
   */
  renewSessionLock(): Promise<Date>;
  /**
   * Closes the client.
   */
  close(): Promise<void>;
  /**
   * Methods related to service bus diagnostics.
   */
  diagnostics: {
    /**
     * Peek within a queue or subscription.
     * @param maxMessageCount The maximum number of messages to retrieve.
     */
    peek(maxMessageCount?: number): Promise<ReceivedMessage[]>;
    /**
     * Peek within a queue or subscription, starting with a specific sequence number.
     * NOTE: this method does not respect message locks or increment delivery count
     * for messages.
     * @param fromSequenceNumber The sequence number to start peeking from (inclusive).
     * @param maxMessageCount The maximum number of messages to retrieve.
     */
    peekBySequenceNumber(
      fromSequenceNumber: Long,
      maxMessageCount?: number
    ): Promise<ReceivedMessage[]>;
  };
}

/**
 * A receiver client that does not handle sessions.
 */
export interface NonSessionReceiver<LockModeT extends "peekLock" | "receiveAndDelete"> {
  /**
   * Streams messages to message handlers.
   * @param handler A handler that gets called for messages and errors.
   * @param options Options for subscribe.
   */
  subscribe(handler: MessageHandlers<ContextType<LockModeT>>, options?: SubscribeOptions): void;

  /**
   * Returns an iterator that can be used to receive messages from Service Bus.
   * @param options Options for iterateMessages.
   */
  iterateMessages(options?: IterateMessagesOptions): MessageIterator<ContextType<LockModeT>>;

  /**
   * Receives, at most, `maxMessages` worth of messages.
   * @param maxMessages The maximum number of messages to accept.
   * @param maxWaitTimeInSeconds The maximum time to wait, in seconds, for messages to arrive.
   * @param options Options for receiveBatch.
   */
  receiveBatch(
    maxMessages: number,
    maxWaitTimeInSeconds?: number,
    options?: ReceiveBatchOptions
  ): Promise<{ messages: ReceivedMessage[]; context: ContextType<LockModeT> }>;
  renewMessageLock(lockTokenOrMessage: string | ReceivedMessage): Promise<Date>;
  receiveDeferredMessage(sequenceNumber: Long): Promise<ServiceBusMessage | undefined>;
  receiveDeferredMessages(sequenceNumbers: Long[]): Promise<ServiceBusMessage[]>;
  isReceivingMessages(): boolean;
  close(): Promise<void>;
  getDeadLetterPath(): string;

  // TODO: not sure these need to be on the interface
  entityType: "queue" | "subscription";
  entityPath: string;
  receiveMode: "peekLock" | "receiveAndDelete";

  /**
   * Closes the client.
   */
  close(): Promise<void>;

  /**
   * Methods related to service bus diagnostics.
   */
  diagnostics: {
    /**
     * Peek within a queue or subscription.
     * NOTE: this method does not respect message locks or increment delivery count
     * for messages.
     * @param maxMessageCount The maximum number of messages to retrieve.
     */
    peek(maxMessageCount?: number): Promise<ReceivedMessage[]>;

    /**
     * Peek within a queue or subscription, starting with a specific sequence number.
     * NOTE: this method does not respect message locks or increment delivery count
     * for messages.
     * @param fromSequenceNumber The sequence number to start peeking from (inclusive).
     * @param maxMessageCount The maximum number of messages to retrieve.
     */
    peekBySequenceNumber(
      fromSequenceNumber: Long,
      maxMessageCount?: number
    ): Promise<ReceivedMessage[]>;
  };
}

/**
 * Methods to manage rules for subscriptions. More information about subscription rules
 * can be found here: https://docs.microsoft.com/en-us/azure/service-bus-messaging/topic-filters
 */
export interface SubscriptionRuleManagement {
  /**
   * Gets all rules associated with the subscription
   * @throws Error if the SubscriptionClient or the underlying connection is closed.
   * @throws MessagingError if the service returns an error while retrieving rules.
   */
  getRules(): Promise<RuleDescription[]>;

  /**
   * Removes the rule on the subscription identified by the given rule name.
   *
   * **Caution**: If all rules on a subscription are removed, then the subscription will not receive
   * any more messages.
   * @param ruleName
   * @throws Error if the SubscriptionClient or the underlying connection is closed.
   * @throws MessagingError if the service returns an error while removing rules.
   */

  removeRule(ruleName: string): Promise<void>;
  /**
   * Adds a rule on the subscription as defined by the given rule name, filter and action.
   *
   * **Note**: Remove the default true filter on the subscription before adding a rule.
   * Otherwise, the added rule will have no affect as the true filter will always result in
   * the subscription receiving all messages.
   * @param ruleName Name of the rule
   * @param filter A Boolean, SQL expression or a Correlation filter. For SQL Filter syntax, see
   * {@link https://docs.microsoft.com/en-us/azure/service-bus-messaging/service-bus-messaging-sql-filter SQLFilter syntax}.
   * @param sqlRuleActionExpression Action to perform if the message satisfies the filtering expression. For SQL Rule Action syntax,
   * see {@link https://docs.microsoft.com/en-us/azure/service-bus-messaging/service-bus-messaging-sql-rule-action SQLRuleAction syntax}.
   * @throws Error if the SubscriptionClient or the underlying connection is closed.
   * @throws MessagingError if the service returns an error while adding rules.
   */
  addRule(
    ruleName: string,
    filter: boolean | string | CorrelationFilter,
    sqlRuleActionExpression?: string
  ): Promise<void>;
  readonly defaultRuleName: string;
}

export type ReceiverClientTypeForUser =
  | NonSessionReceiver<"peekLock" | "receiveAndDelete">
  | (NonSessionReceiver<"peekLock" | "receiveAndDelete"> & SubscriptionRuleManagement)
  | SessionReceiver<"peekLock" | "receiveAndDelete">
  | (SessionReceiver<"peekLock" | "receiveAndDelete"> & SubscriptionRuleManagement);

export type ReceiverClientTypeForUserT<ReceiveModeT extends "peekLock" | "receiveAndDelete"> =
  | NonSessionReceiver<ReceiveModeT>
  | (NonSessionReceiver<ReceiveModeT> & SubscriptionRuleManagement)
  | SessionReceiver<ReceiveModeT>
  | (SessionReceiver<ReceiveModeT> & SubscriptionRuleManagement);

/**
 * Implementation class for receivers.
 * @internal
 * @ignore
 */
export class ReceiverClientImplementation {
  _sessionEnabled: boolean;
  constructor(
    public receiveMode: "peekLock" | "receiveAndDelete",
    private _clientEntityContext: ClientEntityContext,
    public entityType: "queue" | "subscription",
    sessionId?: string | false
  ) {
    this._internalReceiveMode = convertToInternalReceiveMode(this.receiveMode);
    this.entityPath = _clientEntityContext.entityPath;

<<<<<<< HEAD
    if (typeof sessionId === "boolean" && sessionId === false) {
      this._receiver = new InternalReceiver(this._clientEntityContext, this._internalReceiveMode);
=======
    if (isSession(sessionOrOptions3)) {
      session = sessionOrOptions3;
      options = options4 || {};
    } else {
      options = sessionOrOptions3 || {};
    }
    this.entityType = isQueueAuth(auth1) ? "queue" : "subscription";
    const { context, entityPath } = createConnectionContext(auth1, options);
    this.entityPath = entityPath;
    this._context = context;

    if (receiveMode2 === "peekLock" || receiveMode2 === "receiveAndDelete") {
      this.receiveMode = receiveMode2;
    } else {
      throw new Error("Invalid receiveMode provided");
    }
    this._internalReceiveMode = convertToInternalReceiveMode(receiveMode2);

    const clientEntityContext = ClientEntityContext.create(
      entityPath,
      ClientType.ServiceBusReceiverClient,
      context,
      `${entityPath}/${generate_uuid()}`
    );

    // TODO: use the session connections object to "cache" the client entity context
    if (session != null) {
      const receiver = new InternalSessionReceiver(clientEntityContext, this._internalReceiveMode, {
        sessionId: session.id
      });
      this._sessionEnabled = true;
      this._receiver = receiver;
>>>>>>> 8ce25821

      const receiver = this._receiver;
      const clientEntityContext = this._clientEntityContext;

      this._sessionEnabled = false;
      this.diagnostics = {
        async peek(maxMessageCount?: number): Promise<ReceivedMessage[]> {
          return (await receiver.peek(clientEntityContext.entityPath, maxMessageCount)).map(
            (m) => m as ReceivedMessage
          );
        },
        async peekBySequenceNumber(
          fromSequenceNumber: Long,
          maxMessageCount?: number
        ): Promise<ReceivedMessage[]> {
          return (
            await receiver.peekBySequenceNumber(
              clientEntityContext.entityPath,
              fromSequenceNumber,
              maxMessageCount
            )
          ).map((m) => m as ReceivedMessage);
        }
      };
    } else if (typeof sessionId === "string") {
      this._receiver = new InternalSessionReceiver(
        this._clientEntityContext,
        this._internalReceiveMode,
        {
          sessionId
        }
      );
      const receiver = this._receiver;

      this._sessionEnabled = true;
      this.diagnostics = {
        async peek(maxMessageCount?: number): Promise<ReceivedMessage[]> {
          return (await receiver.peek(maxMessageCount)).map((m) => m as ReceivedMessage);
        },
        async peekBySequenceNumber(
          fromSequenceNumber: Long,
          maxMessageCount?: number
        ): Promise<ReceivedMessage[]> {
          return (await receiver.peekBySequenceNumber(fromSequenceNumber, maxMessageCount)).map(
            (m) => m as ReceivedMessage
          );
        }
      };
    } else {
      throw new TypeError("Invalid constructor parameters for receiver");
    }
  }

  public get isClosed(): boolean {
    return this._receiver.isClosed;
  }

  isReceivingMessages(): boolean {
    return this._receiver.isReceivingMessages();
  }

  /**
   * Streams messages to the passed in handlers.
   * @param handlers message handlers that receive events as well as errors.
   */
  subscribe(handlers: MessageHandlers<ContextWithSettlement>, options?: SubscribeOptions): void;
  /**
   * Streams messages to the passed in handlers.
   * @param handlers message handlers that receive events as well as errors.
   */
  subscribe(handlers: MessageHandlers<{}>, options?: SubscribeOptions): void;
  subscribe(
    handlers: MessageHandlers<{}> | MessageHandlers<ContextWithSettlement>,
    options?: SubscribeOptions
  ): void {
    // TODO: use options
    if (
      !handlers ||
      !(handlers.processMessage instanceof Function && handlers.processMessage instanceof Function)
    ) {
      throw new TypeError('Invalid "MessageHandlers" provided.');
    }

    if (this.receiveMode === "peekLock") {
      const onMessage = async (sbMessage: ServiceBusMessage) => {
        return handlers.processMessage(sbMessage, settlementContext);
      };

      this._receiver.registerMessageHandler(
        onMessage,
        (err) => {
          // TODO: this isn't right - the receiver's onError  is not async and needs to be fixed.
          handlers.processError(err);
        },
        options
      );
    } else if (this.receiveMode === "receiveAndDelete") {
      const actualHandlers = handlers as MessageHandlers<{}>;

      this._receiver.registerMessageHandler(
        (message) => {
          return actualHandlers.processMessage(message, {});
        },
        (err) => {
          // TODO: this isn't right - the receiver's onError  is not async and needs to be fixed.
          handlers.processError(err);
        },
        options
      );
    } else {
      throw new Error("Invalid receive mode");
    }
  }

  async renewMessageLock(lockTokenOrMessage: string | ReceivedMessage): Promise<Date> {
    if (!(this._receiver instanceof InternalSessionReceiver)) {
      return this._receiver.renewMessageLock(lockTokenOrMessage);
    } else {
      throw new Error("'renewMessageLock' does not exist on 'SessionReceiver'");
    }
  }

  /**
   * Gets an iterator of messages that also contains a context that can be used to
   * settle messages.
   */
  iterateMessages(options?: IterateMessagesOptions): MessageIterator<ContextType<"peekLock">>;
  /**
   * Gets an iterator of messages
   */
  iterateMessages(
    options?: IterateMessagesOptions
  ): MessageIterator<ContextType<"receiveAndDelete">>;
  iterateMessages():
    | MessageIterator<ContextType<"peekLock">>
    | MessageIterator<ContextType<"receiveAndDelete">> {
    // TODO: this needs to be more configurable - at least with timeouts, etc...
    // TODO: use the options
    const messageIterator = this._receiver.getMessageIterator();

    if (this.receiveMode === "peekLock") {
      // const actualMessageIterator = (messageIterator as any) as MessageIterator<
      //   ContextType<"peekLock">
      // >;

      const f = async function*(
        originalMessageIterator: AsyncIterableIterator<ServiceBusMessage>
      ): AsyncIterableIterator<MessageAndContext<ContextType<"peekLock">>> {
        for await (const message of originalMessageIterator) {
          yield { message, context: settlementContext };
        }
      };

      return f(messageIterator);
    } else if (this.receiveMode === "receiveAndDelete") {
      const f = async function*(
        originalMessageIterator: AsyncIterableIterator<ServiceBusMessage>
      ): AsyncIterableIterator<MessageAndContext<ContextType<"receiveAndDelete">>> {
        for await (const message of originalMessageIterator) {
          yield { message, context: {} };
        }
      };

      // actualMessageIterator.context = {};
      // return actualMessageIterator;
      return f(messageIterator);
    } else {
      throw new Error("Unknown receive mode");
    }
  }

  // /**
  //  *
  //  *
  //  * @param {number} maxMessageCount
  //  * @param {number} [maxWaitTimeInSeconds]
  //  * @returns {(Message[] & ContextType<"receiveAndDelete" | "peekLock">)}
  //  * @memberof ReceiverClientImplementation
  //  */
  // async receiveBatch(
  //   maxMessageCount: number,
  //   maxWaitTimeInSeconds?: number
  // ): Promise<ServiceBusMessage[]> {
  //   return this._receiver.receiveMessages(maxMessageCount, maxWaitTimeInSeconds);
  // }

  async receiveDeferredMessage(sequenceNumber: Long): Promise<ServiceBusMessage | undefined> {
    return this._receiver.receiveDeferredMessage(sequenceNumber);
  }

  async receiveDeferredMessages(sequenceNumbers: Long[]): Promise<ServiceBusMessage[]> {
    return this._receiver.receiveDeferredMessages(sequenceNumbers);
  }

  // TODO: should probably be milliseconds
  async receiveBatch(
    maxMessages: number,
    maxWaitTimeInSeconds?: number,
    options?: ReceiveBatchOptions
  ): Promise<{ messages: ReceivedMessage[]; context: ContextType<"peekLock"> }>;
  // TODO: should probably be milliseconds
  async receiveBatch(
    maxMessages: number,
    maxWaitTimeInSeconds?: number,
    options?: ReceiveBatchOptions
  ): Promise<{ messages: ReceivedMessage[]; context: ContextType<"receiveAndDelete"> }>;
  // TODO: should probably be milliseconds
  async receiveBatch(
    maxMessages: number,
    maxWaitTimeInSeconds?: number,
    options?: ReceiveBatchOptions
  ): Promise<{
    messages: ReceivedMessage[];
    context: ContextType<"receiveAndDelete"> | ContextType<"peekLock">;
  }> {
    // TODO: use the options (it contains things like AbortSignal)
    const messages = await this._receiver.receiveMessages(maxMessages, maxWaitTimeInSeconds);

    if (this.receiveMode === "peekLock") {
      return {
        messages,
        context: settlementContext
      };
      // throw new Error("TODO: PeekLock and receiveBatch not yet implemented (context not returned)");
      // return messages;
    } else if (this.receiveMode === "receiveAndDelete") {
      return {
        messages,
        context: {}
      };
    } else {
      throw new Error("Unhandled receive mode");
    }
  }

  // private isSessionReceiver(
  //   receiver: InternalSessionReceiver | InternalReceiver
  // ): receiver is InternalSessionReceiver {
  //   return this._sessionEnabled;
  // }

  getRules(): Promise<RuleDescription[]> {
    return this._receiver.getRules(this.entityPath);
  }
  removeRule(ruleName: string): Promise<void> {
    return this._receiver.removeRule(this.entityPath, ruleName);
  }
  addRule(
    ruleName: string,
    filter: boolean | string | CorrelationFilter,
    sqlRuleActionExpression?: string
  ): Promise<void> {
    return this._receiver.addRule(this.entityPath, ruleName, filter, sqlRuleActionExpression);
  }

  // ManagementClient methods # Begin
  async peek(maxMessageCount?: number): Promise<ReceivedMessageInfo[]> {
    if (this._receiver instanceof InternalSessionReceiver) {
      return this._receiver.peek(maxMessageCount);
    } else {
      return this._receiver.peek(this.entityPath, maxMessageCount);
    }
  }

  async peekBySequenceNumber(
    fromSequenceNumber: Long,
    maxMessageCount?: number
  ): Promise<ReceivedMessageInfo[]> {
    if (this._receiver instanceof InternalSessionReceiver) {
      return this._receiver.peekBySequenceNumber(fromSequenceNumber, maxMessageCount);
    } else {
      return this._receiver.peekBySequenceNumber(
        this.entityPath,
        fromSequenceNumber,
        maxMessageCount
      );
    }
  }

  // /**
  //  * Lists the ids of the sessions on the ServiceBus Queue.
  //  * @param maxNumberOfSessions Maximum number of sessions.
  //  * @param lastUpdateTime Filter to include only sessions updated after a given time. Default
  //  * value is 3 days before the current time.
  //  */
  // async listMessageSessions(
  //   maxNumberOfSessions: number,
  //   lastUpdatedTime?: Date
  // ): Promise<string[]> {
  // TODO: Parameter validation if required
  // this.throwErrorIfClientOrConnectionClosed();
  //   return this._context.managementClient!.listMessageSessions(
  //     0,
  //     maxNumberOfSessions,
  //     lastUpdatedTime
  //   );
  // }

  // ManagementClient methods # End

  // Session methods # Begin
  get sessionId(): string | undefined {
    if (this._receiver instanceof InternalSessionReceiver) {
      return this._receiver.sessionId;
    } else {
      throw new Error("Only available on sessionful Receiver");
    }
  }

  get sessionLockedUntilUtc(): Date | undefined {
    if (this._receiver instanceof InternalSessionReceiver) {
      return this._receiver.sessionLockedUntilUtc;
    } else {
      throw new Error("Only available on sessionful Receiver");
    }
  }

  async renewSessionLock(): Promise<Date> {
    if (this._receiver instanceof InternalSessionReceiver) {
      return this._receiver.renewSessionLock();
    } else {
      throw new Error("Only available on sessionful Receiver");
    }
  }

  async setState(state: any): Promise<void> {
    if (this._receiver instanceof InternalSessionReceiver) {
      return this._receiver.setState(state);
    } else {
      throw new Error("Only available on sessionful Receiver");
    }
  }

  async getState(): Promise<any> {
    if (this._receiver instanceof InternalSessionReceiver) {
      return this._receiver.getState();
    } else {
      throw new Error("Only available on sessionful Receiver");
    }
  }
  // Session methods # End
  async close(): Promise<void> {
    await this._receiver.close();
  }

  /**
   * Returns the corresponding dead letter queue path for the client entity - meant for both queue and subscription.
   */
  public getDeadLetterPath(): string {
    return `${this.entityPath}/$DeadLetterQueue`;
  }

  public diagnostics: {
    peek(maxMessageCount?: number): Promise<ReceivedMessage[]>;
    peekBySequenceNumber(
      fromSequenceNumber: Long,
      maxMessageCount?: number
    ): Promise<ReceivedMessage[]>;
  };

  public entityPath: string;

  /**
   * @readonly
   * @property The name of the default rule on the subscription.
   */
  readonly defaultRuleName: string = "$Default";

  private _receiver: InternalSessionReceiver | InternalReceiver;
  private _internalReceiveMode: ReceiveMode;
}

/**
 * @internal
 * @ignore
 */
const settlementContext: ContextWithSettlement = {
  // TODO: need to move the settlement methods out of sb message -
  // we don't need to have this runtime dependency.
  abandon: (message, propertiesToModify) =>
    ((message as unknown) as ServiceBusMessage).abandon(propertiesToModify),
  complete: (message) => ((message as unknown) as ServiceBusMessage).complete(),
  defer: (message, propertiesToModify) =>
    ((message as unknown) as ServiceBusMessage).defer(propertiesToModify),
  deadLetter: (message, options) => ((message as unknown) as ServiceBusMessage).deadLetter(options)
};<|MERGE_RESOLUTION|>--- conflicted
+++ resolved
@@ -234,43 +234,8 @@
     this._internalReceiveMode = convertToInternalReceiveMode(this.receiveMode);
     this.entityPath = _clientEntityContext.entityPath;
 
-<<<<<<< HEAD
     if (typeof sessionId === "boolean" && sessionId === false) {
       this._receiver = new InternalReceiver(this._clientEntityContext, this._internalReceiveMode);
-=======
-    if (isSession(sessionOrOptions3)) {
-      session = sessionOrOptions3;
-      options = options4 || {};
-    } else {
-      options = sessionOrOptions3 || {};
-    }
-    this.entityType = isQueueAuth(auth1) ? "queue" : "subscription";
-    const { context, entityPath } = createConnectionContext(auth1, options);
-    this.entityPath = entityPath;
-    this._context = context;
-
-    if (receiveMode2 === "peekLock" || receiveMode2 === "receiveAndDelete") {
-      this.receiveMode = receiveMode2;
-    } else {
-      throw new Error("Invalid receiveMode provided");
-    }
-    this._internalReceiveMode = convertToInternalReceiveMode(receiveMode2);
-
-    const clientEntityContext = ClientEntityContext.create(
-      entityPath,
-      ClientType.ServiceBusReceiverClient,
-      context,
-      `${entityPath}/${generate_uuid()}`
-    );
-
-    // TODO: use the session connections object to "cache" the client entity context
-    if (session != null) {
-      const receiver = new InternalSessionReceiver(clientEntityContext, this._internalReceiveMode, {
-        sessionId: session.id
-      });
-      this._sessionEnabled = true;
-      this._receiver = receiver;
->>>>>>> 8ce25821
 
       const receiver = this._receiver;
       const clientEntityContext = this._clientEntityContext;
