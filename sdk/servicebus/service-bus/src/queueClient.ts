--- conflicted
+++ resolved
@@ -244,18 +244,11 @@
     fromSequenceNumber: Long,
     maxMessageCount?: number
   ): Promise<ReceivedMessageInfo[]> {
-<<<<<<< HEAD
-    this._throwErrorIfClientOrConnectionClosed();
+    throwErrorIfClientOrConnectionClosed(this._context.namespace, this.entityPath, this._isClosed);
     return this._context.managementClient!.peekBySequenceNumber(
       fromSequenceNumber,
       maxMessageCount
     );
-=======
-    throwErrorIfClientOrConnectionClosed(this._context.namespace, this.entityPath, this._isClosed);
-    return this._context.managementClient!.peekBySequenceNumber(fromSequenceNumber, {
-      messageCount: maxMessageCount
-    });
->>>>>>> 61f7b40f
   }
 
   // /**
