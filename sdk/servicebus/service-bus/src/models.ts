--- conflicted
+++ resolved
@@ -24,7 +24,6 @@
 }
 
 /**
-<<<<<<< HEAD
  * @internal
  * @ignore
  */
@@ -36,7 +35,9 @@
    * NOTE: This handler is completely internal and only used for tests.
    */
   processInitialize?: () => Promise<void>;
-=======
+}
+
+/**
  * Represents the possible receive modes for the receiver.
  */
 export type ReceiveMode = "peekLock" | "receiveAndDelete";
@@ -57,9 +58,9 @@
    * queue/subscription.
    *
    * Messages that are not settled within the lock duration will be redelivered as many times as
-   * the max delivery count set on the queue/subscription, after which they get sent to a separate 
+   * the max delivery count set on the queue/subscription, after which they get sent to a separate
    * dead letter queue.
-   * 
+   *
    * You can settle a message by calling complete(), abandon(), defer() or deadletter() methods on
    * the message.
    *
@@ -68,7 +69,6 @@
    *
    */
   receiveMode?: ReceiveModeT;
->>>>>>> e496eac3
 }
 
 /**
