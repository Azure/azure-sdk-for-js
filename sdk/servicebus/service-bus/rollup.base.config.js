// Copyright (c) Microsoft Corporation. All rights reserved.
// Licensed under the MIT License.

import nodeResolve from "@rollup/plugin-node-resolve";
import multiEntry from "@rollup/plugin-multi-entry";
import cjs from "@rollup/plugin-commonjs";
import json from "@rollup/plugin-json";
import replace from "@rollup/plugin-replace";
import { terser } from "rollup-plugin-terser";
import sourcemaps from "rollup-plugin-sourcemaps";
import shim from "rollup-plugin-shim";
import path from "path";
import inject from "@rollup/plugin-inject";

const pkg = require("./package.json");
const depNames = Object.keys(pkg.dependencies);
const input = "dist-esm/src/index.js";

const version = require("./package.json").version;
const banner = [
  "/*!",
  ` * Azure Service Bus SDK for JavaScript, ${version}`,
  " * Copyright (c) Microsoft and contributors. All rights reserved.",
  " */"
].join("\n");

const ignoreKnownWarnings = (warning) => {
  if (warning.code === "THIS_IS_UNDEFINED") {
    // This error happens frequently due to TypeScript emitting `this` at the
    // top-level of a module. In this case its fine if it gets rewritten to
    // undefined, so ignore this error.
    return;
  }

  if (
    warning.code === "CIRCULAR_DEPENDENCY" &&
    warning.importer.indexOf(path.normalize("node_modules/chai/lib") === 0)
  ) {
    // Chai contains circular references, but they are not fatal and can be ignored.
    return;
  }

  console.error(`(!) ${warning.message}`);
};

export function nodeConfig({ test = false, production = false } = {}) {
  const externalNodeBuiltins = ["events", "util", "os"];
  const baseConfig = {
    input: input,
    external: depNames.concat(externalNodeBuiltins),
    output: { file: "dist/index.js", format: "cjs", sourcemap: true },
    preserveSymlinks: false,
    plugins: [
      sourcemaps(),
      replace({
        delimiters: ["", ""],
        // replace dynamic checks with if (true) since this is for node only.
        // Allows rollup's dead code elimination to be more aggressive.
        "if (isNode)": "if (true)",
        "if (!isNode)": "if (false)"
      }),
      nodeResolve({ preferBuiltins: true }),
      cjs(),
      json()
    ]
  };

  if (test) {
    // entry point is every test file
    baseConfig.input = "dist-esm/test/**/*.spec.js";
    baseConfig.plugins.unshift(multiEntry({ exports: false }));

    // different output file
    baseConfig.output.file = "test-dist/index.js";

    // mark assert as external
<<<<<<< HEAD
    baseConfig.external.push(
      "assert",
      "fs",
      "path",
      "@azure/arm-servicebus",
      "@azure/ms-rest-nodeauth",
      "@azure/identity"
    );
=======
    baseConfig.external.push("assert", "fs", "path", "@azure/identity");
>>>>>>> d33743c9

    baseConfig.onwarn = ignoreKnownWarnings;

    // Disable tree-shaking of test code.  In rollup-plugin-node-resolve@5.0.0, rollup started respecting
    // the "sideEffects" field in package.json.  Since our package.json sets "sideEffects=false", this also
    // applies to test code, which causes all tests to be removed by tree-shaking.
    baseConfig.treeshake = false;
  } else if (production) {
    baseConfig.plugins.push(terser());
  }

  return baseConfig;
}

export function browserConfig(test = false) {
  const baseConfig = {
    input: input,
    external: [],
    output: {
      file: "dist-browser/service-bus.js",
      format: "umd",
      name: "Azure.Messaging.ServiceBus",
      sourcemap: true
    },
    preserveSymlinks: false,
    plugins: [
      sourcemaps(),
      replace(
        // ms-rest-js is externalized so users must include it prior to using this bundle.
        {
          delimiters: ["", ""],
          // replace dynamic checks with if (false) since this is for
          // browser only. Rollup's dead code elimination will remove
          // any code guarded by if (isNode) { ... }
          "if (isNode)": "if (false)",
          "if (!isNode)": "if (true)"
        }
      ),
      // fs, net, and tls are used by rhea and need to be shimmed
      // dotenv doesn't work in the browser, so replace it with a no-op function
      shim({
        fs: `export default {}`,
        net: `export default {}`,
        tls: `export default {}`,
        dotenv: `export function config() { }`,
        os: `
          export function arch() { return "javascript" }
          export function type() { return "Browser" }
          export function release() { typeof navigator === 'undefined' ? '' : navigator.appVersion }
        `,
        path: `export default {}`,
        dns: `export function resolve() { }`,
        glob: `export default {}`
      }),

      nodeResolve({
        mainFields: ["module", "browser"],
        preferBuiltins: false
      }),
      cjs({
        namedExports: {
          events: ["EventEmitter"],
          long: ["ZERO"],
          "@opentelemetry/api": ["CanonicalCode", "SpanKind", "TraceFlags"]
        }
      }),

      // rhea and rhea-promise use the Buffer global which requires
      // injection to shim properly
      inject({
        modules: {
          Buffer: ["buffer", "Buffer"],
          process: "process"
        },
        exclude: ["./**/package.json"]
      }),

      json()
    ]
  };

  baseConfig.onwarn = ignoreKnownWarnings;

  if (test) {
    baseConfig.input = ["dist-esm/test/*.spec.js", "dist-esm/test/internal/*.spec.js"];
    baseConfig.plugins.unshift(multiEntry({ exports: false }));
    baseConfig.output.file = "test-browser/index.js";

    // Disable tree-shaking of test code.  In rollup-plugin-node-resolve@5.0.0, rollup started respecting
    // the "sideEffects" field in package.json.  Since our package.json sets "sideEffects=false", this also
    // applies to test code, which causes all tests to be removed by tree-shaking.
    baseConfig.treeshake = false;
  }

  return baseConfig;
}<|MERGE_RESOLUTION|>--- conflicted
+++ resolved
@@ -74,18 +74,7 @@
     baseConfig.output.file = "test-dist/index.js";
 
     // mark assert as external
-<<<<<<< HEAD
-    baseConfig.external.push(
-      "assert",
-      "fs",
-      "path",
-      "@azure/arm-servicebus",
-      "@azure/ms-rest-nodeauth",
-      "@azure/identity"
-    );
-=======
     baseConfig.external.push("assert", "fs", "path", "@azure/identity");
->>>>>>> d33743c9
 
     baseConfig.onwarn = ignoreKnownWarnings;
 
