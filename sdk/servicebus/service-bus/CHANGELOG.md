# Release History

## 7.5.0 (2022-02-08)

### Features Added

- Add `state` property to `ServiceBusReceivedMessage`. Its value is one of `"active"`, `"deferred"`, or `"scheduled"`. [PR #18938](https://github.com/Azure/azure-sdk-for-js/pull/18938)
- Add optional boolean `skipParsingBodyAsJson` property to `ServiceBusReceiverOptions` and `ServiceBusSessionReceiverOptions`. By default, the client attempts to parse message body as JSON object, and this new parameter controls whether the client should skip performing this parsing. [PR #18692](https://github.com/Azure/azure-sdk-for-js/pull/18692)

<<<<<<< HEAD
=======
### Breaking Changes

### Bugs Fixed

- The `processError` callback to `subscribe()` was previously called only for errors on setting up the receiver, errors on message settlement or message lock renewal and not for errors on AMQP link or session. This is now fixed. [PR #19189](https://github.com/Azure/azure-sdk-for-js/pull/19189)

### Other Changes

>>>>>>> 2b2b9a4b
## 7.4.0 (2021-11-08)

### Features Added

- Allowing the service API version to be configurable when using `ServiceBusAdministrationClient` as part of the constructor client options.
  Supported versions being "2021-05" and "2017-04".
  [#18254](https://github.com/Azure/azure-sdk-for-js/pull/18254)

### Bugs Fixed

- Resolves an issue ([#17932](https://github.com/Azure/azure-sdk-for-js/issues/17932)) of receivers not being closed correctly when service bus client is closed.

## 7.4.0-beta.1 (2021-10-04)

### Features Added

- Adds new get/set property `maxMessageSizeInKilobytes` to `QueueProperties`, `TopicProperties`, `CreateQueueOptions`, and `CreateTopicOptions`. Only applicable for premium namespaces. Use this when creating or updating queues and topics. Added in [#17953](https://github.com/Azure/azure-sdk-for-js/pull/17953)

## 7.3.0 (2021-07-07)

### Features Added

- With the dropping of support for Node.js versions that are no longer in LTS, the dependency on `@types/node` has been updated to version 12. Read our [support policy](https://github.com/Azure/azure-sdk-for-js/blob/main/SUPPORT.md) for more details.
- Updated our internal core package dependencies to their latest versions in order to add support for Opentelemetry 1.0.0 which is compatible with the latest versions of our other client libraries.
- Changed TS compilation target to ES2017 in order to produce smaller bundles and use more native platform features

### Key Bugs Fixed

- Fixed a bug that could lead to message loss in certain conditions when using `receiver.receiveMessages()`.
  [PR#15989](https://github.com/Azure/azure-sdk-for-js/pull/15989)

### Fixed

- Fixing an issue where the internal link cache would not properly remove closed links.
  [PR#15929](https://github.com/Azure/azure-sdk-for-js/pull/15929)

## 7.2.0 (2021-06-10)

### New Features

- Enable encoding the body of a message to the 'value' or 'sequence' sections (via AmqpAnnotatedMessage.bodyType). Using this encoding is not required but does allow you to take advantage of native AMQP serialization for supported primitives or sequences.

  More information about the AMQP message body type can be found in the AMQP specification: [link](https://docs.oasis-open.org/amqp/core/v1.0/os/amqp-core-messaging-v1.0-os.html#section-message-format)

- Improves cancellation support when sending messages or initializing a connection to the service.
  Resolves [#15311](https://github.com/Azure/azure-sdk-for-js/issues/15311) and [#13504](https://github.com/Azure/azure-sdk-for-js/issues/13504).

### Bug fixes

- ServiceBusSender could throw an error (`TypeError: Cannot read property 'maxMessageSize' of undefined`) if a link was being restarted while calling sendMessages().
  [PR#15409](https://github.com/Azure/azure-sdk-for-js/pull/15409)
- Fixes issue [#13500](https://github.com/Azure/azure-sdk-for-js/issues/13500) where a `TypeError: Cannot read property '_process' of undefined` could be thrown in rare cases.

## 7.2.0-beta.1 (2021-05-18)

### New Features

- Enable encoding the body of a message to the 'value' or 'sequence' sections (via AmqpAnnotatedMessage.bodyType). Using this encoding is not required but does allow you to take advantage of native AMQP serialization for supported primitives or sequences.

## 7.1.0 (2021-05-11)

### New Features

- Adds support for passing `NamedKeyCredential` as the credential type to `ServiceBusClient` and `ServiceBusAdminstrationClient`. Also adds support for passing `SASCredential` to `ServiceBusClient`.
  These credential types support rotation via their `update` methods and are an alternative to using the `SharedAccessKeyName/SharedAccessKey` or `SharedAccessSignature` properties in a connection string.
  Resolves [#11891](https://github.com/Azure/azure-sdk-for-js/issues/11891).

### Bug fixes

- [Bug Fix] `expiresAtUtc` is `Invalid Date` in the received message when the ttl is not defined. Has been fixed in [#13543](https://github.com/Azure/azure-sdk-for-js/pull/13543)
- Some of the queue properties such as "forwardTo" and "autoDeleteOnIdle" were not being set as requested through the `ServiceBusAdministrationClient.createQueue` method because of a bug w.r.t the ordering of XML properties. The issue has been fixed in [#14692](https://github.com/Azure/azure-sdk-for-js/pull/14692).
- Settling messages now use the `retryOptions` passed to `ServiceBusClient`, making it more resilient against network failures.
  [PR#14867](https://github.com/Azure/azure-sdk-for-js/pull/14867)
- Fixes an issue where receiver link recovery/creation could fail, resulting in a receiver that was no longer receiving messages.
  [PR#15098](https://github.com/Azure/azure-sdk-for-js/pull/15098)

## 7.0.5 (2021-04-06)

### Bug fixes

- Some of the queue properties such as "forwardTo" and "autoDeleteOnIdle" were not being set as requested through the `ServiceBusAdministrationClient.createQueue` method because of a bug with regards to the ordering of XML properties. The issue has been fixed in [#14692](https://github.com/Azure/azure-sdk-for-js/pull/14692).

## 7.0.4 (2021-03-31)

### Bug fixes

- `ServiceBusSessionReceiver.receiveMessages` and `ServiceBusSessionReceiver.subscribe` methods are updated to handle errors on the AMQP connection like a network disconnect in [#13956](https://github.com/Azure/azure-sdk-for-js/pull/13956). Previously, these methods only handled errors on the AMQP link or session.

  - This previously resulted in the promise returned by the `receiveMessages` method never getting fulfilled and the `subscribe` method not calling the user provided error handler.
  - The `receiveMessages` method will now throw `SessionLockLostError` when used in `peekLock` mode and return messages collected so far when used in `receiveAndDelete` mode to avoid data loss if errors on the AMQP connection are encountered.
  - When using the `subscribe`, the user provided `processError` callback will now be called with `SessionLockLostError` if errors on the AMQP connection are encountered.

- Allow null as a value for the properties in `ServiceBusMessage.applicationProperties`.
  Fixes [#14329](https://github.com/Azure/azure-sdk-for-js/issues/14329)
- Re-exports `RetryMode` for use when setting the `RetryOptions.mode` field
  in `ServiceBusClientOptions`.
  Resolves [#13166](https://github.com/Azure/azure-sdk-for-js/issues/13166).

### Tracing updates

- Tracing options for `ServiceBusMessageBatch.tryAdd` now match the shape of `OperationOptions`.

## 7.0.3 (2021-01-26)

- [Bug Fix] Uncaught error "OperationTimeoutError" thrown inside a setTimeout can potentially cause the program to crash.
  Fixed in [#13264](https://github.com/Azure/azure-sdk-for-js/pull/13264)
- [Bug Fix] Response from the `ServiceBusAdministrationClient.getSubscriptionRuntimeProperties()` method had the message count properties to be zero.
  The bug has been fixed in [#13229](https://github.com/Azure/azure-sdk-for-js/pull/13229)
- [Bug Fix] Fixed a race condition where the `ServiceBusReceiver.receiveMessages` might lose messages and not return any if triggered right after the recovery from a network disruption.
  The same race condition could also have led to an OperationTimeout error if attempted the message settlement.
  [#13374](https://github.com/Azure/azure-sdk-for-js/pull/13374)

## 7.0.2 (2021-01-13)

- [Bug Fix] Receiving messages from sessions in "receiveAndDelete" mode using the `subscribe()` method stops after receiving 2048 of them and leaves the receiver not responding. The bug has been fixed in [PR 13178](https://github.com/Azure/azure-sdk-for-js/pull/13178). Also fixes the same issue that is seen with the `receiveMessages` API when large number of messages are requested or if the API is called in a loop.

## 7.0.1 (2021-01-11)

- Fix the `isNode` check to allow the package to be usable in Electron. [Bug 12983](https://github.com/Azure/azure-sdk-for-js/issues/12983)
- Fix issue where receiveMessages might return fewer messages than were received, causing them to be potentially locked or lost.
  [PR 12772](https://github.com/Azure/azure-sdk-for-js/pull/12772)
  [PR 12908](https://github.com/Azure/azure-sdk-for-js/pull/12908)
  [PR 13073](https://github.com/Azure/azure-sdk-for-js/pull/13073)
- Updates documentation for `ServiceBusMessage` to call out that the `body` field
  must be converted to a byte array or `Buffer` when cross-language
  compatibility while receiving events is required.
- [Bug Fix] Correlation Rule Filter with the "label" set using the `createRule()` method doesn't filter the messages to the subscription.
  The bug has been fixed in [PR 13069](https://github.com/Azure/azure-sdk-for-js/pull/13069), also fixes the related issues where the messages are not filtered when a subset of properties are set in the correlation filter.

## 7.0.0 (2020-11-23)

- This release marks the general availability of the `@azure/service-bus` package.
- If you are using version 1.1.10 or lower and want to migrate to the latest version
  of this package please look at our [migration guide to move from Service Bus V1 to Service Bus V7](https://github.com/Azure/azure-sdk-for-js/blob/main/sdk/servicebus/service-bus/migrationguide.md)

### Breaking changes

**Note:** The following breaking changes are with respect to version `7.0.0-preview.8`.
If migrating from version 1.1.10 or lower, look at our [migration guide to move from Service Bus V1 to Service Bus V7](https://github.com/Azure/azure-sdk-for-js/blob/main/sdk/servicebus/service-bus/migrationguide.md).

- The `ServiceBusError.reason` field has been renamed `ServiceBusError.code`.
  The `code` field can be used to differentiate what caused a `ServiceBusError` to be thrown.
- Numbers passed in `applicationProperties` of the correlation rule filter and `sqlParameters` under SQLRuleFilter will now be serialized as "double"(used to be "int") while sending the requests. The "double" and "int" values in the response will now be deserialized as "number"("double" wasn't supported before).
  [PR 12349](https://github.com/Azure/azure-sdk-for-js/pull/12349)
- `ServiceBusAdministrationClient.createSubscription` now supports configuring default rule at the time of creating the subscription.
  [PR 12495](https://github.com/Azure/azure-sdk-for-js/pull/12495)
- `_amqpAnnotatedMessage` under `ServiceBusReceivedMessage` has been renamed to `_rawAmqpMessage`.
  [PR 12635](https://github.com/Azure/azure-sdk-for-js/pull/12635)
- `claimValue` property under `AuthorizationRule` has been removed since it is not settable.
  [PR 12608](https://github.com/Azure/azure-sdk-for-js/pull/12608)
- `ServiceBusSender.open()` method has been removed in favor of adding it back in the future with better semantics
  [PR 12608](https://github.com/Azure/azure-sdk-for-js/pull/12608)

## 7.0.0-preview.8 (2020-11-04)

### New features:

- A helper method `parseServiceBusConnectionString` has been added which validates and parses a given connection string for Azure Service Bus. You can use this to extract the namespace and entityPath details from the connection string.
  [PR 11949](https://github.com/Azure/azure-sdk-for-js/pull/11949)
- All methods that take an array as input are updated to ensure they gracefully do a no-op rather than throw errors. For example: `receiveDeferredMessages()`, `scheduleMessages()` and `cancelScheduledMessages()`.
- Tracing, using [@azure/core-tracing](https://github.com/Azure/azure-sdk-for-js/blob/main/sdk/core/core-tracing/README.md), has been added for sending and receiving of messages.
  [PR 11651](https://github.com/Azure/azure-sdk-for-js/pull/11651)
  and
  [PR 11810](https://github.com/Azure/azure-sdk-for-js/pull/11810)
- Internal improvement - For the operations depending on `$management` link such as peek or lock renewals, the listeners for the "sender_error" and "receiver_error" events were added to the link for each new request made before the link is initialized which would have resulted in too many listeners and a warning such as `MaxListenersExceededWarning: Possible EventEmitter memory leak detected. 11 sender_error listeners added to [Sender]. Use emittr.setMaxListeners() to increase limit`(same for `receiver_error`). This has been improved such that the listeners are reused.
  [PR 11738](https://github.com/Azure/azure-sdk-for-js/pull/11738)

### Breaking changes

- The `processError` passed to `Receiver.subscribe` now receives a `ProcessErrorArgs` instead of just an error. This parameter provides additional context that can make it simpler to distinguish
  errors that were thrown from your callback (via the `errorSource` member of `ProcessErrorArgs`) as well as giving you some information about the entity that generated the error.
  [PR 11927](https://github.com/Azure/azure-sdk-for-js/pull/11927)
- The methods to complete, abandon, defer and deadletter a message along with the method to renew message lock have been moved from the message to the receiver. With this, we now have additional validation to ensure that a peeked message cannot be used with these methods.
- Method and interface renames based on user studies and internal reviews:

  - The word "Message" is added to all methods and interfaces related to creating and sending a batch of messages for clarity based on user studies:
    - The `createBatch` method on the sender is renamed to `createMessageBatch`.
    - The interface `CreateBatchOptions` followed by the options that are passed to the `createBatch` method is renamed to `CreateMessageBatchOptions`.
    - The `tryAdd` method on the message batch object is renamed to `tryAddMessage`.
  - Renames to `ServiceBusMessage` and `CorrelationRuleFilter` fields to better align with the AMQP spec:
    - "properties" renamed to "applicationProperties".
  - "label" renamed to "subject".
  - The interface `CreateReceiverOptions` followed by options that are passed to `ServiceBusClient.createReceiver` method is renamed to `ServiceBusReceiverOptions`.
  - The interface `AcceptSessionOptions` followed by options that are passed to `ServiceBusClient` `acceptSession` and `acceptNextSession` methods is renamed to `ServiceBusSessionReceiverOptions`.
  - The property `maxAutoRenewLockDurationInMs` of interface `ServiceBusSessionReceiverOptions` is renamed to `maxAutoLockRenewalDurationInMs` to be consistent with a similar option for renewing messages.
  - The property `subQueue` in the options passed to the `createReceiver()` method is renamed to `subQueueType` to reflect that the value is restricted and not meant to contain any queue names. The corresponding type `SubQueue` is removed in favor of inlining the string literals that represent valid values.

- `SqlRuleFilter` interface "sqlExpression" changed from optional to required.
- `ServiceBusSender.scheduleMessages` method signature updated: `scheduledEnqueueTimeUtc` and `messages` parameters are swapped as the messages are the primary object that is being worked with.
- `NamespaceProperties` interface property "messageSku" type changed from "string" to string literal type "Basic" | "Premium" | "Standard" to reflect the limited types it supports.
- `NamespaceProperties` interface property "namespaceType" has been removed as it does not provide any value.
- Interfaces corresponding to the returned responses from the methods under the `ServiceBusAdministrationClient` such as `NamespacePropertiesResponse`, `QueueResponse`, `TopicRuntimePropertiesResponse` have been removed in favor of using generic type `WithResponse<T>` for a cleaner API surface.
  [PR 10491](https://github.com/Azure/azure-sdk-for-js/pull/10491)
- Updated the `update{Entity}` methods under `ServiceBusAdministrationClient` with relevant param names and types, more docs.
  [PR 12013](https://github.com/Azure/azure-sdk-for-js/pull/12013)
- The raw responses(`_response`) in the returned objects from any of the methods under the `ServiceBusAdministrationClient` have been updated to return only the `{request, status, headers}`, properties such as `parsedHeaders`, `parsedBody` have been removed.
  [PR 12015](https://github.com/Azure/azure-sdk-for-js/pull/12015)
- `viaPartitionKey` property of interface `ServiceMessageBus` has been removed until we implement the [Transactions feature of Service Bus](https://docs.microsoft.com/azure/service-bus-messaging/service-bus-transactions).
- Removed `AmqpAnnotatedMessage`, `AmqpMessageHeaders`, `AmqpMessageProperties` interfaces in favour of the ones from `@azure/core-amqp`. This is part of the move from `@azure/core-amqp` version update from 1.1.x to 2.0.0-beta.y. As part of this, `userId` will not be made available as part of `AmqpMessageProperties` until its type is fixed in the upstream `rhea` library.
  [PR 12091](https://github.com/Azure/azure-sdk-for-js/pull/12091)

## 7.0.0-preview.7 (2020-10-07)

- [Bug Fix] `sendMessages` method on the sender would have previously thrown an error for sending a batch or an array of messages upon a network disconnect, the issue has been fixed now.
  [PR 11651](https://github.com/Azure/azure-sdk-for-js/pull/11651/commits/f262e4562eb78828ee816a54f9a9778692e0eff9)

### New features:

- Message locks can be auto-renewed in all receive methods (receiver.receiveMessages, receiver.subcribe
  and receiver.getMessageIterator). This can be configured in options when calling `ServiceBusClient.createReceiver()`.
  [PR 11658](https://github.com/Azure/azure-sdk-for-js/pull/11658)
- `ServiceBusClient` now supports authentication with AAD credentials in the browser(can use `InteractiveBrowserCredential` from `@azure/identity`).
  [PR 11250](https://github.com/Azure/azure-sdk-for-js/pull/11250)
- Options to create/update a queue, topic and subscription now support `availabilityStatus` property. `availabilityStatus` indicates the status of entity availability. Possible values are: Available, Limited, Renaming, Restoring and Unknown.
  [PR 11152](https://github.com/Azure/azure-sdk-for-js/pull/11152)
- "properties" in the correlation rule filter now supports `Date`.
  [PR 11117](https://github.com/Azure/azure-sdk-for-js/pull/11117)

### Breaking changes

- `ServiceBusClient.createSessionReceiver` has been split into two methods:
  - `acceptSession`, which opens a session by name
  - `acceptNextSession`, which opens the next available session, determined by Service Bus.
  - as part of this `CreateSessionReceiverOptions` has been renamed to `AcceptSessionReceiverOptions` to conform to guidelines.
- The `processError` handler passed to `Receiver.subscribe` now takes a `ProcessErrorArgs` instead of just an error.

## 1.1.10 (2020-09-14)

- Fixes [bug 10943](https://github.com/Azure/azure-sdk-for-js/issues/10943) where accessing the address
  field when timing out could cause a fatal error.

## 7.0.0-preview.6 (2020-09-10)

### New features:

- Support using the SharedAccessSignature from the connection string.
  [PR 10951](https://github.com/Azure/azure-sdk-for-js/pull/10951)
- Added a new field `amqpAnnotatedMessage` to the received message which will hold the received
  message in its raw form, complete with all parts of the message as per the [AMQP spec](https://www.amqp.org/sites/amqp.org/files/amqp.pdf).
- Added `ServiceBusAdministrationClient.ruleExists()`
- Options to create a queue and topic now support `enableExpress` boolean property. `enableExpress` indicates whether Express Entities are enabled on a queue or topic. An express queue holds a message in memory temporarily before writing it to persistent storage.
  [PR 10984](https://github.com/Azure/azure-sdk-for-js/pull/10984)

### Breaking Changes

#### API changes

- `SessionReceiver.sessionLockedUntilUtc` is readonly and never undefined.
  [PR 10625](https://github.com/Azure/azure-sdk-for-js/pull/10625)
- `ServiceBusClient.createDeadLetterReceiver()` has been absorbed into `createReceiver()`.
  To create a dead letter receiver:

  ```typescript
  // this same method will work with subscriptions as well.
  serviceBusClient.createReceiver(<queue>, {
    subQueue: "deadLetter"
  });
  ```

#### Renames

- The `ServiceBusManagementClient` has been renamed to `ServiceBusAdministrationClient`. See
  [Issue 11012](https://github.com/Azure/azure-sdk-for-js/issues/11012) for more details.
- Sender, Receivers and the ReceivedMessage interfaces are now prefixed with `ServiceBus`: `ServiceBusSender`, `ServiceBusReceiver`, `ServiceBusSessionReceiver`, `ServiceBusReceivedMessage` and `ServiceBusReceivedMessageWithLock`.
- Lock duration fields for receivers have been renamed to apply to message locks and session locks:
  - `maxMessageAutoRenewLockDurationInMs` to `maxAutoRenewLockDurationInMs`
  - `autoRenewLockDurationInMs` -> `maxAutoRenewLockDurationInMs`
- `SessionReceiver.{get,set}State` has been renamed to `SessionReceiver.{get,set}SessionState`
- Administration API:
  - Property `defaultMessageTtl` renamed to `defaultMessageTimeToLive` (Wherever applicable)
  - `updatedAt` renamed to `modifiedAt`
  - `ServiceBusManagementClientOptions` for `ServiceBusManagementClient` is replaced by `PipelineOptions` from `@azure/core-http`
  - `AuthorizationRule.accessRights` type has been changed to be a string union with the available rights.

## 1.1.9 (2020-08-19)

- Fixes [bug 10641](https://github.com/Azure/azure-sdk-for-js/issues/10641) where parallel requests
  on the management link would fail with a `ServiceUnavailableError`.
- Fixes [bug 9287](https://github.com/Azure/azure-sdk-for-js/issues/9287)
  where operations that used the `RequestResponseLink` and encountered an error
  would fail to cleanup their internal timer.
  This caused exiting the process to be delayed until the timer reached its timeout.

## 7.0.0-preview.5 (2020-08-10)

- User agent details can now be added to the outgoing requests by passing the user-agent prefixes to the `ServiceBusClient` and the `ServiceBusManagementClient` through options.
  Example user-agent string if the prefix `SampleApp` is provided to `ServiceBusManagementClient`:
  `SampleApp azsdk-js-azureservicebus/7.0.0-preview.5 core-http/1.1.5 Node/v12.16.0 OS/(x64-Windows_NT-10.0.18363)`
  [PR 10092](https://github.com/Azure/azure-sdk-for-js/pull/10092)
- Added `deadLetterErrorDescription` and `deadLetterReason` properties on the received messages. Previously, they were under the `properties` in the message.

  OLD: `message.properties["DeadLetterReason"]` and `message.properties["DeadLetterErrorDescription"]`
  NEW: `message.deadLetterReason` and `message.deadLetterErrorDescription`

  [PR 10106](https://github.com/Azure/azure-sdk-for-js/pull/10106)

- Added tracing support to the methods under `ServiceBusManagementClient`.
  [PR 9987](https://github.com/Azure/azure-sdk-for-js/pull/9987)

### Breaking Changes

- `receiveMode` parameter in the `createReceiver()`, `createSessionReceiver()` and `createDeadletterReceiver()` methods has been moved into the options bag with the default value `"peekLock"` mode.

  Example:

  - OLD: `createReceiver(<queue-name>, "peekLock")` and `createReceiver(<queue-name>, "receiveAndDelete")`
  - NEW: `createReceiver(<queue-name>)` and `createReceiver(<queue-name>, {receiveMode: "receiveAndDelete"})`

  [PR 10102](https://github.com/Azure/azure-sdk-for-js/pull/10102)

- Added Async iterable iterators with pagination support for all the listing methods like `getQueues()`, `getTopics()`, `getQueuesRuntimeInfo()`, etc. and renamed them to use the `list` verb.
  [PR 9951](https://github.com/Azure/azure-sdk-for-js/pull/9951)
  [PR 10223](https://github.com/Azure/azure-sdk-for-js/pull/10223)
  - Please refer to the examples in the `samples` folder - [listingEntities](https://github.com/Azure/azure-sdk-for-js/blob/main/sdk/servicebus/service-bus/samples/v7/typescript/src/advanced/listingEntities.ts)
- `receiveMessages()`'s optional `maxWaitTimeInMs` parameter now controls how long to wait for the _first_
  message, rather than how long to wait for an entire set of messages. This change allows for a faster return
  of messages to your application.
  [PR 9968](https://github.com/Azure/azure-sdk-for-js/pull/9968)
  [PR 10107](https://github.com/Azure/azure-sdk-for-js/pull/10107)
- `userProperties` attribute under the `ServiceBusMessage`(and `ReceivedMessage`, `ReceivedMessageWithLock`) has been renamed to `properties`. Same change has been made to the `userProperties` attribute in the correlation-rule filter.
  [PR 10003](https://github.com/Azure/azure-sdk-for-js/pull/10003)
- Fixed [bug 9926](https://github.com/Azure/azure-sdk-for-js/issues/9926)
  where attempting to create AMQP links when the AMQP connection was in the
  process of closing resulted in a `TypeError` in an uncaught exception.

- The terms `RuntimeInfo` and `Description` are replaced with `RuntimeProperties` and `Properties` to better align with guidelines around the kind of suffixes we use for naming methods and interfaces.

## 1.1.8 (2020-07-15)

- Fixes [bug 9926](https://github.com/Azure/azure-sdk-for-js/issues/9926)
  where attempting to create AMQP links when the AMQP connection was in the
  process of closing resulted in a `TypeError` in an uncaught exception.

## 7.0.0-preview.4 (2020-07-07)

- Adds abortSignal support throughout Sender and non-session Receivers.
  [PR 9233](https://github.com/Azure/azure-sdk-for-js/pull/9233)
  [PR 9284](https://github.com/Azure/azure-sdk-for-js/pull/9284)
- (Receiver|SessionReceiver).subscribe() now returns a closeable object which will stop new messages from arriving
  but still leave the receiver open so they can be settled via methods like complete().
  [PR 9802](https://github.com/Azure/azure-sdk-for-js/pull/9802)
  [PR 9849](https://github.com/Azure/azure-sdk-for-js/pull/9849)
- Bug - Messages scheduled in parallel with the `scheduleMessage` method have the same sequence number in response.
  Fixed in [PR 9503](https://github.com/Azure/azure-sdk-for-js/pull/9503)
- Management api updates
  - Following return types are changed to improve the API surface.
    - [Create,Get,Update]QueueResponse as QueueResponse, DeleteQueueResponse as Response, GetQueueRuntimeInfoResponse as QueueRuntimeInfoResponse.
      Similarly for topics, subscriptions, and rules.
      [PR 9432](https://github.com/Azure/azure-sdk-for-js/pull/9432)
  - `OperationOptions` has been added for all the methods under `ServiceBusManagementClient`, this adds support for abortSignal, requestOptions when creating and sending HTTP requests.
    [PR 9654](https://github.com/Azure/azure-sdk-for-js/pull/9654)
  - Fixed the bug where one cannot set `userProperties` in a correlation filter while using the `createRule()` method. [PR 9794](https://github.com/Azure/azure-sdk-for-js/pull/9794)

### Breaking Changes

- Standardized methods on senders and receivers to use the `Messages` suffix and deal with multiple messages rather than have dedicated methods to deal with a single message.
  [PR 9678](https://github.com/Azure/azure-sdk-for-js/pull/9678)
- Standardized methods that peek and receive a given number of messages to use a similar signature.
  [PR 9798](https://github.com/Azure/azure-sdk-for-js/pull/9798)
- Removed `isReceivingMessages` method on the `Receiver` as per discussions in [Issue 9746](https://github.com/Azure/azure-sdk-for-js/issues/9746)
  [PR 9875](https://github.com/Azure/azure-sdk-for-js/pull/9875)

- Management api updates

  - Renamed `createdOn`, `accessedOn` and `modifiedOn` properties to `createdAt`, `accessedAt` and `modifiedAt`, updated the corresponding type from `ISO-8601 timestamp string` to the `Date` type in the responses for the `runtimeInfo` methods for Queue, Topic and Subscription.
    [PR 9434](https://github.com/Azure/azure-sdk-for-js/pull/9434)
    [PR 9807](https://github.com/Azure/azure-sdk-for-js/pull/9807)
  - The property `top` in the options passed to any of the methods that get information for multiple entities like `getQueues` or `getQueuesRuntimeInfo` is renamed to `maxCount`.
    [PR 9664](https://github.com/Azure/azure-sdk-for-js/pull/9664)
  - The "update" methods (`updateQueue`, `updateTopic`, and `updateSubscription`) now require all properties on the given queue/topic/subscription object to be set even though only a subset of them are updatable. Therefore, the suggested flow is to use the "get" methods to get the queue/topic/subscription object, update as needed and then pass it to the "update" methods.
    [PR 9751](https://github.com/Azure/azure-sdk-for-js/pull/9751)

    See [update queue](https://docs.microsoft.com/rest/api/servicebus/update-queue) and [update-topic](https://docs.microsoft.com/rest/api/servicebus/update-queue) for list of updatable properties.

## 7.0.0-preview.3 (2020-06-08)

- Improves the performance of the `ServiceBusMessageBatch.tryAdd` method.
  [PR 8772](https://github.com/Azure/azure-sdk-for-js/pull/8772)
- Added management api features which allows CRUD operations on the entities of a namespace.
  [PR 9116](https://github.com/Azure/azure-sdk-for-js/pull/9116)
  [PR 9221](https://github.com/Azure/azure-sdk-for-js/pull/9221)

### Breaking Changes

- `ServiceBusClient.createSender()` which was made async in the previous preview to include the link initialization is no longer async. Instead, the sender now has an `open()` method that can be used to proactively initialize the link.
  [PR 9302](https://github.com/Azure/azure-sdk-for-js/pull/9302)
- `Receiver/SessionReceiver.browseMessages()` has been renamed to `Receiver/SessionReceiver.peekMessages()`.
  [PR 9280](https://github.com/Azure/azure-sdk-for-js/pull/9280)

## 1.1.7 (2020-05-13)

- Relaxes the scheme check for the endpoint while parsing the connection string.
  This allows "\<anything\>://" as the scheme as opposed to the "sb://" scheme suggested by the connection string in the portal.
  Fixes [bug 7907](https://github.com/Azure/azure-sdk-for-js/issues/7907).
- Provides down-leveled type declaration files to support older TypeScript versions 3.1 to 3.6.
  [PR 8515](https://github.com/Azure/azure-sdk-for-js/pull/8515)
- Updates `@azure/amqp-common` to version 1.0.0-preview.15, fixing an issue with 'OperationTimeoutError's not being considered retryable.
- Ensures the promise returned by `receiveMessages()` is rejected appropriately when the connection disconnects in the midst of
  draining credits. This fixes [bug 7689](https://github.com/Azure/azure-sdk-for-js/issues/7689) with [PR 8552](https://github.com/Azure/azure-sdk-for-js/pull/8552)
- Fixes [bug 8673](https://github.com/Azure/azure-sdk-for-js/issues/8673) where a user application would crash with ECONNRESET error due to the underlying AMQP library
  `rhea` not cleaning up sockets on connection going idle. Details can be found in [PR amqp/rhea#300](https://github.com/amqp/rhea/pull/300)

## 7.0.0-preview.2 (2020-05-05)

- Fixes reconnection issues by creating a new connection object rather than re-using the existing one.
  [PR 8580](https://github.com/Azure/azure-sdk-for-js/pull/8580)
- Bug - Unable to settle previously received messages when a receiver recovers from a broken link or connection.
  Fixed in [PR 8340](https://github.com/Azure/azure-sdk-for-js/pull/8340)
  Please note that if using sessions, this behavior doesn't change with this release.
- Provided down-leveled type declaration files to support older TypeScript versions 3.1 to 3.6.
  [PR 8619](https://github.com/Azure/azure-sdk-for-js/pull/8619)
- The `ServiceBusSender.send()` method now has an overload that takes an array of events.
  If you know beforehand that your messages would fit under the message size restrictions, this is an easier way to send events instead of creating an `ServiceBusMessageBatch` and filling it one by one.
- New sample to demonstrate how to receive messages from multiple sessions in a queue or subscription using session receivers.

### Breaking Changes

- The `createSender` and `createSessionReceiver` methods are now async. The promise returned by them are resolved after the link is successfully established with the service. The same will be done to the `createReceiver` method in the next preview.
- Remove rule operations from `ServiceBusClient` in favor of having similar operations via the management apis
  which would apply to queues, topics, subscriptions and rules in the upcoming previews.
  [PR 8660](https://github.com/Azure/azure-sdk-for-js/pull/8660)

## 1.1.6 (2020-04-23)

- Removes the `@azure/ms-rest-nodeauth` dependency.
  This allows users to use any version of `@azure/ms-rest-nodeauth` directly with `@azure/service-bus` without TypeScript compilation errors.
  Fixes [bug 8041](https://github.com/Azure/azure-sdk-for-js/issues/8041).
- Fixes for the below bugs when settling a message with [PR 8406](https://github.com/Azure/azure-sdk-for-js/pull/8406)
  - Not setting user provided deadletter error reason and description when deadlettering a deferred message.
  - Not setting user provided custom properties when deadlettering a non deferred message.
  - Not able to settle previously received messages when a receiver recovers from a broken link or connection. Please note that if using sessions, this behavior doesn't change with this release.
- Fixes an issue where non-retryable errors caused by a connection disconnecting were not getting surfaced to the user's registered error handler
  when using the `registerMessageHandler` method on a receiver.
  [PR 8401](https://github.com/Azure/azure-sdk-for-js/pull/8401)
- Fixes reconnection issues by creating a new connection object rather than re-using the existing one.
  [PR 8447](https://github.com/Azure/azure-sdk-for-js/pull/8447)
- Adds a new method `open()` on the sender to allow you to front load the work of setting up the underlying AMQP links. Use this if you want to avoid having your first `send()` operation pay the tax of link set up.
  [PR 8329](https://github.com/Azure/azure-sdk-for-js/pull/8329). This PR also fixes a bug where a sender recovering from connection loss does not report the error back to the user from ongoing send operations in expected time.

## 7.0.0-preview.1 (2020-04-07)

- This release is a preview of our efforts to create a client library that is user friendly and
  idiomatic to the JavaScript ecosystem. The reasons for most of the changes in this update can be found in the
  [Azure SDK Design Guidelines for TypeScript](https://azure.github.io/azure-sdk/typescript_introduction.html).

  We also provide a migration guide for users familiar with the stable package that would like to try the preview: [migration guide to move from Service Bus V1 to Service Bus V7 Preview](https://github.com/azure/azure-sdk-for-js/blob/%40azure/service-bus_7.0.0-preview.1/sdk/servicebus/service-bus/migrationguide.md).

- Fixes [bug 7598][https://github.com/azure/azure-sdk-for-js/issues/7958] where the dead letter error and description could be populated incorrectly.

### Breaking Changes

- Fixes [bug 6816](https://github.com/Azure/azure-sdk-for-js/issues/6816) affecting messages sent using the `scheduleMessage()` and `scheduleMessages()` methods. [PR 7372](https://github.com/Azure/azure-sdk-for-js/pull/7372).
  - Users on version-`1.x.x` of `@azure/service-bus` library had to rely on the [workaround of encoding the message body with `DefaultDataTransformer`](https://github.com/Azure/azure-sdk-for-js/pull/6983) before calling `scheduleMessage()`/`scheduleMessages()` methods. The workaround is no longer needed since the bug has been fixed here starting from version-`7.0.0-preview.1`. [PR 7372](https://github.com/Azure/azure-sdk-for-js/pull/7372).

## 1.1.5 (2020-03-24)

- Removed interfaces related to unreleased management api features from the API surface that were accidentally exported in version 1.1.3
  [PR 7992](https://github.com/Azure/azure-sdk-for-js/issues/7992).

## 1.1.4 (2020-03-17)

- Updated to use the latest version of `@azure/amqp-common` where the timeout for authorization requests sent to the service is increased from 10s to 60s to reduce the frequency of timeout errors.
  [PR 7823](https://github.com/Azure/azure-sdk-for-js/issues/7823).

## 1.1.3 (2020-02-11)

- Fixes issue where the promise returned by `receiveMessages` would sometimes fail to settle when the underlying connection
  was disconnected while receiving messages.
  [PR 6601](https://github.com/Azure/azure-sdk-for-js/pull/6601)
- A workaround for the [bug 6816](https://github.com/Azure/azure-sdk-for-js/issues/6816) affecting messages sent using the `scheduleMessage()` and `scheduleMessages()` methods has been added to the docs - [PR 6983](https://github.com/Azure/azure-sdk-for-js/pull/6983)
- Improves bundling support by updating `rhea` and `@azure/amqp-common` dependencies.
  Fixes [bug 5364](https://github.com/Azure/azure-sdk-for-js/issues/5364).

## 1.1.2 (2019-12-12)

- Updates `@azure/amqp-common` to version 1.0.0-preview.9.
  This update allows the SDK to detect when a connection has gone idle for 60 seconds and attempt to reconnect.

## 1.1.1 (2019-11-27)

- Fix [bug 5757](https://github.com/Azure/azure-sdk-for-js/issues/5757) where `receiveMessages` used in `ReceiveAndDelete` mode results in data loss. [PR 6265](https://github.com/Azure/azure-sdk-for-js/pull/6265).
- Updated network status detection to treat DNS timeouts as a `ConnectionLostError` by using the latest version
  of the `@azure/amqp-common` package.
- We do not have retries for errors during receiver set up. User is expected to retry on their own.
  There was a misleading retry due to a failed receiver being cached which is now fixed. Related to
  [bug 5541](https://github.com/Azure/azure-sdk-for-js/issues/5541).
- Errors that arise from receivers failing to automatically reconnect after encountering a transient issue now trigger the user-provided `onError` callback passed to `receiver.registerMessageHandler`. Related to [bug 2540](https://github.com/Azure/azure-sdk-for-js/issues/2540)
- Update jsdocs for the `receiveMessages` method to include a note that the number of messages that can
  be received in `PeekLock` mode is capped at 2047. [PR 5758](https://github.com/Azure/azure-sdk-for-js/pull/5758).
- Update jsdocs for user facing apis to include information on possible errors that can be thrown.
  [PR 6088](https://github.com/Azure/azure-sdk-for-js/pull/6088)

## 1.1.0 (2019-09-26)

- Add browser support. Authentication using Azure Active Directory credentials is not supported yet - use a connection string instead.
  [PR 5128](https://github.com/Azure/azure-sdk-for-js/pull/5128) related to [issue 3373](https://github.com/Azure/azure-sdk-for-js/issues/3373)

## 1.0.4 (2019-09-12)

- Increase timeout value from 20 seconds to 60 seconds when settling messages.
  [PR 4907](https://github.com/Azure/azure-sdk-for-js/pull/4907) related to [bug 3764](https://github.com/Azure/azure-sdk-for-js/issues/3764)
- Allow time to receive a flow frame from service when sender is not in a sendable state.
  [PR 4908](https://github.com/Azure/azure-sdk-for-js/pull/4908) related to [bug 4764](https://github.com/Azure/azure-sdk-for-js/issues/4764)
- Use user provided timeout value for the entirety of the `receiveMessages()` method.
  [PR 4933](https://github.com/Azure/azure-sdk-for-js/pull/4933) related to [bug 4748](https://github.com/Azure/azure-sdk-for-js/issues/4748)
- Improve logging when not able to settle a message due to not having access to the right receiver. [PR 4943](https://github.com/Azure/azure-sdk-for-js/pull/4943)
- Fix bug where the library consistently fails to settle a message due to having lost reference to the right receiver. [PR 4947](https://github.com/Azure/azure-sdk-for-js/pull/4947)

## 1.0.3 (2019-07-18)

- Update `amqp-common` dependency version to 1.0.0-preview.6. This includes fix for the [bug 3971](https://github.com/Azure/azure-sdk-for-js/issues/3971) where the token audience in the credential created during [MSI based login](https://www.npmjs.com/package/@azure/ms-rest-nodeauth/v/2.0.2#msi-managed-service-identity-based-login-from-a-virtual-machine-created-in-azure) was being ignored. [PR 4146](https://github.com/Azure/azure-sdk-for-js/pull/4146)
- Added event handlers for `error` and `protocolError` events on the connection object to avoid the case of unhandled exceptions like [bug 4136](https://github.com/Azure/azure-sdk-for-js/issues/4136)

## 1.0.2 (2019-05-21)

- Added missing package.json file to the npm package to fix issues bundling with webpack and other bundlers.
  This fixes the [bug 2857](https://github.com/Azure/azure-sdk-for-js/issues/2857).

## 1.0.1 (2019-05-16)

- Readme updated to remove the status about this library being in preview. This library is now out
  of preview.

## 1.0.0 (2019-05-16)

- `receiveMessages()` now returns rejected promise when network connection is lost.
- Receiving messages from a session whose id is an empty string is now allowed.
- Errors thrown explicitly by the library for the user facing apis are documented in jsdocs.

### Breaking changes

- When Service Bus does not acknowledge a message settlement/disposition request in time, the error
  `ServiceUnavailbleError` is thrown. This is consistent with send requests and requests over the \$management link.
- The error `MessageLockLostError` or `SessionLockLostError` (based on whether the entity has sessions enabled
  or not) is thrown for a message settlement/disposition request when the AMQP receiver link that was used to receive
  the message has died.
- User agent string which is passed as a AMQP connection property is updated to follow the new standard.
  For example: `azsdk-js-azureservicebus/1.0.0/(NODE-VERSION v10.15.0) Windows_NT 10.0.17763`

## 1.0.0-preview.3 (2019-04-24)

- Proxy support added. Please refer to the [useProxy](https://github.com/Azure/azure-sdk-for-js/blob/main/sdk/servicebus/service-bus/samples/v7/javascript/useProxy.js)
  sample to see how you can use Websockets to run this library with a proxy server
- Standardized error messages on errors thrown on parameter validations
- We now have API reference docs published for this library. Checkout our README which has been updated with the relevant API reference links.

## 1.0.0-preview.2 (2019-04-08)

### Breaking Changes

The second preview of the @azure/service-bus library has the below breaking changes from the previous
version:

### Name changes

Some of our classes and functions have undergone a naming change to better describe what they are
meant to do.

- The `Namespace` class is renamed to `ServiceBusClient`
- The function to get a sender, `getSender` is renamed to `createSender`. It will now throw an error
  if an open sender already exists on the `QueueClient`/`SubscriptionClient`. If a previously created
  sender was closed, then this will create a new sender.
- The function to get a receiver, `getReceiver` is renamed to `createReceiver`. It will now throw an error
  if an open receiver already exists on the `QueueClient`/`SubscriptionClient`. If a previously created
  receiver was closed, then this will create a new receiver.
- The function to get a receiver for a session enabled Queue/Subsciption, `getSessionReceiver` is no
  longer supported. Use `createReceiver` instead and pass the `sessionOptions` parameter to provide
  `sessionId` and the duration until which you want to lock the session.
- `receive` and `receiveBatch` functions on the reciever are renamed to `registerMessageHandler` and
  `receiveMessages`
- `renewLock` on the receiver is renamed to `renewMessageLock`. In case of receiver from sessions,
  this is renamed to `renewSessionLock`.
- A third way of receiving messages is introduced on the receiver via `getMessageIterator` function
  which returns an async iterator over messages.

### Authentication

- If you have been using the `createFromAadTokenCredentials` function to create an instance of the
  `Namespace` class (which is now `ServiceBusClient`), you will now need to use the
  [@azure/ms-rest-nodeauth](https://www.npmjs.com/package/@azure/ms-rest-nodeauth)
  library instead of [ms-rest-azure](https://www.npmjs.com/package/ms-rest-azure) library to create
  the credentials that are needed by the `createFromAadTokenCredentials` function. - Typescript: Replace `import * from "ms-rest-azure";` with `import * from "@azure/ms-rest-nodeauth";` - Javascript: Replace `require("ms-rest-azure")` with `require("@azure/ms-rest-nodeauth")`

### Bug fixes

- Fixed [Bug 1611](https://github.com/Azure/azure-sdk-for-js/issues/1611) where we could not receive
  more than 2047 messages in a single receiver when in `ReceiveAndDelete` mode.
- Fixed [Bug 1098](https://github.com/Azure/azure-sdk-for-js/issues/1098) where precision was lost
  on the messageId when a number is passed.
- A network connection lost error is now treated as retryable error. A new error with name `ConnectionLostError`
  is introduced for this scenario which you can see if you enable the [logs](https://github.com/Azure/azure-sdk-for-js/tree/main/sdk/servicebus/service-bus#enable-logs).
- When recovering from an error that caused the underlying AMQP connection to get disconnected,
  [rhea](https://github.com/amqp/rhea/issues/205) reconnects all the older AMQP links on the connection
  resulting in the below 2 errors in the logs. We now clear rhea's internal map to avoid such reconnections.
  We already have code in place to create new AMQP links to resume send/receive operations. Fixes
  [Bug 1268](https://github.com/Azure/azure-sdk-for-js/issues/1268) - InvalidOperationError: A link to connection '.....' \$cbs node has already been opened. - UnauthorizedError: Unauthorized access. 'Listen' claim(s) are required to perform this operation.

## 1.0.0-preview.1 (2019-02-05)

The first preview of the @azure/service-bus library has the below features

- Send messages to Queues and Topics
- Schedule to send messages at a later time to Queues and Topics
- Cancel such scheduled messages
- Peek messages from Queues and Subscriptions
- Receive messages from Queues and Subscriptions, settle them in 1 of 4 ways
  - `complete()`
  - `abandon()`
  - `defer()`
  - `deadletter()`
- Receive messages that were deferred or deadletter from Queues and Subscriptions<|MERGE_RESOLUTION|>--- conflicted
+++ resolved
@@ -7,17 +7,10 @@
 - Add `state` property to `ServiceBusReceivedMessage`. Its value is one of `"active"`, `"deferred"`, or `"scheduled"`. [PR #18938](https://github.com/Azure/azure-sdk-for-js/pull/18938)
 - Add optional boolean `skipParsingBodyAsJson` property to `ServiceBusReceiverOptions` and `ServiceBusSessionReceiverOptions`. By default, the client attempts to parse message body as JSON object, and this new parameter controls whether the client should skip performing this parsing. [PR #18692](https://github.com/Azure/azure-sdk-for-js/pull/18692)
 
-<<<<<<< HEAD
-=======
-### Breaking Changes
-
 ### Bugs Fixed
 
 - The `processError` callback to `subscribe()` was previously called only for errors on setting up the receiver, errors on message settlement or message lock renewal and not for errors on AMQP link or session. This is now fixed. [PR #19189](https://github.com/Azure/azure-sdk-for-js/pull/19189)
 
-### Other Changes
-
->>>>>>> 2b2b9a4b
 ## 7.4.0 (2021-11-08)
 
 ### Features Added
