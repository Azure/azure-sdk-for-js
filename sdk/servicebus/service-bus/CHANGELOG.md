--- conflicted
+++ resolved
@@ -2,6 +2,8 @@
 
 ## 7.0.0-preview.8 (Unreleased)
 
+- `sendMessages` method on the sender and `tryAdd` method to add messages to a batch now support tracing.
+  [PR 11651](https://github.com/Azure/azure-sdk-for-js/pull/11651)
 
 ## 7.0.0-preview.7 (2020-10-07)
 
@@ -19,15 +21,6 @@
   [PR 11152](https://github.com/Azure/azure-sdk-for-js/pull/11152)
 - "properties" in the correlation rule filter now supports `Date`.
   [PR 11117](https://github.com/Azure/azure-sdk-for-js/pull/11117)
-<<<<<<< HEAD
-- `sendMessages` method on the sender and `tryAdd` method to add messages to a batch now support tracing.
-  [PR 11651](https://github.com/Azure/azure-sdk-for-js/pull/11651)
-- Message locks can be auto-renewed in all receive methods (receiver.receiveMessages, receiver.subcribe
-  and receiver.getMessageIterator). This can be configured in options when calling `ServiceBusClient.createReceiver()`.
-  [PR 11658](https://github.com/Azure/azure-sdk-for-js/pull/11658)
-=======
-
->>>>>>> 1e95d58a
 
 ### Breaking changes
 
