# Release History

## 7.0.0-preview.5 (Unreleased)

### Breaking Changes

<<<<<<< HEAD
- Added Async iterable iterators with pagination support for all the listing methods like `getQueues()`, `getTopics()`,`getQueuesRuntimeInfo()`, etc.
  [PR 9951](https://github.com/Azure/azure-sdk-for-js/pull/9951)
  - Please refer to the examples in the `samples` folder - [listingEntities](https://github.com/Azure/azure-sdk-for-js/blob/master/sdk/servicebus/service-bus/samples/typescript/src/advanced/listingEntities.ts)
=======
- `receiveMessages()`'s optional `maxWaitTimeInMs` parameter now controls how long to wait for the _first_
  message, rather than how long to wait for an entire set of messages. This change allows for a faster return
  of messages to your application.
  [PR 9968](https://github.com/Azure/azure-sdk-for-js/pull/9968)
>>>>>>> 72f74c5f
- `userProperties` attribute under the `ServiceBusMessage`(and `ReceivedMessage`, `ReceivedMessageWithLock`) has been renamed to `properties`. Same change has been made to the `userProperties` attribute in the correlation-rule filter.
  [PR 10003](https://github.com/Azure/azure-sdk-for-js/pull/10003)

## 7.0.0-preview.4 (2020-07-07)

- Adds abortSignal support throughout Sender and non-session Receivers.
  [PR 9233](https://github.com/Azure/azure-sdk-for-js/pull/9233)
  [PR 9284](https://github.com/Azure/azure-sdk-for-js/pull/9284)
- (Receiver|SessionReceiver).subscribe() now returns a closeable object which will stop new messages from arriving
  but still leave the receiver open so they can be settled via methods like complete().
  [PR 9802](https://github.com/Azure/azure-sdk-for-js/pull/9802)
  [PR 9849](https://github.com/Azure/azure-sdk-for-js/pull/9849)
- Bug - Messages scheduled in parallel with the `scheduleMessage` method have the same sequence number in response.
  Fixed in [PR 9503](https://github.com/Azure/azure-sdk-for-js/pull/9503)
- Management api updates
  - Following return types are changed to improve the API surface.
    - [Create,Get,Update]QueueResponse as QueueResponse, DeleteQueueResponse as Response, GetQueueRuntimeInfoResponse as QueueRuntimeInfoResponse.
      Similarly for topics, subscriptions, and rules.
      [PR 9432](https://github.com/Azure/azure-sdk-for-js/pull/9432)
  - `OperationOptions` has been added for all the methods under `ServiceBusManagementClient`, this adds support for abortSignal, requestOptions when creating and sending HTTP requests.
    [PR 9654](https://github.com/Azure/azure-sdk-for-js/pull/9654)
  - Fixed the bug where one cannot set `userProperties` in a correlation filter while using the `createRule()` method. [PR 9794](https://github.com/Azure/azure-sdk-for-js/pull/9794)

### Breaking Changes

- Standardized methods on senders and receivers to use the `Messages` suffix and deal with multiple messages rather than have dedicated methods to deal with a single message.
  [PR 9678](https://github.com/Azure/azure-sdk-for-js/pull/9678)
- Standardized methods that peek and receive a given number of messages to use a similar signature.
  [PR 9798](https://github.com/Azure/azure-sdk-for-js/pull/9798)
- Removed `isReceivingMessages` method on the `Receiver` as per discussions in [Issue 9746](https://github.com/Azure/azure-sdk-for-js/issues/9746)
  [PR 9875](https://github.com/Azure/azure-sdk-for-js/pull/9875)

- Management api updates

  - Renamed `createdOn`, `accessedOn` and `modifiedOn` properties to `createdAt`, `accessedAt` and `modifiedAt`, updated the corresponding type from `ISO-8601 timestamp string` to the `Date` type in the responses for the `runtimeInfo` methods for Queue, Topic and Subscription.
    [PR 9434](https://github.com/Azure/azure-sdk-for-js/pull/9434)
    [PR 9807](https://github.com/Azure/azure-sdk-for-js/pull/9807)
  - The property `top` in the options passed to any of the methods that get information for multiple entities like `getQueues` or `getQueuesRuntimeInfo` is renamed to `maxCount`.
    [PR 9664](https://github.com/Azure/azure-sdk-for-js/pull/9664)
  - The "update" methods (`updateQueue`, `updateTopic`, and `updateSubscription`) now require all properties on the given queue/topic/subscription object to be set even though only a subset of them are updatable. Therefore, the suggested flow is to use the "get" methods to get the queue/topic/subscription object, update as needed and then pass it to the "update" methods.
    [PR 9751](https://github.com/Azure/azure-sdk-for-js/pull/9751)

    See [update queue](https://docs.microsoft.com/en-us/rest/api/servicebus/update-queue) and [update-topic](https://docs.microsoft.com/en-us/rest/api/servicebus/update-queue) for list of updatable properties.

## 7.0.0-preview.3 (2020-06-08)

- Improves the performance of the `ServiceBusMessageBatch.tryAdd` method.
  [PR 8772](https://github.com/Azure/azure-sdk-for-js/pull/8772)
- Added management api features which allows CRUD operations on the entities of a namespace.
  [PR 9116](https://github.com/Azure/azure-sdk-for-js/pull/9116)
  [PR 9221](https://github.com/Azure/azure-sdk-for-js/pull/9221)

### Breaking Changes

- `ServiceBusClient.createSender()` which was made async in the previous preview to include the link initialization is no longer async. Instead, the sender now has an `open()` method that can be used to proactively initialize the link.
  [PR 9302](https://github.com/Azure/azure-sdk-for-js/pull/9302)
- `Receiver/SessionReceiver.browseMessages()` has been renamed to `Receiver/SessionReceiver.peekMessages()`.
  [PR 9280](https://github.com/Azure/azure-sdk-for-js/pull/9280)

## 7.0.0-preview.2 (2020-05-05)

- Fixes reconnection issues by creating a new connection object rather than re-using the existing one.
  [PR 8580](https://github.com/Azure/azure-sdk-for-js/pull/8580)
- Bug - Unable to settle previously received messages when a receiver recovers from a broken link or connection.
  Fixed in [PR 8340](https://github.com/Azure/azure-sdk-for-js/pull/8340)
  Please note that if using sessions, this behavior doesn't change with this release.
- Provided down-leveled type declaration files to support older TypeScript versions 3.1 to 3.6.
  [PR 8619](https://github.com/Azure/azure-sdk-for-js/pull/8619)
- The `ServiceBusSender.send()` method now has an overload that takes an array of events.
  If you know beforehand that your messages would fit under the message size restrictions, this is an easier way to send events instead of creating an `ServiceBusMessageBatch` and filling it one by one.
- New sample to demonstrate how to receive messages from multiple sessions in a queue or subscription using session receivers.

### Breaking Changes

- The `createSender` and `createSessionReceiver` methods are now async. The promise returned by them are resolved after the link is successfully established with the service. The same will be done to the `createReceiver` method in the next preview.
- Remove rule operations from `ServiceBusClient` in favor of having similar operations via the management apis
  which would apply to queues, topics, subscriptions and rules in the upcoming previews.
  [PR 8660](https://github.com/Azure/azure-sdk-for-js/pull/8660)

## 7.0.0-preview.1 (2020-04-07)

- This release is a preview of our efforts to create a client library that is user friendly and
  idiomatic to the JavaScript ecosystem. The reasons for most of the changes in this update can be found in the
  [Azure SDK Design Guidelines for TypeScript](https://azure.github.io/azure-sdk/typescript_introduction.html).

  We also provide a migration guide for users familiar with the stable package that would like to try the preview: [migration guide to move from Service Bus V1 to Service Bus V7 Preview](https://github.com/azure/azure-sdk-for-js/blob/%40azure/service-bus_7.0.0-preview.1/sdk/servicebus/service-bus/migrationguide.md).

- Fixes [bug 7598][https://github.com/azure/azure-sdk-for-js/issues/7958] where the dead letter error and description could be populated incorrectly.

### Breaking Changes

- Fixes [bug 6816](https://github.com/Azure/azure-sdk-for-js/issues/6816) affecting messages sent using the `scheduleMessage()` and `scheduleMessages()` methods. [PR 7372](https://github.com/Azure/azure-sdk-for-js/pull/7372).
  - Users on version-`1.x.x` of `@azure/service-bus` library had to rely on the [workaround of encoding the message body with `DefaultDataTransformer`](https://github.com/Azure/azure-sdk-for-js/pull/6983) before calling `scheduleMessage()`/`scheduleMessages()` methods. The workaround is no longer needed since the bug has been fixed here starting from version-`7.0.0-preview.1`. [PR 7372](https://github.com/Azure/azure-sdk-for-js/pull/7372).

## 1.1.5 (2020-03-24)

- Removed interfaces related to unreleased management api features from the API surface that were accidentally exported in version 1.1.3
  [PR 7992](https://github.com/Azure/azure-sdk-for-js/issues/7992).

## 1.1.4 (2020-03-17)

- Updated to use the latest version of `@azure/amqp-common` where the timeout for authorization requests sent to the service is increased from 10s to 60s to reduce the frequency of timeout errors.
  [PR 7823](https://github.com/Azure/azure-sdk-for-js/issues/7823).

## 1.1.3 (2020-02-11)

- Fixes issue where the promise returned by `receiveMessages` would sometimes fail to settle when the underlying connection
  was disconnected while receiving messages.
  [PR 6601](https://github.com/Azure/azure-sdk-for-js/pull/6601)
- A workaround for the [bug 6816](https://github.com/Azure/azure-sdk-for-js/issues/6816) affecting messages sent using the `scheduleMessage()` and `scheduleMessages()` methods has been added to the docs - [PR 6983](https://github.com/Azure/azure-sdk-for-js/pull/6983)
- Improves bundling support by updating `rhea` and `@azure/amqp-common` dependencies.
  Fixes [bug 5364](https://github.com/Azure/azure-sdk-for-js/issues/5364).

## 1.1.2 (2019-12-12)

- Updates `@azure/amqp-common` to version 1.0.0-preview.9.
  This update allows the SDK to detect when a connection has gone idle for 60 seconds and attempt to reconnect.

## 1.1.1 (2019-11-27)

- Fix [bug 5757](https://github.com/Azure/azure-sdk-for-js/issues/5757) where `receiveMessages` used in `ReceiveAndDelete` mode results in data loss. [PR 6265](https://github.com/Azure/azure-sdk-for-js/pull/6265).
- Updated network status detection to treat DNS timeouts as a `ConnectionLostError` by using the latest version
  of the `@azure/amqp-common` package.
- We do not have retries for errors during receiver set up. User is expected to retry on their own.
  There was a misleading retry due to a failed receiver being cached which is now fixed. Related to
  [bug 5541](https://github.com/Azure/azure-sdk-for-js/issues/5541).
- Errors that arise from receivers failing to automatically reconnect after encountering a transient issue now trigger the user-provided `onError` callback passed to `receiver.registerMessageHandler`. Related to [bug 2540](https://github.com/Azure/azure-sdk-for-js/issues/2540)
- Update jsdocs for the `receiveMessages` method to include a note that the number of messages that can
  be received in `PeekLock` mode is capped at 2047. [PR 5758](https://github.com/Azure/azure-sdk-for-js/pull/5758).
- Update jsdocs for user facing apis to include information on possible errors that can be thrown.
  [PR 6088](https://github.com/Azure/azure-sdk-for-js/pull/6088)

## 1.1.0 (2019-09-26)

- Add browser support. Authentication using Azure Active Directory credentials is not supported yet - use a connection string instead.
  [PR 5128](https://github.com/Azure/azure-sdk-for-js/pull/5128) related to [issue 3373](https://github.com/Azure/azure-sdk-for-js/issues/3373)

## 1.0.4 (2019-09-12)

- Increase timeout value from 20 seconds to 60 seconds when settling messages.
  [PR 4907](https://github.com/Azure/azure-sdk-for-js/pull/4907) related to [bug 3764](https://github.com/Azure/azure-sdk-for-js/issues/3764)
- Allow time to receive a flow frame from service when sender is not in a sendable state.
  [PR 4908](https://github.com/Azure/azure-sdk-for-js/pull/4908) related to [bug 4764](https://github.com/Azure/azure-sdk-for-js/issues/4764)
- Use user provided timeout value for the entirety of the `receiveMessages()` method.
  [PR 4933](https://github.com/Azure/azure-sdk-for-js/pull/4933) related to [bug 4748](https://github.com/Azure/azure-sdk-for-js/issues/4748)
- Improve logging when not able to settle a message due to not having access to the right receiver. [PR 4943](https://github.com/Azure/azure-sdk-for-js/pull/4943)
- Fix bug where the library consistently fails to settle a message due to having lost reference to the right receiver. [PR 4947](https://github.com/Azure/azure-sdk-for-js/pull/4947)

## 1.0.3 (2019-07-18)

- Update `amqp-common` dependency version to 1.0.0-preview.6. This includes fix for the [bug 3971](https://github.com/Azure/azure-sdk-for-js/issues/3971) where the token audience in the credential created during [MSI based login](https://www.npmjs.com/package/@azure/ms-rest-nodeauth/v/2.0.2#msi-managed-service-identity-based-login-from-a-virtual-machine-created-in-azure) was being ignored. [PR 4146](https://github.com/Azure/azure-sdk-for-js/pull/4146)
- Added event handlers for `error` and `protocolError` events on the connection object to avoid the case of unhandled exceptions like [bug 4136](https://github.com/Azure/azure-sdk-for-js/issues/4136)

## 1.0.2 (2019-05-21)

- Added missing package.json file to the npm package to fix issues bundling with webpack and other bundlers.
  This fixes the [bug 2857](https://github.com/Azure/azure-sdk-for-js/issues/2857).

## 1.0.1 (2019-05-16)

- Readme updated to remove the status about this library being in preview. This library is now out
  of preview.

## 1.0.0 (2019-05-16)

- `receiveMessages()` now returns rejected promise when network connection is lost.
- Receiving messages from a session whose id is an empty string is now allowed.
- Errors thrown explicitly by the library for the user facing apis are documented in jsdocs.

### Breaking changes

- When Service Bus does not acknowledge a message settlement/disposition request in time, the error
  `ServiceUnavailbleError` is thrown. This is consistent with send requests and requests over the \$management link.
- The error `MessageLockLostError` or `SessionLockLostError` (based on whether the entity has sessions enabled
  or not) is thrown for a message settlement/disposition request when the AMQP receiver link that was used to receive
  the message has died.
- User agent string which is passed as a AMQP connection property is updated to follow the new standard.
  For example: `azsdk-js-azureservicebus/1.0.0/(NODE-VERSION v10.15.0) Windows_NT 10.0.17763`

## 1.0.0-preview.3 (2019-04-24)

- Proxy support added. Please refer to the [useProxy](https://github.com/Azure/azure-sdk-for-js/blob/master/sdk/servicebus/service-bus/samples/javascript/useProxy.js)
  sample to see how you can use Websockets to run this library with a proxy server
- Standardized error messages on errors thrown on parameter validations
- We now have API reference docs published for this library. Checkout our README which has been updated with the relevant API reference links.

## 1.0.0-preview.2 (2019-04-08)

### Breaking Changes

The second preview of the @azure/service-bus library has the below breaking changes from the previous
version:

### Name changes

Some of our classes and functions have undergone a naming change to better describe what they are
meant to do.

- The `Namespace` class is renamed to `ServiceBusClient`
- The function to get a sender, `getSender` is renamed to `createSender`. It will now throw an error
  if an open sender already exists on the `QueueClient`/`SubscriptionClient`. If a previously created
  sender was closed, then this will create a new sender.
- The function to get a receiver, `getReceiver` is renamed to `createReceiver`. It will now throw an error
  if an open receiver already exists on the `QueueClient`/`SubscriptionClient`. If a previously created
  receiver was closed, then this will create a new receiver.
- The function to get a receiver for a session enabled Queue/Subsciption, `getSessionReceiver` is no
  longer supported. Use `createReceiver` instead and pass the `sessionOptions` parameter to provide
  `sessionId` and the duration until which you want to lock the session.
- `receive` and `receiveBatch` functions on the reciever are renamed to `registerMessageHandler` and
  `receiveMessages`
- `renewLock` on the receiver is renamed to `renewMessageLock`. In case of receiver from sessions,
  this is renamed to `renewSessionLock`.
- A third way of receiving messages is introduced on the receiver via `getMessageIterator` function
  which returns an async iterator over messages.

### Authentication

- If you have been using the `createFromAadTokenCredentials` function to create an instance of the
  `Namespace` class (which is now `ServiceBusClient`), you will now need to use the
  [@azure/ms-rest-nodeauth](https://www.npmjs.com/package/@azure/ms-rest-nodeauth)
  library instead of [ms-rest-azure](https://www.npmjs.com/package/ms-rest-azure) library to create
  the credentials that are needed by the `createFromAadTokenCredentials` function. - Typescript: Replace `import * from "ms-rest-azure";` with `import * from "@azure/ms-rest-nodeauth";` - Javascript: Replace `require("ms-rest-azure")` with `require("@azure/ms-rest-nodeauth")`

### Bug fixes

- Fixed [Bug 1611](https://github.com/Azure/azure-sdk-for-js/issues/1611) where we could not receive
  more than 2047 messages in a single receiver when in `ReceiveAndDelete` mode.
- Fixed [Bug 1098](https://github.com/Azure/azure-sdk-for-js/issues/1098) where precision was lost
  on the messageId when a number is passed.
- A network connection lost error is now treated as retryable error. A new error with name `ConnectionLostError`
  is introduced for this scenario which you can see if you enable the [logs](https://github.com/Azure/azure-sdk-for-js/tree/master/sdk/servicebus/service-bus#enable-logs).
- When recovering from an error that caused the underlying AMQP connection to get disconnected,
  [rhea](https://github.com/amqp/rhea/issues/205) reconnects all the older AMQP links on the connection
  resulting in the below 2 errors in the logs. We now clear rhea's internal map to avoid such reconnections.
  We already have code in place to create new AMQP links to resume send/receive operations. Fixes
  [Bug 1268](https://github.com/Azure/azure-sdk-for-js/issues/1268) - InvalidOperationError: A link to connection '.....' \$cbs node has already been opened. - UnauthorizedError: Unauthorized access. 'Listen' claim(s) are required to perform this operation.

## 1.0.0-preview.1 (2019-02-05)

The first preview of the @azure/service-bus library has the below features

- Send messages to Queues and Topics
- Schedule to send messages at a later time to Queues and Topics
- Cancel such scheduled messages
- Peek messages from Queues and Subscriptions
- Receive messages from Queues and Subscriptions, settle them in 1 of 4 ways
  - `complete()`
  - `abandon()`
  - `defer()`
  - `deadletter()`
- Receive messages that were deferred or deadletter from Queues and Subscriptions<|MERGE_RESOLUTION|>--- conflicted
+++ resolved
@@ -4,16 +4,13 @@
 
 ### Breaking Changes
 
-<<<<<<< HEAD
 - Added Async iterable iterators with pagination support for all the listing methods like `getQueues()`, `getTopics()`,`getQueuesRuntimeInfo()`, etc.
   [PR 9951](https://github.com/Azure/azure-sdk-for-js/pull/9951)
   - Please refer to the examples in the `samples` folder - [listingEntities](https://github.com/Azure/azure-sdk-for-js/blob/master/sdk/servicebus/service-bus/samples/typescript/src/advanced/listingEntities.ts)
-=======
 - `receiveMessages()`'s optional `maxWaitTimeInMs` parameter now controls how long to wait for the _first_
   message, rather than how long to wait for an entire set of messages. This change allows for a faster return
   of messages to your application.
   [PR 9968](https://github.com/Azure/azure-sdk-for-js/pull/9968)
->>>>>>> 72f74c5f
 - `userProperties` attribute under the `ServiceBusMessage`(and `ReceivedMessage`, `ReceivedMessageWithLock`) has been renamed to `properties`. Same change has been made to the `userProperties` attribute in the correlation-rule filter.
   [PR 10003](https://github.com/Azure/azure-sdk-for-js/pull/10003)
 
