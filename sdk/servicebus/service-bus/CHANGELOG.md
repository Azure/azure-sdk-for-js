--- conflicted
+++ resolved
@@ -1,11 +1,5 @@
 # Release History
 
-<<<<<<< HEAD
-## 1.1.5 (2020-03-24)
-
-- Removed interfaces related to unreleased management api features from the API surface that were accidentally exported in version 1.1.3
-  [PR 7992](https://github.com/Azure/azure-sdk-for-js/issues/7992).
-=======
 ## 2.0.0-preview.1 (Unreleased)
 
 - Fixes [bug 7598][https://github.com/azure/azure-sdk-for-js/issues/7958] where the dead letter error and description could be populated incorrectly.
@@ -14,8 +8,12 @@
 
 - Fixes [bug 6816](https://github.com/Azure/azure-sdk-for-js/issues/6816) affecting messages sent using the `scheduleMessage()` and `scheduleMessages()` methods. [PR 7372](https://github.com/Azure/azure-sdk-for-js/pull/7372).
   - Users on version-`1.x.x` of `@azure/service-bus` library had to rely on the [workaround of encoding the message body with `DefaultDataTransformer`](https://github.com/Azure/azure-sdk-for-js/pull/6983) before calling `scheduleMessage()`/`scheduleMessages()` methods. The workaround is no longer needed since the bug has been fixed here starting from version-`2.0.0-preview.1`. [PR 7372](https://github.com/Azure/azure-sdk-for-js/pull/7372).
->>>>>>> 1d5fa788
 
+## 1.1.5 (2020-03-24)
+
+- Removed interfaces related to unreleased management api features from the API surface that were accidentally exported in version 1.1.3
+  [PR 7992](https://github.com/Azure/azure-sdk-for-js/issues/7992).
+  
 ## 1.1.4 (2020-03-17)
 
 - Updated to use the latest version of `@azure/amqp-common` where the timeout for authorization requests sent to the service is increased from 10s to 60s to reduce the frequency of timeout errors.
