# Release History

## 7.0.0 (Unreleased)

<<<<<<< HEAD
- Log message for the `actionAfterWaitTimeout`(gets triggered for receiveMessages API) has been updated to reflect the cause of termination.
  [PR 12322](https://github.com/Azure/azure-sdk-for-js/pull/12322)
=======
- Log message for the `actionAfterWaitTimeout`(gets triggered for receiveMessages API) has been updated to reflect the proper cause of batch receive termination.
>>>>>>> 7559b9e7

## 7.0.0-preview.8 (2020-11-04)

### New features:

- A helper method `parseServiceBusConnectionString` has been added which validates and parses a given connection string for Azure Service Bus. You can use this to extract the namespace and entityPath details from the connection string.
  [PR 11949](https://github.com/Azure/azure-sdk-for-js/pull/11949)
- All methods that take an array as input are updated to ensure they gracefully do a no-op rather than throw errors. For example: `receiveDeferredMessages()`, `scheduleMessages()` and `cancelScheduledMessages()`.
- Tracing, using [@azure/core-tracing](https://github.com/Azure/azure-sdk-for-js/blob/master/sdk/core/core-tracing/README.md), has been added for sending and receiving of messages.
  [PR 11651](https://github.com/Azure/azure-sdk-for-js/pull/11651)
  and
  [PR 11810](https://github.com/Azure/azure-sdk-for-js/pull/11810)
- Internal improvement - For the operations depending on `$management` link such as peek or lock renewals, the listeners for the "sender_error" and "receiver_error" events were added to the link for each new request made before the link is initialized which would have resulted in too many listeners and a warning such as `MaxListenersExceededWarning: Possible EventEmitter memory leak detected. 11 sender_error listeners added to [Sender]. Use emittr.setMaxListeners() to increase limit`(same for `receiver_error`). This has been improved such that the listeners are reused.
  [PR 11738](https://github.com/Azure/azure-sdk-for-js/pull/11738)

### Breaking changes

- The `processError` passed to `Receiver.subscribe` now receives a `ProcessErrorArgs` instead of just an error. This parameter provides additional context that can make it simpler to distinguish
  errors that were thrown from your callback (via the `errorSource` member of `ProcessErrorArgs`) as well as giving you some information about the entity that generated the error.
  [PR 11927](https://github.com/Azure/azure-sdk-for-js/pull/11927)
- The methods to complete, abandon, defer and deadletter a message along with the method to renew message lock have been moved from the message to the receiver. With this, we now have additional validation to ensure that a peeked message cannot be used with these methods.
- Method and interface renames based on user studies and internal reviews:

  - The word "Message" is added to all methods and interfaces related to creating and sending a batch of messages for clarity based on user studies:
    - The `createBatch` method on the sender is renamed to `createMessageBatch`.
    - The interface `CreateBatchOptions` followed by the options that are passed to the `createBatch` method is renamed to `CreateMessageBatchOptions`.
    - The `tryAdd` method on the message batch object is renamed to `tryAddMessage`.
  - Renames to `ServiceBusMessage` and `CorrelationRuleFilter` fields to better align with the AMQP spec:
    - "properties" renamed to "applicationProperties".
  - "label" renamed to "subject".
  - The interface `CreateReceiverOptions` followed by options that are passed to `ServiceBusClient.createReceiver` method is renamed to `ServiceBusReceiverOptions`.
  - The interface `AcceptSessionOptions` followed by options that are passed to `ServiceBusClient` `acceptSession` and `acceptNextSession` methods is renamed to `ServiceBusSessionReceiverOptions`.
  - The property `maxAutoRenewLockDurationInMs` of interface `ServiceBusSessionReceiverOptions` is renamed to `maxAutoLockRenewalDurationInMs` to be consistent with a similar option for renewing messages.
  - The property `subQueue` in the options passed to the `createReceiver()` method is renamed to `subQueueType` to reflect that the value is restricted and not meant to contain any queue names. The corresponding type `SubQueue` is removed in favor of inlining the string literals that represent valid values.

- `SqlRuleFilter` interface "sqlExpression" changed from optional to required.
- `ServiceBusSender.scheduleMessages` method signature updated: `scheduledEnqueueTimeUtc` and `messages` parameters are swapped as the messages are the primary object that is being worked with.
- `NamespaceProperties` interface property "messageSku" type changed from "string" to string literal type "Basic" | "Premium" | "Standard" to reflect the limited types it supports.
- `NamespaceProperties` interface property "namespaceType" has been removed as it does not provide any value.
- Interfaces corresponding to the returned responses from the methods under the `ServiceBusAdministrationClient` such as `NamespacePropertiesResponse`, `QueueResponse`, `TopicRuntimePropertiesResponse` have been removed in favor of using generic type `WithResponse<T>` for a cleaner API surface.
  [PR 10491](https://github.com/Azure/azure-sdk-for-js/pull/10491)
- Updated the `update{Entity}` methods under `ServiceBusAdministrationClient` with relevant param names and types, more docs.
  [PR 12013](https://github.com/Azure/azure-sdk-for-js/pull/12013)
- The raw responses(`_response`) in the returned objects from any of the methods under the `ServiceBusAdministrationClient` have been updated to return only the `{request, status, headers}`, properties such as `parsedHeaders`, `parsedBody` have been removed.
  [PR 12015](https://github.com/Azure/azure-sdk-for-js/pull/12015)
- `viaPartitionKey` property of interface `ServiceMessageBus` has been removed until we implement the [Transactions feature of Service Bus](https://docs.microsoft.com/azure/service-bus-messaging/service-bus-transactions).
- Removed `AmqpAnnotatedMessage`, `AmqpMessageHeaders`, `AmqpMessageProperties` interfaces in favour of the ones from `@azure/core-amqp`. This is part of the move from `@azure/core-amqp` version update from 1.1.x to 2.0.0-beta.y. As part of this, `userId` will not be made available as part of `AmqpMessageProperties` until its type is fixed in the upstream `rhea` library.
  [PR 12091](https://github.com/Azure/azure-sdk-for-js/pull/12091)

## 7.0.0-preview.7 (2020-10-07)

- [Bug Fix] `sendMessages` method on the sender would have previously thrown an error for sending a batch or an array of messages upon a network disconnect, the issue has been fixed now.
  [PR 11651](https://github.com/Azure/azure-sdk-for-js/pull/11651/commits/f262e4562eb78828ee816a54f9a9778692e0eff9)

### New features:

- Message locks can be auto-renewed in all receive methods (receiver.receiveMessages, receiver.subcribe
  and receiver.getMessageIterator). This can be configured in options when calling `ServiceBusClient.createReceiver()`.
  [PR 11658](https://github.com/Azure/azure-sdk-for-js/pull/11658)
- `ServiceBusClient` now supports authentication with AAD credentials in the browser(can use `InteractiveBrowserCredential` from `@azure/identity`).
  [PR 11250](https://github.com/Azure/azure-sdk-for-js/pull/11250)
- Options to create/update a queue, topic and subscription now support `availabilityStatus` property. `availabilityStatus` indicates the status of entity availability. Possible values are: Available, Limited, Renaming, Restoring and Unknown.
  [PR 11152](https://github.com/Azure/azure-sdk-for-js/pull/11152)
- "properties" in the correlation rule filter now supports `Date`.
  [PR 11117](https://github.com/Azure/azure-sdk-for-js/pull/11117)

### Breaking changes

- `ServiceBusClient.createSessionReceiver` has been split into two methods:
  - `acceptSession`, which opens a session by name
  - `acceptNextSession`, which opens the next available session, determined by Service Bus.
  - as part of this `CreateSessionReceiverOptions` has been renamed to `AcceptSessionReceiverOptions` to conform to guidelines.
- The `processError` handler passed to `Receiver.subscribe` now takes a `ProcessErrorArgs` instead of just an error.

## 7.0.0-preview.6 (2020-09-10)

### New features:

- Support using the SharedAccessSignature from the connection string.
  [PR 10951](https://github.com/Azure/azure-sdk-for-js/pull/10951)
- Added a new field `amqpAnnotatedMessage` to the received message which will hold the received
  message in its raw form, complete with all parts of the message as per the [AMQP spec](https://www.amqp.org/sites/amqp.org/files/amqp.pdf).
- Added `ServiceBusAdministrationClient.ruleExists()`
- Options to create a queue and topic now support `enableExpress` boolean property. `enableExpress` indicates whether Express Entities are enabled on a queue or topic. An express queue holds a message in memory temporarily before writing it to persistent storage.
  [PR 10984](https://github.com/Azure/azure-sdk-for-js/pull/10984)

### Breaking Changes

#### API changes

- `SessionReceiver.sessionLockedUntilUtc` is readonly and never undefined.
  [PR 10625](https://github.com/Azure/azure-sdk-for-js/pull/10625)
- `ServiceBusClient.createDeadLetterReceiver()` has been absorbed into `createReceiver()`.
  To create a dead letter receiver:

  ```typescript
  // this same method will work with subscriptions as well.
  serviceBusClient.createReceiver(<queue>, {
    subQueue: "deadLetter"
  });
  ```

#### Renames

- The `ServiceBusManagementClient` has been renamed to `ServiceBusAdministrationClient`. See
  [Issue 11012](https://github.com/Azure/azure-sdk-for-js/issues/11012) for more details.
- Sender, Receivers and the ReceivedMessage interfaces are now prefixed with `ServiceBus`: `ServiceBusSender`, `ServiceBusReceiver`, `ServiceBusSessionReceiver`, `ServiceBusReceivedMessage` and `ServiceBusReceivedMessageWithLock`.
- Lock duration fields for receivers have been renamed to apply to message locks and session locks:
  - `maxMessageAutoRenewLockDurationInMs` to `maxAutoRenewLockDurationInMs`
  - `autoRenewLockDurationInMs` -> `maxAutoRenewLockDurationInMs`
- `SessionReceiver.{get,set}State` has been renamed to `SessionReceiver.{get,set}SessionState`
- Administration API:
  - Property `defaultMessageTtl` renamed to `defaultMessageTimeToLive` (Wherever applicable)
  - `updatedAt` renamed to `modifiedAt`
  - `ServiceBusManagementClientOptions` for `ServiceBusManagementClient` is replaced by `PipelineOptions` from `@azure/core-http`
  - `AuthorizationRule.accessRights` type has been changed to be a string union with the available rights.

## 7.0.0-preview.5 (2020-08-10)

- User agent details can now be added to the outgoing requests by passing the user-agent prefixes to the `ServiceBusClient` and the `ServiceBusManagementClient` through options.
  Example user-agent string if the prefix `SampleApp` is provided to `ServiceBusManagementClient`:
  `SampleApp azsdk-js-azureservicebus/7.0.0-preview.5 core-http/1.1.5 Node/v12.16.0 OS/(x64-Windows_NT-10.0.18363)`
  [PR 10092](https://github.com/Azure/azure-sdk-for-js/pull/10092)
- Added `deadLetterErrorDescription` and `deadLetterReason` properties on the received messages. Previously, they were under the `properties` in the message.

  OLD: `message.properties["DeadLetterReason"]` and `message.properties["DeadLetterErrorDescription"]`
  NEW: `message.deadLetterReason` and `message.deadLetterErrorDescription`

  [PR 10106](https://github.com/Azure/azure-sdk-for-js/pull/10106)

- Added tracing support to the methods under `ServiceBusManagementClient`.
  [PR 9987](https://github.com/Azure/azure-sdk-for-js/pull/9987)

### Breaking Changes

- `receiveMode` parameter in the `createReceiver()`, `createSessionReceiver()` and `createDeadletterReceiver()` methods has been moved into the options bag with the default value `"peekLock"` mode.

  Example:

  - OLD: `createReceiver(<queue-name>, "peekLock")` and `createReceiver(<queue-name>, "receiveAndDelete")`
  - NEW: `createReceiver(<queue-name>)` and `createReceiver(<queue-name>, {receiveMode: "receiveAndDelete"})`

  [PR 10102](https://github.com/Azure/azure-sdk-for-js/pull/10102)

- Added Async iterable iterators with pagination support for all the listing methods like `getQueues()`, `getTopics()`, `getQueuesRuntimeInfo()`, etc. and renamed them to use the `list` verb.
  [PR 9951](https://github.com/Azure/azure-sdk-for-js/pull/9951)
  [PR 10223](https://github.com/Azure/azure-sdk-for-js/pull/10223)
  - Please refer to the examples in the `samples` folder - [listingEntities](https://github.com/Azure/azure-sdk-for-js/blob/master/sdk/servicebus/service-bus/samples/typescript/src/advanced/listingEntities.ts)
- `receiveMessages()`'s optional `maxWaitTimeInMs` parameter now controls how long to wait for the _first_
  message, rather than how long to wait for an entire set of messages. This change allows for a faster return
  of messages to your application.
  [PR 9968](https://github.com/Azure/azure-sdk-for-js/pull/9968)
  [PR 10107](https://github.com/Azure/azure-sdk-for-js/pull/10107)
- `userProperties` attribute under the `ServiceBusMessage`(and `ReceivedMessage`, `ReceivedMessageWithLock`) has been renamed to `properties`. Same change has been made to the `userProperties` attribute in the correlation-rule filter.
  [PR 10003](https://github.com/Azure/azure-sdk-for-js/pull/10003)
- Fixed [bug 9926](https://github.com/Azure/azure-sdk-for-js/issues/9926)
  where attempting to create AMQP links when the AMQP connection was in the
  process of closing resulted in a `TypeError` in an uncaught exception.

- The terms `RuntimeInfo` and `Description` are replaced with `RuntimeProperties` and `Properties` to better align with guidelines around the kind of suffixes we use for naming methods and interfaces.

## 7.0.0-preview.4 (2020-07-07)

- Adds abortSignal support throughout Sender and non-session Receivers.
  [PR 9233](https://github.com/Azure/azure-sdk-for-js/pull/9233)
  [PR 9284](https://github.com/Azure/azure-sdk-for-js/pull/9284)
- (Receiver|SessionReceiver).subscribe() now returns a closeable object which will stop new messages from arriving
  but still leave the receiver open so they can be settled via methods like complete().
  [PR 9802](https://github.com/Azure/azure-sdk-for-js/pull/9802)
  [PR 9849](https://github.com/Azure/azure-sdk-for-js/pull/9849)
- Bug - Messages scheduled in parallel with the `scheduleMessage` method have the same sequence number in response.
  Fixed in [PR 9503](https://github.com/Azure/azure-sdk-for-js/pull/9503)
- Management api updates
  - Following return types are changed to improve the API surface.
    - [Create,Get,Update]QueueResponse as QueueResponse, DeleteQueueResponse as Response, GetQueueRuntimeInfoResponse as QueueRuntimeInfoResponse.
      Similarly for topics, subscriptions, and rules.
      [PR 9432](https://github.com/Azure/azure-sdk-for-js/pull/9432)
  - `OperationOptions` has been added for all the methods under `ServiceBusManagementClient`, this adds support for abortSignal, requestOptions when creating and sending HTTP requests.
    [PR 9654](https://github.com/Azure/azure-sdk-for-js/pull/9654)
  - Fixed the bug where one cannot set `userProperties` in a correlation filter while using the `createRule()` method. [PR 9794](https://github.com/Azure/azure-sdk-for-js/pull/9794)

### Breaking Changes

- Standardized methods on senders and receivers to use the `Messages` suffix and deal with multiple messages rather than have dedicated methods to deal with a single message.
  [PR 9678](https://github.com/Azure/azure-sdk-for-js/pull/9678)
- Standardized methods that peek and receive a given number of messages to use a similar signature.
  [PR 9798](https://github.com/Azure/azure-sdk-for-js/pull/9798)
- Removed `isReceivingMessages` method on the `Receiver` as per discussions in [Issue 9746](https://github.com/Azure/azure-sdk-for-js/issues/9746)
  [PR 9875](https://github.com/Azure/azure-sdk-for-js/pull/9875)

- Management api updates

  - Renamed `createdOn`, `accessedOn` and `modifiedOn` properties to `createdAt`, `accessedAt` and `modifiedAt`, updated the corresponding type from `ISO-8601 timestamp string` to the `Date` type in the responses for the `runtimeInfo` methods for Queue, Topic and Subscription.
    [PR 9434](https://github.com/Azure/azure-sdk-for-js/pull/9434)
    [PR 9807](https://github.com/Azure/azure-sdk-for-js/pull/9807)
  - The property `top` in the options passed to any of the methods that get information for multiple entities like `getQueues` or `getQueuesRuntimeInfo` is renamed to `maxCount`.
    [PR 9664](https://github.com/Azure/azure-sdk-for-js/pull/9664)
  - The "update" methods (`updateQueue`, `updateTopic`, and `updateSubscription`) now require all properties on the given queue/topic/subscription object to be set even though only a subset of them are updatable. Therefore, the suggested flow is to use the "get" methods to get the queue/topic/subscription object, update as needed and then pass it to the "update" methods.
    [PR 9751](https://github.com/Azure/azure-sdk-for-js/pull/9751)

    See [update queue](https://docs.microsoft.com/rest/api/servicebus/update-queue) and [update-topic](https://docs.microsoft.com/rest/api/servicebus/update-queue) for list of updatable properties.

## 7.0.0-preview.3 (2020-06-08)

- Improves the performance of the `ServiceBusMessageBatch.tryAdd` method.
  [PR 8772](https://github.com/Azure/azure-sdk-for-js/pull/8772)
- Added management api features which allows CRUD operations on the entities of a namespace.
  [PR 9116](https://github.com/Azure/azure-sdk-for-js/pull/9116)
  [PR 9221](https://github.com/Azure/azure-sdk-for-js/pull/9221)

### Breaking Changes

- `ServiceBusClient.createSender()` which was made async in the previous preview to include the link initialization is no longer async. Instead, the sender now has an `open()` method that can be used to proactively initialize the link.
  [PR 9302](https://github.com/Azure/azure-sdk-for-js/pull/9302)
- `Receiver/SessionReceiver.browseMessages()` has been renamed to `Receiver/SessionReceiver.peekMessages()`.
  [PR 9280](https://github.com/Azure/azure-sdk-for-js/pull/9280)

## 7.0.0-preview.2 (2020-05-05)

- Fixes reconnection issues by creating a new connection object rather than re-using the existing one.
  [PR 8580](https://github.com/Azure/azure-sdk-for-js/pull/8580)
- Bug - Unable to settle previously received messages when a receiver recovers from a broken link or connection.
  Fixed in [PR 8340](https://github.com/Azure/azure-sdk-for-js/pull/8340)
  Please note that if using sessions, this behavior doesn't change with this release.
- Provided down-leveled type declaration files to support older TypeScript versions 3.1 to 3.6.
  [PR 8619](https://github.com/Azure/azure-sdk-for-js/pull/8619)
- The `ServiceBusSender.send()` method now has an overload that takes an array of events.
  If you know beforehand that your messages would fit under the message size restrictions, this is an easier way to send events instead of creating an `ServiceBusMessageBatch` and filling it one by one.
- New sample to demonstrate how to receive messages from multiple sessions in a queue or subscription using session receivers.

### Breaking Changes

- The `createSender` and `createSessionReceiver` methods are now async. The promise returned by them are resolved after the link is successfully established with the service. The same will be done to the `createReceiver` method in the next preview.
- Remove rule operations from `ServiceBusClient` in favor of having similar operations via the management apis
  which would apply to queues, topics, subscriptions and rules in the upcoming previews.
  [PR 8660](https://github.com/Azure/azure-sdk-for-js/pull/8660)

## 7.0.0-preview.1 (2020-04-07)

- This release is a preview of our efforts to create a client library that is user friendly and
  idiomatic to the JavaScript ecosystem. The reasons for most of the changes in this update can be found in the
  [Azure SDK Design Guidelines for TypeScript](https://azure.github.io/azure-sdk/typescript_introduction.html).

  We also provide a migration guide for users familiar with the stable package that would like to try the preview: [migration guide to move from Service Bus V1 to Service Bus V7 Preview](https://github.com/azure/azure-sdk-for-js/blob/%40azure/service-bus_7.0.0-preview.1/sdk/servicebus/service-bus/migrationguide.md).

- Fixes [bug 7598][https://github.com/azure/azure-sdk-for-js/issues/7958] where the dead letter error and description could be populated incorrectly.

### Breaking Changes

- Fixes [bug 6816](https://github.com/Azure/azure-sdk-for-js/issues/6816) affecting messages sent using the `scheduleMessage()` and `scheduleMessages()` methods. [PR 7372](https://github.com/Azure/azure-sdk-for-js/pull/7372).
  - Users on version-`1.x.x` of `@azure/service-bus` library had to rely on the [workaround of encoding the message body with `DefaultDataTransformer`](https://github.com/Azure/azure-sdk-for-js/pull/6983) before calling `scheduleMessage()`/`scheduleMessages()` methods. The workaround is no longer needed since the bug has been fixed here starting from version-`7.0.0-preview.1`. [PR 7372](https://github.com/Azure/azure-sdk-for-js/pull/7372).

## 1.1.5 (2020-03-24)

- Removed interfaces related to unreleased management api features from the API surface that were accidentally exported in version 1.1.3
  [PR 7992](https://github.com/Azure/azure-sdk-for-js/issues/7992).

## 1.1.4 (2020-03-17)

- Updated to use the latest version of `@azure/amqp-common` where the timeout for authorization requests sent to the service is increased from 10s to 60s to reduce the frequency of timeout errors.
  [PR 7823](https://github.com/Azure/azure-sdk-for-js/issues/7823).

## 1.1.3 (2020-02-11)

- Fixes issue where the promise returned by `receiveMessages` would sometimes fail to settle when the underlying connection
  was disconnected while receiving messages.
  [PR 6601](https://github.com/Azure/azure-sdk-for-js/pull/6601)
- A workaround for the [bug 6816](https://github.com/Azure/azure-sdk-for-js/issues/6816) affecting messages sent using the `scheduleMessage()` and `scheduleMessages()` methods has been added to the docs - [PR 6983](https://github.com/Azure/azure-sdk-for-js/pull/6983)
- Improves bundling support by updating `rhea` and `@azure/amqp-common` dependencies.
  Fixes [bug 5364](https://github.com/Azure/azure-sdk-for-js/issues/5364).

## 1.1.2 (2019-12-12)

- Updates `@azure/amqp-common` to version 1.0.0-preview.9.
  This update allows the SDK to detect when a connection has gone idle for 60 seconds and attempt to reconnect.

## 1.1.1 (2019-11-27)

- Fix [bug 5757](https://github.com/Azure/azure-sdk-for-js/issues/5757) where `receiveMessages` used in `ReceiveAndDelete` mode results in data loss. [PR 6265](https://github.com/Azure/azure-sdk-for-js/pull/6265).
- Updated network status detection to treat DNS timeouts as a `ConnectionLostError` by using the latest version
  of the `@azure/amqp-common` package.
- We do not have retries for errors during receiver set up. User is expected to retry on their own.
  There was a misleading retry due to a failed receiver being cached which is now fixed. Related to
  [bug 5541](https://github.com/Azure/azure-sdk-for-js/issues/5541).
- Errors that arise from receivers failing to automatically reconnect after encountering a transient issue now trigger the user-provided `onError` callback passed to `receiver.registerMessageHandler`. Related to [bug 2540](https://github.com/Azure/azure-sdk-for-js/issues/2540)
- Update jsdocs for the `receiveMessages` method to include a note that the number of messages that can
  be received in `PeekLock` mode is capped at 2047. [PR 5758](https://github.com/Azure/azure-sdk-for-js/pull/5758).
- Update jsdocs for user facing apis to include information on possible errors that can be thrown.
  [PR 6088](https://github.com/Azure/azure-sdk-for-js/pull/6088)

## 1.1.0 (2019-09-26)

- Add browser support. Authentication using Azure Active Directory credentials is not supported yet - use a connection string instead.
  [PR 5128](https://github.com/Azure/azure-sdk-for-js/pull/5128) related to [issue 3373](https://github.com/Azure/azure-sdk-for-js/issues/3373)

## 1.0.4 (2019-09-12)

- Increase timeout value from 20 seconds to 60 seconds when settling messages.
  [PR 4907](https://github.com/Azure/azure-sdk-for-js/pull/4907) related to [bug 3764](https://github.com/Azure/azure-sdk-for-js/issues/3764)
- Allow time to receive a flow frame from service when sender is not in a sendable state.
  [PR 4908](https://github.com/Azure/azure-sdk-for-js/pull/4908) related to [bug 4764](https://github.com/Azure/azure-sdk-for-js/issues/4764)
- Use user provided timeout value for the entirety of the `receiveMessages()` method.
  [PR 4933](https://github.com/Azure/azure-sdk-for-js/pull/4933) related to [bug 4748](https://github.com/Azure/azure-sdk-for-js/issues/4748)
- Improve logging when not able to settle a message due to not having access to the right receiver. [PR 4943](https://github.com/Azure/azure-sdk-for-js/pull/4943)
- Fix bug where the library consistently fails to settle a message due to having lost reference to the right receiver. [PR 4947](https://github.com/Azure/azure-sdk-for-js/pull/4947)

## 1.0.3 (2019-07-18)

- Update `amqp-common` dependency version to 1.0.0-preview.6. This includes fix for the [bug 3971](https://github.com/Azure/azure-sdk-for-js/issues/3971) where the token audience in the credential created during [MSI based login](https://www.npmjs.com/package/@azure/ms-rest-nodeauth/v/2.0.2#msi-managed-service-identity-based-login-from-a-virtual-machine-created-in-azure) was being ignored. [PR 4146](https://github.com/Azure/azure-sdk-for-js/pull/4146)
- Added event handlers for `error` and `protocolError` events on the connection object to avoid the case of unhandled exceptions like [bug 4136](https://github.com/Azure/azure-sdk-for-js/issues/4136)

## 1.0.2 (2019-05-21)

- Added missing package.json file to the npm package to fix issues bundling with webpack and other bundlers.
  This fixes the [bug 2857](https://github.com/Azure/azure-sdk-for-js/issues/2857).

## 1.0.1 (2019-05-16)

- Readme updated to remove the status about this library being in preview. This library is now out
  of preview.

## 1.0.0 (2019-05-16)

- `receiveMessages()` now returns rejected promise when network connection is lost.
- Receiving messages from a session whose id is an empty string is now allowed.
- Errors thrown explicitly by the library for the user facing apis are documented in jsdocs.

### Breaking changes

- When Service Bus does not acknowledge a message settlement/disposition request in time, the error
  `ServiceUnavailbleError` is thrown. This is consistent with send requests and requests over the \$management link.
- The error `MessageLockLostError` or `SessionLockLostError` (based on whether the entity has sessions enabled
  or not) is thrown for a message settlement/disposition request when the AMQP receiver link that was used to receive
  the message has died.
- User agent string which is passed as a AMQP connection property is updated to follow the new standard.
  For example: `azsdk-js-azureservicebus/1.0.0/(NODE-VERSION v10.15.0) Windows_NT 10.0.17763`

## 1.0.0-preview.3 (2019-04-24)

- Proxy support added. Please refer to the [useProxy](https://github.com/Azure/azure-sdk-for-js/blob/master/sdk/servicebus/service-bus/samples/javascript/useProxy.js)
  sample to see how you can use Websockets to run this library with a proxy server
- Standardized error messages on errors thrown on parameter validations
- We now have API reference docs published for this library. Checkout our README which has been updated with the relevant API reference links.

## 1.0.0-preview.2 (2019-04-08)

### Breaking Changes

The second preview of the @azure/service-bus library has the below breaking changes from the previous
version:

### Name changes

Some of our classes and functions have undergone a naming change to better describe what they are
meant to do.

- The `Namespace` class is renamed to `ServiceBusClient`
- The function to get a sender, `getSender` is renamed to `createSender`. It will now throw an error
  if an open sender already exists on the `QueueClient`/`SubscriptionClient`. If a previously created
  sender was closed, then this will create a new sender.
- The function to get a receiver, `getReceiver` is renamed to `createReceiver`. It will now throw an error
  if an open receiver already exists on the `QueueClient`/`SubscriptionClient`. If a previously created
  receiver was closed, then this will create a new receiver.
- The function to get a receiver for a session enabled Queue/Subsciption, `getSessionReceiver` is no
  longer supported. Use `createReceiver` instead and pass the `sessionOptions` parameter to provide
  `sessionId` and the duration until which you want to lock the session.
- `receive` and `receiveBatch` functions on the reciever are renamed to `registerMessageHandler` and
  `receiveMessages`
- `renewLock` on the receiver is renamed to `renewMessageLock`. In case of receiver from sessions,
  this is renamed to `renewSessionLock`.
- A third way of receiving messages is introduced on the receiver via `getMessageIterator` function
  which returns an async iterator over messages.

### Authentication

- If you have been using the `createFromAadTokenCredentials` function to create an instance of the
  `Namespace` class (which is now `ServiceBusClient`), you will now need to use the
  [@azure/ms-rest-nodeauth](https://www.npmjs.com/package/@azure/ms-rest-nodeauth)
  library instead of [ms-rest-azure](https://www.npmjs.com/package/ms-rest-azure) library to create
  the credentials that are needed by the `createFromAadTokenCredentials` function. - Typescript: Replace `import * from "ms-rest-azure";` with `import * from "@azure/ms-rest-nodeauth";` - Javascript: Replace `require("ms-rest-azure")` with `require("@azure/ms-rest-nodeauth")`

### Bug fixes

- Fixed [Bug 1611](https://github.com/Azure/azure-sdk-for-js/issues/1611) where we could not receive
  more than 2047 messages in a single receiver when in `ReceiveAndDelete` mode.
- Fixed [Bug 1098](https://github.com/Azure/azure-sdk-for-js/issues/1098) where precision was lost
  on the messageId when a number is passed.
- A network connection lost error is now treated as retryable error. A new error with name `ConnectionLostError`
  is introduced for this scenario which you can see if you enable the [logs](https://github.com/Azure/azure-sdk-for-js/tree/master/sdk/servicebus/service-bus#enable-logs).
- When recovering from an error that caused the underlying AMQP connection to get disconnected,
  [rhea](https://github.com/amqp/rhea/issues/205) reconnects all the older AMQP links on the connection
  resulting in the below 2 errors in the logs. We now clear rhea's internal map to avoid such reconnections.
  We already have code in place to create new AMQP links to resume send/receive operations. Fixes
  [Bug 1268](https://github.com/Azure/azure-sdk-for-js/issues/1268) - InvalidOperationError: A link to connection '.....' \$cbs node has already been opened. - UnauthorizedError: Unauthorized access. 'Listen' claim(s) are required to perform this operation.

## 1.0.0-preview.1 (2019-02-05)

The first preview of the @azure/service-bus library has the below features

- Send messages to Queues and Topics
- Schedule to send messages at a later time to Queues and Topics
- Cancel such scheduled messages
- Peek messages from Queues and Subscriptions
- Receive messages from Queues and Subscriptions, settle them in 1 of 4 ways
  - `complete()`
  - `abandon()`
  - `defer()`
  - `deadletter()`
- Receive messages that were deferred or deadletter from Queues and Subscriptions<|MERGE_RESOLUTION|>--- conflicted
+++ resolved
@@ -2,12 +2,8 @@
 
 ## 7.0.0 (Unreleased)
 
-<<<<<<< HEAD
-- Log message for the `actionAfterWaitTimeout`(gets triggered for receiveMessages API) has been updated to reflect the cause of termination.
+- Log message for the `actionAfterWaitTimeout`(gets triggered for receiveMessages API) has been updated to reflect the proper cause of batch receive termination.
   [PR 12322](https://github.com/Azure/azure-sdk-for-js/pull/12322)
-=======
-- Log message for the `actionAfterWaitTimeout`(gets triggered for receiveMessages API) has been updated to reflect the proper cause of batch receive termination.
->>>>>>> 7559b9e7
 
 ## 7.0.0-preview.8 (2020-11-04)
 
