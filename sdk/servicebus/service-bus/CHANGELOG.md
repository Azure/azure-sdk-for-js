# Release History

## 7.0.0-preview.8 (Unreleased)

### New features:

- Tracing, using [@azure/core-tracing](https://github.com/Azure/azure-sdk-for-js/blob/master/sdk/core/core-tracing/README.md), has been added for sending and receiving of messages.
  [PR 11651](https://github.com/Azure/azure-sdk-for-js/pull/11651)
  and
  [PR 11810](https://github.com/Azure/azure-sdk-for-js/pull/11810)
<<<<<<< HEAD
- A helper method `parseServiceBusConnectionString` has been added which validates and parses a given connection string for Azure Service Bus. [PR 11949](https://github.com/Azure/azure-sdk-for-js/pull/11949)
=======
- The `processError` passed to `Receiver.subscribe` now receives a `ProcessErrorArgs` instead of just an error. This parameter provides additional context that can make it simpler to distinguish
  errors that were thrown from your callback (via the `errorSource` member of `ProcessErrorArgs`) as well as giving you some information about the entity that generated the error.
  [PR 11927](https://github.com/Azure/azure-sdk-for-js/pull/11927)

- Added new "userId" property to `ServiceBusMessage` interface. [PR 11810](https://github.com/Azure/azure-sdk-for-js/pull/11810)

- `NamespaceProperties` interface property "messageSku" type changed from "string" to string literal type "Basic" | "Premium" | "Standard". [PR 11810](https://github.com/Azure/azure-sdk-for-js/pull/11810)

- Internal improvement - For the operations depending on `$management` link such as peek or lock renewals, the listeners for the "sender_error" and "receiver_error" events were added to the link for each new request made before the link is initialized which would have resulted in too many listeners and a warning such as `MaxListenersExceededWarning: Possible EventEmitter memory leak detected. 11 sender_error listeners added to [Sender]. Use emittr.setMaxListeners() to increase limit`(same for `receiver_error`). This has been improved such that the listeners are reused.
  [PR 11738](https://github.com/Azure/azure-sdk-for-js/pull/11738)

### Breaking changes

- The `createBatch` method on the sender is renamed to `createMessageBatch`
- The interface `CreateBatchOptions` followed by the options that are passed to the `createBatch` method is renamed to `CreateMessageBatchOptions`
- The `tryAdd` method on the message batch object is renamed to `tryAddMessage`
- `ServiceBusMessage` interface updates:
  - "properties" renamed to "applicationProperties"
  - "label" renamed to "subject"
- `CorrelationRuleFilter` interface updates:
  - "properties" renamed to "applicationProperties"
  - "label" renamed to "subject"
- `SqlRuleFilter` interface "sqlExpression" changed from optional to required
>>>>>>> 2da44027

## 7.0.0-preview.7 (2020-10-07)

- [Bug Fix] `sendMessages` method on the sender would have previously thrown an error for sending a batch or an array of messages upon a network disconnect, the issue has been fixed now.
  [PR 11651](https://github.com/Azure/azure-sdk-for-js/pull/11651/commits/f262e4562eb78828ee816a54f9a9778692e0eff9)

### New features:

- Message locks can be auto-renewed in all receive methods (receiver.receiveMessages, receiver.subcribe
  and receiver.getMessageIterator). This can be configured in options when calling `ServiceBusClient.createReceiver()`.
  [PR 11658](https://github.com/Azure/azure-sdk-for-js/pull/11658)
- `ServiceBusClient` now supports authentication with AAD credentials in the browser(can use `InteractiveBrowserCredential` from `@azure/identity`).
  [PR 11250](https://github.com/Azure/azure-sdk-for-js/pull/11250)
- Options to create/update a queue, topic and subscription now support `availabilityStatus` property. `availabilityStatus` indicates the status of entity availability. Possible values are: Available, Limited, Renaming, Restoring and Unknown.
  [PR 11152](https://github.com/Azure/azure-sdk-for-js/pull/11152)
- "properties" in the correlation rule filter now supports `Date`.
  [PR 11117](https://github.com/Azure/azure-sdk-for-js/pull/11117)

### Breaking changes

- `ServiceBusClient.createSessionReceiver` has been split into two methods:
  - `acceptSession`, which opens a session by name
  - `acceptNextSession`, which opens the next available session, determined by Service Bus.
  - as part of this `CreateSessionReceiverOptions` has been renamed to `AcceptSessionReceiverOptions` to conform to guidelines.
- The `processError` handler passed to `Receiver.subscribe` now takes a `ProcessErrorArgs` instead of just an error.

## 7.0.0-preview.6 (2020-09-10)

### New features:

- Support using the SharedAccessSignature from the connection string.
  [PR 10951](https://github.com/Azure/azure-sdk-for-js/pull/10951)
- Added a new field `amqpAnnotatedMessage` to the received message which will hold the received
  message in its raw form, complete with all parts of the message as per the [AMQP spec](https://www.amqp.org/sites/amqp.org/files/amqp.pdf).
- Added `ServiceBusAdministrationClient.ruleExists()`
- Options to create a queue and topic now support `enableExpress` boolean property. `enableExpress` indicates whether Express Entities are enabled on a queue or topic. An express queue holds a message in memory temporarily before writing it to persistent storage.
  [PR 10984](https://github.com/Azure/azure-sdk-for-js/pull/10984)

### Breaking Changes

#### API changes

- `SessionReceiver.sessionLockedUntilUtc` is readonly and never undefined.
  [PR 10625](https://github.com/Azure/azure-sdk-for-js/pull/10625)
- `ServiceBusClient.createDeadLetterReceiver()` has been absorbed into `createReceiver()`.
  To create a dead letter receiver:

  ```typescript
  // this same method will work with subscriptions as well.
  serviceBusClient.createReceiver(<queue>, {
    subQueue: "deadLetter"
  });
  ```

#### Renames

- The `ServiceBusManagementClient` has been renamed to `ServiceBusAdministrationClient`. See
  [Issue 11012](https://github.com/Azure/azure-sdk-for-js/issues/11012) for more details.
- Sender, Receivers and the ReceivedMessage interfaces are now prefixed with `ServiceBus`: `ServiceBusSender`, `ServiceBusReceiver`, `ServiceBusSessionReceiver`, `ServiceBusReceivedMessage` and `ServiceBusReceivedMessageWithLock`.
- Lock duration fields for receivers have been renamed to apply to message locks and session locks:
  - `maxMessageAutoRenewLockDurationInMs` to `maxAutoRenewLockDurationInMs`
  - `autoRenewLockDurationInMs` -> `maxAutoRenewLockDurationInMs`
- `SessionReceiver.{get,set}State` has been renamed to `SessionReceiver.{get,set}SessionState`
- Administration API:
  - Property `defaultMessageTtl` renamed to `defaultMessageTimeToLive` (Wherever applicable)
  - `updatedAt` renamed to `modifiedAt`
  - `ServiceBusManagementClientOptions` for `ServiceBusManagementClient` is replaced by `PipelineOptions` from `@azure/core-http`
  - `AuthorizationRule.accessRights` type has been changed to be a string union with the available rights.

## 7.0.0-preview.5 (2020-08-10)

- User agent details can now be added to the outgoing requests by passing the user-agent prefixes to the `ServiceBusClient` and the `ServiceBusManagementClient` through options.
  Example user-agent string if the prefix `SampleApp` is provided to `ServiceBusManagementClient`:
  `SampleApp azsdk-js-azureservicebus/7.0.0-preview.5 core-http/1.1.5 Node/v12.16.0 OS/(x64-Windows_NT-10.0.18363)`
  [PR 10092](https://github.com/Azure/azure-sdk-for-js/pull/10092)
- Added `deadLetterErrorDescription` and `deadLetterReason` properties on the received messages. Previously, they were under the `properties` in the message.

  OLD: `message.properties["DeadLetterReason"]` and `message.properties["DeadLetterErrorDescription"]`
  NEW: `message.deadLetterReason` and `message.deadLetterErrorDescription`

  [PR 10106](https://github.com/Azure/azure-sdk-for-js/pull/10106)

- Added tracing support to the methods under `ServiceBusManagementClient`.
  [PR 9987](https://github.com/Azure/azure-sdk-for-js/pull/9987)

### Breaking Changes

- `receiveMode` parameter in the `createReceiver()`, `createSessionReceiver()` and `createDeadletterReceiver()` methods has been moved into the options bag with the default value `"peekLock"` mode.

  Example:

  - OLD: `createReceiver(<queue-name>, "peekLock")` and `createReceiver(<queue-name>, "receiveAndDelete")`
  - NEW: `createReceiver(<queue-name>)` and `createReceiver(<queue-name>, {receiveMode: "receiveAndDelete"})`

  [PR 10102](https://github.com/Azure/azure-sdk-for-js/pull/10102)

- Added Async iterable iterators with pagination support for all the listing methods like `getQueues()`, `getTopics()`, `getQueuesRuntimeInfo()`, etc. and renamed them to use the `list` verb.
  [PR 9951](https://github.com/Azure/azure-sdk-for-js/pull/9951)
  [PR 10223](https://github.com/Azure/azure-sdk-for-js/pull/10223)
  - Please refer to the examples in the `samples` folder - [listingEntities](https://github.com/Azure/azure-sdk-for-js/blob/master/sdk/servicebus/service-bus/samples/typescript/src/advanced/listingEntities.ts)
- `receiveMessages()`'s optional `maxWaitTimeInMs` parameter now controls how long to wait for the _first_
  message, rather than how long to wait for an entire set of messages. This change allows for a faster return
  of messages to your application.
  [PR 9968](https://github.com/Azure/azure-sdk-for-js/pull/9968)
  [PR 10107](https://github.com/Azure/azure-sdk-for-js/pull/10107)
- `userProperties` attribute under the `ServiceBusMessage`(and `ReceivedMessage`, `ReceivedMessageWithLock`) has been renamed to `properties`. Same change has been made to the `userProperties` attribute in the correlation-rule filter.
  [PR 10003](https://github.com/Azure/azure-sdk-for-js/pull/10003)
- Fixed [bug 9926](https://github.com/Azure/azure-sdk-for-js/issues/9926)
  where attempting to create AMQP links when the AMQP connection was in the
  process of closing resulted in a `TypeError` in an uncaught exception.

- The terms `RuntimeInfo` and `Description` are replaced with `RuntimeProperties` and `Properties` to better align with guidelines around the kind of suffixes we use for naming methods and interfaces.

## 7.0.0-preview.4 (2020-07-07)

- Adds abortSignal support throughout Sender and non-session Receivers.
  [PR 9233](https://github.com/Azure/azure-sdk-for-js/pull/9233)
  [PR 9284](https://github.com/Azure/azure-sdk-for-js/pull/9284)
- (Receiver|SessionReceiver).subscribe() now returns a closeable object which will stop new messages from arriving
  but still leave the receiver open so they can be settled via methods like complete().
  [PR 9802](https://github.com/Azure/azure-sdk-for-js/pull/9802)
  [PR 9849](https://github.com/Azure/azure-sdk-for-js/pull/9849)
- Bug - Messages scheduled in parallel with the `scheduleMessage` method have the same sequence number in response.
  Fixed in [PR 9503](https://github.com/Azure/azure-sdk-for-js/pull/9503)
- Management api updates
  - Following return types are changed to improve the API surface.
    - [Create,Get,Update]QueueResponse as QueueResponse, DeleteQueueResponse as Response, GetQueueRuntimeInfoResponse as QueueRuntimeInfoResponse.
      Similarly for topics, subscriptions, and rules.
      [PR 9432](https://github.com/Azure/azure-sdk-for-js/pull/9432)
  - `OperationOptions` has been added for all the methods under `ServiceBusManagementClient`, this adds support for abortSignal, requestOptions when creating and sending HTTP requests.
    [PR 9654](https://github.com/Azure/azure-sdk-for-js/pull/9654)
  - Fixed the bug where one cannot set `userProperties` in a correlation filter while using the `createRule()` method. [PR 9794](https://github.com/Azure/azure-sdk-for-js/pull/9794)

### Breaking Changes

- Standardized methods on senders and receivers to use the `Messages` suffix and deal with multiple messages rather than have dedicated methods to deal with a single message.
  [PR 9678](https://github.com/Azure/azure-sdk-for-js/pull/9678)
- Standardized methods that peek and receive a given number of messages to use a similar signature.
  [PR 9798](https://github.com/Azure/azure-sdk-for-js/pull/9798)
- Removed `isReceivingMessages` method on the `Receiver` as per discussions in [Issue 9746](https://github.com/Azure/azure-sdk-for-js/issues/9746)
  [PR 9875](https://github.com/Azure/azure-sdk-for-js/pull/9875)

- Management api updates

  - Renamed `createdOn`, `accessedOn` and `modifiedOn` properties to `createdAt`, `accessedAt` and `modifiedAt`, updated the corresponding type from `ISO-8601 timestamp string` to the `Date` type in the responses for the `runtimeInfo` methods for Queue, Topic and Subscription.
    [PR 9434](https://github.com/Azure/azure-sdk-for-js/pull/9434)
    [PR 9807](https://github.com/Azure/azure-sdk-for-js/pull/9807)
  - The property `top` in the options passed to any of the methods that get information for multiple entities like `getQueues` or `getQueuesRuntimeInfo` is renamed to `maxCount`.
    [PR 9664](https://github.com/Azure/azure-sdk-for-js/pull/9664)
  - The "update" methods (`updateQueue`, `updateTopic`, and `updateSubscription`) now require all properties on the given queue/topic/subscription object to be set even though only a subset of them are updatable. Therefore, the suggested flow is to use the "get" methods to get the queue/topic/subscription object, update as needed and then pass it to the "update" methods.
    [PR 9751](https://github.com/Azure/azure-sdk-for-js/pull/9751)

    See [update queue](https://docs.microsoft.com/rest/api/servicebus/update-queue) and [update-topic](https://docs.microsoft.com/rest/api/servicebus/update-queue) for list of updatable properties.

## 7.0.0-preview.3 (2020-06-08)

- Improves the performance of the `ServiceBusMessageBatch.tryAdd` method.
  [PR 8772](https://github.com/Azure/azure-sdk-for-js/pull/8772)
- Added management api features which allows CRUD operations on the entities of a namespace.
  [PR 9116](https://github.com/Azure/azure-sdk-for-js/pull/9116)
  [PR 9221](https://github.com/Azure/azure-sdk-for-js/pull/9221)

### Breaking Changes

- `ServiceBusClient.createSender()` which was made async in the previous preview to include the link initialization is no longer async. Instead, the sender now has an `open()` method that can be used to proactively initialize the link.
  [PR 9302](https://github.com/Azure/azure-sdk-for-js/pull/9302)
- `Receiver/SessionReceiver.browseMessages()` has been renamed to `Receiver/SessionReceiver.peekMessages()`.
  [PR 9280](https://github.com/Azure/azure-sdk-for-js/pull/9280)

## 7.0.0-preview.2 (2020-05-05)

- Fixes reconnection issues by creating a new connection object rather than re-using the existing one.
  [PR 8580](https://github.com/Azure/azure-sdk-for-js/pull/8580)
- Bug - Unable to settle previously received messages when a receiver recovers from a broken link or connection.
  Fixed in [PR 8340](https://github.com/Azure/azure-sdk-for-js/pull/8340)
  Please note that if using sessions, this behavior doesn't change with this release.
- Provided down-leveled type declaration files to support older TypeScript versions 3.1 to 3.6.
  [PR 8619](https://github.com/Azure/azure-sdk-for-js/pull/8619)
- The `ServiceBusSender.send()` method now has an overload that takes an array of events.
  If you know beforehand that your messages would fit under the message size restrictions, this is an easier way to send events instead of creating an `ServiceBusMessageBatch` and filling it one by one.
- New sample to demonstrate how to receive messages from multiple sessions in a queue or subscription using session receivers.

### Breaking Changes

- The `createSender` and `createSessionReceiver` methods are now async. The promise returned by them are resolved after the link is successfully established with the service. The same will be done to the `createReceiver` method in the next preview.
- Remove rule operations from `ServiceBusClient` in favor of having similar operations via the management apis
  which would apply to queues, topics, subscriptions and rules in the upcoming previews.
  [PR 8660](https://github.com/Azure/azure-sdk-for-js/pull/8660)

## 7.0.0-preview.1 (2020-04-07)

- This release is a preview of our efforts to create a client library that is user friendly and
  idiomatic to the JavaScript ecosystem. The reasons for most of the changes in this update can be found in the
  [Azure SDK Design Guidelines for TypeScript](https://azure.github.io/azure-sdk/typescript_introduction.html).

  We also provide a migration guide for users familiar with the stable package that would like to try the preview: [migration guide to move from Service Bus V1 to Service Bus V7 Preview](https://github.com/azure/azure-sdk-for-js/blob/%40azure/service-bus_7.0.0-preview.1/sdk/servicebus/service-bus/migrationguide.md).

- Fixes [bug 7598][https://github.com/azure/azure-sdk-for-js/issues/7958] where the dead letter error and description could be populated incorrectly.

### Breaking Changes

- Fixes [bug 6816](https://github.com/Azure/azure-sdk-for-js/issues/6816) affecting messages sent using the `scheduleMessage()` and `scheduleMessages()` methods. [PR 7372](https://github.com/Azure/azure-sdk-for-js/pull/7372).
  - Users on version-`1.x.x` of `@azure/service-bus` library had to rely on the [workaround of encoding the message body with `DefaultDataTransformer`](https://github.com/Azure/azure-sdk-for-js/pull/6983) before calling `scheduleMessage()`/`scheduleMessages()` methods. The workaround is no longer needed since the bug has been fixed here starting from version-`7.0.0-preview.1`. [PR 7372](https://github.com/Azure/azure-sdk-for-js/pull/7372).

## 1.1.5 (2020-03-24)

- Removed interfaces related to unreleased management api features from the API surface that were accidentally exported in version 1.1.3
  [PR 7992](https://github.com/Azure/azure-sdk-for-js/issues/7992).

## 1.1.4 (2020-03-17)

- Updated to use the latest version of `@azure/amqp-common` where the timeout for authorization requests sent to the service is increased from 10s to 60s to reduce the frequency of timeout errors.
  [PR 7823](https://github.com/Azure/azure-sdk-for-js/issues/7823).

## 1.1.3 (2020-02-11)

- Fixes issue where the promise returned by `receiveMessages` would sometimes fail to settle when the underlying connection
  was disconnected while receiving messages.
  [PR 6601](https://github.com/Azure/azure-sdk-for-js/pull/6601)
- A workaround for the [bug 6816](https://github.com/Azure/azure-sdk-for-js/issues/6816) affecting messages sent using the `scheduleMessage()` and `scheduleMessages()` methods has been added to the docs - [PR 6983](https://github.com/Azure/azure-sdk-for-js/pull/6983)
- Improves bundling support by updating `rhea` and `@azure/amqp-common` dependencies.
  Fixes [bug 5364](https://github.com/Azure/azure-sdk-for-js/issues/5364).

## 1.1.2 (2019-12-12)

- Updates `@azure/amqp-common` to version 1.0.0-preview.9.
  This update allows the SDK to detect when a connection has gone idle for 60 seconds and attempt to reconnect.

## 1.1.1 (2019-11-27)

- Fix [bug 5757](https://github.com/Azure/azure-sdk-for-js/issues/5757) where `receiveMessages` used in `ReceiveAndDelete` mode results in data loss. [PR 6265](https://github.com/Azure/azure-sdk-for-js/pull/6265).
- Updated network status detection to treat DNS timeouts as a `ConnectionLostError` by using the latest version
  of the `@azure/amqp-common` package.
- We do not have retries for errors during receiver set up. User is expected to retry on their own.
  There was a misleading retry due to a failed receiver being cached which is now fixed. Related to
  [bug 5541](https://github.com/Azure/azure-sdk-for-js/issues/5541).
- Errors that arise from receivers failing to automatically reconnect after encountering a transient issue now trigger the user-provided `onError` callback passed to `receiver.registerMessageHandler`. Related to [bug 2540](https://github.com/Azure/azure-sdk-for-js/issues/2540)
- Update jsdocs for the `receiveMessages` method to include a note that the number of messages that can
  be received in `PeekLock` mode is capped at 2047. [PR 5758](https://github.com/Azure/azure-sdk-for-js/pull/5758).
- Update jsdocs for user facing apis to include information on possible errors that can be thrown.
  [PR 6088](https://github.com/Azure/azure-sdk-for-js/pull/6088)

## 1.1.0 (2019-09-26)

- Add browser support. Authentication using Azure Active Directory credentials is not supported yet - use a connection string instead.
  [PR 5128](https://github.com/Azure/azure-sdk-for-js/pull/5128) related to [issue 3373](https://github.com/Azure/azure-sdk-for-js/issues/3373)

## 1.0.4 (2019-09-12)

- Increase timeout value from 20 seconds to 60 seconds when settling messages.
  [PR 4907](https://github.com/Azure/azure-sdk-for-js/pull/4907) related to [bug 3764](https://github.com/Azure/azure-sdk-for-js/issues/3764)
- Allow time to receive a flow frame from service when sender is not in a sendable state.
  [PR 4908](https://github.com/Azure/azure-sdk-for-js/pull/4908) related to [bug 4764](https://github.com/Azure/azure-sdk-for-js/issues/4764)
- Use user provided timeout value for the entirety of the `receiveMessages()` method.
  [PR 4933](https://github.com/Azure/azure-sdk-for-js/pull/4933) related to [bug 4748](https://github.com/Azure/azure-sdk-for-js/issues/4748)
- Improve logging when not able to settle a message due to not having access to the right receiver. [PR 4943](https://github.com/Azure/azure-sdk-for-js/pull/4943)
- Fix bug where the library consistently fails to settle a message due to having lost reference to the right receiver. [PR 4947](https://github.com/Azure/azure-sdk-for-js/pull/4947)

## 1.0.3 (2019-07-18)

- Update `amqp-common` dependency version to 1.0.0-preview.6. This includes fix for the [bug 3971](https://github.com/Azure/azure-sdk-for-js/issues/3971) where the token audience in the credential created during [MSI based login](https://www.npmjs.com/package/@azure/ms-rest-nodeauth/v/2.0.2#msi-managed-service-identity-based-login-from-a-virtual-machine-created-in-azure) was being ignored. [PR 4146](https://github.com/Azure/azure-sdk-for-js/pull/4146)
- Added event handlers for `error` and `protocolError` events on the connection object to avoid the case of unhandled exceptions like [bug 4136](https://github.com/Azure/azure-sdk-for-js/issues/4136)

## 1.0.2 (2019-05-21)

- Added missing package.json file to the npm package to fix issues bundling with webpack and other bundlers.
  This fixes the [bug 2857](https://github.com/Azure/azure-sdk-for-js/issues/2857).

## 1.0.1 (2019-05-16)

- Readme updated to remove the status about this library being in preview. This library is now out
  of preview.

## 1.0.0 (2019-05-16)

- `receiveMessages()` now returns rejected promise when network connection is lost.
- Receiving messages from a session whose id is an empty string is now allowed.
- Errors thrown explicitly by the library for the user facing apis are documented in jsdocs.

### Breaking changes

- When Service Bus does not acknowledge a message settlement/disposition request in time, the error
  `ServiceUnavailbleError` is thrown. This is consistent with send requests and requests over the \$management link.
- The error `MessageLockLostError` or `SessionLockLostError` (based on whether the entity has sessions enabled
  or not) is thrown for a message settlement/disposition request when the AMQP receiver link that was used to receive
  the message has died.
- User agent string which is passed as a AMQP connection property is updated to follow the new standard.
  For example: `azsdk-js-azureservicebus/1.0.0/(NODE-VERSION v10.15.0) Windows_NT 10.0.17763`

## 1.0.0-preview.3 (2019-04-24)

- Proxy support added. Please refer to the [useProxy](https://github.com/Azure/azure-sdk-for-js/blob/master/sdk/servicebus/service-bus/samples/javascript/useProxy.js)
  sample to see how you can use Websockets to run this library with a proxy server
- Standardized error messages on errors thrown on parameter validations
- We now have API reference docs published for this library. Checkout our README which has been updated with the relevant API reference links.

## 1.0.0-preview.2 (2019-04-08)

### Breaking Changes

The second preview of the @azure/service-bus library has the below breaking changes from the previous
version:

### Name changes

Some of our classes and functions have undergone a naming change to better describe what they are
meant to do.

- The `Namespace` class is renamed to `ServiceBusClient`
- The function to get a sender, `getSender` is renamed to `createSender`. It will now throw an error
  if an open sender already exists on the `QueueClient`/`SubscriptionClient`. If a previously created
  sender was closed, then this will create a new sender.
- The function to get a receiver, `getReceiver` is renamed to `createReceiver`. It will now throw an error
  if an open receiver already exists on the `QueueClient`/`SubscriptionClient`. If a previously created
  receiver was closed, then this will create a new receiver.
- The function to get a receiver for a session enabled Queue/Subsciption, `getSessionReceiver` is no
  longer supported. Use `createReceiver` instead and pass the `sessionOptions` parameter to provide
  `sessionId` and the duration until which you want to lock the session.
- `receive` and `receiveBatch` functions on the reciever are renamed to `registerMessageHandler` and
  `receiveMessages`
- `renewLock` on the receiver is renamed to `renewMessageLock`. In case of receiver from sessions,
  this is renamed to `renewSessionLock`.
- A third way of receiving messages is introduced on the receiver via `getMessageIterator` function
  which returns an async iterator over messages.

### Authentication

- If you have been using the `createFromAadTokenCredentials` function to create an instance of the
  `Namespace` class (which is now `ServiceBusClient`), you will now need to use the
  [@azure/ms-rest-nodeauth](https://www.npmjs.com/package/@azure/ms-rest-nodeauth)
  library instead of [ms-rest-azure](https://www.npmjs.com/package/ms-rest-azure) library to create
  the credentials that are needed by the `createFromAadTokenCredentials` function. - Typescript: Replace `import * from "ms-rest-azure";` with `import * from "@azure/ms-rest-nodeauth";` - Javascript: Replace `require("ms-rest-azure")` with `require("@azure/ms-rest-nodeauth")`

### Bug fixes

- Fixed [Bug 1611](https://github.com/Azure/azure-sdk-for-js/issues/1611) where we could not receive
  more than 2047 messages in a single receiver when in `ReceiveAndDelete` mode.
- Fixed [Bug 1098](https://github.com/Azure/azure-sdk-for-js/issues/1098) where precision was lost
  on the messageId when a number is passed.
- A network connection lost error is now treated as retryable error. A new error with name `ConnectionLostError`
  is introduced for this scenario which you can see if you enable the [logs](https://github.com/Azure/azure-sdk-for-js/tree/master/sdk/servicebus/service-bus#enable-logs).
- When recovering from an error that caused the underlying AMQP connection to get disconnected,
  [rhea](https://github.com/amqp/rhea/issues/205) reconnects all the older AMQP links on the connection
  resulting in the below 2 errors in the logs. We now clear rhea's internal map to avoid such reconnections.
  We already have code in place to create new AMQP links to resume send/receive operations. Fixes
  [Bug 1268](https://github.com/Azure/azure-sdk-for-js/issues/1268) - InvalidOperationError: A link to connection '.....' \$cbs node has already been opened. - UnauthorizedError: Unauthorized access. 'Listen' claim(s) are required to perform this operation.

## 1.0.0-preview.1 (2019-02-05)

The first preview of the @azure/service-bus library has the below features

- Send messages to Queues and Topics
- Schedule to send messages at a later time to Queues and Topics
- Cancel such scheduled messages
- Peek messages from Queues and Subscriptions
- Receive messages from Queues and Subscriptions, settle them in 1 of 4 ways
  - `complete()`
  - `abandon()`
  - `defer()`
  - `deadletter()`
- Receive messages that were deferred or deadletter from Queues and Subscriptions<|MERGE_RESOLUTION|>--- conflicted
+++ resolved
@@ -8,13 +8,10 @@
   [PR 11651](https://github.com/Azure/azure-sdk-for-js/pull/11651)
   and
   [PR 11810](https://github.com/Azure/azure-sdk-for-js/pull/11810)
-<<<<<<< HEAD
-- A helper method `parseServiceBusConnectionString` has been added which validates and parses a given connection string for Azure Service Bus. [PR 11949](https://github.com/Azure/azure-sdk-for-js/pull/11949)
-=======
 - The `processError` passed to `Receiver.subscribe` now receives a `ProcessErrorArgs` instead of just an error. This parameter provides additional context that can make it simpler to distinguish
   errors that were thrown from your callback (via the `errorSource` member of `ProcessErrorArgs`) as well as giving you some information about the entity that generated the error.
   [PR 11927](https://github.com/Azure/azure-sdk-for-js/pull/11927)
-
+- A helper method `parseServiceBusConnectionString` has been added which validates and parses a given connection string for Azure Service Bus. [PR 11949](https://github.com/Azure/azure-sdk-for-js/pull/11949)
 - Added new "userId" property to `ServiceBusMessage` interface. [PR 11810](https://github.com/Azure/azure-sdk-for-js/pull/11810)
 
 - `NamespaceProperties` interface property "messageSku" type changed from "string" to string literal type "Basic" | "Premium" | "Standard". [PR 11810](https://github.com/Azure/azure-sdk-for-js/pull/11810)
@@ -34,7 +31,6 @@
   - "properties" renamed to "applicationProperties"
   - "label" renamed to "subject"
 - `SqlRuleFilter` interface "sqlExpression" changed from optional to required
->>>>>>> 2da44027
 
 ## 7.0.0-preview.7 (2020-10-07)
 
