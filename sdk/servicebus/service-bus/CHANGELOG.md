--- conflicted
+++ resolved
@@ -1,15 +1,11 @@
 # Release History
 
-<<<<<<< HEAD
 ## 1.1.3 (#Unreleased)
 
-- Workaround for a bug[#6816](https://github.com/Azure/azure-sdk-for-js/issues/6816) affecting `scheduleMessage()` and `scheduleMessages()` methods has been added in the docs - [PR 6983](https://github.com/Azure/azure-sdk-for-js/pull/6983))
-=======
-## 1.1.3
+- Workaround for the bug[#6816](https://github.com/Azure/azure-sdk-for-js/issues/6816) affecting `scheduleMessage()` and `scheduleMessages()` methods has been added in the docs - [PR 6983](https://github.com/Azure/azure-sdk-for-js/pull/6983))
 
 - Fixes issue where the promise returned by `receiveMessages` would sometimes fail to settle when the underlying connection
   was disconnected while receiving messages.
->>>>>>> e78fdce2
 
 ## 1.1.2 (2019-12-12)
 
