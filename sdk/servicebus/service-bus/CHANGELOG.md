--- conflicted
+++ resolved
@@ -8,12 +8,8 @@
 
 ### Bugs Fixed
 
-<<<<<<< HEAD
-- Fix an issue where we don't respect user request to close the receiver if the connection is disconnected when using the `subscribe()` method. [PR #20427](https://github.com/Azure/azure-sdk-for-js/pull/20427)
 - Correct typing of `propertiesToModify` options to `abandonMessages()`, `deferMessages()`, and "deadLetterMessages()" [PR #20577](https://github.com/Azure/azure-sdk-for-js/pull/20577)
 
-=======
->>>>>>> 5a28d498
 ### Other Changes
 
 - Migrate to depend on newer version of Core libraries core-client and core-rest-pipeline which bring better maintainability and performance. [PR #19587](https://github.com/Azure/azure-sdk-for-js/pull/19587)
