--- conflicted
+++ resolved
@@ -5,14 +5,11 @@
 - Re-exports `RetryMode` for use when setting the `RetryOptions.mode` field
   in `ServiceBusClientOptions`.
   Resolves [#13166](https://github.com/Azure/azure-sdk-for-js/issues/13166).
-<<<<<<< HEAD
 - When receiving messages from sessions using the `ServiceBusSessionReceiver.receiveMessages` method, errors on the AMQP link or session were being handled well, but an error on the AMQP connection like a network disconnect was not being handled at all. This results in the promise returned by the above method never getting fulfilled.
   This is now fixed in [#13956](https://github.com/Azure/azure-sdk-for-js/pull/13956) to throw `SessionLockLostError` when in `peekLock` mode and to return the messages collected so far when in `receiveAndDelete` mode.
 
-=======
 - Allow null as a value for the properties in `ServiceBusMessage.applicationProperties`.
   Fixes [#14329](https://github.com/Azure/azure-sdk-for-js/issues/14329)
->>>>>>> 9e8890a9
 
 ### Tracing updates
 
