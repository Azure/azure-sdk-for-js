--- conflicted
+++ resolved
@@ -29,21 +29,15 @@
   - "properties" renamed to "applicationProperties".
   - "label" renamed to "subject".
 - `CorrelationRuleFilter` interface updates:
-<<<<<<< HEAD
   - "properties" renamed to "applicationProperties".
   - "label" renamed to "subject".
 - `SqlRuleFilter` interface "sqlExpression" changed from optional to required.
 - The interface `CreateReceiverOptions` followed by options that are passed to `ServiceBusClient.createReceiver` method is renamed to `ServiceBusReceiverOptions`.
 - The interface `AcceptSessionOptions` followed by options that are passed to `ServiceBusClient` `acceptSession` and `acceptNextSession` methods is renamed to `ServiceBusSessionReceiverOptions`.
 - The property `maxAutoRenewLockDurationInMs` of interface `ServiceBusSessionReceiverOptions` is renamed to `maxAutoLockRenewalDurationInMs`.
-=======
-  - "properties" renamed to "applicationProperties"
-  - "label" renamed to "subject"
-- `SqlRuleFilter` interface "sqlExpression" changed from optional to required
 - `ServiceBusSender.scheduleMessages` method signature updated: `scheduledEnqueueTimeUtc` and `messages` parameters are swapped.
 - Interfaces corresponding to the returned responses from the methods under the `ServiceBusAdministrationClient` such as `NamespacePropertiesResponse`, `QueueResponse`, `TopicRuntimePropertiesResponse` have been removed in favor of using generic type `WithResponse<T>` for a cleaner API surface.
   [PR 10491](https://github.com/Azure/azure-sdk-for-js/pull/10491)
->>>>>>> 91b20e39
 
 ## 7.0.0-preview.7 (2020-10-07)
 
