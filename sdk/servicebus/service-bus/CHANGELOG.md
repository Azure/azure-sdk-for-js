--- conflicted
+++ resolved
@@ -2,10 +2,9 @@
 
 ## 7.0.0-preview.5 (Unreleased)
 
-<<<<<<< HEAD
 - Adds tracing support to the methods under `ServiceBusManagementClient`.
   [PR 9987](https://github.com/Azure/azure-sdk-for-js/pull/9987)
-=======
+
 ### Breaking Changes
 
 - Added Async iterable iterators with pagination support for all the listing methods like `getQueues()`, `getTopics()`,`getQueuesRuntimeInfo()`, etc.
@@ -14,7 +13,6 @@
   message, rather than how long to wait for an entire set of messages. This change allows for a faster return
   of messages to your application.
   [PR 9968](https://github.com/Azure/azure-sdk-for-js/pull/9968)
->>>>>>> c2abcbbd
 - `userProperties` attribute under the `ServiceBusMessage`(and `ReceivedMessage`, `ReceivedMessageWithLock`) has been renamed to `properties`. Same change has been made to the `userProperties` attribute in the correlation-rule filter.
   [PR 10003](https://github.com/Azure/azure-sdk-for-js/pull/10003)
 
