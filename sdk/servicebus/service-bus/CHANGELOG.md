--- conflicted
+++ resolved
@@ -2,15 +2,12 @@
 
 ## 7.0.0 (Unreleased)
 
-<<<<<<< HEAD
 ### Breaking changes
 
 - The `ServiceBusError.reason` field has been renamed `ServiceBusError.code`.
   The `code` field can be used to differentiate what caused a `ServiceBusError` to be thrown.
-=======
 - Numbers passed in `applicationProperties` of the correlation rule filter and `sqlParameters` under SQLRuleFilter will now be serialized as "double"(used to be "int") while sending the requests. The  "double" and "int" values in the response will now be deserialized as "number"("double" wasn't supported before).
   [PR 12349](https://github.com/Azure/azure-sdk-for-js/pull/12349)
->>>>>>> ff9d8cda
 
 ## 7.0.0-preview.8 (2020-11-04)
 
