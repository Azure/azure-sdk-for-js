--- conflicted
+++ resolved
@@ -1,29 +1,22 @@
 # Release History
 
-<<<<<<< HEAD
-## 7.6.0-beta.2 (Unreleased)
+## 7.6.0-beta.3 (Unreleased)
 
 ### Features Added
 
 - Add an option `omitMessageBody` in `PeekMessagesOptions` allowing omitting message body when peeking messages using `receiver.peekMessages()`
 
-=======
-## 7.6.0-beta.3 (Unreleased)
+### Breaking Changes
+
+### Bugs Fixed
+
+### Other Changes
+
+## 7.6.0-beta.2 (2022-05-10)
 
 ### Features Added
 
-### Breaking Changes
-
-### Bugs Fixed
-
-### Other Changes
-
-## 7.6.0-beta.2 (2022-05-10)
-
-### Features Added
-
 - Adds the `customEndpointAddress` field to `ServiceBusClientOptions`. This allows for specifying a custom endpoint to use when communicating with the Service Bus service, which is useful when your network does not allow communicating to the standard endpoint. Resolves [#21574](https://github.com/Azure/azure-sdk-for-js/issues/21574).
->>>>>>> 585f6b61
 
 ## 7.6.0-beta.1 (2022-04-05)
 
