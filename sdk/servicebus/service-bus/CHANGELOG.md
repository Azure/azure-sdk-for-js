--- conflicted
+++ resolved
@@ -9,19 +9,16 @@
   Please note that if using sessions, this behavior doesn't change with this release.
 - Provided down-leveled type declaration files to support older TypeScript versions 3.1 to 3.6.
   [PR 8619](https://github.com/Azure/azure-sdk-for-js/pull/8619)
-<<<<<<< HEAD
 - The `ServiceBusSender.send()` method now has an overload that takes an array of events.
   If you know beforehand that your messages would fit under the message size restrictions, this is an easier way to send events instead of creating an `ServiceBusMessageBatch` and filling it one by one.
 - New sample to demonstrate how to receive messages from multiple sessions in a queue or subscription using session receivers.
 
 ### Breaking Changes
 
-- The `createSender` and `createSessionReceiver` methods are now async. The promise returned by them are resolved after the link is successfully established with the service.
-=======
+- The `createSender` and `createSessionReceiver` methods are now async. The promise returned by them are resolved after the link is successfully established with the service. The same will be done to the `createReceiver` method in the next preview.
 - Remove rule operations from `ServiceBusClient` in favor of having similar operations via the management apis
 which would apply to queues, topics, subscriptions and rules in the upcoming previews. 
   [PR 8660](https://github.com/Azure/azure-sdk-for-js/pull/8660)
->>>>>>> 893bfc97
 
 ## 7.0.0-preview.1 (2020-04-07)
 
