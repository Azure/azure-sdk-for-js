--- conflicted
+++ resolved
@@ -4,11 +4,8 @@
 
 ### New features:
 
-<<<<<<< HEAD
-=======
 - Options to create/update a queue, topic and subscription now support `availabilityStatus` property. `availabilityStatus` indicates the status of entity availability. Possible values are: Available, Limited, Renaming, Restoring and Unknown.
   [PR 11152](https://github.com/Azure/azure-sdk-for-js/pull/11152)
->>>>>>> 7f97d0ef
 - `ServiceBusClient` now supports authentication with AAD credentials in the browser(can use `InteractiveBrowserCredential` from `@azure/identity`).
   [PR 11250](https://github.com/Azure/azure-sdk-for-js/pull/11250)
 
