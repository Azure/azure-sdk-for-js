--- conflicted
+++ resolved
@@ -2,17 +2,14 @@
 
 ## 7.0.0-preview.5 (Unreleased)
 
-<<<<<<< HEAD
 ### Breaking Changes
 
 - `receiveMessages()`'s optional `maxWaitTimeInMs` parameter now controls how long to wait for the _first_
   message, rather than how long to wait for an entire set of messages. This change allows for a faster return
   of messages to your application.
   [PR 9968](https://github.com/Azure/azure-sdk-for-js/pull/9968)
-=======
 - `userProperties` attribute under the `ServiceBusMessage`(and `ReceivedMessage`, `ReceivedMessageWithLock`) has been renamed to `properties`. Same change has been made to the `userProperties` attribute in the correlation-rule filter.
   [PR 10003](https://github.com/Azure/azure-sdk-for-js/pull/10003)
->>>>>>> d7d6c7e9
 
 ## 7.0.0-preview.4 (2020-07-07)
 
