--- conflicted
+++ resolved
@@ -11,25 +11,10 @@
 - Added `ServiceBusAdministrationClient.ruleExists()`
 
 ### Breaking Changes
-<<<<<<< HEAD
-- Renames
-  - The `ServiceBusManagementClient` has been renamed to `ServiceBusAdministrationClient`. See
-  [Issue 11012](https://github.com/Azure/azure-sdk-for-js/issues/11012) for more details.
-  - Property `defaultMessageTtl` -> `defaultMessageTimeToLive`(Wherever applicable)
-  - `maxMessageAutoRenewLockDurationInMs` -> `maxAutoRenewLockDurationInMs`
-  - `updatedAt` -> `modifiedAt`
-  - Prefixing `Sender`, `Receiver`, `SessionReceiver` with `ServiceBus`
-  - `autoRenewLockDurationInMs` -> `maxAutoRenewLockDurationInMs`
-  - `{get,set}State` -> `{get,set}SessionState`(methods on session receiver)
-- Add ruleExists API and tests
-- `ServiceBusManagementClientOptions` for `ServiceBusManagementClient` is replaced by `PipelineOptions` from `@azure/core-http`
-- `sessionLockedUntilUtc` is readonly and not undefined
-=======
 
 #### API changes
 
 - `SessionReceiver.sessionLockedUntilUtc` is readonly and never undefined.
->>>>>>> c47352b8
   [PR 10625](https://github.com/Azure/azure-sdk-for-js/pull/10625)
 - `ServiceBusClient.createDeadLetterReceiver()` has been absorbed into `createReceiver()`.
   To create a dead letter receiver:
