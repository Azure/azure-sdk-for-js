# Release History

## 7.0.0-preview.2 (Unreleased)

- Fixes an issue where non-retryable errors caused by a connection disconnecting were not getting surfaced to the user's registered error handler
  when using the `subscribe` method on a receiver.
<<<<<<< HEAD
  [PR ####](https://github.com/Azure/azure-sdk-for-js/pull/####)
- Fixes reconnection issues by creating a new connection object rather than re-using the existing one.
  [PR ####](https://github.com/Azure/azure-sdk-for-js/pull/####)
=======
  [PR 8562](https://github.com/Azure/azure-sdk-for-js/pull/8562)
>>>>>>> a3e38a4a

## 7.0.0-preview.1 (2020-04-07)

- This release is a preview of our efforts to create a client library that is user friendly and
  idiomatic to the JavaScript ecosystem. The reasons for most of the changes in this update can be found in the
  [Azure SDK Design Guidelines for TypeScript](https://azuresdkspecs.z5.web.core.windows.net/TypeScriptSpec.html).

  We also provide a migration guide for users familiar with the stable package that would like to try the preview: [migration guide to move from Service Bus V1 to Service Bus V7 Preview](https://github.com/azure/azure-sdk-for-js/blob/%40azure/service-bus_7.0.0-preview.1/sdk/servicebus/service-bus/migrationguide.md).

- Fixes [bug 7598][https://github.com/azure/azure-sdk-for-js/issues/7958] where the dead letter error and description could be populated incorrectly.

### Breaking Changes

- Fixes [bug 6816](https://github.com/Azure/azure-sdk-for-js/issues/6816) affecting messages sent using the `scheduleMessage()` and `scheduleMessages()` methods. [PR 7372](https://github.com/Azure/azure-sdk-for-js/pull/7372).
  - Users on version-`1.x.x` of `@azure/service-bus` library had to rely on the [workaround of encoding the message body with `DefaultDataTransformer`](https://github.com/Azure/azure-sdk-for-js/pull/6983) before calling `scheduleMessage()`/`scheduleMessages()` methods. The workaround is no longer needed since the bug has been fixed here starting from version-`7.0.0-preview.1`. [PR 7372](https://github.com/Azure/azure-sdk-for-js/pull/7372).

## 1.1.5 (2020-03-24)

- Removed interfaces related to unreleased management api features from the API surface that were accidentally exported in version 1.1.3
  [PR 7992](https://github.com/Azure/azure-sdk-for-js/issues/7992).

## 1.1.4 (2020-03-17)

- Updated to use the latest version of `@azure/amqp-common` where the timeout for authorization requests sent to the service is increased from 10s to 60s to reduce the frequency of timeout errors.
  [PR 7823](https://github.com/Azure/azure-sdk-for-js/issues/7823).

## 1.1.3 (2020-02-11)

- Fixes issue where the promise returned by `receiveMessages` would sometimes fail to settle when the underlying connection
  was disconnected while receiving messages.
  [PR 6601](https://github.com/Azure/azure-sdk-for-js/pull/6601)
- A workaround for the [bug 6816](https://github.com/Azure/azure-sdk-for-js/issues/6816) affecting messages sent using the `scheduleMessage()` and `scheduleMessages()` methods has been added to the docs - [PR 6983](https://github.com/Azure/azure-sdk-for-js/pull/6983)
- Improves bundling support by updating `rhea` and `@azure/amqp-common` dependencies.
  Fixes [bug 5364](https://github.com/Azure/azure-sdk-for-js/issues/5364).

## 1.1.2 (2019-12-12)

- Updates `@azure/amqp-common` to version 1.0.0-preview.9.
  This update allows the SDK to detect when a connection has gone idle for 60 seconds and attempt to reconnect.

## 1.1.1 (2019-11-27)

- Fix [bug 5757](https://github.com/Azure/azure-sdk-for-js/issues/5757) where `receiveMessages` used in `ReceiveAndDelete` mode results in data loss. [PR 6265](https://github.com/Azure/azure-sdk-for-js/pull/6265).
- Updated network status detection to treat DNS timeouts as a `ConnectionLostError` by using the latest version
  of the `@azure/amqp-common` package.
- We do not have retries for errors during receiver set up. User is expected to retry on their own.
  There was a misleading retry due to a failed receiver being cached which is now fixed. Related to
  [bug 5541](https://github.com/Azure/azure-sdk-for-js/issues/5541).
- Errors that arise from receivers failing to automatically reconnect after encountering a transient issue now trigger the user-provided `onError` callback passed to `receiver.registerMessageHandler`. Related to [bug 2540](https://github.com/Azure/azure-sdk-for-js/issues/2540)
- Update jsdocs for the `receiveMessages` method to include a note that the number of messages that can
  be received in `PeekLock` mode is capped at 2047. [PR 5758](https://github.com/Azure/azure-sdk-for-js/pull/5758).
- Update jsdocs for user facing apis to include information on possible errors that can be thrown.
  [PR 6088](https://github.com/Azure/azure-sdk-for-js/pull/6088)

## 1.1.0 (2019-09-26)

- Add browser support. Authentication using Azure Active Directory credentials is not supported yet - use a connection string instead.
  [PR 5128](https://github.com/Azure/azure-sdk-for-js/pull/5128) related to [issue 3373](https://github.com/Azure/azure-sdk-for-js/issues/3373)

## 1.0.4 (2019-09-12)

- Increase timeout value from 20 seconds to 60 seconds when settling messages.
  [PR 4907](https://github.com/Azure/azure-sdk-for-js/pull/4907) related to [bug 3764](https://github.com/Azure/azure-sdk-for-js/issues/3764)
- Allow time to receive a flow frame from service when sender is not in a sendable state.
  [PR 4908](https://github.com/Azure/azure-sdk-for-js/pull/4908) related to [bug 4764](https://github.com/Azure/azure-sdk-for-js/issues/4764)
- Use user provided timeout value for the entirety of the `receiveMessages()` method.
  [PR 4933](https://github.com/Azure/azure-sdk-for-js/pull/4933) related to [bug 4748](https://github.com/Azure/azure-sdk-for-js/issues/4748)
- Improve logging when not able to settle a message due to not having access to the right receiver. [PR 4943](https://github.com/Azure/azure-sdk-for-js/pull/4943)
- Fix bug where the library consistently fails to settle a message due to having lost reference to the right receiver. [PR 4947](https://github.com/Azure/azure-sdk-for-js/pull/4947)

## 1.0.3 (2019-07-18)

- Update `amqp-common` dependency version to 1.0.0-preview.6. This includes fix for the [bug 3971](https://github.com/Azure/azure-sdk-for-js/issues/3971) where the token audience in the credential created during [MSI based login](https://www.npmjs.com/package/@azure/ms-rest-nodeauth/v/2.0.2#msi-managed-service-identity-based-login-from-a-virtual-machine-created-in-azure) was being ignored. [PR 4146](https://github.com/Azure/azure-sdk-for-js/pull/4146)
- Added event handlers for `error` and `protocolError` events on the connection object to avoid the case of unhandled exceptions like [bug 4136](https://github.com/Azure/azure-sdk-for-js/issues/4136)

## 1.0.2 (2019-05-21)

- Added missing package.json file to the npm package to fix issues bundling with webpack and other bundlers.
  This fixes the [bug 2857](https://github.com/Azure/azure-sdk-for-js/issues/2857).

## 1.0.1 (2019-05-16)

- Readme updated to remove the status about this library being in preview. This library is now out
  of preview.

## 1.0.0 (2019-05-16)

- `receiveMessages()` now returns rejected promise when network connection is lost.
- Receiving messages from a session whose id is an empty string is now allowed.
- Errors thrown explicitly by the library for the user facing apis are documented in jsdocs.

### Breaking changes

- When Service Bus does not acknowledge a message settlement/disposition request in time, the error
  `ServiceUnavailbleError` is thrown. This is consistent with send requests and requests over the \$management link.
- The error `MessageLockLostError` or `SessionLockLostError` (based on whether the entity has sessions enabled
  or not) is thrown for a message settlement/disposition request when the AMQP receiver link that was used to receive
  the message has died.
- User agent string which is passed as a AMQP connection property is updated to follow the new standard.
  For example: `azsdk-js-azureservicebus/1.0.0/(NODE-VERSION v10.15.0) Windows_NT 10.0.17763`

## 1.0.0-preview.3 (2019-04-24)

- Proxy support added. Please refer to the [useProxy](https://github.com/Azure/azure-sdk-for-js/blob/master/sdk/servicebus/service-bus/samples/javascript/gettingStarted/useProxy.js)
  sample to see how you can use Websockets to run this library with a proxy server
- Standardized error messages on errors thrown on parameter validations
- We now have API reference docs published for this library. Checkout our README which has been updated with the relevant API reference links.

## 1.0.0-preview.2 (2019-04-08)

### Breaking Changes

The second preview of the @azure/service-bus library has the below breaking changes from the previous
version:

### Name changes

Some of our classes and functions have undergone a naming change to better describe what they are
meant to do.

- The `Namespace` class is renamed to `ServiceBusClient`
- The function to get a sender, `getSender` is renamed to `createSender`. It will now throw an error
  if an open sender already exists on the `QueueClient`/`SubscriptionClient`. If a previously created
  sender was closed, then this will create a new sender.
- The function to get a receiver, `getReceiver` is renamed to `createReceiver`. It will now throw an error
  if an open receiver already exists on the `QueueClient`/`SubscriptionClient`. If a previously created
  receiver was closed, then this will create a new receiver.
- The function to get a receiver for a session enabled Queue/Subsciption, `getSessionReceiver` is no
  longer supported. Use `createReceiver` instead and pass the `sessionOptions` parameter to provide
  `sessionId` and the duration until which you want to lock the session.
- `receive` and `receiveBatch` functions on the reciever are renamed to `registerMessageHandler` and
  `receiveMessages`
- `renewLock` on the receiver is renamed to `renewMessageLock`. In case of receiver from sessions,
  this is renamed to `renewSessionLock`.
- A third way of receiving messages is introduced on the receiver via `getMessageIterator` function
  which returns an async iterator over messages.

### Authentication

- If you have been using the `createFromAadTokenCredentials` function to create an instance of the
  `Namespace` class (which is now `ServiceBusClient`), you will now need to use the
  [@azure/ms-rest-nodeauth](https://www.npmjs.com/package/@azure/ms-rest-nodeauth)
  library instead of [ms-rest-azure](https://www.npmjs.com/package/ms-rest-azure) library to create
  the credentials that are needed by the `createFromAadTokenCredentials` function. - Typescript: Replace `import * from "ms-rest-azure";` with `import * from "@azure/ms-rest-nodeauth";` - Javascript: Replace `require("ms-rest-azure")` with `require("@azure/ms-rest-nodeauth")`

### Bug fixes

- Fixed [Bug 1611](https://github.com/Azure/azure-sdk-for-js/issues/1611) where we could not receive
  more than 2047 messages in a single receiver when in `ReceiveAndDelete` mode.
- Fixed [Bug 1098](https://github.com/Azure/azure-sdk-for-js/issues/1098) where precision was lost
  on the messageId when a number is passed.
- A network connection lost error is now treated as retryable error. A new error with name `ConnectionLostError`
  is introduced for this scenario which you can see if you enable the [logs](https://github.com/Azure/azure-sdk-for-js/tree/master/sdk/servicebus/service-bus#enable-logs).
- When recovering from an error that caused the underlying AMQP connection to get disconnected,
  [rhea](https://github.com/amqp/rhea/issues/205) reconnects all the older AMQP links on the connection
  resulting in the below 2 errors in the logs. We now clear rhea's internal map to avoid such reconnections.
  We already have code in place to create new AMQP links to resume send/receive operations. Fixes
  [Bug 1268](https://github.com/Azure/azure-sdk-for-js/issues/1268) - InvalidOperationError: A link to connection '.....' \$cbs node has already been opened. - UnauthorizedError: Unauthorized access. 'Listen' claim(s) are required to perform this operation.

## 1.0.0-preview.1 (2019-02-05)

The first preview of the @azure/service-bus library has the below features

- Send messages to Queues and Topics
- Schedule to send messages at a later time to Queues and Topics
- Cancel such scheduled messages
- Peek messages from Queues and Subscriptions
- Receive messages from Queues and Subscriptions, settle them in 1 of 4 ways
  - `complete()`
  - `abandon()`
  - `defer()`
  - `deadletter()`
- Receive messages that were deferred or deadletter from Queues and Subscriptions<|MERGE_RESOLUTION|>--- conflicted
+++ resolved
@@ -2,15 +2,10 @@
 
 ## 7.0.0-preview.2 (Unreleased)
 
-- Fixes an issue where non-retryable errors caused by a connection disconnecting were not getting surfaced to the user's registered error handler
-  when using the `subscribe` method on a receiver.
-<<<<<<< HEAD
-  [PR ####](https://github.com/Azure/azure-sdk-for-js/pull/####)
+- Fixes an issue where non-retryable errors caused by a connection disconnecting were not getting surfaced to the user's registered error handler when using the `subscribe` method on a receiver.
+  [PR 8562](https://github.com/Azure/azure-sdk-for-js/pull/8562)
 - Fixes reconnection issues by creating a new connection object rather than re-using the existing one.
   [PR ####](https://github.com/Azure/azure-sdk-for-js/pull/####)
-=======
-  [PR 8562](https://github.com/Azure/azure-sdk-for-js/pull/8562)
->>>>>>> a3e38a4a
 
 ## 7.0.0-preview.1 (2020-04-07)
 
