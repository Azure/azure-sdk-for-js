# Release History

<<<<<<< HEAD
## 1.1.7 (2020-05-06)

- Relaxes the scheme check for the endpoint while parsing the connection string.
  This allows "\<anything\>://" as the scheme as opposed to the "sb://" scheme suggested by the connection string in the portal.
  Fixes [bug 7907](https://github.com/Azure/azure-sdk-for-js/issues/7907).
=======
## 1.1.7 #Unreleased

- Provided down-leveled type declaration files to support older TypeScript versions 3.1 to 3.6.
  [PR 8515](https://github.com/Azure/azure-sdk-for-js/pull/8515)
>>>>>>> 91f57a7b

## 1.1.6 (2020-04-23)

- Removes the `@azure/ms-rest-nodeauth` dependency.
  This allows users to use any version of `@azure/ms-rest-nodeauth` directly with `@azure/service-bus` without TypeScript compilation errors.
  Fixes [bug 8041](https://github.com/Azure/azure-sdk-for-js/issues/8041).
- Fixes for the below bugs when settling a message with [PR 8406](https://github.com/Azure/azure-sdk-for-js/pull/8406)
  - Not setting user provided deadletter error reason and description when deadlettering a deferred message.
  - Not setting user provided custom properties when deadlettering a non deferred message.
  - Not able to settle previously received messages when a receiver recovers from a broken link or connection. Please note that if using sessions, this behavior doesn't change with this release.
- Fixes an issue where non-retryable errors caused by a connection disconnecting were not getting surfaced to the user's registered error handler
  when using the `registerMessageHandler` method on a receiver.
  [PR 8401](https://github.com/Azure/azure-sdk-for-js/pull/8401)
- Fixes reconnection issues by creating a new connection object rather than re-using the existing one.
  [PR 8447](https://github.com/Azure/azure-sdk-for-js/pull/8447)
- Adds a new method `open()` on the sender to allow you to front load the work of setting up the underlying AMQP links. Use this if you want to avoid having your first `send()` operation pay the tax of link set up.
  [PR 8329](https://github.com/Azure/azure-sdk-for-js/pull/8329). This PR also fixes a bug where a sender recovering from connection loss does not report the error back to the user from ongoing send operations in expected time.

## 1.1.5 (2020-03-24)

- Removed interfaces related to unreleased management api features from the API surface that were accidentally exported in version 1.1.3
  [PR 7992](https://github.com/Azure/azure-sdk-for-js/issues/7992).

## 1.1.4 (2020-03-17)

- Updated to use the latest version of `@azure/amqp-common` where the timeout for authorization requests sent to the service is increased from 10s to 60s to reduce the frequency of timeout errors.
  [PR 7823](https://github.com/Azure/azure-sdk-for-js/issues/7823).

## 1.1.3 (2020-02-11)

- Fixes issue where the promise returned by `receiveMessages` would sometimes fail to settle when the underlying connection
  was disconnected while receiving messages.
  [PR 6601](https://github.com/Azure/azure-sdk-for-js/pull/6601)
- A workaround for the [bug 6816](https://github.com/Azure/azure-sdk-for-js/issues/6816) affecting messages sent using the `scheduleMessage()` and `scheduleMessages()` methods has been added to the docs - [PR 6983](https://github.com/Azure/azure-sdk-for-js/pull/6983)
- Improves bundling support by updating `rhea` and `@azure/amqp-common` dependencies.
  Fixes [bug 5364](https://github.com/Azure/azure-sdk-for-js/issues/5364).

## 1.1.2 (2019-12-12)

- Updates `@azure/amqp-common` to version 1.0.0-preview.9.
  This update allows the SDK to detect when a connection has gone idle for 60 seconds and attempt to reconnect.

## 1.1.1 (2019-11-27)

- Fix [bug 5757](https://github.com/Azure/azure-sdk-for-js/issues/5757) where `receiveMessages` used in `ReceiveAndDelete` mode results in data loss. [PR 6265](https://github.com/Azure/azure-sdk-for-js/pull/6265).
- Updated network status detection to treat DNS timeouts as a `ConnectionLostError` by using the latest version
  of the `@azure/amqp-common` package.
- We do not have retries for errors during receiver set up. User is expected to retry on their own.
  There was a misleading retry due to a failed receiver being cached which is now fixed. Related to
  [bug 5541](https://github.com/Azure/azure-sdk-for-js/issues/5541).
- Errors that arise from receivers failing to automatically reconnect after encountering a transient issue now trigger the user-provided `onError` callback passed to `receiver.registerMessageHandler`. Related to [bug 2540](https://github.com/Azure/azure-sdk-for-js/issues/2540)
- Update jsdocs for the `receiveMessages` method to include a note that the number of messages that can
  be received in `PeekLock` mode is capped at 2047. [PR 5758](https://github.com/Azure/azure-sdk-for-js/pull/5758).
- Update jsdocs for user facing apis to include information on possible errors that can be thrown.
  [PR 6088](https://github.com/Azure/azure-sdk-for-js/pull/6088)

## 1.1.0 (2019-09-26)

- Add browser support. Authentication using Azure Active Directory credentials is not supported yet - use a connection string instead.
  [PR 5128](https://github.com/Azure/azure-sdk-for-js/pull/5128) related to [issue 3373](https://github.com/Azure/azure-sdk-for-js/issues/3373)

## 1.0.4 (2019-09-12)

- Increase timeout value from 20 seconds to 60 seconds when settling messages.
  [PR 4907](https://github.com/Azure/azure-sdk-for-js/pull/4907) related to [bug 3764](https://github.com/Azure/azure-sdk-for-js/issues/3764)
- Allow time to receive a flow frame from service when sender is not in a sendable state.
  [PR 4908](https://github.com/Azure/azure-sdk-for-js/pull/4908) related to [bug 4764](https://github.com/Azure/azure-sdk-for-js/issues/4764)
- Use user provided timeout value for the entirety of the `receiveMessages()` method.
  [PR 4933](https://github.com/Azure/azure-sdk-for-js/pull/4933) related to [bug 4748](https://github.com/Azure/azure-sdk-for-js/issues/4748)
- Improve logging when not able to settle a message due to not having access to the right receiver. [PR 4943](https://github.com/Azure/azure-sdk-for-js/pull/4943)
- Fix bug where the library consistently fails to settle a message due to having lost reference to the right receiver. [PR 4947](https://github.com/Azure/azure-sdk-for-js/pull/4947)

## 1.0.3 (2019-07-18)

- Update `amqp-common` dependency version to 1.0.0-preview.6. This includes fix for the [bug 3971](https://github.com/Azure/azure-sdk-for-js/issues/3971) where the token audience in the credential created during [MSI based login](https://www.npmjs.com/package/@azure/ms-rest-nodeauth/v/2.0.2#msi-managed-service-identity-based-login-from-a-virtual-machine-created-in-azure) was being ignored. [PR 4146](https://github.com/Azure/azure-sdk-for-js/pull/4146)
- Added event handlers for `error` and `protocolError` events on the connection object to avoid the case of unhandled exceptions like [bug 4136](https://github.com/Azure/azure-sdk-for-js/issues/4136)

## 1.0.2 (2019-05-21)

- Added missing package.json file to the npm package to fix issues bundling with webpack and other bundlers.
  This fixes the [bug 2857](https://github.com/Azure/azure-sdk-for-js/issues/2857).

## 1.0.1 (2019-05-16)

- Readme updated to remove the status about this library being in preview. This library is now out
  of preview.

## 1.0.0 (2019-05-16)

- `receiveMessages()` now returns rejected promise when network connection is lost.
- Receiving messages from a session whose id is an empty string is now allowed.
- Errors thrown explicitly by the library for the user facing apis are documented in jsdocs.

### Breaking changes

- When Service Bus does not acknowledge a message settlement/disposition request in time, the error
  `ServiceUnavailbleError` is thrown. This is consistent with send requests and requests over the \$management link.
- The error `MessageLockLostError` or `SessionLockLostError` (based on whether the entity has sessions enabled
  or not) is thrown for a message settlement/disposition request when the AMQP receiver link that was used to receive
  the message has died.
- User agent string which is passed as a AMQP connection property is updated to follow the new standard.
  For example: `azsdk-js-azureservicebus/1.0.0/(NODE-VERSION v10.15.0) Windows_NT 10.0.17763`

## 1.0.0-preview.3 (2019-04-24)

- Proxy support added. Please refer to the [useProxy](https://github.com/Azure/azure-sdk-for-js/blob/master/sdk/servicebus/service-bus/samples/javascript/gettingStarted/useProxy.js)
  sample to see how you can use Websockets to run this library with a proxy server
- Standardized error messages on errors thrown on parameter validations
- We now have API reference docs published for this library. Checkout our README which has been updated with the relevant API reference links.

## 1.0.0-preview.2 (2019-04-08)

### Breaking Changes

The second preview of the @azure/service-bus library has the below breaking changes from the previous
version:

### Name changes

Some of our classes and functions have undergone a naming change to better describe what they are
meant to do.

- The `Namespace` class is renamed to `ServiceBusClient`
- The function to get a sender, `getSender` is renamed to `createSender`. It will now throw an error
  if an open sender already exists on the `QueueClient`/`SubscriptionClient`. If a previously created
  sender was closed, then this will create a new sender.
- The function to get a receiver, `getReceiver` is renamed to `createReceiver`. It will now throw an error
  if an open receiver already exists on the `QueueClient`/`SubscriptionClient`. If a previously created
  receiver was closed, then this will create a new receiver.
- The function to get a receiver for a session enabled Queue/Subsciption, `getSessionReceiver` is no
  longer supported. Use `createReceiver` instead and pass the `sessionOptions` parameter to provide
  `sessionId` and the duration until which you want to lock the session.
- `receive` and `receiveBatch` functions on the reciever are renamed to `registerMessageHandler` and
  `receiveMessages`
- `renewLock` on the receiver is renamed to `renewMessageLock`. In case of receiver from sessions,
  this is renamed to `renewSessionLock`.
- A third way of receiving messages is introduced on the receiver via `getMessageIterator` function
  which returns an async iterator over messages.

### Authentication

- If you have been using the `createFromAadTokenCredentials` function to create an instance of the
  `Namespace` class (which is now `ServiceBusClient`), you will now need to use the
  [@azure/ms-rest-nodeauth](https://www.npmjs.com/package/@azure/ms-rest-nodeauth)
  library instead of [ms-rest-azure](https://www.npmjs.com/package/ms-rest-azure) library to create
  the credentials that are needed by the `createFromAadTokenCredentials` function. - Typescript: Replace `import * from "ms-rest-azure";` with `import * from "@azure/ms-rest-nodeauth";` - Javascript: Replace `require("ms-rest-azure")` with `require("@azure/ms-rest-nodeauth")`

### Bug fixes

- Fixed [Bug 1611](https://github.com/Azure/azure-sdk-for-js/issues/1611) where we could not receive
  more than 2047 messages in a single receiver when in `ReceiveAndDelete` mode.
- Fixed [Bug 1098](https://github.com/Azure/azure-sdk-for-js/issues/1098) where precision was lost
  on the messageId when a number is passed.
- A network connection lost error is now treated as retryable error. A new error with name `ConnectionLostError`
  is introduced for this scenario which you can see if you enable the [logs](https://github.com/Azure/azure-sdk-for-js/tree/master/sdk/servicebus/service-bus#enable-logs).
- When recovering from an error that caused the underlying AMQP connection to get disconnected,
  [rhea](https://github.com/amqp/rhea/issues/205) reconnects all the older AMQP links on the connection
  resulting in the below 2 errors in the logs. We now clear rhea's internal map to avoid such reconnections.
  We already have code in place to create new AMQP links to resume send/receive operations. Fixes
  [Bug 1268](https://github.com/Azure/azure-sdk-for-js/issues/1268) - InvalidOperationError: A link to connection '.....' \$cbs node has already been opened. - UnauthorizedError: Unauthorized access. 'Listen' claim(s) are required to perform this operation.

## 1.0.0-preview.1 (2019-02-05)

The first preview of the @azure/service-bus library has the below features

- Send messages to Queues and Topics
- Schedule to send messages at a later time to Queues and Topics
- Cancel such scheduled messages
- Peek messages from Queues and Subscriptions
- Receive messages from Queues and Subscriptions, settle them in 1 of 4 ways
  - `complete()`
  - `abandon()`
  - `defer()`
  - `deadletter()`
- Receive messages that were deferred or deadletter from Queues and Subscriptions<|MERGE_RESOLUTION|>--- conflicted
+++ resolved
@@ -1,17 +1,12 @@
 # Release History
 
-<<<<<<< HEAD
 ## 1.1.7 (2020-05-06)
 
 - Relaxes the scheme check for the endpoint while parsing the connection string.
   This allows "\<anything\>://" as the scheme as opposed to the "sb://" scheme suggested by the connection string in the portal.
   Fixes [bug 7907](https://github.com/Azure/azure-sdk-for-js/issues/7907).
-=======
-## 1.1.7 #Unreleased
-
 - Provided down-leveled type declaration files to support older TypeScript versions 3.1 to 3.6.
   [PR 8515](https://github.com/Azure/azure-sdk-for-js/pull/8515)
->>>>>>> 91f57a7b
 
 ## 1.1.6 (2020-04-23)
 
