--- conflicted
+++ resolved
@@ -2,19 +2,13 @@
 
 ## 7.0.0-preview.2 (Unreleased)
 
-<<<<<<< HEAD
 - Fixes an issue where non-retryable errors caused by a connection disconnecting were not getting surfaced to the user's registered error handler when using the `subscribe` method on a receiver.
   [PR 8562](https://github.com/Azure/azure-sdk-for-js/pull/8562)
 - Fixes reconnection issues by creating a new connection object rather than re-using the existing one.
   [PR 8580](https://github.com/Azure/azure-sdk-for-js/pull/8580)
-=======
-- Fixes an issue where non-retryable errors caused by a connection disconnecting were not getting surfaced to the user's registered error handler
-  when using the `subscribe` method on a receiver.
-  [PR 8562](https://github.com/Azure/azure-sdk-for-js/pull/8562)
 - Bug - Unable to settle previously received messages when a receiver recovers from a broken link or connection.
   Fixed in [PR 8340](https://github.com/Azure/azure-sdk-for-js/pull/8340)
   Please note that if using sessions, this behavior doesn't change with this release.
->>>>>>> 0b15c842
 - Provided down-leveled type declaration files to support older TypeScript versions 3.1 to 3.6.
   [PR 8619](https://github.com/Azure/azure-sdk-for-js/pull/8619)
 
