--- conflicted
+++ resolved
@@ -1,26 +1,23 @@
 # Release History
 
-<<<<<<< HEAD
 ## 7.6.0-beta.1 (Unreleased)
 
 ### Features Added
 
 ### Breaking Changes
-=======
+
+### Bugs Fixed
+
+### Other Changes
+
+- Migrate to depend on newer version of Core libraries core-client and core-rest-pipeline which bring better maintainability and performance. [PR #19587](https://github.com/Azure/azure-sdk-for-js/pull/19587)
+
 ## 7.5.1 (2022-03-08)
->>>>>>> adce5a56
 
 ### Bugs Fixed
 
 - Fix an issue where we don't respect user request to close the receiver if the connection is disconnected when using the `subscribe()` method. [PR #20427](https://github.com/Azure/azure-sdk-for-js/pull/20427)
 
-<<<<<<< HEAD
-### Other Changes
-
-- Migrate to depend on newer version of Core libraries core-client and core-rest-pipeline which bring better maintainability and performance. [PR #19587](https://github.com/Azure/azure-sdk-for-js/pull/19587)
-
-=======
->>>>>>> adce5a56
 ## 7.5.0 (2022-02-14)
 
 ### Features Added
