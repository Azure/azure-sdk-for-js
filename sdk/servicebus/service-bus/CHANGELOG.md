# Release History

<<<<<<< HEAD
## 7.0.1 (TBD)

- Fix issue where receiveMessages might return fewer messages than were received, causing them to be potentially locked or lost.
  [PR 12772](https://github.com/Azure/azure-sdk-for-js/pull/12772)
=======
## 7.0.1 (Unreleased)

- Updates documentation for `ServiceBusMessage` to call out that the `body` field
  must be converted to a byte array or `Buffer` when cross-language
  compatibility while receiving events is required.
>>>>>>> 4f159897

## 7.0.0 (2020-11-23)

- This release marks the general availability of the `@azure/service-bus` package.
- If you are using version 1.1.10 or lower and want to migrate to the latest version
  of this package please look at our [migration guide to move from Service Bus V1 to Service Bus V7](https://github.com/Azure/azure-sdk-for-js/blob/master/sdk/servicebus/service-bus/migrationguide.md)

### Breaking changes

**Note:** The following breaking changes are with respect to version `7.0.0-preview.8`.
If migrating from version 1.1.10 or lower, look at our [migration guide to move from Service Bus V1 to Service Bus V7](https://github.com/Azure/azure-sdk-for-js/blob/master/sdk/servicebus/service-bus/migrationguide.md).

- The `ServiceBusError.reason` field has been renamed `ServiceBusError.code`.
  The `code` field can be used to differentiate what caused a `ServiceBusError` to be thrown.
- Numbers passed in `applicationProperties` of the correlation rule filter and `sqlParameters` under SQLRuleFilter will now be serialized as "double"(used to be "int") while sending the requests. The "double" and "int" values in the response will now be deserialized as "number"("double" wasn't supported before).
  [PR 12349](https://github.com/Azure/azure-sdk-for-js/pull/12349)
- `ServiceBusAdministrationClient.createSubscription` now supports configuring default rule at the time of creating the subscription.
  [PR 12495](https://github.com/Azure/azure-sdk-for-js/pull/12495)
- `_amqpAnnotatedMessage` under `ServiceBusReceivedMessage` has been renamed to `_rawAmqpMessage`.
  [PR 12635](https://github.com/Azure/azure-sdk-for-js/pull/12635)
- `claimValue` property under `AuthorizationRule` has been removed since it is not settable.
  [PR 12608](https://github.com/Azure/azure-sdk-for-js/pull/12608)
- `ServiceBusSender.open()` method has been removed in favor of adding it back in the future with better semantics
  [PR 12608](https://github.com/Azure/azure-sdk-for-js/pull/12608)

## 7.0.0-preview.8 (2020-11-04)

### New features:

- A helper method `parseServiceBusConnectionString` has been added which validates and parses a given connection string for Azure Service Bus. You can use this to extract the namespace and entityPath details from the connection string.
  [PR 11949](https://github.com/Azure/azure-sdk-for-js/pull/11949)
- All methods that take an array as input are updated to ensure they gracefully do a no-op rather than throw errors. For example: `receiveDeferredMessages()`, `scheduleMessages()` and `cancelScheduledMessages()`.
- Tracing, using [@azure/core-tracing](https://github.com/Azure/azure-sdk-for-js/blob/master/sdk/core/core-tracing/README.md), has been added for sending and receiving of messages.
  [PR 11651](https://github.com/Azure/azure-sdk-for-js/pull/11651)
  and
  [PR 11810](https://github.com/Azure/azure-sdk-for-js/pull/11810)
- Internal improvement - For the operations depending on `$management` link such as peek or lock renewals, the listeners for the "sender_error" and "receiver_error" events were added to the link for each new request made before the link is initialized which would have resulted in too many listeners and a warning such as `MaxListenersExceededWarning: Possible EventEmitter memory leak detected. 11 sender_error listeners added to [Sender]. Use emittr.setMaxListeners() to increase limit`(same for `receiver_error`). This has been improved such that the listeners are reused.
  [PR 11738](https://github.com/Azure/azure-sdk-for-js/pull/11738)

### Breaking changes

- The `processError` passed to `Receiver.subscribe` now receives a `ProcessErrorArgs` instead of just an error. This parameter provides additional context that can make it simpler to distinguish
  errors that were thrown from your callback (via the `errorSource` member of `ProcessErrorArgs`) as well as giving you some information about the entity that generated the error.
  [PR 11927](https://github.com/Azure/azure-sdk-for-js/pull/11927)
- The methods to complete, abandon, defer and deadletter a message along with the method to renew message lock have been moved from the message to the receiver. With this, we now have additional validation to ensure that a peeked message cannot be used with these methods.
- Method and interface renames based on user studies and internal reviews:

  - The word "Message" is added to all methods and interfaces related to creating and sending a batch of messages for clarity based on user studies:
    - The `createBatch` method on the sender is renamed to `createMessageBatch`.
    - The interface `CreateBatchOptions` followed by the options that are passed to the `createBatch` method is renamed to `CreateMessageBatchOptions`.
    - The `tryAdd` method on the message batch object is renamed to `tryAddMessage`.
  - Renames to `ServiceBusMessage` and `CorrelationRuleFilter` fields to better align with the AMQP spec:
    - "properties" renamed to "applicationProperties".
  - "label" renamed to "subject".
  - The interface `CreateReceiverOptions` followed by options that are passed to `ServiceBusClient.createReceiver` method is renamed to `ServiceBusReceiverOptions`.
  - The interface `AcceptSessionOptions` followed by options that are passed to `ServiceBusClient` `acceptSession` and `acceptNextSession` methods is renamed to `ServiceBusSessionReceiverOptions`.
  - The property `maxAutoRenewLockDurationInMs` of interface `ServiceBusSessionReceiverOptions` is renamed to `maxAutoLockRenewalDurationInMs` to be consistent with a similar option for renewing messages.
  - The property `subQueue` in the options passed to the `createReceiver()` method is renamed to `subQueueType` to reflect that the value is restricted and not meant to contain any queue names. The corresponding type `SubQueue` is removed in favor of inlining the string literals that represent valid values.

- `SqlRuleFilter` interface "sqlExpression" changed from optional to required.
- `ServiceBusSender.scheduleMessages` method signature updated: `scheduledEnqueueTimeUtc` and `messages` parameters are swapped as the messages are the primary object that is being worked with.
- `NamespaceProperties` interface property "messageSku" type changed from "string" to string literal type "Basic" | "Premium" | "Standard" to reflect the limited types it supports.
- `NamespaceProperties` interface property "namespaceType" has been removed as it does not provide any value.
- Interfaces corresponding to the returned responses from the methods under the `ServiceBusAdministrationClient` such as `NamespacePropertiesResponse`, `QueueResponse`, `TopicRuntimePropertiesResponse` have been removed in favor of using generic type `WithResponse<T>` for a cleaner API surface.
  [PR 10491](https://github.com/Azure/azure-sdk-for-js/pull/10491)
- Updated the `update{Entity}` methods under `ServiceBusAdministrationClient` with relevant param names and types, more docs.
  [PR 12013](https://github.com/Azure/azure-sdk-for-js/pull/12013)
- The raw responses(`_response`) in the returned objects from any of the methods under the `ServiceBusAdministrationClient` have been updated to return only the `{request, status, headers}`, properties such as `parsedHeaders`, `parsedBody` have been removed.
  [PR 12015](https://github.com/Azure/azure-sdk-for-js/pull/12015)
- `viaPartitionKey` property of interface `ServiceMessageBus` has been removed until we implement the [Transactions feature of Service Bus](https://docs.microsoft.com/azure/service-bus-messaging/service-bus-transactions).
- Removed `AmqpAnnotatedMessage`, `AmqpMessageHeaders`, `AmqpMessageProperties` interfaces in favour of the ones from `@azure/core-amqp`. This is part of the move from `@azure/core-amqp` version update from 1.1.x to 2.0.0-beta.y. As part of this, `userId` will not be made available as part of `AmqpMessageProperties` until its type is fixed in the upstream `rhea` library.
  [PR 12091](https://github.com/Azure/azure-sdk-for-js/pull/12091)

## 7.0.0-preview.7 (2020-10-07)

- [Bug Fix] `sendMessages` method on the sender would have previously thrown an error for sending a batch or an array of messages upon a network disconnect, the issue has been fixed now.
  [PR 11651](https://github.com/Azure/azure-sdk-for-js/pull/11651/commits/f262e4562eb78828ee816a54f9a9778692e0eff9)

### New features:

- Message locks can be auto-renewed in all receive methods (receiver.receiveMessages, receiver.subcribe
  and receiver.getMessageIterator). This can be configured in options when calling `ServiceBusClient.createReceiver()`.
  [PR 11658](https://github.com/Azure/azure-sdk-for-js/pull/11658)
- `ServiceBusClient` now supports authentication with AAD credentials in the browser(can use `InteractiveBrowserCredential` from `@azure/identity`).
  [PR 11250](https://github.com/Azure/azure-sdk-for-js/pull/11250)
- Options to create/update a queue, topic and subscription now support `availabilityStatus` property. `availabilityStatus` indicates the status of entity availability. Possible values are: Available, Limited, Renaming, Restoring and Unknown.
  [PR 11152](https://github.com/Azure/azure-sdk-for-js/pull/11152)
- "properties" in the correlation rule filter now supports `Date`.
  [PR 11117](https://github.com/Azure/azure-sdk-for-js/pull/11117)

### Breaking changes

- `ServiceBusClient.createSessionReceiver` has been split into two methods:
  - `acceptSession`, which opens a session by name
  - `acceptNextSession`, which opens the next available session, determined by Service Bus.
  - as part of this `CreateSessionReceiverOptions` has been renamed to `AcceptSessionReceiverOptions` to conform to guidelines.
- The `processError` handler passed to `Receiver.subscribe` now takes a `ProcessErrorArgs` instead of just an error.

## 7.0.0-preview.6 (2020-09-10)

### New features:

- Support using the SharedAccessSignature from the connection string.
  [PR 10951](https://github.com/Azure/azure-sdk-for-js/pull/10951)
- Added a new field `amqpAnnotatedMessage` to the received message which will hold the received
  message in its raw form, complete with all parts of the message as per the [AMQP spec](https://www.amqp.org/sites/amqp.org/files/amqp.pdf).
- Added `ServiceBusAdministrationClient.ruleExists()`
- Options to create a queue and topic now support `enableExpress` boolean property. `enableExpress` indicates whether Express Entities are enabled on a queue or topic. An express queue holds a message in memory temporarily before writing it to persistent storage.
  [PR 10984](https://github.com/Azure/azure-sdk-for-js/pull/10984)

### Breaking Changes

#### API changes

- `SessionReceiver.sessionLockedUntilUtc` is readonly and never undefined.
  [PR 10625](https://github.com/Azure/azure-sdk-for-js/pull/10625)
- `ServiceBusClient.createDeadLetterReceiver()` has been absorbed into `createReceiver()`.
  To create a dead letter receiver:

  ```typescript
  // this same method will work with subscriptions as well.
  serviceBusClient.createReceiver(<queue>, {
    subQueue: "deadLetter"
  });
  ```

#### Renames

- The `ServiceBusManagementClient` has been renamed to `ServiceBusAdministrationClient`. See
  [Issue 11012](https://github.com/Azure/azure-sdk-for-js/issues/11012) for more details.
- Sender, Receivers and the ReceivedMessage interfaces are now prefixed with `ServiceBus`: `ServiceBusSender`, `ServiceBusReceiver`, `ServiceBusSessionReceiver`, `ServiceBusReceivedMessage` and `ServiceBusReceivedMessageWithLock`.
- Lock duration fields for receivers have been renamed to apply to message locks and session locks:
  - `maxMessageAutoRenewLockDurationInMs` to `maxAutoRenewLockDurationInMs`
  - `autoRenewLockDurationInMs` -> `maxAutoRenewLockDurationInMs`
- `SessionReceiver.{get,set}State` has been renamed to `SessionReceiver.{get,set}SessionState`
- Administration API:
  - Property `defaultMessageTtl` renamed to `defaultMessageTimeToLive` (Wherever applicable)
  - `updatedAt` renamed to `modifiedAt`
  - `ServiceBusManagementClientOptions` for `ServiceBusManagementClient` is replaced by `PipelineOptions` from `@azure/core-http`
  - `AuthorizationRule.accessRights` type has been changed to be a string union with the available rights.

## 7.0.0-preview.5 (2020-08-10)

- User agent details can now be added to the outgoing requests by passing the user-agent prefixes to the `ServiceBusClient` and the `ServiceBusManagementClient` through options.
  Example user-agent string if the prefix `SampleApp` is provided to `ServiceBusManagementClient`:
  `SampleApp azsdk-js-azureservicebus/7.0.0-preview.5 core-http/1.1.5 Node/v12.16.0 OS/(x64-Windows_NT-10.0.18363)`
  [PR 10092](https://github.com/Azure/azure-sdk-for-js/pull/10092)
- Added `deadLetterErrorDescription` and `deadLetterReason` properties on the received messages. Previously, they were under the `properties` in the message.

  OLD: `message.properties["DeadLetterReason"]` and `message.properties["DeadLetterErrorDescription"]`
  NEW: `message.deadLetterReason` and `message.deadLetterErrorDescription`

  [PR 10106](https://github.com/Azure/azure-sdk-for-js/pull/10106)

- Added tracing support to the methods under `ServiceBusManagementClient`.
  [PR 9987](https://github.com/Azure/azure-sdk-for-js/pull/9987)

### Breaking Changes

- `receiveMode` parameter in the `createReceiver()`, `createSessionReceiver()` and `createDeadletterReceiver()` methods has been moved into the options bag with the default value `"peekLock"` mode.

  Example:

  - OLD: `createReceiver(<queue-name>, "peekLock")` and `createReceiver(<queue-name>, "receiveAndDelete")`
  - NEW: `createReceiver(<queue-name>)` and `createReceiver(<queue-name>, {receiveMode: "receiveAndDelete"})`

  [PR 10102](https://github.com/Azure/azure-sdk-for-js/pull/10102)

- Added Async iterable iterators with pagination support for all the listing methods like `getQueues()`, `getTopics()`, `getQueuesRuntimeInfo()`, etc. and renamed them to use the `list` verb.
  [PR 9951](https://github.com/Azure/azure-sdk-for-js/pull/9951)
  [PR 10223](https://github.com/Azure/azure-sdk-for-js/pull/10223)
  - Please refer to the examples in the `samples` folder - [listingEntities](https://github.com/Azure/azure-sdk-for-js/blob/master/sdk/servicebus/service-bus/samples/typescript/src/advanced/listingEntities.ts)
- `receiveMessages()`'s optional `maxWaitTimeInMs` parameter now controls how long to wait for the _first_
  message, rather than how long to wait for an entire set of messages. This change allows for a faster return
  of messages to your application.
  [PR 9968](https://github.com/Azure/azure-sdk-for-js/pull/9968)
  [PR 10107](https://github.com/Azure/azure-sdk-for-js/pull/10107)
- `userProperties` attribute under the `ServiceBusMessage`(and `ReceivedMessage`, `ReceivedMessageWithLock`) has been renamed to `properties`. Same change has been made to the `userProperties` attribute in the correlation-rule filter.
  [PR 10003](https://github.com/Azure/azure-sdk-for-js/pull/10003)
- Fixed [bug 9926](https://github.com/Azure/azure-sdk-for-js/issues/9926)
  where attempting to create AMQP links when the AMQP connection was in the
  process of closing resulted in a `TypeError` in an uncaught exception.

- The terms `RuntimeInfo` and `Description` are replaced with `RuntimeProperties` and `Properties` to better align with guidelines around the kind of suffixes we use for naming methods and interfaces.

## 7.0.0-preview.4 (2020-07-07)

- Adds abortSignal support throughout Sender and non-session Receivers.
  [PR 9233](https://github.com/Azure/azure-sdk-for-js/pull/9233)
  [PR 9284](https://github.com/Azure/azure-sdk-for-js/pull/9284)
- (Receiver|SessionReceiver).subscribe() now returns a closeable object which will stop new messages from arriving
  but still leave the receiver open so they can be settled via methods like complete().
  [PR 9802](https://github.com/Azure/azure-sdk-for-js/pull/9802)
  [PR 9849](https://github.com/Azure/azure-sdk-for-js/pull/9849)
- Bug - Messages scheduled in parallel with the `scheduleMessage` method have the same sequence number in response.
  Fixed in [PR 9503](https://github.com/Azure/azure-sdk-for-js/pull/9503)
- Management api updates
  - Following return types are changed to improve the API surface.
    - [Create,Get,Update]QueueResponse as QueueResponse, DeleteQueueResponse as Response, GetQueueRuntimeInfoResponse as QueueRuntimeInfoResponse.
      Similarly for topics, subscriptions, and rules.
      [PR 9432](https://github.com/Azure/azure-sdk-for-js/pull/9432)
  - `OperationOptions` has been added for all the methods under `ServiceBusManagementClient`, this adds support for abortSignal, requestOptions when creating and sending HTTP requests.
    [PR 9654](https://github.com/Azure/azure-sdk-for-js/pull/9654)
  - Fixed the bug where one cannot set `userProperties` in a correlation filter while using the `createRule()` method. [PR 9794](https://github.com/Azure/azure-sdk-for-js/pull/9794)

### Breaking Changes

- Standardized methods on senders and receivers to use the `Messages` suffix and deal with multiple messages rather than have dedicated methods to deal with a single message.
  [PR 9678](https://github.com/Azure/azure-sdk-for-js/pull/9678)
- Standardized methods that peek and receive a given number of messages to use a similar signature.
  [PR 9798](https://github.com/Azure/azure-sdk-for-js/pull/9798)
- Removed `isReceivingMessages` method on the `Receiver` as per discussions in [Issue 9746](https://github.com/Azure/azure-sdk-for-js/issues/9746)
  [PR 9875](https://github.com/Azure/azure-sdk-for-js/pull/9875)

- Management api updates

  - Renamed `createdOn`, `accessedOn` and `modifiedOn` properties to `createdAt`, `accessedAt` and `modifiedAt`, updated the corresponding type from `ISO-8601 timestamp string` to the `Date` type in the responses for the `runtimeInfo` methods for Queue, Topic and Subscription.
    [PR 9434](https://github.com/Azure/azure-sdk-for-js/pull/9434)
    [PR 9807](https://github.com/Azure/azure-sdk-for-js/pull/9807)
  - The property `top` in the options passed to any of the methods that get information for multiple entities like `getQueues` or `getQueuesRuntimeInfo` is renamed to `maxCount`.
    [PR 9664](https://github.com/Azure/azure-sdk-for-js/pull/9664)
  - The "update" methods (`updateQueue`, `updateTopic`, and `updateSubscription`) now require all properties on the given queue/topic/subscription object to be set even though only a subset of them are updatable. Therefore, the suggested flow is to use the "get" methods to get the queue/topic/subscription object, update as needed and then pass it to the "update" methods.
    [PR 9751](https://github.com/Azure/azure-sdk-for-js/pull/9751)

    See [update queue](https://docs.microsoft.com/rest/api/servicebus/update-queue) and [update-topic](https://docs.microsoft.com/rest/api/servicebus/update-queue) for list of updatable properties.

## 7.0.0-preview.3 (2020-06-08)

- Improves the performance of the `ServiceBusMessageBatch.tryAdd` method.
  [PR 8772](https://github.com/Azure/azure-sdk-for-js/pull/8772)
- Added management api features which allows CRUD operations on the entities of a namespace.
  [PR 9116](https://github.com/Azure/azure-sdk-for-js/pull/9116)
  [PR 9221](https://github.com/Azure/azure-sdk-for-js/pull/9221)

### Breaking Changes

- `ServiceBusClient.createSender()` which was made async in the previous preview to include the link initialization is no longer async. Instead, the sender now has an `open()` method that can be used to proactively initialize the link.
  [PR 9302](https://github.com/Azure/azure-sdk-for-js/pull/9302)
- `Receiver/SessionReceiver.browseMessages()` has been renamed to `Receiver/SessionReceiver.peekMessages()`.
  [PR 9280](https://github.com/Azure/azure-sdk-for-js/pull/9280)

## 7.0.0-preview.2 (2020-05-05)

- Fixes reconnection issues by creating a new connection object rather than re-using the existing one.
  [PR 8580](https://github.com/Azure/azure-sdk-for-js/pull/8580)
- Bug - Unable to settle previously received messages when a receiver recovers from a broken link or connection.
  Fixed in [PR 8340](https://github.com/Azure/azure-sdk-for-js/pull/8340)
  Please note that if using sessions, this behavior doesn't change with this release.
- Provided down-leveled type declaration files to support older TypeScript versions 3.1 to 3.6.
  [PR 8619](https://github.com/Azure/azure-sdk-for-js/pull/8619)
- The `ServiceBusSender.send()` method now has an overload that takes an array of events.
  If you know beforehand that your messages would fit under the message size restrictions, this is an easier way to send events instead of creating an `ServiceBusMessageBatch` and filling it one by one.
- New sample to demonstrate how to receive messages from multiple sessions in a queue or subscription using session receivers.

### Breaking Changes

- The `createSender` and `createSessionReceiver` methods are now async. The promise returned by them are resolved after the link is successfully established with the service. The same will be done to the `createReceiver` method in the next preview.
- Remove rule operations from `ServiceBusClient` in favor of having similar operations via the management apis
  which would apply to queues, topics, subscriptions and rules in the upcoming previews.
  [PR 8660](https://github.com/Azure/azure-sdk-for-js/pull/8660)

## 7.0.0-preview.1 (2020-04-07)

- This release is a preview of our efforts to create a client library that is user friendly and
  idiomatic to the JavaScript ecosystem. The reasons for most of the changes in this update can be found in the
  [Azure SDK Design Guidelines for TypeScript](https://azure.github.io/azure-sdk/typescript_introduction.html).

  We also provide a migration guide for users familiar with the stable package that would like to try the preview: [migration guide to move from Service Bus V1 to Service Bus V7 Preview](https://github.com/azure/azure-sdk-for-js/blob/%40azure/service-bus_7.0.0-preview.1/sdk/servicebus/service-bus/migrationguide.md).

- Fixes [bug 7598][https://github.com/azure/azure-sdk-for-js/issues/7958] where the dead letter error and description could be populated incorrectly.

### Breaking Changes

- Fixes [bug 6816](https://github.com/Azure/azure-sdk-for-js/issues/6816) affecting messages sent using the `scheduleMessage()` and `scheduleMessages()` methods. [PR 7372](https://github.com/Azure/azure-sdk-for-js/pull/7372).
  - Users on version-`1.x.x` of `@azure/service-bus` library had to rely on the [workaround of encoding the message body with `DefaultDataTransformer`](https://github.com/Azure/azure-sdk-for-js/pull/6983) before calling `scheduleMessage()`/`scheduleMessages()` methods. The workaround is no longer needed since the bug has been fixed here starting from version-`7.0.0-preview.1`. [PR 7372](https://github.com/Azure/azure-sdk-for-js/pull/7372).

## 1.1.5 (2020-03-24)

- Removed interfaces related to unreleased management api features from the API surface that were accidentally exported in version 1.1.3
  [PR 7992](https://github.com/Azure/azure-sdk-for-js/issues/7992).

## 1.1.4 (2020-03-17)

- Updated to use the latest version of `@azure/amqp-common` where the timeout for authorization requests sent to the service is increased from 10s to 60s to reduce the frequency of timeout errors.
  [PR 7823](https://github.com/Azure/azure-sdk-for-js/issues/7823).

## 1.1.3 (2020-02-11)

- Fixes issue where the promise returned by `receiveMessages` would sometimes fail to settle when the underlying connection
  was disconnected while receiving messages.
  [PR 6601](https://github.com/Azure/azure-sdk-for-js/pull/6601)
- A workaround for the [bug 6816](https://github.com/Azure/azure-sdk-for-js/issues/6816) affecting messages sent using the `scheduleMessage()` and `scheduleMessages()` methods has been added to the docs - [PR 6983](https://github.com/Azure/azure-sdk-for-js/pull/6983)
- Improves bundling support by updating `rhea` and `@azure/amqp-common` dependencies.
  Fixes [bug 5364](https://github.com/Azure/azure-sdk-for-js/issues/5364).

## 1.1.2 (2019-12-12)

- Updates `@azure/amqp-common` to version 1.0.0-preview.9.
  This update allows the SDK to detect when a connection has gone idle for 60 seconds and attempt to reconnect.

## 1.1.1 (2019-11-27)

- Fix [bug 5757](https://github.com/Azure/azure-sdk-for-js/issues/5757) where `receiveMessages` used in `ReceiveAndDelete` mode results in data loss. [PR 6265](https://github.com/Azure/azure-sdk-for-js/pull/6265).
- Updated network status detection to treat DNS timeouts as a `ConnectionLostError` by using the latest version
  of the `@azure/amqp-common` package.
- We do not have retries for errors during receiver set up. User is expected to retry on their own.
  There was a misleading retry due to a failed receiver being cached which is now fixed. Related to
  [bug 5541](https://github.com/Azure/azure-sdk-for-js/issues/5541).
- Errors that arise from receivers failing to automatically reconnect after encountering a transient issue now trigger the user-provided `onError` callback passed to `receiver.registerMessageHandler`. Related to [bug 2540](https://github.com/Azure/azure-sdk-for-js/issues/2540)
- Update jsdocs for the `receiveMessages` method to include a note that the number of messages that can
  be received in `PeekLock` mode is capped at 2047. [PR 5758](https://github.com/Azure/azure-sdk-for-js/pull/5758).
- Update jsdocs for user facing apis to include information on possible errors that can be thrown.
  [PR 6088](https://github.com/Azure/azure-sdk-for-js/pull/6088)

## 1.1.0 (2019-09-26)

- Add browser support. Authentication using Azure Active Directory credentials is not supported yet - use a connection string instead.
  [PR 5128](https://github.com/Azure/azure-sdk-for-js/pull/5128) related to [issue 3373](https://github.com/Azure/azure-sdk-for-js/issues/3373)

## 1.0.4 (2019-09-12)

- Increase timeout value from 20 seconds to 60 seconds when settling messages.
  [PR 4907](https://github.com/Azure/azure-sdk-for-js/pull/4907) related to [bug 3764](https://github.com/Azure/azure-sdk-for-js/issues/3764)
- Allow time to receive a flow frame from service when sender is not in a sendable state.
  [PR 4908](https://github.com/Azure/azure-sdk-for-js/pull/4908) related to [bug 4764](https://github.com/Azure/azure-sdk-for-js/issues/4764)
- Use user provided timeout value for the entirety of the `receiveMessages()` method.
  [PR 4933](https://github.com/Azure/azure-sdk-for-js/pull/4933) related to [bug 4748](https://github.com/Azure/azure-sdk-for-js/issues/4748)
- Improve logging when not able to settle a message due to not having access to the right receiver. [PR 4943](https://github.com/Azure/azure-sdk-for-js/pull/4943)
- Fix bug where the library consistently fails to settle a message due to having lost reference to the right receiver. [PR 4947](https://github.com/Azure/azure-sdk-for-js/pull/4947)

## 1.0.3 (2019-07-18)

- Update `amqp-common` dependency version to 1.0.0-preview.6. This includes fix for the [bug 3971](https://github.com/Azure/azure-sdk-for-js/issues/3971) where the token audience in the credential created during [MSI based login](https://www.npmjs.com/package/@azure/ms-rest-nodeauth/v/2.0.2#msi-managed-service-identity-based-login-from-a-virtual-machine-created-in-azure) was being ignored. [PR 4146](https://github.com/Azure/azure-sdk-for-js/pull/4146)
- Added event handlers for `error` and `protocolError` events on the connection object to avoid the case of unhandled exceptions like [bug 4136](https://github.com/Azure/azure-sdk-for-js/issues/4136)

## 1.0.2 (2019-05-21)

- Added missing package.json file to the npm package to fix issues bundling with webpack and other bundlers.
  This fixes the [bug 2857](https://github.com/Azure/azure-sdk-for-js/issues/2857).

## 1.0.1 (2019-05-16)

- Readme updated to remove the status about this library being in preview. This library is now out
  of preview.

## 1.0.0 (2019-05-16)

- `receiveMessages()` now returns rejected promise when network connection is lost.
- Receiving messages from a session whose id is an empty string is now allowed.
- Errors thrown explicitly by the library for the user facing apis are documented in jsdocs.

### Breaking changes

- When Service Bus does not acknowledge a message settlement/disposition request in time, the error
  `ServiceUnavailbleError` is thrown. This is consistent with send requests and requests over the \$management link.
- The error `MessageLockLostError` or `SessionLockLostError` (based on whether the entity has sessions enabled
  or not) is thrown for a message settlement/disposition request when the AMQP receiver link that was used to receive
  the message has died.
- User agent string which is passed as a AMQP connection property is updated to follow the new standard.
  For example: `azsdk-js-azureservicebus/1.0.0/(NODE-VERSION v10.15.0) Windows_NT 10.0.17763`

## 1.0.0-preview.3 (2019-04-24)

- Proxy support added. Please refer to the [useProxy](https://github.com/Azure/azure-sdk-for-js/blob/master/sdk/servicebus/service-bus/samples/javascript/useProxy.js)
  sample to see how you can use Websockets to run this library with a proxy server
- Standardized error messages on errors thrown on parameter validations
- We now have API reference docs published for this library. Checkout our README which has been updated with the relevant API reference links.

## 1.0.0-preview.2 (2019-04-08)

### Breaking Changes

The second preview of the @azure/service-bus library has the below breaking changes from the previous
version:

### Name changes

Some of our classes and functions have undergone a naming change to better describe what they are
meant to do.

- The `Namespace` class is renamed to `ServiceBusClient`
- The function to get a sender, `getSender` is renamed to `createSender`. It will now throw an error
  if an open sender already exists on the `QueueClient`/`SubscriptionClient`. If a previously created
  sender was closed, then this will create a new sender.
- The function to get a receiver, `getReceiver` is renamed to `createReceiver`. It will now throw an error
  if an open receiver already exists on the `QueueClient`/`SubscriptionClient`. If a previously created
  receiver was closed, then this will create a new receiver.
- The function to get a receiver for a session enabled Queue/Subsciption, `getSessionReceiver` is no
  longer supported. Use `createReceiver` instead and pass the `sessionOptions` parameter to provide
  `sessionId` and the duration until which you want to lock the session.
- `receive` and `receiveBatch` functions on the reciever are renamed to `registerMessageHandler` and
  `receiveMessages`
- `renewLock` on the receiver is renamed to `renewMessageLock`. In case of receiver from sessions,
  this is renamed to `renewSessionLock`.
- A third way of receiving messages is introduced on the receiver via `getMessageIterator` function
  which returns an async iterator over messages.

### Authentication

- If you have been using the `createFromAadTokenCredentials` function to create an instance of the
  `Namespace` class (which is now `ServiceBusClient`), you will now need to use the
  [@azure/ms-rest-nodeauth](https://www.npmjs.com/package/@azure/ms-rest-nodeauth)
  library instead of [ms-rest-azure](https://www.npmjs.com/package/ms-rest-azure) library to create
  the credentials that are needed by the `createFromAadTokenCredentials` function. - Typescript: Replace `import * from "ms-rest-azure";` with `import * from "@azure/ms-rest-nodeauth";` - Javascript: Replace `require("ms-rest-azure")` with `require("@azure/ms-rest-nodeauth")`

### Bug fixes

- Fixed [Bug 1611](https://github.com/Azure/azure-sdk-for-js/issues/1611) where we could not receive
  more than 2047 messages in a single receiver when in `ReceiveAndDelete` mode.
- Fixed [Bug 1098](https://github.com/Azure/azure-sdk-for-js/issues/1098) where precision was lost
  on the messageId when a number is passed.
- A network connection lost error is now treated as retryable error. A new error with name `ConnectionLostError`
  is introduced for this scenario which you can see if you enable the [logs](https://github.com/Azure/azure-sdk-for-js/tree/master/sdk/servicebus/service-bus#enable-logs).
- When recovering from an error that caused the underlying AMQP connection to get disconnected,
  [rhea](https://github.com/amqp/rhea/issues/205) reconnects all the older AMQP links on the connection
  resulting in the below 2 errors in the logs. We now clear rhea's internal map to avoid such reconnections.
  We already have code in place to create new AMQP links to resume send/receive operations. Fixes
  [Bug 1268](https://github.com/Azure/azure-sdk-for-js/issues/1268) - InvalidOperationError: A link to connection '.....' \$cbs node has already been opened. - UnauthorizedError: Unauthorized access. 'Listen' claim(s) are required to perform this operation.

## 1.0.0-preview.1 (2019-02-05)

The first preview of the @azure/service-bus library has the below features

- Send messages to Queues and Topics
- Schedule to send messages at a later time to Queues and Topics
- Cancel such scheduled messages
- Peek messages from Queues and Subscriptions
- Receive messages from Queues and Subscriptions, settle them in 1 of 4 ways
  - `complete()`
  - `abandon()`
  - `defer()`
  - `deadletter()`
- Receive messages that were deferred or deadletter from Queues and Subscriptions<|MERGE_RESOLUTION|>--- conflicted
+++ resolved
@@ -1,17 +1,12 @@
 # Release History
 
-<<<<<<< HEAD
-## 7.0.1 (TBD)
-
-- Fix issue where receiveMessages might return fewer messages than were received, causing them to be potentially locked or lost.
-  [PR 12772](https://github.com/Azure/azure-sdk-for-js/pull/12772)
-=======
 ## 7.0.1 (Unreleased)
 
 - Updates documentation for `ServiceBusMessage` to call out that the `body` field
   must be converted to a byte array or `Buffer` when cross-language
   compatibility while receiving events is required.
->>>>>>> 4f159897
+- Fix issue where receiveMessages might return fewer messages than were received, causing them to be potentially locked or lost.
+  [PR 12772](https://github.com/Azure/azure-sdk-for-js/pull/12772)
 
 ## 7.0.0 (2020-11-23)
 
