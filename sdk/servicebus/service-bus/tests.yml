trigger: none

stages:
  - template: /eng/pipelines/templates/stages/archetype-sdk-tests.yml
    parameters:
      PackageName: "@azure/service-bus"
      ServiceDirectory: servicebus
<<<<<<< HEAD
      TimeoutInMinutes: 180
=======
      TimeoutInMinutes: 90
      Clouds: 'Public,Canary'
>>>>>>> 65f1a524
      SupportedClouds: 'Public,UsGov,China'
      EnvVars:
        AZURE_CLIENT_ID: $(SERVICEBUS_CLIENT_ID)
        AZURE_TENANT_ID: $(SERVICEBUS_TENANT_ID)
        AZURE_CLIENT_SECRET: $(SERVICEBUS_CLIENT_SECRET)
<<<<<<< HEAD
        AZURE_SUBSCRIPTION_ID: $(SERVICEBUS_SUBSCRIPTION_ID)
=======
        AZURE_SUBSCRIPTION_ID: $(SERVICEBUS_SUBSCRIPTION_ID)
>>>>>>> 65f1a524
<|MERGE_RESOLUTION|>--- conflicted
+++ resolved
@@ -5,19 +5,11 @@
     parameters:
       PackageName: "@azure/service-bus"
       ServiceDirectory: servicebus
-<<<<<<< HEAD
-      TimeoutInMinutes: 180
-=======
       TimeoutInMinutes: 90
       Clouds: 'Public,Canary'
->>>>>>> 65f1a524
       SupportedClouds: 'Public,UsGov,China'
       EnvVars:
         AZURE_CLIENT_ID: $(SERVICEBUS_CLIENT_ID)
         AZURE_TENANT_ID: $(SERVICEBUS_TENANT_ID)
         AZURE_CLIENT_SECRET: $(SERVICEBUS_CLIENT_SECRET)
-<<<<<<< HEAD
-        AZURE_SUBSCRIPTION_ID: $(SERVICEBUS_SUBSCRIPTION_ID)
-=======
-        AZURE_SUBSCRIPTION_ID: $(SERVICEBUS_SUBSCRIPTION_ID)
->>>>>>> 65f1a524
+        AZURE_SUBSCRIPTION_ID: $(SERVICEBUS_SUBSCRIPTION_ID)