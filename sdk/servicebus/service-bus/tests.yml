--- conflicted
+++ resolved
@@ -6,11 +6,7 @@
       PackageName: "@azure/service-bus"
       ServiceDirectory: servicebus
       TimeoutInMinutes: 180
-<<<<<<< HEAD
-      Clouds: 'Public,UsGov,China,Canary'
-=======
       Clouds: 'China'
->>>>>>> 32f43407
       EnvVars:
         AZURE_CLIENT_ID: $(aad-azure-sdk-test-client-id)
         AZURE_TENANT_ID: $(aad-azure-sdk-test-tenant-id)
