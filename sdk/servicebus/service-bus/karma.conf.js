// https://github.com/karma-runner/karma-chrome-launcher
process.env.CHROME_BIN = require("puppeteer").executablePath();
require("dotenv").config();

module.exports = function(config) {
  config.set({
    // base path that will be used to resolve all patterns (eg. files, exclude)
    basePath: "./",

    // frameworks to use
    // available frameworks: https://npmjs.org/browse/keyword/karma-adapter
    frameworks: ["mocha"],

    plugins: [
      "karma-mocha",
      "karma-mocha-reporter",
      "karma-chrome-launcher",
      "karma-edge-launcher",
      "karma-firefox-launcher",
      "karma-ie-launcher",
      "karma-env-preprocessor",
      "karma-coverage",
      "karma-remap-coverage",
      "karma-junit-reporter"
    ],

    // list of files / patterns to load in the browser
    files: [
      // polyfill service supporting IE11 missing features
      // Promise,String.prototype.startsWith,String.prototype.endsWith,String.prototype.repeat,String.prototype.includes,Array.prototype.includes,Object.keys
      "https://cdn.polyfill.io/v2/polyfill.js?features=Promise,String.prototype.startsWith,String.prototype.endsWith,String.prototype.repeat,String.prototype.includes,Array.prototype.includes,Object.keys|always",
      "test-browser/index.js"
    ],

    // list of files / patterns to exclude
    exclude: [],

    // preprocess matching files before serving them to the browser
    // available preprocessors: https://npmjs.org/browse/keyword/karma-preprocessor
    preprocessors: {
      "**/*.js": ["env"]
      // IMPORTANT: COMMENT following line if you want to debug in your browsers!!
      // Preprocess source file to calculate code coverage, however this will make source file unreadable
      // "test-browser/index.js": ["coverage"]
    },

    // inject following environment values into browser testing with window.__env__
    // environment values MUST be exported or set with same console running "karma start"
    // https://www.npmjs.com/package/karma-env-preprocessor
    envPreprocessor: [
<<<<<<< HEAD
      "SERVICEBUS_CONNECTION_STRING",
      "QUEUE_NAME_BROWSER",
      "QUEUE_NAME_NO_PARTITION_BROWSER",
      "QUEUE_NAME_SESSION_BROWSER",
      "QUEUE_NAME_NO_PARTITION_SESSION_BROWSER",
      "TOPIC_NAME_BROWSER",
      "TOPIC_NAME_NO_PARTITION_BROWSER",
      "TOPIC_NAME_SESSION_BROWSER",
      "TOPIC_NAME_NO_PARTITION_SESSION_BROWSER",
      "SUBSCRIPTION_NAME_BROWSER",
      "SUBSCRIPTION_NAME_NO_PARTITION_BROWSER",
      "SUBSCRIPTION_NAME_SESSION_BROWSER",
      "SUBSCRIPTION_NAME_NO_PARTITION_SESSION_BROWSER",
      "TOPIC_FILTER_NAME_BROWSER",
      "TOPIC_FILTER_SUBSCRIPTION_NAME_BROWSER",
      "TOPIC_FILTER_DEFAULT_SUBSCRIPTION_NAME_BROWSER",
      "AZURE_CLIENT_ID",
      "AZURE_CLIENT_SECRET",
      "AZURE_TENANT_ID",
      "RESOURCE_GROUP",
      "AZURE_SUBSCRIPTION_ID",
      "CLEAN_NAMESPACE"
=======
      "SERVICEBUS_CONNECTION_STRING_BROWSER",
      "AAD_CLIENT_ID",
      "AAD_CLIENT_SECRET",
      "AAD_TENANT_ID"
>>>>>>> d5a4da5e
    ],

    // test results reporter to use
    // possible values: 'dots', 'progress'
    // available reporters: https://npmjs.org/browse/keyword/karma-reporter
    reporters: ["mocha", "coverage", "remap-coverage", "junit"],

    coverageReporter: { type: "in-memory" },

    // Coverage report settings
    remapCoverageReporter: {
      "text-summary": null, // to show summary in console
      html: "./coverage-browser",
      cobertura: "./coverage-browser/cobertura-coverage.xml"
    },

    // Exclude coverage calculation for following files
    remapOptions: {
      exclude: /node_modules|tests/g
    },

    junitReporter: {
      outputDir: "", // results will be saved as $outputDir/$browserName.xml
      outputFile: "test-results.browser.xml", // if included, results will be saved as $outputDir/$browserName/$outputFile
      suite: "", // suite will become the package name attribute in xml testsuite element
      useBrowserName: false, // add browser name to report and classes names
      nameFormatter: undefined, // function (browser, result) to customize the name attribute in xml testcase element
      classNameFormatter: undefined, // function (browser, result) to customize the classname attribute in xml testcase element
      properties: {} // key value pair of properties to add to the <properties> section of the report
    },

    // web server port
    port: 9876,

    // enable / disable colors in the output (reporters and logs)
    colors: true,

    // level of logging
    // possible values: config.LOG_DISABLE || config.LOG_ERROR || config.LOG_WARN || config.LOG_INFO || config.LOG_DEBUG
    logLevel: config.LOG_INFO,

    // enable / disable watching file and executing tests whenever any file changes
    autoWatch: false,

    // start these browsers
    // available browser launchers: https://npmjs.org/browse/keyword/karma-launcher
    // 'ChromeHeadless', 'Chrome', 'Firefox', 'Edge', 'IE'
    browsers: ["ChromeHeadlessNoSandbox"],
    customLaunchers: {
      ChromeHeadlessNoSandbox: {
        base: "ChromeHeadless",
        // --disable-web-security flag is needed for bypassing CORS issue
        // when running the Service Bus Atom based management API feature's browser tests
        flags: ["--no-sandbox", "--disable-web-security"]
      }
    },

    // Continuous Integration mode
    // if true, Karma captures browsers, runs the tests and exits
    singleRun: false,

    // Concurrency level
    // how many browser should be started simultaneous
    concurrency: 1,

    browserNoActivityTimeout: 600000,
    browserDisconnectTimeout: 10000,
    browserDisconnectTolerance: 3,

    client: {
      mocha: {
        // change Karma's debug.html to the mocha web reporter
        reporter: "html",
        timeout: "600000",
        grep: " #RunInBrowser"
      }
    }
  });
};<|MERGE_RESOLUTION|>--- conflicted
+++ resolved
@@ -48,35 +48,10 @@
     // environment values MUST be exported or set with same console running "karma start"
     // https://www.npmjs.com/package/karma-env-preprocessor
     envPreprocessor: [
-<<<<<<< HEAD
-      "SERVICEBUS_CONNECTION_STRING",
-      "QUEUE_NAME_BROWSER",
-      "QUEUE_NAME_NO_PARTITION_BROWSER",
-      "QUEUE_NAME_SESSION_BROWSER",
-      "QUEUE_NAME_NO_PARTITION_SESSION_BROWSER",
-      "TOPIC_NAME_BROWSER",
-      "TOPIC_NAME_NO_PARTITION_BROWSER",
-      "TOPIC_NAME_SESSION_BROWSER",
-      "TOPIC_NAME_NO_PARTITION_SESSION_BROWSER",
-      "SUBSCRIPTION_NAME_BROWSER",
-      "SUBSCRIPTION_NAME_NO_PARTITION_BROWSER",
-      "SUBSCRIPTION_NAME_SESSION_BROWSER",
-      "SUBSCRIPTION_NAME_NO_PARTITION_SESSION_BROWSER",
-      "TOPIC_FILTER_NAME_BROWSER",
-      "TOPIC_FILTER_SUBSCRIPTION_NAME_BROWSER",
-      "TOPIC_FILTER_DEFAULT_SUBSCRIPTION_NAME_BROWSER",
+      "SERVICEBUS_CONNECTION_STRING_BROWSER",
       "AZURE_CLIENT_ID",
       "AZURE_CLIENT_SECRET",
-      "AZURE_TENANT_ID",
-      "RESOURCE_GROUP",
-      "AZURE_SUBSCRIPTION_ID",
-      "CLEAN_NAMESPACE"
-=======
-      "SERVICEBUS_CONNECTION_STRING_BROWSER",
-      "AAD_CLIENT_ID",
-      "AAD_CLIENT_SECRET",
-      "AAD_TENANT_ID"
->>>>>>> d5a4da5e
+      "AZURE_TENANT_ID"
     ],
 
     // test results reporter to use
