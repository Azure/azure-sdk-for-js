--- conflicted
+++ resolved
@@ -1,4 +1,3 @@
-<<<<<<< HEAD
 # Release History
 
 ## 30.0.0-beta.2 (Unreleased)
@@ -8,15 +7,9 @@
 ### Breaking Changes
 
 ### Bugs Fixed
+- fix package issues
 
 ### Other Changes
-=======
-## 30.0.0-beta.2 (2021-08-20)
-
-**Bug Fixes**
-
-    - fix package issues
->>>>>>> 3468529f
 
 ## 30.0.0-beta.1 (2021-08-12)
 
