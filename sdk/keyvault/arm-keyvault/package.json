--- conflicted
+++ resolved
@@ -34,14 +34,11 @@
     "rimraf": "catalog:",
     "dotenv": "catalog:testing",
     "@azure/dev-tool": "workspace:^",
-<<<<<<< HEAD
-    "@azure/eslint-plugin-azure-sdk": "workspace:^",
-=======
     "cross-env": "catalog:",
     "eslint": "catalog:",
     "prettier": "catalog:",
     "tshy": "catalog:",
->>>>>>> 00a76a5b
+    "@azure/eslint-plugin-azure-sdk": "workspace:^",
     "@azure/identity": "catalog:internal",
     "@azure/logger": "workspace:^",
     "@azure-tools/test-recorder": "workspace:^",
