{
  "name": "@azure/arm-keyvault",
  "sdk-type": "mgmt",
  "author": "Microsoft Corporation",
  "description": "A generated SDK for KeyVaultManagementClient.",
  "version": "3.2.0",
  "engines": {
    "node": ">=18.0.0"
  },
  "dependencies": {
    "@azure/abort-controller": "^2.1.2",
    "@azure/core-auth": "^1.9.0",
    "@azure/core-client": "^1.9.3",
    "@azure/core-lro": "^2.5.4",
    "@azure/core-paging": "^1.6.2",
    "@azure/core-rest-pipeline": "^1.19.1",
    "tslib": "^2.8.1"
  },
  "keywords": [
    "node",
    "azure",
    "typescript",
    "browser",
    "isomorphic"
  ],
  "license": "MIT",
  "main": "./dist/commonjs/index.js",
  "module": "./dist/esm/index.js",
  "types": "./dist/commonjs/index.d.ts",
  "devDependencies": {
    "@azure-tools/test-credential": "^2.0.0",
    "@azure-tools/test-recorder": "^4.1.0",
    "@azure-tools/test-utils-vitest": "^1.0.0",
    "@azure/dev-tool": "^1.0.0",
    "@azure/identity": "^4.8.0",
    "@azure/logger": "^1.1.4",
    "@types/node": "^18.0.0",
<<<<<<< HEAD
    "@vitest/browser": "^3.0.6",
    "@vitest/coverage-istanbul": "^3.0.6",
    "dotenv": "^16.0.0",
    "playwright": "^1.51.0",
    "typescript": "~5.6.2",
    "vitest": "^3.0.6"
  },
  "repository": {
    "type": "git",
    "url": "https://github.com/Azure/azure-sdk-for-js.git"
=======
    "@vitest/browser": "^3.0.9",
    "@vitest/coverage-istanbul": "^3.0.9",
    "dotenv": "^16.0.0",
    "playwright": "^1.50.1",
    "typescript": "~5.8.2",
    "vitest": "^3.0.9"
>>>>>>> 4e90d118
  },
  "bugs": {
    "url": "https://github.com/Azure/azure-sdk-for-js/issues"
  },
  "files": [
    "dist/",
    "README.md",
    "LICENSE",
    "review/",
    "CHANGELOG.md"
  ],
  "scripts": {
    "build": "npm run clean && dev-tool run build-package && dev-tool run extract-api",
    "build:browser": "echo skipped",
    "build:node": "echo skipped",
    "build:samples": "echo skipped.",
    "build:test": "echo skipped",
    "check-format": "echo skipped",
    "clean": "dev-tool run vendored rimraf --glob dist dist-browser dist-esm test-dist temp types *.tgz *.log",
    "execute:samples": "echo skipped",
    "extract-api": "dev-tool run extract-api",
    "format": "echo skipped",
    "integration-test": "npm run integration-test:node && npm run integration-test:browser",
    "integration-test:browser": "echo skipped",
    "integration-test:node": "dev-tool run test:vitest --esm",
    "lint": "echo skipped",
    "minify": "dev-tool run vendored uglifyjs -c -m --comments --source-map \"content='./dist/index.js.map'\" -o ./dist/index.min.js ./dist/index.js",
    "pack": "npm pack 2>&1",
    "prepack": "npm run build",
    "test": "npm run integration-test",
    "test:browser": "echo skipped",
    "test:node": "echo skipped",
    "unit-test": "npm run unit-test:node && npm run unit-test:browser",
    "unit-test:browser": "echo skipped",
    "unit-test:node": "dev-tool run test:vitest",
    "update-snippets": "dev-tool run update-snippets"
  },
  "sideEffects": false,
  "//metadata": {
    "constantPaths": [
      {
        "path": "src/keyVaultManagementClient.ts",
        "prefix": "packageDetails"
      }
    ]
  },
  "autoPublish": true,
  "homepage": "https://github.com/Azure/azure-sdk-for-js/tree/main/sdk/keyvault/arm-keyvault",
  "//sampleConfiguration": {
    "productName": "",
    "productSlugs": [
      "azure"
    ],
    "disableDocsMs": true,
    "apiRefLink": "https://learn.microsoft.com/javascript/api/@azure/arm-keyvault?view=azure-node-preview"
  },
  "type": "module",
  "tshy": {
    "project": "./tsconfig.src.json",
    "exports": {
      "./package.json": "./package.json",
      ".": "./src/index.ts"
    },
    "dialects": [
      "esm",
      "commonjs"
    ],
    "esmDialects": [
      "browser",
      "react-native"
    ],
    "selfLink": false
  },
  "browser": "./dist/browser/index.js",
  "react-native": "./dist/react-native/index.js",
  "exports": {
    "./package.json": "./package.json",
    ".": {
      "browser": {
        "types": "./dist/browser/index.d.ts",
        "default": "./dist/browser/index.js"
      },
      "react-native": {
        "types": "./dist/react-native/index.d.ts",
        "default": "./dist/react-native/index.js"
      },
      "import": {
        "types": "./dist/esm/index.d.ts",
        "default": "./dist/esm/index.js"
      },
      "require": {
        "types": "./dist/commonjs/index.d.ts",
        "default": "./dist/commonjs/index.js"
      }
    }
  }
}<|MERGE_RESOLUTION|>--- conflicted
+++ resolved
@@ -35,25 +35,16 @@
     "@azure/identity": "^4.8.0",
     "@azure/logger": "^1.1.4",
     "@types/node": "^18.0.0",
-<<<<<<< HEAD
-    "@vitest/browser": "^3.0.6",
-    "@vitest/coverage-istanbul": "^3.0.6",
-    "dotenv": "^16.0.0",
-    "playwright": "^1.51.0",
-    "typescript": "~5.6.2",
-    "vitest": "^3.0.6"
-  },
-  "repository": {
-    "type": "git",
-    "url": "https://github.com/Azure/azure-sdk-for-js.git"
-=======
     "@vitest/browser": "^3.0.9",
     "@vitest/coverage-istanbul": "^3.0.9",
     "dotenv": "^16.0.0",
     "playwright": "^1.50.1",
     "typescript": "~5.8.2",
     "vitest": "^3.0.9"
->>>>>>> 4e90d118
+  },
+  "repository": {
+    "type": "git",
+    "url": "https://github.com/Azure/azure-sdk-for-js.git"
   },
   "bugs": {
     "url": "https://github.com/Azure/azure-sdk-for-js/issues"
