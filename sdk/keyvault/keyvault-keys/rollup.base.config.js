// Copyright (c) Microsoft Corporation. All rights reserved.
// Licensed under the MIT License.

import nodeResolve from "@rollup/plugin-node-resolve";
import multiEntry from "@rollup/plugin-multi-entry";
import cjs from "@rollup/plugin-commonjs";
import replace from "@rollup/plugin-replace";
import { terser } from "rollup-plugin-terser";
import sourcemaps from "rollup-plugin-sourcemaps";
import shim from "rollup-plugin-shim";

/**
 * @type {import('rollup').RollupFileOptions}
 */

const pkg = require("./package.json");
const version = pkg.version;
const banner = [
  "/*!",
  " * Copyright (c) Microsoft and contributors. All rights reserved.",
  " * Licensed under the MIT License. See License.txt in the project root for",
  " * license information.",
  " * ",
  ` * Azure KeyVault Keys SDK for JavaScript - ${version}`,
  " */"
].join("\n");

const depNames = Object.keys(pkg.dependencies);
const production = process.env.NODE_ENV === "production";

export function nodeConfig(test = false) {
  const externalNodeBuiltins = ["crypto", "fs", "os", "url", "assert", "chai", "constants"];
  const additionalExternals = ["keytar"];
  const baseConfig = {
    input: "dist-esm/keyvault-keys/src/index.js",
    external: depNames.concat(externalNodeBuiltins, additionalExternals),
    output: {
      file: "dist/index.js",
      format: "cjs",
      name: "azurekeyvaultkeys",
      sourcemap: true,
      banner: banner
    },
    plugins: [
      sourcemaps(),
      replace({
        delimiters: ["", ""],
        // replace dynamic checks with if (true) since this is for node only.
        // Allows rollup's dead code elimination to be more aggressive.
        "if (isNode)": "if (true)"
      }),
      nodeResolve({ preferBuiltins: true }),
      cjs()
    ]
  };

  if (test) {
    // entry point is every test file
    baseConfig.input = ["dist-esm/**/*.spec.js"];
    baseConfig.plugins.unshift(multiEntry({ exports: false }));

    // different output file
    baseConfig.output.file = "dist-test/index.node.js";

    baseConfig.external.push("assert", "fs", "path", "chai");

    baseConfig.context = "null";

    // Disable tree-shaking of test code.  In rollup-plugin-node-resolve@5.0.0, rollup started respecting
    // the "sideEffects" field in package.json.  Since our package.json sets "sideEffects=false", this also
    // applies to test code, which causes all tests to be removed by tree-shaking.
    baseConfig.treeshake = false;
  } else if (production) {
    baseConfig.plugins.push(terser());
  }

  return baseConfig;
}

export function browserConfig(test = false) {
  const baseConfig = {
    input: "dist-esm/keyvault-keys/src/index.js",
    output: {
      file: "dist-browser/azure-keyvault-keys.js",
      banner: banner,
      format: "umd",
      name: "azurekeyvaultkeys",
      globals: {
        "@azure/core-http": "Azure.Core.HTTP",
        "@azure/core-arm": "Azure.Core.ARM"
      },
      sourcemap: true
    },
    preserveSymlinks: false,
    plugins: [
      sourcemaps(),
      replace({
        delimiters: ["", ""],
        // replace dynamic checks with if (false) since this is for
        // browser only. Rollup's dead code elimination will remove
        // any code guarded by if (isNode) { ... }
        "if (isNode)": "if (false)"
      }),
      // os is not used by the browser bundle, so just shim it
      shim({
        dotenv: `export function config() { }`,
        os: `
          export const type = 1;
          export const release = 1;
        `
      }),
      nodeResolve({
        mainFields: ["module", "browser"],
        preferBuiltins: false
      }),
      cjs({
        namedExports: {
<<<<<<< HEAD
          assert: ["ok", "equal", "strictEqual", "deepEqual"],
=======
          chai: ["assert"],
          assert: ["ok", "equal", "strictEqual", "deepEqual", "throws"],
>>>>>>> 6d91803f
          "@opentelemetry/api": ["CanonicalCode", "SpanKind", "TraceFlags"]
        }
      })
    ]
  };

  baseConfig.external = ["fs-extra", "path", "crypto", "constants"];
  if (test) {
    baseConfig.input = ["dist-esm/**/*.spec.js"];
    baseConfig.plugins.unshift(multiEntry({ exports: false }));
    baseConfig.output.file = "dist-test/index.browser.js";
    // mark fs-extra as external
    baseConfig.context = "null";

    // Disable tree-shaking of test code.  In rollup-plugin-node-resolve@5.0.0, rollup started respecting
    // the "sideEffects" field in package.json.  Since our package.json sets "sideEffects=false", this also
    // applies to test code, which causes all tests to be removed by tree-shaking.
    baseConfig.treeshake = false;
  }

  return baseConfig;
}<|MERGE_RESOLUTION|>--- conflicted
+++ resolved
@@ -115,12 +115,8 @@
       }),
       cjs({
         namedExports: {
-<<<<<<< HEAD
-          assert: ["ok", "equal", "strictEqual", "deepEqual"],
-=======
           chai: ["assert"],
           assert: ["ok", "equal", "strictEqual", "deepEqual", "throws"],
->>>>>>> 6d91803f
           "@opentelemetry/api": ["CanonicalCode", "SpanKind", "TraceFlags"]
         }
       })
