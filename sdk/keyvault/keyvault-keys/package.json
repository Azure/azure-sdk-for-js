{
  "name": "@azure/keyvault-keys",
  "sdk-type": "client",
  "author": "Microsoft Corporation",
  "version": "4.9.0",
  "license": "MIT",
  "description": "Isomorphic client library for Azure KeyVault's keys.",
  "homepage": "https://github.com/Azure/azure-sdk-for-js/blob/main/sdk/keyvault/keyvault-keys/README.md",
  "repository": "github:Azure/azure-sdk-for-js",
  "keywords": [
    "node",
    "azure",
    "cloud",
    "typescript",
    "browser",
    "isomorphic",
    "keyvault"
  ],
  "bugs": {
    "url": "https://github.com/Azure/azure-sdk-for-js/issues"
  },
  "main": "./dist/index.js",
  "module": "dist-esm/src/index.js",
  "types": "./types/keyvault-keys.d.ts",
  "engines": {
    "node": ">=18.0.0"
  },
  "files": [
    "types/keyvault-keys.d.ts",
    "dist/",
    "dist-esm/src",
    "README.md",
    "LICENSE"
  ],
  "browser": {
    "os": false,
    "process": false,
    "./dist-esm/src/cryptography/crypto.js": "./dist-esm/src/cryptography/crypto.browser.js",
    "./dist-esm/src/cryptography/rsaCryptographyProvider.js": "./dist-esm/src/cryptography/rsaCryptographyProvider.browser.js",
    "./dist-esm/src/cryptography/aesCryptographyProvider.js": "./dist-esm/src/cryptography/aesCryptographyProvider.browser.js",
    "./dist-esm/test/utils/base64url.js": "./dist-esm/test/utils/base64url.browser.js"
  },
  "scripts": {
    "audit": "node ../../../common/scripts/rush-audit.js && rimraf node_modules package-lock.json && npm i --package-lock-only 2>&1 && npm audit",
    "build": "npm run clean && tsc -p . && npm run build:nodebrowser && dev-tool run extract-api",
    "build:browser": "tsc -p . && npm run bundle",
    "build:node": "tsc -p . && npm run bundle",
    "build:nodebrowser": "npm run bundle",
    "build:samples": "echo Obsolete.",
    "build:test": "tsc -p . && npm run bundle",
    "bundle": "dev-tool run bundle",
    "check-format": "dev-tool run vendored prettier --list-different --config ../../../.prettierrc.json --ignore-path ../../../.prettierignore \"src/**/*.ts\" \"test/**/*.ts\" \"samples-dev/**/*.ts\" \"*.{js,json}\"",
    "clean": "rimraf --glob dist dist-* types *.tgz *.log dist-browser statistics.html coverage && rimraf --glob src/**/*.js && rimraf --glob test/**/*.js",
    "execute:samples": "dev-tool samples run samples-dev",
    "extract-api": "tsc -p . && dev-tool run extract-api",
    "format": "dev-tool run vendored prettier --write --config ../../../.prettierrc.json --ignore-path ../../../.prettierignore \"src/**/*.ts\" \"test/**/*.ts\" \"samples-dev/**/*.ts\" \"*.{js,json}\"",
    "generate:client": "autorest --typescript swagger/README.md",
    "integration-test": "npm run integration-test:node && npm run integration-test:browser",
    "integration-test:browser": "dev-tool run test:browser",
    "integration-test:node": "dev-tool run test:node-js-input -- --timeout 5000000 'dist-esm/**/*.spec.js'",
    "integration-test:node:no-timeout": "dev-tool run test:node-js-input -- --timeout 9999999 'dist-esm/**/*.spec.js'",
    "lint": "eslint package.json api-extractor.json src test",
    "lint:fix": "eslint package.json api-extractor.json src test --fix --fix-type [problem,suggestion]",
    "pack": "npm pack 2>&1",
    "test": "npm run clean && npm run build:test && npm run unit-test",
    "test:browser": "npm run clean && npm run build:test && npm run unit-test:browser",
    "test:node": "npm run clean && npm run build:test && npm run unit-test:node",
    "unit-test": "npm run unit-test:node && npm run unit-test:browser",
    "unit-test:browser": "dev-tool run test:browser",
    "unit-test:node": "dev-tool run test:node-ts-input -- --timeout 1200000 --exclude 'test/**/browser/*.spec.ts' 'test/**/*.spec.ts'",
    "unit-test:node:no-timeout": "dev-tool run test:node-ts-input -- --timeout 9999999 --exclude 'test/**/browser/*.spec.ts' 'test/**/*.spec.ts'",
    "update-snippets": "echo skipped"
  },
  "sideEffects": false,
  "//metadata": {
    "constantPaths": [
      {
        "path": "src/generated/keyVaultClient.ts",
        "prefix": "packageDetails"
      },
      {
        "path": "src/constants.ts",
        "prefix": "SDK_VERSION"
      },
      {
        "path": "swagger/README.md",
        "prefix": "package-version"
      }
    ]
  },
  "//sampleConfiguration": {
    "productName": "Azure Key Vault Keys",
    "productSlugs": [
      "azure",
      "azure-key-vault"
    ],
    "requiredResources": {
      "Azure Key Vault": "https://docs.microsoft.com/azure/key-vault/quick-create-portal"
    },
    "customSnippets": {
      "prerequisites": "samples-dev/snippets/_prerequisites.md"
    }
  },
  "dependencies": {
    "@azure/abort-controller": "^2.0.0",
    "@azure/core-auth": "^1.3.0",
    "@azure/core-client": "^1.5.0",
    "@azure/core-http-compat": "^2.0.1",
    "@azure/core-lro": "^2.2.0",
    "@azure/core-paging": "^1.1.1",
    "@azure/core-rest-pipeline": "^1.8.1",
    "@azure/core-tracing": "^1.0.0",
<<<<<<< HEAD
    "@azure/keyvault-common": "^2.0.0",
=======
    "@azure/core-util": "^1.0.0",
    "@azure/keyvault-common": "^1.0.0",
>>>>>>> 6aa0c9bb
    "@azure/logger": "^1.0.0",
    "tslib": "^2.2.0"
  },
  "devDependencies": {
    "@azure-tools/test-credential": "^1.0.0",
    "@azure-tools/test-recorder": "^3.0.0",
    "@azure-tools/test-utils": "^1.0.1",
    "@azure/dev-tool": "^1.0.0",
    "@azure/eslint-plugin-azure-sdk": "^3.0.0",
    "@azure/identity": "^4.0.1",
    "@microsoft/api-extractor": "^7.31.1",
    "@types/mocha": "^10.0.0",
    "@types/node": "^18.0.0",
    "@types/sinon": "^17.0.0",
    "cross-env": "^7.0.2",
    "dayjs": "^1.10.7",
    "dotenv": "^16.0.0",
    "eslint": "^9.9.0",
    "karma": "^6.2.0",
    "karma-chrome-launcher": "^3.0.0",
    "karma-coverage": "^2.0.0",
    "karma-env-preprocessor": "^0.1.1",
    "karma-firefox-launcher": "^1.1.0",
    "karma-json-preprocessor": "^0.3.3",
    "karma-json-to-file-reporter": "^1.0.1",
    "karma-junit-reporter": "^2.0.1",
    "karma-mocha": "^2.0.1",
    "karma-mocha-reporter": "^2.2.5",
    "karma-sourcemap-loader": "^0.3.8",
    "mocha": "^10.0.0",
    "nyc": "^17.0.0",
    "puppeteer": "^23.0.2",
    "rimraf": "^5.0.5",
    "sinon": "^17.0.0",
    "source-map-support": "^0.5.9",
    "ts-node": "^10.0.0",
    "typescript": "~5.6.2"
  }
}<|MERGE_RESOLUTION|>--- conflicted
+++ resolved
@@ -110,12 +110,8 @@
     "@azure/core-paging": "^1.1.1",
     "@azure/core-rest-pipeline": "^1.8.1",
     "@azure/core-tracing": "^1.0.0",
-<<<<<<< HEAD
+    "@azure/core-util": "^1.0.0",
     "@azure/keyvault-common": "^2.0.0",
-=======
-    "@azure/core-util": "^1.0.0",
-    "@azure/keyvault-common": "^1.0.0",
->>>>>>> 6aa0c9bb
     "@azure/logger": "^1.0.0",
     "tslib": "^2.2.0"
   },
