--- conflicted
+++ resolved
@@ -39,20 +39,10 @@
     await testClient.flushKey(keyName);
   });
 
-<<<<<<< HEAD
-  // If this test is not skipped in the browser's playback, no other test will be played back.
-  // This is a bug related to the browser features of the recorder.
-  if (isNode && !isPlaybackMode()) {
-    // On playback mode, the tests happen too fast for the timeout to work
-    it("can abort creating a key", async function() {
-      const keyName = testClient.formatName(`${keyPrefix}-${this!.test!.title}-${keySuffix}`);
-      const controller = new AbortController();
-=======
   // On playback mode, the tests happen too fast for the timeout to work
   it("can abort creating a key", async function() {
     const keyName = testClient.formatName(`${keyPrefix}-${this!.test!.title}-${keySuffix}`);
     const controller = new AbortController();
->>>>>>> db333ca8
 
     await assertThrowsAbortError(async () => {
       const resultPromise = client.createKey(keyName, "RSA", {
