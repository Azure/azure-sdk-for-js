--- conflicted
+++ resolved
@@ -2,13 +2,8 @@
 // Licensed under the MIT license.
 
 import { Context } from "mocha";
-<<<<<<< HEAD
-import { KeyClient, CryptographyClient, SignatureAlgorithm, KeyVaultKey } from "../../src";
+import { CryptographyClient, KeyClient, KeyVaultKey, SignatureAlgorithm } from "../../src";
 import { isNode } from "@azure/core-util";
-=======
-import { CryptographyClient, KeyClient, KeyVaultKey, SignatureAlgorithm } from "../../src";
-import { isNode } from "@azure/core-http";
->>>>>>> c0db437d
 import { createHash } from "crypto";
 import { authenticate } from "./utils/testAuthentication";
 import TestClient from "./utils/testClient";
