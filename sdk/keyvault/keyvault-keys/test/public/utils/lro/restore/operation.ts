// Copyright (c) Microsoft Corporation.
// Licensed under the MIT license.

import { AbortSignalLike } from "@azure/abort-controller";
<<<<<<< HEAD
import { PollOperationState, PollOperation } from "@azure/core-lro";
import { OperationOptions } from "@azure/core-client";
import { KeyVaultKey, KeyPollerOptions } from "../../../../../src";
=======
import { PollOperation, PollOperationState } from "@azure/core-lro";
import { RequestOptionsBase } from "@azure/core-http";
import { KeyPollerOptions, KeyVaultKey } from "../../../../../src";
>>>>>>> c0db437d

/**
 * Options sent to the beginRestoreKeyBackup method.
 */
export interface BeginRestoreKeyBackupOptions extends KeyPollerOptions {}

/**
 * @internal
 * An interface representing the KeyClient. For internal use.
 */
export interface TestKeyClientInterface {
  /**
   * Restores a backed up key, and all its versions, to a vault. This operation requires the
   * keys/restore permission.
   */
  restoreKeyBackup(
    backup: Uint8Array,
    options?: BeginRestoreKeyBackupOptions
  ): Promise<KeyVaultKey>;
}

/**
 * An interface representing the state of the restore key's poll operation
 */
export interface RestoreKeyBackupPollOperationState extends PollOperationState<KeyVaultKey> {
  /**
   * The backup of the key.
   */
  backup: Uint8Array;
  /**
   * Options for the core-http requests.
   */
  requestOptions?: OperationOptions;
  /**
   * An interface representing a KeyClient. For internal use.
   */
  client: TestKeyClientInterface;
}

/**
 * An interface representing a restore key's poll operation
 */
export interface RestoreKeyBackupPollOperation
  extends PollOperation<RestoreKeyBackupPollOperationState, KeyVaultKey> {}

/**
 * Reaches to the service and updates the restore key's poll operation.
 * @param options - The optional parameters, which are an abortSignal from \@azure/abort-controller and a function that triggers the poller's onProgress function.
 */
async function update(
  this: RestoreKeyBackupPollOperation,
  options: {
    abortSignal?: AbortSignalLike;
    fireProgress?: (state: RestoreKeyBackupPollOperationState) => void;
  } = {}
): Promise<RestoreKeyBackupPollOperation> {
  const state = this.state;
  const { backup, client, requestOptions = {} } = state;

  if (options.abortSignal) {
    requestOptions.abortSignal = options.abortSignal;
  }

  if (!state.isStarted) {
    state.isStarted = true;
  }

  try {
    state.result = await client.restoreKeyBackup(backup, requestOptions);
    state.isCompleted = true;
  } catch {
    // Nothing to do here.
  }

  return makeRestoreKeyBackupPollOperation(state);
}

/**
 * @param options - The optional parameters, which is only an abortSignal from \@azure/abort-controller
 */
async function cancel(this: RestoreKeyBackupPollOperation): Promise<never> {
  throw new Error("Canceling the restoration of a key is not supported.");
}

/**
 * Serializes the create key's poll operation
 */
function toString(this: RestoreKeyBackupPollOperation): string {
  return JSON.stringify({
    state: this.state,
  });
}

/**
 * Builds a create key's poll operation
 * @param state - A poll operation's state, in case the new one is intended to follow up where the previous one was left.
 */
export function makeRestoreKeyBackupPollOperation(
  state: RestoreKeyBackupPollOperationState
): RestoreKeyBackupPollOperation {
  return {
    state: {
      ...state,
    },
    update,
    cancel,
    toString,
  };
}<|MERGE_RESOLUTION|>--- conflicted
+++ resolved
@@ -2,15 +2,9 @@
 // Licensed under the MIT license.
 
 import { AbortSignalLike } from "@azure/abort-controller";
-<<<<<<< HEAD
-import { PollOperationState, PollOperation } from "@azure/core-lro";
+import { PollOperation, PollOperationState } from "@azure/core-lro";
 import { OperationOptions } from "@azure/core-client";
-import { KeyVaultKey, KeyPollerOptions } from "../../../../../src";
-=======
-import { PollOperation, PollOperationState } from "@azure/core-lro";
-import { RequestOptionsBase } from "@azure/core-http";
 import { KeyPollerOptions, KeyVaultKey } from "../../../../../src";
->>>>>>> c0db437d
 
 /**
  * Options sent to the beginRestoreKeyBackup method.
