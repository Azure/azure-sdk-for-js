// Copyright (c) Microsoft Corporation.
// Licensed under the MIT License.

import fs from "fs-extra";
<<<<<<< HEAD
import { delay as restDelay } from "@azure/core-http";
=======
import nise from "nise";
>>>>>>> 36082ceb
import { retry as realRetry } from "./retry";
import { isNode as coreIsNode, delay as coreDelay } from "@azure/core-http";
import queryString from "query-string";
import * as dotenv from "dotenv";
dotenv.config({ path: "../../.env" });

export function isBrowser(): boolean {
  return typeof window !== "undefined";
}

export const isNode = coreIsNode;

export function escapeRegExp(str: string): string {
  return encodeURIComponent(str).replace(/[-[\]{}()*+?.,\\^$|#\s]/g, "\\$&");
}

export async function blobToString(blob: Blob): Promise<string> {
  const fileReader = new FileReader();
  return new Promise<string>((resolve, reject) => {
    fileReader.onloadend = (ev: any) => {
      resolve(ev.target!.result);
    };
    fileReader.onerror = reject;
    fileReader.readAsText(blob);
  });
}

let nock: any;
if (!isBrowser()) {
  nock = require("nock");
}

export const env = isBrowser() ? (window as any).__env__ : process.env;
const isRecording = env.TEST_MODE === "record";
const isPlayingBack = env.TEST_MODE === "playback";

// IMPORTANT: These are my attempts to make this more generic without changing it significantly
let replaceableVariables: { [key: string]: any } = {};
export function setReplaceableVariables(a: { [key: string]: any }): void {
  replaceableVariables = a;
  if (isPlayingBack) {
    // Providing dummy values to avoid the error
    Object.keys(a).map((k) => {
      env[k] = a[k];
    });
  }
}
let replacements: any[] = [];
export function setReplacements(maps: any): void {
  replacements = maps;
}

export function delay(milliseconds: number): Promise<void> | null {
  return isPlayingBack ? null : coreDelay(milliseconds);
}

export async function retry<T>(
  target: () => Promise<T>,
  delay?: number,
  timeout?: number,
  increaseFactor?: number
): Promise<T> {
  return realRetry(target, isPlayingBack ? 0 : delay || 10000, timeout || Infinity, increaseFactor);
}

abstract class Recorder {
  protected readonly filepath: string;
  public uniqueTestInfo: any = {};

  constructor(env: string, testHierarchy: string, testTitle: string, ext: string) {
    this.filepath =
      env +
      "/" +
      this.formatPath(testHierarchy) +
      "/recording_" +
      this.formatPath(testTitle) +
      "." +
      ext;
  }

  protected formatPath(path: string): string {
    return path
      .toLowerCase()
      .replace(/ /g, "_")
      .replace(/<=/g, "lte")
      .replace(/>=/g, "gte")
      .replace(/</g, "lt")
      .replace(/>/g, "gt")
      .replace(/=/g, "eq")
      .replace(/\W/g, "");
  }

  /**
   * Additional layer of security to avoid unintended/accidental occurrences of secrets in the recordings
   * */
  protected filterSecrets(recording: string): string {
    let updatedRecording = recording;
    for (const k of Object.keys(replaceableVariables)) {
      const escaped = escapeRegExp(env[k]);
      updatedRecording = updatedRecording.replace(
        new RegExp(escaped, "g"),
        replaceableVariables[k]
      );
    }
    for (const map of replacements) {
      updatedRecording = map(updatedRecording);
    }
    return updatedRecording;
  }

  public abstract record(): void;
  public abstract playback(): void;
  public abstract stop(): void;
}

class NockRecorder extends Recorder {
  constructor(testHierarchy: string, testTitle: string) {
    super("node", testHierarchy, testTitle, "js");
  }

  public record(): void {
    nock.recorder.rec({
      dont_print: true
    });
  }

  public playback(): void {
    // This path makes sense when tests are called through dist-test/index.node.js
    // If tests are called directly, this would need to be `../../recordings/`.
    const path = "../recordings/" + this.filepath;
    this.uniqueTestInfo = require(path).testInfo;
  }

  public stop(): void {
    const importNock = "let nock = require('nock');\n";
    const fixtures = nock.recorder.play();

    // Create the directories recursively incase they don't exist
    try {
      // Stripping away the filename from the filepath and retaining the directory structure
      fs.ensureDirSync(
        "./recordings/" + this.filepath.substring(0, this.filepath.lastIndexOf("/") + 1)
      );
    } catch (err) {
      if (err.code !== "EEXIST") throw err;
    }

    const file = fs.createWriteStream("./recordings/" + this.filepath, {
      flags: "w"
    });

    // Some tests expect errors to happen and, if a writing error is thrown in one of these tests, it may be captured in a catch block by accident,
    // resulting in unexpected behavior. For this reason we're printing it to the console as well
    file.on("error", (err: any) => {
      console.log(err);
      throw err;
    });

    file.write(
      importNock + "\n" + "module.exports.testInfo = " + JSON.stringify(this.uniqueTestInfo) + "\n"
    );

    for (const fixture of fixtures) {
      // We're not matching query string parameters because they may contain sensitive information, and Nock does not allow us to customize it easily
      const updatedFixture = fixture.replace(/\.query\(.*\)/, ".query(true)");
      file.write(this.filterSecrets(updatedFixture) + "\n");
    }

    file.end();

    nock.recorder.clear();
    nock.restore();
  }
}

class NiseRecorder extends Recorder {
  private readonly sasQueryParameters = ["se", "sig", "sp", "spr", "srt", "ss", "st", "sv"];
  private recordings: any[] = [];

  constructor(testHierarchy: string, testTitle: string) {
    super("browsers", testHierarchy, testTitle, "json");
  }

  // Inserts a request/response pair into the recordings array
  private async recordRequest(request: any, data: any): Promise<void> {
    const responseHeaders: any = {};
    const responseHeadersPairs = request.getAllResponseHeaders().split("\r\n");
    for (const pair of responseHeadersPairs) {
      const [key, value] = pair.split(": ");
      responseHeaders[key] = value;
    }

    // We're not storing SAS Query Parameters because they may contain sensitive information
    // We're ignoring the "_" parameter as well because it's not being added by our code
    // More info on "_": https://stackoverflow.com/questions/3687729/who-add-single-underscore-query-parameter
    const parsedUrl = queryString.parseUrl(request.url);
    const query: any = {};
    for (const param in parsedUrl.query) {
      if (!this.sasQueryParameters.includes(param) && param !== "_") {
        query[param] = parsedUrl.query[param];
      }
    }

    this.recordings.push({
      method: request.method,
      url: parsedUrl.url,
      query: query,
      requestBody: data instanceof Blob ? await blobToString(data) : data,
      status: request.status,
      response:
        request.response instanceof Blob ? await blobToString(request.response) : request.response,
      responseHeaders: responseHeaders
    });
  }

  // Checks whether a recording matches a request or not (we're not matching request headers)
  private matchRequest(recording: any, request: any): boolean {
    // Every parameter in the recording must be present and have the same value in the request
    for (const param in recording.query) {
      if (recording.query[param] !== request.query[param]) {
        return false;
      }
    }

    // There shouldn't be parameters in the request that are not present in the recording (except for SAS Query Parameters and "_")
    for (const param in request.query) {
      if (
        recording.query[param] === undefined &&
        !this.sasQueryParameters.includes(param) &&
        param !== "_"
      ) {
        return false;
      }
    }

    return (
      recording.method === request.method &&
      recording.url === request.url &&
      recording.requestBody === request.requestBody
    );
  }

  // When recording, we want to hit the server and intercept requests/responses
  // Nise does not allow us to intercept requests if they're sent to the server, so we need to override its behavior
  public record(): void {
    const self = this;
    const xhr = nise.fakeXhr.useFakeXMLHttpRequest();

    // The following filter allows every request to be sent to the server without being mocked
    xhr.useFilters = true;
    xhr.addFilter(() => true);

    // 'onCreate' function is called when a new fake XMLHttpRequest object (req) is created
    // Our intent is to override the request's 'onreadystatechange' function so we can create a recording once the response is ready
    // We can only override 'onreadystatechange' AFTER the 'send' function is called because we need to make sure our implementation won't be overriden by the client
    // But we can only override 'send' AFTER the 'open' function is called because the filter we set above makes Nise override it in 'open' body
    xhr.onCreate = function(req: any) {
      // We'll override the 'open' function, so we need to store a handle to its original implementation
      const reqOpen = req.open;
      req.open = function() {
        // Here we are calling the original 'open' function to make sure everything is set up correctly (HTTP method, url, filters)
        reqOpen.apply(req, arguments);

        // We'll override the 'send' function, so we need to store a handle to its original implementation
        // We can already override it because we know 'open' has already been called
        const reqSend = req.send;
        req.send = function(data: any) {
          // We'll override the 'onreadystatechange' function, so we need to store a handle to its original implementation
          // Now we can finally override 'onreadystatechange' because 'send' has already been called
          const reqStateChange = req.onreadystatechange;
          req.onreadystatechange = function() {
            // Record the request once the response is obtained
            if (req.readyState === 4) {
              self.recordRequest(req, data);
            }
            // Sometimes the client doesn't implement an 'onreadystatechange' function, so we need to make sure it exists before calling the original implementation
            if (reqStateChange) {
              reqStateChange.apply(null, arguments);
            }
          };

          // Now that we have overriden 'onreadystatechange', we can send the request to the server
          reqSend.apply(req, arguments);
        };
      };
    };
  }

  // When playing back, we want to intercept requests, find a corresponding match in our recordings and respond to it with the recorded data
  // We must override the request's 'send' function because all the request information (body, url, method, queries) will be ready when it's called
  public playback(): void {
    const self = this;
    const xhr = nise.fakeXhr.useFakeXMLHttpRequest();

    // 'karma-json-preprocessor' helps us to retrieve recordings
    this.recordings = (window as any).__json__["recordings/" + this.filepath].recordings;
    this.uniqueTestInfo = (window as any).__json__["recordings/" + this.filepath].uniqueTestInfo;

    // 'onCreate' function is called when a new fake XMLHttpRequest object (req) is created
    xhr.onCreate = function(req: any) {
      // We'll override the 'send' function, so we need to store a handle to its original implementation
      const reqSend = req.send;
      req.send = async function(data: any) {
        // Here we're calling the original send method. Nise will make the request wait for a mock response that we'll send later
        reqSend.call(req, data);

        // formattedRequest contains all the necessary information to look for a match in our recordings
        const parsedUrl = queryString.parseUrl(req.url);
        const formattedRequest = {
          method: req.method,
          url: parsedUrl.url,
          query: parsedUrl.query,
          requestBody: data instanceof Blob ? await blobToString(data) : data
        };

        // We look through our recordings to find a match to the current request
        // If we find a match, we remove it from the recordings list so we don't match it again by accident
        let recordingFound = false;
        for (let i = 0; !recordingFound && i < self.recordings.length; i++) {
          if (self.matchRequest(self.recordings[i], formattedRequest)) {
            const status = self.recordings[i].status;
            const responseHeaders = self.recordings[i].responseHeaders;
            const response = self.recordings[i].response;

            // We are dealing with async requests so we're responding to them asynchronously
            setTimeout(() => req.respond(status, responseHeaders, response));
            self.recordings.splice(i, 1);
            recordingFound = true;
          }
        }

        // If we can't find a match, we throw an error
        // Some tests expect errors to happen and, if a matching error is thrown in one of these tests, it may be captured in a catch block by accident,
        // resulting in unexpected behavior. For this reason we're printing it to the console as well
        if (!recordingFound) {
          const err = new Error(
            "No match for request " + JSON.stringify(formattedRequest, null, " ")
          );
          console.log(err);
          throw err;
        }
      };
    };
  }

  public stop(): void {
    for (let i = 0; i < this.recordings.length; i++) {
      for (const k of Object.keys(this.recordings[i])) {
        if (typeof this.recordings[i][k] === "string") {
          this.recordings[i][k] = this.filterSecrets(this.recordings[i][k]);
        }
      }
    }
    // We're sending the recordings to the 'karma-json-to-file-reporter' via console.log
    console.log(
      JSON.stringify({
        writeFile: true,
        path: "./recordings/" + this.filepath,
        content: { recordings: this.recordings, uniqueTestInfo: this.uniqueTestInfo }
      })
    );
  }
}

export function uniqueString(): string {
  return isPlayingBack
    ? ""
    : Math.random()
        .toString()
        .slice(2);
}

// To better understand how this class works, it's necessary to comprehend how HTTP async requests are made:
// A new request object is created
//    let req = new XMLHttpRequest();
// The request is opened with some replaceableVariableseq.open(method, url, async, user, password);
// Since we're dealing with an async request, we must set a way to know when the response is ready
//    req.onreadystatechange = function() {
//      if (req.readyState === 4) do_something;
//    }
// Finally, the request is sent to the server
//    req.send(data);

export function record(testContext: any): any {
  let recorder: Recorder;
  let testHierarchy: string;
  let testTitle: string;

  if (testContext.currentTest) {
    testHierarchy = testContext.currentTest.parent.fullTitle();
    testTitle = testContext.currentTest.title;
  } else {
    testHierarchy = testContext.test.parent.fullTitle();
    testTitle = testContext.test.title;
  }

  if (isBrowser()) {
    recorder = new NiseRecorder(testHierarchy, testTitle);
  } else {
    recorder = new NockRecorder(testHierarchy, testTitle);
  }

  // If neither recording nor playback is enabled, requests hit the live-service and no recordings are generated
  if (isRecording) {
    recorder.record();
  } else if (isPlayingBack) {
    recorder.playback();
  }

  return {
    stop: function() {
      if (isRecording) {
        recorder.stop();
      }
    },
    newDate: function(recorderId: string): Date {
      let date: Date;
      if (isRecording) {
        date = new Date();
        recorder.uniqueTestInfo[recorderId] = date.toISOString();
      } else if (isPlayingBack) {
        date = new Date(recorder.uniqueTestInfo[recorderId]);
      } else {
        date = new Date();
      }
      return date;
    }
  };
}<|MERGE_RESOLUTION|>--- conflicted
+++ resolved
@@ -2,11 +2,7 @@
 // Licensed under the MIT License.
 
 import fs from "fs-extra";
-<<<<<<< HEAD
-import { delay as restDelay } from "@azure/core-http";
-=======
 import nise from "nise";
->>>>>>> 36082ceb
 import { retry as realRetry } from "./retry";
 import { isNode as coreIsNode, delay as coreDelay } from "@azure/core-http";
 import queryString from "query-string";
