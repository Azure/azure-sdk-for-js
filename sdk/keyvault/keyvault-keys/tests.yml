trigger: none

stages:
  - template: /eng/pipelines/templates/stages/archetype-sdk-tests.yml
    parameters:
      PackageName: "@azure/keyvault-keys"
      ServiceDirectory: keyvault
      TimeoutInMinutes: 90
      SupportedClouds: 'Public,UsGov,China'
<<<<<<< HEAD
=======
      CloudConfig:
        Public:
          SubscriptionConfiguration: $(sub-config-azure-cloud-test-resources)
          Location: 'eastus2'
        UsGov:
          SubscriptionConfiguration: $(sub-config-gov-test-resources)
          MatrixFilters:
            - ArmTemplateParameters=^(?!.*enableHsm.*true)
        China:
          SubscriptionConfiguration: $(sub-config-cn-test-resources)
          MatrixFilters:
            - ArmTemplateParameters=^(?!.*enableHsm.*true)
>>>>>>> be431bcc
      # KV HSM limitation prevents us from running live tests
      # against multiple platforms in parallel (we're limited to a single
      # instance per region per subscription) so we're only running
      # live tests against a single instance.
      AdditionalMatrixConfigs:
        - Name: Keyvault_live_test_base
          Path: sdk/keyvault/keyvault-keys/platform-matrix.json
          Selection: sparse
          GenerateVMJobs: true
      CloudConfig:
        Public:
          SubscriptionConfiguration: $(sub-config-azure-cloud-test-resources)
          Location: 'eastus2'
        UsGov:
          SubscriptionConfiguration: $(sub-config-gov-test-resources)
          MatrixFilters:
            - ArmTemplateParameters=^(?!.*enableHsm.*true)
        China:
          SubscriptionConfiguration: $(sub-config-cn-test-resources)
          MatrixFilters:
            - ArmTemplateParameters=^(?!.*enableHsm.*true)
      EnvVars:
        AZURE_CLIENT_ID: $(KEYVAULT_CLIENT_ID)
        AZURE_TENANT_ID: $(KEYVAULT_TENANT_ID)
        AZURE_CLIENT_SECRET: $(KEYVAULT_CLIENT_SECRET)
<<<<<<< HEAD
        AZURE_SUBSCRIPTION_ID: $(KEYVAULT_SUBSCRIPTION_ID)
=======
        AZURE_SUBSCRIPTION_ID: $(KEYVAULT_SUBSCRIPTION_ID) 
>>>>>>> be431bcc
<|MERGE_RESOLUTION|>--- conflicted
+++ resolved
@@ -7,8 +7,6 @@
       ServiceDirectory: keyvault
       TimeoutInMinutes: 90
       SupportedClouds: 'Public,UsGov,China'
-<<<<<<< HEAD
-=======
       CloudConfig:
         Public:
           SubscriptionConfiguration: $(sub-config-azure-cloud-test-resources)
@@ -21,7 +19,6 @@
           SubscriptionConfiguration: $(sub-config-cn-test-resources)
           MatrixFilters:
             - ArmTemplateParameters=^(?!.*enableHsm.*true)
->>>>>>> be431bcc
       # KV HSM limitation prevents us from running live tests
       # against multiple platforms in parallel (we're limited to a single
       # instance per region per subscription) so we're only running
@@ -47,8 +44,4 @@
         AZURE_CLIENT_ID: $(KEYVAULT_CLIENT_ID)
         AZURE_TENANT_ID: $(KEYVAULT_TENANT_ID)
         AZURE_CLIENT_SECRET: $(KEYVAULT_CLIENT_SECRET)
-<<<<<<< HEAD
-        AZURE_SUBSCRIPTION_ID: $(KEYVAULT_SUBSCRIPTION_ID)
-=======
-        AZURE_SUBSCRIPTION_ID: $(KEYVAULT_SUBSCRIPTION_ID) 
->>>>>>> be431bcc
+        AZURE_SUBSCRIPTION_ID: $(KEYVAULT_SUBSCRIPTION_ID) 