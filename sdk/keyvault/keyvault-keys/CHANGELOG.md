# Release History

## 4.1.1 (Unreleased)

<<<<<<< HEAD
=======
- Added `parseKeyVaultKeysIdentifier` and `ParsedKeyVaultKeysIdentifier` to help with parsing the unique identifiers of Key Vault Keys.
- Added the basic structure of a new client to perform local cryptography operations, which is now called `LocalCryptographyClient`.  
  - The existing `CryptographyClient`, when initialized, will create one instance of a local cryptography client, which can be retrieved by calling to a new method that is part of the `CryptographyClient` class: `getLocalCryptographyClient()`.
  - The `LocalCryptographyClient` currently has limited support of the cryptography operations available on the `CryptographyClient`. More operations will be added over time.
>>>>>>> a8c23255

## 4.1.0 (2020-08-12)

4.1.0 had changes both relative to the last GA release, `4.0.4`, and the last preview release, `4.1.0-preview.1`.

### Changes since 4.0.4

- Added the optional `serviceVersion` property to the `KeyClient` and `CryptographyClient` optional parameters to control the version of the Key Vault service being used by the clients.
    - It defaults to the latest supported API version, which currently is `7.1`.
    - Other supported service version at the moment is `7.0`.
- Added `import` to the list of possible values for `KeyOperation`.
- Added `recoverableDays` as an optional property to `KeyProperties` which denotes the number of days in which the key can be recovered after deletion. This is only applicable for Azure Key Vaults with the soft-delete setting enabled.
- Fixed [bug 10352](https://github.com/Azure/azure-sdk-for-js/issues/10352), which caused cryptography operations on RSA-HSM keys to fail.

### Changes since 4.1.0-preview.1

- Renamed the `apiVersion` property to the `KeyClient` constructor as `serviceVersion`.
- Moved from service version `7.1-preview` to `7.1`.

## 4.0.4 (2020-06-01)

- Fixed [bug 9005](https://github.com/Azure/azure-sdk-for-js/issues/9005), which caused parallel requests to throw if one of them needed to authenticate.

## 4.0.3 (2020-05-13)

- Fixed [bug 8378](https://github.com/Azure/azure-sdk-for-js/issues/8378), which caused the challenge based authentication to re-authenticate on every new request.

## 4.1.0-preview.1 (2020-03-10)

- Added the optional `apiVersion` property to the `KeyClient` and `CryptographyClient` optional parameters.
  It defaults to the latest supported API version, which currently is `7.1-preview`.
- Added `import` to the list of possible values for `KeyOperation`.
- Added `recoverableDays` as an optional property to `KeyProperties`.

## 4.0.2 (2019-12-03)

- Updated dependencies to their latest available versions.
- Fixed the support of dotenv while testing.
- Improved the available documentation, and added a README in the test folder.
- KeyClient's vaultUrl property is now public, but readonly.
- Updated to use OpenTelemetry 0.2 via `@azure/core-tracing`.

## 4.0.0 (2019-10-31)

- This release marks the general availability of the `@azure/keyvault-keys` package.
- All of the public API methods now have their custom option types.
- All of the option types can now receive a `requestOptions` parameter to customize the options sent to the HTTP client.
- Made the `getKey` method and the `key` property on the `CryptographyClient` private.
- Removed publicly accessible properties that referenced the `pipeline` and the `credential` used during the creation of both the `KeyClient` and the `CryptographyClient`.

## 4.0.0-preview.9 (2019-10-22)

- `deleteKey` and `recoverDeletedKey` are now out of the public API.
  Use `beginDeleteKey` and `beginRecoverDeletedKey` instead.
  They both return a Poller (from our package `@azure/core-lro`) that manages the long running operation.
- Renamed `Key` to `KeyVaultKey`.
- Renamed `Key.KeyMaterial` to `KeyVaultKey.Key`.
- All dates should end in "On", except for `notBefore` and `scheduledPurgedDate`.
- All options should match the method's name.
- All methods that return keyProperties (like the ones that iterate) should contain "propertiesOf" in their names.
- Flattened all the options bag to extend the `RequestOptionsBase` interface.

## 4.0.0-preview.8 (2019-10-09)

- Updated to use the latest version of `@azure/core-tracing`, `@azure/identity`, `@azure/core-http` and `@azure/core-arm` packages

## 4.0.0-preview.7 (2019-10-08)

- API Changes:
  - Nested classes are now flattened into a "properties" property.
  - The algorithm used and the original keyID are now available as part of the returned values from the CryptographyClient's encrypt, decrypt, wrapKey, sign, signData, verify and verifyData methods.

## 4.0.0-preview.5 (2019-09-11)

- Improved the tests, the README and upgraded dependencies.
- Added the browser folder to the released bundle.

## 4.0.0-preview.3 (2019-08-06)

- Added a new CryptographyClient to handle cryptography tasks.
- Added browser support.
- Added support for challenge-based authentication.
- Added preview capabilities for @Azure/core-tracing.

## 4.0.0-preview.2 (2019-07-03)

- Fix broken links for API references and samples.
- Update custom user agent string to include the right package name and version.

## 4.0.0-preview.1 (2019-06-28)

For release notes and more information please visit
https://aka.ms/azsdk/releases/july2019preview<|MERGE_RESOLUTION|>--- conflicted
+++ resolved
@@ -2,13 +2,10 @@
 
 ## 4.1.1 (Unreleased)
 
-<<<<<<< HEAD
-=======
 - Added `parseKeyVaultKeysIdentifier` and `ParsedKeyVaultKeysIdentifier` to help with parsing the unique identifiers of Key Vault Keys.
 - Added the basic structure of a new client to perform local cryptography operations, which is now called `LocalCryptographyClient`.  
   - The existing `CryptographyClient`, when initialized, will create one instance of a local cryptography client, which can be retrieved by calling to a new method that is part of the `CryptographyClient` class: `getLocalCryptographyClient()`.
   - The `LocalCryptographyClient` currently has limited support of the cryptography operations available on the `CryptographyClient`. More operations will be added over time.
->>>>>>> a8c23255
 
 ## 4.1.0 (2020-08-12)
 
