# Azure KeyVault Keys client library for JS

Azure KeyVault is a service that allows you to encrypt authentication
keys, storage account keys, data encryption keys, .pfx files, and
passwords by using keys that are protected by hardware security
modules (HSMs).

Azure KeyVault Key management allows you to create and control
encryption keys that encrypt your data.

Use the client library for Azure KeyVault Keys in your Node.js application to

- Create keys (EC, EC-HSM, RSA, RSA-HSM).
- Import keys.
- Delete keys.
- Update keys.
- Get one or more keys.
- Get one or more deleted keys.
- Recover a deleted key.
- Restore a backed up key.
- Get the versions of a key.
- As well as obtaining the attributes of a key.

[Source code](https://github.com/Azure/azure-sdk-for-js/tree/master/sdk/keyvault/keyvault-keys) | [Package (npm)](https://www.npmjs.com/package/@azure/keyvault-keys) | [API Reference Documentation](https://docs.microsoft.com/en-us/javascript/api/%40azure/keyvault/) | [Product documentation](https://azure.microsoft.com/en-us/services/keyvault/) | [Samples](https://github.com/Azure/azure-sdk-for-js/tree/master/sdk/keyvault/keyvault-services/samples)

## Getting started

### Install the package

Install the Azure Event KeyVault Keys client library using npm

`npm install @azure/keyvault-keys`

**Prerequisites**: You must have an [Azure subscription](https://azure.microsoft.com/free/) and a
[KeyVault resource](https://docs.microsoft.com/en-us/azure/key-vault/quick-create-portal) to use this package.
If you are using this package in a Node.js application, then use Node.js 6.x or higher.

### Configure Typescript

TypeScript users need to have Node type definitions installed:

```bash
npm install @types/node
```

You also need to enable `compilerOptions.allowSyntheticDefaultImports` in your tsconfig.json. Note that if you have enabled `compilerOptions.esModuleInterop`, `allowSyntheticDefaultImports` is enabled by default. See [TypeScript's compiler options handbook](https://www.typescriptlang.org/docs/handbook/compiler-options.html) for more information.

### Configuring your Key Vault

Use the [Azure Cloud Shell](https://shell.azure.com/bash) snippet below to create/get client secret credentials.

 * Create a service principal and configure its access to Azure resources:
    ```Bash
    az ad sp create-for-rbac -n <your-application-name> --skip-assignment
    ```
    Output:
    ```json
    {
        "appId": "generated-app-ID",
        "displayName": "dummy-app-name",
        "name": "http://dummy-app-name",
        "password": "random-password",
        "tenant": "tenant-ID"
    }
    ```
* Use the above returned credentials information to set **AZURE_CLIENT_ID**(appId), **AZURE_CLIENT_SECRET**(password) and **AZURE_TENANT_ID**(tenant) environment variables. The following example shows a way to do this in Bash:
  ```Bash
    export AZURE_CLIENT_ID="generated-app-ID"
    export AZURE_CLIENT_SECRET="random-password"
    export AZURE_TENANT_ID="tenant-ID"
  ```

* Grant the above mentioned application authorization to perform secret operations on the keyvault:
    ```Bash
    az keyvault set-policy --name <your-key-vault-name> --spn $AZURE_CLIENT_ID --secret-permissions backup delete get list set
    ```
    > --secret-permissions:
    > Accepted values: backup, delete, get, list, purge, recover, restore, set

* Use the above mentioned Key Vault name to retrieve details of your Vault which also contains your Key Vault URL:
    ```Bash
    az keyvault show --name <your-key-vault-name>
    ```

### Authenticate the client

To use the key vault from TypeScript/JavaScript, you need to first authenticate with the key vault service. To authenticate, first we import the identity and KeysClient, which will connect to the key vault.

```typescript
import { EnvironmentCredential } from "@azure/identity";
import { KeysClient } from "@azure/keyvault-keys";
```

Once these are imported, we can next connect to the key vault service. To do this, we'll need to copy some settings from the key vault we are connecting to into our environment variables. Once they are in our environment, we can access them with the following code:

```typescript
// EnvironmentCredential expects the following three environment variables:
// * AZURE_TENANT_ID: The tenant ID in Azure Active Directory
// * AZURE_CLIENT_ID: The application (client) ID registered in the AAD tenant
// * AZURE_CLIENT_SECRET: The client secret for the registered application
const credential = new EnvironmentCredential();

// Build the URL to reach your key vault
const vaultName = "<YOUR KEYVAULT NAME>";
const url = `https://${vaultName}.vault.azure.net`;

// Lastly, create our keys client and connect to the service
const client = new KeysClient(url, credential);
```

## Key concepts

Azure Key Vault allows you to create and store keys in the key vault. Azure supports RSA keys and elliptic curve keys, each with corresponding support in hardware security modules (HSM).

Multiple keys, and multiple versions of the same key, can be kept in the key vault. Keys can be listed, as well as versions of the same key. Keys can have attributes (Eg, if it is enabled) updated after they are created. Keys can also be deleted, and -- in key vaults with soft delete -- these deleted keys can be recovered.
<<<<<<< HEAD

### Creating keys and key versions

Azure Key Vault allows you to create keys that are stored in the key vault. When a key is first created, it is given a name. This name acts as a way to reach the key later.

Keys in the key vault can have multiple versions of the same key. These are called versions of that key.

Keys can be created using either RSA or elliptic curve algorithms, each with corresponding support for hardware security modules (HSMs).

In addition to creating keys, existing key data can be imported into a key vault.

### Getting keys from the key vault

The simplest way to read keys back from the vault is to get a key by name. This will retrieve the most recent version of the key. You can optionally get a different version of the key if you also know the version you want.

Key vaults also support listing the keys they have, as well as listing the all the versions of the given key.

### Updating key attributes

Once a key is created, it is possible to update attributes of the key. For example, if a key needs to be temporarily unavailable, the `enabled` attribute can be set to false for a time.

### Working with deleted keys

Key vaults allow deleting keys so that they are no longer available.

In key vaults with 'soft delete' enabled, keys are not immediately removed but instead marked simply as 'deleted'. These deleted keys can be listed, purged, and recovered.

## Examples

The following sections provide code snippets that cover some of the common tasks using Azure KeyVault Keys. 

Once you have authenticated and created an instance of an `KeysClient` class (see "Authenticate the client" above), you can create, read, update, and delete keys:
=======

### Creating keys and key versions

Azure Key Vault allows you to create keys that are stored in the key vault. When a key is first created, it is given a name. This name acts as a way to reach the key later.

Keys in the key vault can have multiple versions of the same key. These are called versions of that key.

Keys can be created using either RSA or elliptic curve algorithms, each with corresponding support for hardware security modules (HSMs).
>>>>>>> 1d1f2830

In addition to creating keys, existing key data can be imported into a key vault.

### Getting keys from the key vault

The simplest way to read keys back from the vault is to get a key by name. This will retrieve the most recent version of the key. You can optionally get a different version of the key if you also know the version you want.

Key vaults also support listing the keys they have, as well as listing the all the versions of the given key.

### Updating key attributes

Once a key is created, it is possible to update attributes of the key. For example, if a key needs to be temporarily unavailable, the `enabled` attribute can be set to false for a time.

### Working with deleted keys

Key vaults allow deleting keys so that they are no longer available.

In key vaults with 'soft delete' enabled, keys are not immediately removed but instead marked simply as 'deleted'. These deleted keys can be listed, purged, and recovered.

## Examples

The following sections provide code snippets that cover some of the common tasks using Azure KeyVault Keys. 

Once you have authenticated and created an instance of an `KeysClient` class (see "Authenticate the client" above), you can create, read, update, and delete keys:

### Create a key
`createKey` creates a Key to be stored in the Azure Key Vault. If a key with the same name already exists, then a new version of the key is created.
```javascript
const keyName = "MyKeyName";

<<<<<<< HEAD
// Create a key using the RSA algorithm
=======
>>>>>>> 1d1f2830
const result = await client.createKey(keyName, "RSA");
console.log("result: ", result);
```

<<<<<<< HEAD
// Get the key we just created
const getResult = await client.getKey(keyName);
console.log("getResult: ", getResult);

// List all the versions of the key in the key vault
for await (let version of client.listKeyVersions(keyName)) {
  console.log("version: ", version);
}

// We can also list all the keys in our key vault
=======
### Get a key
`getKey` retrieves a key previous stores in the Key Vault.
```javascript
const getResult = await client.getKey(keyName);
console.log("getResult: ", getResult);
```

### List all versions of a key
`listKeyVersions` will list versions of the given key.
```javascript
for await (let version of client.listKeyVersions(keyName)) {
  console.log("version: ", version);
}
```

### List all keys
`listKeys` will list all keys in the Key Vault.
```javascript
>>>>>>> 1d1f2830
for await (let listedKey of client.listKeys()) {
  console.log("key: ", listedKey);
}
```

### Update a key
`updateKey` updates the attributes of a key.
```javascript
const updatedKey = await client.updateKeyAttributes(keyName, result.version, { enabled: false });

<<<<<<< HEAD
// Delete the key we just created
=======
```

### Delete a key
`deleteKey` deletes a key previously stored in the Key Vault. When [soft-delete](https://docs.microsoft.com/en-us/azure/key-vault/key-vault-ovw-soft-delete) is not enabled for the Key Vault, this operation permanently deletes the key.
```javascript
>>>>>>> 1d1f2830
await client.deleteKey(keyName);
```

## Troubleshooting

### Enable logs

You can set the following environment variable to get the debug logs when using this library.

- Getting debug logs from the KeyVault Keys SDK

```bash
export DEBUG=azure*
```

- Getting debug logs from the KeyVault Keys SDK and the protocol level library.

```bash
export DEBUG=azure*,rhea*
```

- If you are **not interested in viewing the event transformation** (which consumes lot of console/disk space) then you can set the `DEBUG` environment variable as follows:

```bash
export DEBUG=azure*,rhea*,-rhea:raw,-rhea:message,-azure:amqp-common:datatransformer
```

- If you are interested only in **errors**, then you can set the `DEBUG` environment variable as follows:

```bash
export DEBUG=azure:keyvault-keys:error,azure-amqp-common:error,rhea-promise:error,rhea:events,rhea:frames,rhea:io,rhea:flow
```

### Logging to a file

- Set the `DEBUG` environment variable as shown above and then run your test script as follows:
  - Logging statements from your test script go to `out.log` and logging statements from the sdk go to `debug.log`.
    ```bash
    node your-test-script.js > out.log 2>debug.log
    ```
  - Logging statements from your test script and the sdk go to the same file `out.log` by redirecting stderr to stdout (&1), and then redirect stdout to a file:
    ```bash
    node your-test-script.js >out.log 2>&1
    ```
  - Logging statements from your test script and the sdk go to the same file `out.log`.
    ```bash
      node your-test-script.js &> out.log
    ```
    
## Next steps

Please take a look at the
[samples](https://github.com/Azure/azure-sdk-for-js/tree/master/sdk/keyvault/keyvault-keys/samples)
directory for detailed examples on how to use this library.

* [helloWorld.ts](https://github.com/Azure/azure-sdk-for-js/blob/master/sdk/keyvault/keyvault-keys/samples/helloWorld.ts) - Create, read, update, and delete keys

## Contributing

This project welcomes contributions and suggestions. Most contributions require you to agree to a
Contributor License Agreement (CLA) declaring that you have the right to, and actually do, grant us
the rights to use your contribution. For details, visit <https://cla.microsoft.com.>

When you submit a pull request, a CLA-bot will automatically determine whether you need to provide
a CLA and decorate the PR appropriately (e.g., label, comment). Simply follow the instructions
provided by the bot. You will only need to do this once across all repos using our CLA.

This project has adopted the [Microsoft Open Source Code of Conduct](https://opensource.microsoft.com/codeofconduct/).
For more information see the [Code of Conduct FAQ](https://opensource.microsoft.com/codeofconduct/faq/) or
contact [opencode@microsoft.com](mailto:opencode@microsoft.com) with any additional questions or comments.

![Impressions](https://azure-sdk-impressions.azurewebsites.net/api/impressions/azure-sdk-for-js/sdk/keyvault/keyvault-keys/README.png)<|MERGE_RESOLUTION|>--- conflicted
+++ resolved
@@ -113,7 +113,6 @@
 Azure Key Vault allows you to create and store keys in the key vault. Azure supports RSA keys and elliptic curve keys, each with corresponding support in hardware security modules (HSM).
 
 Multiple keys, and multiple versions of the same key, can be kept in the key vault. Keys can be listed, as well as versions of the same key. Keys can have attributes (Eg, if it is enabled) updated after they are created. Keys can also be deleted, and -- in key vaults with soft delete -- these deleted keys can be recovered.
-<<<<<<< HEAD
 
 ### Creating keys and key versions
 
@@ -122,40 +121,6 @@
 Keys in the key vault can have multiple versions of the same key. These are called versions of that key.
 
 Keys can be created using either RSA or elliptic curve algorithms, each with corresponding support for hardware security modules (HSMs).
-
-In addition to creating keys, existing key data can be imported into a key vault.
-
-### Getting keys from the key vault
-
-The simplest way to read keys back from the vault is to get a key by name. This will retrieve the most recent version of the key. You can optionally get a different version of the key if you also know the version you want.
-
-Key vaults also support listing the keys they have, as well as listing the all the versions of the given key.
-
-### Updating key attributes
-
-Once a key is created, it is possible to update attributes of the key. For example, if a key needs to be temporarily unavailable, the `enabled` attribute can be set to false for a time.
-
-### Working with deleted keys
-
-Key vaults allow deleting keys so that they are no longer available.
-
-In key vaults with 'soft delete' enabled, keys are not immediately removed but instead marked simply as 'deleted'. These deleted keys can be listed, purged, and recovered.
-
-## Examples
-
-The following sections provide code snippets that cover some of the common tasks using Azure KeyVault Keys. 
-
-Once you have authenticated and created an instance of an `KeysClient` class (see "Authenticate the client" above), you can create, read, update, and delete keys:
-=======
-
-### Creating keys and key versions
-
-Azure Key Vault allows you to create keys that are stored in the key vault. When a key is first created, it is given a name. This name acts as a way to reach the key later.
-
-Keys in the key vault can have multiple versions of the same key. These are called versions of that key.
-
-Keys can be created using either RSA or elliptic curve algorithms, each with corresponding support for hardware security modules (HSMs).
->>>>>>> 1d1f2830
 
 In addition to creating keys, existing key data can be imported into a key vault.
 
@@ -186,45 +151,28 @@
 ```javascript
 const keyName = "MyKeyName";
 
-<<<<<<< HEAD
-// Create a key using the RSA algorithm
-=======
->>>>>>> 1d1f2830
 const result = await client.createKey(keyName, "RSA");
 console.log("result: ", result);
 ```
 
-<<<<<<< HEAD
-// Get the key we just created
+### Get a key
+`getKey` retrieves a key previous stores in the Key Vault.
+```javascript
 const getResult = await client.getKey(keyName);
 console.log("getResult: ", getResult);
-
-// List all the versions of the key in the key vault
+```
+
+### List all versions of a key
+`listKeyVersions` will list versions of the given key.
+```javascript
 for await (let version of client.listKeyVersions(keyName)) {
   console.log("version: ", version);
 }
-
-// We can also list all the keys in our key vault
-=======
-### Get a key
-`getKey` retrieves a key previous stores in the Key Vault.
-```javascript
-const getResult = await client.getKey(keyName);
-console.log("getResult: ", getResult);
-```
-
-### List all versions of a key
-`listKeyVersions` will list versions of the given key.
-```javascript
-for await (let version of client.listKeyVersions(keyName)) {
-  console.log("version: ", version);
-}
 ```
 
 ### List all keys
 `listKeys` will list all keys in the Key Vault.
 ```javascript
->>>>>>> 1d1f2830
 for await (let listedKey of client.listKeys()) {
   console.log("key: ", listedKey);
 }
@@ -235,15 +183,11 @@
 ```javascript
 const updatedKey = await client.updateKeyAttributes(keyName, result.version, { enabled: false });
 
-<<<<<<< HEAD
-// Delete the key we just created
-=======
 ```
 
 ### Delete a key
 `deleteKey` deletes a key previously stored in the Key Vault. When [soft-delete](https://docs.microsoft.com/en-us/azure/key-vault/key-vault-ovw-soft-delete) is not enabled for the Key Vault, this operation permanently deletes the key.
 ```javascript
->>>>>>> 1d1f2830
 await client.deleteKey(keyName);
 ```
 
