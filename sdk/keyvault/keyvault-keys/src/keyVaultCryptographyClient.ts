// Copyright (c) Microsoft Corporation.
// Licensed under the MIT license.

import {
  TokenCredential,
  createPipelineFromOptions,
  isTokenCredential,
  signingPolicy
} from "@azure/core-http";

import { logger } from "./log";
import { SDK_VERSION } from "./constants";
import { KeyVaultClient } from "./generated/keyVaultClient";
import { challengeBasedAuthenticationPolicy } from "../../keyvault-common/src";

import { localSupportedAlgorithms, isLocallySupported } from "./localCryptography/algorithms";

import { LocalCryptographyClient } from "./localCryptographyClient";

import {
  JsonWebKey,
  GetKeyOptions,
  KeyVaultKey,
  CryptographyClientOptions,
  KeyOperation,
  LATEST_API_VERSION
} from "./keysModels";

import {
  KeyWrapAlgorithm,
  WrapResult,
  UnwrapResult,
  DecryptResult,
  SignatureAlgorithm,
  SignResult,
  VerifyResult,
  EncryptResult,
  EncryptOptions,
  DecryptOptions,
  WrapKeyOptions,
  UnwrapKeyOptions,
  SignOptions,
  VerifyOptions,
  EncryptParameters,
  DecryptParameters
} from "./cryptographyClientModels";
import { KeyBundle } from "./generated/models";
import { parseKeyVaultKeyId } from "./identifier";
import {
  LocalCryptographyOperationFunction,
  LocalSupportedAlgorithmName
} from "./localCryptography/models";

import { createSpanFunction } from "@azure/core-tracing";

const createSpan = createSpanFunction({
  namespace: "Microsoft.KeyVault",
  // TODO: @sadasant - this will generate operations with "CryptographyClient.operation" (is that okay? Prior to this it would have been
  // "CryptographyClient operation")
  packagePrefix: "CryptographyClient"
});

/**
 * Checks whether a key can be used at that specific moment,
 * by comparing the current date with the bundle's notBefore and expires values.
 */
export function checkKeyValidity(keyId?: string, keyBundle?: KeyBundle): void {
  const attributes = keyBundle?.attributes || {};
  const { notBefore, expires } = attributes;
  const now = new Date();

  if (!keyId) {
    throw new Error(
      "Only local cryptography operations can be performed on JsonWebKeys without kid"
    );
  }

  if (notBefore && now < notBefore) {
    throw new Error(`Key ${keyId} can't be used before ${notBefore.toISOString()}`);
  }

  if (expires && now > expires) {
    throw new Error(`Key ${keyId} expired at ${expires.toISOString()}`);
  }
}

/**
 * A client used to perform cryptographic operations with Azure Key Vault keys.
 * This client will attempt to use a {@link LocalCryptographyClient} if possible
 * and will defer to making the service call otherwise.
 * @internal
 * @hidden
 */
export class KeyVaultCryptographyClient {
  /**
   * @internal
   * @hidden
   * Retrieves the {@link JsonWebKey} from the Key Vault.
   *
   * Example usage:
   * ```ts
   * let client = new CryptographyClient(keyVaultKey, credentials);
   * let result = await client.getKey();
   * ```
   * @param options - Options for retrieving key.
   */
  private async getKey(options: GetKeyOptions = {}): Promise<JsonWebKey> {
    // TODO: @sadasant: no span was ended or used here
    const { updatedOptions } = createSpan("getKey", options);

    if (typeof this.key === "string") {
      if (!this.name || this.name === "") {
        throw new Error("getKey requires a key with a name");
      }
      const keyBundle = await this.client.getKey(
        this.vaultUrl,
        this.name,
        options && options.version ? options.version : this.version ? this.version : "",
        updatedOptions
      );
      this.keyBundle = keyBundle;
      return keyBundle.key! as JsonWebKey;
    } else {
      return this.key;
    }
  }

  /**
   * Encrypts the given plaintext with the specified cryptography algorithm
   *
   * Example usage:
   * ```ts
   * let client = new CryptographyClient(keyVaultKey, credentials);
   * let result = await client.encrypt("RSA1_5", Buffer.from("My Message"));
   * ```
   * @param algorithm - The algorithm to use.
   * @param plaintext - The text to encrypt.
   * @param options - Additional options.
   */
  public async encrypt(
    encryptParameters: EncryptParameters,
    options: EncryptOptions = {}
  ): Promise<EncryptResult> {
<<<<<<< HEAD
    const localCryptographyClient = await this.getLocalCryptographyClient();
    const { span, updatedOptions } = createSpan("encrypt", options);
=======
    const { algorithm, plaintext, ...params } = encryptParameters;
    const requestOptions = { ...operationOptionsToRequestOptionsBase(options), ...params };
    const span = this.createSpan("encrypt", requestOptions);
>>>>>>> 72d141fd

    await this.checkPermissions("encrypt");
    const localCryptographyClient = await this.getLocalCryptographyClient();
    checkKeyValidity(this.getKeyID(), this.keyBundle);

    if (localCryptographyClient && isLocallySupported(algorithm)) {
      try {
        return localCryptographyClient.encrypt(encryptParameters, options);
      } catch (e) {
        if (e.name !== "LocalCryptographyUnsupportedError") {
          span.end();
          throw e;
        }
      }
    }

    // Default to the service

    let result;
    try {
      result = await this.client.encrypt(
        this.vaultUrl,
        this.name,
        this.version,
        algorithm,
        plaintext,
        updatedOptions
      );
    } finally {
      span.end();
    }

    return {
      algorithm: encryptParameters.algorithm,
      result: result.result!,
      keyID: this.getKeyID(),
      additionalAuthenticatedData: result.additionalAuthenticatedData,
      authenticationTag: result.authenticationTag,
      iv: result.iv
    };
  }

  public async decrypt(
    decryptParameters: DecryptParameters,
    options: DecryptOptions = {}
  ): Promise<DecryptResult> {
<<<<<<< HEAD
    const { span, updatedOptions } = createSpan("decrypt", options);
=======
    const { algorithm, ciphertext, ...params } = decryptParameters;
    const requestOptions = { ...operationOptionsToRequestOptionsBase(options), ...params };
    const span = this.createSpan("decrypt", requestOptions);
>>>>>>> 72d141fd

    await this.checkPermissions("decrypt");
    checkKeyValidity(this.getKeyID(), this.keyBundle);

    // Default to the service

    let result;
    try {
      result = await this.client.decrypt(
        this.vaultUrl,
        this.name,
        this.version,
        algorithm,
        ciphertext,
        updatedOptions
      );
    } finally {
      span.end();
    }

    return {
      result: result.result!,
      keyID: this.getKeyID(),
      algorithm
    };
  }

  /**
   * Wraps the given key using the specified cryptography algorithm
   *
   * Example usage:
   * ```ts
   * let client = new CryptographyClient(keyVaultKey, credentials);
   * let result = await client.wrapKey("RSA1_5", keyToWrap);
   * ```
   * @param algorithm - The encryption algorithm to use to wrap the given key.
   * @param key - The key to wrap.
   * @param options - Additional options.
   */
  public async wrapKey(
    algorithm: KeyWrapAlgorithm,
    key: Uint8Array,
    options: WrapKeyOptions = {}
  ): Promise<WrapResult> {
    const localCryptographyClient = await this.getLocalCryptographyClient();
    const { span, updatedOptions } = createSpan("decrypt", options);

    await this.checkPermissions("wrapKey");
    checkKeyValidity(this.getKeyID(), this.keyBundle);

    if (localCryptographyClient && isLocallySupported(algorithm)) {
      try {
        return localCryptographyClient.wrapKey(algorithm as LocalSupportedAlgorithmName, key);
      } catch (e) {
        if (e.name !== "LocalCryptographyUnsupportedError") {
          span.end();
          throw e;
        }
      }
    }

    // Default to the service

    let result;
    try {
      result = await this.client.wrapKey(
        this.vaultUrl,
        this.name,
        this.version,
        algorithm,
        key,
        updatedOptions
      );
    } finally {
      span.end();
    }

    return { result: result.result!, algorithm, keyID: this.getKeyID() };
  }

  /**
   * Unwraps the given wrapped key using the specified cryptography algorithm
   *
   * Example usage:
   * ```ts
   * let client = new CryptographyClient(keyVaultKey, credentials);
   * let result = await client.unwrapKey("RSA1_5", keyToUnwrap);
   * ```
   * @param algorithm - The decryption algorithm to use to unwrap the key.
   * @param encryptedKey - The encrypted key to unwrap.
   * @param options - Additional options.
   */
  public async unwrapKey(
    algorithm: KeyWrapAlgorithm,
    encryptedKey: Uint8Array,
    options: UnwrapKeyOptions = {}
  ): Promise<UnwrapResult> {
    const { span, updatedOptions } = createSpan("unwrapKey", options);

    await this.checkPermissions("unwrapKey");
    checkKeyValidity(this.getKeyID(), this.keyBundle);

    // Default to the service

    let result;
    try {
      result = await this.client.unwrapKey(
        this.vaultUrl,
        this.name,
        this.version,
        algorithm,
        encryptedKey,
        updatedOptions
      );
    } finally {
      span.end();
    }

    return { result: result.result!, algorithm, keyID: this.getKeyID() };
  }

  /**
   * Cryptographically sign the digest of a message
   *
   * Example usage:
   * ```ts
   * let client = new CryptographyClient(keyVaultKey, credentials);
   * let result = await client.sign("RS256", digest);
   * ```
   * @param algorithm - The signing algorithm to use.
   * @param digest - The digest of the data to sign.
   * @param options - Additional options.
   */
  public async sign(
    algorithm: SignatureAlgorithm,
    digest: Uint8Array,
    options: SignOptions = {}
  ): Promise<SignResult> {
    const { span, updatedOptions } = createSpan("sign", options);

    await this.checkPermissions("sign");
    checkKeyValidity(this.getKeyID(), this.keyBundle);

    let result;
    try {
      result = await this.client.sign(
        this.vaultUrl,
        this.name,
        this.version,
        algorithm,
        digest,
        updatedOptions
      );
    } finally {
      span.end();
    }

    return { result: result.result!, algorithm, keyID: this.getKeyID() };
  }

  /**
   * Verify the signed message digest
   *
   * Example usage:
   * ```ts
   * let client = new CryptographyClient(keyVaultKey, credentials);
   * let result = await client.verify("RS256", signedDigest, signature);
   * ```
   * @param algorithm - The signing algorithm to use to verify with.
   * @param digest - The digest to verify.
   * @param signature - The signature to verify the digest against.
   * @param options - Additional options.
   */
  public async verify(
    algorithm: SignatureAlgorithm,
    digest: Uint8Array,
    signature: Uint8Array,
    options: VerifyOptions = {}
  ): Promise<VerifyResult> {
    const { span, updatedOptions } = createSpan("verify", options);

    await this.checkPermissions("verify");
    checkKeyValidity(this.getKeyID(), this.keyBundle);

    let response;
    try {
      response = await this.client.verify(
        this.vaultUrl,
        this.name,
        this.version,
        algorithm,
        digest,
        signature,
        updatedOptions
      );
    } finally {
      span.end();
    }

    return { result: response.value ? response.value : false, keyID: this.getKeyID() };
  }

  /**
   * Cryptographically sign a block of data
   *
   * Example usage:
   * ```ts
   * let client = new CryptographyClient(keyVaultKey, credentials);
   * let result = await client.signData("RS256", message);
   * ```
   * @param algorithm - The signing algorithm to use.
   * @param data - The data to sign.
   * @param options - Additional options.
   */
  public async signData(
    algorithm: SignatureAlgorithm,
    data: Uint8Array,
    options: SignOptions = {}
  ): Promise<SignResult> {
    const { span, updatedOptions } = createSpan("signData", options);

    await this.checkPermissions("sign");
    checkKeyValidity(this.getKeyID(), this.keyBundle);

    if (!isLocallySupported(algorithm)) {
      throw new Error(`Unsupported algorithm ${algorithm}`);
    }
    const localAlgorithm = algorithm as LocalSupportedAlgorithmName;

    // Not supported locally yet

    const createHash: LocalCryptographyOperationFunction = localSupportedAlgorithms[localAlgorithm]
      ?.operations.createHash as LocalCryptographyOperationFunction;
    const digest = await createHash("", Buffer.from(data));

    // Default to the service

    let result;
    try {
      result = await this.client.sign(
        this.vaultUrl,
        this.name,
        this.version,
        algorithm,
        digest,
        updatedOptions
      );
    } finally {
      span.end();
    }

    return { result: result.result!, algorithm, keyID: this.getKeyID() };
  }

  /**
   * Verify the signed block of data
   *
   * Example usage:
   * ```ts
   * let client = new CryptographyClient(keyVaultKey, credentials);
   * let result = await client.verifyData("RS256", signedMessage, signature);
   * ```
   * @param algorithm - The algorithm to use to verify with.
   * @param data - The signed block of data to verify.
   * @param signature - The signature to verify the block against.
   * @param options - Additional options.
   */
  public async verifyData(
    algorithm: SignatureAlgorithm,
    data: Uint8Array,
    signature: Uint8Array,
    options: VerifyOptions = {}
  ): Promise<VerifyResult> {
    const localCryptographyClient = await this.getLocalCryptographyClient();
    const { span, updatedOptions } = createSpan("verifyData", options);

    await this.checkPermissions("verify");
    await this.getLocalCryptographyClient();
    checkKeyValidity(this.getKeyID(), this.keyBundle);

    if (!isLocallySupported(algorithm)) {
      throw new Error(`Unsupported algorithm ${algorithm}`);
    }
    const localAlgorithm = algorithm as LocalSupportedAlgorithmName;

    if (localCryptographyClient) {
      try {
        return localCryptographyClient.verifyData(localAlgorithm, data, signature);
      } catch (e) {
        if (e.name !== "LocalCryptographyUnsupportedError") {
          span.end();
          throw e;
        }
      }
    }

    const createHash: LocalCryptographyOperationFunction = localSupportedAlgorithms[localAlgorithm]
      ?.operations.createHash as LocalCryptographyOperationFunction;
    const digest = await createHash("", Buffer.from(data));

    // Default to the service

    let result;
    try {
      result = await this.client.verify(
        this.vaultUrl,
        this.name,
        this.version,
        algorithm,
        digest,
        signature,
        updatedOptions
      );
    } finally {
      span.end();
    }

    return { result: result.value!, keyID: this.getKeyID() };
  }

  /**
   * @internal
   * @hidden
   * Attempts to retrieve the ID of the key.
   */
  private getKeyID(): string | undefined {
    let kid;
    if (typeof this.key !== "string") {
      kid = this.key.kid;
    } else {
      kid = this.key;
    }

    return kid;
  }

  /**
   * The base URL to the vault.
   */
  public readonly vaultUrl: string;

  /**
   * The ID of the key used to perform cryptographic operations for the client.
   */
  public get keyId(): string | undefined {
    return this.getKeyID();
  }

  /**
   * @internal
   * @hidden
   * A reference to the auto-generated KeyVault HTTP client.
   */
  private readonly client: KeyVaultClient;

  /**
   * Other relevant information of the Key Vault Key that will be used for cryptographic operations.
   */
  private keyBundle: KeyBundle | undefined;

  /**
   * A reference to the key used for the cryptographic operations.
   * Based on what was provided to the CryptographyClient constructor, it can be either a string with the URL of a Key Vault Key, or an already parsed {@link JsonWebKey}.
   */
  private key: string | JsonWebKey;

  /**
   * Name of the key the client represents
   */
  private name: string;

  /**
   * Version of the key the client represents
   */
  private version: string;

  /**
   * Tries to load the full Key Vault Key and then creates the Local Cryptography Client
   */
  private _localCryptographyClientPromise?: Promise<LocalCryptographyClient>;

  /**
   * Returns a promise that resolves once the Local Cryptography Client is available.
   */
  private getLocalCryptographyClient(): Promise<LocalCryptographyClient> | undefined {
    if (!this._localCryptographyClientPromise) {
      this._localCryptographyClientPromise = this.configureLocalCryptographyClient();
    }
    return this._localCryptographyClientPromise;
  }

  private async configureLocalCryptographyClient(): Promise<LocalCryptographyClient> {
    this.key = await this.getKey();
    return new LocalCryptographyClient(this.key as JsonWebKey);
  }

  constructor(
    key: string | KeyVaultKey,
    credential: TokenCredential,
    pipelineOptions: CryptographyClientOptions = {}
  ) {
    const libInfo = `azsdk-js-keyvault-keys/${SDK_VERSION}`;

    const userAgentOptions = pipelineOptions.userAgentOptions;

    pipelineOptions.userAgentOptions = {
      userAgentPrefix:
        userAgentOptions && userAgentOptions.userAgentPrefix
          ? `${userAgentOptions.userAgentPrefix} ${libInfo}`
          : libInfo
    };

    const authPolicy = isTokenCredential(credential)
      ? challengeBasedAuthenticationPolicy(credential)
      : signingPolicy(credential);

    const internalPipelineOptions = {
      ...pipelineOptions,
      loggingOptions: {
        logger: logger.info,
        allowedHeaderNames: [
          "x-ms-keyvault-region",
          "x-ms-keyvault-network-info",
          "x-ms-keyvault-service-version"
        ]
      }
    };

    this.client = new KeyVaultClient(
      pipelineOptions.serviceVersion || LATEST_API_VERSION,
      createPipelineFromOptions(internalPipelineOptions, authPolicy)
    );

    let parsed;
    if (typeof key === "string") {
      this.key = key;
      parsed = parseKeyVaultKeyId(this.key);
    } else if (key.key) {
      this.key = key.key!;
      parsed = parseKeyVaultKeyId(this.key.kid!);
    } else {
      throw new Error(
        "The provided key is malformed as it does not have a value for the `key` property."
      );
    }

    if (parsed.name === "") {
      throw new Error("Could not find 'name' of key in key URL");
    }

    if (!parsed.version || parsed.version === "") {
      throw new Error("Could not find 'version' of key in key URL");
    }

    if (!parsed.vaultUrl || parsed.vaultUrl === "") {
      throw new Error("Could not find 'vaultUrl' of key in key URL");
    }

    this.vaultUrl = parsed.vaultUrl;
    this.name = parsed.name;
    this.version = parsed.version;
  }

  /**
   * Checks whether the internal key can be used to execute a given operation, by the operation's name.
   * @param operation - The name of the operation that is expected to be viable
   */
  private async checkPermissions(operation: KeyOperation): Promise<void> {
    await this.getLocalCryptographyClient();

    if (typeof this.key !== "string" && this.key.keyOps && !this.key.keyOps.includes(operation)) {
      throw new Error(`Operation ${operation} is not supported on key ${this.getKeyID()}`);
    }
  }
}<|MERGE_RESOLUTION|>--- conflicted
+++ resolved
@@ -141,15 +141,11 @@
     encryptParameters: EncryptParameters,
     options: EncryptOptions = {}
   ): Promise<EncryptResult> {
-<<<<<<< HEAD
-    const localCryptographyClient = await this.getLocalCryptographyClient();
-    const { span, updatedOptions } = createSpan("encrypt", options);
-=======
     const { algorithm, plaintext, ...params } = encryptParameters;
-    const requestOptions = { ...operationOptionsToRequestOptionsBase(options), ...params };
-    const span = this.createSpan("encrypt", requestOptions);
->>>>>>> 72d141fd
-
+    const { span, updatedOptions } = createSpan("encrypt", {
+      ...options,
+      ...params
+    });
     await this.checkPermissions("encrypt");
     const localCryptographyClient = await this.getLocalCryptographyClient();
     checkKeyValidity(this.getKeyID(), this.keyBundle);
@@ -195,14 +191,11 @@
     decryptParameters: DecryptParameters,
     options: DecryptOptions = {}
   ): Promise<DecryptResult> {
-<<<<<<< HEAD
-    const { span, updatedOptions } = createSpan("decrypt", options);
-=======
     const { algorithm, ciphertext, ...params } = decryptParameters;
-    const requestOptions = { ...operationOptionsToRequestOptionsBase(options), ...params };
-    const span = this.createSpan("decrypt", requestOptions);
->>>>>>> 72d141fd
-
+    const { span, updatedOptions } = createSpan("decrypt", {
+      ...options,
+      ...params
+    });
     await this.checkPermissions("decrypt");
     checkKeyValidity(this.getKeyID(), this.keyBundle);
 
