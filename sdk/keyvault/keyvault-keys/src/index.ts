// Copyright (c) Microsoft Corporation.
// Licensed under the MIT license.
/* eslint @typescript-eslint/member-ordering: 0 */
/// <reference lib="esnext.asynciterable" />

import {
  PipelineOptions,
  RequestOptionsBase,
  TokenCredential,
  createPipelineFromOptions,
  isTokenCredential,
  operationOptionsToRequestOptionsBase,
  signingPolicy
} from "@azure/core-http";

import { getTracer } from "@azure/core-tracing";
import { Span } from "@opentelemetry/api";
import { logger } from "./log";

import "@azure/core-paging";
import { PageSettings, PagedAsyncIterableIterator } from "@azure/core-paging";
import { PollerLike, PollOperationState } from "@azure/core-lro";

import {
  BackupKeyResponse,
  CreateKeyResponse,
  DeleteKeyResponse,
  DeletedKeyBundle,
  DeletionRecoveryLevel,
  GetDeletedKeyResponse,
  GetKeyResponse,
  ImportKeyResponse,
  KeyBundle,
  KeyItem,
  KeyVaultClientGetKeysOptionalParams,
  RecoverDeletedKeyResponse,
  RestoreKeyResponse,
  UpdateKeyResponse
} from "./generated/models";
import { KeyVaultClient } from "./generated/keyVaultClient";
import { SDK_VERSION } from "./generated/utils/constants";
import { challengeBasedAuthenticationPolicy } from "../../keyvault-common/src";

import { DeleteKeyPoller } from "./lro/delete/poller";
import { RecoverDeletedKeyPoller } from "./lro/recover/poller";

import {
  BackupKeyOptions,
  CreateEcKeyOptions,
  CreateKeyOptions,
  CreateRsaKeyOptions,
  CryptographyOptions,
  DeletedKey,
  DeleteKeyOptions,
  EncryptionAlgorithm,
  GetDeletedKeyOptions,
  GetKeyOptions,
  ImportKeyOptions,
  JsonWebKey,
  KeyClientInterface,
  KeyCurveName,
  KeyOperation,
  KeyPollerOptions,
  KeyType,
  BeginDeleteKeyOptions,
  BeginRecoverDeletedKeyOptions,
  KeyProperties,
  KeyVaultKey,
  ListPropertiesOfKeysOptions,
  ListPropertiesOfKeyVersionsOptions,
  ListDeletedKeysOptions,
  PurgeDeletedKeyOptions,
  RecoverDeletedKeyOptions,
  RestoreKeyBackupOptions,
  UpdateKeyPropertiesOptions,
  KeyClientOptions,
  LATEST_API_VERSION,
  CryptographyClientOptions
} from "./keysModels";
<<<<<<< HEAD
=======
import { parseKeyvaultIdentifier as parseKeyvaultEntityIdentifier } from "./generated/utils";
>>>>>>> b2e1d532

import {
  CryptographyClient,
  DecryptOptions,
  DecryptResult,
  EncryptOptions,
  EncryptResult,
  SignatureAlgorithm,
  KeyWrapAlgorithm,
  SignOptions,
  SignResult,
  UnwrapKeyOptions,
  UnwrapResult,
  VerifyOptions,
  VerifyResult,
  WrapKeyOptions,
  WrapResult
} from "./cryptographyClient";

import {
  parseKeyVaultKeysIdentifier,
  ParsedKeyVaultKeysIdentifier,
  KeyVaultKeysIdentifierCollectionName
} from "./identifier";

export {
  CryptographyClientOptions,
  KeyClientOptions,
  BackupKeyOptions,
  CreateEcKeyOptions,
  CreateKeyOptions,
  CreateRsaKeyOptions,
  CryptographyClient,
  CryptographyOptions,
  DecryptOptions,
  DecryptResult,
  DeletedKey,
  DeletionRecoveryLevel,
  EncryptOptions,
  EncryptResult,
  GetDeletedKeyOptions,
  GetKeyOptions,
  ImportKeyOptions,
  JsonWebKey,
  KeyCurveName,
  EncryptionAlgorithm,
  KeyOperation,
  KeyType,
  KeyPollerOptions,
  parseKeyVaultKeysIdentifier,
  BeginDeleteKeyOptions,
  BeginRecoverDeletedKeyOptions,
  KeyProperties,
  SignatureAlgorithm,
  KeyVaultKey,
  KeyWrapAlgorithm,
  ListPropertiesOfKeysOptions,
  ListPropertiesOfKeyVersionsOptions,
  ListDeletedKeysOptions,
  PageSettings,
  PagedAsyncIterableIterator,
  ParsedKeyVaultKeysIdentifier,
  KeyVaultKeysIdentifierCollectionName,
  PipelineOptions,
  PollOperationState,
  PollerLike,
  PurgeDeletedKeyOptions,
  RestoreKeyBackupOptions,
  SignOptions,
  SignResult,
  UnwrapKeyOptions,
  UnwrapResult,
  UpdateKeyPropertiesOptions,
  VerifyOptions,
  VerifyResult,
  WrapKeyOptions,
  WrapResult,
  logger
};

/**
 * The KeyClient provides methods to manage {@link KeyVaultKey} in the
 * Azure Key Vault. The client supports creating, retrieving, updating,
 * deleting, purging, backing up, restoring and listing KeyVaultKeys. The
 * client also supports listing {@link DeletedKey} for a soft-delete enabled Azure Key
 * Vault.
 */
export class KeyClient {
  /**
   * The base URL to the vault
   */
  public readonly vaultUrl: string;

  /**
   * @internal
   * @ignore
   * A reference to the auto-generated KeyVault HTTP client.
   */
  private readonly client: KeyVaultClient;

  /**
   * @internal
   * @ignore
   * A self reference that bypasses private methods, for the pollers.
   */
  private readonly pollerClient: KeyClientInterface = {
    recoverDeletedKey: this.recoverDeletedKey.bind(this),
    getKey: this.getKey.bind(this),
    deleteKey: this.deleteKey.bind(this),
    getDeletedKey: this.getDeletedKey.bind(this)
  };

  /**
   * Creates an instance of KeyClient.
   *
   * Example usage:
   * ```ts
   * import { KeyClient } from "@azure/keyvault-keys";
   * import { DefaultAzureCredential } from "@azure/identity";
   *
   * let vaultUrl = `https://<MY KEYVAULT HERE>.vault.azure.net`;
   * let credentials = new DefaultAzureCredential();
   *
   * let client = new KeyClient(vaultUrl, credentials);
   * ```
   * @param {string} vaultUrl the URL of the Key Vault. It should have this shape: https://${your-key-vault-name}.vault.azure.net
   * @param {TokenCredential} credential An object that implements the `TokenCredential` interface used to authenticate requests to the service. Use the @azure/identity package to create a credential that suits your needs.
   * @param {PipelineOptions} [pipelineOptions] Pipeline options used to configure Key Vault API requests. Omit this parameter to use the default pipeline configuration.
   * @memberof KeyClient
   */
  constructor(
    vaultUrl: string,
    credential: TokenCredential,
    pipelineOptions: KeyClientOptions = {}
  ) {
    this.vaultUrl = vaultUrl;

    const libInfo = `azsdk-js-keyvault-keys/${SDK_VERSION}`;

    const userAgentOptions = pipelineOptions.userAgentOptions;

    pipelineOptions.userAgentOptions = {
      ...pipelineOptions.userAgentOptions,
      userAgentPrefix:
        userAgentOptions && userAgentOptions.userAgentPrefix
          ? `${userAgentOptions.userAgentPrefix} ${libInfo}`
          : libInfo
    };

    const authPolicy = isTokenCredential(credential)
      ? challengeBasedAuthenticationPolicy(credential)
      : signingPolicy(credential);

    const internalPipelineOptions = {
      ...pipelineOptions,
      ...{
        loggingOptions: {
          logger: logger.info,
          logPolicyOptions: {
            allowedHeaderNames: [
              "x-ms-keyvault-region",
              "x-ms-keyvault-network-info",
              "x-ms-keyvault-service-version"
            ]
          }
        }
      }
    };

    const pipeline = createPipelineFromOptions(internalPipelineOptions, authPolicy);
<<<<<<< HEAD
    this.client = new KeyVaultClient(pipelineOptions.apiVersion || LATEST_API_VERSION, pipeline);
=======
    this.client = new KeyVaultClient(
      pipelineOptions.serviceVersion || LATEST_API_VERSION,
      pipeline
    );
>>>>>>> b2e1d532
  }

  /**
   * @internal
   * @ignore
   * Sends a delete request for the given KeyVault Key's name to the KeyVault service.
   * Since the KeyVault Key won't be immediately deleted, we have {@link beginDeleteKey}.
   * @param {string} name The name of the KeyVault Key.
   * @param {DeleteKeyOptions} [options] Optional parameters for the underlying HTTP request.
   */
  private async deleteKey(name: string, options: DeleteKeyOptions = {}): Promise<DeletedKey> {
    const requestOptions = operationOptionsToRequestOptionsBase(options);
    const span = this.createSpan("deleteKey", requestOptions);

    let response: DeleteKeyResponse;
    try {
      response = await this.client.deleteKey(
        this.vaultUrl,
        name,
        this.setParentSpan(span, requestOptions)
      );
    } finally {
      span.end();
    }

    return this.getKeyFromKeyBundle(response);
  }

  /**
   * @internal
   * @ignore
   * Sends a request to recover a deleted KeyVault Key based on the given name.
   * Since the KeyVault Key won't be immediately recover the deleted key, we have {@link beginRecoverDeletedKey}.
   * @param {string} name The name of the KeyVault Key.
   * @param {RecoverDeletedKeyOptions} [options] Optional parameters for the underlying HTTP request.
   */
  private async recoverDeletedKey(
    name: string,
    options: RecoverDeletedKeyOptions = {}
  ): Promise<KeyVaultKey> {
    const requestOptions = operationOptionsToRequestOptionsBase(options);
    const span = this.createSpan("recoverDeletedKey", requestOptions);

    let response: RecoverDeletedKeyResponse;
    try {
      response = await this.client.recoverDeletedKey(
        this.vaultUrl,
        name,
        this.setParentSpan(span, requestOptions)
      );
    } finally {
      span.end();
    }

    return this.getKeyFromKeyBundle(response);
  }

  /**
   * The create key operation can be used to create any key type in Azure Key Vault. If the named key
   * already exists, Azure Key Vault creates a new version of the key. It requires the keys/create
   * permission.
   *
   * Example usage:
   * ```ts
   * let client = new KeyClient(url, credentials);
   * // Create an elliptic-curve key:
   * let result = await client.createKey("MyKey", "EC");
   * ```
   * @summary Creates a new key, stores it, then returns key parameters and properties to the client.
   * @param {string} name The name of the key.
   * @param {KeyType} keyType The type of the key. One of the following: 'EC', 'EC-HSM', 'RSA', 'RSA-HSM', 'oct'.
   * @param {CreateKeyOptions} [options] The optional parameters.
   */
  public async createKey(
    name: string,
    keyType: KeyType,
    options?: CreateKeyOptions
  ): Promise<KeyVaultKey> {
    if (options) {
      const requestOptions = operationOptionsToRequestOptionsBase(options);
      const { enabled, notBefore, expiresOn: expires, ...remainingOptions } = requestOptions;
      const unflattenedOptions = {
        ...remainingOptions,
        keyAttributes: {
          enabled,
          notBefore,
          expires
        }
      };

      const span = this.createSpan("createKey", unflattenedOptions);

      let response: CreateKeyResponse;

      try {
        response = await this.client.createKey(
          this.vaultUrl,
          name,
          keyType,
          this.setParentSpan(span, unflattenedOptions)
        );
      } finally {
        span.end();
      }
      return this.getKeyFromKeyBundle(response);
    } else {
      const response = await this.client.createKey(this.vaultUrl, name, keyType, options);
      return this.getKeyFromKeyBundle(response);
    }
  }

  /**
   * The createEcKey method creates a new elliptic curve key in Azure Key Vault. If the named key
   * already exists, Azure Key Vault creates a new version of the key. It requires the keys/create
   * permission.
   *
   * Example usage:
   * ```ts
   * let client = new KeyClient(url, credentials);
   * let result = await client.createEcKey("MyKey", { curve: "P-256" });
   * ```
   * @summary Creates a new key, stores it, then returns key parameters and properties to the client.
   * @param {string} name The name of the key.
   * @param {CreateEcKeyOptions} [options] The optional parameters.
   */
  public async createEcKey(name: string, options?: CreateEcKeyOptions): Promise<KeyVaultKey> {
    if (options) {
      const requestOptions = operationOptionsToRequestOptionsBase(options);
      const { enabled, notBefore, expiresOn: expires, ...remainingOptions } = requestOptions;
      const unflattenedOptions = {
        ...remainingOptions,
        keyAttributes: {
          enabled,
          notBefore,
          expires
        }
      };

      const span = this.createSpan("createEcKey", unflattenedOptions);

      let response: CreateKeyResponse;
      try {
        response = await this.client.createKey(
          this.vaultUrl,
          name,
          options.hsm ? "EC-HSM" : "EC",
          this.setParentSpan(span, unflattenedOptions)
        );
      } finally {
        span.end();
      }

      return this.getKeyFromKeyBundle(response);
    } else {
      const response = await this.client.createKey(this.vaultUrl, name, "EC", options);
      return this.getKeyFromKeyBundle(response);
    }
  }

  /**
   * The createRSAKey method creates a new RSA key in Azure Key Vault. If the named key
   * already exists, Azure Key Vault creates a new version of the key. It requires the keys/create
   * permission.
   *
   * Example usage:
   * ```ts
   * let client = new KeyClient(url, credentials);
   * let result = await client.createRsaKey("MyKey", { keySize: 2048 });
   * ```
   * @summary Creates a new key, stores it, then returns key parameters and properties to the client.
   * @param {string} name The name of the key.
   * @param {CreateRsaKeyOptions} [options] The optional parameters.
   */
  public async createRsaKey(name: string, options?: CreateRsaKeyOptions): Promise<KeyVaultKey> {
    if (options) {
      const requestOptions = operationOptionsToRequestOptionsBase(options);
      const { enabled, notBefore, expiresOn: expires, ...remainingOptions } = requestOptions;
      const unflattenedOptions = {
        ...remainingOptions,
        keyAttributes: {
          enabled,
          notBefore,
          expires
        }
      };

      const span = this.createSpan("createRsaKey", unflattenedOptions);

      let response: CreateKeyResponse;
      try {
        response = await this.client.createKey(
          this.vaultUrl,
          name,
          options.hsm ? "RSA-HSM" : "RSA",
          this.setParentSpan(span, unflattenedOptions)
        );
      } finally {
        span.end();
      }

      return this.getKeyFromKeyBundle(response);
    } else {
      const response = await this.client.createKey(this.vaultUrl, name, "RSA", options);
      return this.getKeyFromKeyBundle(response);
    }
  }

  /**
   * The import key operation may be used to import any key type into an Azure Key Vault. If the
   * named key already exists, Azure Key Vault creates a new version of the key. This operation
   * requires the keys/import permission.
   *
   * Example usage:
   * ```ts
   * let client = new KeyClient(url, credentials);
   * // Key contents in myKeyContents
   * let result = await client.importKey("MyKey", myKeyContents);
   * ```
   * @summary Imports an externally created key, stores it, and returns key parameters and properties
   * to the client.
   * @param {string} name Name for the imported key.
   * @param {JsonWebKey} key The JSON web key.
   * @param {ImportKeyOptions} [options] The optional parameters.
   */
  public async importKey(
    name: string,
    key: JsonWebKey,
    options?: ImportKeyOptions
  ): Promise<KeyVaultKey> {
    if (options) {
      const requestOptions = operationOptionsToRequestOptionsBase(options);
      const {
        enabled,
        notBefore,
        expiresOn: expires,
        hardwareProtected: hsm,
        ...remainingOptions
      } = requestOptions;
      const unflattenedOptions = {
        ...remainingOptions,
        keyAttributes: {
          enabled,
          notBefore,
          expires,
          hsm
        }
      };

      const span = this.createSpan("importKey", unflattenedOptions);

      let response: ImportKeyResponse;
      try {
        response = await this.client.importKey(
          this.vaultUrl,
          name,
          key,
          this.setParentSpan(span, unflattenedOptions)
        );
      } finally {
        span.end();
      }

      return this.getKeyFromKeyBundle(response);
    } else {
      const response = await this.client.importKey(this.vaultUrl, name, key, options);
      return this.getKeyFromKeyBundle(response);
    }
  }

  /**
   * The delete operation applies to any key stored in Azure Key Vault. Individual versions
   * of a key can not be deleted, only all versions of a given key at once.
   *
   * This function returns a Long Running Operation poller that allows you to wait indefinitely until the key is deleted.
   *
   * This operation requires the keys/delete permission.
   *
   * Example usage:
   * ```ts
   * const client = new KeyClient(url, credentials);
   * await client.createKey("MyKey", "EC");
   * const poller = await client.beginDeleteKey("MyKey");
   *
   * // Serializing the poller
   * const serialized = poller.toString();
   * // A new poller can be created with:
   * // await client.beginDeleteKey("MyKey", { resumeFrom: serialized });
   *
   * // Waiting until it's done
   * const deletedKey = await poller.pollUntilDone();
   * console.log(deletedKey);
   * ```
   * @summary Deletes a key from a specified key vault.
   * @param {string} name The name of the key.
   * @param {BeginDeleteKeyOptions} [options] The optional parameters.
   */
  public async beginDeleteKey(
    name: string,
    options: BeginDeleteKeyOptions = {}
  ): Promise<PollerLike<PollOperationState<DeletedKey>, DeletedKey>> {
    const requestOptions = operationOptionsToRequestOptionsBase(options);
    const poller = new DeleteKeyPoller({
      name,
      client: this.pollerClient,
      intervalInMs: options.intervalInMs,
      resumeFrom: options.resumeFrom,
      requestOptions
    });

    // This will initialize the poller's operation (the deletion of the key).
    await poller.poll();

    return poller;
  }

  /**
   * The updateKeyProperties method changes specified properties of an existing stored key. Properties that
   * are not specified in the request are left unchanged. The value of a key itself cannot be
   * changed. This operation requires the keys/set permission.
   *
   * Example usage:
   * ```ts
   * let keyName = "MyKey";
   * let client = new KeyClient(url, credentials);
   * let key = await client.getKey(keyName);
   * let result = await client.updateKeyProperties(keyName, key.properties.version, { enabled: false });
   * ```
   * @summary Updates the properties associated with a specified key in a given key vault.
   * @param {string} name The name of the key.
   * @param {string} keyVersion The version of the key.
   * @param {UpdateKeyPropertiesOptions} [options] The optional parameters.
   */
  public async updateKeyProperties(
    name: string,
    keyVersion: string,
    options?: UpdateKeyPropertiesOptions
  ): Promise<KeyVaultKey> {
    if (options) {
      const requestOptions = operationOptionsToRequestOptionsBase(options);
      const { enabled, notBefore, expiresOn: expires, ...remainingOptions } = requestOptions;
      const unflattenedOptions = {
        ...remainingOptions,
        keyAttributes: {
          enabled,
          notBefore,
          expires
        }
      };

      const span = this.createSpan("updateKeyProperties", unflattenedOptions);

      let response: UpdateKeyResponse;

      try {
        response = await this.client.updateKey(
          this.vaultUrl,
          name,
          keyVersion,
          this.setParentSpan(span, unflattenedOptions)
        );
      } finally {
        span.end();
      }

      return this.getKeyFromKeyBundle(response);
    } else {
      const response = await this.client.updateKey(this.vaultUrl, name, keyVersion, options);
      return this.getKeyFromKeyBundle(response);
    }
  }

  /**
   * The getKey method gets a specified key and is applicable to any key stored in Azure Key Vault.
   * This operation requires the keys/get permission.
   *
   * Example usage:
   * ```ts
   * let client = new KeyClient(url, credentials);
   * let key = await client.getKey("MyKey");
   * ```
   * @summary Get a specified key from a given key vault.
   * @param {string} name The name of the key.
   * @param {GetKeyOptions} [options] The optional parameters.
   */
  public async getKey(name: string, options: GetKeyOptions = {}): Promise<KeyVaultKey> {
    const requestOptions = operationOptionsToRequestOptionsBase(options);
    const span = this.createSpan("getKey", requestOptions);

    let response: GetKeyResponse;
    try {
      response = await this.client.getKey(
        this.vaultUrl,
        name,
        options && options.version ? options.version : "",
        this.setParentSpan(span, requestOptions)
      );
    } finally {
      span.end();
    }

    return this.getKeyFromKeyBundle(response);
  }

  /**
   * The getDeletedKey method returns the specified deleted key along with its properties.
   * This operation requires the keys/get permission.
   *
   * Example usage:
   * ```ts
   * let client = new KeyClient(url, credentials);
   * let key = await client.getDeletedKey("MyDeletedKey");
   * ```
   * @summary Gets the specified deleted key.
   * @param {string} name The name of the key.
   * @param {GetDeletedKeyOptions} [options] The optional parameters.
   */
  public async getDeletedKey(
    name: string,
    options: GetDeletedKeyOptions = {}
  ): Promise<DeletedKey> {
    const responseOptions = operationOptionsToRequestOptionsBase(options);
    const span = this.createSpan("getDeletedKey", responseOptions);

    let response: GetDeletedKeyResponse;
    try {
      response = await this.client.getDeletedKey(
        this.vaultUrl,
        name,
        this.setParentSpan(span, responseOptions)
      );
    } finally {
      span.end();
    }

    return this.getKeyFromKeyBundle(response);
  }

  /**
   * The purge deleted key operation removes the key permanently, without the possibility of
   * recovery. This operation can only be enabled on a soft-delete enabled vault. This operation
   * requires the keys/purge permission.
   *
   * Example usage:
   * ```ts
   * const client = new KeyClient(url, credentials);
   * const deletePoller = await client.beginDeleteKey("MyKey")
   * await deletePoller.pollUntilDone();
   * await client.purgeDeletedKey("MyKey");
   * ```
   * @summary Permanently deletes the specified key.
   * @param name The name of the key.
   * @param {PurgeDeletedKeyOptions} [options] The optional parameters.
   */
  public async purgeDeletedKey(name: string, options: PurgeDeletedKeyOptions = {}): Promise<void> {
    const responseOptions = operationOptionsToRequestOptionsBase(options);
    const span = this.createSpan("purgeDeletedKey", responseOptions);

    try {
      await this.client.purgeDeletedKey(
        this.vaultUrl,
        name,
        this.setParentSpan(span, responseOptions)
      );
    } finally {
      span.end();
    }
  }

  /**
   * Recovers the deleted key in the specified vault. This operation can only be performed on a
   * soft-delete enabled vault.
   *
   * This function returns a Long Running Operation poller that allows you to wait indefinitely until the deleted key is recovered.
   *
   * This operation requires the keys/recover permission.
   *
   * Example usage:
   * ```ts
   * const client = new KeyClient(url, credentials);
   * await client.createKey("MyKey", "EC");
   * const deletePoller = await client.beginDeleteKey("MyKey");
   * await deletePoller.pollUntilDone();
   * const poller = await client.beginRecoverDeletedKey("MyKey");
   *
   * // Serializing the poller
   * const serialized = poller.toString();
   * // A new poller can be created with:
   * // await client.beginRecoverDeletedKey("MyKey", { resumeFrom: serialized });
   *
   * // Waiting until it's done
   * const key = await poller.pollUntilDone();
   * console.log(key);
   * ```
   * @summary Recovers the deleted key to the latest version.
   * @param name The name of the deleted key.
   * @param {BeginRecoverDeletedKeyOptions} [options] The optional parameters.
   */
  public async beginRecoverDeletedKey(
    name: string,
    options: BeginRecoverDeletedKeyOptions = {}
  ): Promise<PollerLike<PollOperationState<DeletedKey>, DeletedKey>> {
    const requestOptions = operationOptionsToRequestOptionsBase(options);

    const poller = new RecoverDeletedKeyPoller({
      name,
      client: this.pollerClient,
      intervalInMs: options.intervalInMs,
      resumeFrom: options.resumeFrom,
      requestOptions: requestOptions
    });
    // This will initialize the poller's operation (the deletion of the key).
    await poller.poll();
    return poller;
  }

  /**
   * Requests that a backup of the specified key be downloaded to the client. All versions of the
   * key will be downloaded. This operation requires the keys/backup permission.
   *
   * Example usage:
   * ```ts
   * let client = new KeyClient(url, credentials);
   * let backupContents = await client.backupKey("MyKey");
   * ```
   * @summary Backs up the specified key.
   * @param {string} name The name of the key.
   * @param {BackupKeyOptions} [options] The optional parameters.
   */
  public async backupKey(
    name: string,
    options: BackupKeyOptions = {}
  ): Promise<Uint8Array | undefined> {
    const requestOptions = operationOptionsToRequestOptionsBase(options);
    const span = this.createSpan("backupKey", requestOptions);

    let response: BackupKeyResponse;
    try {
      response = await this.client.backupKey(
        this.vaultUrl,
        name,
        this.setParentSpan(span, requestOptions)
      );
    } finally {
      span.end();
    }

    return response.value;
  }

  /**
   * Restores a backed up key, and all its versions, to a vault. This operation requires the
   * keys/restore permission.
   *
   * Example usage:
   * ```ts
   * let client = new KeyClient(url, credentials);
   * let backupContents = await client.backupKey("MyKey");
   * // ...
   * let key = await client.restoreKeyBackup(backupContents);
   * ```
   * @summary Restores a backed up key to a vault.
   * @param {Uint8Array} backup The backup blob associated with a key bundle.
   * @param {RestoreKeyBackupOptions} [options] The optional parameters.
   */
  public async restoreKeyBackup(
    backup: Uint8Array,
    options: RestoreKeyBackupOptions = {}
  ): Promise<KeyVaultKey> {
    const requestOptions = operationOptionsToRequestOptionsBase(options);
    const span = this.createSpan("restoreKeyBackup", requestOptions);

    let response: RestoreKeyResponse;
    try {
      response = await this.client.restoreKey(
        this.vaultUrl,
        backup,
        this.setParentSpan(span, requestOptions)
      );
    } finally {
      span.end();
    }

    return this.getKeyFromKeyBundle(response);
  }

  /**
   * @internal
   * @ignore
   * Deals with the pagination of {@link listPropertiesOfKeyVersions}.
   * @param {string} name The name of the KeyVault Key.
   * @param {PageSettings} continuationState An object that indicates the position of the paginated request.
   * @param {ListPropertiesOfKeyVersionsOptions} [options] Common options for the iterative endpoints.
   */
  private async *listPropertiesOfKeyVersionsPage(
    name: string,
    continuationState: PageSettings,
    options?: ListPropertiesOfKeyVersionsOptions
  ): AsyncIterableIterator<KeyProperties[]> {
    if (continuationState.continuationToken == null) {
      const optionsComplete: KeyVaultClientGetKeysOptionalParams = {
        maxresults: continuationState.maxPageSize,
        ...options
      };
      const currentSetResponse = await this.client.getKeyVersions(
        this.vaultUrl,
        name,
        optionsComplete
      );
      continuationState.continuationToken = currentSetResponse.nextLink;
      if (currentSetResponse.value) {
        yield currentSetResponse.value.map(this.getKeyPropertiesFromKeyItem, this);
      }
    }
    while (continuationState.continuationToken) {
      const currentSetResponse = await this.client.getKeyVersions(
        continuationState.continuationToken,
        name,
        options
      );
      continuationState.continuationToken = currentSetResponse.nextLink;
      if (currentSetResponse.value) {
        yield currentSetResponse.value.map(this.getKeyPropertiesFromKeyItem, this);
      } else {
        break;
      }
    }
  }

  /**
   * @internal
   * @ignore
   * Deals with the iteration of all the available results of {@link listPropertiesOfKeyVersions}.
   * @param {string} name The name of the KeyVault Key.
   * @param {ListPropertiesOfKeyVersionsOptions} [options] Common options for the iterative endpoints.
   */
  private async *listPropertiesOfKeyVersionsAll(
    name: string,
    options?: ListPropertiesOfKeyVersionsOptions
  ): AsyncIterableIterator<KeyProperties> {
    const f = {};

    for await (const page of this.listPropertiesOfKeyVersionsPage(name, f, options)) {
      for (const item of page) {
        yield item;
      }
    }
  }

  /**
   * Iterates all versions of the given key in the vault. The full key identifier, properties, and tags are provided
   * in the response. This operation requires the keys/list permission.
   *
   * Example usage:
   * ```ts
   * let client = new KeyClient(url, credentials);
   * for await (const keyProperties of client.listPropertiesOfKeyVersions("MyKey")) {
   *   const key = await client.getKey(keyProperties.name);
   *   console.log("key version: ", key);
   * }
   * ```
   * @param {string} name Name of the key to fetch versions for
   * @param {ListPropertiesOfKeyVersionsOptions} [options] The optional parameters.
   */
  public listPropertiesOfKeyVersions(
    name: string,
    options: ListPropertiesOfKeyVersionsOptions = {}
  ): PagedAsyncIterableIterator<KeyProperties> {
    const requestOptions = operationOptionsToRequestOptionsBase(options);
    const span = this.createSpan("listPropertiesOfKeyVersions", requestOptions);
    const updatedOptions: ListPropertiesOfKeyVersionsOptions = {
      ...requestOptions,
      ...this.setParentSpan(span, requestOptions)
    };

    const iter = this.listPropertiesOfKeyVersionsAll(name, updatedOptions);

    span.end();
    return {
      next() {
        return iter.next();
      },
      [Symbol.asyncIterator]() {
        return this;
      },
      byPage: (settings: PageSettings = {}) =>
        this.listPropertiesOfKeyVersionsPage(name, settings, updatedOptions)
    };
  }

  /**
   * @internal
   * @ignore
   * Deals with the pagination of {@link listPropertiesOfKeys}.
   * @param {PageSettings} continuationState An object that indicates the position of the paginated request.
   * @param {ListPropertiesOfKeysOptions} [options] Common options for the iterative endpoints.
   */
  private async *listPropertiesOfKeysPage(
    continuationState: PageSettings,
    options?: ListPropertiesOfKeysOptions
  ): AsyncIterableIterator<KeyProperties[]> {
    if (continuationState.continuationToken == null) {
      const optionsComplete: KeyVaultClientGetKeysOptionalParams = {
        maxresults: continuationState.maxPageSize,
        ...options
      };
      const currentSetResponse = await this.client.getKeys(this.vaultUrl, optionsComplete);
      continuationState.continuationToken = currentSetResponse.nextLink;
      if (currentSetResponse.value) {
        yield currentSetResponse.value.map(this.getKeyPropertiesFromKeyItem, this);
      }
    }
    while (continuationState.continuationToken) {
      const currentSetResponse = await this.client.getKeys(
        continuationState.continuationToken,
        options
      );
      continuationState.continuationToken = currentSetResponse.nextLink;
      if (currentSetResponse.value) {
        yield currentSetResponse.value.map(this.getKeyPropertiesFromKeyItem, this);
      } else {
        break;
      }
    }
  }

  /**
   * @internal
   * @ignore
   * Deals with the iteration of all the available results of {@link listPropertiesOfKeys}.
   * @param {ListPropertiesOfKeysOptions} [options] Common options for the iterative endpoints.
   */
  private async *listPropertiesOfKeysAll(
    options?: ListPropertiesOfKeysOptions
  ): AsyncIterableIterator<KeyProperties> {
    const f = {};

    for await (const page of this.listPropertiesOfKeysPage(f, options)) {
      for (const item of page) {
        yield item;
      }
    }
  }

  /**
   * Iterates the latest version of all keys in the vault.  The full key identifier and properties are provided
   * in the response. No values are returned for the keys. This operations requires the keys/list permission.
   *
   * Example usage:
   * ```ts
   * let client = new KeyClient(url, credentials);
   * for await (const keyProperties of client.listPropertiesOfKeys()) {
   *   const key = await client.getKey(keyProperties.name);
   *   console.log("key: ", key);
   * }
   * ```
   * @summary List all keys in the vault
   * @param {ListPropertiesOfKeysOptions} [options] The optional parameters.
   */
  public listPropertiesOfKeys(
    options: ListPropertiesOfKeysOptions = {}
  ): PagedAsyncIterableIterator<KeyProperties> {
    const requestOptions = operationOptionsToRequestOptionsBase(options);
    const span = this.createSpan("listPropertiesOfKeys", requestOptions);
    const updatedOptions: ListPropertiesOfKeysOptions = {
      ...requestOptions,
      ...this.setParentSpan(span, requestOptions)
    };

    const iter = this.listPropertiesOfKeysAll(updatedOptions);

    span.end();
    return {
      next() {
        return iter.next();
      },
      [Symbol.asyncIterator]() {
        return this;
      },
      byPage: (settings: PageSettings = {}) =>
        this.listPropertiesOfKeysPage(settings, updatedOptions)
    };
  }

  /**
   * @internal
   * @ignore
   * Deals with the pagination of {@link listDeletedKeys}.
   * @param {PageSettings} continuationState An object that indicates the position of the paginated request.
   * @param {ListDeletedKeysOptions} [options] Common options for the iterative endpoints.
   */
  private async *listDeletedKeysPage(
    continuationState: PageSettings,
    options?: ListDeletedKeysOptions
  ): AsyncIterableIterator<DeletedKey[]> {
    if (continuationState.continuationToken == null) {
      const optionsComplete: KeyVaultClientGetKeysOptionalParams = {
        maxresults: continuationState.maxPageSize,
        ...options
      };
      const currentSetResponse = await this.client.getDeletedKeys(this.vaultUrl, optionsComplete);
      continuationState.continuationToken = currentSetResponse.nextLink;
      if (currentSetResponse.value) {
        yield currentSetResponse.value.map(this.getDeletedKeyFromKeyItem, this);
      }
    }
    while (continuationState.continuationToken) {
      const currentSetResponse = await this.client.getDeletedKeys(
        continuationState.continuationToken,
        options
      );
      continuationState.continuationToken = currentSetResponse.nextLink;
      if (currentSetResponse.value) {
        yield currentSetResponse.value.map(this.getDeletedKeyFromKeyItem, this);
      } else {
        break;
      }
    }
  }

  /**
   * @internal
   * @ignore
   * Deals with the iteration of all the available results of {@link listDeletedKeys}.
   * @param {ListDeletedKeysOptions} [options] Common options for the iterative endpoints.
   */
  private async *listDeletedKeysAll(
    options?: ListDeletedKeysOptions
  ): AsyncIterableIterator<DeletedKey> {
    const f = {};

    for await (const page of this.listDeletedKeysPage(f, options)) {
      for (const item of page) {
        yield item;
      }
    }
  }

  /**
   * Iterates the deleted keys in the vault.  The full key identifier and properties are provided
   * in the response. No values are returned for the keys. This operations requires the keys/list permission.
   *
   * Example usage:
   * ```ts
   * let client = new KeyClient(url, credentials);
   * for await (const deletedKey of client.listDeletedKeys()) {
   *   console.log("deleted key: ", deletedKey);
   * }
   * ```
   * @summary List all keys in the vault
   * @param {ListDeletedKeysOptions} [options] The optional parameters.
   */
  public listDeletedKeys(
    options: ListDeletedKeysOptions = {}
  ): PagedAsyncIterableIterator<DeletedKey> {
    const requestOptions = operationOptionsToRequestOptionsBase(options);
    const span = this.createSpan("listDeletedKeys", requestOptions);

    const updatedOptions: ListDeletedKeysOptions = {
      ...options,
      ...this.setParentSpan(span, requestOptions)
    };

    const iter = this.listDeletedKeysAll(updatedOptions);

    span.end();
    return {
      next() {
        return iter.next();
      },
      [Symbol.asyncIterator]() {
        return this;
      },
      byPage: (settings: PageSettings = {}) => this.listDeletedKeysPage(settings, updatedOptions)
    };
  }

  /**
   * @internal
   * @ignore
   * Shapes the exposed {@link KeyVaultKey} based on either a received key bundle or deleted key bundle.
   */
  private getKeyFromKeyBundle(bundle: KeyBundle | DeletedKeyBundle): KeyVaultKey {
    const keyBundle = bundle as KeyBundle;
    const deletedKeyBundle = bundle as DeletedKeyBundle;

    const parsedId = parseKeyVaultKeysIdentifier(keyBundle.key!.kid!);

    const attributes: any = keyBundle.attributes || {};
    delete keyBundle.attributes;

    const resultObject: KeyVaultKey & DeletedKey = {
      key: keyBundle.key as JsonWebKey,
      id: keyBundle.key ? keyBundle.key.kid : undefined,
      name: parsedId.name,
      keyOperations: keyBundle.key ? (keyBundle.key.keyOps as KeyOperation[]) : undefined,
      keyType: keyBundle.key ? keyBundle.key.kty : undefined,
      properties: {
        expiresOn: attributes.expires,
        createdOn: attributes.created,
        updatedOn: attributes.updated,
        ...keyBundle,
        ...attributes,
        ...parsedId,
        id: keyBundle.key ? keyBundle.key.kid : undefined
      }
    };

    if (deletedKeyBundle.deletedDate) {
      resultObject.properties.deletedOn = deletedKeyBundle.deletedDate;
      delete (resultObject.properties as any).deletedDate;
    }

    if (attributes.vaultUrl) {
      delete (resultObject.properties as any).vaultUrl;
    }
    if (attributes.expires) {
      delete (resultObject.properties as any).expires;
    }
    if (attributes.created) {
      delete (resultObject.properties as any).created;
    }
    if (attributes.updated) {
      delete (resultObject.properties as any).updated;
    }

    return resultObject;
  }

  /**
   * @internal
   * @ignore
   * Shapes the exposed {@link DeletedKey} based on a received KeyItem.
   */
  private getDeletedKeyFromKeyItem(keyItem: KeyItem): DeletedKey {
    const parsedId = parseKeyVaultKeysIdentifier(keyItem.kid!);

    const attributes = keyItem.attributes || {};

    const abstractProperties: any = {
      deletedOn: (attributes as any).deletedDate,
      expiresOn: attributes.expires,
      createdOn: attributes.created,
      updatedOn: attributes.updated,
      ...keyItem,
      ...keyItem.attributes,
      ...parsedId,
      id: keyItem.kid
    };

    if (abstractProperties.deletedDate) {
      delete abstractProperties.deletedDate;
    }

    if (abstractProperties.expires) {
      delete abstractProperties.expires;
    }
    if (abstractProperties.created) {
      delete abstractProperties.created;
    }
    if (abstractProperties.updated) {
      delete abstractProperties.updated;
    }

    return {
      key: keyItem,
      id: keyItem.kid,
      name: abstractProperties.name,
      properties: abstractProperties
    };
  }

  /**
   * @internal
   * @ignore
   * Shapes the exposed {@link KeyProperties} based on a received KeyItem.
   */
  private getKeyPropertiesFromKeyItem(keyItem: KeyItem): KeyProperties {
    const parsedId = parseKeyVaultKeysIdentifier(keyItem.kid!);

    const attributes = keyItem.attributes || {};

    const resultObject: any = {
      createdOn: attributes.created,
      updatedOn: attributes.updated,
      ...keyItem,
      ...parsedId,
      ...keyItem.attributes
    };

    delete resultObject.attributes;

    if (keyItem.attributes!.expires) {
      resultObject.expiresOn = keyItem.attributes!.expires;
      delete resultObject.expires;
    }

    return resultObject;
  }

  /**
   * @internal
   * @ignore
   * Creates a span using the tracer that was set by the user.
   * @param {string} methodName The name of the method creating the span.
   * @param {RequestOptionsBase} [options] The options for the underlying HTTP request.
   */
  private createSpan(methodName: string, requestOptions?: RequestOptionsBase): Span {
    const tracer = getTracer();
    const span = tracer.startSpan(methodName, requestOptions && requestOptions.spanOptions);
    span.setAttribute("az.namespace", "Microsoft.KeyVault");
    return span;
  }

  /**
   * @internal
   * @ignore
   * Returns updated HTTP options with the given span as the parent of future spans,
   * if applicable.
   * @param {Span} span The span for the current operation.
   * @param {RequestOptionsBase} [options] The options for the underlying HTTP request.
   */
  private setParentSpan(span: Span, options: RequestOptionsBase = {}): RequestOptionsBase {
    if (span.isRecording()) {
      const spanOptions = options.spanOptions || {};
      return {
        ...options,
        spanOptions: {
          ...spanOptions,
          parent: span.context(),
          attributes: {
            ...spanOptions.attributes,
            "az.namespace": "Microsoft.KeyVault"
          }
        }
      };
    } else {
      return options;
    }
  }
}<|MERGE_RESOLUTION|>--- conflicted
+++ resolved
@@ -77,10 +77,6 @@
   LATEST_API_VERSION,
   CryptographyClientOptions
 } from "./keysModels";
-<<<<<<< HEAD
-=======
-import { parseKeyvaultIdentifier as parseKeyvaultEntityIdentifier } from "./generated/utils";
->>>>>>> b2e1d532
 
 import {
   CryptographyClient,
@@ -251,14 +247,10 @@
     };
 
     const pipeline = createPipelineFromOptions(internalPipelineOptions, authPolicy);
-<<<<<<< HEAD
-    this.client = new KeyVaultClient(pipelineOptions.apiVersion || LATEST_API_VERSION, pipeline);
-=======
     this.client = new KeyVaultClient(
       pipelineOptions.serviceVersion || LATEST_API_VERSION,
       pipeline
     );
->>>>>>> b2e1d532
   }
 
   /**
