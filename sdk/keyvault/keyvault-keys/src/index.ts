// Copyright (c) Microsoft Corporation.
// Licensed under the MIT license.
/* eslint @typescript-eslint/member-ordering: 0 */
/// <reference lib="esnext.asynciterable" />

import {
  PipelineOptions,
  RequestOptionsBase,
  TokenCredential,
  createPipelineFromOptions,
  isTokenCredential,
  operationOptionsToRequestOptionsBase,
  signingPolicy
} from "@azure/core-http";

import { getTracer } from "@azure/core-tracing";
import { Span } from "@opentelemetry/api";
import { logger } from "./log";

import "@azure/core-paging";
import { PageSettings, PagedAsyncIterableIterator } from "@azure/core-paging";
import { PollerLike, PollOperationState } from "@azure/core-lro";

import {
  BackupKeyResponse,
  CreateKeyResponse,
  DeleteKeyResponse,
  DeletedKeyBundle,
  DeletionRecoveryLevel,
  GetDeletedKeyResponse,
  GetKeyResponse,
  ImportKeyResponse,
  KeyBundle,
  KeyItem,
  KeyVaultClientGetKeysOptionalParams,
  RecoverDeletedKeyResponse,
  RestoreKeyResponse,
  UpdateKeyResponse
} from "./generated/models";
import { KeyVaultClient } from "./generated/keyVaultClient";
import { SDK_VERSION } from "./generated/utils/constants";
import { challengeBasedAuthenticationPolicy } from "../../keyvault-common/src";

import { DeleteKeyPoller } from "./lro/delete/poller";
import { RecoverDeletedKeyPoller } from "./lro/recover/poller";

import {
  BackupKeyOptions,
  CreateEcKeyOptions,
  CreateKeyOptions,
  CreateRsaKeyOptions,
  CryptographyOptions,
  DeletedKey,
  DeleteKeyOptions,
  GetDeletedKeyOptions,
  GetKeyOptions,
  ImportKeyOptions,
  JsonWebKey,
  KeyClientInterface,
  KeyOperation,
  KeyPollerOptions,
  KeyType,
  BeginDeleteKeyOptions,
  BeginRecoverDeletedKeyOptions,
  KeyProperties,
  KeyVaultKey,
  ListPropertiesOfKeysOptions,
  ListPropertiesOfKeyVersionsOptions,
  ListDeletedKeysOptions,
  PurgeDeletedKeyOptions,
  RecoverDeletedKeyOptions,
  RestoreKeyBackupOptions,
  UpdateKeyPropertiesOptions,
  KeyClientOptions,
  LATEST_API_VERSION,
  CryptographyClientOptions
} from "./keysModels";

import {
  CryptographyClient,
  DecryptOptions,
  EncryptOptions,
  SignOptions,
  UnwrapKeyOptions,
  VerifyOptions,
  WrapKeyOptions
} from "./cryptographyClient";

import { LocalCryptographyClient } from "./localCryptographyClient";

import {
  DecryptResult,
  KeyCurveName,
  EncryptionAlgorithm,
  SignatureAlgorithm,
  KeyWrapAlgorithm,
  SignResult,
  UnwrapResult,
  VerifyResult,
  WrapResult,
  EncryptResult
} from "./cryptographyClientModels";
import { LocalSupportedAlgorithmName } from "./localCryptography/algorithms";

import {
  parseKeyVaultKeysIdentifier,
  ParsedKeyVaultKeysIdentifier,
  KeyVaultKeysIdentifierCollectionName
} from "./identifier";

export {
  CryptographyClientOptions,
  KeyClientOptions,
  BackupKeyOptions,
  CreateEcKeyOptions,
  CreateKeyOptions,
  CreateRsaKeyOptions,
  CryptographyClient,
  CryptographyOptions,
  DecryptOptions,
  DecryptResult,
  DeletedKey,
  DeletionRecoveryLevel,
  EncryptOptions,
  EncryptResult,
  GetDeletedKeyOptions,
  GetKeyOptions,
  ImportKeyOptions,
  JsonWebKey,
  KeyCurveName,
  EncryptionAlgorithm,
  KeyOperation,
  KeyType,
  KeyPollerOptions,
  parseKeyVaultKeysIdentifier,
  BeginDeleteKeyOptions,
  BeginRecoverDeletedKeyOptions,
  KeyProperties,
  SignatureAlgorithm,
  KeyVaultKey,
  KeyWrapAlgorithm,
  ListPropertiesOfKeysOptions,
  ListPropertiesOfKeyVersionsOptions,
  ListDeletedKeysOptions,
  LocalCryptographyClient,
  LocalSupportedAlgorithmName,
  PageSettings,
  PagedAsyncIterableIterator,
  ParsedKeyVaultKeysIdentifier,
  KeyVaultKeysIdentifierCollectionName,
  PipelineOptions,
  PollOperationState,
  PollerLike,
  PurgeDeletedKeyOptions,
  RestoreKeyBackupOptions,
  SignOptions,
  SignResult,
  UnwrapKeyOptions,
  UnwrapResult,
  UpdateKeyPropertiesOptions,
  VerifyOptions,
  VerifyResult,
  WrapKeyOptions,
  WrapResult,
  logger
};

/**
 * The KeyClient provides methods to manage {@link KeyVaultKey} in the
 * Azure Key Vault. The client supports creating, retrieving, updating,
 * deleting, purging, backing up, restoring and listing KeyVaultKeys. The
 * client also supports listing {@link DeletedKey} for a soft-delete enabled Azure Key
 * Vault.
 */
export class KeyClient {
  /**
   * The base URL to the vault
   */
  public readonly vaultUrl: string;

  /**
   * @internal
   * @ignore
   * A reference to the auto-generated Key Vault HTTP client.
   */
  private readonly client: KeyVaultClient;

  /**
   * @internal
   * @ignore
   * A self reference that bypasses private methods, for the pollers.
   */
  private readonly pollerClient: KeyClientInterface = {
    recoverDeletedKey: this.recoverDeletedKey.bind(this),
    getKey: this.getKey.bind(this),
    deleteKey: this.deleteKey.bind(this),
    getDeletedKey: this.getDeletedKey.bind(this)
  };

  /**
   * Creates an instance of KeyClient.
   *
   * Example usage:
   * ```ts
   * import { KeyClient } from "@azure/keyvault-keys";
   * import { DefaultAzureCredential } from "@azure/identity";
   *
   * let vaultUrl = `https://<MY KEYVAULT HERE>.vault.azure.net`;
   * let credentials = new DefaultAzureCredential();
   *
   * let client = new KeyClient(vaultUrl, credentials);
   * ```
   * @param {string} vaultUrl the URL of the Key Vault. It should have this shape: https://${your-key-vault-name}.vault.azure.net
   * @param {TokenCredential} credential An object that implements the `TokenCredential` interface used to authenticate requests to the service. Use the @azure/identity package to create a credential that suits your needs.
   * @param {PipelineOptions} [pipelineOptions] Pipeline options used to configure Key Vault API requests. Omit this parameter to use the default pipeline configuration.
   * @memberof KeyClient
   */
  constructor(
    vaultUrl: string,
    credential: TokenCredential,
    pipelineOptions: KeyClientOptions = {}
  ) {
    this.vaultUrl = vaultUrl;

    const libInfo = `azsdk-js-keyvault-keys/${SDK_VERSION}`;

    const userAgentOptions = pipelineOptions.userAgentOptions;

    pipelineOptions.userAgentOptions = {
      ...pipelineOptions.userAgentOptions,
      userAgentPrefix:
        userAgentOptions && userAgentOptions.userAgentPrefix
          ? `${userAgentOptions.userAgentPrefix} ${libInfo}`
          : libInfo
    };

    const authPolicy = isTokenCredential(credential)
      ? challengeBasedAuthenticationPolicy(credential)
      : signingPolicy(credential);

    const internalPipelineOptions = {
      ...pipelineOptions,
      ...{
        loggingOptions: {
          logger: logger.info,
          logPolicyOptions: {
            allowedHeaderNames: [
              "x-ms-keyvault-region",
              "x-ms-keyvault-network-info",
              "x-ms-keyvault-service-version"
            ]
          }
        }
      }
    };

    const pipeline = createPipelineFromOptions(internalPipelineOptions, authPolicy);
<<<<<<< HEAD
    this.client = new KeyVaultClient(pipelineOptions.apiVersion || LATEST_API_VERSION, pipeline);
=======
    this.client = new KeyVaultClient(
      pipelineOptions.serviceVersion || LATEST_API_VERSION,
      pipeline
    );
>>>>>>> 279bc1ef
  }

  /**
   * @internal
   * @ignore
   * Sends a delete request for the given Key Vault Key's name to the Key Vault service.
   * Since the Key Vault Key won't be immediately deleted, we have {@link beginDeleteKey}.
   * @param {string} name The name of the Key Vault Key.
   * @param {DeleteKeyOptions} [options] Optional parameters for the underlying HTTP request.
   */
  private async deleteKey(name: string, options: DeleteKeyOptions = {}): Promise<DeletedKey> {
    const requestOptions = operationOptionsToRequestOptionsBase(options);
    const span = this.createSpan("deleteKey", requestOptions);

    let response: DeleteKeyResponse;
    try {
      response = await this.client.deleteKey(
        this.vaultUrl,
        name,
        this.setParentSpan(span, requestOptions)
      );
    } finally {
      span.end();
    }

    return this.getKeyFromKeyBundle(response);
  }

  /**
   * @internal
   * @ignore
   * Sends a request to recover a deleted Key Vault Key based on the given name.
   * Since the Key Vault Key won't be immediately recover the deleted key, we have {@link beginRecoverDeletedKey}.
   * @param {string} name The name of the Key Vault Key.
   * @param {RecoverDeletedKeyOptions} [options] Optional parameters for the underlying HTTP request.
   */
  private async recoverDeletedKey(
    name: string,
    options: RecoverDeletedKeyOptions = {}
  ): Promise<KeyVaultKey> {
    const requestOptions = operationOptionsToRequestOptionsBase(options);
    const span = this.createSpan("recoverDeletedKey", requestOptions);

    let response: RecoverDeletedKeyResponse;
    try {
      response = await this.client.recoverDeletedKey(
        this.vaultUrl,
        name,
        this.setParentSpan(span, requestOptions)
      );
    } finally {
      span.end();
    }

    return this.getKeyFromKeyBundle(response);
  }

  /**
   * The create key operation can be used to create any key type in Azure Key Vault. If the named key
   * already exists, Azure Key Vault creates a new version of the key. It requires the keys/create
   * permission.
   *
   * Example usage:
   * ```ts
   * let client = new KeyClient(url, credentials);
   * // Create an elliptic-curve key:
   * let result = await client.createKey("MyKey", "EC");
   * ```
   * @summary Creates a new key, stores it, then returns key parameters and properties to the client.
   * @param {string} name The name of the key.
   * @param {KeyType} keyType The type of the key. One of the following: 'EC', 'EC-HSM', 'RSA', 'RSA-HSM', 'oct'.
   * @param {CreateKeyOptions} [options] The optional parameters.
   */
  public async createKey(
    name: string,
    keyType: KeyType,
    options?: CreateKeyOptions
  ): Promise<KeyVaultKey> {
    if (options) {
      const requestOptions = operationOptionsToRequestOptionsBase(options);
      const { enabled, notBefore, expiresOn: expires, ...remainingOptions } = requestOptions;
      const unflattenedOptions = {
        ...remainingOptions,
        keyAttributes: {
          enabled,
          notBefore,
          expires
        }
      };

      const span = this.createSpan("createKey", unflattenedOptions);

      let response: CreateKeyResponse;

      try {
        response = await this.client.createKey(
          this.vaultUrl,
          name,
          keyType,
          this.setParentSpan(span, unflattenedOptions)
        );
      } finally {
        span.end();
      }
      return this.getKeyFromKeyBundle(response);
    } else {
      const response = await this.client.createKey(this.vaultUrl, name, keyType, options);
      return this.getKeyFromKeyBundle(response);
    }
  }

  /**
   * The createEcKey method creates a new elliptic curve key in Azure Key Vault. If the named key
   * already exists, Azure Key Vault creates a new version of the key. It requires the keys/create
   * permission.
   *
   * Example usage:
   * ```ts
   * let client = new KeyClient(url, credentials);
   * let result = await client.createEcKey("MyKey", { curve: "P-256" });
   * ```
   * @summary Creates a new key, stores it, then returns key parameters and properties to the client.
   * @param {string} name The name of the key.
   * @param {CreateEcKeyOptions} [options] The optional parameters.
   */
  public async createEcKey(name: string, options?: CreateEcKeyOptions): Promise<KeyVaultKey> {
    if (options) {
      const requestOptions = operationOptionsToRequestOptionsBase(options);
      const { enabled, notBefore, expiresOn: expires, ...remainingOptions } = requestOptions;
      const unflattenedOptions = {
        ...remainingOptions,
        keyAttributes: {
          enabled,
          notBefore,
          expires
        }
      };

      const span = this.createSpan("createEcKey", unflattenedOptions);

      let response: CreateKeyResponse;
      try {
        response = await this.client.createKey(
          this.vaultUrl,
          name,
          options.hsm ? "EC-HSM" : "EC",
          this.setParentSpan(span, unflattenedOptions)
        );
      } finally {
        span.end();
      }

      return this.getKeyFromKeyBundle(response);
    } else {
      const response = await this.client.createKey(this.vaultUrl, name, "EC", options);
      return this.getKeyFromKeyBundle(response);
    }
  }

  /**
   * The createRSAKey method creates a new RSA key in Azure Key Vault. If the named key
   * already exists, Azure Key Vault creates a new version of the key. It requires the keys/create
   * permission.
   *
   * Example usage:
   * ```ts
   * let client = new KeyClient(url, credentials);
   * let result = await client.createRsaKey("MyKey", { keySize: 2048 });
   * ```
   * @summary Creates a new key, stores it, then returns key parameters and properties to the client.
   * @param {string} name The name of the key.
   * @param {CreateRsaKeyOptions} [options] The optional parameters.
   */
  public async createRsaKey(name: string, options?: CreateRsaKeyOptions): Promise<KeyVaultKey> {
    if (options) {
      const requestOptions = operationOptionsToRequestOptionsBase(options);
      const { enabled, notBefore, expiresOn: expires, ...remainingOptions } = requestOptions;
      const unflattenedOptions = {
        ...remainingOptions,
        keyAttributes: {
          enabled,
          notBefore,
          expires
        }
      };

      const span = this.createSpan("createRsaKey", unflattenedOptions);

      let response: CreateKeyResponse;
      try {
        response = await this.client.createKey(
          this.vaultUrl,
          name,
          options.hsm ? "RSA-HSM" : "RSA",
          this.setParentSpan(span, unflattenedOptions)
        );
      } finally {
        span.end();
      }

      return this.getKeyFromKeyBundle(response);
    } else {
      const response = await this.client.createKey(this.vaultUrl, name, "RSA", options);
      return this.getKeyFromKeyBundle(response);
    }
  }

  /**
   * The import key operation may be used to import any key type into an Azure Key Vault. If the
   * named key already exists, Azure Key Vault creates a new version of the key. This operation
   * requires the keys/import permission.
   *
   * Example usage:
   * ```ts
   * let client = new KeyClient(url, credentials);
   * // Key contents in myKeyContents
   * let result = await client.importKey("MyKey", myKeyContents);
   * ```
   * @summary Imports an externally created key, stores it, and returns key parameters and properties
   * to the client.
   * @param {string} name Name for the imported key.
   * @param {JsonWebKey} key The JSON web key.
   * @param {ImportKeyOptions} [options] The optional parameters.
   */
  public async importKey(
    name: string,
    key: JsonWebKey,
    options?: ImportKeyOptions
  ): Promise<KeyVaultKey> {
    if (options) {
      const requestOptions = operationOptionsToRequestOptionsBase(options);
      const {
        enabled,
        notBefore,
        expiresOn: expires,
        hardwareProtected: hsm,
        ...remainingOptions
      } = requestOptions;
      const unflattenedOptions = {
        ...remainingOptions,
        keyAttributes: {
          enabled,
          notBefore,
          expires,
          hsm
        }
      };

      const span = this.createSpan("importKey", unflattenedOptions);

      let response: ImportKeyResponse;
      try {
        response = await this.client.importKey(
          this.vaultUrl,
          name,
          key,
          this.setParentSpan(span, unflattenedOptions)
        );
      } finally {
        span.end();
      }

      return this.getKeyFromKeyBundle(response);
    } else {
      const response = await this.client.importKey(this.vaultUrl, name, key, options);
      return this.getKeyFromKeyBundle(response);
    }
  }

  /**
   * The delete operation applies to any key stored in Azure Key Vault. Individual versions
   * of a key can not be deleted, only all versions of a given key at once.
   *
   * This function returns a Long Running Operation poller that allows you to wait indefinitely until the key is deleted.
   *
   * This operation requires the keys/delete permission.
   *
   * Example usage:
   * ```ts
   * const client = new KeyClient(url, credentials);
   * await client.createKey("MyKey", "EC");
   * const poller = await client.beginDeleteKey("MyKey");
   *
   * // Serializing the poller
   * const serialized = poller.toString();
   * // A new poller can be created with:
   * // await client.beginDeleteKey("MyKey", { resumeFrom: serialized });
   *
   * // Waiting until it's done
   * const deletedKey = await poller.pollUntilDone();
   * console.log(deletedKey);
   * ```
   * @summary Deletes a key from a specified key vault.
   * @param {string} name The name of the key.
   * @param {BeginDeleteKeyOptions} [options] The optional parameters.
   */
  public async beginDeleteKey(
    name: string,
    options: BeginDeleteKeyOptions = {}
  ): Promise<PollerLike<PollOperationState<DeletedKey>, DeletedKey>> {
    const requestOptions = operationOptionsToRequestOptionsBase(options);
    const poller = new DeleteKeyPoller({
      name,
      client: this.pollerClient,
      intervalInMs: options.intervalInMs,
      resumeFrom: options.resumeFrom,
      requestOptions
    });

    // This will initialize the poller's operation (the deletion of the key).
    await poller.poll();

    return poller;
  }

  /**
   * The updateKeyProperties method changes specified properties of an existing stored key. Properties that
   * are not specified in the request are left unchanged. The value of a key itself cannot be
   * changed. This operation requires the keys/set permission.
   *
   * Example usage:
   * ```ts
   * let keyName = "MyKey";
   * let client = new KeyClient(url, credentials);
   * let key = await client.getKey(keyName);
   * let result = await client.updateKeyProperties(keyName, key.properties.version, { enabled: false });
   * ```
   * @summary Updates the properties associated with a specified key in a given key vault.
   * @param {string} name The name of the key.
   * @param {string} keyVersion The version of the key.
   * @param {UpdateKeyPropertiesOptions} [options] The optional parameters.
   */
  public async updateKeyProperties(
    name: string,
    keyVersion: string,
    options?: UpdateKeyPropertiesOptions
  ): Promise<KeyVaultKey> {
    if (options) {
      const requestOptions = operationOptionsToRequestOptionsBase(options);
      const { enabled, notBefore, expiresOn: expires, ...remainingOptions } = requestOptions;
      const unflattenedOptions = {
        ...remainingOptions,
        keyAttributes: {
          enabled,
          notBefore,
          expires
        }
      };

      const span = this.createSpan("updateKeyProperties", unflattenedOptions);

      let response: UpdateKeyResponse;

      try {
        response = await this.client.updateKey(
          this.vaultUrl,
          name,
          keyVersion,
          this.setParentSpan(span, unflattenedOptions)
        );
      } finally {
        span.end();
      }

      return this.getKeyFromKeyBundle(response);
    } else {
      const response = await this.client.updateKey(this.vaultUrl, name, keyVersion, options);
      return this.getKeyFromKeyBundle(response);
    }
  }

  /**
   * The getKey method gets a specified key and is applicable to any key stored in Azure Key Vault.
   * This operation requires the keys/get permission.
   *
   * Example usage:
   * ```ts
   * let client = new KeyClient(url, credentials);
   * let key = await client.getKey("MyKey");
   * ```
   * @summary Get a specified key from a given key vault.
   * @param {string} name The name of the key.
   * @param {GetKeyOptions} [options] The optional parameters.
   */
  public async getKey(name: string, options: GetKeyOptions = {}): Promise<KeyVaultKey> {
    const requestOptions = operationOptionsToRequestOptionsBase(options);
    const span = this.createSpan("getKey", requestOptions);

    let response: GetKeyResponse;
    try {
      response = await this.client.getKey(
        this.vaultUrl,
        name,
        options && options.version ? options.version : "",
        this.setParentSpan(span, requestOptions)
      );
    } finally {
      span.end();
    }

    return this.getKeyFromKeyBundle(response);
  }

  /**
   * The getDeletedKey method returns the specified deleted key along with its properties.
   * This operation requires the keys/get permission.
   *
   * Example usage:
   * ```ts
   * let client = new KeyClient(url, credentials);
   * let key = await client.getDeletedKey("MyDeletedKey");
   * ```
   * @summary Gets the specified deleted key.
   * @param {string} name The name of the key.
   * @param {GetDeletedKeyOptions} [options] The optional parameters.
   */
  public async getDeletedKey(
    name: string,
    options: GetDeletedKeyOptions = {}
  ): Promise<DeletedKey> {
    const responseOptions = operationOptionsToRequestOptionsBase(options);
    const span = this.createSpan("getDeletedKey", responseOptions);

    let response: GetDeletedKeyResponse;
    try {
      response = await this.client.getDeletedKey(
        this.vaultUrl,
        name,
        this.setParentSpan(span, responseOptions)
      );
    } finally {
      span.end();
    }

    return this.getKeyFromKeyBundle(response);
  }

  /**
   * The purge deleted key operation removes the key permanently, without the possibility of
   * recovery. This operation can only be enabled on a soft-delete enabled vault. This operation
   * requires the keys/purge permission.
   *
   * Example usage:
   * ```ts
   * const client = new KeyClient(url, credentials);
   * const deletePoller = await client.beginDeleteKey("MyKey")
   * await deletePoller.pollUntilDone();
   * await client.purgeDeletedKey("MyKey");
   * ```
   * @summary Permanently deletes the specified key.
   * @param name The name of the key.
   * @param {PurgeDeletedKeyOptions} [options] The optional parameters.
   */
  public async purgeDeletedKey(name: string, options: PurgeDeletedKeyOptions = {}): Promise<void> {
    const responseOptions = operationOptionsToRequestOptionsBase(options);
    const span = this.createSpan("purgeDeletedKey", responseOptions);

    try {
      await this.client.purgeDeletedKey(
        this.vaultUrl,
        name,
        this.setParentSpan(span, responseOptions)
      );
    } finally {
      span.end();
    }
  }

  /**
   * Recovers the deleted key in the specified vault. This operation can only be performed on a
   * soft-delete enabled vault.
   *
   * This function returns a Long Running Operation poller that allows you to wait indefinitely until the deleted key is recovered.
   *
   * This operation requires the keys/recover permission.
   *
   * Example usage:
   * ```ts
   * const client = new KeyClient(url, credentials);
   * await client.createKey("MyKey", "EC");
   * const deletePoller = await client.beginDeleteKey("MyKey");
   * await deletePoller.pollUntilDone();
   * const poller = await client.beginRecoverDeletedKey("MyKey");
   *
   * // Serializing the poller
   * const serialized = poller.toString();
   * // A new poller can be created with:
   * // await client.beginRecoverDeletedKey("MyKey", { resumeFrom: serialized });
   *
   * // Waiting until it's done
   * const key = await poller.pollUntilDone();
   * console.log(key);
   * ```
   * @summary Recovers the deleted key to the latest version.
   * @param name The name of the deleted key.
   * @param {BeginRecoverDeletedKeyOptions} [options] The optional parameters.
   */
  public async beginRecoverDeletedKey(
    name: string,
    options: BeginRecoverDeletedKeyOptions = {}
  ): Promise<PollerLike<PollOperationState<DeletedKey>, DeletedKey>> {
    const requestOptions = operationOptionsToRequestOptionsBase(options);

    const poller = new RecoverDeletedKeyPoller({
      name,
      client: this.pollerClient,
      intervalInMs: options.intervalInMs,
      resumeFrom: options.resumeFrom,
      requestOptions: requestOptions
    });
    // This will initialize the poller's operation (the deletion of the key).
    await poller.poll();
    return poller;
  }

  /**
   * Requests that a backup of the specified key be downloaded to the client. All versions of the
   * key will be downloaded. This operation requires the keys/backup permission.
   *
   * Example usage:
   * ```ts
   * let client = new KeyClient(url, credentials);
   * let backupContents = await client.backupKey("MyKey");
   * ```
   * @summary Backs up the specified key.
   * @param {string} name The name of the key.
   * @param {BackupKeyOptions} [options] The optional parameters.
   */
  public async backupKey(
    name: string,
    options: BackupKeyOptions = {}
  ): Promise<Uint8Array | undefined> {
    const requestOptions = operationOptionsToRequestOptionsBase(options);
    const span = this.createSpan("backupKey", requestOptions);

    let response: BackupKeyResponse;
    try {
      response = await this.client.backupKey(
        this.vaultUrl,
        name,
        this.setParentSpan(span, requestOptions)
      );
    } finally {
      span.end();
    }

    return response.value;
  }

  /**
   * Restores a backed up key, and all its versions, to a vault. This operation requires the
   * keys/restore permission.
   *
   * Example usage:
   * ```ts
   * let client = new KeyClient(url, credentials);
   * let backupContents = await client.backupKey("MyKey");
   * // ...
   * let key = await client.restoreKeyBackup(backupContents);
   * ```
   * @summary Restores a backed up key to a vault.
   * @param {Uint8Array} backup The backup blob associated with a key bundle.
   * @param {RestoreKeyBackupOptions} [options] The optional parameters.
   */
  public async restoreKeyBackup(
    backup: Uint8Array,
    options: RestoreKeyBackupOptions = {}
  ): Promise<KeyVaultKey> {
    const requestOptions = operationOptionsToRequestOptionsBase(options);
    const span = this.createSpan("restoreKeyBackup", requestOptions);

    let response: RestoreKeyResponse;
    try {
      response = await this.client.restoreKey(
        this.vaultUrl,
        backup,
        this.setParentSpan(span, requestOptions)
      );
    } finally {
      span.end();
    }

    return this.getKeyFromKeyBundle(response);
  }

  /**
   * @internal
   * @ignore
   * Deals with the pagination of {@link listPropertiesOfKeyVersions}.
   * @param {string} name The name of the Key Vault Key.
   * @param {PageSettings} continuationState An object that indicates the position of the paginated request.
   * @param {ListPropertiesOfKeyVersionsOptions} [options] Common options for the iterative endpoints.
   */
  private async *listPropertiesOfKeyVersionsPage(
    name: string,
    continuationState: PageSettings,
    options?: ListPropertiesOfKeyVersionsOptions
  ): AsyncIterableIterator<KeyProperties[]> {
    if (continuationState.continuationToken == null) {
      const optionsComplete: KeyVaultClientGetKeysOptionalParams = {
        maxresults: continuationState.maxPageSize,
        ...options
      };
      const currentSetResponse = await this.client.getKeyVersions(
        this.vaultUrl,
        name,
        optionsComplete
      );
      continuationState.continuationToken = currentSetResponse.nextLink;
      if (currentSetResponse.value) {
        yield currentSetResponse.value.map(this.getKeyPropertiesFromKeyItem, this);
      }
    }
    while (continuationState.continuationToken) {
      const currentSetResponse = await this.client.getKeyVersions(
        continuationState.continuationToken,
        name,
        options
      );
      continuationState.continuationToken = currentSetResponse.nextLink;
      if (currentSetResponse.value) {
        yield currentSetResponse.value.map(this.getKeyPropertiesFromKeyItem, this);
      } else {
        break;
      }
    }
  }

  /**
   * @internal
   * @ignore
   * Deals with the iteration of all the available results of {@link listPropertiesOfKeyVersions}.
   * @param {string} name The name of the Key Vault Key.
   * @param {ListPropertiesOfKeyVersionsOptions} [options] Common options for the iterative endpoints.
   */
  private async *listPropertiesOfKeyVersionsAll(
    name: string,
    options?: ListPropertiesOfKeyVersionsOptions
  ): AsyncIterableIterator<KeyProperties> {
    const f = {};

    for await (const page of this.listPropertiesOfKeyVersionsPage(name, f, options)) {
      for (const item of page) {
        yield item;
      }
    }
  }

  /**
   * Iterates all versions of the given key in the vault. The full key identifier, properties, and tags are provided
   * in the response. This operation requires the keys/list permission.
   *
   * Example usage:
   * ```ts
   * let client = new KeyClient(url, credentials);
   * for await (const keyProperties of client.listPropertiesOfKeyVersions("MyKey")) {
   *   const key = await client.getKey(keyProperties.name);
   *   console.log("key version: ", key);
   * }
   * ```
   * @param {string} name Name of the key to fetch versions for
   * @param {ListPropertiesOfKeyVersionsOptions} [options] The optional parameters.
   */
  public listPropertiesOfKeyVersions(
    name: string,
    options: ListPropertiesOfKeyVersionsOptions = {}
  ): PagedAsyncIterableIterator<KeyProperties> {
    const requestOptions = operationOptionsToRequestOptionsBase(options);
    const span = this.createSpan("listPropertiesOfKeyVersions", requestOptions);
    const updatedOptions: ListPropertiesOfKeyVersionsOptions = {
      ...requestOptions,
      ...this.setParentSpan(span, requestOptions)
    };

    const iter = this.listPropertiesOfKeyVersionsAll(name, updatedOptions);

    span.end();
    return {
      next() {
        return iter.next();
      },
      [Symbol.asyncIterator]() {
        return this;
      },
      byPage: (settings: PageSettings = {}) =>
        this.listPropertiesOfKeyVersionsPage(name, settings, updatedOptions)
    };
  }

  /**
   * @internal
   * @ignore
   * Deals with the pagination of {@link listPropertiesOfKeys}.
   * @param {PageSettings} continuationState An object that indicates the position of the paginated request.
   * @param {ListPropertiesOfKeysOptions} [options] Common options for the iterative endpoints.
   */
  private async *listPropertiesOfKeysPage(
    continuationState: PageSettings,
    options?: ListPropertiesOfKeysOptions
  ): AsyncIterableIterator<KeyProperties[]> {
    if (continuationState.continuationToken == null) {
      const optionsComplete: KeyVaultClientGetKeysOptionalParams = {
        maxresults: continuationState.maxPageSize,
        ...options
      };
      const currentSetResponse = await this.client.getKeys(this.vaultUrl, optionsComplete);
      continuationState.continuationToken = currentSetResponse.nextLink;
      if (currentSetResponse.value) {
        yield currentSetResponse.value.map(this.getKeyPropertiesFromKeyItem, this);
      }
    }
    while (continuationState.continuationToken) {
      const currentSetResponse = await this.client.getKeys(
        continuationState.continuationToken,
        options
      );
      continuationState.continuationToken = currentSetResponse.nextLink;
      if (currentSetResponse.value) {
        yield currentSetResponse.value.map(this.getKeyPropertiesFromKeyItem, this);
      } else {
        break;
      }
    }
  }

  /**
   * @internal
   * @ignore
   * Deals with the iteration of all the available results of {@link listPropertiesOfKeys}.
   * @param {ListPropertiesOfKeysOptions} [options] Common options for the iterative endpoints.
   */
  private async *listPropertiesOfKeysAll(
    options?: ListPropertiesOfKeysOptions
  ): AsyncIterableIterator<KeyProperties> {
    const f = {};

    for await (const page of this.listPropertiesOfKeysPage(f, options)) {
      for (const item of page) {
        yield item;
      }
    }
  }

  /**
   * Iterates the latest version of all keys in the vault.  The full key identifier and properties are provided
   * in the response. No values are returned for the keys. This operations requires the keys/list permission.
   *
   * Example usage:
   * ```ts
   * let client = new KeyClient(url, credentials);
   * for await (const keyProperties of client.listPropertiesOfKeys()) {
   *   const key = await client.getKey(keyProperties.name);
   *   console.log("key: ", key);
   * }
   * ```
   * @summary List all keys in the vault
   * @param {ListPropertiesOfKeysOptions} [options] The optional parameters.
   */
  public listPropertiesOfKeys(
    options: ListPropertiesOfKeysOptions = {}
  ): PagedAsyncIterableIterator<KeyProperties> {
    const requestOptions = operationOptionsToRequestOptionsBase(options);
    const span = this.createSpan("listPropertiesOfKeys", requestOptions);
    const updatedOptions: ListPropertiesOfKeysOptions = {
      ...requestOptions,
      ...this.setParentSpan(span, requestOptions)
    };

    const iter = this.listPropertiesOfKeysAll(updatedOptions);

    span.end();
    return {
      next() {
        return iter.next();
      },
      [Symbol.asyncIterator]() {
        return this;
      },
      byPage: (settings: PageSettings = {}) =>
        this.listPropertiesOfKeysPage(settings, updatedOptions)
    };
  }

  /**
   * @internal
   * @ignore
   * Deals with the pagination of {@link listDeletedKeys}.
   * @param {PageSettings} continuationState An object that indicates the position of the paginated request.
   * @param {ListDeletedKeysOptions} [options] Common options for the iterative endpoints.
   */
  private async *listDeletedKeysPage(
    continuationState: PageSettings,
    options?: ListDeletedKeysOptions
  ): AsyncIterableIterator<DeletedKey[]> {
    if (continuationState.continuationToken == null) {
      const optionsComplete: KeyVaultClientGetKeysOptionalParams = {
        maxresults: continuationState.maxPageSize,
        ...options
      };
      const currentSetResponse = await this.client.getDeletedKeys(this.vaultUrl, optionsComplete);
      continuationState.continuationToken = currentSetResponse.nextLink;
      if (currentSetResponse.value) {
        yield currentSetResponse.value.map(this.getDeletedKeyFromKeyItem, this);
      }
    }
    while (continuationState.continuationToken) {
      const currentSetResponse = await this.client.getDeletedKeys(
        continuationState.continuationToken,
        options
      );
      continuationState.continuationToken = currentSetResponse.nextLink;
      if (currentSetResponse.value) {
        yield currentSetResponse.value.map(this.getDeletedKeyFromKeyItem, this);
      } else {
        break;
      }
    }
  }

  /**
   * @internal
   * @ignore
   * Deals with the iteration of all the available results of {@link listDeletedKeys}.
   * @param {ListDeletedKeysOptions} [options] Common options for the iterative endpoints.
   */
  private async *listDeletedKeysAll(
    options?: ListDeletedKeysOptions
  ): AsyncIterableIterator<DeletedKey> {
    const f = {};

    for await (const page of this.listDeletedKeysPage(f, options)) {
      for (const item of page) {
        yield item;
      }
    }
  }

  /**
   * Iterates the deleted keys in the vault.  The full key identifier and properties are provided
   * in the response. No values are returned for the keys. This operations requires the keys/list permission.
   *
   * Example usage:
   * ```ts
   * let client = new KeyClient(url, credentials);
   * for await (const deletedKey of client.listDeletedKeys()) {
   *   console.log("deleted key: ", deletedKey);
   * }
   * ```
   * @summary List all keys in the vault
   * @param {ListDeletedKeysOptions} [options] The optional parameters.
   */
  public listDeletedKeys(
    options: ListDeletedKeysOptions = {}
  ): PagedAsyncIterableIterator<DeletedKey> {
    const requestOptions = operationOptionsToRequestOptionsBase(options);
    const span = this.createSpan("listDeletedKeys", requestOptions);

    const updatedOptions: ListDeletedKeysOptions = {
      ...options,
      ...this.setParentSpan(span, requestOptions)
    };

    const iter = this.listDeletedKeysAll(updatedOptions);

    span.end();
    return {
      next() {
        return iter.next();
      },
      [Symbol.asyncIterator]() {
        return this;
      },
      byPage: (settings: PageSettings = {}) => this.listDeletedKeysPage(settings, updatedOptions)
    };
  }

  /**
   * @internal
   * @ignore
   * Shapes the exposed {@link KeyVaultKey} based on either a received key bundle or deleted key bundle.
   */
  private getKeyFromKeyBundle(bundle: KeyBundle | DeletedKeyBundle): KeyVaultKey {
    const keyBundle = bundle as KeyBundle;
    const deletedKeyBundle = bundle as DeletedKeyBundle;

    const parsedId = parseKeyVaultKeysIdentifier(keyBundle.key!.kid!);

    const attributes: any = keyBundle.attributes || {};
    delete keyBundle.attributes;

    const resultObject: KeyVaultKey & DeletedKey = {
      key: keyBundle.key as JsonWebKey,
      id: keyBundle.key ? keyBundle.key.kid : undefined,
      name: parsedId.name,
      keyOperations: keyBundle.key ? (keyBundle.key.keyOps as KeyOperation[]) : undefined,
      keyType: keyBundle.key ? keyBundle.key.kty : undefined,
      properties: {
        expiresOn: attributes.expires,
        createdOn: attributes.created,
        updatedOn: attributes.updated,
        ...keyBundle,
        ...attributes,
        ...parsedId,
        id: keyBundle.key ? keyBundle.key.kid : undefined
      }
    };

    if (deletedKeyBundle.deletedDate) {
      resultObject.properties.deletedOn = deletedKeyBundle.deletedDate;
      delete (resultObject.properties as any).deletedDate;
    }

    if (attributes.vaultUrl) {
      delete (resultObject.properties as any).vaultUrl;
    }
    if (attributes.expires) {
      delete (resultObject.properties as any).expires;
    }
    if (attributes.created) {
      delete (resultObject.properties as any).created;
    }
    if (attributes.updated) {
      delete (resultObject.properties as any).updated;
    }

    return resultObject;
  }

  /**
   * @internal
   * @ignore
   * Shapes the exposed {@link DeletedKey} based on a received KeyItem.
   */
  private getDeletedKeyFromKeyItem(keyItem: KeyItem): DeletedKey {
    const parsedId = parseKeyVaultKeysIdentifier(keyItem.kid!);

    const attributes = keyItem.attributes || {};

    const abstractProperties: any = {
      deletedOn: (attributes as any).deletedDate,
      expiresOn: attributes.expires,
      createdOn: attributes.created,
      updatedOn: attributes.updated,
      ...keyItem,
      ...keyItem.attributes,
      ...parsedId,
      id: keyItem.kid
    };

    if (abstractProperties.deletedDate) {
      delete abstractProperties.deletedDate;
    }

    if (abstractProperties.expires) {
      delete abstractProperties.expires;
    }
    if (abstractProperties.created) {
      delete abstractProperties.created;
    }
    if (abstractProperties.updated) {
      delete abstractProperties.updated;
    }

    return {
      key: keyItem,
      id: keyItem.kid,
      name: abstractProperties.name,
      properties: abstractProperties
    };
  }

  /**
   * @internal
   * @ignore
   * Shapes the exposed {@link KeyProperties} based on a received KeyItem.
   */
  private getKeyPropertiesFromKeyItem(keyItem: KeyItem): KeyProperties {
    const parsedId = parseKeyVaultKeysIdentifier(keyItem.kid!);

    const attributes = keyItem.attributes || {};

    const resultObject: any = {
      createdOn: attributes.created,
      updatedOn: attributes.updated,
      ...keyItem,
      ...parsedId,
      ...keyItem.attributes
    };

    delete resultObject.attributes;

    if (keyItem.attributes!.expires) {
      resultObject.expiresOn = keyItem.attributes!.expires;
      delete resultObject.expires;
    }

    return resultObject;
  }

  /**
   * @internal
   * @ignore
   * Creates a span using the tracer that was set by the user.
   * @param {string} methodName The name of the method creating the span.
   * @param {RequestOptionsBase} [options] The options for the underlying HTTP request.
   */
  private createSpan(methodName: string, requestOptions?: RequestOptionsBase): Span {
    const tracer = getTracer();
    const span = tracer.startSpan(methodName, requestOptions && requestOptions.spanOptions);
    span.setAttribute("az.namespace", "Microsoft.KeyVault");
    return span;
  }

  /**
   * @internal
   * @ignore
   * Returns updated HTTP options with the given span as the parent of future spans,
   * if applicable.
   * @param {Span} span The span for the current operation.
   * @param {RequestOptionsBase} [options] The options for the underlying HTTP request.
   */
  private setParentSpan(span: Span, options: RequestOptionsBase = {}): RequestOptionsBase {
    if (span.isRecording()) {
      const spanOptions = options.spanOptions || {};
      return {
        ...options,
        spanOptions: {
          ...spanOptions,
          parent: span.context(),
          attributes: {
            ...spanOptions.attributes,
            "az.namespace": "Microsoft.KeyVault"
          }
        }
      };
    } else {
      return options;
    }
  }
}<|MERGE_RESOLUTION|>--- conflicted
+++ resolved
@@ -255,14 +255,10 @@
     };
 
     const pipeline = createPipelineFromOptions(internalPipelineOptions, authPolicy);
-<<<<<<< HEAD
-    this.client = new KeyVaultClient(pipelineOptions.apiVersion || LATEST_API_VERSION, pipeline);
-=======
     this.client = new KeyVaultClient(
       pipelineOptions.serviceVersion || LATEST_API_VERSION,
       pipeline
     );
->>>>>>> 279bc1ef
   }
 
   /**
