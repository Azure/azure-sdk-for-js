--- conflicted
+++ resolved
@@ -898,10 +898,6 @@
   }
 
   /**
-<<<<<<< HEAD
-   * @hidden
-=======
->>>>>>> a21e29b6
    * Deals with the pagination of {@link listPropertiesOfKeyVersions}.
    * @param name - The name of the Key Vault Key.
    * @param continuationState - An object that indicates the position of the paginated request.
@@ -945,10 +941,6 @@
   }
 
   /**
-<<<<<<< HEAD
-   * @hidden
-=======
->>>>>>> a21e29b6
    * Deals with the iteration of all the available results of {@link listPropertiesOfKeyVersions}.
    * @param name - The name of the Key Vault Key.
    * @param options - Common options for the iterative endpoints.
@@ -1000,10 +992,6 @@
   }
 
   /**
-<<<<<<< HEAD
-   * @hidden
-=======
->>>>>>> a21e29b6
    * Deals with the pagination of {@link listPropertiesOfKeys}.
    * @param continuationState - An object that indicates the position of the paginated request.
    * @param options - Common options for the iterative endpoints.
@@ -1045,10 +1033,6 @@
   }
 
   /**
-<<<<<<< HEAD
-   * @hidden
-=======
->>>>>>> a21e29b6
    * Deals with the iteration of all the available results of {@link listPropertiesOfKeys}.
    * @param options - Common options for the iterative endpoints.
    */
@@ -1096,10 +1080,6 @@
   }
 
   /**
-<<<<<<< HEAD
-   * @hidden
-=======
->>>>>>> a21e29b6
    * Deals with the pagination of {@link listDeletedKeys}.
    * @param continuationState - An object that indicates the position of the paginated request.
    * @param options - Common options for the iterative endpoints.
@@ -1140,10 +1120,6 @@
   }
 
   /**
-<<<<<<< HEAD
-   * @hidden
-=======
->>>>>>> a21e29b6
    * Deals with the iteration of all the available results of {@link listDeletedKeys}.
    * @param options - Common options for the iterative endpoints.
    */
