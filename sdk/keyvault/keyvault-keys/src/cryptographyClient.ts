// Copyright (c) Microsoft Corporation.
// Licensed under the MIT license.

import {
  TokenCredential,
  createPipelineFromOptions,
  isTokenCredential,
  RequestOptionsBase,
  signingPolicy,
  operationOptionsToRequestOptionsBase
} from "@azure/core-http";

import { getTracer } from "@azure/core-tracing";
import { Span } from "@opentelemetry/api";

import { logger } from "./log";
import { parseKeyvaultIdentifier } from "./core/utils";
import { SDK_VERSION } from "./core/utils/constants";
import { KeyVaultClient } from "./core/keyVaultClient";
<<<<<<< HEAD
import { challengeBasedAuthenticationPolicy } from "./core/challengeBasedAuthenticationPolicy";

import { LocalCryptographyUnsupportedError, EncryptResult } from "./localCryptography/models";
import {
  LocalSupportedAlgorithmName,
  localSupportedAlgorithms
} from "./localCryptography/algorithms";

import { LocalCryptographyClient } from "./localCryptographyClient";

import {
  JsonWebKey,
  GetKeyOptions,
  KeyVaultKey,
  LATEST_API_VERSION,
  CryptographyOptions,
  CryptographyClientOptions
} from "./keysModels";

import {
  EncryptionAlgorithm,
  KeyWrapAlgorithm,
  WrapResult,
  UnwrapResult,
  DecryptResult,
  SignatureAlgorithm,
  SignResult,
  VerifyResult
} from "./cryptographyClientModels";
=======
import { challengeBasedAuthenticationPolicy } from "../../keyvault-common/src";
import { createHash as cryptoCreateHash, createVerify, publicEncrypt } from "crypto";
import * as constants from "constants";
>>>>>>> b3f24c77

/**
 * A client used to perform cryptographic operations with Azure Key Vault keys.
 */
export class CryptographyClient {
  /**
   * @internal
   * @ignore
   * Retrieves the {@link JsonWebKey} from the Key Vault.
   *
   * Example usage:
   * ```ts
   * let client = new CryptographyClient(keyVaultKey, credentials);
   * let result = await client.getKey();
   * ```
   * @param {GetKeyOptions} [options] Options for retrieving key.
   */
  private async getKey(options: GetKeyOptions = {}): Promise<JsonWebKey> {
    const requestOptions = operationOptionsToRequestOptionsBase(options);
    const span = this.createSpan("getKey", requestOptions);

    if (typeof this.key === "string") {
      if (!this.name || this.name === "") {
        throw new Error("getKey requires a key with a name");
      }
      const key = await this.client.getKey(
        this.vaultUrl,
        this.name,
        options && options.version ? options.version : this.version ? this.version : "",
        this.setParentSpan(span, requestOptions)
      );
      return key.key! as JsonWebKey;
    } else {
      return this.key;
    }
  }

  /**
   * Encrypts the given plaintext with the specified cryptography algorithm
   *
   * Example usage:
   * ```ts
   * let client = new CryptographyClient(keyVaultKey, credentials);
   * let result = await client.encrypt("RSA1_5", Buffer.from("My Message"));
   * ```
   * @param {EncryptionAlgorithm} algorithm The algorithm to use.
   * @param {Uint8Array} plaintext The text to encrypt.
   * @param {EncryptOptions} [options] Additional options.
   */
  public async encrypt(
    algorithm: EncryptionAlgorithm,
    plaintext: Uint8Array,
    options: EncryptOptions = {}
  ): Promise<EncryptResult> {
    const localCryptographyClient = await this.getLocalCryptographyClient();
    const requestOptions = operationOptionsToRequestOptionsBase(options);
    const span = this.createSpan("encrypt", requestOptions);

    if (localCryptographyClient) {
      try {
        return localCryptographyClient.encrypt(algorithm as LocalSupportedAlgorithmName, plaintext);
      } catch (e) {
        if (!(e instanceof LocalCryptographyUnsupportedError)) {
          span.end();
          throw e;
        }
      }
    }

    // Default to the service

    let result;
    try {
      result = await this.client.encrypt(
        this.vaultUrl,
        this.name,
        this.version,
        algorithm,
        plaintext,
        this.setParentSpan(span, requestOptions)
      );
    } finally {
      span.end();
    }

    return { result: result.result!, algorithm, keyID: this.getKeyID() };
  }

  /**
   * Decrypts the given ciphertext with the specified cryptography algorithm
   *
   * Example usage:
   * ```ts
   * let client = new CryptographyClient(keyVaultKey, credentials);
   * let result = await client.decrypt("RSA1_5", encryptedBuffer);
   * ```
   * @param {EncryptionAlgorithm} algorithm The algorithm to use.
   * @param {Uint8Array} ciphertext The text to decrypt.
   * @param {EncryptOptions} [options] Additional options.
   */

  public async decrypt(
    algorithm: EncryptionAlgorithm,
    ciphertext: Uint8Array,
    options: DecryptOptions = {}
  ): Promise<DecryptResult> {
    const localCryptographyClient = await this.getLocalCryptographyClient();
    const requestOptions = operationOptionsToRequestOptionsBase(options);
    const span = this.createSpan("decrypt", requestOptions);

    if (localCryptographyClient) {
      try {
        return localCryptographyClient.decrypt(
          algorithm as LocalSupportedAlgorithmName,
          ciphertext
        );
      } catch (e) {
        if (!(e instanceof LocalCryptographyUnsupportedError)) {
          span.end();
          throw e;
        }
      }
    }

    // Default to the service

    let result;
    try {
      result = await this.client.decrypt(
        this.vaultUrl,
        this.name,
        this.version,
        algorithm,
        ciphertext,
        this.setParentSpan(span, requestOptions)
      );
    } finally {
      span.end();
    }

    return { result: result.result!, keyID: this.getKeyID(), algorithm };
  }

  /**
   * Wraps the given key using the specified cryptography algorithm
   *
   * Example usage:
   * ```ts
   * let client = new CryptographyClient(keyVaultKey, credentials);
   * let result = await client.wrapKey("RSA1_5", keyToWrap);
   * ```
   * @param {KeyWrapAlgorithm} algorithm The encryption algorithm to use to wrap the given key.
   * @param {Uint8Array} key The key to wrap.
   * @param {EncryptOptions} [options] Additional options.
   */
  public async wrapKey(
    algorithm: KeyWrapAlgorithm,
    key: Uint8Array,
    options: WrapKeyOptions = {}
  ): Promise<WrapResult> {
    const localCryptographyClient = await this.getLocalCryptographyClient();
    const requestOptions = operationOptionsToRequestOptionsBase(options);
    const span = this.createSpan("decrypt", requestOptions);

    if (localCryptographyClient) {
      try {
        return localCryptographyClient.wrapKey(algorithm as LocalSupportedAlgorithmName, key);
      } catch (e) {
        if (!(e instanceof LocalCryptographyUnsupportedError)) {
          span.end();
          throw e;
        }
      }
    }

    // Default to the service

    let result;
    try {
      result = await this.client.wrapKey(
        this.vaultUrl,
        this.name,
        this.version,
        algorithm,
        key,
        this.setParentSpan(span, requestOptions)
      );
    } finally {
      span.end();
    }

    return { result: result.result!, algorithm, keyID: this.getKeyID() };
  }

  /**
   * Unwraps the given wrapped key using the specified cryptography algorithm
   *
   * Example usage:
   * ```ts
   * let client = new CryptographyClient(keyVaultKey, credentials);
   * let result = await client.unwrapKey("RSA1_5", keyToUnwrap);
   * ```
   * @param {KeyWrapAlgorithm} algorithm The decryption algorithm to use to unwrap the key.
   * @param {Uint8Array} encryptedKey The encrypted key to unwrap.
   * @param {EncryptOptions} [options] Additional options.
   */
  public async unwrapKey(
    algorithm: KeyWrapAlgorithm,
    encryptedKey: Uint8Array,
    options: UnwrapKeyOptions = {}
  ): Promise<UnwrapResult> {
    const localCryptographyClient = await this.getLocalCryptographyClient();
    const requestOptions = operationOptionsToRequestOptionsBase(options);
    const span = this.createSpan("unwrapKey", requestOptions);

    if (localCryptographyClient) {
      try {
        return localCryptographyClient.unwrapKey(
          algorithm as LocalSupportedAlgorithmName,
          encryptedKey
        );
      } catch (e) {
        if (!(e instanceof LocalCryptographyUnsupportedError)) {
          span.end();
          throw e;
        }
      }
    }

    // Default to the service

    let result;
    try {
      result = await this.client.unwrapKey(
        this.vaultUrl,
        this.name,
        this.version,
        algorithm,
        encryptedKey,
        this.setParentSpan(span, requestOptions)
      );
    } finally {
      span.end();
    }

    return { result: result.result!, keyID: this.getKeyID() };
  }

  /**
   * Cryptographically sign the digest of a message
   *
   * Example usage:
   * ```ts
   * let client = new CryptographyClient(keyVaultKey, credentials);
   * let result = await client.sign("RS256", digest);
   * ```
   * @param {KeySignatureAlgorithm} algorithm The signing algorithm to use.
   * @param {Uint8Array} digest The digest of the data to sign.
   * @param {EncryptOptions} [options] Additional options.
   */
  public async sign(
    algorithm: SignatureAlgorithm,
    digest: Uint8Array,
    options: SignOptions = {}
  ): Promise<SignResult> {
    const requestOptions = operationOptionsToRequestOptionsBase(options);
    const span = this.createSpan("sign", requestOptions);

    let result;
    try {
      result = await this.client.sign(
        this.vaultUrl,
        this.name,
        this.version,
        algorithm,
        digest,
        this.setParentSpan(span, requestOptions)
      );
    } finally {
      span.end();
    }

    return { result: result.result!, algorithm, keyID: this.getKeyID() };
  }

  /**
   * Verify the signed message digest
   *
   * Example usage:
   * ```ts
   * let client = new CryptographyClient(keyVaultKey, credentials);
   * let result = await client.verify("RS256", signedDigest, signature);
   * ```
   * @param {KeySignatureAlgorithm} algorithm The signing algorithm to use to verify with.
   * @param {Uint8Array} digest The digest to verify.
   * @param {Uint8Array} signature The signature to verify the digest against.
   * @param {EncryptOptions} [options] Additional options.
   */
  public async verify(
    algorithm: SignatureAlgorithm,
    digest: Uint8Array,
    signature: Uint8Array,
    options: VerifyOptions = {}
  ): Promise<VerifyResult> {
    const requestOptions = operationOptionsToRequestOptionsBase(options);
    const span = this.createSpan("verify", requestOptions);

    let response;
    try {
      response = await this.client.verify(
        this.vaultUrl,
        this.name,
        this.version,
        algorithm,
        digest,
        signature,
        this.setParentSpan(span, requestOptions)
      );
    } finally {
      span.end();
    }

    return { result: response.value ? response.value : false, keyID: this.getKeyID() };
  }

  /**
   * Cryptographically sign a block of data
   *
   * Example usage:
   * ```ts
   * let client = new CryptographyClient(keyVaultKey, credentials);
   * let result = await client.signData("RS256", message);
   * ```
   * @param {KeySignatureAlgorithm} algorithm The signing algorithm to use.
   * @param {Uint8Array} data The data to sign.
   * @param {EncryptOptions} [options] Additional options.
   */
  public async signData(
    algorithm: SignatureAlgorithm,
    data: Uint8Array,
    options: SignOptions = {}
  ): Promise<SignResult> {
    const localCryptographyClient = await this.getLocalCryptographyClient();
    const requestOptions = operationOptionsToRequestOptionsBase(options);
    const span = this.createSpan("unwrapKey", requestOptions);
    const localAlgorithm = algorithm as LocalSupportedAlgorithmName;

    if (localCryptographyClient) {
      try {
        return localCryptographyClient.signData(localAlgorithm, data);
      } catch (e) {
        if (!(e instanceof LocalCryptographyUnsupportedError)) {
          span.end();
          throw e;
        }
      }
    }

    let digest: Buffer;
    try {
      digest = (await localSupportedAlgorithms[localAlgorithm]?.operations.createHash!(
        "",
        Buffer.from(data)
      )) as Buffer;
    } catch {
      throw new LocalCryptographyUnsupportedError(`Unsupported algorithm ${algorithm}`);
    }

    // Default to the service

    let result;
    try {
      result = await this.client.sign(
        this.vaultUrl,
        this.name,
        this.version,
        algorithm,
        digest,
        this.setParentSpan(span, requestOptions)
      );
    } finally {
      span.end();
    }

    return { result: result.result!, algorithm, keyID: this.getKeyID() };
  }

  /**
   * Verify the signed block of data
   *
   * Example usage:
   * ```ts
   * let client = new CryptographyClient(keyVaultKey, credentials);
   * let result = await client.verifyData("RS256", signedMessage, signature);
   * ```
   * @param {KeySignatureAlgorithm} algorithm The algorithm to use to verify with.
   * @param {Uint8Array} data The signed block of data to verify.
   * @param {Uint8Array} signature The signature to verify the block against.
   * @param {EncryptOptions} [options] Additional options.
   */
  public async verifyData(
    algorithm: SignatureAlgorithm,
    data: Uint8Array,
    signature: Uint8Array,
    options: VerifyOptions = {}
  ): Promise<VerifyResult> {
    const localCryptographyClient = await this.getLocalCryptographyClient();
    const requestOptions = operationOptionsToRequestOptionsBase(options);
    const span = this.createSpan("decrypt", requestOptions);
    const localAlgorithm = algorithm as LocalSupportedAlgorithmName;

    if (localCryptographyClient) {
      try {
        return localCryptographyClient.verifyData(localAlgorithm, data, signature);
      } catch (e) {
        if (!(e instanceof LocalCryptographyUnsupportedError)) {
          span.end();
          throw e;
        }
      }
    }

    let digest: Buffer;
    try {
      digest = (await localSupportedAlgorithms[localAlgorithm]?.operations.createHash!(
        "",
        Buffer.from(data)
      )) as Buffer;
    } catch {
      throw new LocalCryptographyUnsupportedError(`Unsupported algorithm ${algorithm}`);
    }

    // Default to the service

    let result;
    try {
      result = await this.client.verify(
        this.vaultUrl,
        this.name,
        this.version,
        algorithm,
        digest,
        signature,
        this.setParentSpan(span, requestOptions)
      );
    } finally {
      span.end();
    }

    return { result: result.value!, keyID: this.getKeyID() };
  }

  /**
   * @internal
   * @ignore
   * Attempts to retrieve the ID of the key.
   */
  private getKeyID(): string | undefined {
    let kid;
    if (typeof this.key !== "string") {
      kid = this.key.kid;
    } else {
      kid = this.key;
    }

    return kid;
  }

  /**
   * The base URL to the vault
   */
  public readonly vaultUrl: string;

  /**
   * Instance of the Local Cryptography Client
   */
  public localCryptographyClient?: LocalCryptographyClient;

  /**
   * @internal
   * @ignore
   * A reference to the auto-generated KeyVault HTTP client.
   */
  private readonly client: KeyVaultClient;

  /**
   * A reference to the key used for the cryptographic operations.
   * Based on what was provided to the CryptographyClient constructor, it can be either a string with the URL of a KeyVault Key, or an already parsed {@link JsonWebKey}.
   */
  private key: string | JsonWebKey;

  /**
   * Name of the key the client represents
   */
  private name: string;

  /**
   * Version of the key the client represents
   */
  private version: string;

  /**
   * Tries to load the full Key Vault Key and then creates the Local Cryptography Client
   */
  private _localCryptographyClientPromise?: Promise<LocalCryptographyClient>;

  private getLocalCryptographyClient(): Promise<LocalCryptographyClient> | undefined {
    if (!this._localCryptographyClientPromise) {
      try {
        this._localCryptographyClientPromise = this.configureLocalCryptographyClient();
      } catch {
        // Nothing to do here.
      }
    }
    return this._localCryptographyClientPromise;
  }

  private async configureLocalCryptographyClient(): Promise<LocalCryptographyClient> {
    this.key = await this.getKey();
    return new LocalCryptographyClient(this.key as JsonWebKey);
  }

  /**
   * Constructs a new instance of the Cryptography client for the given key
   *
   * Example usage:
   * ```ts
   * import { KeyClient, CryptographyClient } from "@azure/keyvault-keys";
   * import { DefaultAzureCredential } from "@azure/identity";
   *
   * let vaultUrl = `https://<MY KEYVAULT HERE>.vault.azure.net`;
   * let credentials = new DefaultAzureCredential();
   *
   * let keyClient = new KeyClient(vaultUrl, credentials);
   * let keyVaultKey = await keyClient.getKey("MyKey");
   *
   * let client = new CryptographyClient(keyVaultKey.id, credentials);
   * // or
   * let client = new CryptographyClient(keyVaultKey, credentials);
   * ```
   * @param key The key to use during cryptography operations.
   * @param {TokenCredential} credential An object that implements the `TokenCredential` interface used to authenticate requests to the service. Use the @azure/identity package to create a credential that suits your needs.
   * @param {PipelineOptions} [pipelineOptions={}] Optional. Pipeline options used to configure Key Vault API requests.
   *                                                         Omit this parameter to use the default pipeline configuration.
   * @memberof CryptographyClient
   */
  constructor(
    key: string | KeyVaultKey, // keyUrl or KeyVaultKey
    credential: TokenCredential,
    pipelineOptions: CryptographyClientOptions = {}
  ) {
    const libInfo = `azsdk-js-keyvault-keys/${SDK_VERSION}`;

    const userAgentOptions = pipelineOptions.userAgentOptions;

    pipelineOptions.userAgentOptions = {
      ...pipelineOptions.userAgentOptions,
      userAgentPrefix:
        userAgentOptions && userAgentOptions.userAgentPrefix
          ? `${userAgentOptions.userAgentPrefix} ${libInfo}`
          : libInfo
    };

    const authPolicy = isTokenCredential(credential)
      ? challengeBasedAuthenticationPolicy(credential)
      : signingPolicy(credential);

    const internalPipelineOptions = {
      ...pipelineOptions,
      ...{
        loggingOptions: {
          logger: logger.info,
          logPolicyOptions: {
            allowedHeaderNames: [
              "x-ms-keyvault-region",
              "x-ms-keyvault-network-info",
              "x-ms-keyvault-service-version"
            ]
          }
        }
      }
    };

    const pipeline = createPipelineFromOptions(internalPipelineOptions, authPolicy);
    this.client = new KeyVaultClient(
      credential,
      pipelineOptions.apiVersion || LATEST_API_VERSION,
      pipeline
    );

    let parsed;
    if (typeof key === "string") {
      this.key = key;
      parsed = parseKeyvaultIdentifier("keys", this.key);
    } else if (key.key) {
      this.key = key.key;
      parsed = parseKeyvaultIdentifier("keys", this.key.kid!);
    } else {
      throw new Error(
        "The provided key is malformed as it does not have a value for the `key` property."
      );
    }

    if (parsed.name === "") {
      throw new Error("Could not find 'name' of key in key URL");
    }

    if (!parsed.version || parsed.version === "") {
      throw new Error("Could not find 'version' of key in key URL");
    }

    if (!parsed.vaultUrl || parsed.vaultUrl === "") {
      throw new Error("Could not find 'vaultUrl' of key in key URL");
    }

    this.vaultUrl = parsed.vaultUrl;
    this.name = parsed.name;
    this.version = parsed.version;
  }

  /**
   * @internal
   * @ignore
   * Creates a span using the tracer that was set by the user.
   * @param {string} methodName The name of the method creating the span.
   * @param {RequestOptionsBase} [options] The options for the underlying HTTP request.
   */
  private createSpan(methodName: string, requestOptions?: RequestOptionsBase): Span {
    const tracer = getTracer();
    const span = tracer.startSpan(
      `CryptographyClient ${methodName}`,
      requestOptions && requestOptions.spanOptions
    );
    span.setAttribute("az.namespace", "Microsoft.KeyVault");
    return span;
  }

  /**
   * @internal
   * @ignore
   * Returns updated HTTP options with the given span as the parent of future spans,
   * if applicable.
   * @param {Span} span The span for the current operation.
   * @param {RequestOptionsBase} [options] The options for the underlying HTTP request.
   */
  private setParentSpan(span: Span, options: RequestOptionsBase = {}): RequestOptionsBase {
    if (span.isRecording()) {
      const spanOptions = options.spanOptions || {};
      return {
        ...options,
        spanOptions: {
          ...spanOptions,
          parent: span.context(),
          attributes: {
            ...spanOptions.attributes,
            "az.namespace": "Microsoft.KeyVault"
          }
        }
      };
    } else {
      return options;
    }
  }
}

/**
 * Options for {@link encrypt}.
 */
export interface EncryptOptions extends CryptographyOptions {}

/**
 * Options for {@link decrypt}.
 */
export interface DecryptOptions extends CryptographyOptions {}

/**
 * Options for {@link sign}.
 */
export interface SignOptions extends CryptographyOptions {}

/**
 * Options for {@link verify}.
 */
export interface VerifyOptions extends CryptographyOptions {}

/**
 * Options for {@link wrapKey}.
 */
export interface WrapKeyOptions extends CryptographyOptions {}

/**
 * Options for {@link unwrapKey}.
 */
export interface UnwrapKeyOptions extends CryptographyOptions {}<|MERGE_RESOLUTION|>--- conflicted
+++ resolved
@@ -17,8 +17,7 @@
 import { parseKeyvaultIdentifier } from "./core/utils";
 import { SDK_VERSION } from "./core/utils/constants";
 import { KeyVaultClient } from "./core/keyVaultClient";
-<<<<<<< HEAD
-import { challengeBasedAuthenticationPolicy } from "./core/challengeBasedAuthenticationPolicy";
+import { challengeBasedAuthenticationPolicy } from "../../keyvault-common/src";
 
 import { LocalCryptographyUnsupportedError, EncryptResult } from "./localCryptography/models";
 import {
@@ -47,11 +46,6 @@
   SignResult,
   VerifyResult
 } from "./cryptographyClientModels";
-=======
-import { challengeBasedAuthenticationPolicy } from "../../keyvault-common/src";
-import { createHash as cryptoCreateHash, createVerify, publicEncrypt } from "crypto";
-import * as constants from "constants";
->>>>>>> b3f24c77
 
 /**
  * A client used to perform cryptographic operations with Azure Key Vault keys.
