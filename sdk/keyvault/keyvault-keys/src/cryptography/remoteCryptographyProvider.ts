// Copyright (c) Microsoft Corporation.
// Licensed under the MIT license.

<<<<<<< HEAD
import { TokenCredential } from "@azure/core-auth";
import { bearerTokenAuthenticationPolicy } from "@azure/core-rest-pipeline";
import { authenticationScopes } from "../constants";

=======
import {
  TokenCredential,
  createPipelineFromOptions,
  isTokenCredential,
  signingPolicy,
} from "@azure/core-http";
>>>>>>> c0db437d
import {
  DecryptOptions,
  DecryptParameters,
  DecryptResult,
  EncryptOptions,
  EncryptParameters,
  EncryptResult,
  KeyWrapAlgorithm,
  SignOptions,
  SignResult,
  UnwrapKeyOptions,
  VerifyOptions,
  VerifyResult,
  WrapKeyOptions,
  WrapResult,
} from "../cryptographyClientModels";
import { SDK_VERSION } from "../constants";
import { UnwrapResult } from "../cryptographyClientModels";
import { KeyVaultClient } from "../generated";
import { parseKeyVaultKeyIdentifier } from "../identifier";
import {
  CryptographyClientOptions,
  GetKeyOptions,
  KeyVaultKey,
  LATEST_API_VERSION,
} from "../keysModels";
import { getKeyFromKeyBundle } from "../transformations";
import { createHash } from "./crypto";
import { CryptographyProvider, CryptographyProviderOperation } from "./models";
import { logger } from "../log";
import { createChallengeCallbacks } from "../../../keyvault-common/src";
import { tracingClient } from "../tracing";

/**
 * The remote cryptography provider is used to run crypto operations against KeyVault.
 * @internal
 */
export class RemoteCryptographyProvider implements CryptographyProvider {
  constructor(
    key: string | KeyVaultKey,
    credential: TokenCredential,
    pipelineOptions: CryptographyClientOptions = {}
  ) {
    this.client = getOrInitializeClient(credential, pipelineOptions);

    this.key = key;

    let keyId: string;
    if (typeof key === "string") {
      keyId = key;
    } else {
      keyId = key.id!;
    }

    try {
      const parsed = parseKeyVaultKeyIdentifier(keyId);
      if (parsed.name === "") {
        throw new Error("Could not find 'name' of key in key URL");
      }

      if (!parsed.vaultUrl || parsed.vaultUrl === "") {
        throw new Error("Could not find 'vaultUrl' of key in key URL");
      }

      this.vaultUrl = parsed.vaultUrl;
      this.name = parsed.name;
      this.version = parsed.version ?? "";
    } catch (err: any) {
      logger.error(err);

      throw new Error(`${keyId} is not a valid Key Vault key ID`);
    }
  }

  // The remote client supports all algorithms and all operations.
  isSupported(_algorithm: string, _operation: CryptographyProviderOperation): boolean {
    return true;
  }

  encrypt(
    encryptParameters: EncryptParameters,
    options: EncryptOptions = {}
  ): Promise<EncryptResult> {
    const { algorithm, plaintext, ...params } = encryptParameters;
    const requestOptions = { ...options, ...params };

    return tracingClient.withSpan(
      "RemoteCryptographyProvider.encrypt",
      requestOptions,
      async (updatedOptions) => {
        const result = await this.client.encrypt(
          this.vaultUrl,
          this.name,
          this.version,
          algorithm,
          plaintext,
          updatedOptions
        );

        return {
          algorithm: encryptParameters.algorithm,
          result: result.result!,
          keyID: this.getKeyID(),
          additionalAuthenticatedData: result.additionalAuthenticatedData,
          authenticationTag: result.authenticationTag,
          iv: result.iv,
        };
      }
    );
  }

  decrypt(
    decryptParameters: DecryptParameters,
    options: DecryptOptions = {}
  ): Promise<DecryptResult> {
    const { algorithm, ciphertext, ...params } = decryptParameters;
    const requestOptions = { ...options, ...params };

    return tracingClient.withSpan(
      "RemoteCryptographyProvider.decrypt",
      requestOptions,
      async (updatedOptions) => {
        const result = await this.client.decrypt(
          this.vaultUrl,
          this.name,
          this.version,
          algorithm,
          ciphertext,
          updatedOptions
        );
        return {
          result: result.result!,
          keyID: this.getKeyID(),
          algorithm,
        };
      }
    );
  }

  wrapKey(
    algorithm: KeyWrapAlgorithm,
    keyToWrap: Uint8Array,
    options: WrapKeyOptions = {}
  ): Promise<WrapResult> {
    return tracingClient.withSpan(
      "RemoteCryptographyProvider.wrapKey",
      options,
      async (updatedOptions) => {
        const result = await this.client.wrapKey(
          this.vaultUrl,
          this.name,
          this.version,
          algorithm,
          keyToWrap,
          updatedOptions
        );

        return {
          result: result.result!,
          algorithm,
          keyID: this.getKeyID(),
        };
      }
    );
  }

  unwrapKey(
    algorithm: KeyWrapAlgorithm,
    encryptedKey: Uint8Array,
    options: UnwrapKeyOptions = {}
  ): Promise<UnwrapResult> {
    return tracingClient.withSpan(
      "RemoteCryptographyProvider.unwrapKey",
      options,
      async (updatedOptions) => {
        const result = await this.client.unwrapKey(
          this.vaultUrl,
          this.name,
          this.version,
          algorithm,
          encryptedKey,
          updatedOptions
        );

        return {
          result: result.result!,
          algorithm,
          keyID: this.getKeyID(),
        };
      }
    );
  }

  sign(algorithm: string, digest: Uint8Array, options: SignOptions = {}): Promise<SignResult> {
    return tracingClient.withSpan(
      "RemoteCryptographyProvider.sign",
      options,
      async (updatedOptions) => {
        const result = await this.client.sign(
          this.vaultUrl,
          this.name,
          this.version,
          algorithm,
          digest,
          updatedOptions
        );

        return { result: result.result!, algorithm, keyID: this.getKeyID() };
      }
    );
  }

  verifyData(
    algorithm: string,
    data: Uint8Array,
    signature: Uint8Array,
    options: VerifyOptions = {}
  ): Promise<VerifyResult> {
    return tracingClient.withSpan(
      "RemoteCryptographyProvider.verifyData",
      options,
      async (updatedOptions) => {
        const hash = await createHash(algorithm, data);
        return this.verify(algorithm, hash, signature, updatedOptions);
      }
    );
  }

  verify(
    algorithm: string,
    digest: Uint8Array,
    signature: Uint8Array,
    options: VerifyOptions = {}
  ): Promise<VerifyResult> {
    return tracingClient.withSpan(
      "RemoteCryptographyProvider.verify",
      options,
      async (updatedOptions) => {
        const response = await this.client.verify(
          this.vaultUrl,
          this.name,
          this.version,
          algorithm,
          digest,
          signature,
          updatedOptions
        );
        return {
          result: response.value ? response.value : false,
          keyID: this.getKeyID(),
        };
      }
    );
  }

  signData(algorithm: string, data: Uint8Array, options: SignOptions = {}): Promise<SignResult> {
    return tracingClient.withSpan(
      "RemoteCryptographyProvider.signData",
      options,
      async (updatedOptions) => {
        const digest = await createHash(algorithm, data);
        const result = await this.client.sign(
          this.vaultUrl,
          this.name,
          this.version,
          algorithm,
          digest,
          updatedOptions
        );
        return { result: result.result!, algorithm, keyID: this.getKeyID() };
      }
    );
  }

  /**
   * The base URL to the vault.
   */
  readonly vaultUrl: string;

  /**
   * The ID of the key used to perform cryptographic operations for the client.
   */
  get keyId(): string | undefined {
    return this.getKeyID();
  }

  /**
   * Gets the {@link KeyVaultKey} used for cryptography operations, fetching it
   * from KeyVault if necessary.
   * @param options - Additional options.
   */
  getKey(options: GetKeyOptions = {}): Promise<KeyVaultKey> {
    return tracingClient.withSpan(
      "RemoteCryptographyProvider.getKey",
      options,
      async (updatedOptions) => {
        if (typeof this.key === "string") {
          if (!this.name || this.name === "") {
            throw new Error("getKey requires a key with a name");
          }
          const response = await this.client.getKey(
            this.vaultUrl,
            this.name,
            options && options.version ? options.version : this.version ? this.version : "",
            updatedOptions
          );
          this.key = getKeyFromKeyBundle(response);
        }
        return this.key;
      }
    );
  }

  /**
   * A reference to the auto-generated KeyVault HTTP client.
   */
  private client: KeyVaultClient;

  /**
   * A reference to the key used for the cryptographic operations.
   * Based on what was provided to the CryptographyClient constructor,
   * it can be either a string with the URL of a Key Vault Key, or an already parsed {@link KeyVaultKey}.
   */
  private key: string | KeyVaultKey;

  /**
   * Name of the key the client represents
   */
  private name: string;

  /**
   * Version of the key the client represents
   */
  private version: string;

  /**
   * Attempts to retrieve the ID of the key.
   */
  private getKeyID(): string | undefined {
    let kid;
    if (typeof this.key !== "string") {
      kid = this.key.id;
    } else {
      kid = this.key;
    }

    return kid;
  }
}

/**
 * A helper method to either get the passed down generated client or initialize a new one.
 * An already constructed generated client may be passed down from {@link KeyClient} in which case we should reuse it.
 *
 * @internal
 * @param credential - The credential to use when initializing a new client.
 * @param options - The options for constructing a client or the underlying client if one already exists.
 * @returns - A generated client instance
 */
function getOrInitializeClient(
  credential: TokenCredential,
  options: CryptographyClientOptions & { generatedClient?: KeyVaultClient }
): KeyVaultClient {
  if (options.generatedClient) {
    return options.generatedClient;
  }

  const libInfo = `azsdk-js-keyvault-keys/${SDK_VERSION}`;

  const userAgentOptions = options.userAgentOptions;

  options.userAgentOptions = {
    userAgentPrefix:
      userAgentOptions && userAgentOptions.userAgentPrefix
        ? `${userAgentOptions.userAgentPrefix} ${libInfo}`
        : libInfo,
  };

  const authPolicy = bearerTokenAuthenticationPolicy({
    credential,
    scopes: authenticationScopes,
    challengeCallbacks: createChallengeCallbacks(),
  });

  const internalPipelineOptions = {
    ...options,
    loggingOptions: {
      logger: logger.info,
      allowedHeaderNames: [
        "x-ms-keyvault-region",
        "x-ms-keyvault-network-info",
        "x-ms-keyvault-service-version",
      ],
    },
  };

  let client = new KeyVaultClient(
    options.serviceVersion || LATEST_API_VERSION,
    internalPipelineOptions
  );
  client.pipeline.addPolicy(authPolicy);

  return client;
}<|MERGE_RESOLUTION|>--- conflicted
+++ resolved
@@ -1,19 +1,10 @@
 // Copyright (c) Microsoft Corporation.
 // Licensed under the MIT license.
 
-<<<<<<< HEAD
 import { TokenCredential } from "@azure/core-auth";
 import { bearerTokenAuthenticationPolicy } from "@azure/core-rest-pipeline";
 import { authenticationScopes } from "../constants";
 
-=======
-import {
-  TokenCredential,
-  createPipelineFromOptions,
-  isTokenCredential,
-  signingPolicy,
-} from "@azure/core-http";
->>>>>>> c0db437d
 import {
   DecryptOptions,
   DecryptParameters,
