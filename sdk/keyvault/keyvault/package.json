{
  "name": "@azure/keyvault",
  "author": "Microsoft Corporation",
<<<<<<< HEAD
  "description": "KeyVaultClient Library with typescript type definitions for node.js and browser.",
  "version": "1.0.0-preview1",
  "dependencies": {
    "@azure/ms-rest-azure-js": "^1.3.2",
    "@azure/ms-rest-js": "^1.8.0",
    "tslib": "^1.9.3"
  },
=======
  "version": "0.1.0",
  "license": "MIT",
  "description": "KeyVaultClient Library with typescript type definitions for node.js and browser.",
  "homepage": "https://github.com/azure/azure-sdk-for-js/tree/master/sdk/keyvault/keyvault",
  "repository": "github:Azure/azure-sdk-for-js",
>>>>>>> c0f69434
  "keywords": [
    "node",
    "azure",
    "typescript",
    "browser",
    "isomorphic"
  ],
<<<<<<< HEAD
  "license": "MIT",
  "main": "./dist/index.js",
  "module": "./esm/index.js",
  "browser": {
    "./dist/index.js": "./browser/index.js"
  },
  "types": "./types/src/index.d.ts",
  "devDependencies": {
    "@azure/ms-rest-nodeauth": "^0.9.1",
    "@microsoft/api-extractor": "^7.1.0",
    "@types/chai": "^4.1.7",
    "@types/mocha": "^5.2.0",
    "chai": "^4.2.0",
    "cross-env": "^5.2.0",
    "mocha": "^5.2.0",
    "mocha-multi-reporters": "^1.1.7",
    "rimraf": "2.6.3",
    "rollup": "^0.66.2",
    "rollup-plugin-commonjs": "^9.2.0",
    "rollup-plugin-node-resolve": "^3.4.0",
    "ts-node": "^8.0.3",
    "typescript": "^3.1.1",
    "uglify-js": "^3.4.9"
=======
  "bugs": {
    "url": "https://github.com/azure/azure-sdk-for-js/issues"
  },
  "main": "./dist/keyvault.js",
  "module": "./esm/keyVaultClient.js",
  "types": "./esm/keyVaultClient.d.ts",
  "engine": {
    "node": ">=6.0.0"
>>>>>>> c0f69434
  },
  "dependencies": {
    "@azure/ms-rest-azure-js": "^1.1.0",
    "@azure/ms-rest-js": "^1.2.6",
    "tslib": "^1.9.3"
  },
  "devDependencies": {
    "prettier": "^1.16.4",
    "rimraf": "^2.6.2",
    "rollup": "^1.0.0",
    "rollup-plugin-node-resolve": "^4.2.0",
    "typescript": "^3.2.2",
    "uglify-js": "^3.4.9"
  },
  "files": [
<<<<<<< HEAD
    "LICENSE.txt",
    "README.md",
    "lib/",
    "types/lib/",
    "dist/**/*.js",
    "dist/**/*.js.map",
    "dist/**/*.d.ts",
    "dist/**/*.d.ts.map",
    "esm/**/*.js",
    "esm/**/*.js.map",
    "esm/**/*.d.ts",
    "esm/**/*.d.ts.map",
    "src/**/*.ts",
    "rollup.config.js",
    "tsconfig.json"
  ],
  "scripts": {
    "prebuild": "rimraf dist && rimraf types",
    "build": "tsc && rollup -c rollup.config.js && npm run minify",
    "minify": "uglifyjs -c -m --comments --source-map \"content='./dist/index.js.map'\" -o ./dist/index.min.js ./dist/index.js",
    "test": "npm run test:node",
    "test:node": "cross-env TS_NODE_COMPILER_OPTIONS=\"{\\\"module\\\": \\\"commonjs\\\"}\" mocha --require ts-node/register --require source-map-support/register --full-trace --no-timeouts tests/**/*.test.ts",
    "prepack": "npm install && npm run build",
    "clean": "rimraf dist esm dist-test types temp"
=======
    "dist/",
    "esm/",
    "src/"
  ],
  "scripts": {
    "audit": "node ../../../common/scripts/rush-audit.js && rimraf node_modules package-lock.json && npm i --package-lock-only 2>&1 && npm audit",
    "build:minify": "uglifyjs -c -m --comments --source-map \"content='./dist/keyvault.js.map'\" -o ./dist/keyvault.min.js ./dist/keyvault.js 2>&1",
    "build:test": "npm run build",
    "build": "tsc && rollup -c rollup.config.js 2>&1 && npm run build:minify",
    "check-format": "prettier --list-different --config .prettierrc.json \"src/**/*.ts\" \"test/**/*.ts\" \"*.{js,json}\"",
    "clean": "rimraf dist esm test-dist typings *.tgz *.log",
    "format": "prettier --write --config .prettierrc.json \"src/**/*.ts\" \"test/**/*.ts\" \"*.{js,json}\"",
    "integration-test:browser": "echo skipped",
    "integration-test:node": "echo skipped",
    "integration-test": "npm run integration-test:node && npm run integration-test:browser",
    "lint:fix": "echo skipped",
    "lint": "echo skipped",
    "pack": "npm pack 2>&1",
    "prebuild": "npm run clean",
    "test:browser": "npm run build:test && npm run unit-test:browser && npm run integration-test:browser",
    "test:node": "npm run build:test && npm run unit-test:node && npm run integration-test:node",
    "test": "npm run build:test && npm run unit-test && npm run integration-test",
    "unit-test:browser": "echo skipped",
    "unit-test:node": "echo skipped",
    "unit-test": "npm run unit-test:node && npm run unit-test:browser"
>>>>>>> c0f69434
  },
  "sideEffects": false
}<|MERGE_RESOLUTION|>--- conflicted
+++ resolved
@@ -1,21 +1,11 @@
 {
   "name": "@azure/keyvault",
   "author": "Microsoft Corporation",
-<<<<<<< HEAD
-  "description": "KeyVaultClient Library with typescript type definitions for node.js and browser.",
-  "version": "1.0.0-preview1",
-  "dependencies": {
-    "@azure/ms-rest-azure-js": "^1.3.2",
-    "@azure/ms-rest-js": "^1.8.0",
-    "tslib": "^1.9.3"
-  },
-=======
   "version": "0.1.0",
   "license": "MIT",
   "description": "KeyVaultClient Library with typescript type definitions for node.js and browser.",
   "homepage": "https://github.com/azure/azure-sdk-for-js/tree/master/sdk/keyvault/keyvault",
   "repository": "github:Azure/azure-sdk-for-js",
->>>>>>> c0f69434
   "keywords": [
     "node",
     "azure",
@@ -23,31 +13,6 @@
     "browser",
     "isomorphic"
   ],
-<<<<<<< HEAD
-  "license": "MIT",
-  "main": "./dist/index.js",
-  "module": "./esm/index.js",
-  "browser": {
-    "./dist/index.js": "./browser/index.js"
-  },
-  "types": "./types/src/index.d.ts",
-  "devDependencies": {
-    "@azure/ms-rest-nodeauth": "^0.9.1",
-    "@microsoft/api-extractor": "^7.1.0",
-    "@types/chai": "^4.1.7",
-    "@types/mocha": "^5.2.0",
-    "chai": "^4.2.0",
-    "cross-env": "^5.2.0",
-    "mocha": "^5.2.0",
-    "mocha-multi-reporters": "^1.1.7",
-    "rimraf": "2.6.3",
-    "rollup": "^0.66.2",
-    "rollup-plugin-commonjs": "^9.2.0",
-    "rollup-plugin-node-resolve": "^3.4.0",
-    "ts-node": "^8.0.3",
-    "typescript": "^3.1.1",
-    "uglify-js": "^3.4.9"
-=======
   "bugs": {
     "url": "https://github.com/azure/azure-sdk-for-js/issues"
   },
@@ -56,7 +21,6 @@
   "types": "./esm/keyVaultClient.d.ts",
   "engine": {
     "node": ">=6.0.0"
->>>>>>> c0f69434
   },
   "dependencies": {
     "@azure/ms-rest-azure-js": "^1.1.0",
@@ -72,32 +36,6 @@
     "uglify-js": "^3.4.9"
   },
   "files": [
-<<<<<<< HEAD
-    "LICENSE.txt",
-    "README.md",
-    "lib/",
-    "types/lib/",
-    "dist/**/*.js",
-    "dist/**/*.js.map",
-    "dist/**/*.d.ts",
-    "dist/**/*.d.ts.map",
-    "esm/**/*.js",
-    "esm/**/*.js.map",
-    "esm/**/*.d.ts",
-    "esm/**/*.d.ts.map",
-    "src/**/*.ts",
-    "rollup.config.js",
-    "tsconfig.json"
-  ],
-  "scripts": {
-    "prebuild": "rimraf dist && rimraf types",
-    "build": "tsc && rollup -c rollup.config.js && npm run minify",
-    "minify": "uglifyjs -c -m --comments --source-map \"content='./dist/index.js.map'\" -o ./dist/index.min.js ./dist/index.js",
-    "test": "npm run test:node",
-    "test:node": "cross-env TS_NODE_COMPILER_OPTIONS=\"{\\\"module\\\": \\\"commonjs\\\"}\" mocha --require ts-node/register --require source-map-support/register --full-trace --no-timeouts tests/**/*.test.ts",
-    "prepack": "npm install && npm run build",
-    "clean": "rimraf dist esm dist-test types temp"
-=======
     "dist/",
     "esm/",
     "src/"
@@ -123,7 +61,6 @@
     "unit-test:browser": "echo skipped",
     "unit-test:node": "echo skipped",
     "unit-test": "npm run unit-test:node && npm run unit-test:browser"
->>>>>>> c0f69434
   },
   "sideEffects": false
 }