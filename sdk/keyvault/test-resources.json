--- conflicted
+++ resolved
@@ -317,15 +317,11 @@
     "AZURE_KEYVAULT_ATTESTATION_URI": {
       "type": "string",
       "condition": "[parameters('enableHsm')]",
-<<<<<<< HEAD
-      "value": "[concat('https://', reference(resourceId('Microsoft.Web/sites', variables('attestationAppName')), '2018-02-01').defaultHostName, '/')]"
+      "value": "[format('https://{0}/', reference(variables('attestationSite')).defaultHostName)]"
     },
     "OID": {
       "type": "string",
       "value": "[parameters('provisionerApplicationOid')]"
-=======
-      "value": "[format('https://{0}/', reference(variables('attestationSite')).defaultHostName)]"
->>>>>>> 5a8cb4c2
     }
   }
 }