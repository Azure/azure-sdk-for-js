--- conflicted
+++ resolved
@@ -9,15 +9,11 @@
 
   constructor() {
     super();
-<<<<<<< HEAD
-    this.secretClient = new SecretClient(keyVaultUri, credential, this.configureClientOptionsCoreV1({}));
-=======
     this.secretClient = new SecretClient(
       keyVaultUri,
       credential,
       this.configureClientOptionsCoreV1({})
     );
->>>>>>> de8e547e
   }
 
   async deleteAndPurgeSecrets(...names: string[]) {
