{
  "name": "@azure-tests/perf-keyvault-keys",
  "sdk-type": "perf-test",
  "version": "1.0.0",
  "description": "",
  "main": "",
  "keywords": [],
  "author": "",
  "license": "ISC",
  "dependencies": {
    "@azure-tools/test-perf": "workspace:*",
    "@azure/identity": "workspace:*",
    "@azure/keyvault-keys": "workspace:*",
    "dotenv": "catalog:",
    "uuid": "^8.3.0"
  },
  "devDependencies": {
    "@azure/dev-tool": "workspace:*",
    "@types/node": "catalog:",
    "@types/uuid": "^8.0.0",
<<<<<<< HEAD
    "cross-env": "catalog:legacy",
    "eslint": "catalog:",
    "tslib": "catalog:",
    "typescript": "catalog:"
  },
  "private": true,
  "scripts": {
    "audit": "skipped",
=======
    "eslint": "^9.9.0",
    "ts-node": "^10.0.0",
    "tslib": "^2.2.0",
    "typescript": "~5.6.2"
  },
  "private": true,
  "scripts": {
    "audit": "node ../../../common/scripts/rush-audit.js && dev-tool run vendored rimraf node_modules package-lock.json && npm i --package-lock-only 2>&1 && npm audit",
>>>>>>> cae1265f
    "build": "npm run clean && tsc -p .",
    "build:samples": "echo skipped",
    "build:test": "echo skipped",
    "check-format": "dev-tool run vendored prettier --list-different --config ../../../../.prettierrc.json --ignore-path ../../../../.prettierignore \"test/**/*.ts\" \"*.{js,json}\"",
    "clean": "dev-tool run vendored rimraf --glob dist dist-* types *.tgz *.log",
    "format": "dev-tool run vendored prettier --write --config ../../../../.prettierrc.json --ignore-path ../../../../.prettierignore \"test/**/*.ts\" \"*.{js,json}\"",
    "integration-test": "echo skipped",
    "integration-test:browser": "echo skipped",
    "integration-test:node": "echo skipped",
    "lint": "dev-tool run vendored eslint-c ../../../../common/tools/eslint-plugin-azure-sdk/eslint.perftests.config.mjs test",
    "lint:fix": "dev-tool run vendored eslint-c ../../../../common/tools/eslint-plugin-azure-sdk/eslint.perftests.config.mjs test --fix --fix-type [problem,suggestion]",
    "pack": "npm pack 2>&1",
    "perf-test:node": "npm run build && node dist-esm/index.spec.js",
    "test": "echo skipped",
    "test:browser": "echo skipped",
    "test:node": "echo skipped",
    "unit-test": "echo skipped",
    "unit-test:browser": "echo skipped",
    "unit-test:node": "echo skipped",
    "update-snippets": "echo skipped"
  }
}<|MERGE_RESOLUTION|>--- conflicted
+++ resolved
@@ -18,8 +18,6 @@
     "@azure/dev-tool": "workspace:*",
     "@types/node": "catalog:",
     "@types/uuid": "^8.0.0",
-<<<<<<< HEAD
-    "cross-env": "catalog:legacy",
     "eslint": "catalog:",
     "tslib": "catalog:",
     "typescript": "catalog:"
@@ -27,16 +25,6 @@
   "private": true,
   "scripts": {
     "audit": "skipped",
-=======
-    "eslint": "^9.9.0",
-    "ts-node": "^10.0.0",
-    "tslib": "^2.2.0",
-    "typescript": "~5.6.2"
-  },
-  "private": true,
-  "scripts": {
-    "audit": "node ../../../common/scripts/rush-audit.js && dev-tool run vendored rimraf node_modules package-lock.json && npm i --package-lock-only 2>&1 && npm audit",
->>>>>>> cae1265f
     "build": "npm run clean && tsc -p .",
     "build:samples": "echo skipped",
     "build:test": "echo skipped",
