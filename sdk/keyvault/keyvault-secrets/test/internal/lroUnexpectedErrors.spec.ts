--- conflicted
+++ resolved
@@ -1,15 +1,9 @@
 // Copyright (c) Microsoft Corporation.
 // Licensed under the MIT License.
 import { RestError } from "@azure/core-rest-pipeline";
-<<<<<<< HEAD
 import { DeleteSecretPoller } from "$internal/lro/delete/poller.js";
 import { RecoverDeletedSecretPoller } from "$internal/lro/recover/poller.js";
-import { describe, it, assert } from "vitest";
-=======
-import { DeleteSecretPoller } from "../../src/lro/delete/poller.js";
-import { RecoverDeletedSecretPoller } from "../../src/lro/recover/poller.js";
 import { describe, it, assert, expect } from "vitest";
->>>>>>> e59b5521
 
 describe("The LROs properly throw on unexpected errors", () => {
   describe("delete LRO", () => {
