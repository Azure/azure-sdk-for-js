// Copyright (c) Microsoft Corporation.
// Licensed under the MIT license.

import * as assert from "assert";
import { SecretClient } from "../src";
import { env, Recorder } from "@azure/test-utils-recorder";
import { authenticate } from "./utils/testAuthentication";
import TestClient from "./utils/testClient";
<<<<<<< HEAD
import { AuthenticationChallengeCache, AuthenticationChallenge } from "../../keyvault-common/src";
=======
import {
  AuthenticationChallengeCache,
  AuthenticationChallenge,
  parseWWWAuthenticate
} from "../src/core/challengeBasedAuthenticationPolicy";
import { createSandbox } from "sinon";
>>>>>>> d084be23

// Following the philosophy of not testing the insides if we can test the outsides...
// I present you with this "Get Out of Jail Free" card (in reference to Monopoly).
// Once we move to a common folder, and after some refactoring,
// we will be able to unit test the insides in detail.

describe("Challenge based authentication tests", () => {
  const secretPrefix = `challengeAuth${env.KEY_NAME || "SecretName"}`;
  let secretSuffix: string;
  let client: SecretClient;
  let testClient: TestClient;
  let recorder: Recorder;

  beforeEach(async function() {
    const authentication = await authenticate(this);
    secretSuffix = authentication.secretSuffix;
    client = authentication.client;
    testClient = authentication.testClient;
    recorder = authentication.recorder;
  });

  afterEach(async function() {
    recorder.stop();
  });

  // The tests follow

  it("Once authenticated, new requests should not authenticate again", async function() {
    // Our goal is to intercept how our pipelines are storing the challenge.
    // The first network call should indeed set the challenge in memory.
    // Subsequent network calls should not set new challenges.

    const sandbox = createSandbox();
    const spy = sandbox.spy(AuthenticationChallengeCache.prototype, "setCachedChallenge");

    // Now we run what would be a normal use of the client.
    // Here we will create two secrets, then flush them.
    // testClient.flushSecret deletes, then purges the secrets.
    const secretName = testClient.formatName(
      `${secretPrefix}-${this!.test!.title}-${secretSuffix}`
    );
    const secretNames = [`${secretName}-0`, `${secretName}-1`];
    for (const name of secretNames) {
      await client.setSecret(name, "value");
    }
    for (const name of secretNames) {
      await testClient.flushSecret(name);
    }

    // The challenge should have been written to the cache exactly ONCE.
    assert.equal(spy.getCalls().length, 1);

    // Back to normal.
    sandbox.restore();

    // Note: Failing to authenticate will make network requests throw.
  });

  it("Authentication should work for parallel requests", async function() {
    const secretName = testClient.formatName(
      `${secretPrefix}-${this!.test!.title}-${secretSuffix}`
    );
    const secretNames = [`${secretName}-0`, `${secretName}-1`];

    const sandbox = createSandbox();
    const spy = sandbox.spy(AuthenticationChallengeCache.prototype, "setCachedChallenge");
    const spyEqualTo = sandbox.spy(AuthenticationChallenge.prototype, "equalTo");

    const promises = secretNames.map((name) => {
      const promise = client.setSecret(name, "value");
      return { promise, name };
    });

    for (const promise of promises) {
      await promise.promise;
      await testClient.flushSecret(promise.name);
    }

    // Even though we had parallel requests, only one authentication should have happened.

    // This is determined by the comparison between the cached challenge and the new receive challenge.
    // So, AuthenticationChallenge's equalTo should have returned true at least once.
    assert.ok(spyEqualTo.returned(true));

    // The challenge should have been written to the cache exactly ONCE.
    assert.equal(spy.getCalls().length, 1);

    // Back to normal.
    sandbox.restore();
  });

  describe("parseWWWAuthenticate tests", () => {
    it("Should work for known shapes of the WWW-Authenticate header", () => {
      const wwwAuthenticate1 = `Bearer authorization="some_authorization", resource="https://some.url"`;
      const parsed1 = parseWWWAuthenticate(wwwAuthenticate1);
      assert.deepEqual(parsed1, {
        authorization: "some_authorization",
        resource: "https://some.url"
      });

      const wwwAuthenticate2 = `Bearer authorization="some_authorization", scope="https://some.url"`;
      const parsed2 = parseWWWAuthenticate(wwwAuthenticate2);
      assert.deepEqual(parsed2, {
        authorization: "some_authorization",
        scope: "https://some.url"
      });
    });

    it("Should skip unexpected properties on the WWW-Authenticate header", () => {
      const wwwAuthenticate1 = `Bearer authorization="some_authorization", a="a", b="b"`;
      const parsed1 = parseWWWAuthenticate(wwwAuthenticate1);
      assert.deepEqual(parsed1, {
        authorization: "some_authorization",
        a: "a",
        b: "b"
      });

      const wwwAuthenticate2 = `scope="https://some.url", a="a", c="c"`;
      const parsed2 = parseWWWAuthenticate(wwwAuthenticate2);
      assert.deepEqual(parsed2, {
        scope: "https://some.url",
        a: "a",
        c: "c"
      });
    });
  });
});<|MERGE_RESOLUTION|>--- conflicted
+++ resolved
@@ -6,16 +6,12 @@
 import { env, Recorder } from "@azure/test-utils-recorder";
 import { authenticate } from "./utils/testAuthentication";
 import TestClient from "./utils/testClient";
-<<<<<<< HEAD
-import { AuthenticationChallengeCache, AuthenticationChallenge } from "../../keyvault-common/src";
-=======
 import {
   AuthenticationChallengeCache,
   AuthenticationChallenge,
   parseWWWAuthenticate
-} from "../src/core/challengeBasedAuthenticationPolicy";
+} from "../../keyvault-common/src";
 import { createSandbox } from "sinon";
->>>>>>> d084be23
 
 // Following the philosophy of not testing the insides if we can test the outsides...
 // I present you with this "Get Out of Jail Free" card (in reference to Monopoly).
