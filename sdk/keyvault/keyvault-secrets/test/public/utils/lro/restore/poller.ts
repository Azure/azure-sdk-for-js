--- conflicted
+++ resolved
@@ -1,12 +1,8 @@
 // Copyright (c) Microsoft Corporation.
 // Licensed under the MIT license.
 
-<<<<<<< HEAD
 import { OperationOptions } from "@azure/core-client";
 import { delay } from "@azure/core-util";
-=======
-import { OperationOptions, delay } from "@azure/core-http";
->>>>>>> c0db437d
 import { Poller } from "@azure/core-lro";
 import {
   RestoreSecretBackupPollOperationState,
