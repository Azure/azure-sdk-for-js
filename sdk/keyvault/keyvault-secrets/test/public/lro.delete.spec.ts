// Copyright (c) Microsoft Corporation.
// Licensed under the MIT License.

import type { Recorder } from "@azure-tools/test-recorder";
import { env } from "@azure-tools/test-recorder";
import { PollerStoppedError } from "@azure/core-lro";
<<<<<<< HEAD
import { afterEach, assert, beforeEach, describe, it } from "vitest";
import type { DeletedSecret, SecretClient } from "@azure/keyvault-secrets";
=======

import { afterEach, assert, beforeEach, describe, it, expect } from "vitest";
import type { DeletedSecret, SecretClient } from "../../src/index.js";
>>>>>>> e59b5521
import { testPollerProperties } from "./utils/recorderUtils.js";
import { authenticate } from "./utils/testAuthentication.js";
import type TestClient from "./utils/testClient.js";

describe("Secrets client - Long Running Operations - delete", () => {
  const secretPrefix = `lroDelete${env.CERTIFICATE_NAME || "SecretName"}`;
  let secretSuffix: string;
  let client: SecretClient;
  let testClient: TestClient;
  let recorder: Recorder;

  beforeEach(async function (ctx) {
    const authentication = await authenticate(ctx);
    secretSuffix = authentication.secretSuffix;
    client = authentication.client;
    testClient = authentication.testClient;
    recorder = authentication.recorder;
  });

  afterEach(async function () {
    await recorder.stop();
  });

  // The tests follow

  it("can wait until a secret is deleted", async function (ctx) {
    const secretName = testClient.formatName(`${secretPrefix}-${ctx.task.name}-${secretSuffix}`);
    await client.setSecret(secretName, "value");
    const poller = await client.beginDeleteSecret(secretName, testPollerProperties);
    assert.isTrue(poller.getOperationState().isStarted);

    // The pending deleted secret can be obtained this way:
    assert.equal(poller.getOperationState().result!.name, secretName);

    const deletedSecret: DeletedSecret = await poller.pollUntilDone();
    assert.equal(deletedSecret.name, secretName);
    assert.isTrue(poller.getOperationState().isCompleted);

    // The final secret can also be obtained this way:
    assert.equal(poller.getOperationState().result!.name, secretName);
  });

  it("can resume from a stopped poller", async function (ctx) {
    const secretName = testClient.formatName(`${secretPrefix}-${ctx.task.name}-${secretSuffix}`);
    await client.setSecret(secretName, "value");
    const poller = await client.beginDeleteSecret(secretName, testPollerProperties);
    assert.isTrue(poller.getOperationState().isStarted);

    poller.pollUntilDone().catch((e) => {
      assert.instanceOf(e, PollerStoppedError);
      assert.equal(e.name, "PollerStoppedError");
      assert.equal(e.message, "This poller is already stopped");
    });

    poller.stopPolling();
    assert.isTrue(poller.isStopped());
    expect(poller.getOperationState().isCompleted).toBeFalsy();

    const serialized = poller.toString();

    const resumePoller = await client.beginDeleteSecret(secretName, {
      resumeFrom: serialized,
      ...testPollerProperties,
    });

    assert.isTrue(resumePoller.getOperationState().isStarted);
    const deletedSecret: DeletedSecret = await resumePoller.pollUntilDone();
    assert.equal(deletedSecret.name, secretName);
    assert.isTrue(resumePoller.getOperationState().isCompleted);
  });
});<|MERGE_RESOLUTION|>--- conflicted
+++ resolved
@@ -4,14 +4,8 @@
 import type { Recorder } from "@azure-tools/test-recorder";
 import { env } from "@azure-tools/test-recorder";
 import { PollerStoppedError } from "@azure/core-lro";
-<<<<<<< HEAD
-import { afterEach, assert, beforeEach, describe, it } from "vitest";
+import { afterEach, assert, beforeEach, describe, it, expect } from "vitest";
 import type { DeletedSecret, SecretClient } from "@azure/keyvault-secrets";
-=======
-
-import { afterEach, assert, beforeEach, describe, it, expect } from "vitest";
-import type { DeletedSecret, SecretClient } from "../../src/index.js";
->>>>>>> e59b5521
 import { testPollerProperties } from "./utils/recorderUtils.js";
 import { authenticate } from "./utils/testAuthentication.js";
 import type TestClient from "./utils/testClient.js";
