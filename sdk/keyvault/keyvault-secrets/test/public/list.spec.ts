--- conflicted
+++ resolved
@@ -1,21 +1,12 @@
 // Copyright (c) Microsoft Corporation.
 // Licensed under the MIT license.
 
-<<<<<<< HEAD
-import * as assert from "assert";
 import { Recorder, env, isRecordMode } from "@azure-tools/test-recorder";
-=======
-import { assert } from "chai";
->>>>>>> a148fd89
+import { assertThrowsAbortError, getServiceVersion } from "../utils/utils.common";
 import { Context } from "mocha";
 import { SecretClient } from "../../src";
-<<<<<<< HEAD
 import TestClient from "../utils/testClient";
-import { assertThrowsAbortError } from "../utils/utils.common";
-=======
-import { assertThrowsAbortError, getServiceVersion } from "../utils/utils.common";
-import { testPollerProperties } from "../utils/recorderUtils";
->>>>>>> a148fd89
+import { assert } from "chai";
 import { authenticate } from "../utils/testAuthentication";
 import chai from "chai";
 import { testPollerProperties } from "../utils/recorderUtils";
