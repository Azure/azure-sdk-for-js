// Copyright (c) Microsoft Corporation.
// Licensed under the MIT license.

import { Recorder, env } from "@azure-tools/test-recorder";
import { AbortController } from "@azure/abort-controller";
import { Context } from "mocha";
import { SecretClient } from "../../src";
<<<<<<< HEAD
import TestClient from "../utils/testClient";
import { assert } from "chai";
import { assertThrowsAbortError } from "../utils/utils.common";
=======
import { assertThrowsAbortError, getServiceVersion } from "../utils/utils.common";
import { testPollerProperties } from "../utils/recorderUtils";
>>>>>>> a148fd89
import { authenticate } from "../utils/testAuthentication";
import { supportsTracing } from "../../../keyvault-common/test/utils/supportsTracing";
import { testPollerProperties } from "../utils/recorderUtils";

describe("Secret client - create, read, update and delete operations", () => {
  const secretValue = "SECRET_VALUE";
  const secretPrefix = `CRUD${env.SECRET_NAME || "SecretName"}`;
  let secretSuffix: string;
  let client: SecretClient;
  let testClient: TestClient;
  let recorder: Recorder;

  beforeEach(async function(this: Context) {
    const authentication = await authenticate(this, getServiceVersion());
    secretSuffix = authentication.secretSuffix;
    client = authentication.client;
    testClient = authentication.testClient;
    recorder = authentication.recorder;
  });

  afterEach(async function() {
    await recorder.stop();
  });

  // The tests follow

  it("can add a secret", async function(this: Context) {
    const secretName = testClient.formatName(
      `${secretPrefix}-${this!.test!.title}-${secretSuffix}`
    );
    const result = await client.setSecret(secretName, secretValue);
    assert.equal(result.name, secretName, "Unexpected secret name in result from setSecret().");
    assert.equal(result.value, secretValue, "Unexpected secret value in result from setSecret().");
  });

  // If this test is not skipped in the browser's playback, no other test will be played back.
  // This is a bug related to the browser features of the recorder.
  it("can abort adding a secret", async function(this: Context) {
    const secretName = testClient.formatName(
      `${secretPrefix}-${this!.test!.title}-${secretSuffix}`
    );
    const controller = new AbortController();
    controller.abort();
    await assertThrowsAbortError(async () => {
      await client.setSecret(secretName, secretValue, {
        abortSignal: controller.signal
      });
    });
  });

  // On playback mode, the tests happen too fast for the timeout to work
  it("can timeout adding a secret", async function(this: Context) {
    recorder.skip(undefined, "Timeout tests don't work on playback mode.");
    const secretName = testClient.formatName(
      `${secretPrefix}-${this!.test!.title}-${secretSuffix}`
    );
    await assertThrowsAbortError(async () => {
      await client.setSecret(secretName, secretValue, {
        requestOptions: {
          timeout: 1
        }
      });
    });
  });

  it("cannot create a secret with an empty name", async function() {
    const secretName = "";
    let error;
    try {
      await client.setSecret(secretName, secretValue);
      throw Error("Expecting an error but not catching one.");
    } catch (e) {
      error = e;
    }
    assert.equal(
      error.message,
      `"secretName" with value "" should satisfy the constraint "Pattern": /^[0-9a-zA-Z-]+$/.`,
      "Unexpected error while running setSecret with an empty string as the name."
    );
  });

  it("can set a secret with Empty Value", async function(this: Context) {
    const secretName = testClient.formatName(
      `${secretPrefix}-${this!.test!.title}-${secretSuffix}`
    );
    const emptySecretValue = "";
    const result = await client.setSecret(secretName, emptySecretValue);
    assert.equal(result.name, secretName, "Unexpected secret name in result from setSecret().");
    assert.equal(
      result.value,
      emptySecretValue,
      "Unexpected secret value in result from setSecret()."
    );
  });

  it("can set a secret with attributes", async function(this: Context) {
    const secretName = testClient.formatName(
      `${secretPrefix}-${this!.test!.title}-${secretSuffix}`
    );
    const expiryDate = new Date("3000-01-01");
    expiryDate.setMilliseconds(0);
    await client.setSecret(secretName, secretValue, { expiresOn: expiryDate });
    const updated = await client.getSecret(secretName);
    assert.equal(
      expiryDate.getDate(),
      updated!.properties.expiresOn!.getDate(),
      "Expect attribute 'expiresOn' to be defined."
    );
  });

  it("can update a secret", async function(this: Context) {
    const secretName = testClient.formatName(
      `${secretPrefix}-${this!.test!.title}-${secretSuffix}`
    );
    const expiryDate = new Date("3000-01-01");
    expiryDate.setMilliseconds(0);

    await client.setSecret(secretName, secretValue);
    await client.updateSecretProperties(secretName, "", {
      expiresOn: expiryDate
    });

    const updated = await client.getSecret(secretName);
    assert.equal(
      updated!.properties.expiresOn!.getDate(),
      expiryDate.getDate(),
      "Expect attribute 'expiresOn' to be updated."
    );
  });

  // On playback mode, the tests happen too fast for the timeout to work
  it("can timeout updating a secret", async function(this: Context) {
    recorder.skip(undefined, "Timeout tests don't work on playback mode.");
    const secretName = testClient.formatName(
      `${secretPrefix}-${this!.test!.title}-${secretSuffix}`
    );
    const expiryDate = new Date("3000-01-01");
    expiryDate.setMilliseconds(0);

    await client.setSecret(secretName, secretValue);
    await assertThrowsAbortError(async () => {
      await client.updateSecretProperties(secretName, "", {
        expiresOn: expiryDate,
        requestOptions: {
          timeout: 1
        }
      });
    });
  });

  it("can update a disabled secret", async function(this: Context) {
    const secretName = testClient.formatName(
      `${secretPrefix}-${this!.test!.title}-${secretSuffix}`
    );
    const expiryDate = new Date("3000-01-01");
    expiryDate.setMilliseconds(0);

    await client.setSecret(secretName, secretValue, {
      enabled: false
    });
    const updatedProperties = await client.updateSecretProperties(secretName, "", {
      expiresOn: expiryDate
    });
    assert.equal(
      updatedProperties!.expiresOn!.getDate(),
      expiryDate.getDate(),
      "Expect attribute 'expiresOn' to be updated."
    );
  });

  it("can get a secret", async function(this: Context) {
    const secretName = testClient.formatName(
      `${secretPrefix}-${this!.test!.title}-${secretSuffix}`
    );
    await client.setSecret(secretName, secretValue);
    const result = await client.getSecret(secretName);
    assert.equal(result.name, secretName, "Unexpected secret name in result from setSecret().");
    assert.equal(result.value, secretValue, "Unexpected secret value in result from setSecret().");
  });

  // On playback mode, the tests happen too fast for the timeout to work
  it("can timeout getting a secret", async function(this: Context) {
    recorder.skip(undefined, "Timeout tests don't work on playback mode.");
    const secretName = testClient.formatName(
      `${secretPrefix}-${this!.test!.title}-${secretSuffix}`
    );
    await client.setSecret(secretName, secretValue);
    await assertThrowsAbortError(async () => {
      await client.getSecret(secretName, {
        requestOptions: {
          timeout: 1
        }
      });
    });
  });

  it("can't get a disabled secret", async function(this: Context) {
    const secretName = testClient.formatName(
      `${secretPrefix}-${this!.test!.title}-${secretSuffix}`
    );
    const expiryDate = new Date("3000-01-01");
    expiryDate.setMilliseconds(0);

    await client.setSecret(secretName, secretValue, {
      enabled: false
    });
    let error;
    try {
      await client.getSecret(secretName);
      throw Error("Expecting an error but not catching one.");
    } catch (e) {
      error = e;
    }
    assert.equal(
      error.message,
      "Operation get is not allowed on a disabled secret.",
      "Unexpected error after trying to get a disabled secret"
    );
  });

  it("can retrieve the latest version of a secret value", async function(this: Context) {
    const secretName = testClient.formatName(
      `${secretPrefix}-${this!.test!.title}-${secretSuffix}`
    );
    await client.setSecret(secretName, secretValue);

    const result = await client.getSecret(secretName);

    assert.equal(result.name, secretName, "Unexpected secret name in result from setSecret().");
    assert.equal(result.value, secretValue, "Unexpected secret value in result from setSecret().");
  });

  it("can get a secret (Non Existing)", async function(this: Context) {
    const secretName = testClient.formatName(
      `${secretPrefix}-${this!.test!.title}-${secretSuffix}`
    );
    let error;
    try {
      await client.getSecret(secretName);
      throw Error("Expecting an error but not catching one.");
    } catch (e) {
      error = e;
    }
    assert.equal(error.code, "SecretNotFound");
    assert.equal(error.statusCode, 404);
  });

  it("can delete a secret", async function(this: Context) {
    const secretName = testClient.formatName(
      `${secretPrefix}-${this!.test!.title}-${secretSuffix}`
    );
    await client.setSecret(secretName, secretValue);
    const deletePoller = await client.beginDeleteSecret(secretName, testPollerProperties);

    let deletedSecret = deletePoller.getResult();
    assert.equal(typeof deletedSecret!.properties.recoveryId, "string");
    assert.ok(deletedSecret!.properties.deletedOn instanceof Date);
    assert.ok(deletedSecret!.properties.scheduledPurgeDate instanceof Date);

    assert.equal(typeof deletedSecret!.recoveryId, "string");
    assert.ok(deletedSecret!.deletedOn instanceof Date);
    assert.ok(deletedSecret!.scheduledPurgeDate instanceof Date);

    deletedSecret = await deletePoller.pollUntilDone();
    assert.equal(typeof deletedSecret.properties.recoveryId, "string");
    assert.ok(deletedSecret.properties.deletedOn instanceof Date);
    assert.ok(deletedSecret.properties.scheduledPurgeDate instanceof Date);

    assert.equal(typeof deletedSecret!.recoveryId, "string");
    assert.ok(deletedSecret!.deletedOn instanceof Date);
    assert.ok(deletedSecret!.scheduledPurgeDate instanceof Date);

    try {
      await client.getSecret(secretName);
      throw Error("Expecting an error but not catching one.");
    } catch (e) {
      if (e.statusCode === 404) {
        assert.equal(e.code, "SecretNotFound");
      } else {
        throw e;
      }
    }
  });

  // On playback mode, the tests happen too fast for the timeout to work
  it("can timeout deleting a secret", async function(this: Context) {
    recorder.skip(undefined, "Timeout tests don't work on playback mode.");
    const secretName = testClient.formatName(
      `${secretPrefix}-${this!.test!.title}-${secretSuffix}`
    );
    await client.setSecret(secretName, secretValue);
    await assertThrowsAbortError(async () => {
      await client.beginDeleteSecret(secretName, {
        requestOptions: {
          timeout: 1
        },
        ...testPollerProperties
      });
    });
  });

  it("can delete a secret (Non Existing)", async function(this: Context) {
    const secretName = testClient.formatName(
      `${secretPrefix}-${this!.test!.title}-${secretSuffix}`
    );
    let error;
    try {
      await client.beginDeleteSecret(secretName, testPollerProperties);
      throw Error("Expecting an error but not catching one.");
    } catch (e) {
      error = e;
    }
    assert.equal(error.code, "SecretNotFound");
    assert.equal(error.statusCode, 404);
  });

  it("can get a deleted secret", async function(this: Context) {
    const secretName = testClient.formatName(
      `${secretPrefix}-${this!.test!.title}-${secretSuffix}`
    );
    await client.setSecret(secretName, "RSA");
    const deletePoller = await client.beginDeleteSecret(secretName, testPollerProperties);

    let deletedSecret = deletePoller.getResult();
    assert.equal(
      deletedSecret!.name,
      secretName,
      "Unexpected secret name in result from getSecret()."
    );

    await deletePoller.pollUntilDone();
    deletedSecret = deletePoller.getResult();
    assert.equal(
      deletedSecret!.name,
      secretName,
      "Unexpected secret name in result from getSecret()."
    );

    const getResult = await client.getDeletedSecret(secretName);
    assert.equal(getResult.name, secretName, "Unexpected secret name in result from getSecret().");
  });

  it("can get a deleted secret (Non Existing)", async function(this: Context) {
    const secretName = testClient.formatName(
      `${secretPrefix}-${this!.test!.title}-${secretSuffix}`
    );
    let error;
    try {
      const deletePoller = await client.beginDeleteSecret(secretName, testPollerProperties);
      await deletePoller.pollUntilDone();
      throw Error("Expecting an error but not catching one.");
    } catch (e) {
      error = e;
    }
    assert.equal(error.code, "SecretNotFound");
    assert.equal(error.statusCode, 404);
  });

  it("supports tracing", async function(this: Context) {
    const secretName = testClient.formatName(
      `${secretPrefix}-${this!.test!.title}-${secretSuffix}`
    );
    await supportsTracing(
      (tracingOptions) => client.setSecret(secretName, "value", { tracingOptions }),
      ["Azure.KeyVault.Secrets.SecretClient.setSecret"]
    );
  });
});<|MERGE_RESOLUTION|>--- conflicted
+++ resolved
@@ -2,17 +2,12 @@
 // Licensed under the MIT license.
 
 import { Recorder, env } from "@azure-tools/test-recorder";
+import { assertThrowsAbortError, getServiceVersion } from "../utils/utils.common";
 import { AbortController } from "@azure/abort-controller";
 import { Context } from "mocha";
 import { SecretClient } from "../../src";
-<<<<<<< HEAD
 import TestClient from "../utils/testClient";
 import { assert } from "chai";
-import { assertThrowsAbortError } from "../utils/utils.common";
-=======
-import { assertThrowsAbortError, getServiceVersion } from "../utils/utils.common";
-import { testPollerProperties } from "../utils/recorderUtils";
->>>>>>> a148fd89
 import { authenticate } from "../utils/testAuthentication";
 import { supportsTracing } from "../../../keyvault-common/test/utils/supportsTracing";
 import { testPollerProperties } from "../utils/recorderUtils";
