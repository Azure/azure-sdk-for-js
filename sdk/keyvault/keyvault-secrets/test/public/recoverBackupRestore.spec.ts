// Copyright (c) Microsoft Corporation.
// Licensed under the MIT license.

import { assert } from "@azure/test-utils";
import { Context } from "mocha";
<<<<<<< HEAD
import { isNode } from "@azure/core-util";
import { env, isPlaybackMode, Recorder, isRecordMode } from "@azure-tools/test-recorder";
=======
import { isNode } from "@azure/core-http";
import { Recorder, env, isPlaybackMode, isRecordMode } from "@azure-tools/test-recorder";
>>>>>>> c0db437d

import { SecretClient } from "../../src";
import { assertThrowsAbortError, getServiceVersion } from "./utils/common";
import { testPollerProperties } from "./utils/recorderUtils";
import { authenticate } from "./utils/testAuthentication";
import TestClient from "./utils/testClient";

describe("Secret client - restore secrets and recover backups", () => {
  const secretPrefix = `backupRestore${env.SECRET_NAME || "SecretName"}`;
  let secretSuffix: string;
  let client: SecretClient;
  let testClient: TestClient;
  let recorder: Recorder;

  beforeEach(async function (this: Context) {
    const authentication = await authenticate(this, getServiceVersion());
    secretSuffix = authentication.secretSuffix;
    client = authentication.client;
    testClient = authentication.testClient;
    recorder = authentication.recorder;
  });

  afterEach(async function () {
    await recorder.stop();
  });

  // The tests follow

  it("can recover a deleted secret", async function (this: Context) {
    const secretName = testClient.formatName(
      `${secretPrefix}-${this!.test!.title}-${secretSuffix}`
    );
    await client.setSecret(secretName, "RSA");
    const deletePoller = await client.beginDeleteSecret(secretName, testPollerProperties);
    assert.equal(
      deletePoller.getResult()!.name,
      secretName,
      "Unexpected secret name in result from deletePoller.getResult()."
    );

    await deletePoller.pollUntilDone();
    const getDeletedResult = await client.getDeletedSecret(secretName);
    assert.equal(
      getDeletedResult.name,
      secretName,
      "Unexpected secret name in result from getSecret()."
    );

    const recoverPoller = await client.beginRecoverDeletedSecret(secretName, testPollerProperties);
    const secretProperties = await recoverPoller.pollUntilDone();
    assert.equal(
      secretProperties.name,
      secretName,
      "Unexpected secret name in result from getSecret()."
    );
  });

  it("can recover a deleted secret (non existing)", async function (this: Context) {
    const secretName = testClient.formatName(
      `${secretPrefix}-${this!.test!.title}-${secretSuffix}`
    );
    let error;
    try {
      const recoverPoller = await client.beginRecoverDeletedSecret(
        secretName,
        testPollerProperties
      );
      await recoverPoller.pollUntilDone();
      throw Error("Expecting an error but not catching one.");
    } catch (e: any) {
      error = e;
    }
    assert.equal(error.code, "SecretNotFound");
    assert.equal(error.statusCode, 404);
  });

  if (isNode && !isPlaybackMode()) {
    // On playback mode, the tests happen too fast for the timeout to work
    it("can recover a deleted a secret with requestOptions timeout", async function (this: Context) {
      const secretName = testClient.formatName(
        `${secretPrefix}-${this!.test!.title}-${secretSuffix}`
      );
      await client.setSecret(secretName, "RSA");
      const deletePoller = await client.beginDeleteSecret(secretName, testPollerProperties);
      await deletePoller.pollUntilDone();
      await assertThrowsAbortError(async () => {
        await client.beginRecoverDeletedSecret(secretName, {
          requestOptions: {
            timeout: 1,
          },
          ...testPollerProperties,
        });
      });
    });
  }

  it("can backup a secret", async function (this: Context) {
    const secretName = testClient.formatName(
      `${secretPrefix}-${this!.test!.title}-${secretSuffix}`
    );
    await client.setSecret(secretName, "RSA");
    const result = await client.backupSecret(secretName);
    if (isNode) {
      assert.equal(Buffer.isBuffer(result), true, "Unexpected return value from backupKey()");
    } else {
      assert.equal(result!.constructor, Uint8Array, "Unexpected return value from backupKey()");
    }
    assert.ok(
      result!.length > 0,
      `Unexpected length (${result!.length}) of buffer from backupSecret()`
    );
  });

  it("can backup a secret (non existing)", async function (this: Context) {
    const secretName = testClient.formatName(
      `${secretPrefix}-${this!.test!.title}-${secretSuffix}`
    );
    let error;
    try {
      await client.backupSecret(secretName);
      throw Error("Expecting an error but not catching one.");
    } catch (e: any) {
      error = e;
    }
    assert.equal(error.code, "SecretNotFound");
    assert.equal(error.statusCode, 404);
  });

  if (isRecordMode() || isPlaybackMode()) {
    // This test can't run live,
    // since the purge operation currently can't be expected to finish anytime soon.
    it("can restore a secret", async function (this: Context) {
      const secretName = testClient.formatName(
        `${secretPrefix}-${this!.test!.title}-${secretSuffix}`
      );
      await client.setSecret(secretName, "RSA");
      const backup = await client.backupSecret(secretName);
      const deletePoller = await client.beginDeleteSecret(secretName, testPollerProperties);
      await deletePoller.pollUntilDone();
      await client.purgeDeletedSecret(secretName);

      // One would normally do this, but this can't immediately happen after the resource is purged:
      // await client.restoreSecretBackup(backup as Uint8Array);

      // This test implementation of a restore poller only applies for backups that have been recently deleted.
      // Backups might not be ready to be restored in an unknown amount of time.
      // If this is useful to you, please open an issue at: https://github.com/Azure/azure-sdk-for-js/issues
      const restorePoller = await testClient.beginRestoreSecretBackup(
        backup as Uint8Array,
        testPollerProperties
      );
      const restoredSecretProperties = await restorePoller.pollUntilDone();

      assert.equal(restoredSecretProperties.name, secretName);
      await testClient.flushSecret(secretName);
    });
  }

  it("can restore a secret (Malformed Backup Bytes)", async function () {
    const backup = new Uint8Array(4728);
    let error;
    try {
      await client.restoreSecretBackup(backup);
      throw Error("Expecting an error but not catching one.");
    } catch (e: any) {
      error = e;
    }
    assert.equal(
      error.message,
      "Backup blob contains invalid or corrupt version.",
      "Unexpected error from restoreSecretBackup()"
    );
  });

  if (isNode && !isPlaybackMode()) {
    // On playback mode, the tests happen too fast for the timeout to work
    it("can timeout deleting a secret", async function (this: Context) {
      const secretName = testClient.formatName(
        `${secretPrefix}-${this!.test!.title}-${secretSuffix}`
      );
      await client.setSecret(secretName, "RSA");
      const backup = await client.backupSecret(secretName);
      await testClient.flushSecret(secretName);
      await assertThrowsAbortError(async () => {
        await client.restoreSecretBackup(backup as Uint8Array, {
          requestOptions: {
            timeout: 1,
          },
        });
      });
    });
  }
});<|MERGE_RESOLUTION|>--- conflicted
+++ resolved
@@ -3,13 +3,8 @@
 
 import { assert } from "@azure/test-utils";
 import { Context } from "mocha";
-<<<<<<< HEAD
 import { isNode } from "@azure/core-util";
-import { env, isPlaybackMode, Recorder, isRecordMode } from "@azure-tools/test-recorder";
-=======
-import { isNode } from "@azure/core-http";
 import { Recorder, env, isPlaybackMode, isRecordMode } from "@azure-tools/test-recorder";
->>>>>>> c0db437d
 
 import { SecretClient } from "../../src";
 import { assertThrowsAbortError, getServiceVersion } from "./utils/common";
