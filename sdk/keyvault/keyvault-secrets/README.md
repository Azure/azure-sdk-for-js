# Azure KeyVault Secrets client library for JS

Azure KeyVault is a service that allows you to encrypt authentication
keys, storage account keys, data encryption keys, .pfx files, and
passwords by using keys that are protected by hardware security
modules (HSMs).

Azure KeyVault Secrets management allows you to securely store and
tightly control access to tokens, passwords, certificates, API keys,
and other secrets.

Use the client library for Azure KeyVault Secrets in your Node.js application to

- Get, set and delete a secret.
- Update a secret and it's attributes.
- Backup and restore a secret.
- Get, purge or recover a deleted secret.
- Get all the versions of a secret.
- Get all secrets.
- Get all deleted secrets.

[Source code](https://github.com/Azure/azure-sdk-for-js/tree/master/sdk/keyvault/keyvault-secrets) | [Package (npm)](https://www.npmjs.com/package/@azure/keyvault-secrets) | [API Reference Documentation](https://docs.microsoft.com/en-us/javascript/api/%40azure/keyvault/) | [Product documentation](https://azure.microsoft.com/en-us/services/keyvault/) | [Samples](https://github.com/Azure/azure-sdk-for-js/tree/master/sdk/keyvault/keyvault-services/samples)

## Getting started

### Install the package

Install the Azure Event KeyVault Secrets client library using npm

`npm install @azure/keyvault-secrets`

**Prerequisites**: You must have an [Azure subscription](https://azure.microsoft.com/free/) and a
[KeyVault resource](https://docs.microsoft.com/en-us/azure/key-vault/quick-create-portal) to use this package.
If you are using this package in a Node.js application, then use Node.js 6.x or higher.

### Configure Typescript

TypeScript users need to have Node type definitions installed:

```bash
npm install @types/node
```

You also need to enable `compilerOptions.allowSyntheticDefaultImports` in your tsconfig.json. Note that if you have enabled `compilerOptions.esModuleInterop`, `allowSyntheticDefaultImports` is enabled by default. See [TypeScript's compiler options handbook](https://www.typescriptlang.org/docs/handbook/compiler-options.html) for more information.

### Configuring your Key Vault

Use the [Azure Cloud Shell](https://shell.azure.com/bash) snippet below to create/get client secret credentials.

 * Create a service principal and configure its access to Azure resources:
    ```Bash
    az ad sp create-for-rbac -n <your-application-name> --skip-assignment
    ```
    Output:
    ```json
    {
        "appId": "generated-app-ID",
        "displayName": "dummy-app-name",
        "name": "http://dummy-app-name",
        "password": "random-password",
        "tenant": "tenant-ID"
    }
    ```
* Use the above returned credentials information to set **AZURE_CLIENT_ID**(appId), **AZURE_CLIENT_SECRET**(password) and **AZURE_TENANT_ID**(tenant) environment variables. The following example shows a way to do this in Bash:
  ```Bash
    export AZURE_CLIENT_ID="generated-app-ID"
    export AZURE_CLIENT_SECRET="random-password"
    export AZURE_TENANT_ID="tenant-ID"
  ```

* Grant the above mentioned application authorization to perform secret operations on the keyvault:
    ```Bash
    az keyvault set-policy --name <your-key-vault-name> --spn $AZURE_CLIENT_ID --secret-permissions backup delete get list set
    ```
    > --secret-permissions:
    > Accepted values: backup, delete, get, list, purge, recover, restore, set

* Use the above mentioned Key Vault name to retrieve details of your Vault which also contains your Key Vault URL:
    ```Bash
    az keyvault show --name <your-key-vault-name>
    ```

### Authenticate the client

To use the key vault from TypeScript/JavaScript, you need to first authenticate with the key vault service. To authenticate, first we import the identity and SecretsClient, which will connect to the key vault.

```typescript
import { EnvironmentCredential } from "@azure/identity";
import { SecretsClient } from "@azure/keyvault-secrets";
```

Once these are imported, we can next connect to the key vault service. To do this, we'll need to copy some settings from the key vault we are connecting to into our environment variables. Once they are in our environment, we can access them with the following code:

```typescript
// EnvironmentCredential expects the following three environment variables:
// * AZURE_TENANT_ID: The tenant ID in Azure Active Directory
// * AZURE_CLIENT_ID: The application (client) ID registered in the AAD tenant
// * AZURE_CLIENT_SECRET: The client secret for the registered application
const credential = new EnvironmentCredential();

// Build the URL to reach your key vault
const vaultName = "<YOUR KEYVAULT NAME>";
const url = `https://${vaultName}.vault.azure.net`;

// Lastly, create our secrets client and connect to the service
const client = new SecretsClient(url, credential);
```

## Key concepts

### Creating secrets and secret versions

Azure Key Vault allows you to create secrets that are stored in the key vault. When a secret is first created, it is given a name and a value. This name acts as a way to reach the secret later.

Secrets in the key vault can have multiple versions of the same secret. These are called versions of that secret.
<<<<<<< HEAD

### Getting secrets from the key vault

The simplest way to read secrets back from the vault is to get a secret by name. This will retrieve the most recent version of the secret. You can optionally get a different version of the secret if you also know the version you want.

Key vaults also support listing the secrets they have, as well as listing the all the versions of the given secret.

### Updating secret attributes

Once a secret is created, it is possible to update attributes of the secret. For example, if a secret needs to be temporarily unavailable, the `enabled` attribute can be set to false for a time.

### Working with deleted secrets

Key vaults allow deleting secrets so that they are no longer available.

In key vaults with 'soft delete' enabled, secrets are not immediately removed but instead marked simply as 'deleted'. These deleted secrets can be listed, purged, and recovered.
 
## Examples

The following sections provide code snippets that cover some of the common tasks using Azure KeyVault Secrets. 

Once you have authenticated and created an instance of an `SecretsClient` class (see "Authenticate the client" above), you can create, read, update, and delete secrets:
=======

### Getting secrets from the key vault

The simplest way to read secrets back from the vault is to get a secret by name. This will retrieve the most recent version of the secret. You can optionally get a different version of the secret if you also know the version you want.

Key vaults also support listing the secrets they have, as well as listing the all the versions of the given secret.

### Updating secret attributes

Once a secret is created, it is possible to update attributes of the secret. For example, if a secret needs to be temporarily unavailable, the `enabled` attribute can be set to false for a time.
>>>>>>> 1d1f2830

### Working with deleted secrets

Key vaults allow deleting secrets so that they are no longer available.

In key vaults with 'soft delete' enabled, secrets are not immediately removed but instead marked simply as 'deleted'. These deleted secrets can be listed, purged, and recovered.
 
## Examples

The following sections provide code snippets that cover some of the common tasks using Azure KeyVault Secrets. 

Once you have authenticated and created an instance of an `SecretsClient` class (see "Authenticate the client" above), you can create, read, update, and delete secrets:

### Create a secret
`setSecret` creates a secret to be stored in the Azure Key Vault. If a secret with the same name already exists, then a new version of the secret is created.
```javascript
// Create out first secret
const secretName = "MySecretName";
const result = await client.setSecret(secretName, "MySecretValue");
<<<<<<< HEAD

// Get the secret we just created
const getResult = await client.getSecret(secretName);
console.log("getResult: ", getResult);

// List all the versions of the secret in the secret vault
for await (let version of client.listSecretVersions(secretName)) {
  console.log("version: ", version);
}

// We can also list all the secrets in our secret vault
=======
```

### Get a secret
`getSecret` retrieves a secret previously stored in the Key Vault.
```javascript
const getResult = await client.getSecret(secretName);
console.log("getResult: ", getResult);
```

### List all versions of a secret
`listSecretVersions` will list versions of the given secret.
```javascript
for await (let version of client.listSecretVersions(secretName)) {
  console.log("version: ", version);
}
```

### List all secrets
`listSecrets` will list all secrets in the Key Vault.
```javascript
>>>>>>> 1d1f2830
for await (let listedSecret of client.listSecrets()) {
  console.log("secret: ", listedSecret);
}
```

<<<<<<< HEAD
// Update the attributes of one of our secrets
const result = getSecret(secretName);
await client.updateSecretAttributes(secretName, result.version, { enabled: true });

// Delete the secret we just created
=======
### Update the attributes of a secret
`updateSecretAttributes` updates the attributes of a secret.
```javascript 
const result = getSecret(secretName);
await client.updateSecretAttributes(secretName, result.version, { enabled: false });
```

### Delete a secret
`deleteSecret` deletes a secret previously stored in the Key Vault. When [soft-delete](https://docs.microsoft.com/en-us/azure/key-vault/key-vault-ovw-soft-delete) is not enabled for the Key Vault, this operation permanently deletes the deletes.
```javascript
>>>>>>> 1d1f2830
await client.deleteSecret(secretName);
```

## Troubleshooting

### Enable logs

You can set the following environment variable to get the debug logs when using this library.

- Getting debug logs from the KeyVault Secrets SDK

```bash
export DEBUG=azure*
```

- Getting debug logs from the KeyVault Secrets SDK and the protocol level library.

```bash
export DEBUG=azure*,rhea*
```

- If you are **not interested in viewing the event transformation** (which consumes lot of console/disk space) then you can set the `DEBUG` environment variable as follows:

```bash
export DEBUG=azure*,rhea*,-rhea:raw,-rhea:message,-azure:amqp-common:datatransformer
```

- If you are interested only in **errors**, then you can set the `DEBUG` environment variable as follows:

```bash
export DEBUG=azure:keyvault-secrets:error,azure-amqp-common:error,rhea-promise:error,rhea:events,rhea:frames,rhea:io,rhea:flow
```

### Logging to a file

- Set the `DEBUG` environment variable as shown above and then run your test script as follows:
  - Logging statements from your test script go to `out.log` and logging statements from the sdk go to `debug.log`.
    ```bash
    node your-test-script.js > out.log 2>debug.log
    ```
  - Logging statements from your test script and the sdk go to the same file `out.log` by redirecting stderr to stdout (&1), and then redirect stdout to a file:
    ```bash
    node your-test-script.js >out.log 2>&1
    ```
  - Logging statements from your test script and the sdk go to the same file `out.log`.
    ```bash
      node your-test-script.js &> out.log
    ```
    
## Next steps

Please take a look at the
[samples](https://github.com/Azure/azure-sdk-for-js/tree/master/sdk/keyvault/keyvault-secrets/samples)
directory for detailed examples on how to use this library.

* [helloWorld.ts](https://github.com/Azure/azure-sdk-for-js/blob/master/sdk/keyvault/keyvault-secrets/samples/helloWorld.ts) - Create, read, update, and delete secrets
* [listOperations.ts](https://github.com/Azure/azure-sdk-for-js/blob/master/sdk/keyvault/keyvault-secrets/samples/listOperations.ts) - List secrets all at once, list by page, and list versions of a secret.
* [backupAndRestore.ts](https://github.com/Azure/azure-sdk-for-js/blob/master/sdk/keyvault/keyvault-secrets/samples/backupAndRestore.ts) - Backup a secret and restore it after it has been deleted.
* [deleteAndRecover.ts](https://github.com/Azure/azure-sdk-for-js/blob/master/sdk/keyvault/keyvault-secrets/samples/deleteAndRecover.ts) - Deletes a secret and recovers it after. **Note:** this assumes [soft-delete](https://docs.microsoft.com/en-us/azure/key-vault/key-vault-ovw-soft-delete) is enabled for the key vault.

## Contributing

This project welcomes contributions and suggestions. Most contributions require you to agree to a
Contributor License Agreement (CLA) declaring that you have the right to, and actually do, grant us
the rights to use your contribution. For details, visit <https://cla.microsoft.com.>

When you submit a pull request, a CLA-bot will automatically determine whether you need to provide
a CLA and decorate the PR appropriately (e.g., label, comment). Simply follow the instructions
provided by the bot. You will only need to do this once across all repos using our CLA.

This project has adopted the [Microsoft Open Source Code of Conduct](https://opensource.microsoft.com/codeofconduct/).
For more information see the [Code of Conduct FAQ](https://opensource.microsoft.com/codeofconduct/faq/) or
contact [opencode@microsoft.com](mailto:opencode@microsoft.com) with any additional questions or comments.

![Impressions](https://azure-sdk-impressions.azurewebsites.net/api/impressions/azure-sdk-for-js/sdk/keyvault/keyvault-secrets/README.png)<|MERGE_RESOLUTION|>--- conflicted
+++ resolved
@@ -113,7 +113,6 @@
 Azure Key Vault allows you to create secrets that are stored in the key vault. When a secret is first created, it is given a name and a value. This name acts as a way to reach the secret later.
 
 Secrets in the key vault can have multiple versions of the same secret. These are called versions of that secret.
-<<<<<<< HEAD
 
 ### Getting secrets from the key vault
 
@@ -136,30 +135,6 @@
 The following sections provide code snippets that cover some of the common tasks using Azure KeyVault Secrets. 
 
 Once you have authenticated and created an instance of an `SecretsClient` class (see "Authenticate the client" above), you can create, read, update, and delete secrets:
-=======
-
-### Getting secrets from the key vault
-
-The simplest way to read secrets back from the vault is to get a secret by name. This will retrieve the most recent version of the secret. You can optionally get a different version of the secret if you also know the version you want.
-
-Key vaults also support listing the secrets they have, as well as listing the all the versions of the given secret.
-
-### Updating secret attributes
-
-Once a secret is created, it is possible to update attributes of the secret. For example, if a secret needs to be temporarily unavailable, the `enabled` attribute can be set to false for a time.
->>>>>>> 1d1f2830
-
-### Working with deleted secrets
-
-Key vaults allow deleting secrets so that they are no longer available.
-
-In key vaults with 'soft delete' enabled, secrets are not immediately removed but instead marked simply as 'deleted'. These deleted secrets can be listed, purged, and recovered.
- 
-## Examples
-
-The following sections provide code snippets that cover some of the common tasks using Azure KeyVault Secrets. 
-
-Once you have authenticated and created an instance of an `SecretsClient` class (see "Authenticate the client" above), you can create, read, update, and delete secrets:
 
 ### Create a secret
 `setSecret` creates a secret to be stored in the Azure Key Vault. If a secret with the same name already exists, then a new version of the secret is created.
@@ -167,52 +142,31 @@
 // Create out first secret
 const secretName = "MySecretName";
 const result = await client.setSecret(secretName, "MySecretValue");
-<<<<<<< HEAD
-
-// Get the secret we just created
+```
+
+### Get a secret
+`getSecret` retrieves a secret previously stored in the Key Vault.
+```javascript
 const getResult = await client.getSecret(secretName);
 console.log("getResult: ", getResult);
-
-// List all the versions of the secret in the secret vault
+```
+
+### List all versions of a secret
+`listSecretVersions` will list versions of the given secret.
+```javascript
 for await (let version of client.listSecretVersions(secretName)) {
   console.log("version: ", version);
 }
-
-// We can also list all the secrets in our secret vault
-=======
-```
-
-### Get a secret
-`getSecret` retrieves a secret previously stored in the Key Vault.
-```javascript
-const getResult = await client.getSecret(secretName);
-console.log("getResult: ", getResult);
-```
-
-### List all versions of a secret
-`listSecretVersions` will list versions of the given secret.
-```javascript
-for await (let version of client.listSecretVersions(secretName)) {
-  console.log("version: ", version);
-}
 ```
 
 ### List all secrets
 `listSecrets` will list all secrets in the Key Vault.
 ```javascript
->>>>>>> 1d1f2830
 for await (let listedSecret of client.listSecrets()) {
   console.log("secret: ", listedSecret);
 }
 ```
 
-<<<<<<< HEAD
-// Update the attributes of one of our secrets
-const result = getSecret(secretName);
-await client.updateSecretAttributes(secretName, result.version, { enabled: true });
-
-// Delete the secret we just created
-=======
 ### Update the attributes of a secret
 `updateSecretAttributes` updates the attributes of a secret.
 ```javascript 
@@ -223,7 +177,6 @@
 ### Delete a secret
 `deleteSecret` deletes a secret previously stored in the Key Vault. When [soft-delete](https://docs.microsoft.com/en-us/azure/key-vault/key-vault-ovw-soft-delete) is not enabled for the Key Vault, this operation permanently deletes the deletes.
 ```javascript
->>>>>>> 1d1f2830
 await client.deleteSecret(secretName);
 ```
 
