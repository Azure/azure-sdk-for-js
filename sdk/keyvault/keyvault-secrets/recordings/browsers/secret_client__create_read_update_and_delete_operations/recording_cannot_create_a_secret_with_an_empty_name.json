--- conflicted
+++ resolved
@@ -82,9 +82,5 @@
   "uniqueName": {},
   "newDate": {}
  },
-<<<<<<< HEAD
- "hash": "b477e9fb27c473018075b4c7ebc4ac42"
-=======
  "hash": "ef83e657b030e3f37ce7da71ef5c670b"
->>>>>>> a027f183
 }