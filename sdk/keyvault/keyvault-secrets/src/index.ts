--- conflicted
+++ resolved
@@ -63,15 +63,11 @@
   SecretClientOptions,
   LATEST_API_VERSION
 } from "./secretsModels";
-<<<<<<< HEAD
 import {
   parseKeyVaultSecretsIdentifier,
   ParsedKeyVaultSecretsIdentifier,
   KeyVaultSecretsIdentifierCollectionName
 } from "./identifier";
-=======
-import { parseKeyvaultIdentifier as parseKeyvaultEntityIdentifier } from "./generated/utils";
->>>>>>> b2e1d532
 
 export {
   SecretClientOptions,
@@ -194,14 +190,10 @@
     };
 
     const pipeline = createPipelineFromOptions(internalPipelineOptions, authPolicy);
-<<<<<<< HEAD
-    this.client = new KeyVaultClient(pipelineOptions.apiVersion || LATEST_API_VERSION, pipeline);
-=======
     this.client = new KeyVaultClient(
       pipelineOptions.serviceVersion || LATEST_API_VERSION,
       pipeline
     );
->>>>>>> b2e1d532
   }
 
   /**
