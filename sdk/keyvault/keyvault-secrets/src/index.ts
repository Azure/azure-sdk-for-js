--- conflicted
+++ resolved
@@ -2,21 +2,11 @@
 // Licensed under the MIT license.
 /// <reference lib="esnext.asynciterable" />
 
-<<<<<<< HEAD
 import { CommonClientOptions } from "@azure/core-client";
 
 import { TokenCredential } from "@azure/core-auth";
 
 import { bearerTokenAuthenticationPolicy } from "@azure/core-rest-pipeline";
-=======
-import {
-  PipelineOptions,
-  TokenCredential,
-  createPipelineFromOptions,
-  isTokenCredential,
-  signingPolicy,
-} from "@azure/core-http";
->>>>>>> c0db437d
 
 import { logger } from "./log";
 
