--- conflicted
+++ resolved
@@ -240,16 +240,12 @@
 
       return this.getSecretFromSecretBundle(response);
     } else {
-<<<<<<< HEAD
-      const response = await this.client.setSecret(this.vaultUrl, secretName, value, options);
-=======
       const response = await this.client.setSecret(
-        this.vaultEndpoint,
+        this.vaultUrl,
         secretName,
         value,
         requestOptions
       );
->>>>>>> d01f4c26
       return this.getSecretFromSecretBundle(response);
     }
   }
