--- conflicted
+++ resolved
@@ -401,13 +401,8 @@
    * @param [options] The optional parameters
    * @returns AsyncIterableIterator<Secret>
    */
-<<<<<<< HEAD
-  public async *getAllSecrets(
-    options?: GetAllSecretsOptions
-=======
   public async *getSecrets(
     options?: GetSecretsOptions
->>>>>>> 8e3c9338
   ): AsyncIterableIterator<SecretAttributes> {
     let currentSetResponse = await this.client.getSecrets(this.vaultBaseUrl, {
       ...(options && options.requestOptions ? options.requestOptions : {})
@@ -428,13 +423,8 @@
    * @param [options] The optional parameters
    * @returns AsyncIterableIterator<Secret>
    */
-<<<<<<< HEAD
-  public async *getAllDeletedSecrets(
-    options?: GetAllSecretsOptions
-=======
   public async *getDeletedSecrets(
     options?: GetSecretsOptions
->>>>>>> 8e3c9338
   ): AsyncIterableIterator<Secret> {
     let currentSetResponse = await this.client.getDeletedSecrets(this.vaultBaseUrl, {
       ...(options && options.requestOptions ? options.requestOptions : {})
