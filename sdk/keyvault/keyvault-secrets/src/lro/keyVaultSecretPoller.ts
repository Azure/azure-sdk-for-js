--- conflicted
+++ resolved
@@ -1,13 +1,8 @@
 // Copyright (c) Microsoft Corporation.
 // Licensed under the MIT license.
 
-<<<<<<< HEAD
 import { OperationOptions } from "@azure/core-client";
-import { Poller, PollOperation, PollOperationState } from "@azure/core-lro";
-=======
-import { OperationOptions, delay } from "@azure/core-http";
 import { PollOperation, PollOperationState, Poller } from "@azure/core-lro";
->>>>>>> c0db437d
 import { KeyVaultClient } from "../generated/keyVaultClient";
 import { delay } from "@azure/core-util";
 
