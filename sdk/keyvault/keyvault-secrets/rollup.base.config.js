// Copyright (c) Microsoft Corporation. All rights reserved.
// Licensed under the MIT License.

import nodeResolve from "@rollup/plugin-node-resolve";
import multiEntry from "@rollup/plugin-multi-entry";
import cjs from "@rollup/plugin-commonjs";
import replace from "@rollup/plugin-replace";
import { terser } from "rollup-plugin-terser";
import sourcemaps from "rollup-plugin-sourcemaps";
import shim from "rollup-plugin-shim";
import json from "@rollup/plugin-json";

/**
 * @type {import('rollup').RollupFileOptions}
 */

const pkg = require("./package.json");
const version = pkg.version;
const banner = [
  "/*!",
  " * Copyright (c) Microsoft and contributors. All rights reserved.",
  " * Licensed under the MIT License. See License.txt in the project root for",
  " * license information.",
  " * ",
  ` * Azure KeyVault Secrets SDK for JavaScript - ${version}`,
  " */"
].join("\n");

const depNames = Object.keys(pkg.dependencies);
const production = process.env.NODE_ENV === "production";

export function nodeConfig(test = false) {
  const externalNodeBuiltins = ["crypto", "fs", "os", "url", "assert"];
  const additionalExternals = ["keytar"];
  const baseConfig = {
    input: "dist-esm/keyvault-secrets/src/index.js",
    external: depNames.concat(externalNodeBuiltins, additionalExternals),
    output: {
      file: "dist/index.js",
      format: "cjs",
      name: "azurekeyvaultsecrets",
      sourcemap: true,
      banner: banner
    },
    plugins: [
      sourcemaps(),
      replace({
        delimiters: ["", ""],
        // replace dynamic checks with if (true) since this is for node only.
        // Allows rollup's dead code elimination to be more aggressive.
        "if (isNode)": "if (true)"
      }),
      nodeResolve({ preferBuiltins: true }),
      cjs()
    ]
  };

  if (test) {
    // entry point is every test file
<<<<<<< HEAD
    baseConfig.input = ["dist-esm/keyvault-secrets/test/*.test.js"];
=======
    baseConfig.input = ["dist-esm/test/**/*.spec.js"];
>>>>>>> d0724510
    baseConfig.plugins.unshift(
      multiEntry({ exports: false }),
      json() // This allows us to import/require the package.json file, to get the version and test it against the user agent.
    );

    // different output file
    baseConfig.output.file = "dist-test/index.node.js";

    baseConfig.external.push("assert", "fs", "path");

    baseConfig.context = "null";

    // Disable tree-shaking of test code.  In rollup-plugin-node-resolve@5.0.0, rollup started respecting
    // the "sideEffects" field in package.json.  Since our package.json sets "sideEffects=false", this also
    // applies to test code, which causes all tests to be removed by tree-shaking.
    baseConfig.treeshake = false;
  } else if (production) {
    baseConfig.plugins.push(terser());
  }

  return baseConfig;
}

export function browserConfig(test = false) {
  const baseConfig = {
    input: "dist-esm/keyvault-secrets/src/index.js",
    output: {
      file: "dist-browser/azure-keyvault-secrets.js",
      banner: banner,
      format: "umd",
      name: "azurekeyvaultsecrets",
      globals: {
        "@azure/core-http": "Azure.Core.HTTP",
        "@azure/core-arm": "Azure.Core.ARM"
      },
      sourcemap: true
    },
    preserveSymlinks: false,
    plugins: [
      sourcemaps(),
      replace({
        delimiters: ["", ""],
        // replace dynamic checks with if (false) since this is for
        // browser only. Rollup's dead code elimination will remove
        // any code guarded by if (isNode) { ... }
        "if (isNode)": "if (false)"
      }),
      // os is not used by the browser bundle, so just shim it
      shim({
        dotenv: `export function config() { }`,
        os: `
          export const type = 1;
          export const release = 1;
        `
      }),
      nodeResolve({
        mainFields: ["module", "browser"],
        preferBuiltins: false
      }),
      cjs({
        namedExports: {
          assert: ["ok", "equal", "strictEqual", "deepEqual"],
          "@opentelemetry/api": ["CanonicalCode", "SpanKind", "TraceFlags"]
        }
      })
    ]
  };

  if (test) {
<<<<<<< HEAD
    baseConfig.input = ["dist-esm/keyvault-secrets/test/*.test.js"];
=======
    baseConfig.input = ["dist-esm/test/**/*.spec.js"];
>>>>>>> d0724510
    baseConfig.plugins.unshift(
      multiEntry({ exports: false }),
      json() // This allows us to import/require the package.json file, to get the version and test it against the user agent.
    );
    baseConfig.output.file = "dist-test/index.browser.js";
    // mark fs-extra as external
    baseConfig.external = ["fs-extra", "path"];
    baseConfig.context = "null";

    // Disable tree-shaking of test code.  In rollup-plugin-node-resolve@5.0.0, rollup started respecting
    // the "sideEffects" field in package.json.  Since our package.json sets "sideEffects=false", this also
    // applies to test code, which causes all tests to be removed by tree-shaking.
    baseConfig.treeshake = false;
  }

  return baseConfig;
}<|MERGE_RESOLUTION|>--- conflicted
+++ resolved
@@ -57,11 +57,7 @@
 
   if (test) {
     // entry point is every test file
-<<<<<<< HEAD
-    baseConfig.input = ["dist-esm/keyvault-secrets/test/*.test.js"];
-=======
-    baseConfig.input = ["dist-esm/test/**/*.spec.js"];
->>>>>>> d0724510
+    baseConfig.input = ["dist-esm/keyvault-secrets/test/**/*.spec.js"];
     baseConfig.plugins.unshift(
       multiEntry({ exports: false }),
       json() // This allows us to import/require the package.json file, to get the version and test it against the user agent.
@@ -131,11 +127,7 @@
   };
 
   if (test) {
-<<<<<<< HEAD
-    baseConfig.input = ["dist-esm/keyvault-secrets/test/*.test.js"];
-=======
-    baseConfig.input = ["dist-esm/test/**/*.spec.js"];
->>>>>>> d0724510
+    baseConfig.input = ["dist-esm/keyvault-secrets/test/**/*.spec.js"];
     baseConfig.plugins.unshift(
       multiEntry({ exports: false }),
       json() // This allows us to import/require the package.json file, to get the version and test it against the user agent.
