--- conflicted
+++ resolved
@@ -2,12 +2,8 @@
 // Licensed under the MIT License.
 
 import fs from "fs-extra";
-<<<<<<< HEAD
-import { delay as restDelay } from "@azure/core-http";
-=======
 import nise from "nise";
 import { delay as coreDelay } from "@azure/core-http";
->>>>>>> 36082ceb
 import { retry as realRetry } from "./retry";
 import { isNode as coreIsNode } from "@azure/core-http";
 import queryString from "query-string";
