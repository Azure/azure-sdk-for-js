--- conflicted
+++ resolved
@@ -6,12 +6,6 @@
     "lib": ["dom"],
     "resolveJsonModule": true
   },
-<<<<<<< HEAD
-  "compileOnSave": true,
   "exclude": ["node_modules", "../keyvault-common/node_modules", "./samples/**/*.ts"],
   "include": ["./src/**/*.ts", "./test/**/*.ts", "../keyvault-common/**/*.ts"]
-=======
-  "exclude": ["node_modules", "./types/**/*.d.ts", "./samples/**/*.ts"],
-  "include": ["./src/**/*.ts", "./test/**/*.ts"]
->>>>>>> 8509bdd4
 }