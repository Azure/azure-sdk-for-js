{
  "name": "@azure/keyvault-secrets",
  "sdk-type": "client",
  "author": "Microsoft Corporation",
  "version": "4.8.1",
  "license": "MIT",
  "description": "Isomorphic client library for Azure KeyVault's secrets.",
  "homepage": "https://github.com/Azure/azure-sdk-for-js/blob/main/sdk/keyvault/keyvault-secrets/README.md",
  "repository": "github:Azure/azure-sdk-for-js",
  "keywords": [
    "node",
    "azure",
    "typescript",
    "browser",
    "cloud",
    "isomorphic",
    "keyvault"
  ],
  "bugs": {
    "url": "https://github.com/Azure/azure-sdk-for-js/issues"
  },
  "main": "./dist/commonjs/index.js",
  "module": "./dist/esm/index.js",
  "types": "./dist/commonjs/index.d.ts",
  "engines": {
    "node": ">=18.0.0"
  },
  "files": [
    "dist/",
    "README.md",
    "LICENSE"
  ],
  "browser": "./dist/browser/index.js",
  "scripts": {
    "audit": "node ../../../common/scripts/rush-audit.js && rimraf node_modules package-lock.json && npm i --package-lock-only 2>&1 && npm audit",
    "build": "npm run clean && dev-tool run build-package && dev-tool run extract-api",
    "build:browser": "echo skipped",
    "build:node": "dev-tool run build-package",
    "build:nodebrowser": "dev-tool run bundle",
    "build:samples": "echo Obsolete.",
    "build:test": "dev-tool run build-package",
    "check-format": "dev-tool run vendored prettier --list-different --config ../../../.prettierrc.json --ignore-path ../../../.prettierignore \"src/**/*.ts\" \"test/**/*.ts\" \"samples-dev/**/*.ts\" \"*.{js,json}\"",
    "clean": "rimraf --glob dist dist-* types *.tgz *.log dist-browser statistics.html coverage && rimraf --glob src/**/*.js && rimraf --glob test/**/*.js",
    "execute:samples": "dev-tool samples run samples-dev",
    "extract-api": "dev-tool run build-package && dev-tool run extract-api",
    "format": "dev-tool run vendored prettier --write --config ../../../.prettierrc.json --ignore-path ../../../.prettierignore \"src/**/*.ts\" \"test/**/*.ts\" \"samples-dev/**/*.ts\" \"*.{js,json}\"",
    "generate:client": "autorest --typescript swagger/README.md",
    "integration-test": "npm run integration-test:node && npm run integration-test:browser",
    "integration-test:browser": "echo skipped",
    "integration-test:node": "dev-tool run test:vitest --no-test-proxy -- --test-timeout 350000",
    "lint": "eslint package.json api-extractor.json src test",
    "lint:fix": "eslint package.json api-extractor.json src test --fix --fix-type [problem,suggestion]",
    "pack": "npm pack 2>&1",
    "test": "npm run clean && npm run build:test && npm run unit-test",
    "test:browser": "echo skipped",
    "test:node": "npm run clean && npm run build:test && npm run unit-test:node",
    "unit-test": "npm run unit-test:node && npm run unit-test:browser",
    "unit-test:browser": "echo skipped",
    "unit-test:node": "dev-tool run test:vitest",
    "update-snippets": "echo skipped"
  },
  "sideEffects": false,
  "//metadata": {
    "constantPaths": [
      {
        "path": "src/generated/keyVaultClient.ts",
        "prefix": "packageDetails"
      },
      {
        "path": "src/constants.ts",
        "prefix": "SDK_VERSION"
      },
      {
        "path": "swagger/README.md",
        "prefix": "package-version"
      }
    ]
  },
  "//sampleConfiguration": {
    "productName": "Azure Key Vault Keys",
    "productSlugs": [
      "azure",
      "azure-key-vault"
    ],
    "skip": [
      "backupAndRestore.js"
    ],
    "requiredResources": {
      "Azure Key Vault": "https://docs.microsoft.com/azure/key-vault/quick-create-portal"
    },
    "customSnippets": {
      "prerequisites": "samples-dev/snippets/_prerequisites.md"
    }
  },
  "dependencies": {
<<<<<<< HEAD
    "@azure/abort-controller": "workspace:~",
    "@azure/core-auth": "workspace:~",
    "@azure/core-client": "workspace:~",
    "@azure/core-http-compat": "workspace:~",
    "@azure/core-lro": "catalog:core-lroV2",
    "@azure/core-paging": "workspace:~",
    "@azure/core-rest-pipeline": "workspace:~",
    "@azure/core-tracing": "workspace:~",
    "@azure/core-util": "workspace:~",
=======
    "@azure/abort-controller": "^2.0.0",
    "@azure/core-auth": "^1.3.0",
    "@azure/core-client": "^1.5.0",
    "@azure/core-http-compat": "^2.0.1",
    "@azure/core-lro": "^2.2.0",
    "@azure/core-paging": "^1.1.1",
    "@azure/core-rest-pipeline": "^1.8.0",
    "@azure/core-tracing": "^1.0.0",
    "@azure/core-util": "^1.0.0",
>>>>>>> e460e3b0
    "@azure/keyvault-common": "^1.0.0",
    "@azure/logger": "workspace:~",
    "tslib": "catalog:"
  },
  "devDependencies": {
<<<<<<< HEAD
    "@azure-tools/test-credential": "catalog:test-credentialV1",
    "@azure-tools/test-recorder": "catalog:test-recorderV3",
    "@azure-tools/test-utils": "workspace:~",
    "@azure/dev-tool": "workspace:~",
    "@azure/eslint-plugin-azure-sdk": "workspace:~",
    "@azure/identity": "workspace:~",
    "@microsoft/api-extractor": "catalog:",
    "@types/mocha": "^10.0.0",
    "@types/node": "catalog:",
    "@types/sinon": "^17.0.0",
    "cross-env": "^7.0.2",
    "dotenv": "catalog:",
    "eslint": "catalog:",
    "karma": "^6.2.0",
    "karma-chrome-launcher": "^3.0.0",
    "karma-coverage": "^2.0.0",
    "karma-env-preprocessor": "^0.1.1",
    "karma-firefox-launcher": "^1.1.0",
    "karma-junit-reporter": "^2.0.1",
    "karma-mocha": "^2.0.1",
    "karma-mocha-reporter": "^2.2.5",
    "karma-sourcemap-loader": "^0.3.8",
    "mocha": "^10.0.0",
    "nyc": "^17.0.0",
    "puppeteer": "^23.0.2",
    "rimraf": "catalog:",
    "sinon": "^17.0.0",
    "source-map-support": "^0.5.9",
    "ts-node": "^10.0.0",
    "typescript": "catalog:"
=======
    "@azure-tools/test-credential": "^2.0.0",
    "@azure-tools/test-recorder": "^4.1.0",
    "@azure-tools/test-utils-vitest": "^1.0.0",
    "@azure/dev-tool": "^1.0.0",
    "@azure/eslint-plugin-azure-sdk": "^3.0.0",
    "@azure/identity": "^4.0.1",
    "@microsoft/api-extractor": "^7.31.1",
    "@types/node": "^18.0.0",
    "@vitest/coverage-istanbul": "^2.1.1",
    "cross-env": "^7.0.2",
    "dotenv": "^16.0.0",
    "eslint": "^9.9.0",
    "playwright": "^1.47.2",
    "rimraf": "^5.0.5",
    "typescript": "~5.6.2",
    "vitest": "^2.1.1"
  },
  "type": "module",
  "tshy": {
    "exports": {
      "./package.json": "./package.json",
      ".": "./src/index.ts"
    },
    "dialects": [
      "esm",
      "commonjs"
    ],
    "esmDialects": [
      "browser"
    ],
    "selfLink": false
  },
  "exports": {
    "./package.json": "./package.json",
    ".": {
      "browser": {
        "types": "./dist/browser/index.d.ts",
        "default": "./dist/browser/index.js"
      },
      "import": {
        "types": "./dist/esm/index.d.ts",
        "default": "./dist/esm/index.js"
      },
      "require": {
        "types": "./dist/commonjs/index.d.ts",
        "default": "./dist/commonjs/index.js"
      }
    }
>>>>>>> e460e3b0
  }
}<|MERGE_RESOLUTION|>--- conflicted
+++ resolved
@@ -93,7 +93,6 @@
     }
   },
   "dependencies": {
-<<<<<<< HEAD
     "@azure/abort-controller": "workspace:~",
     "@azure/core-auth": "workspace:~",
     "@azure/core-client": "workspace:~",
@@ -103,23 +102,11 @@
     "@azure/core-rest-pipeline": "workspace:~",
     "@azure/core-tracing": "workspace:~",
     "@azure/core-util": "workspace:~",
-=======
-    "@azure/abort-controller": "^2.0.0",
-    "@azure/core-auth": "^1.3.0",
-    "@azure/core-client": "^1.5.0",
-    "@azure/core-http-compat": "^2.0.1",
-    "@azure/core-lro": "^2.2.0",
-    "@azure/core-paging": "^1.1.1",
-    "@azure/core-rest-pipeline": "^1.8.0",
-    "@azure/core-tracing": "^1.0.0",
-    "@azure/core-util": "^1.0.0",
->>>>>>> e460e3b0
     "@azure/keyvault-common": "^1.0.0",
     "@azure/logger": "workspace:~",
     "tslib": "catalog:"
   },
   "devDependencies": {
-<<<<<<< HEAD
     "@azure-tools/test-credential": "catalog:test-credentialV1",
     "@azure-tools/test-recorder": "catalog:test-recorderV3",
     "@azure-tools/test-utils": "workspace:~",
@@ -130,7 +117,7 @@
     "@types/mocha": "^10.0.0",
     "@types/node": "catalog:",
     "@types/sinon": "^17.0.0",
-    "cross-env": "^7.0.2",
+    "cross-env": "^7.0.3",
     "dotenv": "catalog:",
     "eslint": "catalog:",
     "karma": "^6.2.0",
@@ -150,55 +137,5 @@
     "source-map-support": "^0.5.9",
     "ts-node": "^10.0.0",
     "typescript": "catalog:"
-=======
-    "@azure-tools/test-credential": "^2.0.0",
-    "@azure-tools/test-recorder": "^4.1.0",
-    "@azure-tools/test-utils-vitest": "^1.0.0",
-    "@azure/dev-tool": "^1.0.0",
-    "@azure/eslint-plugin-azure-sdk": "^3.0.0",
-    "@azure/identity": "^4.0.1",
-    "@microsoft/api-extractor": "^7.31.1",
-    "@types/node": "^18.0.0",
-    "@vitest/coverage-istanbul": "^2.1.1",
-    "cross-env": "^7.0.2",
-    "dotenv": "^16.0.0",
-    "eslint": "^9.9.0",
-    "playwright": "^1.47.2",
-    "rimraf": "^5.0.5",
-    "typescript": "~5.6.2",
-    "vitest": "^2.1.1"
-  },
-  "type": "module",
-  "tshy": {
-    "exports": {
-      "./package.json": "./package.json",
-      ".": "./src/index.ts"
-    },
-    "dialects": [
-      "esm",
-      "commonjs"
-    ],
-    "esmDialects": [
-      "browser"
-    ],
-    "selfLink": false
-  },
-  "exports": {
-    "./package.json": "./package.json",
-    ".": {
-      "browser": {
-        "types": "./dist/browser/index.d.ts",
-        "default": "./dist/browser/index.js"
-      },
-      "import": {
-        "types": "./dist/esm/index.d.ts",
-        "default": "./dist/esm/index.js"
-      },
-      "require": {
-        "types": "./dist/commonjs/index.d.ts",
-        "default": "./dist/commonjs/index.js"
-      }
-    }
->>>>>>> e460e3b0
   }
 }