--- conflicted
+++ resolved
@@ -96,10 +96,7 @@
     "@azure/test-utils-recorder": "^1.0.0",
     "@microsoft/api-extractor": "^7.5.4",
     "@rollup/plugin-commonjs": "^11.0.1",
-<<<<<<< HEAD
-=======
     "@rollup/plugin-json": "^4.0.0",
->>>>>>> 3fd6cf4c
     "@rollup/plugin-multi-entry": "^3.0.0",
     "@rollup/plugin-node-resolve": "^7.0.0",
     "@rollup/plugin-replace": "^2.2.0",
@@ -148,7 +145,7 @@
     "rollup-plugin-terser": "^5.1.1",
     "rollup-plugin-visualizer": "^3.1.1",
     "source-map-support": "^0.5.9",
-    "typescript": "~3.7.4",
+    "typescript": "~3.6.4",
     "uglify-js": "^3.4.9",
     "url": "^0.11.0"
   }
