{
  "name": "@azure/keyvault-secrets",
  "sdk-type": "client",
  "author": "Microsoft Corporation",
  "version": "4.9.0",
  "license": "MIT",
  "description": "Isomorphic client library for Azure KeyVault's secrets.",
  "homepage": "https://github.com/Azure/azure-sdk-for-js/blob/main/sdk/keyvault/keyvault-secrets/README.md",
  "repository": "github:Azure/azure-sdk-for-js",
  "keywords": [
    "node",
    "azure",
    "typescript",
    "browser",
    "cloud",
    "isomorphic",
    "keyvault"
  ],
  "bugs": {
    "url": "https://github.com/Azure/azure-sdk-for-js/issues"
  },
  "main": "./dist/commonjs/index.js",
  "module": "./dist/esm/index.js",
  "types": "./dist/commonjs/index.d.ts",
  "engines": {
    "node": ">=18.0.0"
  },
  "files": [
    "dist/",
    "README.md",
    "LICENSE"
  ],
  "browser": "./dist/browser/index.js",
  "scripts": {
    "audit": "node ../../../common/scripts/rush-audit.js && rimraf node_modules package-lock.json && npm i --package-lock-only 2>&1 && npm audit",
    "build": "npm run clean && dev-tool run build-package && dev-tool run extract-api",
    "build:browser": "echo skipped",
    "build:node": "dev-tool run build-package",
    "build:nodebrowser": "dev-tool run bundle",
    "build:samples": "echo Obsolete.",
    "build:test": "dev-tool run build-package",
    "check-format": "dev-tool run vendored prettier --list-different --config ../../../.prettierrc.json --ignore-path ../../../.prettierignore \"src/**/*.ts\" \"test/**/*.ts\" \"samples-dev/**/*.ts\" \"*.{js,json}\"",
    "clean": "rimraf --glob dist dist-* types *.tgz *.log dist-browser statistics.html coverage && rimraf --glob src/**/*.js && rimraf --glob test/**/*.js",
    "execute:samples": "dev-tool samples run samples-dev",
    "extract-api": "dev-tool run build-package && dev-tool run extract-api",
    "format": "dev-tool run vendored prettier --write --config ../../../.prettierrc.json --ignore-path ../../../.prettierignore \"src/**/*.ts\" \"test/**/*.ts\" \"samples-dev/**/*.ts\" \"*.{js,json}\"",
    "generate:client": "autorest --typescript swagger/README.md",
    "integration-test": "npm run integration-test:node && npm run integration-test:browser",
    "integration-test:browser": "echo skipped",
    "integration-test:node": "dev-tool run test:vitest --no-test-proxy -- --test-timeout 350000",
    "lint": "eslint package.json api-extractor.json src test",
    "lint:fix": "eslint package.json api-extractor.json src test --fix --fix-type [problem,suggestion]",
    "pack": "npm pack 2>&1",
    "test": "npm run clean && npm run build:test && npm run unit-test",
    "test:browser": "echo skipped",
    "test:node": "npm run clean && npm run build:test && npm run unit-test:node",
    "unit-test": "npm run unit-test:node && npm run unit-test:browser",
    "unit-test:browser": "echo skipped",
    "unit-test:node": "dev-tool run test:vitest",
    "update-snippets": "echo skipped"
  },
  "sideEffects": false,
  "//metadata": {
    "constantPaths": [
      {
        "path": "src/generated/keyVaultClient.ts",
        "prefix": "packageDetails"
      },
      {
        "path": "src/constants.ts",
        "prefix": "SDK_VERSION"
      },
      {
        "path": "swagger/README.md",
        "prefix": "package-version"
      }
    ]
  },
  "//sampleConfiguration": {
    "productName": "Azure Key Vault Keys",
    "productSlugs": [
      "azure",
      "azure-key-vault"
    ],
    "skip": [
      "backupAndRestore.js"
    ],
    "requiredResources": {
      "Azure Key Vault": "https://docs.microsoft.com/azure/key-vault/quick-create-portal"
    },
    "customSnippets": {
      "prerequisites": "samples-dev/snippets/_prerequisites.md"
    }
  },
  "dependencies": {
<<<<<<< HEAD
    "@azure/abort-controller": "workspace:~",
    "@azure/core-auth": "workspace:~",
    "@azure/core-client": "workspace:~",
    "@azure/core-http-compat": "workspace:~",
    "@azure/core-lro": "catalog:core-lroV2",
    "@azure/core-paging": "workspace:~",
    "@azure/core-rest-pipeline": "workspace:~",
    "@azure/core-tracing": "workspace:~",
    "@azure/core-util": "workspace:~",
    "@azure/keyvault-common": "^1.0.0",
    "@azure/logger": "workspace:~",
    "tslib": "catalog:"
=======
    "@azure/abort-controller": "^2.0.0",
    "@azure/core-auth": "^1.3.0",
    "@azure/core-client": "^1.5.0",
    "@azure/core-http-compat": "^2.0.1",
    "@azure/core-lro": "^2.2.0",
    "@azure/core-paging": "^1.1.1",
    "@azure/core-rest-pipeline": "^1.8.0",
    "@azure/core-tracing": "^1.0.0",
    "@azure/core-util": "^1.0.0",
    "@azure/keyvault-common": "^2.0.0",
    "@azure/logger": "^1.0.0",
    "tslib": "^2.2.0"
>>>>>>> 14bef3be
  },
  "devDependencies": {
    "@azure-tools/test-credential": "catalog:test-credentialV1",
    "@azure-tools/test-recorder": "catalog:test-recorderV3",
    "@azure-tools/test-utils": "workspace:~",
    "@azure/dev-tool": "workspace:~",
    "@azure/eslint-plugin-azure-sdk": "workspace:~",
    "@azure/identity": "workspace:~",
    "@microsoft/api-extractor": "catalog:",
    "@types/mocha": "catalog:",
    "@types/node": "catalog:",
    "@types/sinon": "catalog:",
    "cross-env": "catalog:",
    "dotenv": "catalog:",
    "eslint": "catalog:",
    "karma": "catalog:",
    "karma-chrome-launcher": "catalog:",
    "karma-coverage": "catalog:",
    "karma-env-preprocessor": "catalog:",
    "karma-firefox-launcher": "catalog:",
    "karma-junit-reporter": "catalog:",
    "karma-mocha": "catalog:",
    "karma-mocha-reporter": "catalog:",
    "karma-sourcemap-loader": "catalog:",
    "mocha": "catalog:",
    "nyc": "catalog:",
    "puppeteer": "^23.0.2",
    "rimraf": "catalog:",
    "sinon": "catalog:",
    "source-map-support": "^0.5.9",
    "ts-node": "catalog:",
    "typescript": "catalog:"
  }
}<|MERGE_RESOLUTION|>--- conflicted
+++ resolved
@@ -93,7 +93,6 @@
     }
   },
   "dependencies": {
-<<<<<<< HEAD
     "@azure/abort-controller": "workspace:~",
     "@azure/core-auth": "workspace:~",
     "@azure/core-client": "workspace:~",
@@ -103,23 +102,9 @@
     "@azure/core-rest-pipeline": "workspace:~",
     "@azure/core-tracing": "workspace:~",
     "@azure/core-util": "workspace:~",
-    "@azure/keyvault-common": "^1.0.0",
+    "@azure/keyvault-common": "workspace:~",
     "@azure/logger": "workspace:~",
     "tslib": "catalog:"
-=======
-    "@azure/abort-controller": "^2.0.0",
-    "@azure/core-auth": "^1.3.0",
-    "@azure/core-client": "^1.5.0",
-    "@azure/core-http-compat": "^2.0.1",
-    "@azure/core-lro": "^2.2.0",
-    "@azure/core-paging": "^1.1.1",
-    "@azure/core-rest-pipeline": "^1.8.0",
-    "@azure/core-tracing": "^1.0.0",
-    "@azure/core-util": "^1.0.0",
-    "@azure/keyvault-common": "^2.0.0",
-    "@azure/logger": "^1.0.0",
-    "tslib": "^2.2.0"
->>>>>>> 14bef3be
   },
   "devDependencies": {
     "@azure-tools/test-credential": "catalog:test-credentialV1",
