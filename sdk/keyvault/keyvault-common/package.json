{
  "name": "@azure/keyvault-common",
  "version": "2.0.0",
  "description": "Common internal functionality for all of the Azure Key Vault clients in the Azure SDK for JavaScript",
  "sdk-type": "client",
  "author": "Microsoft Corporation",
  "license": "MIT",
  "main": "./dist/commonjs/index.js",
  "browser": "./dist/browser/index.js",
  "module": "./dist/esm/index.js",
  "types": "./dist/commonjs/index.d.ts",
  "scripts": {
    "audit": "node ../../../common/scripts/rush-audit.js && rimraf node_modules package-lock.json && npm i --package-lock-only 2>&1 && npm audit",
    "build": "npm run clean && dev-tool run build-package && dev-tool run extract-api",
    "build:samples": "echo skipped",
    "build:test": "npm run clean && dev-tool run build-package",
    "check-format": "dev-tool run vendored prettier --list-different --config ../../../.prettierrc.json --ignore-path ../../../.prettierignore \"src/**/*.ts\" \"test/**/*.ts\" \"*.{js,json}\"",
    "clean": "rimraf --glob dist dist-* temp types *.tgz *.log",
    "execute:samples": "dev-tool samples run samples-dev",
    "extract-api": "dev-tool run build-package && dev-tool run extract-api",
    "format": "dev-tool run vendored prettier --write --config ../../../.prettierrc.json --ignore-path ../../../.prettierignore \"src/**/*.ts\" \"test/**/*.ts\" \"*.{js,json}\"",
    "integration-test": "npm run integration-test:node && npm run integration-test:browser",
    "integration-test:browser": "echo skipped",
    "integration-test:node": "echo skipped",
    "lint": "eslint README.md package.json api-extractor.json src test",
    "lint:fix": "eslint README.md package.json api-extractor.json src test --fix --fix-type [problem,suggestion]",
    "pack": "npm pack 2>&1",
    "test": "npm run build:test && npm run unit-test:node && dev-tool run bundle && npm run unit-test:browser && npm run integration-test",
    "test:browser": "npm run clean && npm run build:test && npm run integration-test:browser",
    "test:node": "npm run clean && tsc -p . && npm run integration-test:node",
    "unit-test": "npm run unit-test:node && npm run unit-test:browser",
    "unit-test:browser": "echo skipped",
    "unit-test:node": "dev-tool run test:vitest --no-test-proxy",
    "update-snippets": "echo skipped"
  },
  "files": [
    "dist/",
    "README.md",
    "LICENSE"
  ],
  "repository": "github:Azure/azure-sdk-for-js",
  "engines": {
    "node": ">=18.0.0"
  },
  "keywords": [
    "azure",
    "cloud",
    "typescript"
  ],
  "bugs": {
    "url": "https://github.com/Azure/azure-sdk-for-js/issues"
  },
  "homepage": "https://github.com/Azure/azure-sdk-for-js/blob/main/sdk/keyvault/keyvault-common/README.md",
  "sideEffects": false,
  "prettier": "@azure/eslint-plugin-azure-sdk/prettier.json",
  "dependencies": {
    "@azure/abort-controller": "^2.0.0",
    "@azure/core-auth": "^1.3.0",
    "@azure/core-client": "^1.5.0",
    "@azure/core-rest-pipeline": "^1.8.0",
    "@azure/core-tracing": "^1.0.0",
<<<<<<< HEAD
    "@azure/core-auth": "^1.3.0",
    "@azure/abort-controller": "^2.0.0",
    "@azure/logger": "^1.1.5",
    "tslib": "^2.2.0",
    "@azure/core-util": "^1.10.1"
=======
    "tslib": "^2.2.0"
>>>>>>> 6aa0c9bb
  },
  "devDependencies": {
    "@azure-tools/test-utils-vitest": "^1.0.0",
    "@azure/dev-tool": "^1.0.0",
    "@azure/eslint-plugin-azure-sdk": "^3.0.0",
    "@microsoft/api-extractor": "^7.31.1",
    "@types/node": "^18.0.0",
    "@vitest/browser": "^2.0.5",
    "@vitest/coverage-istanbul": "^2.0.5",
    "cross-env": "^7.0.2",
    "eslint": "^9.9.0",
    "playwright": "^1.46.0",
    "rimraf": "^5.0.5",
    "typescript": "~5.6.2",
    "vitest": "^2.0.5"
  },
  "type": "module",
  "tshy": {
    "exports": {
      "./package.json": "./package.json",
      ".": "./src/index.ts"
    },
    "dialects": [
      "esm",
      "commonjs"
    ],
    "esmDialects": [
      "browser"
    ],
    "selfLink": false
  },
  "exports": {
    "./package.json": "./package.json",
    ".": {
      "browser": {
        "types": "./dist/browser/index.d.ts",
        "default": "./dist/browser/index.js"
      },
      "import": {
        "types": "./dist/esm/index.d.ts",
        "default": "./dist/esm/index.js"
      },
      "require": {
        "types": "./dist/commonjs/index.d.ts",
        "default": "./dist/commonjs/index.js"
      }
    }
  }
}<|MERGE_RESOLUTION|>--- conflicted
+++ resolved
@@ -59,15 +59,9 @@
     "@azure/core-client": "^1.5.0",
     "@azure/core-rest-pipeline": "^1.8.0",
     "@azure/core-tracing": "^1.0.0",
-<<<<<<< HEAD
-    "@azure/core-auth": "^1.3.0",
-    "@azure/abort-controller": "^2.0.0",
     "@azure/logger": "^1.1.5",
     "tslib": "^2.2.0",
     "@azure/core-util": "^1.10.1"
-=======
-    "tslib": "^2.2.0"
->>>>>>> 6aa0c9bb
   },
   "devDependencies": {
     "@azure-tools/test-utils-vitest": "^1.0.0",
