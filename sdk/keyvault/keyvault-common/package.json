{
  "name": "@azure/keyvault-common",
  "sideEffects": false,
  "private": true,
  "author": "Microsoft Corporation",
  "version": "1.0.0",
  "license": "MIT",
  "description": "Common internal functionality for all of the Azure Key Vault clients in the Azure SDK for JavaScript",
  "repository": "github:Azure/azure-sdk-for-js",
  "main": "./src/index.ts",
  "module": "dist-esm/index.js",
  "types": "./types/index.d.ts",
  "engines": {
    "node": ">=8.0.0"
  },
  "scripts": {
    "audit": "echo skipped",
    "build:samples": "echo skipped",
    "build:es6": "tsc -p tsconfig.json",
    "build:nodebrowser": "echo skipped",
    "build:test": "echo skipped",
    "build": "npm run extract-api && npm run build:es6 && npm run build:nodebrowser",
    "check-format": "prettier --list-different --config ../../../.prettierrc.json --ignore-path ../../../.prettierignore \"src/**/*.ts\" \"test/**/*.ts\" \"*.{js,json}\"",
    "clean": "rimraf dist-esm dist-test typings *.tgz *.log samples/typescript/dist",
    "execute:js-samples": "echo skipped",
    "execute:ts-samples": "echo skipped",
    "execute:samples": "npm run build:samples && npm run execute:js-samples && npm run execute:ts-samples",
    "extract-api": "echo skipped",
    "format": "prettier --write --config ../../../.prettierrc.json --ignore-path ../../../.prettierignore \"src/**/*.ts\" \"*.{js,json}\"",
    "integration-test:browser": "echo skipped",
    "integration-test:node": "echo skipped",
    "integration-test:node:no-timeout": "echo skipped",
    "integration-test": "npm run integration-test:node && npm run integration-test:browser",
    "lint:fix": "eslint package.json src --ext .ts --fix --fix-type [problem,suggestion]",
<<<<<<< HEAD
    "lint": "eslint src --ext .ts -f html -o search-lintReport.html || exit 0",
=======
    "lint": "eslint package.json src --ext .ts -f html -o keyvault-common-lintReport.html || exit 0",
    "lint:terminal": "eslint src --ext .ts",
>>>>>>> dc9ab527
    "pack": "npm pack 2>&1",
    "prebuild": "npm run clean",
    "test:browser": "npm run clean && npm run build:test && npm run unit-test:browser",
    "test:node": "npm run clean && npm run build:test && npm run unit-test:node",
    "test": "npm run clean && npm run build:test && npm run unit-test",
    "unit-test:browser": "echo skipped",
    "unit-test:node": "echo skipped",
    "unit-test:node:no-timeout": "echo skipped",
    "unit-test": "npm run unit-test:node && npm run unit-test:browser"
  },
  "dependencies": {
    "@azure/core-http": "^1.1.6",
    "tslib": "^2.0.0"
  },
  "devDependencies": {
    "@azure/eslint-plugin-azure-sdk": "^3.0.0",
    "eslint": "^6.1.0",
    "typescript": "~3.9.3"
  }
}<|MERGE_RESOLUTION|>--- conflicted
+++ resolved
@@ -32,12 +32,7 @@
     "integration-test:node:no-timeout": "echo skipped",
     "integration-test": "npm run integration-test:node && npm run integration-test:browser",
     "lint:fix": "eslint package.json src --ext .ts --fix --fix-type [problem,suggestion]",
-<<<<<<< HEAD
-    "lint": "eslint src --ext .ts -f html -o search-lintReport.html || exit 0",
-=======
     "lint": "eslint package.json src --ext .ts -f html -o keyvault-common-lintReport.html || exit 0",
-    "lint:terminal": "eslint src --ext .ts",
->>>>>>> dc9ab527
     "pack": "npm pack 2>&1",
     "prebuild": "npm run clean",
     "test:browser": "npm run clean && npm run build:test && npm run unit-test:browser",
