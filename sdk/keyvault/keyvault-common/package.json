{
  "name": "@azure/keyvault-common",
  "version": "2.0.1",
  "description": "Common internal functionality for all of the Azure Key Vault clients in the Azure SDK for JavaScript",
  "sdk-type": "client",
  "author": "Microsoft Corporation",
  "license": "MIT",
  "main": "./dist/commonjs/index.js",
  "browser": "./dist/browser/index.js",
  "module": "./dist/esm/index.js",
  "types": "./dist/commonjs/index.d.ts",
  "scripts": {
<<<<<<< HEAD
    "audit": "skipped",
=======
>>>>>>> 1b240a90
    "build": "npm run clean && dev-tool run build-package && dev-tool run extract-api",
    "build:samples": "echo skipped",
    "build:test": "npm run clean && dev-tool run build-package",
    "check-format": "dev-tool run vendored prettier --list-different --config ../../../.prettierrc.json --ignore-path ../../../.prettierignore \"src/**/*.ts\" \"test/**/*.ts\" \"*.{js,json}\"",
    "clean": "dev-tool run vendored rimraf --glob dist dist-* temp types *.tgz *.log",
    "execute:samples": "dev-tool samples run samples-dev",
    "extract-api": "dev-tool run build-package && dev-tool run extract-api",
    "format": "dev-tool run vendored prettier --write --config ../../../.prettierrc.json --ignore-path ../../../.prettierignore \"src/**/*.ts\" \"test/**/*.ts\" \"*.{js,json}\"",
    "integration-test": "npm run integration-test:node && npm run integration-test:browser",
    "integration-test:browser": "echo skipped",
    "integration-test:node": "echo skipped",
    "lint": "dev-tool run vendored eslintREADME.md package.json api-extractor.json src test",
    "lint:fix": "dev-tool run vendored eslintREADME.md package.json api-extractor.json src test --fix --fix-type [problem,suggestion]",
    "pack": "npm pack 2>&1",
    "test": "npm run build:test && npm run unit-test:node && dev-tool run bundle && npm run unit-test:browser && npm run integration-test",
    "test:browser": "npm run clean && npm run build:test && npm run integration-test:browser",
    "test:node": "npm run clean && tsc -p . && npm run integration-test:node",
    "unit-test": "npm run unit-test:node && npm run unit-test:browser",
    "unit-test:browser": "echo skipped",
    "unit-test:node": "dev-tool run test:vitest --no-test-proxy",
    "update-snippets": "echo skipped"
  },
  "files": [
    "dist/",
    "README.md",
    "LICENSE"
  ],
  "repository": "github:Azure/azure-sdk-for-js",
  "engines": {
    "node": ">=18.0.0"
  },
  "keywords": [
    "azure",
    "cloud",
    "typescript"
  ],
  "bugs": {
    "url": "https://github.com/Azure/azure-sdk-for-js/issues"
  },
  "homepage": "https://github.com/Azure/azure-sdk-for-js/blob/main/sdk/keyvault/keyvault-common/README.md",
  "sideEffects": false,
  "prettier": "@azure/eslint-plugin-azure-sdk/prettier.json",
  "dependencies": {
    "@azure/abort-controller": "workspace:*",
    "@azure/core-auth": "workspace:*",
    "@azure/core-client": "workspace:*",
    "@azure/core-rest-pipeline": "workspace:*",
    "@azure/core-tracing": "workspace:*",
    "@azure/core-util": "workspace:*",
    "@azure/logger": "workspace:*",
    "tslib": "catalog:"
  },
  "devDependencies": {
    "@azure-tools/test-utils-vitest": "workspace:*",
    "@azure/dev-tool": "workspace:*",
    "@azure/eslint-plugin-azure-sdk": "workspace:*",
    "@types/node": "catalog:",
    "@vitest/browser": "catalog:",
    "@vitest/coverage-istanbul": "catalog:",
    "eslint": "catalog:",
    "playwright": "catalog:",
    "typescript": "catalog:",
    "vitest": "catalog:"
  },
  "type": "module",
  "tshy": {
    "exports": {
      "./package.json": "./package.json",
      ".": "./src/index.ts"
    },
    "dialects": [
      "esm",
      "commonjs"
    ],
    "esmDialects": [
      "browser"
    ],
    "selfLink": false
  },
  "exports": {
    "./package.json": "./package.json",
    ".": {
      "browser": {
        "types": "./dist/browser/index.d.ts",
        "default": "./dist/browser/index.js"
      },
      "import": {
        "types": "./dist/esm/index.d.ts",
        "default": "./dist/esm/index.js"
      },
      "require": {
        "types": "./dist/commonjs/index.d.ts",
        "default": "./dist/commonjs/index.js"
      }
    }
  }
}<|MERGE_RESOLUTION|>--- conflicted
+++ resolved
@@ -10,10 +10,6 @@
   "module": "./dist/esm/index.js",
   "types": "./dist/commonjs/index.d.ts",
   "scripts": {
-<<<<<<< HEAD
-    "audit": "skipped",
-=======
->>>>>>> 1b240a90
     "build": "npm run clean && dev-tool run build-package && dev-tool run extract-api",
     "build:samples": "echo skipped",
     "build:test": "npm run clean && dev-tool run build-package",
