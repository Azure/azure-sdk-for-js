--- conflicted
+++ resolved
@@ -54,7 +54,6 @@
   "sideEffects": false,
   "prettier": "@azure/eslint-plugin-azure-sdk/prettier.json",
   "dependencies": {
-<<<<<<< HEAD
     "@azure/abort-controller": "workspace:*",
     "@azure/core-auth": "workspace:*",
     "@azure/core-client": "workspace:*",
@@ -63,16 +62,6 @@
     "@azure/core-util": "workspace:*",
     "@azure/logger": "workspace:*",
     "tslib": "catalog:"
-=======
-    "@azure/abort-controller": "^2.0.0",
-    "@azure/core-auth": "^1.3.0",
-    "@azure/core-client": "^1.5.0",
-    "@azure/core-rest-pipeline": "^1.8.0",
-    "@azure/core-tracing": "^1.0.0",
-    "@azure/logger": "^1.1.4",
-    "tslib": "^2.2.0",
-    "@azure/core-util": "^1.10.0"
->>>>>>> 31b76c94
   },
   "devDependencies": {
     "@azure-tools/test-utils-vitest": "workspace:*",
