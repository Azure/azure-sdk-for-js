--- conflicted
+++ resolved
@@ -2,30 +2,12 @@
 // Licensed under the MIT license.
 
 import * as coreHttp from "@azure/core-http";
-<<<<<<< HEAD
 import {
   DeletionRecoveryLevel,
   KeyUsageType,
   JsonWebKeyType as CertificateKeyType,
   JsonWebKeyCurveName as CertificateKeyCurveName
 } from "./generated/models";
-=======
-import { DeletionRecoveryLevel, KeyUsageType } from "./generated/models";
-
-/**
- * Defines values for CertificateKeyType.
- * Possible values include: 'EC', 'EC-HSM', 'RSA', 'RSA-HSM', 'oct'
- * @readonly
- */
-export type CertificateKeyType = "EC" | "EC-HSM" | "RSA" | "RSA-HSM" | "oct";
-
-/**
- * Defines values for CertificateKeyCurveName.
- * Possible values include: 'P-256', 'P-384', 'P-521', 'P-256K'
- * @readonly
- */
-export type CertificateKeyCurveName = "P-256" | "P-384" | "P-521" | "P-256K";
->>>>>>> 2972c142
 
 /**
  * The latest supported KeyVault service API version
