import * as coreHttp from "@azure/core-http";
import {
  CertificateOperation,
  DeletionRecoveryLevel,
  KeyVaultClientSetCertificateIssuerOptionalParams,
  KeyVaultClientUpdateCertificateIssuerOptionalParams,
  JsonWebKeyType as KeyType,
  JsonWebKeyCurveName as KeyCurveName,
  LifetimeAction,
  KeyUsageType
} from "./core/models";

/**
 * @internal
 * @ignore
 * An interface representing the CertificateClient. For internal use.
 */
export interface CertificateClientInterface {
  /**
   * Creates a new certificate. If this is the first version, the certificate resource is created.
   * Requires the certificates/create permission.
   */
  createCertificate(
    certificateName: string,
    certificatePolicy: CertificatePolicy,
    options: CreateCertificateOptions
  ): Promise<KeyVaultCertificate>;
  /**
   * Gets the certificate operation.
   */
  getPlainCertificateOperation(
    certificateName: string,
    options?: GetPlainCertificateOperationOptions
  ): Promise<CertificateOperation>;
  /**
   * Recovers the deleted certificate in the specified vault. This operation can only be performed on a soft-delete enabled vault.
   * Requires the certificate/recover permission.
   */
  recoverDeletedCertificate(
    certificateName: string,
    options?: RecoverDeletedCertificateOptions
  ): Promise<KeyVaultCertificateWithPolicy>;
  /**
   * Updates a certificate creation operation that is already in progress. This operation requires the certificates/update permission.
   */
  cancelCertificateOperation(
    certificateName: string,
    options?: CancelCertificateOperationOptions
  ): Promise<CertificateOperation>;
  /**
   * The get method gets a specified certificate and is applicable to any certificate stored in Azure Certificate Vault.
   * This operation requires the certificates/get permission.
   */
  getCertificate(name: string, options?: GetCertificateOptions): Promise<KeyVaultCertificate>;
  /**
   * The delete operation applies to any certificate stored in Azure Certificate Vault. Individual versions
   * of a certificate can not be deleted, only all versions of a given certificate at once.
   */
  deleteCertificate(name: string, options?: DeleteCertificateOptions): Promise<DeletedCertificate>;
  /**
   * The getDeletedCertificate method returns the specified deleted certificate along with its properties.
   * This operation requires the certificates/get permission.
   */
  getDeletedCertificate(
    name: string,
    options?: GetDeletedCertificateOptions
  ): Promise<DeletedCertificate>;
}

/**
 * Defines values for contentType.
 * Possible values include: 'application/pem', 'application/x-pkcs12'
 * @readonly
 * @enum {string}
 */
export type CertificateContentType = "application/pem" | "application/x-pkcs12" | undefined;

/**
 * An interface representing a certificate without the certificate's policy
 */
export interface KeyVaultCertificate {
  /**
   * CER contents of x509 certificate.
   */
  cer?: Uint8Array;
  /**
   * The content type of the secret.
   */
  certificateContentType?: CertificateContentType;
  /**
   * Certificate identifier.
   * **NOTE: This property will not be serialized. It can only be populated by
   * the server.**
   */
  id?: string;
  /**
   * The key id.
   * **NOTE: This property will not be serialized. It can only be populated by
   * the server.**
   */
  readonly keyId?: string;
  /**
   * The secret id.
   * **NOTE: This property will not be serialized. It can only be populated by
   * the server.**
   */
  readonly secretId?: string;
  /**
   * The name of certificate.
   */
  name: string;
  /**
   * The properties of the certificate
   */
  properties: CertificateProperties;
}

/**
 * An interface representing a certificate with its policy
 */
export interface KeyVaultCertificateWithPolicy extends KeyVaultCertificate {
  /**
   * The management policy.
   * **NOTE: This property will not be serialized. It can only be populated by
   * the server.**
   */
  readonly policy?: CertificatePolicy;
}

/**
 * An interface representing a certificate's policy
 */
export interface CertificatePolicy {
  /**
   * Indicates if the certificates generated under this policy should be published to certificate
   * transparency logs.
   */
  certificateTransparency?: boolean;
  /**
   * The media type (MIME type).
   */
  contentType?: string;
  /**
   * Type of certificate to be requested from the issuer provider.
   */
  certificateType?: CertificateContentType;
  /**
   * When the certificate was created.
   */
  readonly createdOn?: Date;
  /**
   * Determines whether the object is enabled.
   */
  enabled?: boolean;
  /**
   * The enhanced key usage.
   */
  enhancedKeyUsage?: string[];
  /**
   * Name of the referenced issuer object or reserved names; for example, 'Self' or 'Unknown'.
   */
  issuerName?: string;
  /**
   * Elliptic curve name. Possible values include: 'P-256', 'P-384', 'P-521', 'P-256K'
   */
  keyCurveName?: KeyCurveName;
  /**
   * The key size in bits. For example: 2048, 3072, or 4096 for RSA.
   */
  keySize?: number;
  /**
   * The type of key pair to be used for the certificate. Possible values include: 'EC', 'EC-HSM',
   * 'RSA', 'RSA-HSM', 'oct'
   */
  keyType?: KeyType;
  /**
   * List of key usages.
   */
  keyUsage?: KeyUsageType[];
  /**
   * Actions that will be performed by Key Vault over the lifetime of a certificate.
   */
  lifetimeActions?: LifetimeAction[];
  /**
   * Indicates if the same key pair will be used on certificate renewal.
   */
  reuseKey?: boolean;
  /**
   * The subject name. Should be a valid X509 distinguished Name.
   */
  subject?: string;
  /**
   * The subject alternative names.
   */
  subjectAlternativeNames?: SubjectAlternativeNames;
  /**
   * When the object was updated.
   */
  readonly updatedOn?: Date;
  /**
   * The duration that the certificate is valid in months.
   */
  validityInMonths?: number;
}

export module CertificatePolicy {
  export const Default: CertificatePolicy = {
    issuerName: "Self",
    subject: "cn=MyCert"
  };
}

/**
 * An interface representing the alternative names of the subject of a certificate contact.
 */
export interface SubjectAlternativeNames {
  /**
   * The subject type, either emails, DNS names or UPNs
   */
  subjectType: "emails" | "dnsNames" | "upns";
  /**
   * The subject values
   */
  subjectValues: string[];
}

/**
 * An interface representing the properties of a certificate
 */
export interface CertificateProperties {
  /**
   * When the certificate was created.
   */
  readonly createdOn?: Date;
  /**
   * Determines whether the object is enabled.
   */
  enabled?: boolean;
  /**
   * Expiry date in UTC.
   */
  readonly expiresOn?: Date;
  /**
   * Certificate identifier.
   * **NOTE: This property will not be serialized. It can only be populated by
   * the server.**
   */
  id?: string;
  /**
   * The name of certificate.
   */
  name?: string;
  /**
   * Not before date in UTC.
   */
  notBefore?: Date;
  /**
   * Reflects the deletion recovery level currently in effect for certificates in the current
   * vault. If it contains 'Purgeable', the certificate can be permanently deleted by a privileged
   * user; otherwise, only the system can purge the certificate, at the end of the retention
   * interval. Possible values include: 'Purgeable', 'Recoverable+Purgeable', 'Recoverable',
   * 'Recoverable+ProtectedSubscription'
   * **NOTE: This property will not be serialized. It can only be populated by the server.**
   */
  readonly recoveryLevel?: DeletionRecoveryLevel;
  /**
   * Application specific
   * metadata in the form of key-value pairs.
   */
  tags?: CertificateTags;
  /**
   * When the issuer was updated.
   */
  updatedOn?: Date;
  /**
   * The vault URI.
   */
  vaultUrl?: string;
  /**
   * The version of certificate. May be undefined.
   */
  version?: string;
  /**
   * Thumbprint of the certificate.
   */
  readonly x509Thumbprint?: Uint8Array;
}

/**
 * An interface representing a deleted certificate
 */
export interface DeletedCertificate extends KeyVaultCertificateWithPolicy {
  /**
   * The time when the certificate was deleted, in UTC
   * **NOTE: This property will not be serialized. It can only be populated by
   * the server.**
   */
  readonly deletedOn?: Date;
  /**
   * The url of the recovery object, used to
   * identify and recover the deleted certificate.
   */
  recoveryId?: string;
  /**
   * The time when the certificate is scheduled
   * to be purged, in UTC
   * **NOTE: This property will not be serialized. It can only be populated by
   * the server.**
   */
  readonly scheduledPurgeDate?: Date;
}

/**
 * An interface representing the optional parameters that can be
 * passed to {@link beginCreateCertificate}, {@link beginDeleteCertificate} and {@link beginRecoverDeletedCertificate}
 */
export interface CertificatePollerOptions extends coreHttp.OperationOptions {
  /**
   * Time between each polling
   */
  intervalInMs?: number;
  /**
   * A serialized poller, used to resume an existing operation
   */
  resumeFrom?: string;
}

/**
 * An interface representing the optional parameters that can be
 * passed to {@link beginCreateCertificate}
 */
export interface BeginCreateCertificateOptions
  extends CreateCertificateOptions,
    CertificatePollerOptions {}

/**
 * An interface representing the optional parameters that can be
 * passed to {@link beginDeleteCertificate}
 */
export interface BeginDeleteCertificateOptions extends CertificatePollerOptions {}

/**
 * An interface representing the optional parameters that can be
 * passed to {@link beginRecoverDeletedCertificate}
 */
export interface BeginRecoverDeletedCertificateOptions extends CertificatePollerOptions {}

/**
 * An interface representing options that can be passed to {@link getCertificateOperation}.
 */
export interface GetCertificateOperationOptions extends CertificatePollerOptions {}

/**
 * An interface representing options that can be passed to {@link createCertificate}.
 */
export interface CreateCertificateOptions
  extends CertificateProperties,
    coreHttp.OperationOptions {}

/**
 * An interface representing options that can be passed to {@link cancelCertificateOperation}.
 */
export interface CancelCertificateOperationOptions extends coreHttp.OperationOptions {}

/**
 * An interface representing options that can be passed to {@link backupCertificate}.
 */
export interface BackupCertificateOptions extends coreHttp.OperationOptions {}

/**
 * An interface representing options that can be passed to {@link deleteCertificateOperation}.
 */
export interface DeleteCertificateOperationOptions extends coreHttp.OperationOptions {}

/**
 * An interface representing options that can be passed to {@link deleteCertificate}.
 */
export interface DeleteCertificateOptions extends coreHttp.OperationOptions {}

/**
 * An interface representing options that can be passed to {@link deleteContacts}.
 */
export interface DeleteContactsOptions extends coreHttp.OperationOptions {}

/**
 * An interface representing options that can be passed to {@link importCertificate}.
 */
export interface ImportCertificateOptions extends CertificateProperties, coreHttp.OperationOptions {
  /**
   * If the private key in base64EncodedCertificate is encrypted, the password used for encryption.
   */
  password?: string;
}

/**
 * An interface representing options that can be passed to {@link deleteIssuer}.
 */
export interface DeleteIssuerOptions extends coreHttp.OperationOptions {}

/**
 * An interface representing options that can be passed to {@link setContacts}.
 */
export interface SetContactsOptions extends coreHttp.OperationOptions {}

/**
 * An interface representing options that can be passed to {@link createIssuer}.
 */
export interface CreateIssuerOptions
  extends KeyVaultClientSetCertificateIssuerOptionalParams,
    coreHttp.OperationOptions {}

/**
 * An interface representing options that can be passed to {@link purgeDeletedCertificate}.
 */
export interface PurgeDeletedCertificateOptions extends coreHttp.OperationOptions {}

/**
 * An interface representing options that can be passed to {@link updateIssuer}.
 */
export interface UpdateIssuerOptions
  extends KeyVaultClientUpdateCertificateIssuerOptionalParams,
    coreHttp.OperationOptions {}

/**
 * An interface representing options that can be passed to {@link getContacts}.
 */
export interface GetContactsOptions extends coreHttp.OperationOptions {}

/**
 * An interface representing options that can be passed to {@link getIssuer}.
 */
export interface GetIssuerOptions extends coreHttp.OperationOptions {}

/**
 * An interface representing options that can be passed to {@link getPlainCertificateOperation}.
 */
export interface GetPlainCertificateOperationOptions extends coreHttp.OperationOptions {}

/**
 * An interface representing options that can be passed to {@link getCertificateVersion}.
 */
export interface GetCertificateVersionOptions extends coreHttp.OperationOptions {}

/**
 * An interface representing options that can be passed to {@link getCertificatePolicy}.
 */
export interface GetCertificatePolicyOptions extends coreHttp.OperationOptions {}

/**
 * An interface representing options that can be passed to {@link getDeletedCertificate}.
 */
export interface GetDeletedCertificateOptions extends coreHttp.OperationOptions {}

/**
 * An interface representing options that can be passed to {@link getCertificate}.
 */
export interface GetCertificateOptions extends coreHttp.OperationOptions {}

/**
 * An interface representing the shape of the Certificate Tags. The tags are just string key-value pairs.
 */
export type CertificateTags = { [propertyName: string]: string };

/**
 * An interface representing options that can be passed to {@link updateCertificate}.
 */
export interface UpdateCertificateOptions
  extends CertificateProperties,
    coreHttp.OperationOptions {}

/**
 * An interface representing options that can be passed to {@link updateCertificatePolicy}.
 */
export interface UpdateCertificatePolicyOptions
  extends CertificateProperties,
    coreHttp.OperationOptions {}

/**
 * An interface representing the issuer of a certificate
 */
export interface IssuerProperties {
  /**
   * Certificate Identifier.
   */
  id?: string;
  /**
   * The issuer provider.
   */
  provider?: string;
}

/**
 * An interface representing the properties of an issuer
 */
export interface CertificateIssuer {
  /**
   * Certificate Identifier.
   */
  id?: string;
  /**
   * The issuer provider.
   */
  provider?: string;
  /**
   * Determines whether the object is enabled.
   */
  enabled?: boolean;
  /**
   * When the issuer was created.
   */
  createdOn?: Date;
  /**
   * When the issuer was updated.
   */
  updatedOn?: Date;
  /**
   * Name of the issuer
   */
  name?: string;
}

/**
<<<<<<< HEAD
 * @interface
 * An interface representing optional parameters for CertificateClient paged operations passed to {@link listPropertiesOfCertificates}.
=======
 * An interface representing optional parameters for CertificateClient paged operations passed to {@link listCertificates}.
>>>>>>> ea809ed6
 */
export interface ListPropertiesOfCertificatesOptions extends coreHttp.OperationOptions {
  /**
   * Maximum number of results to return in a page. If not specified the service will return up to
   * 25 results.
   */
  maxresults?: number;
  /**
   * Specifies whether to include certificates which are not completely provisioned.
   */
  includePending?: boolean;
}

/**
<<<<<<< HEAD
 * @interface
 * An interface representing optional parameters for CertificateClient paged operations passed to {@link listPropertiesOfCertificateVersions}.
=======
 * An interface representing optional parameters for CertificateClient paged operations passed to {@link listCertificateVersions}.
>>>>>>> ea809ed6
 */
export interface ListPropertiesOfCertificateVersionsOptions
  extends ListPropertiesOfCertificatesOptions,
    coreHttp.OperationOptions {}

/**
<<<<<<< HEAD
 * @interface
 * An interface representing optional parameters for CertificateClient paged operations passed to {@link listPropertiesOfIssuers}.
=======
 * An interface representing optional parameters for CertificateClient paged operations passed to {@link listIssuers}.
>>>>>>> ea809ed6
 */
export interface ListPropertiesOfIssuersOptions extends coreHttp.OperationOptions {
  /**
   * Maximum number of results to return in a page. If not specified the service will return up to
   * 25 results.
   */
  maxresults?: number;
}

/**
 * An interface representing optional parameters for CertificateClient paged operations passed to {@link listDeletedCertificates}.
 */
export interface ListDeletedCertificatesOptions extends coreHttp.OperationOptions {
  /**
   * Maximum number of results to return in a page. If not specified the service will return up to
   * 25 results.
   */
  maxresults?: number;
  /**
   * Specifies whether to include certificates which are not completely provisioned.
   */
  includePending?: boolean;
}

/**
 * An interface representing optional parameters for {@link mergeCertificate}.
 */
export interface MergeCertificateOptions extends coreHttp.OperationOptions {}

/**
 * An interface representing optional parameters for {@link recoverDeletedCertificate}.
 */
export interface RecoverDeletedCertificateOptions extends coreHttp.OperationOptions {}

/**
 * An interface representing optional parameters for {@link restoreCertificateBackup}.
 */
export interface RestoreCertificateBackupOptions extends coreHttp.OperationOptions {}<|MERGE_RESOLUTION|>--- conflicted
+++ resolved
@@ -520,12 +520,7 @@
 }
 
 /**
-<<<<<<< HEAD
- * @interface
  * An interface representing optional parameters for CertificateClient paged operations passed to {@link listPropertiesOfCertificates}.
-=======
- * An interface representing optional parameters for CertificateClient paged operations passed to {@link listCertificates}.
->>>>>>> ea809ed6
  */
 export interface ListPropertiesOfCertificatesOptions extends coreHttp.OperationOptions {
   /**
@@ -540,24 +535,14 @@
 }
 
 /**
-<<<<<<< HEAD
- * @interface
  * An interface representing optional parameters for CertificateClient paged operations passed to {@link listPropertiesOfCertificateVersions}.
-=======
- * An interface representing optional parameters for CertificateClient paged operations passed to {@link listCertificateVersions}.
->>>>>>> ea809ed6
  */
 export interface ListPropertiesOfCertificateVersionsOptions
   extends ListPropertiesOfCertificatesOptions,
     coreHttp.OperationOptions {}
 
 /**
-<<<<<<< HEAD
- * @interface
  * An interface representing optional parameters for CertificateClient paged operations passed to {@link listPropertiesOfIssuers}.
-=======
- * An interface representing optional parameters for CertificateClient paged operations passed to {@link listIssuers}.
->>>>>>> ea809ed6
  */
 export interface ListPropertiesOfIssuersOptions extends coreHttp.OperationOptions {
   /**
