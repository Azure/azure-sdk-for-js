import {
  getDefaultUserAgentValue,
  TokenCredential,
  isTokenCredential,
  RequestPolicyFactory,
  deserializationPolicy,
  signingPolicy,
  RequestOptionsBase,
  exponentialRetryPolicy,
  redirectPolicy,
  systemErrorRetryPolicy,
  generateClientRequestIdPolicy,
  proxyPolicy,
  throttlingRetryPolicy,
  getDefaultProxySettings,
  isNode,
  userAgentPolicy,
  tracingPolicy,
  TracerProxy,
  Span,
  SupportedPlugins
} from "@azure/core-http";
<<<<<<< HEAD
import { RequestOptions, CertificateAttributes, Certificate, CertificateWithPolicy, CertificateTags, DeletedCertificate, CertificateIssuer, CertificateContentType } from "./certificatesModels";
import { NewPipelineOptions, isNewPipelineOptions, ParsedKeyVaultEntityIdentifier, Pipeline, } from "./core/keyVaultBase";
=======

import {
  RequestOptions,
  CertificateAttributes,
  Certificate,
  CertificateContentType,
  CertificateWithPolicy,
  CertificateTags,
  DeletedCertificate,
  CertificateIssuer
} from "./certificatesModels";
import { getDefaultUserAgentValue } from "@azure/core-http";
import {
  NewPipelineOptions,
  isNewPipelineOptions,
  ParsedKeyVaultEntityIdentifier,
  Pipeline
} from "./core/keyVaultBase";
>>>>>>> c82f807b
import { TelemetryOptions } from "./core/clientOptions";
import {
  CertificateBundle,
  Contacts,
  KeyVaultClientGetCertificatesOptionalParams,
  KeyVaultClientGetCertificateVersionsOptionalParams,
  KeyVaultClientGetCertificateIssuersOptionalParams,
  KeyVaultClientSetCertificateIssuerOptionalParams,
  KeyVaultClientUpdateCertificateIssuerOptionalParams,
  KeyVaultClientImportCertificateOptionalParams,
  KeyVaultClientUpdateCertificateOptionalParams,
  CertificateAttributes as BaseCertificateAttributes,
  CertificateOperation,
  CertificatePolicy,
  BackupCertificateResult,
  KeyVaultClientGetDeletedCertificatesOptionalParams,
  DeletedCertificateItem,
  DeletedCertificateBundle,
  Contact,
  ErrorModel,
  IssuerParameters,
  IssuerCredentials,
  IssuerAttributes,
  KeyProperties,
  LifetimeAction,
  OrganizationDetails,
  SecretProperties,
  X509CertificateProperties
} from "./core/models";
import { KeyVaultClient } from "./core/keyVaultClient";
import { ProxyOptions, RetryOptions } from "./core";
import { RetryConstants, SDK_VERSION } from "./core/utils/constants";
import { parseKeyvaultIdentifier as parseKeyvaultEntityIdentifier } from "./core/utils";
import "@azure/core-paging";
import { PageSettings, PagedAsyncIterableIterator } from "@azure/core-paging";
import { challengeBasedAuthenticationPolicy } from "./core/challengeBasedAuthenticationPolicy";

export {
  BaseCertificateAttributes,
  CertificateAttributes,
  CertificateIssuer,
  CertificateOperation,
  CertificatePolicy,
  Contact,
  Contacts,
  DeletedCertificate,
  ErrorModel,
  IssuerAttributes,
  IssuerCredentials,
  IssuerParameters,
  KeyProperties,
  KeyVaultClientSetCertificateIssuerOptionalParams,
  KeyVaultClientGetCertificateIssuersOptionalParams,
  KeyVaultClientGetDeletedCertificatesOptionalParams,
  KeyVaultClientImportCertificateOptionalParams,
  KeyVaultClientUpdateCertificateIssuerOptionalParams,
  KeyVaultClientUpdateCertificateOptionalParams,
  LifetimeAction,
  NewPipelineOptions,
  OrganizationDetails,
  ParsedKeyVaultEntityIdentifier,
  RequestOptions,
  SecretProperties,
  X509CertificateProperties
};

export {
  ProxyOptions,
  RetryOptions,
  SupportedPlugins,
  TracerProxy,
  TelemetryOptions
};

/**
 * The client to interact with the KeyVault certificates functionality
 */

export class CertificatesClient {
  /**
   * A static method used to create a new Pipeline object with the provided Credential.
   *
   * @static
   * @param {TokenCredential} The credential to use for API requests.
   * @param {NewPipelineOptions} [pipelineOptions] Optional. Options.
   * @returns {Pipeline} A new Pipeline object.
   * @memberof CertificatesClient
   */
  public static getDefaultPipeline(
    credential: TokenCredential,
    pipelineOptions: NewPipelineOptions = {}
  ): Pipeline {
    // Order is important. Closer to the API at the top & closer to the network at the bottom.
    // The credential's policy factory must appear close to the wire so it can sign any
    // changes made by other factories (like UniqueRequestIDPolicyFactory)
    const retryOptions = pipelineOptions.retryOptions || {};

    const userAgentString: string = CertificatesClient.getUserAgentString(
      pipelineOptions.telemetry
    );

    let requestPolicyFactories: RequestPolicyFactory[] = [];
    if (isNode) {
      requestPolicyFactories.push(
        proxyPolicy(getDefaultProxySettings((pipelineOptions.proxyOptions || {}).proxySettings))
      );
    }
    requestPolicyFactories = requestPolicyFactories.concat([
      tracingPolicy(),
      userAgentPolicy({ value: userAgentString }),
      generateClientRequestIdPolicy(),
      deserializationPolicy(), // Default deserializationPolicy is provided by protocol layer
      throttlingRetryPolicy(),
      systemErrorRetryPolicy(),
      exponentialRetryPolicy(
        retryOptions.retryCount,
        retryOptions.retryIntervalInMS,
        RetryConstants.MIN_RETRY_INTERVAL_MS, // Minimum retry interval to prevent frequent retries
        retryOptions.maxRetryDelayInMs
      ),
      redirectPolicy(),
      isTokenCredential(credential)
        ? challengeBasedAuthenticationPolicy(credential)
        : signingPolicy(credential)
    ]);

    return {
      httpClient: pipelineOptions.HTTPClient,
      httpPipelineLogger: pipelineOptions.logger,
      requestPolicyFactories
    };
  }

  /**
   * The base URL to the vault
   */
  public readonly vaultBaseUrl: string;

  /**
   * The options to create the connection to the service
   */
  public readonly pipeline: Pipeline;

  /**
   * The authentication credentials
   */
  protected readonly credential: TokenCredential;
  private readonly client: KeyVaultClient;

  /**
   * Creates an instance of CertificatesClient.
   * @param {string} url the base url to the key vault.
   * @param {TokenCredential} The credential to use for API requests.
   * @param {(Pipeline | NewPipelineOptions)} [pipelineOrOptions={}] Optional. A Pipeline, or options to create a default Pipeline instance.
   *                                                                 Omitting this parameter to create the default Pipeline instance.
   * @memberof CertificatesClient
   */
  constructor(
    url: string,
    credential: TokenCredential,
    pipelineOrOptions: Pipeline | NewPipelineOptions = {}
  ) {
    this.vaultBaseUrl = url;
    this.credential = credential;
    if (isNewPipelineOptions(pipelineOrOptions)) {
      this.pipeline = CertificatesClient.getDefaultPipeline(credential, pipelineOrOptions);
    } else {
      this.pipeline = pipelineOrOptions;
    }

    this.client = new KeyVaultClient(credential, this.pipeline);
  }

  private static getUserAgentString(telemetry?: TelemetryOptions) {
    const userAgentInfo: string[] = [];
    if (telemetry) {
      if (userAgentInfo.indexOf(telemetry.value) === -1) {
        userAgentInfo.push(telemetry.value);
      }
    }
    const libInfo = `Azure-KeyVault-Certificates/${SDK_VERSION}`;
    if (userAgentInfo.indexOf(libInfo) === -1) {
      userAgentInfo.push(libInfo);
    }
    const defaultUserAgentInfo = getDefaultUserAgentValue();
    if (userAgentInfo.indexOf(defaultUserAgentInfo) === -1) {
      userAgentInfo.push(defaultUserAgentInfo);
    }
    return userAgentInfo.join(" ");
  }

  private async *listCertificatesPage(
    continuationState: PageSettings,
    options?: RequestOptions
  ): AsyncIterableIterator<CertificateAttributes[]> {
    if (continuationState.continuationToken == null) {
      const optionsComplete: KeyVaultClientGetCertificatesOptionalParams = {
        maxresults: continuationState.maxPageSize,
        ...(options && options.requestOptions ? options.requestOptions : {})
      };
      const currentSetResponse = await this.client.getCertificates(
        this.vaultBaseUrl,
        optionsComplete
      );
      continuationState.continuationToken = currentSetResponse.nextLink;
      yield currentSetResponse.map(this.getCertificateFromCertificateBundle);
    }
    while (continuationState.continuationToken) {
      const currentSetResponse = await this.client.getCertificatesNext(
        continuationState.continuationToken,
        options
      );
      continuationState.continuationToken = currentSetResponse.nextLink;
      yield currentSetResponse.map(this.getCertificateFromCertificateBundle);
    }
  }

  private async *listCertificatesAll(
    options?: RequestOptions
  ): AsyncIterableIterator<CertificateAttributes> {
    const f = {};

    for await (const page of this.listCertificatesPage(f, options)) {
      for (const item of page) {
        yield item;
      }
    }
  }

  /**
   * Iterates the latest version of all certificates in the vault.  The full certificate identifier and attributes are provided
   * in the response. No values are returned for the certificates. This operations requires the certificates/list permission.
   *
   * Example usage:
   * ```ts
   * const client = new CertificatesClient(url, credentials);
   * // All in one call
   * for await (const certificate of client.listCertificates()) {
   *   console.log(certificate);
   * }
   * // By pages
   * for await (const page of client.listCertificates().byPage()) {
   *   for (const certificate of page) {
   *     console.log(certificate);
   *   }
   * }
   * ```
   * @summary List all versions of the specified certificate.
   * @param [options] The optional parameters
   * @returns PagedAsyncIterableIterator<CertificateAttributes, CertificateAttributes[]>
   */
<<<<<<< HEAD
  public listCertificates(options?: RequestOptions): PagedAsyncIterableIterator<CertificateAttributes, CertificateAttributes[]> {
    const span = this.createSpan("listCertificates", options && options.requestOptions);
    span.start();

=======
  public listCertificates(
    options?: RequestOptions
  ): PagedAsyncIterableIterator<CertificateAttributes, CertificateAttributes[]> {
>>>>>>> c82f807b
    const iter = this.listCertificatesAll(options);

    span.end();
    let result = {
      next() {
        return iter.next();
      },
      [Symbol.asyncIterator]() {
        return this;
      },
      byPage: (settings: PageSettings = {}) => this.listCertificatesPage(settings, options)
    };

    return result;
  }

  private async *listCertificateVersionsPage(
    name: string,
    continuationState: PageSettings,
    options?: RequestOptions
  ): AsyncIterableIterator<CertificateAttributes[]> {
    if (continuationState.continuationToken == null) {
      const optionsComplete: KeyVaultClientGetCertificateVersionsOptionalParams = {
        maxresults: continuationState.maxPageSize,
        ...(options && options.requestOptions ? options.requestOptions : {})
      };
      const currentSetResponse = await this.client.getCertificateVersions(
        this.vaultBaseUrl,
        name,
        optionsComplete
      );
      continuationState.continuationToken = currentSetResponse.nextLink;
      yield currentSetResponse.map(this.getCertificateFromCertificateBundle);
    }
    while (continuationState.continuationToken) {
      const currentSetResponse = await this.client.getCertificateVersionsNext(
        continuationState.continuationToken,
        options
      );
      continuationState.continuationToken = currentSetResponse.nextLink;
      yield currentSetResponse.map(this.getCertificateFromCertificateBundle);
    }
  }

  private async *listCertificateVersionsAll(
    name: string,
    options?: RequestOptions
  ): AsyncIterableIterator<CertificateAttributes> {
    const f = {};

    for await (const page of this.listCertificateVersionsPage(name, f, options)) {
      for (const item of page) {
        yield item;
      }
    }
  }

  /**
   * Returns the versions of a certificate in the specified key
   * vault. This operation requires the certificates/list permission.
   *
   * Example usage:
   * ```ts
   * const client = new CertificatesClient(url, credentials);
   * for await (const item of client.listCertificateVersions("MyCertificate")) {
   *   console.log(item.version!);
   * }
   * ```
   * @summary List the versions of a certificate.
   * @param name The name of the certificate.
   * @param [options] The optional parameters
   * @returns Promise<Models.GetCertificateVersionsResponse>
   */
<<<<<<< HEAD
  public listCertificateVersions(name: string, options?: RequestOptions): PagedAsyncIterableIterator<CertificateAttributes, CertificateAttributes[]> {
    const span = this.createSpan("listCertificateVersions", options && options.requestOptions);
    span.start();
 
=======
  public listCertificateVersions(
    name: string,
    options?: RequestOptions
  ): PagedAsyncIterableIterator<CertificateAttributes, CertificateAttributes[]> {
>>>>>>> c82f807b
    const iter = this.listCertificateVersionsAll(name, options);

    span.end();
    let result = {
      next() {
        return iter.next();
      },
      [Symbol.asyncIterator]() {
        return this;
      },
      byPage: (settings: PageSettings = {}) =>
        this.listCertificateVersionsPage(name, settings, options)
    };

    return result;
  }

  /**
   * The DELETE operation applies to any certificate stored in Azure Key Vault. DELETE cannot be applied
   * to an individual version of a certificate. This operation requires the certificates/delete permission.
   *
   * Example usage:
   * ```ts
   * const client = new CertificatesClient(url, credentials);
   * await client.createCertificate("MyCertificate", {
   *   issuerParameters: { name: "Self" },
   *   x509CertificateProperties: { subject: "cn=MyCert" }
   * });
   * await client.deleteCertificate("MyCertificate");
   * ```
   * @summary Deletes a certificate from a specified key vault.
   * @param certificateName The name of the certificate.
   * @param [options] The optional parameters
   * @returns Promise<DeletedCertificate>
   */
  public async deleteCertificate(
    certificateName: string,
    options?: RequestOptions
  ): Promise<DeletedCertificate> {
<<<<<<< HEAD
    const span = this.createSpan("deleteCertificate", options && options.requestOptions);
    span.start();
 
    const response = await this.client.deleteCertificate(this.vaultBaseUrl, certificateName, options)
    .catch((err) => {
      span.end();
      throw err;
    });

    span.end();
=======
    const response = await this.client.deleteCertificate(
      this.vaultBaseUrl,
      certificateName,
      options
    );
>>>>>>> c82f807b
    return this.getCertificateFromCertificateBundle(response);
  }

  /**
   * Deletes all of the certificate contacts. This operation requires the certificates/managecontacts permission.
   *
   * Example usage:
   * ```ts
   * let client = new CertificatesClient(url, credentials);
   * await client.setCertificateContacts([{
   *   emailAddress: "b@b.com",
   *   name: "b",
   *   phone: "222222222222"
   * }]);
   * await client.deleteCertificateContacts();
   * ```
   * @summary Deletes all of the certificate contacts
   * @param options The optional parameters
   * @returns Promise<Contacts>
   */
  public async deleteCertificateContacts(options?: RequestOptions): Promise<Contacts> {
    const span = this.createSpan("deleteCertificateContacts", options && options.requestOptions);
    span.start();
 
    let result = await this.client.deleteCertificateContacts(this.vaultBaseUrl, options)
    .catch((err) => {
      span.end();
      throw err;
    });

    span.end();
    return result._response.parsedBody;
  }

  /**
   * Sets the certificate contacts for the key vault. This operation requires the certificates/managecontacts permission.
   *
   * Example usage:
   * ```ts
   * let client = new CertificatesClient(url, credentials);
   * await client.setCertificateContacts([{
   *   emailAddress: "b@b.com",
   *   name: "b",
   *   phone: "222222222222"
   * }]);
   * ```
   * @summary Sets the certificate contacts.
   * @param contacts The contacts to use
   * @param options The optional parameters
   * @returns Promise<Contacts>
   */
<<<<<<< HEAD
  public async setCertificateContacts(contacts: Contact[], options?: RequestOptions): Promise<Contacts> {
    const span = this.createSpan("setCertificateContacts", options && options.requestOptions);
    span.start();
 
    let result = await this.client.setCertificateContacts(this.vaultBaseUrl, { contactList: contacts }, options)
    .catch((err) => {
      span.end();
      throw err;
    });

    span.end();
=======
  public async setCertificateContacts(
    contacts: Contact[],
    options?: RequestOptions
  ): Promise<Contacts> {
    let result = await this.client.setCertificateContacts(
      this.vaultBaseUrl,
      { contactList: contacts },
      options
    );
>>>>>>> c82f807b
    return result._response.parsedBody;
  }

  /**
   * Returns the set of certificate contact resources in the specified key vault. This operation requires the certificates/managecontacts permission.
   *
   * Example usage:
   * ```ts
   * let client = new CertificatesClient(url, credentials);
   * await client.setCertificateContacts([{
   *   emailAddress: "b@b.com",
   *   name: "b",
   *   phone: "222222222222"
   * }]);
   * const getResponse = await client.getCertificateContacts();
   * console.log(getResponse.contactList!);
   * ```
   * @summary Sets the certificate contacts.
   * @param options The optional parameters
   * @returns Promise<Contacts>
   */
  public async getCertificateContacts(options?: RequestOptions): Promise<Contacts> {
    const span = this.createSpan("getCertificateContacts", options && options.requestOptions);
    span.start();
 
    let result = await this.client.getCertificateContacts(this.vaultBaseUrl, options)
    .catch((err) => {
      span.end();
      throw err;
    });

    span.end();
    return result._response.parsedBody;
  }

  private async *listCertificateIssuersPage(
    continuationState: PageSettings,
    options?: KeyVaultClientGetCertificateIssuersOptionalParams
  ): AsyncIterableIterator<CertificateIssuer[]> {
    if (continuationState.continuationToken == null) {
      const optionsComplete: KeyVaultClientGetCertificateIssuersOptionalParams = {
        maxresults: continuationState.maxPageSize,
        ...(options && options.requestOptions ? options.requestOptions : {})
      };
      const currentSetResponse = await this.client.getCertificateIssuers(
        this.vaultBaseUrl,
        optionsComplete
      );
      continuationState.continuationToken = currentSetResponse.nextLink;
      yield currentSetResponse;
    }
    while (continuationState.continuationToken) {
      const currentSetResponse = await this.client.getCertificateIssuersNext(
        continuationState.continuationToken,
        options
      );
      continuationState.continuationToken = currentSetResponse.nextLink;
      yield currentSetResponse;
    }
  }

  private async *listCertificateIssuersAll(
    options?: KeyVaultClientGetCertificateIssuersOptionalParams
  ): AsyncIterableIterator<CertificateIssuer> {
    const f = {};

    for await (const page of this.listCertificateIssuersPage(f, options)) {
      for (const item of page) {
        yield item;
      }
    }
  }

  /**
   * Returns the set of certificate issuer resources in the specified key vault. This operation requires the certificates/manageissuers/getissuers permission.
   *
   * Example usage:
   * ```ts
   * const client = new CertificatesClient(url, credentials);
   * await client.setCertificateIssuer("IssuerName", "Provider");
   * // All in one call
   * for await (const issuer of client.listCertificateIssuers()) {
   *   console.log(issuer);
   * }
   * // By pages
   * for await (const page of client.listCertificateIssuers().byPage()) {
   *   for (const issuer of page) {
   *     console.log(issuer);
   *   }
   * }
   * ```
   * @summary List the certificate issuers.
   * @param options The optional parameters
   * @returns PagedAsyncIterableIterator<CertificateIssuer, CertificateIssuer[]>
   */
<<<<<<< HEAD
  public listCertificateIssuers(options?: KeyVaultClientGetCertificateIssuersOptionalParams): PagedAsyncIterableIterator<CertificateIssuer, CertificateIssuer[]> {
    const span = this.createSpan("listCertificateIssuers", options);
    span.start();
 
=======
  public listCertificateIssuers(
    options?: KeyVaultClientGetCertificateIssuersOptionalParams
  ): PagedAsyncIterableIterator<CertificateIssuer, CertificateIssuer[]> {
>>>>>>> c82f807b
    const iter = this.listCertificateIssuersAll(options);

    span.end();
    let result = {
      next() {
        return iter.next();
      },
      [Symbol.asyncIterator]() {
        return this;
      },
      byPage: (settings: PageSettings = {}) => this.listCertificateIssuersPage(settings, options)
    };

    return result;
  }

  /**
   * The SetCertificateIssuer operation adds or updates the specified certificate issuer. This
   * operation requires the certificates/setissuers permission.
   *
   * Example usage:
   * ```ts
   * const client = new CertificatesClient(url, credentials);
   * await client.setCertificateIssuer("IssuerName", "Provider");
   * ```
   * @summary Sets the specified certificate issuer.
   * @param issuerName The name of the issuer.
   * @param provider The issuer provider.
   * @param [options] The optional parameters
   * @returns Promise<Models.SetCertificateIssuerResponse>
   */
<<<<<<< HEAD
  public async setCertificateIssuer(issuerName: string, provider: string, options?: KeyVaultClientSetCertificateIssuerOptionalParams): Promise<CertificateIssuer> {
    const span = this.createSpan("setCertificateIssuer", options);
    span.start();
 
    let result = await this.client.setCertificateIssuer(this.vaultBaseUrl, issuerName, provider, options)
    .catch((err) => {
      span.end();
      throw err;
    });
=======
  public async setCertificateIssuer(
    issuerName: string,
    provider: string,
    options?: KeyVaultClientSetCertificateIssuerOptionalParams
  ): Promise<CertificateIssuer> {
    let result = await this.client.setCertificateIssuer(
      this.vaultBaseUrl,
      issuerName,
      provider,
      options
    );
>>>>>>> c82f807b

    span.end();
    return result._response.parsedBody;
  }

  /**
   * The UpdateCertificateIssuer operation performs an update on the specified certificate issuer
   * entity. This operation requires the certificates/setissuers permission.
   *
   * Example usage:
   * ```ts
   * const client = new CertificatesClient(url, credentials);
   * await client.setCertificateIssuer("IssuerName", "Provider");
   * await client.updateCertificateIssuer("IssuerName", {
   *   provider: "Provider2"
   * });
   * ```
   * @summary Updates the specified certificate issuer.
   * @param issuerName The name of the issuer.
   * @param [options] The optional parameters
   * @returns Promise<Models.UpdateCertificateIssuerResponse>
   */
<<<<<<< HEAD
  public async updateCertificateIssuer(issuerName: string, options?: KeyVaultClientUpdateCertificateIssuerOptionalParams): Promise<CertificateIssuer> {
    const span = this.createSpan("updateCertificateIssuer", options);
    span.start();
 
    let result = await this.client.updateCertificateIssuer(this.vaultBaseUrl, issuerName, options)
    .catch((err) => {
      span.end();
      throw err;
    });
=======
  public async updateCertificateIssuer(
    issuerName: string,
    options?: KeyVaultClientUpdateCertificateIssuerOptionalParams
  ): Promise<CertificateIssuer> {
    let result = await this.client.updateCertificateIssuer(this.vaultBaseUrl, issuerName, options);
>>>>>>> c82f807b

    span.end();
    return result._response.parsedBody;
  }

  /**
   * The GetCertificateIssuer operation returns the specified certificate issuer resources in the
   * specified key vault. This operation requires the certificates/manageissuers/getissuers
   * permission.
   *
   * Example usage:
   * ```ts
   * const client = new CertificatesClient(url, credentials);
   * await client.setCertificateIssuer("IssuerName", "Provider");
   * const certificateIssuer = await client.getCertificateIssuer("IssuerName");
   * console.log(certificateIssuer);
   * ```
   * @summary Gets he specified certificate issuer.
   * @param issuerName The name of the issuer.
   * @param [options] The optional parameters
   * @returns Promise<Models.GetCertificateIssuerResponse>
   */
<<<<<<< HEAD
  public async getCertificateIssuer(issuerName: string, options?: RequestOptions): Promise<CertificateIssuer> {
    const span = this.createSpan("getCertificateIssuer", options && options.requestOptions);
    span.start();
 
    let result = await this.client.getCertificateIssuer(this.vaultBaseUrl, issuerName, options)
    .catch((err) => {
      span.end();
      throw err;
    });
=======
  public async getCertificateIssuer(
    issuerName: string,
    options?: RequestOptions
  ): Promise<CertificateIssuer> {
    let result = await this.client.getCertificateIssuer(this.vaultBaseUrl, issuerName, options);
>>>>>>> c82f807b

    span.end();
    return result._response.parsedBody;
  }

  /**
   * The DeleteCertificateIssuer operation permanently removes the specified certificate issuer from
   * the vault. This operation requires the certificates/manageissuers/deleteissuers permission.
   *
   * Example usage:
   * ```ts
   * const client = new CertificatesClient(url, credentials);
   * await client.setCertificateIssuer("IssuerName", "Provider");
   * await client.deleteCertificateIssuer("IssuerName");
   * ```
   * @summary Deletes the specified certificate issuer.
   * @param issuerName The name of the issuer.
   * @param [options] The optional parameters
   * @returns Promise<Models.DeleteCertificateIssuerResponse>
   */
<<<<<<< HEAD
  public async deleteCertificateIssuer(issuerName: string, options?: RequestOptions): Promise<CertificateIssuer> {
    const span = this.createSpan("deleteCertificateIssuer", options && options.requestOptions);
    span.start();
 
    let result = await this.client.deleteCertificateIssuer(this.vaultBaseUrl, issuerName, options)
    .catch((err) => {
      span.end();
      throw err;
    });
=======
  public async deleteCertificateIssuer(
    issuerName: string,
    options?: RequestOptions
  ): Promise<CertificateIssuer> {
    let result = await this.client.deleteCertificateIssuer(this.vaultBaseUrl, issuerName, options);
>>>>>>> c82f807b

    span.end();
    return result._response.parsedBody;
  }

  /**
   * Creates a new certificate. If this is the first version, the certificate resource is created. This operation requires the certificates/create permission.
   *
   * Example usage:
   * ```ts
   * const client = new CertificatesClient(url, credentials);
   * await client.createCertificate("MyCertificate", {
   *   issuerParameters: { name: "Self" },
   *   x509CertificateProperties: { subject: "cn=MyCert" }
   * });
   * ```
   * @summary Creates a certificate
   * @param name The name of the certificate
   * @param certificatePolicy The certificate's policy
   * @param enabled Wether this certificate is enabled or not
   * @param tags Tags for this certificate
   * @param [options] Optional request parameters
   * @returns Promise<Certificate>
   */
<<<<<<< HEAD
  public async createCertificate(name: string, certificatePolicy: CertificatePolicy, enabled?: boolean, tags?: CertificateTags, options?: RequestOptionsBase): Promise<Certificate> {
    const span = this.createSpan("createCertificate", options);
    span.start();
 
=======
  public async createCertificate(
    name: string,
    certificatePolicy: CertificatePolicy,
    enabled?: boolean,
    tags?: CertificateTags
  ): Promise<Certificate> {
>>>>>>> c82f807b
    let result = await this.client.createCertificate(this.vaultBaseUrl, name, {
      ...options,
      certificateAttributes: {
        enabled
      },
      tags,
<<<<<<< HEAD
      certificatePolicy,
    }).catch((err) => {
      span.end();
      throw err;
=======
      certificatePolicy
>>>>>>> c82f807b
    });

    span.end();
    return this.getCertificateFromCertificateBundle(result);
  }

  /**
   * Gets the latest information available from a specific certificate, including the certificate's policy. This operation requires the certificates/get permission.
   *
   * Example usage:
   * ```ts
   * const client = new CertificatesClient(url, credentials);
   * await client.createCertificate("MyCertificate", {
   *   issuerParameters: { name: "Self" },
   *   x509CertificateProperties: { subject: "cn=MyCert" }
   * });
   * const certificate = await client.getCertificateWithPolicy("MyCertificate");
   * console.log(certificate);
   * ```
   * @summary Retrieves a certificate from the certificate's name (includes the certificate policy)
   * @param name The name of the certificate
   * @param requestOptions The optional parameters
   * @returns Promise<Certificate>
   */
<<<<<<< HEAD
  public async getCertificateWithPolicy(name: string, requestOptions?: RequestOptionsBase): Promise<CertificateWithPolicy> {
    const span = this.createSpan("getCertificateWithPolicy", requestOptions);
    span.start();
 
    let result = await this.client.getCertificate(this.vaultBaseUrl, name, "", { requestOptions })
    .catch((err) => {
      span.end();
      throw err;
    });
=======
  public async getCertificateWithPolicy(
    name: string,
    requestOptions?: coreHttp.RequestOptionsBase
  ): Promise<CertificateWithPolicy> {
    let result = await this.client.getCertificate(this.vaultBaseUrl, name, "", { requestOptions });
>>>>>>> c82f807b

    span.end();
    return this.getCertificateFromCertificateBundle(result);
  }

  /**
   * Gets information about a specific certificate on a specific version. It won't return the certificate's policy. This operation requires the certificates/get permission.
   *
   * Example usage:
   * ```ts
   * const client = new CertificatesClient(url, credentials);
   * await client.createCertificate("MyCertificate", {
   *   issuerParameters: { name: "Self" },
   *   x509CertificateProperties: { subject: "cn=MyCert" }
   * });
   * const certificateWithPolicy = await client.getCertificateWithPolicy("MyCertificate");
   * const certificate = await client.getCertificate("MyCertificate", certificateWithPolicy.version!);
   * console.log(certificate);
   * ```
   * @summary Retrieves a certificate from the certificate's name and a specified version
   * @param name The name of the certificate
   * @param version The specific version of the certificate
   * @param requestOptions The optional parameters
   * @returns Promise<Certificate>
   */
<<<<<<< HEAD
  public async getCertificate(name: string, version: string, requestOptions?: RequestOptionsBase): Promise<Certificate> {
=======
  public async getCertificate(
    name: string,
    version: string,
    options?: RequestOptions
  ): Promise<Certificate> {
>>>>>>> c82f807b
    if (!version) {
      throw new Error("The 'version' cannot be empty.");
    }

<<<<<<< HEAD
    const span = this.createSpan("getCertificate", requestOptions);
    span.start();
 
    let result = await this.client.getCertificate(this.vaultBaseUrl, name, version, { requestOptions })
    .catch((err) => {
      span.end();
      throw err;
    });

    span.end();
=======
    let result = await this.client.getCertificate(this.vaultBaseUrl, name, version, options);
>>>>>>> c82f807b
    return this.getCertificateFromCertificateBundle(result);
  }

  /**
   * Imports an existing valid certificate, containing a private key, into Azure Key Vault. The certificate to be imported can be in either PFX or PEM format.
   * If the certificate is in PEM format the PEM file must contain the key as well as x509 certificates. This operation requires the certificates/import permission.
   *
   * Example usage:
   * ```ts
   * const client = new CertificatesClient(url, credentials);
   * const certificateSecret = await secretsClient.getSecret("MyCertificate");
   * const base64EncodedCertificate = certificateSecret.value!;
   * await client.importCertificate("MyCertificate", base64EncodedCertificate);
   * ```
   * @summary Imports a certificate from a certificate's secret value
   * @param name The name of the certificate
   * @param base64EncodedCertificate The base64 encoded certificate to import
   * @param options The optional parameters
   * @returns Promise<Certificate>
   */
<<<<<<< HEAD
  public async importCertificate(name: string, base64EncodedCertificate: string, options?: KeyVaultClientImportCertificateOptionalParams): Promise<Certificate> {
    const span = this.createSpan("importCertificate", options);
    span.start();
 
    let result = await this.client.importCertificate(this.vaultBaseUrl, name, base64EncodedCertificate, options)
    .catch((err) => {
      span.end();
      throw err;
    });
=======
  public async importCertificate(
    name: string,
    base64EncodedCertificate: string,
    options?: KeyVaultClientImportCertificateOptionalParams
  ): Promise<Certificate> {
    let result = await this.client.importCertificate(
      this.vaultBaseUrl,
      name,
      base64EncodedCertificate,
      options
    );
>>>>>>> c82f807b

    span.end();
    return this.getCertificateFromCertificateBundle(result);
  }

  /**
   * The GetCertificatePolicy operation returns the specified certificate policy resources in the specified key vault. This operation requires the certificates/get permission.
   *
   * Example usage:
   * ```ts
   * const client = new CertificatesClient(url, credentials);
   * await client.createCertificate("MyCertificate", {
   *   issuerParameters: { name: "Self" },
   *   x509CertificateProperties: { subject: "cn=MyCert" }
   * });
   * const policy = await client.getCertificatePolicy("MyCertificate");
   * console.log(policy);
   * ```
   * @summary Gets a certificate's policy
   * @param name The name of the certificate
   * @param options The optional parameters
   * @returns Promise<CertificatePolicy>
   */
<<<<<<< HEAD
  public async getCertificatePolicy(name: string, options?: RequestOptions): Promise<CertificatePolicy> {
    const span = this.createSpan("getCertificatePolicy", options && options.requestOptions);
    span.start();
 
    let result = await this.client.getCertificatePolicy(this.vaultBaseUrl, name, options)
    .catch((err) => {
      span.end();
      throw err;
    });
=======
  public async getCertificatePolicy(
    name: string,
    options?: RequestOptions
  ): Promise<CertificatePolicy> {
    let result = await this.client.getCertificatePolicy(this.vaultBaseUrl, name, options);
>>>>>>> c82f807b

    span.end();
    return result._response.parsedBody;
  }

  /**
   * Set specified members in the certificate policy. Leave others as null. This operation requires the certificates/update permission.
   * @summary Gets a certificate's policy
   * @param name The name of the certificate
   * @param policy The certificate policy
   * @param options The optional parameters
   * @returns Promise<CertificatePolicy>
   */
<<<<<<< HEAD
  public async updateCertificatePolicy(name: string, policy: CertificatePolicy, options?: RequestOptions): Promise<CertificatePolicy> {
    const span = this.createSpan("updateCertificatePolicy", options && options.requestOptions);
    span.start();
 
    let result = await this.client.updateCertificatePolicy(this.vaultBaseUrl, name, policy, options)
    .catch((err) => {
      span.end();
      throw err;
    });
=======
  public async updateCertificatePolicy(
    name: string,
    policy: CertificatePolicy,
    options?: RequestOptions
  ): Promise<CertificatePolicy> {
    let result = await this.client.updateCertificatePolicy(
      this.vaultBaseUrl,
      name,
      policy,
      options
    );
>>>>>>> c82f807b

    span.end();
    return result._response.parsedBody;
  }

  /**
   * Applies the specified update on the given certificate; the only elements updated are the
   * certificate's attributes. This operation requires the certificates/update permission.
   *
   * Example usage:
   * ```ts
   * const client = new CertificatesClient(url, credentials);
   * await client.createCertificate("MyCertificate", {
   *   issuerParameters: { name: "Self" },
   *   x509CertificateProperties: { subject: "cn=MyCert" }
   * });
   * await client.updateCertificate("MyCertificate", "", {
   *   tags: {
   *     customTag: "value"
   *   }
   * });
   * ```
   * @summary Updates a certificate
   * @param name The name of the ceritificate
   * @param version The version of the certificate to update
   * @param options The options, including what to update
   * @returns Promise<Certificate>
   */
<<<<<<< HEAD
  public async updateCertificate(name: string, version: string, options?: KeyVaultClientUpdateCertificateOptionalParams): Promise<Certificate> {
    const span = this.createSpan("updateCertificate", options);
    span.start();
 
    let result = await this.client.updateCertificate(this.vaultBaseUrl, name, version, options)
    .catch((err) => {
      span.end();
      throw err;
    });
=======
  public async updateCertificate(
    name: string,
    version: string,
    options?: KeyVaultClientUpdateCertificateOptionalParams
  ): Promise<Certificate> {
    let result = await this.client.updateCertificate(this.vaultBaseUrl, name, version, options);
>>>>>>> c82f807b

    span.end();
    return this.getCertificateFromCertificateBundle(result._response.parsedBody);
  }

  /**
   * Updates a certificate creation operation that is already in progress. This operation requires the certificates/update permission.
   *
   * Example usage:
   * ```ts
   * const client = new CertificatesClient(url, credentials);
   * await client.createCertificate("MyCertificate", {
   *   issuerParameters: { name: "Self" },
   *   x509CertificateProperties: { subject: "cn=MyCert" }
   * });
   * await client.cancelCertificateOperation("MyCertificate");
   * ```
   * @summary Cancels a certificate's operation
   * @param name The name of the certificate
   * @param cancel Whether to cancel the operation or not
   * @param options The optional parameters
   * @returns Promise<CertificateOperation>
   */
<<<<<<< HEAD
  public async cancelCertificateOperation(name: string, options?: RequestOptions): Promise<CertificateOperation> {
    const span = this.createSpan("cancelCertificateOperation", options && options.requestOptions);
    span.start();
 
    let result = await this.client.updateCertificateOperation(this.vaultBaseUrl, name, true, options)
    .catch((err) => {
      span.end();
      throw err;
    });
=======
  public async cancelCertificateOperation(
    name: string,
    options?: RequestOptions
  ): Promise<CertificateOperation> {
    let result = await this.client.updateCertificateOperation(
      this.vaultBaseUrl,
      name,
      true,
      options
    );
>>>>>>> c82f807b

    span.end();
    return result._response.parsedBody;
  }

  /**
   * Gets the creation operation associated with a specified certificate. This operation requires the certificates/get permission.
   *
   * Example usage:
   * ```ts
   * const client = new CertificatesClient(url, credentials);
   * await client.createCertificate("MyCertificate", {
   *   issuerParameters: { name: "Self" },
   *   x509CertificateProperties: { subject: "cn=MyCert" }
   * });
   * const operation = await client.getCertificateOperation("MyCertificate");
   * console.log(operation);
   * ```
   * @summary Gets a certificate's operation
   * @param name The name of the certificate
   * @param options The optional parameters
   * @returns Promise<CertificateOperation>
   */
<<<<<<< HEAD
  public async getCertificateOperation(name: string, options?: RequestOptions): Promise<CertificateOperation> {
    const span = this.createSpan("getCertificateOperation", options && options.requestOptions);
    span.start();
 
    let result = await this.client.getCertificateOperation(this.vaultBaseUrl, name, options)
    .catch((err) => {
      span.end();
      throw err;
    });
=======
  public async getCertificateOperation(
    name: string,
    options?: RequestOptions
  ): Promise<CertificateOperation> {
    let result = await this.client.getCertificateOperation(this.vaultBaseUrl, name, options);
>>>>>>> c82f807b

    span.end();
    return result._response.parsedBody;
  }

  /**
   * Deletes the creation operation for a specified certificate that is in the process of being created.
   * The certificate is no longer created. This operation requires the certificates/update permission.
   *
   * Example usage:
   * ```ts
   * const client = new CertificatesClient(url, credentials);
   * await client.createCertificate("MyCertificate", {
   *   issuerParameters: { name: "Self" },
   *   x509CertificateProperties: { subject: "cn=MyCert" }
   * });
   * await client.deleteCertificateOperation("MyCertificate");
   * await client.getCertificateOperation("MyCertificate"); // Throws error: Pending certificate not found: "MyCertificate"
   * ```
   * @summary Delete a certificate's operation
   * @param name The name of the certificate
   * @param options The optional parameters
   * @returns Promise<CertificateOperation>
   */
<<<<<<< HEAD
  public async deleteCertificateOperation(name: string, options?: RequestOptions): Promise<CertificateOperation> {
    const span = this.createSpan("deleteCertificateOperation", options && options.requestOptions);
    span.start();
 
    let result = await this.client.deleteCertificateOperation(this.vaultBaseUrl, name, options)
    .catch((err) => {
      span.end();
      throw err;
    });
=======
  public async deleteCertificateOperation(
    name: string,
    options?: RequestOptions
  ): Promise<CertificateOperation> {
    let result = await this.client.deleteCertificateOperation(this.vaultBaseUrl, name, options);
>>>>>>> c82f807b

    span.end();
    return result._response.parsedBody;
  }

  /**
   * Performs the merging of a certificate or certificate chain with a key pair currently available in the service. This operation requires the certificates/create permission.
   *
   * Example usage:
   * ```ts
   * const client = new CertificatesClient(url, credentials);
   * await client.createCertificate("MyCertificate", {
   *   issuerParameters: {
   *     name: "Unknown",
   *     certificateTransparency: false
   *   },
   *   x509CertificateProperties: { subject: "cn=MyCert" }
   * });
   * const { csr } = await client.getCertificateOperation(certificateName);
   * const base64Csr = Buffer.from(csr!).toString("base64");
   * const wrappedCsr = ["-----BEGIN CERTIFICATE REQUEST-----", base64Csr, "-----END CERTIFICATE REQUEST-----"].join("\n");
   * fs.writeFileSync("test.csr", wrappedCsr);
   *
   * // Certificate available locally made using:
   * //   openssl genrsa -out ca.key 2048
   * //   openssl req -new -x509 -key ca.key -out ca.crt
   * // You can read more about how to create a fake certificate authority here: https://gist.github.com/Soarez/9688998
   * childProcess.execSync("openssl x509 -req -in test.csr -CA ca.crt -CAkey ca.key -CAcreateserial -out test.crt");
   * const base64Crt = fs.readFileSync("test.crt").toString().split("\n").slice(1, -1).join("");
   *
   * await client.mergeCertificate(certificateName, [Buffer.from(base64Crt)]);
   * ```
   * @summary Merges a signed certificate request into a pending certificate
   * @param name The name of the certificate
   * @param x509Certificates The certificate(s) to merge
   * @param options The optional parameters
   * @returns Promise<Certificate>
   */
<<<<<<< HEAD
  public async mergeCertificate(name: string, x509Certificates: Uint8Array[], options?: RequestOptions): Promise<Certificate> {
    const span = this.createSpan("mergeCertificate", options && options.requestOptions);
    span.start();
    let result = await this.client.mergeCertificate(this.vaultBaseUrl, name, x509Certificates, options)
    .catch((err) => {
      span.end();
      throw err;
    });
=======
  public async mergeCertificate(
    name: string,
    x509Certificates: Uint8Array[],
    options?: RequestOptions
  ): Promise<Certificate> {
    let result = await this.client.mergeCertificate(
      this.vaultBaseUrl,
      name,
      x509Certificates,
      options
    );
>>>>>>> c82f807b

    span.end();
    return this.getCertificateFromCertificateBundle(result._response.parsedBody);
  }

  /**
   * Requests that a backup of the specified certificate be downloaded to the client. All versions of the certificate will be downloaded.
   * This operation requires the certificates/backup permission.
   *
   * Example usage:
   * ```ts
   * const client = new CertificatesClient(url, credentials);
   * await client.createCertificate("MyCertificate", {
   *   issuerParameters: { name: "Self" },
   *   x509CertificateProperties: { subject: "cn=MyCert" }
   * });
   * const backup = await client.backupCertificate("MyCertificate");
   * ```
   * @summary Generates a backup of a certificate
   * @param name The name of the certificate
   * @param options The optional parameters
   * @returns Promise<BackupCertificateResult>
   */
<<<<<<< HEAD
  public async backupCertificate(name: string, options?: RequestOptions): Promise<BackupCertificateResult> {
    const span = this.createSpan("backupCertificate", options && options.requestOptions);
    span.start();
 
    let result = await this.client.backupCertificate(this.vaultBaseUrl, name, options)
    .catch((err) => {
      span.end();
      throw err;
    });
=======
  public async backupCertificate(
    name: string,
    options?: RequestOptions
  ): Promise<BackupCertificateResult> {
    let result = await this.client.backupCertificate(this.vaultBaseUrl, name, options);
>>>>>>> c82f807b

    span.end();
    return result._response.parsedBody;
  }

  /**
   * Restores a backed up certificate, and all its versions, to a vault. This operation requires the certificates/restore permission.
   *
   * Example usage:
   * ```ts
   * const client = new CertificatesClient(url, credentials);
   * await client.createCertificate("MyCertificate", {
   *   issuerParameters: { name: "Self" },
   *   x509CertificateProperties: { subject: "cn=MyCert" }
   * });
   * const backup = await client.backupCertificate("MyCertificate");
   * await client.deleteCertificate("MyCertificate");
   * // Some time is required before we're able to restore the certificate
   * await client.restoreCertificate(backup.value!);
   * ```
   * @summary Restores a certificate from a backup
   * @param certificateBackup The back-up certificate to restore from
   * @param options The optional parameters
   * @returns Promise<Certificate>
   */
<<<<<<< HEAD
  public async restoreCertificate(certificateBackup: Uint8Array, options?: RequestOptions): Promise<Certificate> {
    const span = this.createSpan("restoreCertificate", options && options.requestOptions);
    span.start();

    let result = await this.client.restoreCertificate(this.vaultBaseUrl, certificateBackup, options)
    .catch((err) => {
      span.end();
      throw err;
    });
=======
  public async restoreCertificate(
    certificateBackup: Uint8Array,
    options?: RequestOptions
  ): Promise<Certificate> {
    let result = await this.client.restoreCertificate(
      this.vaultBaseUrl,
      certificateBackup,
      options
    );
>>>>>>> c82f807b

    span.end();
    return this.getCertificateFromCertificateBundle(result._response.parsedBody);
  }

  private async *listDeletedCertificatesPage(
    continuationState: PageSettings,
    options?: KeyVaultClientGetDeletedCertificatesOptionalParams
  ): AsyncIterableIterator<DeletedCertificate[]> {
    if (continuationState.continuationToken == null) {
      const optionsComplete: KeyVaultClientGetDeletedCertificatesOptionalParams = {
        maxresults: continuationState.maxPageSize,
        ...(options && options.requestOptions ? options.requestOptions : {})
      };
      const currentSetResponse = await this.client.getDeletedCertificates(
        this.vaultBaseUrl,
        optionsComplete
      );
      continuationState.continuationToken = currentSetResponse.nextLink;
      yield currentSetResponse.map(this.getDeletedCertificateFromItem);
    }
    while (continuationState.continuationToken) {
      const currentSetResponse = await this.client.getDeletedCertificatesNext(
        continuationState.continuationToken,
        options
      );
      continuationState.continuationToken = currentSetResponse.nextLink;
      yield currentSetResponse.map(this.getDeletedCertificateFromItem);
    }
  }

  private async *listDeletedCertificatesAll(
    options?: KeyVaultClientGetDeletedCertificatesOptionalParams
  ): AsyncIterableIterator<DeletedCertificate> {
    const f = {};

    for await (const page of this.listDeletedCertificatesPage(f, options)) {
      for (const item of page) {
        yield item;
      }
    }
  }

  /**
   * Rretrieves the certificates in the current vault which are in a deleted state and ready for recovery or purging. This operation includes deletion-specific
   * information. This operation requires the certificates/get/list permission. This operation can only be enabled on soft-delete enabled vaults.
   *
   * Example usage:
   * ```ts
   * const client = new CertificatesClient(url, credentials);
   * for await (const certificate of client.listDeletedCertificates()) {
   *   console.log(certificate);
   * }
   * for await (const page of client.listDeletedCertificates().byPage()) {
   *   for (const certificate of page) {
   *     console.log(certificate);
   *   }
   * }
   * ```
   * @summary Lists deleted certificates
   * @param options The optional parameters
   * @returns PagedAsyncIterableIterator<DeletedCertificate, DeletedCertificate[]>
   */
<<<<<<< HEAD
  public listDeletedCertificates(options?: KeyVaultClientGetDeletedCertificatesOptionalParams): PagedAsyncIterableIterator<DeletedCertificate, DeletedCertificate[]> {
    const span = this.createSpan("listDeletedCertificates", options);
    span.start();
 
=======
  public listDeletedCertificates(
    options?: KeyVaultClientGetDeletedCertificatesOptionalParams
  ): PagedAsyncIterableIterator<DeletedCertificate, DeletedCertificate[]> {
>>>>>>> c82f807b
    const iter = this.listDeletedCertificatesAll(options);

    span.end();
    let result = {
      next() {
        return iter.next();
      },
      [Symbol.asyncIterator]() {
        return this;
      },
      byPage: (settings: PageSettings = {}) => this.listDeletedCertificatesPage(settings, options)
    };

    return result;
  }

  /**
   * retrieves the deleted certificate information plus its attributes, such as retention interval, scheduled permanent deletion and the
   * current deletion recovery level. This operation requires the certificates/get permission.
   *
   * Example usage:
   * ```ts
   * const client = new CertificatesClient(url, credentials);
   * client.getDeletedCertificate("MyDeletedCertificate");
   * ```
   * @summary Gets a deleted certificate
   * @param name The name of the certificate
   * @param options The optional parameters
   * @returns Promise<DeletedCertificate>
   */
<<<<<<< HEAD
  public async getDeletedCertificate(name: string, options?: RequestOptions): Promise<DeletedCertificate> {
    const span = this.createSpan("getDeletedCertificate", options && options.requestOptions);
    span.start();
 
    let result = await this.client.getDeletedCertificate(this.vaultBaseUrl, name, options)
    .catch((err) => {
      span.end();
      throw err;
    });
=======
  public async getDeletedCertificate(
    name: string,
    options?: RequestOptions
  ): Promise<DeletedCertificate> {
    let result = await this.client.getDeletedCertificate(this.vaultBaseUrl, name, options);
>>>>>>> c82f807b

    span.end();
    return this.getDeletedCertificateFromDeletedCertificateBundle(result._response.parsedBody);
  }

  /**
   * Performs an irreversible deletion of the specified certificate, without possibility for recovery. The operation is not available if the
   * recovery level does not specify 'Purgeable'. This operation requires the certificate/purge permission.
   *
   * Example usage:
   * ```ts
   * const client = new CertificatesClient(url, credentials);
   * await client.deleteCertificate("MyCertificate");
   * // Deleting a certificate takes time, make sure to wait before purging it
   * client.purgeDeletedCertificate("MyCertificate");
   * ```
   * @summary Gets a deleted certificate
   * @param name The name of the deleted certificate to purge
   * @param options The optional parameters
   */
  public async purgeDeletedCertificate(name: string, options?: RequestOptions): Promise<null> {
    const span = this.createSpan("purgeDeletedCertificate", options && options.requestOptions);
    span.start();
 
    await this.client.purgeDeletedCertificate(this.vaultBaseUrl, name, options)
    .catch((err) => {
      span.end();
      throw err;
    });

    span.end();
    return null;
  }

  /**
   * Recovers the deleted certificate in the specified vault. This operation can only be performed on a soft-delete enabled vault. This operation
   * requires the certificate/recover permission.
   *
   * Example usage:
   * ```ts
   * const client = new CertificatesClient(url, credentials);
   * await client.deleteCertificate("MyCertificate");
   * // Deleting a certificate takes time, make sure to wait before recovering it
   * await client.recoverDeletedCertificate("MyCertificate");
   * ```
   * @summary Recovers a deleted cerificate
   * @param name The name of the deleted certificate
   * @param options The optional parameters
   * @returns Promise<Certificate>
   */
<<<<<<< HEAD
  public async recoverDeletedCertificate(name: string, options?: RequestOptions): Promise<Certificate> {
    const span = this.createSpan("recoverDeletedCertificate", options && options.requestOptions);
    span.start();
 
    let result = await this.client.recoverDeletedCertificate(this.vaultBaseUrl, name, options)
    .catch((err) => {
      span.end();
      throw err;
    });
=======
  public async recoverDeletedCertificate(
    name: string,
    options?: RequestOptions
  ): Promise<Certificate> {
    let result = await this.client.recoverDeletedCertificate(this.vaultBaseUrl, name, options);
>>>>>>> c82f807b

    span.end();
    return this.getCertificateFromCertificateBundle(result._response.parsedBody);
  }

  private getCertificateFromCertificateBundle(certificateBundle: CertificateBundle): Certificate {
    const parsedId = parseKeyvaultEntityIdentifier("certificates", certificateBundle.id);

    let resultObject;
    if (certificateBundle.attributes) {
      resultObject = {
        ...certificateBundle,
        ...parsedId,
        ...certificateBundle.attributes
      };
      delete resultObject.attributes;
    } else {
      resultObject = {
        ...certificateBundle,
        ...parsedId
      };
    }

    return {
      ...resultObject,
      contentType: resultObject.contentType as CertificateContentType
    };
  }

  private getDeletedCertificateFromDeletedCertificateBundle(
    certificateBundle: DeletedCertificateBundle
  ): DeletedCertificate {
    const parsedId = parseKeyvaultEntityIdentifier("certificates", certificateBundle.id);

    let resultObject;
    if (certificateBundle.attributes) {
      resultObject = {
        ...certificateBundle,
        ...parsedId,
        ...certificateBundle.attributes
      };
      delete resultObject.attributes;
    } else {
      resultObject = {
        ...certificateBundle,
        ...parsedId
      };
    }

    return {
      ...resultObject,
      contentType: resultObject.contentType as CertificateContentType
    };
  }

  private getDeletedCertificateFromItem(item: DeletedCertificateItem): DeletedCertificate {
    const parsedId = parseKeyvaultEntityIdentifier("certificates", item.id);

    let resultObject;
    if (item.attributes) {
      resultObject = {
        ...item,
        ...parsedId,
        ...item.attributes
      };
      delete resultObject.attributes;
    } else {
      resultObject = {
        ...item,
        ...parsedId
      };
    }

    return resultObject;
  }

  /**
   * Creates a span using the tracer that was set by the user
   * @param methodName The name of the method for which the span is being created.
   * @param requestOptions The options for the underlying http request. This will be
   * updated to use the newly created span as the "parent" so that any new spans created
   * after this point gets the right parent.
   */
  private createSpan(methodName: string, requestOptions?: RequestOptionsBase): Span {
    const tracer = TracerProxy.getTracer();
    const options = requestOptions || {};
    const span = tracer.startSpan(methodName, options.spanOptions);
    if (
      tracer.pluginType !== SupportedPlugins.NOOP &&
      (options.spanOptions && options.spanOptions.parent)
    ) {
      options.spanOptions = { ...options.spanOptions, parent: span };
    }
    return span;
  }
}<|MERGE_RESOLUTION|>--- conflicted
+++ resolved
@@ -20,10 +20,6 @@
   Span,
   SupportedPlugins
 } from "@azure/core-http";
-<<<<<<< HEAD
-import { RequestOptions, CertificateAttributes, Certificate, CertificateWithPolicy, CertificateTags, DeletedCertificate, CertificateIssuer, CertificateContentType } from "./certificatesModels";
-import { NewPipelineOptions, isNewPipelineOptions, ParsedKeyVaultEntityIdentifier, Pipeline, } from "./core/keyVaultBase";
-=======
 
 import {
   RequestOptions,
@@ -33,16 +29,15 @@
   CertificateWithPolicy,
   CertificateTags,
   DeletedCertificate,
-  CertificateIssuer
+  CertificateIssuer,
+  CertificateContentType,
 } from "./certificatesModels";
-import { getDefaultUserAgentValue } from "@azure/core-http";
 import {
   NewPipelineOptions,
   isNewPipelineOptions,
   ParsedKeyVaultEntityIdentifier,
   Pipeline
 } from "./core/keyVaultBase";
->>>>>>> c82f807b
 import { TelemetryOptions } from "./core/clientOptions";
 import {
   CertificateBundle,
@@ -294,16 +289,12 @@
    * @param [options] The optional parameters
    * @returns PagedAsyncIterableIterator<CertificateAttributes, CertificateAttributes[]>
    */
-<<<<<<< HEAD
-  public listCertificates(options?: RequestOptions): PagedAsyncIterableIterator<CertificateAttributes, CertificateAttributes[]> {
+  public listCertificates(
+    options?: RequestOptions
+  ): PagedAsyncIterableIterator<CertificateAttributes, CertificateAttributes[]> {
     const span = this.createSpan("listCertificates", options && options.requestOptions);
     span.start();
 
-=======
-  public listCertificates(
-    options?: RequestOptions
-  ): PagedAsyncIterableIterator<CertificateAttributes, CertificateAttributes[]> {
->>>>>>> c82f807b
     const iter = this.listCertificatesAll(options);
 
     span.end();
@@ -377,17 +368,13 @@
    * @param [options] The optional parameters
    * @returns Promise<Models.GetCertificateVersionsResponse>
    */
-<<<<<<< HEAD
-  public listCertificateVersions(name: string, options?: RequestOptions): PagedAsyncIterableIterator<CertificateAttributes, CertificateAttributes[]> {
+  public listCertificateVersions(
+    name: string,
+    options?: RequestOptions
+  ): PagedAsyncIterableIterator<CertificateAttributes, CertificateAttributes[]> {
     const span = this.createSpan("listCertificateVersions", options && options.requestOptions);
     span.start();
  
-=======
-  public listCertificateVersions(
-    name: string,
-    options?: RequestOptions
-  ): PagedAsyncIterableIterator<CertificateAttributes, CertificateAttributes[]> {
->>>>>>> c82f807b
     const iter = this.listCertificateVersionsAll(name, options);
 
     span.end();
@@ -427,24 +414,20 @@
     certificateName: string,
     options?: RequestOptions
   ): Promise<DeletedCertificate> {
-<<<<<<< HEAD
     const span = this.createSpan("deleteCertificate", options && options.requestOptions);
     span.start();
  
-    const response = await this.client.deleteCertificate(this.vaultBaseUrl, certificateName, options)
-    .catch((err) => {
-      span.end();
-      throw err;
-    });
-
-    span.end();
-=======
     const response = await this.client.deleteCertificate(
       this.vaultBaseUrl,
       certificateName,
       options
-    );
->>>>>>> c82f807b
+    )
+    .catch((err) => {
+      span.end();
+      throw err;
+    });
+
+    span.end();
     return this.getCertificateFromCertificateBundle(response);
   }
 
@@ -496,29 +479,24 @@
    * @param options The optional parameters
    * @returns Promise<Contacts>
    */
-<<<<<<< HEAD
-  public async setCertificateContacts(contacts: Contact[], options?: RequestOptions): Promise<Contacts> {
-    const span = this.createSpan("setCertificateContacts", options && options.requestOptions);
-    span.start();
- 
-    let result = await this.client.setCertificateContacts(this.vaultBaseUrl, { contactList: contacts }, options)
-    .catch((err) => {
-      span.end();
-      throw err;
-    });
-
-    span.end();
-=======
   public async setCertificateContacts(
     contacts: Contact[],
     options?: RequestOptions
   ): Promise<Contacts> {
+    const span = this.createSpan("setCertificateContacts", options && options.requestOptions);
+    span.start();
+ 
     let result = await this.client.setCertificateContacts(
       this.vaultBaseUrl,
       { contactList: contacts },
       options
-    );
->>>>>>> c82f807b
+    )
+    .catch((err) => {
+      span.end();
+      throw err;
+    });
+
+    span.end();
     return result._response.parsedBody;
   }
 
@@ -614,16 +592,12 @@
    * @param options The optional parameters
    * @returns PagedAsyncIterableIterator<CertificateIssuer, CertificateIssuer[]>
    */
-<<<<<<< HEAD
-  public listCertificateIssuers(options?: KeyVaultClientGetCertificateIssuersOptionalParams): PagedAsyncIterableIterator<CertificateIssuer, CertificateIssuer[]> {
-    const span = this.createSpan("listCertificateIssuers", options);
-    span.start();
- 
-=======
   public listCertificateIssuers(
     options?: KeyVaultClientGetCertificateIssuersOptionalParams
   ): PagedAsyncIterableIterator<CertificateIssuer, CertificateIssuer[]> {
->>>>>>> c82f807b
+    const span = this.createSpan("listCertificateIssuers", options);
+    span.start();
+ 
     const iter = this.listCertificateIssuersAll(options);
 
     span.end();
@@ -655,29 +629,24 @@
    * @param [options] The optional parameters
    * @returns Promise<Models.SetCertificateIssuerResponse>
    */
-<<<<<<< HEAD
-  public async setCertificateIssuer(issuerName: string, provider: string, options?: KeyVaultClientSetCertificateIssuerOptionalParams): Promise<CertificateIssuer> {
-    const span = this.createSpan("setCertificateIssuer", options);
-    span.start();
- 
-    let result = await this.client.setCertificateIssuer(this.vaultBaseUrl, issuerName, provider, options)
-    .catch((err) => {
-      span.end();
-      throw err;
-    });
-=======
   public async setCertificateIssuer(
     issuerName: string,
     provider: string,
     options?: KeyVaultClientSetCertificateIssuerOptionalParams
   ): Promise<CertificateIssuer> {
+    const span = this.createSpan("setCertificateIssuer", options);
+    span.start();
+ 
     let result = await this.client.setCertificateIssuer(
       this.vaultBaseUrl,
       issuerName,
       provider,
       options
-    );
->>>>>>> c82f807b
+    )
+    .catch((err) => {
+      span.end();
+      throw err;
+    });
 
     span.end();
     return result._response.parsedBody;
@@ -700,23 +669,18 @@
    * @param [options] The optional parameters
    * @returns Promise<Models.UpdateCertificateIssuerResponse>
    */
-<<<<<<< HEAD
-  public async updateCertificateIssuer(issuerName: string, options?: KeyVaultClientUpdateCertificateIssuerOptionalParams): Promise<CertificateIssuer> {
-    const span = this.createSpan("updateCertificateIssuer", options);
-    span.start();
- 
-    let result = await this.client.updateCertificateIssuer(this.vaultBaseUrl, issuerName, options)
-    .catch((err) => {
-      span.end();
-      throw err;
-    });
-=======
   public async updateCertificateIssuer(
     issuerName: string,
     options?: KeyVaultClientUpdateCertificateIssuerOptionalParams
   ): Promise<CertificateIssuer> {
-    let result = await this.client.updateCertificateIssuer(this.vaultBaseUrl, issuerName, options);
->>>>>>> c82f807b
+    const span = this.createSpan("updateCertificateIssuer", options);
+    span.start();
+ 
+    let result = await this.client.updateCertificateIssuer(this.vaultBaseUrl, issuerName, options)
+    .catch((err) => {
+      span.end();
+      throw err;
+    });
 
     span.end();
     return result._response.parsedBody;
@@ -739,23 +703,18 @@
    * @param [options] The optional parameters
    * @returns Promise<Models.GetCertificateIssuerResponse>
    */
-<<<<<<< HEAD
-  public async getCertificateIssuer(issuerName: string, options?: RequestOptions): Promise<CertificateIssuer> {
-    const span = this.createSpan("getCertificateIssuer", options && options.requestOptions);
-    span.start();
- 
-    let result = await this.client.getCertificateIssuer(this.vaultBaseUrl, issuerName, options)
-    .catch((err) => {
-      span.end();
-      throw err;
-    });
-=======
   public async getCertificateIssuer(
     issuerName: string,
     options?: RequestOptions
   ): Promise<CertificateIssuer> {
-    let result = await this.client.getCertificateIssuer(this.vaultBaseUrl, issuerName, options);
->>>>>>> c82f807b
+    const span = this.createSpan("getCertificateIssuer", options && options.requestOptions);
+    span.start();
+ 
+    let result = await this.client.getCertificateIssuer(this.vaultBaseUrl, issuerName, options)
+    .catch((err) => {
+      span.end();
+      throw err;
+    });
 
     span.end();
     return result._response.parsedBody;
@@ -776,23 +735,18 @@
    * @param [options] The optional parameters
    * @returns Promise<Models.DeleteCertificateIssuerResponse>
    */
-<<<<<<< HEAD
-  public async deleteCertificateIssuer(issuerName: string, options?: RequestOptions): Promise<CertificateIssuer> {
-    const span = this.createSpan("deleteCertificateIssuer", options && options.requestOptions);
-    span.start();
- 
-    let result = await this.client.deleteCertificateIssuer(this.vaultBaseUrl, issuerName, options)
-    .catch((err) => {
-      span.end();
-      throw err;
-    });
-=======
   public async deleteCertificateIssuer(
     issuerName: string,
     options?: RequestOptions
   ): Promise<CertificateIssuer> {
-    let result = await this.client.deleteCertificateIssuer(this.vaultBaseUrl, issuerName, options);
->>>>>>> c82f807b
+    const span = this.createSpan("deleteCertificateIssuer", options && options.requestOptions);
+    span.start();
+ 
+    let result = await this.client.deleteCertificateIssuer(this.vaultBaseUrl, issuerName, options)
+    .catch((err) => {
+      span.end();
+      throw err;
+    });
 
     span.end();
     return result._response.parsedBody;
@@ -817,33 +771,25 @@
    * @param [options] Optional request parameters
    * @returns Promise<Certificate>
    */
-<<<<<<< HEAD
-  public async createCertificate(name: string, certificatePolicy: CertificatePolicy, enabled?: boolean, tags?: CertificateTags, options?: RequestOptionsBase): Promise<Certificate> {
-    const span = this.createSpan("createCertificate", options);
-    span.start();
- 
-=======
   public async createCertificate(
     name: string,
     certificatePolicy: CertificatePolicy,
     enabled?: boolean,
     tags?: CertificateTags
   ): Promise<Certificate> {
->>>>>>> c82f807b
+    const span = this.createSpan("createCertificate", options);
+    span.start();
+ 
     let result = await this.client.createCertificate(this.vaultBaseUrl, name, {
       ...options,
       certificateAttributes: {
         enabled
       },
       tags,
-<<<<<<< HEAD
       certificatePolicy,
     }).catch((err) => {
       span.end();
       throw err;
-=======
-      certificatePolicy
->>>>>>> c82f807b
     });
 
     span.end();
@@ -868,23 +814,18 @@
    * @param requestOptions The optional parameters
    * @returns Promise<Certificate>
    */
-<<<<<<< HEAD
-  public async getCertificateWithPolicy(name: string, requestOptions?: RequestOptionsBase): Promise<CertificateWithPolicy> {
-    const span = this.createSpan("getCertificateWithPolicy", requestOptions);
-    span.start();
- 
-    let result = await this.client.getCertificate(this.vaultBaseUrl, name, "", { requestOptions })
-    .catch((err) => {
-      span.end();
-      throw err;
-    });
-=======
   public async getCertificateWithPolicy(
     name: string,
     requestOptions?: coreHttp.RequestOptionsBase
   ): Promise<CertificateWithPolicy> {
-    let result = await this.client.getCertificate(this.vaultBaseUrl, name, "", { requestOptions });
->>>>>>> c82f807b
+    const span = this.createSpan("getCertificateWithPolicy", requestOptions);
+    span.start();
+ 
+    let result = await this.client.getCertificate(this.vaultBaseUrl, name, "", { requestOptions })
+    .catch((err) => {
+      span.end();
+      throw err;
+    });
 
     span.end();
     return this.getCertificateFromCertificateBundle(result);
@@ -910,33 +851,25 @@
    * @param requestOptions The optional parameters
    * @returns Promise<Certificate>
    */
-<<<<<<< HEAD
-  public async getCertificate(name: string, version: string, requestOptions?: RequestOptionsBase): Promise<Certificate> {
-=======
   public async getCertificate(
     name: string,
     version: string,
     options?: RequestOptions
   ): Promise<Certificate> {
->>>>>>> c82f807b
     if (!version) {
       throw new Error("The 'version' cannot be empty.");
     }
 
-<<<<<<< HEAD
-    const span = this.createSpan("getCertificate", requestOptions);
-    span.start();
- 
-    let result = await this.client.getCertificate(this.vaultBaseUrl, name, version, { requestOptions })
-    .catch((err) => {
-      span.end();
-      throw err;
-    });
-
-    span.end();
-=======
-    let result = await this.client.getCertificate(this.vaultBaseUrl, name, version, options);
->>>>>>> c82f807b
+    const span = this.createSpan("getCertificate", options);
+    span.start();
+ 
+    let result = await this.client.getCertificate(this.vaultBaseUrl, name, version, options)
+    .catch((err) => {
+      span.end();
+      throw err;
+    });
+
+    span.end();
     return this.getCertificateFromCertificateBundle(result);
   }
 
@@ -957,29 +890,24 @@
    * @param options The optional parameters
    * @returns Promise<Certificate>
    */
-<<<<<<< HEAD
-  public async importCertificate(name: string, base64EncodedCertificate: string, options?: KeyVaultClientImportCertificateOptionalParams): Promise<Certificate> {
-    const span = this.createSpan("importCertificate", options);
-    span.start();
- 
-    let result = await this.client.importCertificate(this.vaultBaseUrl, name, base64EncodedCertificate, options)
-    .catch((err) => {
-      span.end();
-      throw err;
-    });
-=======
   public async importCertificate(
     name: string,
     base64EncodedCertificate: string,
     options?: KeyVaultClientImportCertificateOptionalParams
   ): Promise<Certificate> {
+    const span = this.createSpan("importCertificate", options);
+    span.start();
+ 
     let result = await this.client.importCertificate(
       this.vaultBaseUrl,
       name,
       base64EncodedCertificate,
       options
-    );
->>>>>>> c82f807b
+    )
+    .catch((err) => {
+      span.end();
+      throw err;
+    });
 
     span.end();
     return this.getCertificateFromCertificateBundle(result);
@@ -1003,8 +931,10 @@
    * @param options The optional parameters
    * @returns Promise<CertificatePolicy>
    */
-<<<<<<< HEAD
-  public async getCertificatePolicy(name: string, options?: RequestOptions): Promise<CertificatePolicy> {
+  public async getCertificatePolicy(
+    name: string,
+    options?: RequestOptions
+  ): Promise<CertificatePolicy> {
     const span = this.createSpan("getCertificatePolicy", options && options.requestOptions);
     span.start();
  
@@ -1013,13 +943,6 @@
       span.end();
       throw err;
     });
-=======
-  public async getCertificatePolicy(
-    name: string,
-    options?: RequestOptions
-  ): Promise<CertificatePolicy> {
-    let result = await this.client.getCertificatePolicy(this.vaultBaseUrl, name, options);
->>>>>>> c82f807b
 
     span.end();
     return result._response.parsedBody;
@@ -1033,29 +956,24 @@
    * @param options The optional parameters
    * @returns Promise<CertificatePolicy>
    */
-<<<<<<< HEAD
-  public async updateCertificatePolicy(name: string, policy: CertificatePolicy, options?: RequestOptions): Promise<CertificatePolicy> {
+  public async updateCertificatePolicy(
+    name: string,
+    policy: CertificatePolicy,
+    options?: RequestOptions
+  ): Promise<CertificatePolicy> {
     const span = this.createSpan("updateCertificatePolicy", options && options.requestOptions);
     span.start();
  
-    let result = await this.client.updateCertificatePolicy(this.vaultBaseUrl, name, policy, options)
-    .catch((err) => {
-      span.end();
-      throw err;
-    });
-=======
-  public async updateCertificatePolicy(
-    name: string,
-    policy: CertificatePolicy,
-    options?: RequestOptions
-  ): Promise<CertificatePolicy> {
     let result = await this.client.updateCertificatePolicy(
       this.vaultBaseUrl,
       name,
       policy,
       options
-    );
->>>>>>> c82f807b
+    )
+    .catch((err) => {
+      span.end();
+      throw err;
+    });
 
     span.end();
     return result._response.parsedBody;
@@ -1084,24 +1002,19 @@
    * @param options The options, including what to update
    * @returns Promise<Certificate>
    */
-<<<<<<< HEAD
-  public async updateCertificate(name: string, version: string, options?: KeyVaultClientUpdateCertificateOptionalParams): Promise<Certificate> {
-    const span = this.createSpan("updateCertificate", options);
-    span.start();
- 
-    let result = await this.client.updateCertificate(this.vaultBaseUrl, name, version, options)
-    .catch((err) => {
-      span.end();
-      throw err;
-    });
-=======
   public async updateCertificate(
     name: string,
     version: string,
     options?: KeyVaultClientUpdateCertificateOptionalParams
   ): Promise<Certificate> {
-    let result = await this.client.updateCertificate(this.vaultBaseUrl, name, version, options);
->>>>>>> c82f807b
+    const span = this.createSpan("updateCertificate", options);
+    span.start();
+ 
+    let result = await this.client.updateCertificate(this.vaultBaseUrl, name, version, options)
+    .catch((err) => {
+      span.end();
+      throw err;
+    });
 
     span.end();
     return this.getCertificateFromCertificateBundle(result._response.parsedBody);
@@ -1125,28 +1038,23 @@
    * @param options The optional parameters
    * @returns Promise<CertificateOperation>
    */
-<<<<<<< HEAD
-  public async cancelCertificateOperation(name: string, options?: RequestOptions): Promise<CertificateOperation> {
+  public async cancelCertificateOperation(
+    name: string,
+    options?: RequestOptions
+  ): Promise<CertificateOperation> {
     const span = this.createSpan("cancelCertificateOperation", options && options.requestOptions);
     span.start();
  
-    let result = await this.client.updateCertificateOperation(this.vaultBaseUrl, name, true, options)
-    .catch((err) => {
-      span.end();
-      throw err;
-    });
-=======
-  public async cancelCertificateOperation(
-    name: string,
-    options?: RequestOptions
-  ): Promise<CertificateOperation> {
     let result = await this.client.updateCertificateOperation(
       this.vaultBaseUrl,
       name,
       true,
       options
-    );
->>>>>>> c82f807b
+    )
+    .catch((err) => {
+      span.end();
+      throw err;
+    });
 
     span.end();
     return result._response.parsedBody;
@@ -1170,8 +1078,10 @@
    * @param options The optional parameters
    * @returns Promise<CertificateOperation>
    */
-<<<<<<< HEAD
-  public async getCertificateOperation(name: string, options?: RequestOptions): Promise<CertificateOperation> {
+  public async getCertificateOperation(
+    name: string,
+    options?: RequestOptions
+  ): Promise<CertificateOperation> {
     const span = this.createSpan("getCertificateOperation", options && options.requestOptions);
     span.start();
  
@@ -1180,13 +1090,6 @@
       span.end();
       throw err;
     });
-=======
-  public async getCertificateOperation(
-    name: string,
-    options?: RequestOptions
-  ): Promise<CertificateOperation> {
-    let result = await this.client.getCertificateOperation(this.vaultBaseUrl, name, options);
->>>>>>> c82f807b
 
     span.end();
     return result._response.parsedBody;
@@ -1211,8 +1114,10 @@
    * @param options The optional parameters
    * @returns Promise<CertificateOperation>
    */
-<<<<<<< HEAD
-  public async deleteCertificateOperation(name: string, options?: RequestOptions): Promise<CertificateOperation> {
+  public async deleteCertificateOperation(
+    name: string,
+    options?: RequestOptions
+  ): Promise<CertificateOperation> {
     const span = this.createSpan("deleteCertificateOperation", options && options.requestOptions);
     span.start();
  
@@ -1221,13 +1126,6 @@
       span.end();
       throw err;
     });
-=======
-  public async deleteCertificateOperation(
-    name: string,
-    options?: RequestOptions
-  ): Promise<CertificateOperation> {
-    let result = await this.client.deleteCertificateOperation(this.vaultBaseUrl, name, options);
->>>>>>> c82f807b
 
     span.end();
     return result._response.parsedBody;
@@ -1266,28 +1164,23 @@
    * @param options The optional parameters
    * @returns Promise<Certificate>
    */
-<<<<<<< HEAD
-  public async mergeCertificate(name: string, x509Certificates: Uint8Array[], options?: RequestOptions): Promise<Certificate> {
+  public async mergeCertificate(
+    name: string,
+    x509Certificates: Uint8Array[],
+    options?: RequestOptions
+  ): Promise<Certificate> {
     const span = this.createSpan("mergeCertificate", options && options.requestOptions);
     span.start();
-    let result = await this.client.mergeCertificate(this.vaultBaseUrl, name, x509Certificates, options)
-    .catch((err) => {
-      span.end();
-      throw err;
-    });
-=======
-  public async mergeCertificate(
-    name: string,
-    x509Certificates: Uint8Array[],
-    options?: RequestOptions
-  ): Promise<Certificate> {
     let result = await this.client.mergeCertificate(
       this.vaultBaseUrl,
       name,
       x509Certificates,
       options
-    );
->>>>>>> c82f807b
+    )
+    .catch((err) => {
+      span.end();
+      throw err;
+    });
 
     span.end();
     return this.getCertificateFromCertificateBundle(result._response.parsedBody);
@@ -1311,8 +1204,10 @@
    * @param options The optional parameters
    * @returns Promise<BackupCertificateResult>
    */
-<<<<<<< HEAD
-  public async backupCertificate(name: string, options?: RequestOptions): Promise<BackupCertificateResult> {
+  public async backupCertificate(
+    name: string,
+    options?: RequestOptions
+  ): Promise<BackupCertificateResult> {
     const span = this.createSpan("backupCertificate", options && options.requestOptions);
     span.start();
  
@@ -1321,13 +1216,6 @@
       span.end();
       throw err;
     });
-=======
-  public async backupCertificate(
-    name: string,
-    options?: RequestOptions
-  ): Promise<BackupCertificateResult> {
-    let result = await this.client.backupCertificate(this.vaultBaseUrl, name, options);
->>>>>>> c82f807b
 
     span.end();
     return result._response.parsedBody;
@@ -1353,27 +1241,22 @@
    * @param options The optional parameters
    * @returns Promise<Certificate>
    */
-<<<<<<< HEAD
-  public async restoreCertificate(certificateBackup: Uint8Array, options?: RequestOptions): Promise<Certificate> {
-    const span = this.createSpan("restoreCertificate", options && options.requestOptions);
-    span.start();
-
-    let result = await this.client.restoreCertificate(this.vaultBaseUrl, certificateBackup, options)
-    .catch((err) => {
-      span.end();
-      throw err;
-    });
-=======
   public async restoreCertificate(
     certificateBackup: Uint8Array,
     options?: RequestOptions
   ): Promise<Certificate> {
+    const span = this.createSpan("restoreCertificate", options && options.requestOptions);
+    span.start();
+
     let result = await this.client.restoreCertificate(
       this.vaultBaseUrl,
       certificateBackup,
       options
-    );
->>>>>>> c82f807b
+    )
+    .catch((err) => {
+      span.end();
+      throw err;
+    });
 
     span.end();
     return this.getCertificateFromCertificateBundle(result._response.parsedBody);
@@ -1437,16 +1320,12 @@
    * @param options The optional parameters
    * @returns PagedAsyncIterableIterator<DeletedCertificate, DeletedCertificate[]>
    */
-<<<<<<< HEAD
-  public listDeletedCertificates(options?: KeyVaultClientGetDeletedCertificatesOptionalParams): PagedAsyncIterableIterator<DeletedCertificate, DeletedCertificate[]> {
-    const span = this.createSpan("listDeletedCertificates", options);
-    span.start();
- 
-=======
   public listDeletedCertificates(
     options?: KeyVaultClientGetDeletedCertificatesOptionalParams
   ): PagedAsyncIterableIterator<DeletedCertificate, DeletedCertificate[]> {
->>>>>>> c82f807b
+    const span = this.createSpan("listDeletedCertificates", options);
+    span.start();
+ 
     const iter = this.listDeletedCertificatesAll(options);
 
     span.end();
@@ -1477,8 +1356,10 @@
    * @param options The optional parameters
    * @returns Promise<DeletedCertificate>
    */
-<<<<<<< HEAD
-  public async getDeletedCertificate(name: string, options?: RequestOptions): Promise<DeletedCertificate> {
+  public async getDeletedCertificate(
+    name: string,
+    options?: RequestOptions
+  ): Promise<DeletedCertificate> {
     const span = this.createSpan("getDeletedCertificate", options && options.requestOptions);
     span.start();
  
@@ -1487,13 +1368,6 @@
       span.end();
       throw err;
     });
-=======
-  public async getDeletedCertificate(
-    name: string,
-    options?: RequestOptions
-  ): Promise<DeletedCertificate> {
-    let result = await this.client.getDeletedCertificate(this.vaultBaseUrl, name, options);
->>>>>>> c82f807b
 
     span.end();
     return this.getDeletedCertificateFromDeletedCertificateBundle(result._response.parsedBody);
@@ -1544,8 +1418,10 @@
    * @param options The optional parameters
    * @returns Promise<Certificate>
    */
-<<<<<<< HEAD
-  public async recoverDeletedCertificate(name: string, options?: RequestOptions): Promise<Certificate> {
+  public async recoverDeletedCertificate(
+    name: string,
+    options?: RequestOptions
+  ): Promise<Certificate> {
     const span = this.createSpan("recoverDeletedCertificate", options && options.requestOptions);
     span.start();
  
@@ -1554,13 +1430,6 @@
       span.end();
       throw err;
     });
-=======
-  public async recoverDeletedCertificate(
-    name: string,
-    options?: RequestOptions
-  ): Promise<Certificate> {
-    let result = await this.client.recoverDeletedCertificate(this.vaultBaseUrl, name, options);
->>>>>>> c82f807b
 
     span.end();
     return this.getCertificateFromCertificateBundle(result._response.parsedBody);
