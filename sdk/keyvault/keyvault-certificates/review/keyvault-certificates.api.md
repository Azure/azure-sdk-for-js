## API Report File for "@azure/keyvault-certificates"

> Do not edit this file. It is a report generated by [API Extractor](https://api-extractor.com/).

```ts

import * as coreHttp from '@azure/core-http';
import { PagedAsyncIterableIterator } from '@azure/core-paging';
import { PipelineOptions } from '@azure/core-http';
import { RequestOptionsBase } from '@azure/core-http';
import { ServiceClientOptions } from '@azure/core-http';
import { TokenCredential } from '@azure/core-http';

// @public
export class CertificateClient {
    constructor(endPoint: string, credential: TokenCredential, pipelineOptions?: PipelineOptions);
    // Warning: (ae-forgotten-export) The symbol "BackupCertificateResult" needs to be exported by the entry point index.d.ts
    backupCertificate(name: string, options?: RequestOptionsBase): Promise<BackupCertificateResult>;
    cancelCertificateOperation(name: string, options?: RequestOptionsBase): Promise<CertificateOperation>;
    // Warning: (ae-forgotten-export) The symbol "CreateCertificateOptions" needs to be exported by the entry point index.d.ts
    createCertificate(name: string, certificatePolicy: CertificatePolicy, options?: CreateCertificateOptions): Promise<Certificate>;
    protected readonly credential: TokenCredential;
    deleteCertificate(certificateName: string, options?: RequestOptionsBase): Promise<DeletedCertificate>;
    deleteCertificateContacts(options?: RequestOptionsBase): Promise<Contacts>;
    deleteCertificateIssuer(issuerName: string, options?: RequestOptionsBase): Promise<CertificateIssuer>;
    deleteCertificateOperation(name: string, options?: RequestOptionsBase): Promise<CertificateOperation>;
    getCertificate(name: string, version: string, options?: RequestOptionsBase): Promise<Certificate>;
    getCertificateContacts(options?: RequestOptionsBase): Promise<Contacts>;
    getCertificateIssuer(issuerName: string, options?: RequestOptionsBase): Promise<CertificateIssuer>;
    getCertificateOperation(name: string, options?: RequestOptionsBase): Promise<CertificateOperation>;
    getCertificatePolicy(name: string, options?: RequestOptionsBase): Promise<CertificatePolicy>;
    getCertificateWithPolicy(name: string, options?: RequestOptionsBase): Promise<Certificate>;
    getDeletedCertificate(name: string, options?: RequestOptionsBase): Promise<DeletedCertificate>;
    importCertificate(name: string, base64EncodedCertificate: string, options?: KeyVaultClientImportCertificateOptionalParams): Promise<Certificate>;
    listCertificateIssuers(options?: KeyVaultClientGetCertificateIssuersOptionalParams): PagedAsyncIterableIterator<CertificateIssuer, CertificateIssuer[]>;
    // Warning: (ae-forgotten-export) The symbol "Certificate" needs to be exported by the entry point index.d.ts
    listCertificates(options?: RequestOptionsBase): PagedAsyncIterableIterator<Certificate, Certificate[]>;
    listCertificateVersions(name: string, options?: RequestOptionsBase): PagedAsyncIterableIterator<Certificate, Certificate[]>;
    listDeletedCertificates(options?: KeyVaultClientGetDeletedCertificatesOptionalParams): PagedAsyncIterableIterator<DeletedCertificate, DeletedCertificate[]>;
    mergeCertificate(name: string, x509Certificates: Uint8Array[], options?: RequestOptionsBase): Promise<Certificate>;
    readonly pipeline: ServiceClientOptions;
    purgeDeletedCertificate(name: string, options?: RequestOptionsBase): Promise<null>;
    recoverDeletedCertificate(name: string, options?: RequestOptionsBase): Promise<Certificate>;
    restoreCertificate(certificateBackup: Uint8Array, options?: RequestOptionsBase): Promise<Certificate>;
    setCertificateContacts(contacts: Contact[], options?: RequestOptionsBase): Promise<Contacts>;
    setCertificateIssuer(issuerName: string, provider: string, options?: KeyVaultClientSetCertificateIssuerOptionalParams): Promise<CertificateIssuer>;
    updateCertificate(name: string, version: string, options?: KeyVaultClientUpdateCertificateOptionalParams): Promise<Certificate>;
    updateCertificateIssuer(issuerName: string, options?: KeyVaultClientUpdateCertificateIssuerOptionalParams): Promise<CertificateIssuer>;
    updateCertificatePolicy(name: string, policy: CertificatePolicy, options?: RequestOptionsBase): Promise<CertificatePolicy>;
    readonly vaultEndpoint: string;
}

// @public
export interface CertificateIssuer {
    id?: string;
    provider?: string;
}

// @public
export interface CertificateOperation {
    cancellationRequested?: boolean;
    csr?: Uint8Array;
    error?: ErrorModel;
    readonly id?: string;
    issuerParameters?: IssuerParameters;
    requestId?: string;
    status?: string;
    statusDetails?: string;
    target?: string;
}

// Warning: (ae-forgotten-export) The symbol "CertificateAttributes" needs to be exported by the entry point index.d.ts
// 
// @public
export interface CertificatePolicy extends SecretProperties, CertificateAttributes {
    certificateTransparency?: boolean;
    certificateType?: string;
    ekus?: string[];
    exportable?: boolean;
    readonly id?: string;
    issuerName?: string;
    // Warning: (ae-forgotten-export) The symbol "JsonWebKeyCurveName" needs to be exported by the entry point index.d.ts
    keyCurveType?: JsonWebKeyCurveName;
    keySize?: number;
    // Warning: (ae-forgotten-export) The symbol "JsonWebKeyType" needs to be exported by the entry point index.d.ts
    keyType?: JsonWebKeyType;
    // Warning: (ae-forgotten-export) The symbol "KeyUsageType" needs to be exported by the entry point index.d.ts
    keyUsage?: KeyUsageType[];
    lifetimeActions?: LifetimeAction[];
    reuseKey?: boolean;
    // Warning: (ae-forgotten-export) The symbol "SubjectAlternativeNames" needs to be exported by the entry point index.d.ts
    subjectAlternativeNames?: SubjectAlternativeNames;
    subjectName?: string;
    validityInMonths?: number;
}

// @public
export interface CertificateProperties extends ParsedKeyVaultEntityIdentifier {
    readonly created?: Date;
    enabled?: boolean;
    readonly expires?: Date;
    readonly id?: string;
    readonly notBefore?: Date;
    // Warning: (ae-forgotten-export) The symbol "CertificateTags" needs to be exported by the entry point index.d.ts
    tags?: CertificateTags;
    readonly updated?: Date;
    readonly x509Thumbprint?: Uint8Array;
}

// @public
export interface Contact {
    emailAddress?: string;
    name?: string;
    phone?: string;
}

// @public
export interface Contacts {
    contactList?: Contact[];
    readonly id?: string;
}

// @public
export interface DeletedCertificate extends Certificate {
    readonly deletedDate?: Date;
    recoveryId?: string;
    readonly scheduledPurgeDate?: Date;
}

// @public
export interface ErrorModel {
    readonly code?: string;
    readonly innerError?: ErrorModel;
    readonly message?: string;
}

// @public
export interface IssuerAttributes {
    readonly created?: Date;
    enabled?: boolean;
    readonly updated?: Date;
}

// @public
export interface IssuerCredentials {
    accountId?: string;
    password?: string;
}

// @public
export interface IssuerParameters {
    certificateTransparency?: boolean;
    certificateType?: string;
    name?: string;
}

// @public
export interface KeyProperties {
    curve?: JsonWebKeyCurveName;
    exportable?: boolean;
    keySize?: number;
    keyType?: JsonWebKeyType;
    reuseKey?: boolean;
}

// @public
export interface KeyVaultClientGetCertificateIssuersOptionalParams extends coreHttp.RequestOptionsBase {
    maxresults?: number;
}

// @public
export interface KeyVaultClientGetDeletedCertificatesOptionalParams extends coreHttp.RequestOptionsBase {
    includePending?: boolean;
    maxresults?: number;
}

// @public
export interface KeyVaultClientImportCertificateOptionalParams extends coreHttp.RequestOptionsBase {
    certificateAttributes?: CertificateAttributes;
    // Warning: (ae-forgotten-export) The symbol "CertificatePolicy" needs to be exported by the entry point index.d.ts
    certificatePolicy?: CertificatePolicy_2;
    password?: string;
    tags?: {
        [propertyName: string]: string;
    };
}

// @public
export interface KeyVaultClientSetCertificateIssuerOptionalParams extends coreHttp.RequestOptionsBase {
    attributes?: IssuerAttributes;
    credentials?: IssuerCredentials;
    organizationDetails?: OrganizationDetails;
}

// @public
export interface KeyVaultClientUpdateCertificateIssuerOptionalParams extends coreHttp.RequestOptionsBase {
    attributes?: IssuerAttributes;
    credentials?: IssuerCredentials;
    organizationDetails?: OrganizationDetails;
    provider?: string;
}

// @public
export interface KeyVaultClientUpdateCertificateOptionalParams extends coreHttp.RequestOptionsBase {
    certificateAttributes?: CertificateAttributes;
    certificatePolicy?: CertificatePolicy_2;
    tags?: {
        [propertyName: string]: string;
    };
}

// @public
export interface LifetimeAction {
    // Warning: (ae-forgotten-export) The symbol "Action" needs to be exported by the entry point index.d.ts
    action?: Action;
    // Warning: (ae-forgotten-export) The symbol "Trigger" needs to be exported by the entry point index.d.ts
    trigger?: Trigger;
}

// @public
<<<<<<< HEAD
=======
export const logger: import("@azure/logger").AzureLogger;

// @public
export interface NewPipelineOptions {
    // (undocumented)
    HTTPClient?: HttpClient;
    // (undocumented)
    logger?: HttpPipelineLogger;
    // (undocumented)
    proxyOptions?: ProxyOptions;
    // (undocumented)
    retryOptions?: RetryOptions;
    telemetry?: TelemetryOptions;
}

// @public
>>>>>>> a1a3259b
export interface OrganizationDetails {
    // Warning: (ae-forgotten-export) The symbol "AdministratorDetails" needs to be exported by the entry point index.d.ts
    adminDetails?: AdministratorDetails[];
    id?: string;
}

// @public (undocumented)
export interface ParsedKeyVaultEntityIdentifier {
    name: string;
    vaultUrl: string;
    version?: string;
}

export { PipelineOptions }

// @public
export interface ProxyOptions {
    // (undocumented)
    proxySettings?: string;
}

// @public
export interface RetryOptions {
    readonly maxRetryDelayInMs?: number;
    readonly retryCount?: number;
    readonly retryIntervalInMS?: number;
}

// @public
export interface SecretProperties {
    contentType?: string;
}

// @public (undocumented)
export interface TelemetryOptions {
    // (undocumented)
    value: string;
}

// @public
export interface X509CertificateProperties {
    ekus?: string[];
    keyUsage?: KeyUsageType[];
    subject?: string;
    // Warning: (ae-forgotten-export) The symbol "SubjectAlternativeNames" needs to be exported by the entry point index.d.ts
    subjectAlternativeNames?: SubjectAlternativeNames_2;
    validityInMonths?: number;
}


// (No @packageDocumentation comment for this package)

```<|MERGE_RESOLUTION|>--- conflicted
+++ resolved
@@ -70,7 +70,7 @@
 }
 
 // Warning: (ae-forgotten-export) The symbol "CertificateAttributes" needs to be exported by the entry point index.d.ts
-// 
+//
 // @public
 export interface CertificatePolicy extends SecretProperties, CertificateAttributes {
     certificateTransparency?: boolean;
@@ -218,25 +218,9 @@
 }
 
 // @public
-<<<<<<< HEAD
-=======
 export const logger: import("@azure/logger").AzureLogger;
 
 // @public
-export interface NewPipelineOptions {
-    // (undocumented)
-    HTTPClient?: HttpClient;
-    // (undocumented)
-    logger?: HttpPipelineLogger;
-    // (undocumented)
-    proxyOptions?: ProxyOptions;
-    // (undocumented)
-    retryOptions?: RetryOptions;
-    telemetry?: TelemetryOptions;
-}
-
-// @public
->>>>>>> a1a3259b
 export interface OrganizationDetails {
     // Warning: (ae-forgotten-export) The symbol "AdministratorDetails" needs to be exported by the entry point index.d.ts
     adminDetails?: AdministratorDetails[];
