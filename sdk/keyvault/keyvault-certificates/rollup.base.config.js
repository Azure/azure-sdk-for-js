--- conflicted
+++ resolved
@@ -57,11 +57,7 @@
 
   if (test) {
     // entry point is every test file
-<<<<<<< HEAD
-    baseConfig.input = ["dist-esm/test/**/*.spec.js"];
-=======
-    baseConfig.input = ["dist-esm/keyvault-certificates/test/*.test.js"];
->>>>>>> 50a140c6
+    baseConfig.input = ["dist-esm/**/*.spec.js"];
     baseConfig.plugins.unshift(
       multiEntry({ exports: false }),
       json() // This allows us to import/require the package.json file, to get the version and test it against the user agent.
@@ -135,11 +131,7 @@
   baseConfig.external = ["fs", "fs-extra", "child_process", "path", "crypto", "constants"];
   if (test) {
     baseConfig.external.push("os");
-<<<<<<< HEAD
-    baseConfig.input = ["dist-esm/test/**/*.spec.js"];
-=======
-    baseConfig.input = ["dist-esm/keyvault-certificates/test/*.test.js"];
->>>>>>> 50a140c6
+    baseConfig.input = ["dist-esm/**/*.spec.js"];
     baseConfig.plugins.unshift(
       multiEntry({ exports: false }),
       json() // This allows us to import/require the package.json file, to get the version and test it against the user agent.
