{
  "name": "@azure/keyvault-certificates",
  "sdk-type": "client",
  "author": "Microsoft Corporation",
  "version": "4.0.0-preview.7",
  "license": "MIT",
  "description": "Isomorphic client library for Azure KeyVault's certificates.",
  "homepage": "https://github.com/Azure/azure-sdk-for-js#readme",
  "repository": "github:Azure/azure-sdk-for-js",
  "keywords": [
    "node",
    "azure",
    "typescript",
    "browser",
    "isomorphic",
    "keyvault"
  ],
  "bugs": {
    "url": "https://github.com/Azure/azure-sdk-for-js/issues"
  },
  "main": "./dist/index.js",
  "module": "dist-esm/src/index.js",
  "types": "./types/keyvault-certificates.d.ts",
  "engine": {
    "node": ">=8.0.0"
  },
  "files": [
    "LICENSE.txt",
    "README.md",
    "types/keyvault-certificates.d.ts",
    "lib/",
    "dist/",
    "dist-esm/",
    "src/",
    "tsconfig.json"
  ],
  "browser": {
    "./dist/index.js": "./browser/azure-keyvault-certificates.min.js",
    "os": false,
    "process": false
  },
  "scripts": {
    "audit": "node ../../../common/scripts/rush-audit.js && rimraf node_modules package-lock.json && npm i --package-lock-only 2>&1 && npm audit",
    "build:minify": "uglifyjs -c -m --comments --source-map \"content='./dist/index.js.map'\" -o ./dist/index.min.js ./dist/index.js 2>&1",
    "build:samples": "tsc samples/backupAndRestore.ts && tsc samples/contacts.ts && tsc samples/deleteAndRecover.ts && tsc samples/helloWorld.ts && tsc samples/issuers.ts && tsc samples/listCertificates.ts && tsc samples/mergeCertificate.ts && tsc samples/operations.ts",
    "build:es6": "tsc -p tsconfig.json",
    "build:nodebrowser": "rollup -c 2>&1",
    "build:test": "npm run build:es6 && rollup -c rollup.test.config.js 2>&1",
    "build": "npm run extract-api && npm run build:samples && npm run build:es6 && npm run build:nodebrowser",
    "check-format": "prettier --list-different --config ../../.prettierrc.json \"src/**/*.ts\" \"*.{js,json}\"",
    "clean": "rimraf dist esm test-dist typings *.tgz *.log",
    "extract-api": "tsc -p . && api-extractor run --local",
    "format": "prettier --write --config ../../.prettierrc.json \"src/**/*.ts\" \"samples/*.ts\" \"*.{js,json}\"",
    "integration-test:browser": "karma start --single-run",
    "integration-test:node": "nyc mocha --require source-map-support/register --reporter mocha-multi --reporter-options spec=-,mocha-junit-reporter=- --timeout 1200000 --full-trace dist-test/index.node.js",
    "integration-test": "npm run integration-test:node && npm run integration-test:browser",
    "lint:fix": "eslint package.json tsconfig.json \"src/**/*.ts\" --fix --fix-type [problem,suggestion]",
    "lint": "eslint package.json tsconfig.json src test samples --ext .ts -f html -o keyvault-certificates-lintReport.html || exit 0",
    "lint:terminal": "eslint package.json tsconfig.json src test samples --ext .ts",
    "pack": "npm pack 2>&1",
    "prebuild": "npm run clean",
    "test:browser": "npm run build:test && npm run unit-test:browser && npm run integration-test:browser",
    "test:node": "npm run build:test && npm run unit-test:node && npm run integration-test:node",
    "test": "npm run build:test && npm run unit-test && npm run integration-test",
    "unit-test:browser": "cross-env TEST_MODE=playback npm run integration-test:browser",
    "unit-test:node": "cross-env TEST_MODE=playback npm run integration-test:node",
    "unit-test": "npm run unit-test:node && npm run unit-test:browser"
  },
  "sideEffects": false,
  "dependencies": {
    "@azure/core-arm": "1.0.0-preview.3",
    "@azure/core-http": "1.0.0-preview.4",
<<<<<<< HEAD
    "@azure/core-paging": "1.0.0-preview.2",
=======
    "@azure/core-paging": "1.0.0-preview.3",
    "@azure/core-tracing": "1.0.0-preview.3",
>>>>>>> 6ae3d974
    "tslib": "^1.9.3"
  },
  "devDependencies": {
    "@azure/eslint-plugin-azure-sdk": "^2.0.1",
    "@azure/identity": "1.0.0-preview.4",
    "@azure/test-utils-recorder": "1.0.0",
    "@azure/keyvault-keys": "4.0.0-preview.6",
    "@azure/keyvault-secrets": "4.0.0-preview.6",
    "@microsoft/api-extractor": "^7.1.5",
    "@types/chai": "^4.1.6",
    "@types/dotenv": "^6.1.0",
    "@types/fs-extra": "^8.0.0",
    "@types/mocha": "^5.2.5",
    "@types/node": "^8.0.0",
    "@types/query-string": "6.2.0",
    "@typescript-eslint/eslint-plugin": "^2.0.0",
    "@typescript-eslint/parser": "^2.0.0",
    "assert": "^1.4.1",
    "chai": "^4.2.0",
    "cross-env": "^5.2.0",
    "dotenv": "^8.0.0",
    "eslint": "^6.1.0",
    "eslint-config-prettier": "^6.0.0",
    "eslint-plugin-no-null": "^1.0.2",
    "eslint-plugin-no-only-tests": "^2.3.0",
    "eslint-plugin-promise": "^4.1.1",
    "fs-extra": "^8.1.0",
    "karma": "^4.0.1",
    "karma-chrome-launcher": "^3.0.0",
    "karma-coverage": "^2.0.0",
    "karma-edge-launcher": "^0.4.2",
    "karma-env-preprocessor": "^0.1.1",
    "karma-firefox-launcher": "^1.1.0",
    "karma-ie-launcher": "^1.0.0",
    "karma-json-preprocessor": "^0.3.3",
    "karma-json-to-file-reporter": "^1.0.1",
    "karma-junit-reporter": "^1.2.0",
    "karma-mocha": "^1.3.0",
    "karma-mocha-reporter": "^2.2.5",
    "karma-remap-coverage": "^0.1.5",
    "mocha": "^6.2.0",
    "mocha-junit-reporter": "^1.18.0",
    "mocha-multi": "^1.1.3",
    "nyc": "^14.0.0",
    "prettier": "^1.16.4",
    "puppeteer": "^1.11.0",
    "query-string": "^5.0.0",
    "rimraf": "^3.0.0",
    "rollup": "^1.16.3",
    "rollup-plugin-commonjs": "^10.0.0",
    "rollup-plugin-multi-entry": "^2.1.0",
    "rollup-plugin-node-resolve": "^5.0.2",
    "rollup-plugin-replace": "^2.1.0",
    "rollup-plugin-shim": "^1.0.0",
    "rollup-plugin-sourcemaps": "^0.4.2",
    "rollup-plugin-terser": "^5.1.1",
    "rollup-plugin-visualizer": "^2.0.0",
    "source-map-support": "^0.5.9",
    "typescript": "^3.2.2",
    "uglify-js": "^3.4.9",
    "url": "^0.11.0"
  }
}<|MERGE_RESOLUTION|>--- conflicted
+++ resolved
@@ -70,12 +70,8 @@
   "dependencies": {
     "@azure/core-arm": "1.0.0-preview.3",
     "@azure/core-http": "1.0.0-preview.4",
-<<<<<<< HEAD
     "@azure/core-paging": "1.0.0-preview.2",
-=======
-    "@azure/core-paging": "1.0.0-preview.3",
     "@azure/core-tracing": "1.0.0-preview.3",
->>>>>>> 6ae3d974
     "tslib": "^1.9.3"
   },
   "devDependencies": {
