{
  "name": "@azure/keyvault-certificates",
  "sdk-type": "client",
  "author": "Microsoft Corporation",
  "version": "4.5.0-beta.1",
  "license": "MIT",
  "description": "Isomorphic client library for Azure KeyVault's certificates.",
  "homepage": "https://github.com/Azure/azure-sdk-for-js/blob/main/sdk/keyvault/keyvault-certificates/README.md",
  "repository": "github:Azure/azure-sdk-for-js",
  "keywords": [
    "node",
    "azure",
    "cloud",
    "typescript",
    "browser",
    "isomorphic",
    "keyvault"
  ],
  "bugs": {
    "url": "https://github.com/Azure/azure-sdk-for-js/issues"
  },
  "main": "./dist/index.js",
  "module": "dist-esm/keyvault-certificates/src/index.js",
  "types": "./types/keyvault-certificates.d.ts",
  "engines": {
    "node": ">=12.0.0"
  },
  "files": [
    "types/keyvault-certificates.d.ts",
    "dist/",
    "dist-esm/keyvault-certificates/src",
    "dist-esm/keyvault-common/src",
    "README.md",
    "LICENSE"
  ],
  "browser": {
    "os": false,
    "process": false
  },
  "scripts": {
    "audit": "node ../../../common/scripts/rush-audit.js && rimraf node_modules package-lock.json && npm i --package-lock-only 2>&1 && npm audit",
    "build:minify": "uglifyjs -c -m --comments --source-map \"content='./dist/index.js.map'\" -o ./dist/index.min.js ./dist/index.js 2>&1",
    "build:samples": "echo Obsolete.",
    "build:node": "tsc -p . && dev-tool run bundle",
    "build:browser": "tsc -p . && dev-tool run bundle",
    "build:nodebrowser": "dev-tool run bundle",
    "build:test": "tsc -p . && dev-tool run bundle",
    "build": "npm run clean && tsc -p . && npm run build:nodebrowser && api-extractor run --local",
    "check-format": "prettier --list-different --config ../../../.prettierrc.json --ignore-path ../../../.prettierignore \"src/**/*.ts\" \"test/**/*.ts\" \"samples-dev/**/*.ts\" \"*.{js,json}\"",
    "clean": "rimraf dist-esm dist-test types *.tgz *.log samples/typescript/dist",
    "execute:samples": "dev-tool samples run samples-dev",
    "extract-api": "tsc -p . && api-extractor run --local",
    "format": "prettier --write --config ../../../.prettierrc.json --ignore-path ../../../.prettierignore \"src/**/*.ts\" \"samples-dev/*.ts\" \"test/**/*.ts\" \"samples-dev/**/*.ts\" \"*.{js,json}\"",
    "generate:client": "autorest --typescript swagger/README.md",
    "integration-test:browser": "karma start --single-run",
    "integration-test:node": "nyc mocha -r esm --require source-map-support/register --reporter ../../../common/tools/mocha-multi-reporter.js --timeout 350000 --full-trace \"dist-esm/**/*.spec.js\"",
    "integration-test:node:no-timeout": "nyc mocha -r esm --require source-map-support/register --reporter ../../../common/tools/mocha-multi-reporter.js --no-timeouts --full-trace \"dist-esm/**/*.spec.js\"",
    "integration-test": "npm run integration-test:node && npm run integration-test:browser",
    "lint:fix": "eslint package.json api-extractor.json src test --ext .ts --fix --fix-type [problem,suggestion]",
    "lint": "eslint package.json api-extractor.json src test --ext .ts",
    "pack": "npm pack 2>&1",
    "test:browser": "npm run clean && npm run build:test && npm run unit-test:browser",
    "test:node": "npm run clean && npm run build:test && npm run unit-test:node",
    "test": "npm run clean && npm run build:test && npm run unit-test",
    "unit-test:browser": "karma start --single-run",
    "unit-test:node": "mocha -r esm --require ts-node/register --reporter ../../../common/tools/mocha-multi-reporter.js --timeout 300000 --full-trace \"test/{,!(browser)/**/}*.spec.ts\"",
    "unit-test:node:no-timeout": "mocha --require source-map-support/register --reporter ../../../common/tools/mocha-multi-reporter.js --no-timeouts --full-trace \"dist-test/index.node.js\"",
    "unit-test": "npm run unit-test:node && npm run unit-test:browser"
  },
  "sideEffects": false,
  "//metadata": {
    "constantPaths": [
      {
        "path": "src/generated/keyVaultClientContext.ts",
        "prefix": "packageVersion"
      },
      {
        "path": "src/constants.ts",
        "prefix": "SDK_VERSION"
      },
      {
        "path": "swagger/README.md",
        "prefix": "package-version"
      }
    ]
  },
  "//sampleConfiguration": {
    "productName": "Azure Key Vault Certificates",
    "productSlugs": [
      "azure",
      "azure-key-vault"
    ],
    "skip": [
      "backupAndRestore.js",
      "listCertificates.js",
      "mergeCertificate.js",
      "contacts.js",
      "deleteAndRecover.js"
    ],
    "requiredResources": {
      "Azure Key Vault": "https://docs.microsoft.com/azure/key-vault/quick-create-portal"
    },
    "customSnippets": {
      "prerequisites": "samples-dev/snippets/_prerequisites.md"
    }
  },
  "dependencies": {
    "@azure/abort-controller": "^1.0.0",
    "@azure/core-client": "^1.5.0",
    "@azure/core-rest-pipeline": "^1.8.0",
    "@azure/core-auth": "^1.3.0",
    "@azure/core-lro": "^2.2.0",
    "@azure/core-paging": "^1.1.1",
    "@azure/core-tracing": "^1.0.0",
    "@azure/logger": "^1.0.0",
    "tslib": "^2.2.0"
  },
  "devDependencies": {
    "@azure/dev-tool": "^1.0.0",
    "@azure/eslint-plugin-azure-sdk": "^3.0.0",
    "@azure/identity": "^2.1.0-beta.2",
    "@azure/keyvault-secrets": "^4.2.0",
    "@azure/test-utils": "^1.0.0",
    "@azure-tools/test-recorder": "^1.0.0",
<<<<<<< HEAD
    "@microsoft/api-extractor": "^7.18.11",
    "@azure/core-util": "^1.0.0-beta.1",
=======
    "@microsoft/api-extractor": "7.18.11",
>>>>>>> c0db437d
    "@types/mocha": "^7.0.2",
    "@types/node": "^12.0.0",
    "@types/sinon": "^9.0.4",
    "cross-env": "^7.0.2",
    "dotenv": "^8.2.0",
    "eslint": "^7.15.0",
    "esm": "^3.2.18",
    "karma": "^6.2.0",
    "karma-chrome-launcher": "^3.0.0",
    "karma-coverage": "^2.0.0",
    "karma-edge-launcher": "^0.4.2",
    "karma-env-preprocessor": "^0.1.1",
    "karma-firefox-launcher": "^1.1.0",
    "karma-ie-launcher": "^1.0.0",
    "karma-json-preprocessor": "^0.3.3",
    "karma-json-to-file-reporter": "^1.0.1",
    "karma-junit-reporter": "^2.0.1",
    "karma-mocha": "^2.0.1",
    "karma-mocha-reporter": "^2.2.5",
    "karma-sourcemap-loader": "^0.3.8",
    "mocha": "^7.1.1",
    "mocha-junit-reporter": "^2.0.0",
    "nyc": "^15.0.0",
    "prettier": "^2.5.1",
    "puppeteer": "^13.5.1",
    "rimraf": "^3.0.0",
    "sinon": "^9.0.2",
    "source-map-support": "^0.5.9",
    "typescript": "~4.6.0",
    "url": "^0.11.0"
  }
}<|MERGE_RESOLUTION|>--- conflicted
+++ resolved
@@ -122,12 +122,8 @@
     "@azure/keyvault-secrets": "^4.2.0",
     "@azure/test-utils": "^1.0.0",
     "@azure-tools/test-recorder": "^1.0.0",
-<<<<<<< HEAD
     "@microsoft/api-extractor": "^7.18.11",
     "@azure/core-util": "^1.0.0-beta.1",
-=======
-    "@microsoft/api-extractor": "7.18.11",
->>>>>>> c0db437d
     "@types/mocha": "^7.0.2",
     "@types/node": "^12.0.0",
     "@types/sinon": "^9.0.4",
