--- conflicted
+++ resolved
@@ -44,13 +44,8 @@
     "build:node": "tsc -p . && cross-env ONLY_NODE=true rollup -c 2>&1",
     "build:browser": "tsc -p . && cross-env ONLY_BROWSER=true rollup -c 2>&1",
     "build:nodebrowser": "rollup -c 2>&1",
-<<<<<<< HEAD
     "build:test": "echo skipped",
-    "build": "tsc -p . && npm run build:nodebrowser && api-extractor run --local",
-=======
-    "build:test": "tsc -p . && rollup -c rollup.test.config.js 2>&1",
     "build": "npm run clean && tsc -p . && npm run build:nodebrowser && api-extractor run --local",
->>>>>>> b8f46a91
     "check-format": "prettier --list-different --config ../../../.prettierrc.json --ignore-path ../../../.prettierignore \"src/**/*.ts\" \"test/**/*.ts\" \"samples-dev/**/*.ts\" \"*.{js,json}\"",
     "clean": "rimraf dist-esm dist-test types *.tgz *.log samples/typescript/dist",
     "execute:samples": "dev-tool samples run samples-dev",
