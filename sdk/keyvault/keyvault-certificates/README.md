--- conflicted
+++ resolved
@@ -177,12 +177,8 @@
 
 async function main() {
   const keyVaultCertificate = await client.createCertificate(certificateName, {
-<<<<<<< HEAD
     issuerName: "Self",
     subjectName: "cn=MyCert"
-=======
-    issuerName: "Self"
->>>>>>> 94a9e7d7
   });
   console.log("Certificate: ", keyVaultCertificate);
 }
@@ -260,13 +256,8 @@
 async function main() {
   const latestCertificate = await client.getCertificate(certificateName);
   console.log(`Latest version of the certificate ${certificateName}: `, latestCertificate);
-<<<<<<< HEAD
   const specificCertificate = await client.getCertificateVersion(certificateName, latestCertificate.properties.version);
   console.log(`The certificate ${certificateName} at the version ${latestCertificate.properties.version}: `, specificCertificate);
-=======
-  const specificCertificate = await client.getCertificateVersion(certificateName, latestCertificate.properties.version!);
-  console.log(`The certificate ${certificateName} at the version ${latestCertificate.properties.version!}: `, specificCertificate);
->>>>>>> 94a9e7d7
 }
 
 main();
@@ -341,11 +332,7 @@
 const certificateName = "MyCertificateName";
 
 async function main() {
-<<<<<<< HEAD
   const result = await client.getCertificate(certificateName);
-=======
-  const result = client.getCertificate(certificateName);
->>>>>>> 94a9e7d7
   await client.updateCertificate(certificateName, result.properties.version, {
     certificateAttributes: {
       enabled: false
