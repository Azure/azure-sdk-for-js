# Azure Key Vault Certificates client library for JS

Azure Key Vault is a service that allows you to encrypt authentication
keys, storage account keys, data encryption keys, .pfx files, and
passwords by using keys that are protected by hardware security
modules (HSMs). If you would like to know more about Azure Key Vault, you may
want to review "[What is Azure Key Vault?](https://docs.microsoft.com/en-us/azure/key-vault/key-vault-overview)".

Azure Key Vault Certificates allows you to securely manage, store and
tightly control your certificates.

Use the client library for Azure Key Vault Certificates in your Node.js application to:

- Get, set and delete a certificate.
- Update a certificate, it's attributes, issuer, policy, operation and contacts.
- Backup and restore a certificate.
- Get, purge or recover a deleted certificate.
- Get all the versions of a certificate.
- Get all certificates.
- Get all deleted certificates.

**Please Note:** This is a preview version of the Key Vault Certificates library.

[Source code](https://github.com/Azure/azure-sdk-for-js/tree/master/sdk/keyvault/keyvault-certificates) | [Package (npm)](https://www.npmjs.com/package/@azure/keyvault-certificates) | [API Reference Documentation](https://azure.github.io/azure-sdk-for-js/keyvault-certificates) | [Product documentation](https://azure.microsoft.com/en-us/services/key-vault/) | [Samples](https://github.com/Azure/azure-sdk-for-js/tree/master/sdk/keyvault/keyvault-certificates/samples)

## Getting started

### Install the package

Install the Azure Key Vault Certificates client library using npm

`npm install @azure/keyvault-certificates`

**Prerequisites**: You must have an [Azure subscription](https://azure.microsoft.com/free/) and a
[Key Vault resource](https://docs.microsoft.com/en-us/azure/key-vault/quick-create-portal) to use this package.
If you are using this package in a Node.js application, then use Node.js 6.x or higher.

To quickly create the needed Key Vault resources in Azure and to receive a connection string for them, you can deploy our sample template by clicking:

[![](http://azuredeploy.net/deploybutton.png)](https://portal.azure.com/#create/Microsoft.Template/uri/https%3A%2F%2Fraw.githubusercontent.com%2FAzure%2Fazure-sdk-for-js%2Fmaster%2Fsdk%2Fkeyvault%2Fkeyvault-certificates%2Ftests-resources.json)

### Configure TypeScript

TypeScript users need to have Node type definitions installed:

```bash
npm install @types/node
```

You also need to enable `compilerOptions.allowSyntheticDefaultImports` in your tsconfig.json. Note that if you have enabled `compilerOptions.esModuleInterop`, `allowSyntheticDefaultImports` is enabled by default. See [TypeScript's compiler options handbook](https://www.typescriptlang.org/docs/handbook/compiler-options.html) for more information.

### Configuring your Key Vault

Use the [Azure Cloud Shell](https://shell.azure.com/bash) snippet below to create/get client secret credentials.

- Create a service principal and configure its access to Azure resources:
  ```Bash
  az ad sp create-for-rbac -n <your-application-name> --skip-assignment
  ```
  Output:
  ```json
  {
    "appId": "generated-app-ID",
    "displayName": "dummy-app-name",
    "name": "http://dummy-app-name",
    "password": "random-password",
    "tenant": "tenant-ID"
  }
  ```
- Use the above returned credentials information to set **AZURE_CLIENT_ID**(appId), **AZURE_CLIENT_SECRET**(password) and **AZURE_TENANT_ID**(tenant) environment variables. The following example shows a way to do this in Bash:

  ```Bash
    export AZURE_CLIENT_ID="generated-app-ID"
    export AZURE_CLIENT_SECRET="random-password"
    export AZURE_TENANT_ID="tenant-ID"
  ```

- Grant the above mentioned application authorization to perform certificate operations on the keyvault:

  ```Bash
  az keyvault set-policy --name <your-key-vault-name> --spn $AZURE_CLIENT_ID --certificate-permissions backup create delete deleteissuers get getissuers import list listissuers managecontacts manageissuers purge recover restore setissuers update
  ```

  > --certificate-permissions:
  > Accepted values: backup, create, delete, deleteissuers, get, getissuers, import, list, listissuers, managecontacts, manageissuers, purge, recover, restore, setissuers, update

- Use the above mentioned Key Vault name to retrieve details of your Vault which also contains your Key Vault URL:
  ```Bash
  az keyvault show --name <your-key-vault-name>
  ```

## Key concepts

- The **Certificates client** is the primary interface to interact with the API methods
  related to certificates in the Azure Key Vault API from a JavaScript application.
  Once initialized, it provides a basic set of methods that can be used to
  create, read, update and delete certificates.
- A **Certificate version** is a version of a certificate in the Key Vault.
  Each time a user assigns a value to a unique certificate name, a new **version**
  of that certificate is created. Retrieving a certificate by a name will always return
  the latest value assigned, unless a specific version is provided to the
  query.
- **Soft delete** allows Key Vaults to support deletion and purging as two
  separate steps, so deleted certificates are not immediately lost. This only happens if the Key Vault
  has [soft-delete](https://docs.microsoft.com/en-us/azure/key-vault/key-vault-ovw-soft-delete)
  enabled.
- A **Certificate backup** can be generated from any created certificate. These backups come as
  binary data, and can only be used to regenerate a previously deleted certificate.

## Authenticating the client

To use the key vault from TypeScript/JavaScript, you need to first authenticate with the key vault service. To authenticate, first we import the identity and CertificatesClient, which will connect to the key vault.

```typescript
import { DefaultAzureCredential } from "@azure/identity";
import { CertificatesClient } from "@azure/keyvault-certificates";
```

Once these are imported, we can next connect to the key vault service. To do this, we'll need to copy some settings from the key vault we are connecting to into our environment variables. Once they are in our environment, we can access them with the following code:

```typescript
// DefaultAzureCredential expects the following three environment variables:
// * AZURE_TENANT_ID: The tenant ID in Azure Active Directory
// * AZURE_CLIENT_ID: The application (client) ID registered in the AAD tenant
// * AZURE_CLIENT_SECRET: The client secret for the registered application
const credential = new DefaultAzureCredential();

// Build the URL to reach your key vault
const vaultName = "<YOUR KEYVAULT NAME>";
const url = `https://${vaultName}.vault.azure.net`;

// Lastly, create our certificates client and connect to the service
const client = new CertificatesClient(url, credential);
```

## Examples

The following sections provide code snippets that cover some of the common
tasks using Azure Key Vault Certificates. The scenarios that are covered here consist of:

- [Creating and setting a certificate](#creating-and-setting-a-certificate).
- [Getting a certificate](#getting-a-certificate).
- [Certificate attributes](#certificate-attributes).
- [Updating a certificate](#updating-a-certificate).
- [Deleting a certificate](#deleting-a-certificate).
- [Iterating lists of certificates](#iterating-lists-of-certificates).

### Creating and setting a certificate

`createCertificate` creates a certificate to be stored in the Azure Key Vault. If
a certificate with the same name already exists, a new version of the
certificate is created.

```javascript
const certificateName = "MyCertificateName";
const result = await client.createCertificate(certificateName, {
  issuerName: "Self"
});
```

Besides the name of the certificate, you can also pass the following attributes:

- `certificatePolicy`: The policy of the certificate.
- `enabled`: A boolean value that determines whether the certificate can be used or not.
- `tags`: Any set of key-values that can be used to search and filter certificates.

```javascript
const certificateName = "MyCertificateName";
const certificatePolicy = {
  issuerName: "Self"
};
const enabled = true;
const tags = {
  myCustomTag: "myCustomTagsValue"
};
<<<<<<< HEAD
const result = await client.createCertificate(
  certificateName,
  certificatePolicy,
  {
    enabled,
    tags
  }
);
=======
const result = await client.createCertificate(certificateName, certificatePolicy, {
  enabled,
  tags
});
>>>>>>> 1e72b9ca
```

Calling to `createCertificate` with the same name will create a new version of
the same certificate, which will have the latest provided attributes.

### Get a certificate

The simplest way to read certificates back from the vault is to get a
certificate by name. `getCertificateWithPolicy` will retrieve the most recent
version of the certificate, along with the certificate's policy. You can
optionally get a different version of the certificate by calling
`getCertificate` if you specify the version. `getCertificate` does not return
the certificate's policy.

```javascript
const latestCertificate = await client.getCertificateWithPolicy(certificateName);
console.log(`Latest version of the certificate ${certificateName}: `, latestCertificate);
const specificCertificate = await client.getCertificate(certificateName, latestCertificate.properties.version!);
console.log(`The certificate ${certificateName} at the version ${latestCertificate.properties.version!}: `, specificCertificate);
```

### List all versions of a certificate

`listCertificateVersions` will list versions of the given certificate.

```javascript
for await (let certificate of client.listCertificateVersions(certificateName)) {
  console.log("version: ", certificate.properties.version);
}
```

### List all certificates

`listCertificates` will list all certificates in the Key Vault.

```javascript
for await (let listedCertificate of client.listCertificates()) {
  console.log("certificate: ", listedCertificate);
}
```

### Updating a certificate

The certificate attributes can be updated to an existing certificate version with
`updateCertificate`, as follows:

```javascript
const result = client.getCertificateWithPolicy(certificateName);
await client.updateCertificate(certificateName, result.properties.version, {
  certificatePolicy: {
    issuerName: "Self"
  },
  certificateAttributes: {
    enabled: false
  },
  tags: {
    myCustomTag: "myCustomTagsValue"
  }
});
```

The certificate's policy can also be updated individually with `updateCertificatePolicy`, as follows:

```javascript
const result = client.getCertificateWithPolicy(certificateName);
await client.updateCertificatePolicy(certificateName, {
  issuerName: "Self"
});
```

### Deleting a certificate

The `deleteCertificate` method sets a certificate up for deletion. This process will
happen in the background as soon as the necessary resources are available.

```javascript
await client.deleteCertificate(certificateName);
```

If [soft-delete](https://docs.microsoft.com/en-us/azure/key-vault/key-vault-ovw-soft-delete)
is enabled for the Key Vault, this operation will only label the certificate as a
_deleted_ certificate. A deleted certificate can't be updated. They can only be either
read, recovered or purged.

```javascript
await client.deleteCertificate(certificateName);

// If soft-delete is enabled, we can eventually do:
await client.getDeletedCertificate(certificateName);
// Deleted certificates can also be recovered or purged:
await client.recoverDeletedCertificate(certificateName);
// await client.purgeDeletedCertificate(certificateName);
```

Since the deletion of a certificate won't happen instantly, some time is needed
after the `deleteCertificate` method is called before the deleted certificate is
available to be read, recovered or purged.

### Iterating lists of certificates

Using the CertificatesClient, you can retrieve and iterate through all of the
certificates in a Certificate Vault, as well as through all of the deleted certificates and the
versions of a specific certificate. The following API methods are available:

- `listCertificates` will list all of your non-deleted certificates by their names, only
  at their latest versions.
- `listDeletedCertificates` will list all of your deleted certificates by their names,
  only at their latest versions.
- `listCertificateVersions` will list all the versions of a certificate based on a certificate
  name.

Which can be used as follows:

```javascript
for await (let certificate of client.listCertificates()) {
  console.log("Certificate: ", certificate);
}
for await (let deletedCertificate of client.listDeletedCertificates()) {
  console.log("Deleted certificate: ", deletedCertificate);
}
for await (let version of client.listCertificateVersions(certificateName)) {
  console.log("Version: ", version);
}
```

All of these methods will return **all of the available results** at once. To
retrieve them by pages, add `.byPage()` right after invoking the API method you
want to use, as follows:

```javascript
for await (let page of client.listCertificates().byPage()) {
  for (let certificate of page) {
    console.log("Certificate: ", certificate);
  }
}
for await (let page of client.listDeletedCertificates().byPage()) {
  for (let deletedCertificate of page) {
    console.log("Deleted certificate: ", deletedCertificate);
  }
}
for await (let page of client.listCertificateVersions(certificateName).byPage()) {
  for (let version of page) {
    console.log("Version: ", version);
  }
}
```

## Troubleshooting

### Enable logs

You can set the following environment variable to get the debug logs when using this library.

- Getting debug logs from the Key Vault Certificates SDK

```bash
export DEBUG=azure*
```

## Next steps

Please take a look at the
[samples](https://github.com/Azure/azure-sdk-for-js/tree/master/sdk/keyvault/keyvault-certificates/samples)
directory for detailed examples on how to use this library.

## Contributing

This project welcomes contributions and suggestions. Please read the
[contributing guidelines](https://github.com/Azure/azure-sdk-for-js/blob/master/CONTRIBUTING.md)
for detailed information about how to contribute and what to expect while contributing.

### Testing

To run our tests, first install the dependencies (with `npm install` or `rush install`),
then run the unit tests with: `npm run unit-test`.
Our unit tests that target the behavior of our library against remotely
available endpoints are executed using previously recorded HTTP request and
responses.

Our integration tests will run against the live resources, which are determined
by the environment variables you provide. To run the integration tests, you can
run `npm run integration-test`, but make sure to provide the following
environment variables:

- `AZURE_CLIENT_ID`: The Client ID of your Azure account.
- `AZURE_CLIENT_SECRET`: The secret of your Azure account.
- `AZURE_TENANT_ID`: The Tenant ID of your Azure account.
- `KEYVAULT_NAME`: The name of the Key Vault you want to run the tests against.

**WARNING:**
Integration tests will wipe all of the existing records in the targeted Key Vault.

This project has adopted the [Microsoft Open Source Code of Conduct](https://opensource.microsoft.com/codeofconduct/).
For more information see the [Code of Conduct FAQ](https://opensource.microsoft.com/codeofconduct/faq/) or
contact [opencode@microsoft.com](mailto:opencode@microsoft.com) with any additional questions or comments.

![Impressions](https://azure-sdk-impressions.azurewebsites.net/api/impressions/azure-sdk-for-js/sdk/keyvault/keyvault-certificates/README.png)<|MERGE_RESOLUTION|>--- conflicted
+++ resolved
@@ -173,7 +173,6 @@
 const tags = {
   myCustomTag: "myCustomTagsValue"
 };
-<<<<<<< HEAD
 const result = await client.createCertificate(
   certificateName,
   certificatePolicy,
@@ -182,12 +181,6 @@
     tags
   }
 );
-=======
-const result = await client.createCertificate(certificateName, certificatePolicy, {
-  enabled,
-  tags
-});
->>>>>>> 1e72b9ca
 ```
 
 Calling to `createCertificate` with the same name will create a new version of
