--- conflicted
+++ resolved
@@ -410,12 +410,7 @@
   });
 
   describe("can get a deleted certificate", () => {
-<<<<<<< HEAD
-    it("using beginDeleteCertificate's poller", async function(this: Context) {
-      this.enableTimeouts(false);
-=======
     it("using beginDeleteCertificate's poller", async function (this: Context) {
->>>>>>> 93a910ca
       const certificateName = testClient.formatName(`${prefix}-${this!.test!.title}-${suffix}`);
       const certificatePoller = await client.beginCreateCertificate(
         certificateName,
