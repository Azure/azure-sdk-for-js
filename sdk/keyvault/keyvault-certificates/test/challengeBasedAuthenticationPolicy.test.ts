// Copyright (c) Microsoft Corporation.
// Licensed under the MIT license.

import * as assert from "assert";
import { CertificateClient } from "../src";
import { env, Recorder } from "@azure/test-utils-recorder";
import { authenticate } from "./utils/testAuthentication";
import TestClient from "./utils/testClient";
<<<<<<< HEAD
import { AuthenticationChallengeCache, AuthenticationChallenge } from "../../keyvault-common/src";
import { testPollerProperties } from "./utils/recorderUtils";
=======
import {
  AuthenticationChallengeCache,
  AuthenticationChallenge,
  parseWWWAuthenticate
} from "../src/core/challengeBasedAuthenticationPolicy";
import { createSandbox } from "sinon";
import { testPollerProperties } from './utils/recorderUtils';

// Following the philosophy of not testing the insides if we can test the outsides...
// I present you with this "Get Out of Jail Free" card (in reference to Monopoly).
// Once we move to a common folder, and after some refactoring,
// we will be able to unit test the insides in detail.
>>>>>>> d084be23

describe("Challenge based authentication tests", () => {
  const certificatePrefix = `challengeAuth${env.KEY_NAME || "CertificateName"}`;
  let certificateSuffix: string;
  let client: CertificateClient;
  let testClient: TestClient;
  let recorder: Recorder;

  const basicCertificatePolicy = {
    issuerName: "Self",
    subject: "cn=MyCert"
  };

  beforeEach(async function() {
    const authentication = await authenticate(this);
    certificateSuffix = authentication.suffix;
    client = authentication.client;
    testClient = authentication.testClient;
    recorder = authentication.recorder;
  });

  afterEach(async function() {
    recorder.stop();
  });

  // The tests follow

  it("Once authenticated, new requests should not authenticate again", async function() {
    // Our goal is to intercept how our pipelines are storing the challenge.
    // The first network call should indeed set the challenge in memory.
    // Subsequent network calls should not set new challenges.

    const sandbox = createSandbox();
    const spy = sandbox.spy(AuthenticationChallengeCache.prototype, "setCachedChallenge");

    // Now we run what would be a normal use of the client.
    // Here we will create two keys, then flush them.
    // testClient.flushCertificate deletes, then purges the keys.
    const certificateName = testClient.formatName(`${certificatePrefix}-${this!.test!.title}-${certificateSuffix}`);
    const certificateNames = [`${certificateName}-0`, `${certificateName}-1`];
    for (const name of certificateNames) {
      const poller = await client.beginCreateCertificate(name, basicCertificatePolicy, testPollerProperties);
      await poller.pollUntilDone();
    }
    for (const name of certificateNames) {
      await testClient.flushCertificate(name);
    }

    // The challenge should have been written to the cache exactly ONCE.
    assert.equal(spy.getCalls().length, 1);

    // Back to normal.
    sandbox.restore();

    // Note: Failing to authenticate will make network requests throw.
  });

  it("Authentication should work for parallel requests", async function() {
    const certificateName = testClient.formatName(`${certificatePrefix}-${this!.test!.title}-${certificateSuffix}`);
    const certificateNames = [`${certificateName}-0`, `${certificateName}-1`];

    const sandbox = createSandbox();
    const spy = sandbox.spy(AuthenticationChallengeCache.prototype, "setCachedChallenge");
    const spyEqualTo = sandbox.spy(AuthenticationChallenge.prototype, "equalTo");

    const promises = certificateNames.map((name) => {
      const promise = client.beginCreateCertificate(name, basicCertificatePolicy, testPollerProperties);
      return { promise, name };
    });

    for (const promise of promises) {
      const poller = await promise.promise;
      await poller.pollUntilDone();
      await testClient.flushCertificate(promise.name);
    }

    // Even though we had parallel requests, only one authentication should have happened.

    // This is determined by the comparison between the cached challenge and the new receive challenge.
    // So, AuthenticationChallenge's equalTo should have returned true at least once.
    assert.ok(spyEqualTo.returned(true));

    // The challenge should have been written to the cache exactly ONCE.
    assert.equal(spy.getCalls().length, 1);

    // Back to normal.
    sandbox.restore();
  });

  describe("parseWWWAuthenticate tests", () => {
    it("Should work for known shapes of the WWW-Authenticate header", () => {
      const wwwAuthenticate1 = `Bearer authorization="some_authorization", resource="https://some.url"`;
      const parsed1 = parseWWWAuthenticate(wwwAuthenticate1);
      assert.deepEqual(parsed1, {
        authorization: "some_authorization",
        resource: "https://some.url"
      });

      const wwwAuthenticate2 = `Bearer authorization="some_authorization", scope="https://some.url"`;
      const parsed2 = parseWWWAuthenticate(wwwAuthenticate2);
      assert.deepEqual(parsed2, {
        authorization: "some_authorization",
        scope: "https://some.url"
      });
    });

    it("Should skip unexpected properties on the WWW-Authenticate header", () => {
      const wwwAuthenticate1 = `Bearer authorization="some_authorization", a="a", b="b"`;
      const parsed1 = parseWWWAuthenticate(wwwAuthenticate1);
      assert.deepEqual(parsed1, {
        authorization: "some_authorization",
        a: "a",
        b: "b"
      });

      const wwwAuthenticate2 = `scope="https://some.url", a="a", c="c"`;
      const parsed2 = parseWWWAuthenticate(wwwAuthenticate2);
      assert.deepEqual(parsed2, {
        scope: "https://some.url",
        a: "a",
        c: "c"
      });
    });
  });
});<|MERGE_RESOLUTION|>--- conflicted
+++ resolved
@@ -6,23 +6,18 @@
 import { env, Recorder } from "@azure/test-utils-recorder";
 import { authenticate } from "./utils/testAuthentication";
 import TestClient from "./utils/testClient";
-<<<<<<< HEAD
-import { AuthenticationChallengeCache, AuthenticationChallenge } from "../../keyvault-common/src";
-import { testPollerProperties } from "./utils/recorderUtils";
-=======
 import {
   AuthenticationChallengeCache,
   AuthenticationChallenge,
   parseWWWAuthenticate
-} from "../src/core/challengeBasedAuthenticationPolicy";
+} from "../../keyvault-common/src";
 import { createSandbox } from "sinon";
-import { testPollerProperties } from './utils/recorderUtils';
+import { testPollerProperties } from "./utils/recorderUtils";
 
 // Following the philosophy of not testing the insides if we can test the outsides...
 // I present you with this "Get Out of Jail Free" card (in reference to Monopoly).
 // Once we move to a common folder, and after some refactoring,
 // we will be able to unit test the insides in detail.
->>>>>>> d084be23
 
 describe("Challenge based authentication tests", () => {
   const certificatePrefix = `challengeAuth${env.KEY_NAME || "CertificateName"}`;
@@ -61,10 +56,16 @@
     // Now we run what would be a normal use of the client.
     // Here we will create two keys, then flush them.
     // testClient.flushCertificate deletes, then purges the keys.
-    const certificateName = testClient.formatName(`${certificatePrefix}-${this!.test!.title}-${certificateSuffix}`);
+    const certificateName = testClient.formatName(
+      `${certificatePrefix}-${this!.test!.title}-${certificateSuffix}`
+    );
     const certificateNames = [`${certificateName}-0`, `${certificateName}-1`];
     for (const name of certificateNames) {
-      const poller = await client.beginCreateCertificate(name, basicCertificatePolicy, testPollerProperties);
+      const poller = await client.beginCreateCertificate(
+        name,
+        basicCertificatePolicy,
+        testPollerProperties
+      );
       await poller.pollUntilDone();
     }
     for (const name of certificateNames) {
@@ -81,7 +82,9 @@
   });
 
   it("Authentication should work for parallel requests", async function() {
-    const certificateName = testClient.formatName(`${certificatePrefix}-${this!.test!.title}-${certificateSuffix}`);
+    const certificateName = testClient.formatName(
+      `${certificatePrefix}-${this!.test!.title}-${certificateSuffix}`
+    );
     const certificateNames = [`${certificateName}-0`, `${certificateName}-1`];
 
     const sandbox = createSandbox();
@@ -89,7 +92,11 @@
     const spyEqualTo = sandbox.spy(AuthenticationChallenge.prototype, "equalTo");
 
     const promises = certificateNames.map((name) => {
-      const promise = client.beginCreateCertificate(name, basicCertificatePolicy, testPollerProperties);
+      const promise = client.beginCreateCertificate(
+        name,
+        basicCertificatePolicy,
+        testPollerProperties
+      );
       return { promise, name };
     });
 
