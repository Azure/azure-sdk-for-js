// Copyright (c) Microsoft Corporation.
// Licensed under the MIT License.
import { RestError } from "@azure/core-rest-pipeline";
<<<<<<< HEAD
import { DeleteCertificatePoller } from "$internal/lro/delete/poller.js";
import { RecoverDeletedCertificatePoller } from "$internal/lro/recover/poller.js";
import type { KeyVaultClient } from "$internal/keyVaultClient.js";
import { describe, it, assert } from "vitest";
=======
import { DeleteCertificatePoller } from "../../src/lro/delete/poller.js";
import { RecoverDeletedCertificatePoller } from "../../src/lro/recover/poller.js";
import type { KeyVaultClient } from "../../src/keyVaultClient.js";
import { describe, it, assert, expect } from "vitest";
>>>>>>> e59b5521

describe("The LROs properly throw on unexpected errors", () => {
  const vaultUrl = `https://keyvaultname.vault.azure.net`;

  describe("delete LRO", () => {
    it("403 doesn't throw", async () => {
      const code = 403;
      const client: any = {
        async deleteCertificate(): Promise<any> {
          return {
            id: "https://keyvaultname.vault.azure.net/version/name/version",
            recoveryId: "something",
          };
        },
        async getDeletedCertificate(): Promise<any> {
          throw new RestError(`${code}`, { statusCode: code });
        },
      };
      const poller = new DeleteCertificatePoller({
        vaultUrl,
        certificateName: "name",
        client,
      });

      await poller.pollUntilDone();

      assert.isTrue(poller.getOperationState().isCompleted);
    });

    it("404 doesn't throw", async () => {
      const code = 404;
      const client: any = {
        async deleteCertificate(): Promise<any> {
          return {
            id: "https://keyvaultname.vault.azure.net/version/name/version",
            recoveryId: "something",
          };
        },
        async getDeletedCertificate(): Promise<any> {
          throw new RestError(`${code}`, { statusCode: code });
        },
      };
      const poller = new DeleteCertificatePoller({
        vaultUrl,
        certificateName: "name",
        client,
      });

      await poller.poll();
      await poller.poll();

      expect(poller.getOperationState().isCompleted).toBeFalsy();
    });

    it("Errors other than 403 and 404 throw", async () => {
      const codes = [401, 402, 405, 500];
      for (const code of codes) {
        const client: any = {
          async deleteCertificate(): Promise<any> {
            return {
              id: "https://keyvaultname.vault.azure.net/version/name/version",
              recoveryId: "something",
            };
          },
          async getDeletedCertificate(): Promise<any> {
            throw new RestError(`${code}`, { statusCode: code });
          },
        };
        const poller = new DeleteCertificatePoller({
          vaultUrl,
          certificateName: "name",
          client,
        });

        let error: Error | null = null;
        try {
          await poller.pollUntilDone();
        } catch (e: any) {
          error = e;
        }

        assert.equal((error as any).statusCode, code);
      }
    });
  });

  describe("recover LRO", () => {
    it("403 doesn't throw", async () => {
      const code = 403;

      const fooClient: Partial<KeyVaultClient> = {
        async recoverDeletedCertificate(_a) {
          return {
            id: "https://keyvaultname.vault.azure.net/version/name/version",
          };
        },

        async getCertificate() {
          throw new RestError(`${code}`, { statusCode: code });
        },
      };

      const poller = new RecoverDeletedCertificatePoller({
        vaultUrl,
        certificateName: "name",
        client: fooClient as any,
      });

      await poller.pollUntilDone();

      assert.isTrue(poller.getOperationState().isCompleted);
    });

    it("404 doesn't throw", async () => {
      const code = 404;

      const fooClient: Partial<KeyVaultClient> = {
        async recoverDeletedCertificate(_a) {
          return {
            id: "https://keyvaultname.vault.azure.net/version/name/version",
          };
        },

        async getCertificate(): Promise<any> {
          throw new RestError(`${code}`, { statusCode: code });
        },
      };

      const poller = new RecoverDeletedCertificatePoller({
        vaultUrl,
        certificateName: "name",
        client: fooClient as any,
      });

      await poller.poll();
      await poller.poll();

      expect(poller.getOperationState().isCompleted).toBeFalsy();
    });

    it("Errors other than 403 and 404 throw", async () => {
      const codes = [401, 402, 405, 500];
      for (const code of codes) {
        const fooClient: Partial<KeyVaultClient> = {
          async recoverDeletedCertificate(_a) {
            return {
              id: "https://keyvaultname.vault.azure.net/version/name/version",
            };
          },

          async getCertificate(): Promise<any> {
            throw new RestError(`${code}`, { statusCode: code });
          },
        };

        const poller = new RecoverDeletedCertificatePoller({
          vaultUrl,
          certificateName: "name",
          client: fooClient as any,
        });

        let error: Error | null = null;

        try {
          await poller.pollUntilDone();
        } catch (e: any) {
          error = e;
        }

        assert.equal((error as any).statusCode, code);
      }
    });
  });
});<|MERGE_RESOLUTION|>--- conflicted
+++ resolved
@@ -1,17 +1,10 @@
 // Copyright (c) Microsoft Corporation.
 // Licensed under the MIT License.
 import { RestError } from "@azure/core-rest-pipeline";
-<<<<<<< HEAD
 import { DeleteCertificatePoller } from "$internal/lro/delete/poller.js";
 import { RecoverDeletedCertificatePoller } from "$internal/lro/recover/poller.js";
 import type { KeyVaultClient } from "$internal/keyVaultClient.js";
-import { describe, it, assert } from "vitest";
-=======
-import { DeleteCertificatePoller } from "../../src/lro/delete/poller.js";
-import { RecoverDeletedCertificatePoller } from "../../src/lro/recover/poller.js";
-import type { KeyVaultClient } from "../../src/keyVaultClient.js";
-import { describe, it, assert, expect } from "vitest";
->>>>>>> e59b5521
+import { describe, it, assert,expect } from "vitest";
 
 describe("The LROs properly throw on unexpected errors", () => {
   const vaultUrl = `https://keyvaultname.vault.azure.net`;
