--- conflicted
+++ resolved
@@ -53,30 +53,16 @@
     await testClient.flushCertificate(certificateName);
   });
 
-<<<<<<< HEAD
-  // If this test is not skipped in the browser's playback, no other test will be played back.
-  // This is a bug related to the browser features of the recorder.
-  if (isNode && !isPlaybackMode()) {
-    // On playback mode, the tests happen too fast for the timeout to work
-    it("can abort creating a certificate", async function() {
-      const certificateName = testClient.formatName(`${prefix}-${this!.test!.title}-${suffix}`);
-      const controller = new AbortController();
-=======
   // On playback mode, the tests happen too fast for the timeout to work
   it("can abort creating a certificate", async function() {
     const certificateName = testClient.formatName(`${prefix}-${this!.test!.title}-${suffix}`);
     const controller = new AbortController();
->>>>>>> db333ca8
 
     await assertThrowsAbortError(async () => {
-      const poller = await client.beginCreateCertificate(
-        certificateName,
-        basicCertificatePolicy,
-        {
-          ...testPollerProperties,
-          abortSignal: controller.signal
-        }
-      );
+      const poller = await client.beginCreateCertificate(certificateName, basicCertificatePolicy, {
+        ...testPollerProperties,
+        abortSignal: controller.signal
+      });
       controller.abort();
       await poller.pollUntilDone();
     });
