// Copyright (c) Microsoft Corporation.
// Licensed under the MIT License.

import * as assert from "assert";
import { CertificatesClient } from "../src";
import { retry } from "./utils/recorder"; 
import { env } from "@azure/test-utils-recorder";
import { authenticate } from "./utils/testAuthentication";
import TestClient from "./utils/testClient";

describe("Certificates client - restore certificates and recover backups", () => {
  const prefix = `recover${env.CERTIFICATE_NAME || "CertificateName"}`;
  let suffix: string;
  let client: CertificatesClient;
  let testClient: TestClient;
  let recorder: any;

  const basicCertificatePolicy = {
    issuerParameters: { name: "Self" },
    x509CertificateProperties: { subject: "cn=MyCert" }
  };

  beforeEach(async function() {
    const authentication = await authenticate(this);
    suffix = authentication.suffix;
    client = authentication.client;
    testClient = authentication.testClient;
    recorder = authentication.recorder;
  });

  afterEach(async function() {
    recorder.stop();
  });
 
  // The tests follow

  it("can recover a deleted certificate", async function() {
    const certificateName = testClient.formatName(
      `${prefix}-${this!.test!.title}-${suffix}`
    );
    await client.createCertificate(certificateName, basicCertificatePolicy);
    await client.deleteCertificate(certificateName);
    const getDeletedResult = await retry(async () => client.getDeletedCertificate(certificateName));
    assert.equal(
      getDeletedResult.name,
      certificateName,
      "Unexpected certificate name in result from getCertificateWithPolicy()."
    );
    await client.recoverDeletedCertificate(certificateName);
    const getResult = await retry(async () => client.getCertificateWithPolicy(certificateName));
    assert.equal(getResult.name, certificateName, "Unexpected certificate name in result from getCertificateWithPolicy().");
    await testClient.flushCertificate(certificateName);
  });

  it("can recover a deleted certificate (non existing)", async function() {
    const certificateName = testClient.formatName(
      `${prefix}-${this!.test!.title}-${suffix}`
    );
    let error;
    try {
      await client.recoverDeletedCertificate(certificateName);
      throw Error("Expecting an error but not catching one.");
    } catch (e) {
      error = e;
    }
    assert.equal(error.message, `Certificate not found: ${certificateName}`);
  });

  // This is taking forever
  it("can restore a certificate", async function() {
    const certificateName = testClient.formatName(
      `${prefix}-${this!.test!.title}-${suffix}`
    );
    await client.createCertificate(certificateName, basicCertificatePolicy);
    const backup = await client.backupCertificate(certificateName);
    await testClient.flushCertificate(certificateName);
<<<<<<< HEAD
    await retry(async () => client.restoreCertificate(backup as Uint8Array));
    const getResult = await client.getCertificateWithPolicy(certificateName);
    assert.equal(getResult.name, certificateName, "Unexpected certificate name in result from getCertificateWithPolicy().");
=======
    await retry(async () => client.restoreCertificate(backup.value!));
    const getResult = await client.getCertificate(certificateName, "");
    assert.equal(getResult.name, certificateName, "Unexpected certificate name in result from getCertificate().");
>>>>>>> cb7e4cbc
    await testClient.flushCertificate(certificateName);
  });

  it("can restore a certificate (Malformed Backup Bytes)", async function() {
    const backup = new Uint8Array(4728);
    let error;
    try {
      await client.restoreCertificate(backup);
      throw Error("Expecting an error but not catching one.");
    } catch (e) {
      error = e;
    }
    assert.equal(
      error.message,
      "Backup blob contains invalid or corrupt version.",
      "Unexpected error from restoreCertificate()"
    );
  });
});<|MERGE_RESOLUTION|>--- conflicted
+++ resolved
@@ -74,15 +74,9 @@
     await client.createCertificate(certificateName, basicCertificatePolicy);
     const backup = await client.backupCertificate(certificateName);
     await testClient.flushCertificate(certificateName);
-<<<<<<< HEAD
-    await retry(async () => client.restoreCertificate(backup as Uint8Array));
+    await retry(async () => client.restoreCertificate(backup.value!));
     const getResult = await client.getCertificateWithPolicy(certificateName);
     assert.equal(getResult.name, certificateName, "Unexpected certificate name in result from getCertificateWithPolicy().");
-=======
-    await retry(async () => client.restoreCertificate(backup.value!));
-    const getResult = await client.getCertificate(certificateName, "");
-    assert.equal(getResult.name, certificateName, "Unexpected certificate name in result from getCertificate().");
->>>>>>> cb7e4cbc
     await testClient.flushCertificate(certificateName);
   });
 
