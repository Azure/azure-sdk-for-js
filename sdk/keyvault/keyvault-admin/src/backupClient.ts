--- conflicted
+++ resolved
@@ -22,7 +22,7 @@
 import { PollerLike } from "@azure/core-lro";
 import { TokenCredential } from "@azure/core-auth";
 import { bearerTokenAuthenticationPolicy } from "@azure/core-rest-pipeline";
-import { createChallengeCallbacks } from "../../keyvault-common/src/";
+import { createChallengeCallbacks } from "../../keyvault-common/src";
 import { logger } from "./log";
 import { mappings } from "./mappings";
 
@@ -92,11 +92,8 @@
     this.client.pipeline.addPolicy(
       bearerTokenAuthenticationPolicy({
         credential,
-<<<<<<< HEAD
-=======
         // The scopes will be populated in the challenge callbacks based on the WWW-authenticate header
         // returned by the challenge, so pass an empty array as a placeholder.
->>>>>>> e514be16
         scopes: [],
         challengeCallbacks: createChallengeCallbacks(),
       })
