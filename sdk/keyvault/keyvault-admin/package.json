--- conflicted
+++ resolved
@@ -108,13 +108,8 @@
     "@azure/core-http": "^2.0.0",
     "@azure/core-lro": "^2.2.0",
     "@azure/core-paging": "^1.1.1",
-<<<<<<< HEAD
     "@azure/core-rest-pipeline": "^1.8.0",
-    "@azure/core-tracing": "1.0.0-preview.13",
-=======
-    "@azure/core-rest-pipeline": "^1.1.0",
     "@azure/core-tracing": "^1.0.0",
->>>>>>> 743fab8d
     "@azure/logger": "^1.0.0",
     "@types/uuid": "^8.0.0",
     "tslib": "^2.2.0",
