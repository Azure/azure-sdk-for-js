--- conflicted
+++ resolved
@@ -91,7 +91,6 @@
   },
   "sideEffects": false,
   "dependencies": {
-<<<<<<< HEAD
     "@azure/abort-controller": "workspace:~",
     "@azure/core-auth": "workspace:~",
     "@azure/core-client": "workspace:~",
@@ -100,17 +99,7 @@
     "@azure/core-rest-pipeline": "workspace:~",
     "@azure/core-tracing": "workspace:~",
     "@azure/core-util": "workspace:~",
-=======
-    "@azure/abort-controller": "^2.0.0",
-    "@azure/core-auth": "^1.3.0",
-    "@azure/core-client": "^1.0.0",
-    "@azure/core-lro": "^2.2.0",
-    "@azure/core-paging": "^1.1.1",
-    "@azure/core-rest-pipeline": "^1.1.0",
-    "@azure/core-tracing": "^1.0.0",
-    "@azure/core-util": "^1.0.0",
->>>>>>> e460e3b0
-    "@azure/keyvault-common": "^1.0.0",
+    "@azure/keyvault-common": "workspace:~",
     "@azure/logger": "workspace:~",
     "tslib": "catalog:"
   },
@@ -121,13 +110,12 @@
     "@azure/dev-tool": "workspace:~",
     "@azure/eslint-plugin-azure-sdk": "workspace:~",
     "@azure/identity": "workspace:~",
-    "@azure/keyvault-keys": "^4.2.1",
+    "@azure/keyvault-keys": "workspace:~",
     "@microsoft/api-extractor": "catalog:",
     "@types/node": "catalog:",
     "@vitest/browser": "catalog:",
     "@vitest/coverage-istanbul": "catalog:",
-    "cross-env": "^7.0.2",
-<<<<<<< HEAD
+    "cross-env": "^7.0.3",
     "dotenv": "catalog:",
     "eslint": "catalog:",
     "playwright": "catalog:",
@@ -135,14 +123,6 @@
     "tshy": "catalog:",
     "typescript": "catalog:",
     "vitest": "catalog:"
-=======
-    "dotenv": "^16.0.0",
-    "eslint": "^9.9.0",
-    "playwright": "^1.46.0",
-    "rimraf": "^5.0.5",
-    "typescript": "~5.6.2",
-    "vitest": "^2.0.5"
->>>>>>> e460e3b0
   },
   "type": "module",
   "tshy": {
