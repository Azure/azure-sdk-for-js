// Copyright (c) Microsoft Corporation.
// Licensed under the MIT license.

import * as chai from "chai";
import chaiAsPromised from "chai-as-promised";
chai.use(chaiAsPromised);
import { isPlaybackMode, Recorder } from "@azure-tools/test-recorder";

import { KeyVaultBackupClient } from "../../src";
<<<<<<< HEAD
import { authenticate } from "./utils/authentication";
import { testPollerProperties } from "./utils/recorder";
import { getSasToken } from "./utils/common";
=======
import { authenticate } from "../utils/authentication";
import { testPollerProperties } from "../utils/recorder";
import { getSasToken, getServiceVersion } from "../utils/common";
>>>>>>> c7024562
import { delay } from "@azure/core-util";
import { assert } from "chai";
import { KeyClient } from "@azure/keyvault-keys";

describe("KeyVaultBackupClient", () => {
  let client: KeyVaultBackupClient;
  let keyClient: KeyClient;

  let recorder: Recorder;
  let blobStorageUri: string;
  let blobSasToken: string;

  beforeEach(async function () {
    const authentication = await authenticate(this, getServiceVersion());
    client = authentication.backupClient;
    keyClient = authentication.keyClient;
    recorder = authentication.recorder;
    const sasTokenData = getSasToken();
    blobStorageUri = sasTokenData.blobStorageUri;
    blobSasToken = sasTokenData.blobSasToken;
  });

  afterEach(async function () {
    await recorder.stop();
  });

  describe("beginBackup", function () {
    it("returns the correct backup result when successful", async function () {
      const backupPoller = await client.beginBackup(
        blobStorageUri,
        blobSasToken,
        testPollerProperties
      );
      await backupPoller.poll();

      // A poller can be serialized and then resumed
      const resumedPoller = await client.beginBackup(blobStorageUri, blobSasToken, {
        resumeFrom: backupPoller.toString(),
        ...testPollerProperties,
      });

      assert.isTrue(resumedPoller.getOperationState().isStarted); // without polling
      assert.equal(resumedPoller.getOperationState().jobId, backupPoller.getOperationState().jobId);

      const backupResult = await backupPoller.pollUntilDone();
      assert.notExists(backupPoller.getOperationState().error);
      assert.exists(backupResult.folderUri);
      assert.equal(backupResult.startTime, backupPoller.getOperationState().startTime);
      assert.equal(backupResult.endTime, backupPoller.getOperationState().endTime);
      assert.match(backupResult.folderUri!, new RegExp(blobStorageUri));
    });

    it("throws when polling errors", async function () {
      const backupPoller = await client.beginBackup(
        blobStorageUri,
        "invalid_sas_token",
        testPollerProperties
      );
      await assert.isRejected(backupPoller.pollUntilDone(), /SAS token/);
    });
  });

  describe("beginRestore", function () {
    it("full restore completes successfully", async function () {
      const backupPoller = await client.beginBackup(
        blobStorageUri,
        blobSasToken,
        testPollerProperties
      );
      const backupResult = await backupPoller.pollUntilDone();
      assert.exists(backupResult.folderUri);

      const restorePoller = await client.beginRestore(
        backupResult.folderUri!,
        blobSasToken,
        testPollerProperties
      );
      await restorePoller.poll();

      // A poller can be serialized and then resumed
      const resumedPoller = await client.beginRestore(backupResult.folderUri!, blobSasToken, {
        ...testPollerProperties,
        resumeFrom: restorePoller.toString(),
      });
      assert.isTrue(resumedPoller.getOperationState().isStarted); // without polling
      assert.equal(
        resumedPoller.getOperationState().jobId,
        restorePoller.getOperationState().jobId
      );

      const restoreResult = await restorePoller.pollUntilDone();
      const operationState = restorePoller.getOperationState();
      assert.equal(restoreResult.startTime, operationState.startTime);
      assert.equal(restoreResult.endTime, operationState.endTime);
      assert.equal(operationState.isCompleted, true);
      assert.notExists(operationState.error);
      // Restore is eventually consistent so while we work
      // through the retry operations adding a delay here allows
      // tests to pass the 5s polling delay.
      if (!isPlaybackMode()) {
        await delay(5000);
      }
    });

    it("selectiveKeyRestore completes successfully", async function () {
      // This test can only be run in playback mode because running a backup
      // or restore puts the instance in a bad state (tracked in IcM).
      if (!isPlaybackMode()) {
        this.skip();
      }
      const keyName = "rsa1";
      await keyClient.createRsaKey(keyName);
      const backupPoller = await client.beginBackup(
        blobStorageUri,
        blobSasToken,
        testPollerProperties
      );
      const backupURI = await backupPoller.pollUntilDone();
      assert.exists(backupURI.folderUri);

      // Delete the key (purging it is required), then restore and ensure it's restored
      await (await keyClient.beginDeleteKey(keyName, testPollerProperties)).pollUntilDone();
      await keyClient.purgeDeletedKey(keyName);

      const selectiveKeyRestorePoller = await client.beginSelectiveKeyRestore(
        keyName,
        backupURI.folderUri!,
        blobSasToken,
        testPollerProperties
      );
      await selectiveKeyRestorePoller.poll();

      // A poller can be serialized and then resumed
      const resumedPoller = await client.beginSelectiveKeyRestore(
        keyName,
        blobStorageUri,
        blobSasToken,
        {
          ...testPollerProperties,
          resumeFrom: selectiveKeyRestorePoller.toString(),
        }
      );
      assert.isTrue(resumedPoller.getOperationState().isStarted); // without polling
      assert.equal(
        resumedPoller.getOperationState().jobId,
        selectiveKeyRestorePoller.getOperationState().jobId
      );

      await selectiveKeyRestorePoller.pollUntilDone();
      const operationState = selectiveKeyRestorePoller.getOperationState();
      assert.equal(operationState.isCompleted, true);

      await keyClient.getKey(keyName);
    });

    it("throws when polling errors", async function () {
      const restorePoller = await client.beginRestore(
        blobStorageUri,
        "bad_token",
        testPollerProperties
      );
      await assert.isRejected(restorePoller.pollUntilDone(), /SAS token is malformed/);
    });
  });
});<|MERGE_RESOLUTION|>--- conflicted
+++ resolved
@@ -7,15 +7,9 @@
 import { isPlaybackMode, Recorder } from "@azure-tools/test-recorder";
 
 import { KeyVaultBackupClient } from "../../src";
-<<<<<<< HEAD
 import { authenticate } from "./utils/authentication";
 import { testPollerProperties } from "./utils/recorder";
-import { getSasToken } from "./utils/common";
-=======
-import { authenticate } from "../utils/authentication";
-import { testPollerProperties } from "../utils/recorder";
-import { getSasToken, getServiceVersion } from "../utils/common";
->>>>>>> c7024562
+import { getSasToken, getServiceVersion } from "./utils/common";
 import { delay } from "@azure/core-util";
 import { assert } from "chai";
 import { KeyClient } from "@azure/keyvault-keys";
