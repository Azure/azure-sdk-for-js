--- conflicted
+++ resolved
@@ -13,14 +13,9 @@
   KeyVaultRoleDefinition,
   KnownKeyVaultDataAction,
 } from "../../src";
-<<<<<<< HEAD
 import { authenticate } from "./utils/authentication";
 import { supportsTracing } from "./utils/supportsTracing";
-=======
-import { authenticate } from "../utils/authentication";
-import { supportsTracing } from "../utils/supportsTracing";
-import { getServiceVersion } from "../utils/common";
->>>>>>> c7024562
+import { getServiceVersion } from "./utils/common";
 
 describe("KeyVaultAccessControlClient", () => {
   let client: KeyVaultAccessControlClient;
