// Copyright (c) Microsoft Corporation.
// Licensed under the MIT License.

import type { Recorder } from "@azure-tools/test-recorder";

import type { KeyVaultBackupClient } from "../../src/index.js";
import { authenticate } from "./utils/authentication.js";
import { testPollerProperties } from "./utils/recorder.js";
import { describe, it, beforeEach, afterEach, expect } from "vitest";
import { getEnvironmentVariable } from "./utils/common.js";

describe("Aborting KeyVaultBackupClient's requests", () => {
  let client: KeyVaultBackupClient;
  let recorder: Recorder;
  let blobStorageUri: string;

  let generateFakeUUID: () => string;

  beforeEach(async function (ctx) {
    const authentication = await authenticate(ctx);
    client = authentication.backupClient;
    recorder = authentication.recorder;
    generateFakeUUID = authentication.generateFakeUUID;

    blobStorageUri = new URL(
      getEnvironmentVariable("BLOB_CONTAINER_NAME"),
      getEnvironmentVariable("BLOB_STORAGE_URI"),
    ).href;
  });

  afterEach(async function () {
    await recorder.stop();
  });

  it("can abort beginBackup", async () => {
    const controller = new AbortController();
    controller.abort();

    await expect(
      client.beginBackup(blobStorageUri, {
        ...testPollerProperties,
        abortSignal: controller.signal,
      }),
<<<<<<< HEAD
    ).rejects.toThrow(/The operation was aborted. Request has already been canceled./);
=======
    ).rejects.toThrow(expect.objectContaining({ name: "AbortError" }));
>>>>>>> 342a5a5e
  });

  it("can abort beginRestore", async () => {
    const backupURI = `${blobStorageUri}/${generateFakeUUID()}`;
    const controller = new AbortController();
    controller.abort();

    await expect(
      client.beginRestore(backupURI, {
        ...testPollerProperties,
        abortSignal: controller.signal,
      }),
<<<<<<< HEAD
    ).rejects.toThrow(/The operation was aborted. Request has already been canceled./);
=======
    ).rejects.toThrow(expect.objectContaining({ name: "AbortError" }));
>>>>>>> 342a5a5e
  });

  it("can abort beginSelectiveKeyRestore", async () => {
    const backupURI = `${blobStorageUri}/${generateFakeUUID()}`;

    const controller = new AbortController();
    controller.abort();

    await expect(
      client.beginSelectiveKeyRestore("key-name", backupURI, {
        ...testPollerProperties,
        abortSignal: controller.signal,
      }),
<<<<<<< HEAD
    ).rejects.toThrow(/The operation was aborted. Request has already been canceled./);
=======
    ).rejects.toThrow(expect.objectContaining({ name: "AbortError" }));
>>>>>>> 342a5a5e
  });
});<|MERGE_RESOLUTION|>--- conflicted
+++ resolved
@@ -41,11 +41,7 @@
         ...testPollerProperties,
         abortSignal: controller.signal,
       }),
-<<<<<<< HEAD
-    ).rejects.toThrow(/The operation was aborted. Request has already been canceled./);
-=======
     ).rejects.toThrow(expect.objectContaining({ name: "AbortError" }));
->>>>>>> 342a5a5e
   });
 
   it("can abort beginRestore", async () => {
@@ -58,11 +54,7 @@
         ...testPollerProperties,
         abortSignal: controller.signal,
       }),
-<<<<<<< HEAD
-    ).rejects.toThrow(/The operation was aborted. Request has already been canceled./);
-=======
     ).rejects.toThrow(expect.objectContaining({ name: "AbortError" }));
->>>>>>> 342a5a5e
   });
 
   it("can abort beginSelectiveKeyRestore", async () => {
@@ -76,10 +68,6 @@
         ...testPollerProperties,
         abortSignal: controller.signal,
       }),
-<<<<<<< HEAD
-    ).rejects.toThrow(/The operation was aborted. Request has already been canceled./);
-=======
     ).rejects.toThrow(expect.objectContaining({ name: "AbortError" }));
->>>>>>> 342a5a5e
   });
 });