--- conflicted
+++ resolved
@@ -5,15 +5,9 @@
 import { AbortController } from "@azure/abort-controller";
 
 import { KeyVaultBackupClient } from "../../src";
-<<<<<<< HEAD
 import { authenticate } from "./utils/authentication";
 import { testPollerProperties } from "./utils/recorder";
-import { assertThrowsAbortError, getSasToken } from "./utils/common";
-=======
-import { authenticate } from "../utils/authentication";
-import { testPollerProperties } from "../utils/recorder";
-import { assertThrowsAbortError, getSasToken, getServiceVersion } from "../utils/common";
->>>>>>> c7024562
+import { assertThrowsAbortError, getSasToken, getServiceVersion } from "./utils/common";
 
 describe("Aborting KeyVaultBackupClient's requests", () => {
   let client: KeyVaultBackupClient;
