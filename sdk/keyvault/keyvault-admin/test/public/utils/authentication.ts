--- conflicted
+++ resolved
@@ -7,16 +7,12 @@
 import { v4 as uuidv4 } from "uuid";
 import { Context } from "mocha";
 
-<<<<<<< HEAD
-import { KeyVaultAccessControlClient, KeyVaultBackupClient } from "../../../src";
-=======
 import {
   KeyVaultAccessControlClient,
   KeyVaultBackupClient,
   KeyVaultSettingsClient,
 } from "../../../src";
-import { uniqueString } from "./recorder";
->>>>>>> 8879e276
+
 import { getEnvironmentVariable, getServiceVersion } from "./common";
 
 export async function authenticate(
@@ -72,7 +68,6 @@
 
   const keyVaultHsmUrl = getEnvironmentVariable("AZURE_MANAGEDHSM_URI");
 
-<<<<<<< HEAD
   const accessControlClient = new KeyVaultAccessControlClient(
     keyVaultHsmUrl,
     credential,
@@ -91,14 +86,10 @@
     credential,
     recorder.configureClientOptions({ serviceVersion, disableChallengeResourceVerification: true })
   );
-=======
-  const accessControlClient = new KeyVaultAccessControlClient(keyVaultHsmUrl, credential, {
+  const settingsClient = new KeyVaultSettingsClient(keyVaultHsmUrl, credential, {
     serviceVersion,
+    disableChallengeResourceVerification: true,
   });
-  const keyClient = new KeyClient(keyVaultHsmUrl, credential, { serviceVersion });
-  const backupClient = new KeyVaultBackupClient(keyVaultHsmUrl, credential, { serviceVersion });
-  const settingsClient = new KeyVaultSettingsClient(keyVaultHsmUrl, credential, { serviceVersion });
->>>>>>> 8879e276
 
   return {
     recorder,
