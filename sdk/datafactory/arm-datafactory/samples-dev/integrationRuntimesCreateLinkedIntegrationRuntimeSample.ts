// Copyright (c) Microsoft Corporation.
// Licensed under the MIT License.
<<<<<<< HEAD
=======
/**
 * This sample demonstrates how to Create a linked integration runtime entry in a shared integration runtime.
 *
 * @summary Create a linked integration runtime entry in a shared integration runtime.
 * x-ms-original-file: specification/datafactory/resource-manager/Microsoft.DataFactory/stable/2018-06-01/examples/IntegrationRuntimes_CreateLinkedIntegrationRuntime.json
 */
>>>>>>> 171ba411

import {
  CreateLinkedIntegrationRuntimeRequest,
  DataFactoryManagementClient,
} from "@azure/arm-datafactory";
import { DefaultAzureCredential } from "@azure/identity";
import "dotenv/config";

async function integrationRuntimesCreateLinkedIntegrationRuntime(): Promise<void> {
  const subscriptionId =
    process.env["DATAFACTORY_SUBSCRIPTION_ID"] ||
    "12345678-1234-1234-1234-12345678abc";
  const resourceGroupName =
    process.env["DATAFACTORY_RESOURCE_GROUP"] || "exampleResourceGroup";
  const factoryName = "exampleFactoryName";
  const integrationRuntimeName = "exampleIntegrationRuntime";
  const createLinkedIntegrationRuntimeRequest: CreateLinkedIntegrationRuntimeRequest =
  {
    name: "bfa92911-9fb6-4fbe-8f23-beae87bc1c83",
    dataFactoryLocation: "West US",
    dataFactoryName: "e9955d6d-56ea-4be3-841c-52a12c1a9981",
    subscriptionId: "061774c7-4b5a-4159-a55b-365581830283",
  };
  const credential = new DefaultAzureCredential();
  const client = new DataFactoryManagementClient(credential, subscriptionId);
  const result =
    await client.integrationRuntimes.createLinkedIntegrationRuntime(
      resourceGroupName,
      factoryName,
      integrationRuntimeName,
      createLinkedIntegrationRuntimeRequest,
    );
  console.log(result);
}

async function main(): Promise<void> {
  await integrationRuntimesCreateLinkedIntegrationRuntime();
}

main().catch(console.error);<|MERGE_RESOLUTION|>--- conflicted
+++ resolved
@@ -1,14 +1,12 @@
 // Copyright (c) Microsoft Corporation.
 // Licensed under the MIT License.
-<<<<<<< HEAD
-=======
+
 /**
  * This sample demonstrates how to Create a linked integration runtime entry in a shared integration runtime.
  *
  * @summary Create a linked integration runtime entry in a shared integration runtime.
  * x-ms-original-file: specification/datafactory/resource-manager/Microsoft.DataFactory/stable/2018-06-01/examples/IntegrationRuntimes_CreateLinkedIntegrationRuntime.json
  */
->>>>>>> 171ba411
 
 import {
   CreateLinkedIntegrationRuntimeRequest,
