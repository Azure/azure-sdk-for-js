{
  "name": "@azure/arm-datafactory",
  "sdk-type": "mgmt",
  "author": "Microsoft Corporation",
  "description": "A generated SDK for DataFactoryManagementClient.",
  "version": "15.0.0",
  "engines": {
    "node": ">=18.0.0"
  },
  "dependencies": {
    "@azure/core-lro": "^2.5.4",
    "@azure/abort-controller": "^1.0.0",
    "@azure/core-paging": "^1.2.0",
    "@azure/core-client": "^1.7.0",
    "@azure/core-auth": "^1.6.0",
    "@azure/core-rest-pipeline": "^1.14.0",
    "tslib": "^2.2.0"
  },
  "keywords": [
    "node",
    "azure",
    "typescript",
    "browser",
    "isomorphic"
  ],
  "license": "MIT",
  "main": "./dist/index.js",
  "module": "./dist-esm/src/index.js",
  "types": "./types/arm-datafactory.d.ts",
  "devDependencies": {
    "@microsoft/api-extractor": "^7.31.1",
<<<<<<< HEAD
    "mkdirp": "^2.1.2",
    "typescript": "~5.3.3",
=======
    "mkdirp": "^3.0.1",
    "typescript": "~5.4.5",
>>>>>>> f9559963
    "uglify-js": "^3.4.9",
    "rimraf": "^5.0.0",
    "dotenv": "^16.0.0",
    "@azure/dev-tool": "^1.0.0",
    "@azure/identity": "^4.0.1",
    "@azure-tools/test-recorder": "^3.0.0",
    "@azure-tools/test-credential": "^1.0.0",
    "mocha": "^10.0.0",
    "@types/mocha": "^10.0.0",
    "esm": "^3.2.18",
    "@types/chai": "^4.2.8",
    "chai": "^4.2.0",
    "cross-env": "^7.0.2",
    "@types/node": "^18.0.0",
    "ts-node": "^10.0.0"
  },
  "repository": {
    "type": "git",
    "url": "https://github.com/Azure/azure-sdk-for-js.git"
  },
  "bugs": {
    "url": "https://github.com/Azure/azure-sdk-for-js/issues"
  },
  "files": [
    "dist/**/*.js",
    "dist/**/*.js.map",
    "dist/**/*.d.ts",
    "dist/**/*.d.ts.map",
    "dist-esm/**/*.js",
    "dist-esm/**/*.js.map",
    "dist-esm/**/*.d.ts",
    "dist-esm/**/*.d.ts.map",
    "src/**/*.ts",
    "README.md",
    "LICENSE",
    "tsconfig.json",
    "review/*",
    "CHANGELOG.md",
    "types/*"
  ],
  "scripts": {
    "build": "npm run clean && tsc && dev-tool run bundle && npm run minify && mkdirp ./review && npm run extract-api",
    "minify": "uglifyjs -c -m --comments --source-map \"content='./dist/index.js.map'\" -o ./dist/index.min.js ./dist/index.js",
    "prepack": "npm run build",
    "pack": "npm pack 2>&1",
    "extract-api": "api-extractor run --local",
    "lint": "echo skipped",
    "clean": "rimraf --glob dist dist-browser dist-esm test-dist temp types *.tgz *.log",
    "build:node": "echo skipped",
    "build:browser": "echo skipped",
    "build:test": "echo skipped",
    "build:samples": "echo skipped.",
    "check-format": "echo skipped",
    "execute:samples": "echo skipped",
    "format": "echo skipped",
    "test": "npm run integration-test",
    "test:node": "echo skipped",
    "test:browser": "echo skipped",
    "unit-test": "npm run unit-test:node && npm run unit-test:browser",
    "unit-test:node": "cross-env TEST_MODE=playback npm run integration-test:node",
    "unit-test:browser": "echo skipped",
    "integration-test": "npm run integration-test:node && npm run integration-test:browser",
    "integration-test:node": "dev-tool run test:node-ts-input -- --timeout 1200000 'test/*.ts'",
    "integration-test:browser": "echo skipped"
  },
  "sideEffects": false,
  "//metadata": {
    "constantPaths": [
      {
        "path": "src/dataFactoryManagementClient.ts",
        "prefix": "packageDetails"
      }
    ]
  },
  "autoPublish": true,
  "homepage": "https://github.com/Azure/azure-sdk-for-js/tree/main/sdk/datafactory/arm-datafactory",
  "//sampleConfiguration": {
    "productName": "",
    "productSlugs": [
      "azure"
    ],
    "disableDocsMs": true,
    "apiRefLink": "https://docs.microsoft.com/javascript/api/@azure/arm-datafactory?view=azure-node-preview"
  }
}<|MERGE_RESOLUTION|>--- conflicted
+++ resolved
@@ -29,13 +29,8 @@
   "types": "./types/arm-datafactory.d.ts",
   "devDependencies": {
     "@microsoft/api-extractor": "^7.31.1",
-<<<<<<< HEAD
-    "mkdirp": "^2.1.2",
-    "typescript": "~5.3.3",
-=======
     "mkdirp": "^3.0.1",
     "typescript": "~5.4.5",
->>>>>>> f9559963
     "uglify-js": "^3.4.9",
     "rimraf": "^5.0.0",
     "dotenv": "^16.0.0",
