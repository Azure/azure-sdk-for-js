--- conflicted
+++ resolved
@@ -2,11 +2,7 @@
   "name": "@azure/arm-datafactory",
   "author": "Microsoft Corporation",
   "description": "DataFactoryManagementClient Library with typescript type definitions for node.js and browser.",
-<<<<<<< HEAD
-  "version": "7.8.1",
-=======
   "version": "7.9.0",
->>>>>>> bb59c824
   "dependencies": {
     "@azure/ms-rest-azure-js": "^2.1.0",
     "@azure/ms-rest-js": "^2.2.0",
