--- conflicted
+++ resolved
@@ -3,17 +3,4 @@
 
 import viteConfig from "../../../vitest.browser.shared.config.ts";
 
-<<<<<<< HEAD
-export default mergeConfig(
-  viteConfig,
-  defineConfig({
-    test: {
-      include: ["dist-test/browser/test/**/*.spec.js"],
-      testTimeout: 1200000,
-      hookTimeout: 1200000,
-    },
-  }),
-);
-=======
-export default viteConfig;
->>>>>>> 23bd7e45
+export default viteConfig;