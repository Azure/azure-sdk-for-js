# Azure SecurityCenter client library for JavaScript

This package contains an isomorphic SDK (runs both in Node.js and in browsers) for Azure SecurityCenter client.

API spec for Microsoft.Security (Azure Security Center) resource provider

[Source code](https://github.com/Azure/azure-sdk-for-js/tree/main/sdk/security/arm-security) |
[Package (NPM)](https://www.npmjs.com/package/@azure/arm-security) |
[API reference documentation](https://docs.microsoft.com/javascript/api/@azure/arm-security?view=azure-node-preview) |
[Samples](https://github.com/Azure-Samples/azure-samples-js-management)

## Getting started

### Currently supported environments

<<<<<<< HEAD
- [LTS versions of Node.js](https://nodejs.org/en/download/)
=======
- [LTS versions of Node.js](https://github.com/nodejs/release#release-schedule)
>>>>>>> 3484a357
- Latest versions of Safari, Chrome, Edge and Firefox.

See our [support policy](https://github.com/Azure/azure-sdk-for-js/blob/main/SUPPORT.md) for more details.

### Prerequisites

- An [Azure subscription][azure_sub].

### Install the `@azure/arm-security` package

Install the Azure SecurityCenter client library for JavaScript with `npm`:

```bash
npm install @azure/arm-security
```

### Create and authenticate a `SecurityCenter`

To create a client object to access the Azure SecurityCenter API, you will need the `endpoint` of your Azure SecurityCenter resource and a `credential`. The Azure SecurityCenter client can use Azure Active Directory credentials to authenticate.
You can find the endpoint for your Azure SecurityCenter resource in the [Azure Portal][azure_portal].

You can authenticate with Azure Active Directory using a credential from the [@azure/identity][azure_identity] library or [an existing AAD Token](https://github.com/Azure/azure-sdk-for-js/blob/master/sdk/identity/identity/samples/AzureIdentityExamples.md#authenticating-with-a-pre-fetched-access-token).

To use the [DefaultAzureCredential][defaultazurecredential] provider shown below, or other credential providers provided with the Azure SDK, please install the `@azure/identity` package:

```bash
npm install @azure/identity
```

You will also need to **register a new AAD application and grant access to Azure SecurityCenter** by assigning the suitable role to your service principal (note: roles such as `"Owner"` will not grant the necessary permissions).
Set the values of the client ID, tenant ID, and client secret of the AAD application as environment variables: `AZURE_CLIENT_ID`, `AZURE_TENANT_ID`, `AZURE_CLIENT_SECRET`.

For more information about how to create an Azure AD Application check out [this guide](https://docs.microsoft.com/azure/active-directory/develop/howto-create-service-principal-portal).

```javascript
const { SecurityCenter } = require("@azure/arm-security");
const { DefaultAzureCredential } = require("@azure/identity");
// For client-side applications running in the browser, use InteractiveBrowserCredential instead of DefaultAzureCredential. See https://aka.ms/azsdk/js/identity/examples for more details.

const subscriptionId = "00000000-0000-0000-0000-000000000000";
const client = new SecurityCenter(new DefaultAzureCredential(), subscriptionId);

// For client-side applications running in the browser, use this code instead:
// const credential = new InteractiveBrowserCredential({
//   tenantId: "<YOUR_TENANT_ID>",
//   clientId: "<YOUR_CLIENT_ID>"
// });
// const client = new SecurityCenter(credential, subscriptionId);
```


### JavaScript Bundle
To use this client library in the browser, first you need to use a bundler. For details on how to do this, please refer to our [bundling documentation](https://aka.ms/AzureSDKBundling).

## Key concepts

### SecurityCenter

`SecurityCenter` is the primary interface for developers using the Azure SecurityCenter client library. Explore the methods on this client object to understand the different features of the Azure SecurityCenter service that you can access.

## Troubleshooting

### Logging

Enabling logging may help uncover useful information about failures. In order to see a log of HTTP requests and responses, set the `AZURE_LOG_LEVEL` environment variable to `info`. Alternatively, logging can be enabled at runtime by calling `setLogLevel` in the `@azure/logger`:

```javascript
const { setLogLevel } = require("@azure/logger");
setLogLevel("info");
```

For more detailed instructions on how to enable logs, you can look at the [@azure/logger package docs](https://github.com/Azure/azure-sdk-for-js/tree/main/sdk/core/logger).

## Next steps

Please take a look at the [samples](https://github.com/Azure-Samples/azure-samples-js-management) directory for detailed examples on how to use this library.

## Contributing

If you'd like to contribute to this library, please read the [contributing guide](https://github.com/Azure/azure-sdk-for-js/blob/main/CONTRIBUTING.md) to learn more about how to build and test the code.

## Related projects

- [Microsoft Azure SDK for JavaScript](https://github.com/Azure/azure-sdk-for-js)

![Impressions](https://azure-sdk-impressions.azurewebsites.net/api/impressions/azure-sdk-for-js%2Fsdk%2Fsecurity%2Farm-security%2FREADME.png)

[azure_cli]: https://docs.microsoft.com/cli/azure
[azure_sub]: https://azure.microsoft.com/free/
[azure_sub]: https://azure.microsoft.com/free/
[azure_portal]: https://portal.azure.com
[azure_identity]: https://github.com/Azure/azure-sdk-for-js/tree/main/sdk/identity/identity
[defaultazurecredential]: https://github.com/Azure/azure-sdk-for-js/tree/main/sdk/identity/identity#defaultazurecredential<|MERGE_RESOLUTION|>--- conflicted
+++ resolved
@@ -1,6 +1,6 @@
-# Azure SecurityCenter client library for JavaScript
+# Azure Service client library for JavaScript
 
-This package contains an isomorphic SDK (runs both in Node.js and in browsers) for Azure SecurityCenter client.
+This package contains an isomorphic SDK (runs both in Node.js and in browsers) for Azure Service client.
 
 API spec for Microsoft.Security (Azure Security Center) resource provider
 
@@ -13,11 +13,7 @@
 
 ### Currently supported environments
 
-<<<<<<< HEAD
-- [LTS versions of Node.js](https://nodejs.org/en/download/)
-=======
-- [LTS versions of Node.js](https://github.com/nodejs/release#release-schedule)
->>>>>>> 3484a357
+- [LTS versions of Node.js](https://nodejs.org/about/releases/)
 - Latest versions of Safari, Chrome, Edge and Firefox.
 
 See our [support policy](https://github.com/Azure/azure-sdk-for-js/blob/main/SUPPORT.md) for more details.
@@ -28,7 +24,7 @@
 
 ### Install the `@azure/arm-security` package
 
-Install the Azure SecurityCenter client library for JavaScript with `npm`:
+Install the Azure Service client library for JavaScript with `npm`:
 
 ```bash
 npm install @azure/arm-security
@@ -36,8 +32,8 @@
 
 ### Create and authenticate a `SecurityCenter`
 
-To create a client object to access the Azure SecurityCenter API, you will need the `endpoint` of your Azure SecurityCenter resource and a `credential`. The Azure SecurityCenter client can use Azure Active Directory credentials to authenticate.
-You can find the endpoint for your Azure SecurityCenter resource in the [Azure Portal][azure_portal].
+To create a client object to access the Azure Service API, you will need the `endpoint` of your Azure Service resource and a `credential`. The Azure Service client can use Azure Active Directory credentials to authenticate.
+You can find the endpoint for your Azure Service resource in the [Azure Portal][azure_portal].
 
 You can authenticate with Azure Active Directory using a credential from the [@azure/identity][azure_identity] library or [an existing AAD Token](https://github.com/Azure/azure-sdk-for-js/blob/master/sdk/identity/identity/samples/AzureIdentityExamples.md#authenticating-with-a-pre-fetched-access-token).
 
@@ -47,7 +43,7 @@
 npm install @azure/identity
 ```
 
-You will also need to **register a new AAD application and grant access to Azure SecurityCenter** by assigning the suitable role to your service principal (note: roles such as `"Owner"` will not grant the necessary permissions).
+You will also need to **register a new AAD application and grant access to Azure Service** by assigning the suitable role to your service principal (note: roles such as `"Owner"` will not grant the necessary permissions).
 Set the values of the client ID, tenant ID, and client secret of the AAD application as environment variables: `AZURE_CLIENT_ID`, `AZURE_TENANT_ID`, `AZURE_CLIENT_SECRET`.
 
 For more information about how to create an Azure AD Application check out [this guide](https://docs.microsoft.com/azure/active-directory/develop/howto-create-service-principal-portal).
@@ -76,7 +72,7 @@
 
 ### SecurityCenter
 
-`SecurityCenter` is the primary interface for developers using the Azure SecurityCenter client library. Explore the methods on this client object to understand the different features of the Azure SecurityCenter service that you can access.
+`SecurityCenter` is the primary interface for developers using the Azure Service client library. Explore the methods on this client object to understand the different features of the Azure Service service that you can access.
 
 ## Troubleshooting
 
