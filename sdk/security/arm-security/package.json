--- conflicted
+++ resolved
@@ -32,11 +32,7 @@
     "mkdirp": "^3.0.1",
     "typescript": "~5.4.5",
     "uglify-js": "^3.4.9",
-<<<<<<< HEAD
-    "rimraf": "^5.0.0",
-=======
     "rimraf": "^5.0.5",
->>>>>>> ddd23c66
     "dotenv": "^16.0.0",
     "@azure/dev-tool": "^1.0.0",
     "@azure/identity": "^4.0.1",
@@ -82,10 +78,7 @@
     "pack": "npm pack 2>&1",
     "extract-api": "dev-tool run extract-api",
     "lint": "echo skipped",
-<<<<<<< HEAD
-=======
     "audit": "echo skipped",
->>>>>>> ddd23c66
     "clean": "rimraf --glob dist dist-browser dist-esm test-dist temp types *.tgz *.log",
     "build:node": "echo skipped",
     "build:browser": "echo skipped",
