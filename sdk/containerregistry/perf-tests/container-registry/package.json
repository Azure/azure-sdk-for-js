{
  "name": "@azure-tests/perf-container-registry",
  "version": "1.0.0",
  "description": "",
  "main": "",
  "keywords": [],
  "author": "",
  "license": "ISC",
  "dependencies": {
    "@azure-tools/test-perf": "^1.0.0",
    "@azure/container-registry": "^1.1.0-beta.1",
    "dotenv": "catalog:"
  },
  "devDependencies": {
    "@azure/dev-tool": "workspace:*",
    "@types/node": "catalog:",
    "cross-env": "catalog:legacy",
    "eslint": "catalog:",
    "tslib": "catalog:",
    "typescript": "catalog:"
  },
  "private": true,
  "scripts": {
<<<<<<< HEAD
    "audit": "skipped",
=======
>>>>>>> 1b240a90
    "build": "tsc -p .",
    "build:samples": "echo skipped",
    "build:test": "echo skipped",
    "check-format": "dev-tool run vendored prettier --list-different --config ../../../../.prettierrc.json --ignore-path ../../../../.prettierignore \"test/**/*.ts\" \"*.{js,json}\"",
    "clean": "dev-tool run vendored rimraf --glob dist dist-esm test-dist types *.tgz *.log",
    "format": "dev-tool run vendored prettier --write --config ../../../../.prettierrc.json --ignore-path ../../../../.prettierignore \"test/**/*.ts\" \"*.{js,json}\"",
    "integration-test": "echo skipped",
    "integration-test:browser": "echo skipped",
    "integration-test:node": "echo skipped",
    "lint": "dev-tool run vendored eslint-c ../../../../common/tools/eslint-plugin-azure-sdk/eslint.perftests.config.mjs test",
    "lint:fix": "dev-tool run vendored eslint-c ../../../../common/tools/eslint-plugin-azure-sdk/eslint.perftests.config.mjs test --fix --fix-type [problem,suggestion]",
    "pack": "npm pack 2>&1",
    "perf-test:node": "npm run build && node dist-esm/index.spec.js",
    "prebuild": "npm run clean",
    "test": "echo skipped",
    "test:browser": "echo skipped",
    "test:node": "echo skipped",
    "unit-test": "echo skipped",
    "unit-test:browser": "echo skipped",
    "unit-test:node": "echo skipped",
    "update-snippets": "echo skipped"
  }
}<|MERGE_RESOLUTION|>--- conflicted
+++ resolved
@@ -21,10 +21,6 @@
   },
   "private": true,
   "scripts": {
-<<<<<<< HEAD
-    "audit": "skipped",
-=======
->>>>>>> 1b240a90
     "build": "tsc -p .",
     "build:samples": "echo skipped",
     "build:test": "echo skipped",
