{
  "name": "@azure/container-registry",
  "version": "1.0.0-beta.1",
  "description": "Example project for learning how to build a client library",
  "sdk-type": "client",
  "main": "dist/index.js",
  "module": "dist-esm/src/index.js",
  "browser": {},
  "types": "types/container-registry.d.ts",
  "//metadata": {
    "constantPaths": [
      {
        "path": "src/generated/generatedClientContext.ts",
        "prefix": "packageVersion"
      },
      {
        "path": "src/constants.ts",
        "prefix": "SDK_VERSION"
      }
    ]
  },
  "scripts": {
    "audit": "node ../../../common/scripts/rush-audit.js && rimraf node_modules package-lock.json && npm i --package-lock-only 2>&1 && npm audit",
    "build:browser": "tsc -p . && cross-env ONLY_BROWSER=true rollup -c 2>&1",
    "build:node": "tsc -p . && cross-env ONLY_NODE=true rollup -c 2>&1",
    "build:samples": "dev-tool samples prep && cd dist-samples && tsc -p .",
    "build:test": "tsc -p . && rollup -c 2>&1",
    "build": "tsc -p . && rollup -c 2>&1 && api-extractor run --local",
    "check-format": "prettier --list-different --config ../../../.prettierrc.json --ignore-path ../../../.prettierignore \"src/**/*.ts\" \"test/**/*.ts\" \"*.{js,json}\"",
    "clean": "rimraf dist dist-* test-dist temp types *.tgz *.log",
    "docs": "typedoc --excludePrivate --excludeNotExported --excludeExternals --stripInternal --mode file --out ./dist/docs ./src",
    "execute:samples": "npm run build:samples && dev-tool samples run dist-samples/javascript dist-samples/typescript/dist/dist-samples/typescript/src/",
    "extract-api": "tsc -p . && api-extractor run --local",
    "format": "prettier --write --config ../../../.prettierrc.json --ignore-path ../../../.prettierignore \"src/**/*.ts\" \"test/**/*.ts\" \"*.{js,json}\"",
    "generate:client": "autorest --typescript --v3 swagger",
    "integration-test:browser": "karma start --single-run",
    "integration-test:node": "nyc mocha -r esm --require source-map-support/register --reporter ../../../common/tools/mocha-multi-reporter.js --timeout 5000000 --full-trace \"dist-esm/test/{,!(browser)/**/}/*.spec.js\"",
    "integration-test": "npm run integration-test:node && npm run integration-test:browser",
    "lint:fix": "eslint package.json api-extractor.json src test --ext .ts --fix --fix-type [problem,suggestion]",
    "lint": "eslint package.json api-extractor.json src test --ext .ts",
    "pack": "npm pack 2>&1",
    "prebuild": "npm run clean",
    "test:browser": "npm run build:test && npm run unit-test:browser && npm run integration-test:browser",
    "test:node": "npm run build:test && npm run unit-test:node && npm run integration-test:node",
    "test": "npm run build:test && npm run unit-test && npm run integration-test",
    "unit-test:browser": "karma start --single-run",
    "unit-test:node": "mocha -r esm --require ts-node/register --reporter ../../../common/tools/mocha-multi-reporter.js --timeout 1200000 --full-trace \"test/{,!(browser)/**/}/*.spec.ts\"",
    "unit-test": "npm run unit-test:node && npm run unit-test:browser"
  },
  "files": [
    "dist/",
    "dist-esm/src/",
    "types/container-registry.d.ts",
    "README.md",
    "LICENSE"
  ],
  "repository": "github:Azure/azure-sdk-for-js",
  "engines": {
    "node": ">=8.0.0"
  },
  "keywords": [
    "azure",
    "cloud",
    "typescript"
  ],
  "author": "Microsoft Corporation",
  "license": "MIT",
  "bugs": {
    "url": "https://github.com/Azure/azure-sdk-for-js/issues"
  },
  "homepage": "https://github.com/Azure/azure-sdk-for-js/blob/master/sdk/containerregistry/container-registry/README.md",
  "sideEffects": false,
  "prettier": "@azure/eslint-plugin-azure-sdk/prettier.json",
  "dependencies": {
<<<<<<< HEAD
    "@azure/core-auth": "^1.2.0",
    "@azure/core-client": "^1.0.0",
    "@azure/core-rest-pipeline": "^1.0.0",
=======
    "@azure/core-auth": "^1.3.0",
    "@azure/core-http": "^1.2.0",
>>>>>>> fc7fc967
    "@azure/core-paging": "^1.1.1",
    "@azure/core-tracing": "1.0.0-preview.11",
    "@azure/logger": "^1.0.0",
    "tslib": "^2.0.0"
  },
  "devDependencies": {
    "@azure/dev-tool": "^1.0.0",
    "@azure/eslint-plugin-azure-sdk": "^3.0.0",
    "@azure/identity": "^1.1.0",
    "@azure/test-utils-recorder": "^1.0.0",
    "@microsoft/api-extractor": "7.7.11",
    "@types/chai": "^4.1.6",
    "@types/chai-as-promised": "^7.1.0",
    "@types/mocha": "^7.0.2",
    "@types/node": "^8.0.0",
    "chai": "^4.2.0",
    "chai-as-promised": "^7.1.1",
    "cross-env": "^7.0.2",
    "dotenv": "^8.2.0",
    "eslint": "^7.15.0",
    "inherits": "^2.0.3",
    "karma": "^6.2.0",
    "karma-chrome-launcher": "^3.0.0",
    "karma-coverage": "^2.0.0",
    "karma-edge-launcher": "^0.4.2",
    "karma-env-preprocessor": "^0.1.1",
    "karma-firefox-launcher": "^1.1.0",
    "karma-ie-launcher": "^1.0.0",
    "karma-json-preprocessor": "^0.3.3",
    "karma-json-to-file-reporter": "^1.0.1",
    "karma-junit-reporter": "^2.0.1",
    "karma-mocha": "^2.0.1",
    "karma-mocha-reporter": "^2.2.5",
    "mocha": "^7.1.1",
    "mocha-junit-reporter": "^1.18.0",
    "nyc": "^14.0.0",
    "prettier": "^1.16.4",
    "rimraf": "^3.0.0",
    "rollup": "^1.16.3",
    "typedoc": "0.15.2",
    "typescript": "~4.2.0",
    "util": "^0.12.1"
  },
  "//sampleConfiguration": {
    "skipFolder": true
  }
}<|MERGE_RESOLUTION|>--- conflicted
+++ resolved
@@ -72,14 +72,9 @@
   "sideEffects": false,
   "prettier": "@azure/eslint-plugin-azure-sdk/prettier.json",
   "dependencies": {
-<<<<<<< HEAD
-    "@azure/core-auth": "^1.2.0",
+    "@azure/core-auth": "^1.3.0",
     "@azure/core-client": "^1.0.0",
     "@azure/core-rest-pipeline": "^1.0.0",
-=======
-    "@azure/core-auth": "^1.3.0",
-    "@azure/core-http": "^1.2.0",
->>>>>>> fc7fc967
     "@azure/core-paging": "^1.1.1",
     "@azure/core-tracing": "1.0.0-preview.11",
     "@azure/logger": "^1.0.0",
