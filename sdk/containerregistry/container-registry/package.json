--- conflicted
+++ resolved
@@ -74,12 +74,8 @@
   "dependencies": {
     "@azure/core-auth": "^1.2.0",
     "@azure/core-http": "^1.2.0",
-<<<<<<< HEAD
+    "@azure/core-paging": "^1.1.1",
     "@azure/core-tracing": "1.0.0-preview.11",
-=======
-    "@azure/core-paging": "^1.1.1",
-    "@azure/core-tracing": "1.0.0-preview.10",
->>>>>>> 1998b841
     "@azure/logger": "^1.0.0",
     "tslib": "^2.0.0"
   },
