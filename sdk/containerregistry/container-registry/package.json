--- conflicted
+++ resolved
@@ -72,11 +72,7 @@
   "sideEffects": false,
   "prettier": "@azure/eslint-plugin-azure-sdk/prettier.json",
   "dependencies": {
-<<<<<<< HEAD
-    "@azure/core-auth": "^1.2.0",
-=======
     "@azure/core-auth": "^1.3.0",
->>>>>>> ddc02edb
     "@azure/core-client": "^1.0.0",
     "@azure/core-rest-pipeline": "^1.0.0",
     "@azure/core-paging": "^1.1.1",
