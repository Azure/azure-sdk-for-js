// Copyright (c) Microsoft Corporation.
// Licensed under the MIT license.

/// <reference lib="esnext.asynciterable" />

import { TokenCredential } from "@azure/core-auth";
import {
  InternalPipelineOptions,
  bearerTokenChallengeAuthenticationPolicy
} from "@azure/core-rest-pipeline";
import { OperationOptions } from "@azure/core-client";

import { SpanStatusCode } from "@azure/core-tracing";
import "@azure/core-paging";
import { PageSettings, PagedAsyncIterableIterator } from "@azure/core-paging";

import { SDK_VERSION } from "./constants";
import { logger } from "./logger";
import { GeneratedClient } from "./generated";
import { createSpan } from "./tracing";
import { ContainerRegistryClientOptions, DeleteRepositoryResult } from "./model";
import { extractNextLink } from "./utils";
import { ChallengeHandler } from "./containerRegistryChallengeHandler";
<<<<<<< HEAD
import { ContainerRepositoryClient, DeleteRepositoryOptions } from "./containerRepositoryClient";
=======
import {
  ContainerRepository,
  ContainerRepositoryImpl,
  DeleteRepositoryOptions
} from "./containerRepository";
import { URL } from "./url";
import { RegistryArtifact } from "./registryArtifact";
>>>>>>> de1d624b
import { ContainerRegistryRefreshTokenCredential } from "./containerRegistryTokenCredential";

/**
 * Options for the `listRepositories` method of `ContainerRegistryClient`.
 */
export interface ListRepositoriesOptions extends OperationOptions {}

/**
 * The client class used to interact with the Container Registry service.
 */
export class ContainerRegistryClient {
  /**
   * The Azure Container Registry endpoint.
   */
<<<<<<< HEAD
  public endpoint: string;
  private credential?: TokenCredential;
  private clientOptions: ContainerRegistryClientOptions;
=======
  public readonly registryUrl: string;

  /** The login server of the registry */
  public readonly loginServer: string;

  /** The name of the registry */
  public readonly name: string;

>>>>>>> de1d624b
  private client: GeneratedClient;

  /**
   * Creates an instance of a ContainerRegistryClient.
   *
   * Example usage:
   * ```ts
   * import { ContainerRegistryClient } from "@azure/container-registry";
   * import { DefaultAzureCredential} from "@azure/identity";
   *
   * const client = new ContainerRegistryClient(
   *    "<container registry API endpoint>",
   *    new DefaultAzureCredential()
   * );
   * ```
   * @param endpointUrl - the URL to the Container Registry endpoint
   * @param credential - used to authenticate requests to the service
   * @param options - optional configuration used to send requests to the service
   */
  constructor(
    endpointUrl: string,
    credential?: TokenCredential,
    options: ContainerRegistryClientOptions = {}
  ) {
    this.registryUrl = endpointUrl;
    const parsedUrl = new URL(endpointUrl);
    this.loginServer = parsedUrl.hostname;
    this.name = parsedUrl.pathname;

    // The below code helps us set a proper User-Agent header on all requests
    const libInfo = `azsdk-js-container-registry/${SDK_VERSION}`;
    if (!options.userAgentOptions) {
      options.userAgentOptions = {};
    }
    if (options.userAgentOptions.userAgentPrefix) {
      options.userAgentOptions.userAgentPrefix = `${options.userAgentOptions.userAgentPrefix} ${libInfo}`;
    } else {
      options.userAgentOptions.userAgentPrefix = libInfo;
    }

    const internalPipelineOptions: InternalPipelineOptions = {
      ...options,
      loggingOptions: {
        logger: logger.info,
        // This array contains header names we want to log that are not already
        // included as safe. Unknown/unsafe headers are logged as "<REDACTED>".
        additionalAllowedHeaderNames: ["x-ms-correlation-request-id"],
        additionalAllowedQueryParameters: ["last", "n"]
      }
    };

    const authClient = new GeneratedClient(endpointUrl, internalPipelineOptions);
    this.client = new GeneratedClient(endpointUrl, internalPipelineOptions);
    this.client.pipeline.addPolicy(
      bearerTokenChallengeAuthenticationPolicy({
        credential,
        scopes: ["https://management.core.windows.net/.default"],
        challengeCallbacks: new ChallengeHandler(
<<<<<<< HEAD
          new ContainerRegistryRefreshTokenCredential(this.authClient, credential)
=======
          new ContainerRegistryRefreshTokenCredential(credential, authClient)
>>>>>>> de1d624b
        )
      })
    );
  }

  /**
   * Deletes the repository identified by the given name.
   *
   * @param repositoryName - the name of repository to delete
   * @param options - optional configuration for the operation
   */
  public async deleteRepository(
    repositoryName: string,
    options: DeleteRepositoryOptions = {}
  ): Promise<DeleteRepositoryResult> {
    const { span, updatedOptions } = createSpan(
      "ContainerRegistryClient-deleteRepository",
      options
    );

    try {
      const result = await this.client.containerRegistry.deleteRepository(
        repositoryName,
        updatedOptions
      );
      return {
        deletedManifests: result.deletedManifests ?? [],
        deletedTags: result.deletedTags ?? []
      };
    } catch (e) {
      span.setStatus({ code: SpanStatusCode.ERROR, message: e.message });
      throw e;
    } finally {
      span.end();
    }
  }

  /**
   * Returns an artifact for given repository name, and a tag or digest.
   *
   * @param repositoryName - the name of repository
   * @param tagOrDigest - tag or digest of the artifact to retrieve
   */
  public getArtifact(repositoryName: string, tagOrDigest: string): RegistryArtifact {
    return new ContainerRepositoryImpl(this.registryUrl, repositoryName, this.client).getArtifact(
      tagOrDigest
    );
  }

  /**
   * Returns a ContainerRepositoryClient instance for the given repository.
   *
   * @param repositoryName - the name of repository to delete
   * @param options - optional configuration for the operation
   */
  public getRepository(repositoryName: string): ContainerRepository {
    return new ContainerRepositoryImpl(this.registryUrl, repositoryName, this.client);
  }

  /**
   * Iterates repositories.
   *
   * Example usage:
   * ```ts
   * let client = new ContainerRegistryClient(url, credentials);
   * for await (const repository of client.listRepositoryNames()) {
   *   console.log("repository name: ", repository);
   * }
   * ```
   * @param options -
   */
  public listRepositoryNames(
    options: ListRepositoriesOptions = {}
  ): PagedAsyncIterableIterator<string, string[]> {
    const iter = this.listRepositoryItems(options);

    return {
      next() {
        return iter.next();
      },
      [Symbol.asyncIterator]() {
        return this;
      },
      byPage: (settings: PageSettings = {}) => this.listRepositoriesPage(settings, options)
    };
  }

  private async *listRepositoryItems(
    options: ListRepositoriesOptions = {}
  ): AsyncIterableIterator<string> {
    for await (const page of this.listRepositoriesPage({}, options)) {
      yield* page;
    }
  }

  private async *listRepositoriesPage(
    continuationState: PageSettings,
    options: ListRepositoriesOptions = {}
  ): AsyncIterableIterator<string[]> {
    if (!continuationState.continuationToken) {
      const optionsComplete = {
        ...options,
        n: continuationState.maxPageSize
      };
      const currentPage = await this.client.containerRegistry.getRepositories(optionsComplete);
      if (currentPage.repositories) {
        yield currentPage.repositories;
      }
      continuationState.continuationToken = extractNextLink(currentPage.link);
    }
    while (continuationState.continuationToken) {
      const currentPage = await this.client.containerRegistry.getRepositoriesNext(
        continuationState.continuationToken,
        options
      );
      if (currentPage.repositories) {
        yield currentPage.repositories;
      }
      continuationState.continuationToken = extractNextLink(currentPage.link);
    }
  }
}<|MERGE_RESOLUTION|>--- conflicted
+++ resolved
@@ -21,9 +21,6 @@
 import { ContainerRegistryClientOptions, DeleteRepositoryResult } from "./model";
 import { extractNextLink } from "./utils";
 import { ChallengeHandler } from "./containerRegistryChallengeHandler";
-<<<<<<< HEAD
-import { ContainerRepositoryClient, DeleteRepositoryOptions } from "./containerRepositoryClient";
-=======
 import {
   ContainerRepository,
   ContainerRepositoryImpl,
@@ -31,7 +28,6 @@
 } from "./containerRepository";
 import { URL } from "./url";
 import { RegistryArtifact } from "./registryArtifact";
->>>>>>> de1d624b
 import { ContainerRegistryRefreshTokenCredential } from "./containerRegistryTokenCredential";
 
 /**
@@ -46,11 +42,6 @@
   /**
    * The Azure Container Registry endpoint.
    */
-<<<<<<< HEAD
-  public endpoint: string;
-  private credential?: TokenCredential;
-  private clientOptions: ContainerRegistryClientOptions;
-=======
   public readonly registryUrl: string;
 
   /** The login server of the registry */
@@ -59,7 +50,6 @@
   /** The name of the registry */
   public readonly name: string;
 
->>>>>>> de1d624b
   private client: GeneratedClient;
 
   /**
@@ -118,11 +108,7 @@
         credential,
         scopes: ["https://management.core.windows.net/.default"],
         challengeCallbacks: new ChallengeHandler(
-<<<<<<< HEAD
-          new ContainerRegistryRefreshTokenCredential(this.authClient, credential)
-=======
-          new ContainerRegistryRefreshTokenCredential(credential, authClient)
->>>>>>> de1d624b
+          new ContainerRegistryRefreshTokenCredential(authClient, credential)
         )
       })
     );
