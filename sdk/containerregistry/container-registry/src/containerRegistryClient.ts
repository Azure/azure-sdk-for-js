--- conflicted
+++ resolved
@@ -94,15 +94,10 @@
     this.client.pipeline.addPolicy(
       bearerTokenChallengeAuthenticationPolicy({
         credential,
-<<<<<<< HEAD
         scopes: `https://management.core.windows.net/.default`,
         challengeCallbacks: new ChallengeHandler(
           new ContainerRegistryRefreshTokenCredential(credential, this.authClient)
         )
-=======
-        scopes: [`https://management.core.windows.net/.default`],
-        challengeCallbacks: new ChallengeHandler(this.authClient)
->>>>>>> 13e6508b
       })
     );
   }
