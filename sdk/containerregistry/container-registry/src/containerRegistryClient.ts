// Copyright (c) Microsoft Corporation.
// Licensed under the MIT license.

/// <reference lib="esnext.asynciterable" />

import { TokenCredential, isTokenCredential } from "@azure/core-auth";
import {
  bearerTokenAuthenticationPolicy,
<<<<<<< HEAD
  InternalPipelineOptions
} from "@azure/core-rest-pipeline";
import { OperationOptions } from "@azure/core-client";

import { CanonicalCode } from "@opentelemetry/api";
=======
  createPipelineFromOptions,
  InternalPipelineOptions,
  isTokenCredential
} from "@azure/core-http";
import { SpanStatusCode } from "@azure/core-tracing";
>>>>>>> ce906d0e
import "@azure/core-paging";
import { PageSettings, PagedAsyncIterableIterator } from "@azure/core-paging";

import { SDK_VERSION } from "./constants";
import { logger } from "./logger";
import { GeneratedClient } from "./generated";
import { createSpan } from "./tracing";
import { ContainerRegistryClientOptions, DeleteRepositoryResult } from "./model";
import {
  ContainerRegistryUserCredential,
  createContainerRegistryUserCredentialPolicy
} from "./containerRegistryUserCredentialPolicy";
import { extractNextLink } from "./utils";

/**
 * Options for the `deleteRepository` method of `ContainerRegistryClient`.
 */
export interface DeleteRepositoryOptions extends OperationOptions {}

/**
 * Options for the `listRepositories` method of `ContainerRegistryClient`.
 */
export interface ListRepositoriesOptions extends OperationOptions {}

/**
 * The client class used to interact with the Container Registry service.
 */
export class ContainerRegistryClient {
  /**
   * The Azure Container Registry endpoint.
   */
  public endpoint: string;
  private client: GeneratedClient;

  /**
   * Creates an instance of a ContainerRegistryClient.
   *
   * Example usage:
   * ```ts
   * import { ContainerRegistryClient } from "@azure/container-registry";
   * import { DefaultAzureCredential} from "@azure/identity";
   *
   * const client = new ContainerRegistryClient(
   *    "<container registry API endpoint>",
   *    new DefaultAzureCredential()
   * );
   * ```
   * @param endpointUrl - the URL to the Container Registry endpoint
   * @param credential - used to authenticate requests to the service
   * @param options - optional configuration used to send requests to the service
   */
  constructor(
    endpointUrl: string,
    credential: TokenCredential | ContainerRegistryUserCredential,
    options: ContainerRegistryClientOptions = {}
  ) {
    this.endpoint = endpointUrl;
    // The below code helps us set a proper User-Agent header on all requests
    const libInfo = `azsdk-js-container-registry/${SDK_VERSION}`;
    if (!options.userAgentOptions) {
      options.userAgentOptions = {};
    }
    if (options.userAgentOptions.userAgentPrefix) {
      options.userAgentOptions.userAgentPrefix = `${options.userAgentOptions.userAgentPrefix} ${libInfo}`;
    } else {
      options.userAgentOptions.userAgentPrefix = libInfo;
    }

    // The AAD scope for an API is usually the baseUri + "/.default", but it
    // may be different for your service.
    const authPolicy = isTokenCredential(credential)
      ? bearerTokenAuthenticationPolicy({ credential, scopes: `${endpointUrl}/.default` })
      : createContainerRegistryUserCredentialPolicy(credential);
    const internalPipelineOptions: InternalPipelineOptions = {
      ...options,
      loggingOptions: {
        logger: logger.info,
        // This array contains header names we want to log that are not already
        // included as safe. Unknown/unsafe headers are logged as "<REDACTED>".
        additionalAllowedHeaderNames: ["x-ms-correlation-request-id"]
      }
    };

    this.client = new GeneratedClient(endpointUrl, internalPipelineOptions);
    this.client.pipeline.addPolicy(authPolicy);
  }

  /**
   * Deletes the repository identified by the given name.
   *
   * @param name - the name of repository to delete
   * @param options - optional configuration for the operation
   */
  public async deleteRepository(
    name: string,
    options: DeleteRepositoryOptions = {}
  ): Promise<DeleteRepositoryResult> {
    const { span, updatedOptions } = createSpan(
      "ContainerRegistryClient-deleteRepository",
      options
    );

    try {
      const result = await this.client.containerRegistry.deleteRepository(name, updatedOptions);
      return result;
    } catch (e) {
      span.setStatus({ code: SpanStatusCode.ERROR, message: e.message });

      throw e;
    } finally {
      span.end();
    }
  }

  /**
   * Iterates repositories.
   *
   * Example usage:
   * ```ts
   * let client = new ContaienrRegistryClient(url, credentials);
   * for await (const repository of client.listRepositories()) {
   *   console.log("repository name: ", repository);
   * }
   * ```
   * @param options -
   */
  public listRepositories(
    options: ListRepositoriesOptions = {}
  ): PagedAsyncIterableIterator<string, string[]> {
    const { span, updatedOptions } = createSpan("listRepositories", options);
    const iter = this.listRepositoryItems(updatedOptions);

    span.end();
    return {
      next() {
        return iter.next();
      },
      [Symbol.asyncIterator]() {
        return this;
      },
      byPage: (settings: PageSettings = {}) => this.listRepositoriesPage(settings, updatedOptions)
    };
  }

  private async *listRepositoryItems(
    options: ListRepositoriesOptions = {}
  ): AsyncIterableIterator<string> {
    for await (const page of this.listRepositoriesPage({}, options)) {
      yield* page;
    }
  }

  private async *listRepositoriesPage(
    continuationState: PageSettings,
    options: ListRepositoriesOptions = {}
  ): AsyncIterableIterator<string[]> {
    if (!continuationState.continuationToken) {
      const optionsComplete = {
        ...options,
        n: continuationState.maxPageSize
      };
      let currentPage = await this.client.containerRegistry.getRepositories(optionsComplete);
      if (currentPage.repositories) {
        yield currentPage.repositories;
      }
      continuationState.continuationToken = extractNextLink(currentPage.link);
      while (continuationState.continuationToken) {
        currentPage = await this.client.containerRegistry.getRepositoriesNext(
          continuationState.continuationToken,
          options
        );
        if (currentPage.repositories) {
          yield currentPage.repositories;
        }
        continuationState.continuationToken = extractNextLink(currentPage.link);
      }
    }
  }
}<|MERGE_RESOLUTION|>--- conflicted
+++ resolved
@@ -6,19 +6,11 @@
 import { TokenCredential, isTokenCredential } from "@azure/core-auth";
 import {
   bearerTokenAuthenticationPolicy,
-<<<<<<< HEAD
   InternalPipelineOptions
 } from "@azure/core-rest-pipeline";
 import { OperationOptions } from "@azure/core-client";
 
-import { CanonicalCode } from "@opentelemetry/api";
-=======
-  createPipelineFromOptions,
-  InternalPipelineOptions,
-  isTokenCredential
-} from "@azure/core-http";
 import { SpanStatusCode } from "@azure/core-tracing";
->>>>>>> ce906d0e
 import "@azure/core-paging";
 import { PageSettings, PagedAsyncIterableIterator } from "@azure/core-paging";
 
