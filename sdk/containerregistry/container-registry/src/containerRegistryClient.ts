// Copyright (c) Microsoft Corporation.
// Licensed under the MIT license.

/// <reference lib="esnext.asynciterable" />

import { TokenCredential } from "@azure/core-auth";
import {
  InternalPipelineOptions,
  bearerTokenChallengeAuthenticationPolicy
} from "@azure/core-rest-pipeline";
import { OperationOptions } from "@azure/core-client";

import { SpanStatusCode } from "@azure/core-tracing";
import "@azure/core-paging";
import { PageSettings, PagedAsyncIterableIterator } from "@azure/core-paging";

import { SDK_VERSION } from "./constants";
import { logger } from "./logger";
import { GeneratedClient } from "./generated";
import { createSpan } from "./tracing";
import { ContainerRegistryClientOptions, DeleteRepositoryResult } from "./model";
import { extractNextLink } from "./utils";
import { ChallengeHandler } from "./containerRegistryChallengeHandler";
<<<<<<< HEAD
import { ContainerRepositoryClient, DeleteRepositoryOptions } from "./containerRepositoryClient";
import { ContainerRegistryRefreshTokenCredential } from "./containerRegistryTokenCredential";
=======
import {
  ContainerRepository,
  ContainerRepositoryImpl,
  DeleteRepositoryOptions
} from "./containerRepository";
import { URL } from "./url";
import { RegistryArtifact } from "./registryArtifact";
>>>>>>> ddd7fa8e

/**
 * Options for the `listRepositories` method of `ContainerRegistryClient`.
 */
export interface ListRepositoriesOptions extends OperationOptions {}

/**
 * The client class used to interact with the Container Registry service.
 */
export class ContainerRegistryClient {
  /**
   * The Azure Container Registry endpoint.
   */
  public readonly registryUrl: string;

  /** The login server of the registry */
  public readonly loginServer: string;

  /** The name of the registry */
  public readonly name: string;

  private client: GeneratedClient;

  /**
   * Creates an instance of a ContainerRegistryClient.
   *
   * Example usage:
   * ```ts
   * import { ContainerRegistryClient } from "@azure/container-registry";
   * import { DefaultAzureCredential} from "@azure/identity";
   *
   * const client = new ContainerRegistryClient(
   *    "<container registry API endpoint>",
   *    new DefaultAzureCredential()
   * );
   * ```
   * @param endpointUrl - the URL to the Container Registry endpoint
   * @param credential - used to authenticate requests to the service
   * @param options - optional configuration used to send requests to the service
   */
  constructor(
    endpointUrl: string,
    credential: TokenCredential,
    options: ContainerRegistryClientOptions = {}
  ) {
    this.registryUrl = endpointUrl;
    const parsedUrl = new URL(endpointUrl);
    this.loginServer = parsedUrl.hostname;
    this.name = parsedUrl.pathname;

    // The below code helps us set a proper User-Agent header on all requests
    const libInfo = `azsdk-js-container-registry/${SDK_VERSION}`;
    if (!options.userAgentOptions) {
      options.userAgentOptions = {};
    }
    if (options.userAgentOptions.userAgentPrefix) {
      options.userAgentOptions.userAgentPrefix = `${options.userAgentOptions.userAgentPrefix} ${libInfo}`;
    } else {
      options.userAgentOptions.userAgentPrefix = libInfo;
    }

    const internalPipelineOptions: InternalPipelineOptions = {
      ...options,
      loggingOptions: {
        logger: logger.info,
        // This array contains header names we want to log that are not already
        // included as safe. Unknown/unsafe headers are logged as "<REDACTED>".
        additionalAllowedHeaderNames: ["x-ms-correlation-request-id"],
        additionalAllowedQueryParameters: ["last", "n"]
      }
    };

    const authClient = new GeneratedClient(endpointUrl, internalPipelineOptions);
    this.client = new GeneratedClient(endpointUrl, internalPipelineOptions);
    this.client.pipeline.addPolicy(
      bearerTokenChallengeAuthenticationPolicy({
        credential,
<<<<<<< HEAD
        scopes: ["https://management.core.windows.net/.default"],
        challengeCallbacks: new ChallengeHandler(
          new ContainerRegistryRefreshTokenCredential(credential, this.authClient)
        )
=======
        scopes: [`https://management.core.windows.net/.default`],
        challengeCallbacks: new ChallengeHandler(authClient)
>>>>>>> ddd7fa8e
      })
    );
  }

  /**
   * Deletes the repository identified by the given name.
   *
   * @param repositoryName - the name of repository to delete
   * @param options - optional configuration for the operation
   */
  public async deleteRepository(
    repositoryName: string,
    options: DeleteRepositoryOptions = {}
  ): Promise<DeleteRepositoryResult> {
    const { span, updatedOptions } = createSpan(
      "ContainerRegistryClient-deleteRepository",
      options
    );

    try {
      const result = await this.client.containerRegistry.deleteRepository(
        repositoryName,
        updatedOptions
      );
      return {
        deletedManifests: result.deletedManifests ?? [],
        deletedTags: result.deletedTags ?? []
      };
    } catch (e) {
      span.setStatus({ code: SpanStatusCode.ERROR, message: e.message });
      throw e;
    } finally {
      span.end();
    }
  }

  /**
   * Returns an artifact for given repository name, and a tag or digest.
   *
   * @param repositoryName - the name of repository
   * @param tagOrDigest - tag or digest of the artifact to retrieve
   */
  public getArtifact(repositoryName: string, tagOrDigest: string): RegistryArtifact {
    return new ContainerRepositoryImpl(this.registryUrl, repositoryName, this.client).getArtifact(
      tagOrDigest
    );
  }

  /**
   * Returns a ContainerRepositoryClient instance for the given repository.
   *
   * @param repositoryName - the name of repository to delete
   * @param options - optional configuration for the operation
   */
  public getRepository(repositoryName: string): ContainerRepository {
    return new ContainerRepositoryImpl(this.registryUrl, repositoryName, this.client);
  }

  /**
   * Iterates repositories.
   *
   * Example usage:
   * ```ts
   * let client = new ContainerRegistryClient(url, credentials);
   * for await (const repository of client.listRepositoryNames()) {
   *   console.log("repository name: ", repository);
   * }
   * ```
   * @param options -
   */
  public listRepositoryNames(
    options: ListRepositoriesOptions = {}
  ): PagedAsyncIterableIterator<string, string[]> {
    const iter = this.listRepositoryItems(options);

    return {
      next() {
        return iter.next();
      },
      [Symbol.asyncIterator]() {
        return this;
      },
      byPage: (settings: PageSettings = {}) => this.listRepositoriesPage(settings, options)
    };
  }

  private async *listRepositoryItems(
    options: ListRepositoriesOptions = {}
  ): AsyncIterableIterator<string> {
    for await (const page of this.listRepositoriesPage({}, options)) {
      yield* page;
    }
  }

  private async *listRepositoriesPage(
    continuationState: PageSettings,
    options: ListRepositoriesOptions = {}
  ): AsyncIterableIterator<string[]> {
    if (!continuationState.continuationToken) {
      const optionsComplete = {
        ...options,
        n: continuationState.maxPageSize
      };
      const currentPage = await this.client.containerRegistry.getRepositories(optionsComplete);
      if (currentPage.repositories) {
        yield currentPage.repositories;
      }
      continuationState.continuationToken = extractNextLink(currentPage.link);
    }
    while (continuationState.continuationToken) {
      const currentPage = await this.client.containerRegistry.getRepositoriesNext(
        continuationState.continuationToken,
        options
      );
      if (currentPage.repositories) {
        yield currentPage.repositories;
      }
      continuationState.continuationToken = extractNextLink(currentPage.link);
    }
  }
}<|MERGE_RESOLUTION|>--- conflicted
+++ resolved
@@ -21,10 +21,6 @@
 import { ContainerRegistryClientOptions, DeleteRepositoryResult } from "./model";
 import { extractNextLink } from "./utils";
 import { ChallengeHandler } from "./containerRegistryChallengeHandler";
-<<<<<<< HEAD
-import { ContainerRepositoryClient, DeleteRepositoryOptions } from "./containerRepositoryClient";
-import { ContainerRegistryRefreshTokenCredential } from "./containerRegistryTokenCredential";
-=======
 import {
   ContainerRepository,
   ContainerRepositoryImpl,
@@ -32,7 +28,6 @@
 } from "./containerRepository";
 import { URL } from "./url";
 import { RegistryArtifact } from "./registryArtifact";
->>>>>>> ddd7fa8e
 
 /**
  * Options for the `listRepositories` method of `ContainerRegistryClient`.
@@ -110,15 +105,10 @@
     this.client.pipeline.addPolicy(
       bearerTokenChallengeAuthenticationPolicy({
         credential,
-<<<<<<< HEAD
         scopes: ["https://management.core.windows.net/.default"],
         challengeCallbacks: new ChallengeHandler(
           new ContainerRegistryRefreshTokenCredential(credential, this.authClient)
         )
-=======
-        scopes: [`https://management.core.windows.net/.default`],
-        challengeCallbacks: new ChallengeHandler(authClient)
->>>>>>> ddd7fa8e
       })
     );
   }
