// Copyright (c) Microsoft Corporation.
// Licensed under the MIT license.

<<<<<<< HEAD
import { AzureAuthorityHosts } from "@azure/identity";
import { createTestCredential } from "@azure-tools/test-credential";
import { env, Recorder, RecorderStartOptions } from "@azure-tools/test-recorder";
=======
import { AzureAuthorityHosts, ClientSecretCredential } from "@azure/identity";
import {
  env,
  RecorderEnvironmentSetup,
  pluginForClientSecretCredentialTests,
  isLiveMode,
} from "@azure-tools/test-recorder";
>>>>>>> 4bfe4055
import { ContainerRegistryClient, KnownContainerRegistryAudience } from "../../src";
import { isNode } from "./isNode";
import { createXhrHttpClient } from "@azure/test-utils";

// When the recorder observes the values of these environment variables in any
// recorded HTTP request or response, it will replace them with the values they
// are mapped to below.
const envSetupForPlayback: Record<string, string> = {
  CONTAINER_REGISTRY_ENDPOINT: "https://myregistry.azurecr.io",
  CONTAINER_REGISTRY_ANONYMOUS_ENDPOINT: "https://myregistry.azurecr.io",
  CONTAINERREGISTRY_TENANT_ID: "12345678-1234-1234-1234-123456789012",
  CONTAINERREGISTRY_CLIENT_ID: "azure_client_id",
  CONTAINERREGISTRY_CLIENT_SECRET: "azure_client_secret",
  SUBSCRIPTION_ID: "subscription_id",
  RESOURCE_GROUP: "resource_group_id",
  REGISTRY: "myregistry",
};

const expiryReplacement = "eyJleHAiOjg2NDAwMDAwMDAwMDB9"; //  base64 encoding of '{"exp":8640000000000}' ;
export const recorderStartOptions: RecorderStartOptions = {
  // == Recorder Environment Setup == Add the replaceable variables from
  // above
  envSetupForPlayback,

  sanitizerOptions: {
    generalSanitizers: [
      {
        regex: true,
        target: `"refresh_token":"[^"]+"`,
        value: `"refresh_token":"sanitized.${expiryReplacement}.sanitized"`,
      },
      {
        regex: true,
        target: `access_token=([^&]+?)(&|"|$)`,
        value: `access_token=SecretPlaceholder$2`,
      },
      {
        regex: true,
        target: `refresh_token=([^&]+?)(&|")`,
        value: `refresh_token=sanitized.${expiryReplacement}.sanitized$2`,
      },
    ],
    bodyKeySanitizers: [
      {
        jsonPath: "access_token",
      },
    ],
  },
};

function getAuthority(endpoint: string): AzureAuthorityHosts | undefined {
  if (endpoint.endsWith(".azurecr.cn")) {
    return AzureAuthorityHosts.AzureChina;
  }
  if (endpoint.endsWith("azurecr.de")) {
    return AzureAuthorityHosts.AzureGermany;
  }
  if (endpoint.endsWith(".azurecr.us")) {
    return AzureAuthorityHosts.AzureGovernment;
  }
  return undefined;
}

function getAudience(authority?: AzureAuthorityHosts): KnownContainerRegistryAudience {
  switch (authority) {
    case AzureAuthorityHosts.AzureChina:
      return KnownContainerRegistryAudience.AzureResourceManagerChina;
    case AzureAuthorityHosts.AzureGermany:
      return KnownContainerRegistryAudience.AzureResourceManagerGermany;
    case AzureAuthorityHosts.AzureGovernment:
      return KnownContainerRegistryAudience.AzureResourceManagerGovernment;
    default:
      return KnownContainerRegistryAudience.AzureResourceManagerPublicCloud;
  }
}

type ContainerRegistryServiceVersions = "2021-07-01";
export function createRegistryClient(
  endpoint: string,
  serviceVersion: string,
  recorder: Recorder,
  options: { anonymous: boolean } = { anonymous: false }
): ContainerRegistryClient {
  const authorityHost = getAuthority(endpoint);
  const audience = getAudience(authorityHost);
  const tokenCredentialOptions = authorityHost ? { authorityHost } : undefined;
  const httpClient = isNode || isLiveMode() ? undefined : createXhrHttpClient();
  const clientOptions = {
    audience,
    serviceVersion: serviceVersion as ContainerRegistryServiceVersions,
    httpClient,
  };

  if (options.anonymous) {
    return new ContainerRegistryClient(endpoint, recorder.configureClientOptions(clientOptions));
  }

<<<<<<< HEAD
  const credential = createTestCredential(tokenCredentialOptions, {
    tenantId: env.CONTAINERREGISTRY_TENANT_ID,
    clientId: env.CONTAINERREGISTRY_CLIENT_ID,
    clientSecret: env.CONTAINERREGISTRY_CLIENT_SECRET,
  });
=======
  // We use ClientSecretCredential instead of DefaultAzureCredential in order
  // to ensure that the requests made to the AAD server are always the same. If
  // we used DefaultAzureCredential, they might be different on some machines
  // than on others, depending on which credentials are available (such as
  // Managed Identity or developer credentials).
  const credential = new ClientSecretCredential(
    env.CONTAINERREGISTRY_TENANT_ID,
    env.CONTAINERREGISTRY_CLIENT_ID,
    env.CONTAINERREGISTRY_CLIENT_SECRET,
    { ...tokenCredentialOptions, httpClient }
  );
>>>>>>> 4bfe4055

  return new ContainerRegistryClient(
    endpoint,
    credential,
    recorder.configureClientOptions(clientOptions)
  );
}

export const serviceVersions = ["2021-07-01"] as const;<|MERGE_RESOLUTION|>--- conflicted
+++ resolved
@@ -1,22 +1,11 @@
 // Copyright (c) Microsoft Corporation.
 // Licensed under the MIT license.
 
-<<<<<<< HEAD
 import { AzureAuthorityHosts } from "@azure/identity";
 import { createTestCredential } from "@azure-tools/test-credential";
-import { env, Recorder, RecorderStartOptions } from "@azure-tools/test-recorder";
-=======
-import { AzureAuthorityHosts, ClientSecretCredential } from "@azure/identity";
-import {
-  env,
-  RecorderEnvironmentSetup,
-  pluginForClientSecretCredentialTests,
-  isLiveMode,
-} from "@azure-tools/test-recorder";
->>>>>>> 4bfe4055
+import { env, isLiveMode, Recorder, RecorderStartOptions } from "@azure-tools/test-recorder";
 import { ContainerRegistryClient, KnownContainerRegistryAudience } from "../../src";
-import { isNode } from "./isNode";
-import { createXhrHttpClient } from "@azure/test-utils";
+import { createXhrHttpClient, isNode } from "@azure/test-utils";
 
 // When the recorder observes the values of these environment variables in any
 // recorded HTTP request or response, it will replace them with the values they
@@ -111,25 +100,14 @@
     return new ContainerRegistryClient(endpoint, recorder.configureClientOptions(clientOptions));
   }
 
-<<<<<<< HEAD
-  const credential = createTestCredential(tokenCredentialOptions, {
-    tenantId: env.CONTAINERREGISTRY_TENANT_ID,
-    clientId: env.CONTAINERREGISTRY_CLIENT_ID,
-    clientSecret: env.CONTAINERREGISTRY_CLIENT_SECRET,
-  });
-=======
-  // We use ClientSecretCredential instead of DefaultAzureCredential in order
-  // to ensure that the requests made to the AAD server are always the same. If
-  // we used DefaultAzureCredential, they might be different on some machines
-  // than on others, depending on which credentials are available (such as
-  // Managed Identity or developer credentials).
-  const credential = new ClientSecretCredential(
-    env.CONTAINERREGISTRY_TENANT_ID,
-    env.CONTAINERREGISTRY_CLIENT_ID,
-    env.CONTAINERREGISTRY_CLIENT_SECRET,
-    { ...tokenCredentialOptions, httpClient }
+  const credential = createTestCredential(
+    { ...tokenCredentialOptions, httpClient },
+    {
+      tenantId: env.CONTAINERREGISTRY_TENANT_ID,
+      clientId: env.CONTAINERREGISTRY_CLIENT_ID,
+      clientSecret: env.CONTAINERREGISTRY_CLIENT_SECRET,
+    }
   );
->>>>>>> 4bfe4055
 
   return new ContainerRegistryClient(
     endpoint,
