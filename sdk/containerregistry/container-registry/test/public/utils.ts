--- conflicted
+++ resolved
@@ -10,6 +10,7 @@
 // are mapped to below.
 const replaceableVariables: Record<string, string> = {
   CONTAINERREGISTRY_REGISTRY_ENDPOINT: "https://myregistry.azurecr.io",
+  CONTAINERREGISTRY_ANONREGISTRY_ENDPOINT: "https://myregistry.azurecr.io",
   AZURE_TENANT_ID: "azure_tenant_id",
   AZURE_CLIENT_ID: "azure_client_id",
   AZURE_CLIENT_SECRET: "azure_client_secret",
@@ -62,28 +63,4 @@
   );
 
   return new ContainerRegistryClient(endpoint, credential);
-<<<<<<< HEAD
-}
-
-export function createRepositoryClient(
-  endpoint: string,
-  repository: string
-): ContainerRepositoryClient {
-  // Retrieve the endpoint from the environment variable
-  // we saved to the .env file earlier
-
-  // We use ClientSecretCredential instead of DefaultAzureCredential in order
-  // to ensure that the requests made to the AAD server are always the same. If
-  // we used DefaultAzureCredential, they might be different on some machines
-  // than on others, depending on which credentials are available (such as
-  // Managed Identity or developer credentials).
-  const credential = new ClientSecretCredential(
-    env.AZURE_TENANT_ID,
-    env.AZURE_CLIENT_ID,
-    env.AZURE_CLIENT_SECRET
-  );
-
-  return new ContainerRepositoryClient(endpoint, repository, credential);
-=======
->>>>>>> de1d624b
 }