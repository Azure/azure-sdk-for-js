# Used in most samples. Retrieve these values from an instance in the Azure
# Portal.
# Retrieve this value from a Container Registry instance in the Azure Portal.
<<<<<<< HEAD
CONTAINERREGISTRY_REGISTRY_ENDPOINT: "<container registry REST API endpoint>",
REPOSITORY_NAME="Repository Name"
=======
CONTAINER_REGISTRY_ENDPOINT: "<container registry REST API endpoint>",
REPOSITORY_NAME="<repository name>"
>>>>>>> de1d624b

# Used to authenticate using Azure AD as a service principal for role-based
# authentication in the tokenAuth sample.
#
# See the documentation for `EnvironmentCredential` at the following link:
# https://docs.microsoft.com/javascript/api/@azure/identity/environmentcredential

AZURE_TENANT_ID="<AD tenant id or name>"
AZURE_CLIENT_ID="<ID of the user/service principal to authenticate as>"
AZURE_CLIENT_SECRET="<client secret used to authenticate to Azure AD>"

# Our tests assume that TEST_MODE is "playback" by default. You can change it
# to "record" to generate new recordings, or "live" to bypass the recorder
# entirely.

# TEST_MODE="playback"<|MERGE_RESOLUTION|>--- conflicted
+++ resolved
@@ -1,13 +1,8 @@
 # Used in most samples. Retrieve these values from an instance in the Azure
 # Portal.
 # Retrieve this value from a Container Registry instance in the Azure Portal.
-<<<<<<< HEAD
 CONTAINERREGISTRY_REGISTRY_ENDPOINT: "<container registry REST API endpoint>",
-REPOSITORY_NAME="Repository Name"
-=======
-CONTAINER_REGISTRY_ENDPOINT: "<container registry REST API endpoint>",
 REPOSITORY_NAME="<repository name>"
->>>>>>> de1d624b
 
 # Used to authenticate using Azure AD as a service principal for role-based
 # authentication in the tokenAuth sample.
