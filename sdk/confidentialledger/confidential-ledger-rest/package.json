{
  "name": "@azure-rest/confidential-ledger",
  "sdk-type": "client",
  "author": "Microsoft Corporation",
  "description": "An isomorphic rest level client library for the Azure Confidential Ledger service.",
  "version": "1.0.1",
  "keywords": [
    "node",
    "azure",
    "cloud",
    "typescript",
    "browser",
    "isomorphic"
  ],
  "license": "MIT",
  "main": "./dist/commonjs/index.js",
  "module": "./dist/esm/index.js",
  "types": "./dist/commonjs/index.d.ts",
  "homepage": "https://github.com/Azure/azure-sdk-for-js/tree/main/sdk/confidentialledger/confidential-ledger-rest/README.md",
  "repository": "github:Azure/azure-sdk-for-js",
  "bugs": {
    "url": "https://github.com/Azure/azure-sdk-for-js/issues"
  },
  "files": [
    "dist/",
    "README.md",
    "LICENSE"
  ],
  "//metadata": {
    "constantPaths": [
      {
        "path": "swagger/README.md",
        "prefix": "package-version"
      }
    ]
  },
  "engines": {
    "node": ">=18.0.0"
  },
  "//sampleConfiguration": {
    "productName": "Azure Confidential Ledger rest",
    "productSlugs": [
      "azure"
    ],
    "requiredResources": {
      "Azure Confidential Compute": "https://azure.microsoft.com/solutions/confidential-compute"
    },
    "disableDocsMs": true,
    "apiRefLink": "https://docs.microsoft.com/azure/confidential-ledger"
  },
  "scripts": {
    "build": "npm run clean && dev-tool run build-package && dev-tool run extract-api",
    "build:browser": "echo \"Browser is not supported.\" && exit 0",
    "build:debug": "dev-tool run build-package && dev-tool run bundle && dev-tool run extract-api",
    "build:node": "dev-tool run build-package && dev-tool run bundle --browser-test=false",
    "build:samples": "echo Obsolete.",
    "build:test": "dev-tool run build-package && dev-tool run bundle --browser-test=false",
    "check-format": "dev-tool run vendored prettier --list-different --config ../../../.prettierrc.json --ignore-path ../../../.prettierignore \"src/**/*.ts\" \"test/**/*.ts\" \"samples-dev/**/*.ts\" \"*.{js,json}\"",
    "clean": "dev-tool run vendored rimraf --glob dist dist-browser dist-esm dist-test temp types *.tgz *.log",
    "execute:samples": "dev-tool samples run samples-dev",
    "extract-api": "dev-tool run build-package && dev-tool run extract-api",
    "format": "dev-tool run vendored prettier --write --config ../../../.prettierrc.json --ignore-path ../../../.prettierignore \"src/**/*.ts\" \"test/**/*.ts\" \"samples-dev/**/*.ts\" \"*.{js,json}\"",
    "generate:client": "autorest --typescript swagger/README.md && rushx format",
    "integration-test": "npm run integration-test:node",
    "integration-test:browser": "echo \"Browser is not supported.\" && exit 0",
    "integration-test:node": "dev-tool run test:node-js-input -- --timeout 5000000 'dist-esm/test/**/*.spec.js'",
    "lint": "eslint package.json api-extractor.json src test",
    "lint:fix": "eslint package.json api-extractor.json src test --fix --fix-type [problem,suggestion]",
    "pack": "npm pack 2>&1",
    "test": "npm run clean && npm run build:test && npm run unit-test",
    "test:browser": "npm run clean && npm run build:test && npm run unit-test:browser",
    "test:node": "npm run clean && npm run build:test && npm run unit-test:node",
    "unit-test": "npm run unit-test:node",
    "unit-test:browser": "echo \"Browser is not supported.\" && exit 0",
    "unit-test:node": "dev-tool run test:vitest",
    "update-snippets": "echo skipped"
  },
  "sideEffects": false,
  "autoPublish": false,
  "dependencies": {
<<<<<<< HEAD
    "@azure-rest/core-client": "^1.0.0",
    "@azure/core-auth": "^1.3.0",
    "@azure/core-rest-pipeline": "^1.1.0",
    "@azure/logger": "^1.0.0",
    "tslib": "^2.2.0"
=======
    "@azure-rest/core-client": "^2.3.1",
    "@azure/core-auth": "^1.9.0",
    "@azure/core-paging": "^1.6.2",
    "@azure/core-rest-pipeline": "^1.18.0",
    "@azure/logger": "^1.1.4",
    "tslib": "^2.8.1"
>>>>>>> 5aa17583
  },
  "devDependencies": {
    "@azure-tools/test-credential": "^2.0.0",
    "@azure-tools/test-recorder": "^4.1.0",
    "@azure-tools/test-utils-vitest": "^1.0.0",
    "@azure/dev-tool": "^1.0.0",
    "@azure/eslint-plugin-azure-sdk": "^3.0.0",
    "@azure/identity": "^4.5.0",
    "@types/node": "^18.0.0",
    "@vitest/coverage-istanbul": "^2.1.5",
    "dotenv": "^16.0.0",
    "eslint": "^9.9.0",
    "typescript": "~5.6.2",
    "vitest": "^2.1.5"
  },
  "type": "module",
  "tshy": {
    "exports": {
      "./package.json": "./package.json",
      ".": "./src/index.ts"
    },
    "dialects": [
      "esm",
      "commonjs"
    ],
    "selfLink": false
  },
  "exports": {
    "./package.json": "./package.json",
    ".": {
      "import": {
        "types": "./dist/esm/index.d.ts",
        "default": "./dist/esm/index.js"
      },
      "require": {
        "types": "./dist/commonjs/index.d.ts",
        "default": "./dist/commonjs/index.js"
      }
    }
  }
}<|MERGE_RESOLUTION|>--- conflicted
+++ resolved
@@ -78,20 +78,11 @@
   "sideEffects": false,
   "autoPublish": false,
   "dependencies": {
-<<<<<<< HEAD
-    "@azure-rest/core-client": "^1.0.0",
-    "@azure/core-auth": "^1.3.0",
-    "@azure/core-rest-pipeline": "^1.1.0",
-    "@azure/logger": "^1.0.0",
-    "tslib": "^2.2.0"
-=======
     "@azure-rest/core-client": "^2.3.1",
     "@azure/core-auth": "^1.9.0",
-    "@azure/core-paging": "^1.6.2",
     "@azure/core-rest-pipeline": "^1.18.0",
     "@azure/logger": "^1.1.4",
     "tslib": "^2.8.1"
->>>>>>> 5aa17583
   },
   "devDependencies": {
     "@azure-tools/test-credential": "^2.0.0",
