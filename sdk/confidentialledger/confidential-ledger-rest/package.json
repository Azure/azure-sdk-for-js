--- conflicted
+++ resolved
@@ -69,7 +69,6 @@
   "sideEffects": false,
   "autoPublish": false,
   "dependencies": {
-<<<<<<< HEAD
     "@azure-rest/core-client": "workspace:*",
     "@azure/core-auth": "workspace:*",
     "@azure/core-rest-pipeline": "workspace:*",
@@ -89,27 +88,6 @@
     "eslint": "catalog:",
     "typescript": "catalog:",
     "vitest": "catalog:testing"
-=======
-    "@azure-rest/core-client": "^2.3.1",
-    "@azure/core-auth": "^1.9.0",
-    "@azure/core-rest-pipeline": "^1.20.0",
-    "@azure/logger": "^1.2.0",
-    "tslib": "^2.8.1"
-  },
-  "devDependencies": {
-    "@azure-tools/test-credential": "^2.0.0",
-    "@azure-tools/test-recorder": "^4.1.0",
-    "@azure-tools/test-utils-vitest": "^1.0.0",
-    "@azure/dev-tool": "^1.0.0",
-    "@azure/eslint-plugin-azure-sdk": "^3.0.0",
-    "@azure/identity": "^4.10.0",
-    "@types/node": "^18.0.0",
-    "@vitest/coverage-istanbul": "^3.0.9",
-    "dotenv": "^16.0.0",
-    "eslint": "^9.9.0",
-    "typescript": "~5.8.2",
-    "vitest": "^3.0.9"
->>>>>>> 6a16ed18
   },
   "type": "module",
   "tshy": {
