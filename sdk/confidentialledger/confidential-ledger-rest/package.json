--- conflicted
+++ resolved
@@ -51,11 +51,7 @@
     "apiRefLink": "https://docs.microsoft.com/azure/confidential-ledger"
   },
   "scripts": {
-<<<<<<< HEAD
     "audit": "skipped",
-=======
-    "audit": "node ../../../common/scripts/rush-audit.js && dev-tool run vendored rimraf node_modules package-lock.json && npm i --package-lock-only 2>&1 && npm audit",
->>>>>>> cae1265f
     "build": "npm run clean && tsc -p . && dev-tool run bundle --browser-test=false && dev-tool run extract-api",
     "build:browser": "echo \"Browser is not supported.\" && exit 0",
     "build:debug": "tsc -p . && dev-tool run bundle && dev-tool run extract-api",
@@ -71,8 +67,8 @@
     "integration-test": "npm run integration-test:node",
     "integration-test:browser": "echo \"Browser is not supported.\" && exit 0",
     "integration-test:node": "dev-tool run test:node-js-input -- --timeout 5000000 'dist-esm/test/**/*.spec.js'",
-    "lint": "dev-tool run vendored eslintpackage.json api-extractor.json src test",
-    "lint:fix": "dev-tool run vendored eslintpackage.json api-extractor.json src test --fix --fix-type [problem,suggestion]",
+    "lint": "dev-tool run vendored eslint package.json api-extractor.json src test",
+    "lint:fix": "dev-tool run vendored eslint package.json api-extractor.json src test --fix --fix-type [problem,suggestion]",
     "pack": "npm pack 2>&1",
     "test": "npm run clean && npm run build:test && npm run unit-test",
     "test:browser": "npm run clean && npm run build:test && npm run unit-test:browser",
@@ -93,7 +89,6 @@
     "tslib": "catalog:"
   },
   "devDependencies": {
-<<<<<<< HEAD
     "@azure-tools/test-credential": "catalog:test-credentialV1",
     "@azure-tools/test-recorder": "catalog:test-recorderV3",
     "@azure-tools/test-utils": "workspace:*",
@@ -109,24 +104,6 @@
     "eslint": "catalog:",
     "mocha": "catalog:legacy",
     "nyc": "catalog:legacy",
-=======
-    "@azure-tools/test-credential": "^1.0.0",
-    "@azure-tools/test-recorder": "^3.0.0",
-    "@azure-tools/test-utils": "^1.0.1",
-    "@azure/dev-tool": "^1.0.0",
-    "@azure/eslint-plugin-azure-sdk": "^3.0.0",
-    "@azure/identity": "^4.0.1",
-    "@types/chai": "^4.1.6",
-    "@types/mocha": "^10.0.0",
-    "@types/node": "^18.0.0",
-    "chai": "^4.2.0",
-    "cross-env": "^7.0.2",
-    "dotenv": "^16.0.0",
-    "eslint": "^9.9.0",
-    "mocha": "^10.0.0",
-    "nyc": "^17.0.0",
->>>>>>> cae1265f
-    "source-map-support": "^0.5.9",
     "typescript": "catalog:"
   }
 }