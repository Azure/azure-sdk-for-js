--- conflicted
+++ resolved
@@ -58,14 +58,7 @@
     "execute:samples": "dev-tool samples run samples-dev",
     "extract-api": "dev-tool run build-package && dev-tool run extract-api",
     "format": "dev-tool run vendored prettier --write --config ../../../.prettierrc.json --ignore-path ../../../.prettierignore \"src/**/*.ts\" \"test/**/*.ts\" \"samples-dev/**/*.ts\" \"*.{js,json}\"",
-<<<<<<< HEAD
-    "generate:client": "autorest --typescript swagger/README.md && npm run format",
-    "integration-test": "npm run integration-test:node",
-    "integration-test:browser": "echo \"Browser is not supported.\" && exit 0",
-    "integration-test:node": "dev-tool run test:node-js-input -- --timeout 5000000 'dist-esm/test/**/*.spec.js'",
-=======
     "generate:client": "autorest --typescript swagger/README.md && rushx format",
->>>>>>> 835b3dca
     "lint": "eslint package.json api-extractor.json src test",
     "lint:fix": "eslint package.json api-extractor.json src test --fix --fix-type [problem,suggestion]",
     "pack": "npm pack 2>&1",
