// Copyright (c) Microsoft Corporation.
// Licensed under the MIT License.

/**
 * This sample demonstrates how to Check if a file path is available.
 *
 * @summary Check if a file path is available.
 * x-ms-original-file: specification/netapp/resource-manager/Microsoft.NetApp/stable/2025-03-01/examples/CheckFilePathAvailability.json
 */

import {
  NetAppResourceCheckFilePathAvailabilityOptionalParams,
  NetAppManagementClient,
} from "@azure/arm-netapp";
import { DefaultAzureCredential } from "@azure/identity";
import "dotenv/config";

<<<<<<< HEAD
/**
 * This sample demonstrates how to Check if a file path is available.
 *
 * @summary Check if a file path is available.
 * x-ms-original-file: specification/netapp/resource-manager/Microsoft.NetApp/stable/2025-06-01/examples/CheckFilePathAvailability.json
 */
=======
>>>>>>> 07028ad9
async function checkFilePathAvailability(): Promise<void> {
  const subscriptionId =
    process.env["NETAPP_SUBSCRIPTION_ID"] ||
    "00000000-0000-0000-0000-000000000000";
  const location = "eastus";
  const name = "my-exact-filepth";
  const subnetId =
    "/subscriptions/9760acf5-4638-11e7-9bdb-020073ca7778/resourceGroups/myRP/providers/Microsoft.Network/virtualNetworks/testvnet3/subnets/testsubnet3";
  const availabilityZone = "undefined";
  const options: NetAppResourceCheckFilePathAvailabilityOptionalParams = {
    availabilityZone,
  };
  const credential = new DefaultAzureCredential();
  const client = new NetAppManagementClient(credential, subscriptionId);
  const result = await client.netAppResource.checkFilePathAvailability(
    location,
    name,
    subnetId,
    options,
  );
  console.log(result);
}

async function main(): Promise<void> {
  await checkFilePathAvailability();
}

main().catch(console.error);<|MERGE_RESOLUTION|>--- conflicted
+++ resolved
@@ -15,15 +15,6 @@
 import { DefaultAzureCredential } from "@azure/identity";
 import "dotenv/config";
 
-<<<<<<< HEAD
-/**
- * This sample demonstrates how to Check if a file path is available.
- *
- * @summary Check if a file path is available.
- * x-ms-original-file: specification/netapp/resource-manager/Microsoft.NetApp/stable/2025-06-01/examples/CheckFilePathAvailability.json
- */
-=======
->>>>>>> 07028ad9
 async function checkFilePathAvailability(): Promise<void> {
   const subscriptionId =
     process.env["NETAPP_SUBSCRIPTION_ID"] ||
