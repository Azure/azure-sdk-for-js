--- conflicted
+++ resolved
@@ -16,15 +16,6 @@
 import { DefaultAzureCredential } from "@azure/identity";
 import "dotenv/config";
 
-<<<<<<< HEAD
-/**
- * This sample demonstrates how to Transitions all volumes in a VNet to a different encryption key source (Microsoft-managed key or Azure Key Vault). Operation fails if targeted volumes share encryption sibling set with volumes from another account.
- *
- * @summary Transitions all volumes in a VNet to a different encryption key source (Microsoft-managed key or Azure Key Vault). Operation fails if targeted volumes share encryption sibling set with volumes from another account.
- * x-ms-original-file: specification/netapp/resource-manager/Microsoft.NetApp/stable/2025-06-01/examples/Accounts_TransitionEncryptionKey.json
- */
-=======
->>>>>>> 07028ad9
 async function accountsMigrateEncryptionKey(): Promise<void> {
   const subscriptionId =
     process.env["NETAPP_SUBSCRIPTION_ID"] ||
