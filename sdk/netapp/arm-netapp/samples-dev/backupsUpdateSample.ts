// Copyright (c) Microsoft Corporation.
// Licensed under the MIT License.

/**
 * This sample demonstrates how to Patch a Backup under the Backup Vault
 *
 * @summary Patch a Backup under the Backup Vault
 * x-ms-original-file: specification/netapp/resource-manager/Microsoft.NetApp/stable/2025-03-01/examples/BackupsUnderBackupVault_Update.json
 */

import {
  BackupPatch,
  BackupsUpdateOptionalParams,
  NetAppManagementClient,
} from "@azure/arm-netapp";
import { DefaultAzureCredential } from "@azure/identity";
import "dotenv/config";

<<<<<<< HEAD
/**
 * This sample demonstrates how to Patch a Backup under the Backup Vault
 *
 * @summary Patch a Backup under the Backup Vault
 * x-ms-original-file: specification/netapp/resource-manager/Microsoft.NetApp/stable/2025-06-01/examples/BackupsUnderBackupVault_Update.json
 */
=======
>>>>>>> 07028ad9
async function backupsUnderBackupVaultUpdate(): Promise<void> {
  const subscriptionId =
    process.env["NETAPP_SUBSCRIPTION_ID"] ||
    "00000000-0000-0000-0000-000000000000";
  const resourceGroupName = process.env["NETAPP_RESOURCE_GROUP"] || "myRG";
  const accountName = "account1";
  const backupVaultName = "backupVault1";
  const backupName = "backup1";
  const body: BackupPatch = {};
  const options: BackupsUpdateOptionalParams = { body };
  const credential = new DefaultAzureCredential();
  const client = new NetAppManagementClient(credential, subscriptionId);
  const result = await client.backups.beginUpdateAndWait(
    resourceGroupName,
    accountName,
    backupVaultName,
    backupName,
    options,
  );
  console.log(result);
}

async function main(): Promise<void> {
  await backupsUnderBackupVaultUpdate();
}

main().catch(console.error);<|MERGE_RESOLUTION|>--- conflicted
+++ resolved
@@ -16,15 +16,6 @@
 import { DefaultAzureCredential } from "@azure/identity";
 import "dotenv/config";
 
-<<<<<<< HEAD
-/**
- * This sample demonstrates how to Patch a Backup under the Backup Vault
- *
- * @summary Patch a Backup under the Backup Vault
- * x-ms-original-file: specification/netapp/resource-manager/Microsoft.NetApp/stable/2025-06-01/examples/BackupsUnderBackupVault_Update.json
- */
-=======
->>>>>>> 07028ad9
 async function backupsUnderBackupVaultUpdate(): Promise<void> {
   const subscriptionId =
     process.env["NETAPP_SUBSCRIPTION_ID"] ||
