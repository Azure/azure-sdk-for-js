// Copyright (c) Microsoft Corporation.
// Licensed under the MIT License.

/**
 * This sample demonstrates how to Affects existing volumes that are encrypted with Key Vault/Managed HSM, and new volumes. Supports HSM to Key Vault, Key Vault to HSM, HSM to HSM and Key Vault to Key Vault.
 *
 * @summary Affects existing volumes that are encrypted with Key Vault/Managed HSM, and new volumes. Supports HSM to Key Vault, Key Vault to HSM, HSM to HSM and Key Vault to Key Vault.
 * x-ms-original-file: specification/netapp/resource-manager/Microsoft.NetApp/stable/2025-03-01/examples/Accounts_ChangeKeyVault.json
 */

import {
  ChangeKeyVault,
  AccountsChangeKeyVaultOptionalParams,
  NetAppManagementClient,
} from "@azure/arm-netapp";
import { DefaultAzureCredential } from "@azure/identity";
import "dotenv/config";

<<<<<<< HEAD
/**
 * This sample demonstrates how to Affects existing volumes that are encrypted with Key Vault/Managed HSM, and new volumes. Supports HSM to Key Vault, Key Vault to HSM, HSM to HSM and Key Vault to Key Vault.
 *
 * @summary Affects existing volumes that are encrypted with Key Vault/Managed HSM, and new volumes. Supports HSM to Key Vault, Key Vault to HSM, HSM to HSM and Key Vault to Key Vault.
 * x-ms-original-file: specification/netapp/resource-manager/Microsoft.NetApp/stable/2025-06-01/examples/Accounts_ChangeKeyVault.json
 */
=======
>>>>>>> 07028ad9
async function accountsChangeKeyVault(): Promise<void> {
  const subscriptionId =
    process.env["NETAPP_SUBSCRIPTION_ID"] ||
    "00000000-0000-0000-0000-000000000000";
  const resourceGroupName = process.env["NETAPP_RESOURCE_GROUP"] || "myRG";
  const accountName = "account1";
  const body: ChangeKeyVault = {
    keyName: "rsakey",
    keyVaultPrivateEndpoints: [
      {
        privateEndpointId:
          "/subscriptions/00000000-0000-0000-0000-000000000000/resourceGroups/myRG/providers/Microsoft.Network/privateEndpoints/privip1",
        virtualNetworkId:
          "/subscriptions/00000000-0000-0000-0000-000000000000/resourceGroups/myRG/providers/Microsoft.Network/virtualNetworks/vnet1",
      },
    ],
    keyVaultResourceId:
      "/subscriptions/00000000-0000-0000-0000-000000000000/resourceGroups/myRG/providers/Microsoft.KeyVault/managedHSMs/my-hsm",
    keyVaultUri: "https://my-key-vault.managedhsm.azure.net",
  };
  const options: AccountsChangeKeyVaultOptionalParams = { body };
  const credential = new DefaultAzureCredential();
  const client = new NetAppManagementClient(credential, subscriptionId);
  const result = await client.accounts.beginChangeKeyVaultAndWait(
    resourceGroupName,
    accountName,
    options,
  );
  console.log(result);
}

async function main(): Promise<void> {
  await accountsChangeKeyVault();
}

main().catch(console.error);<|MERGE_RESOLUTION|>--- conflicted
+++ resolved
@@ -16,15 +16,6 @@
 import { DefaultAzureCredential } from "@azure/identity";
 import "dotenv/config";
 
-<<<<<<< HEAD
-/**
- * This sample demonstrates how to Affects existing volumes that are encrypted with Key Vault/Managed HSM, and new volumes. Supports HSM to Key Vault, Key Vault to HSM, HSM to HSM and Key Vault to Key Vault.
- *
- * @summary Affects existing volumes that are encrypted with Key Vault/Managed HSM, and new volumes. Supports HSM to Key Vault, Key Vault to HSM, HSM to HSM and Key Vault to Key Vault.
- * x-ms-original-file: specification/netapp/resource-manager/Microsoft.NetApp/stable/2025-06-01/examples/Accounts_ChangeKeyVault.json
- */
-=======
->>>>>>> 07028ad9
 async function accountsChangeKeyVault(): Promise<void> {
   const subscriptionId =
     process.env["NETAPP_SUBSCRIPTION_ID"] ||
