// Copyright (c) Microsoft Corporation.
// Licensed under the MIT License.

/**
 * This sample demonstrates how to Restore the specified files from the specified snapshot to the active filesystem
 *
 * @summary Restore the specified files from the specified snapshot to the active filesystem
 * x-ms-original-file: specification/netapp/resource-manager/Microsoft.NetApp/stable/2025-03-01/examples/Snapshots_SingleFileRestore.json
 */

import {
  SnapshotRestoreFiles,
  NetAppManagementClient,
} from "@azure/arm-netapp";
import { DefaultAzureCredential } from "@azure/identity";
import "dotenv/config";

<<<<<<< HEAD
/**
 * This sample demonstrates how to Restore the specified files from the specified snapshot to the active filesystem
 *
 * @summary Restore the specified files from the specified snapshot to the active filesystem
 * x-ms-original-file: specification/netapp/resource-manager/Microsoft.NetApp/stable/2025-06-01/examples/Snapshots_SingleFileRestore.json
 */
=======
>>>>>>> 07028ad9
async function snapshotsSingleFileRestore(): Promise<void> {
  const subscriptionId =
    process.env["NETAPP_SUBSCRIPTION_ID"] ||
    "00000000-0000-0000-0000-000000000000";
  const resourceGroupName = process.env["NETAPP_RESOURCE_GROUP"] || "myRG";
  const accountName = "account1";
  const poolName = "pool1";
  const volumeName = "volume1";
  const snapshotName = "snapshot1";
  const body: SnapshotRestoreFiles = {
    filePaths: ["/dir1/customer1.db", "/dir1/customer2.db"],
  };
  const credential = new DefaultAzureCredential();
  const client = new NetAppManagementClient(credential, subscriptionId);
  const result = await client.snapshots.beginRestoreFilesAndWait(
    resourceGroupName,
    accountName,
    poolName,
    volumeName,
    snapshotName,
    body,
  );
  console.log(result);
}

async function main(): Promise<void> {
  await snapshotsSingleFileRestore();
}

main().catch(console.error);<|MERGE_RESOLUTION|>--- conflicted
+++ resolved
@@ -15,15 +15,6 @@
 import { DefaultAzureCredential } from "@azure/identity";
 import "dotenv/config";
 
-<<<<<<< HEAD
-/**
- * This sample demonstrates how to Restore the specified files from the specified snapshot to the active filesystem
- *
- * @summary Restore the specified files from the specified snapshot to the active filesystem
- * x-ms-original-file: specification/netapp/resource-manager/Microsoft.NetApp/stable/2025-06-01/examples/Snapshots_SingleFileRestore.json
- */
-=======
->>>>>>> 07028ad9
 async function snapshotsSingleFileRestore(): Promise<void> {
   const subscriptionId =
     process.env["NETAPP_SUBSCRIPTION_ID"] ||
