--- conflicted
+++ resolved
@@ -30,21 +30,6 @@
   "types": "./dist/commonjs/index.d.ts",
   "type": "module",
   "devDependencies": {
-<<<<<<< HEAD
-    "typescript": "~5.8.2",
-    "dotenv": "^16.0.0",
-    "@azure/dev-tool": "^1.0.0",
-    "@azure/identity": "^4.9.0",
-    "@azure/logger": "^1.1.4",
-    "@azure-tools/test-recorder": "^4.1.0",
-    "@azure-tools/test-credential": "^2.0.0",
-    "@azure-tools/test-utils-vitest": "^1.0.0",
-    "@types/node": "^20.0.0",
-    "@vitest/browser": "^3.0.9",
-    "@vitest/coverage-istanbul": "^3.0.9",
-    "playwright": "^1.52.0",
-    "vitest": "^3.0.9"
-=======
     "typescript": "catalog:",
     "dotenv": "catalog:testing",
     "@azure/dev-tool": "workspace:^",
@@ -58,7 +43,6 @@
     "@vitest/coverage-istanbul": "catalog:testing",
     "playwright": "catalog:testing",
     "vitest": "catalog:testing"
->>>>>>> 07028ad9
   },
   "repository": "github:Azure/azure-sdk-for-js",
   "bugs": {
@@ -75,15 +59,11 @@
     "pack": "npm pack 2>&1",
     "extract-api": "dev-tool run extract-api",
     "lint": "echo skipped",
-<<<<<<< HEAD
     "clean": "dev-tool run vendored rimraf --glob dist dist-browser dist-esm test-dist temp types *.tgz *.log",
     "build:samples": "echo skipped.",
     "check-format": "dev-tool run vendored prettier --list-different --config ../../../.prettierrc.json --ignore-path ../../../.prettierignore \"src/**/*.{ts,cts,mts}\" \"test/**/*.{ts,cts,mts}\" \"*.{js,cjs,mjs,json}\" ",
     "execute:samples": "echo skipped",
     "format": "dev-tool run vendored prettier --write --config ../../../.prettierrc.json --ignore-path ../../../.prettierignore \"src/**/*.{ts,cts,mts}\" \"test/**/*.{ts,cts,mts}\" \"*.{js,cjs,mjs,json}\" ",
-=======
-    "pack": "pnpm pack 2>&1",
->>>>>>> 07028ad9
     "test": "npm run test:node && npm run test:browser",
     "test:node": "dev-tool run test:vitest",
     "test:browser": "echo skipped",
