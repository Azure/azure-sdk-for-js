{
  "name": "@azure-rest/ai-document-intelligence",
  "version": "1.0.0-beta.1",
  "description": "Document Intelligence Rest Client",
  "engines": {
    "node": ">=18.0.0"
  },
  "sideEffects": false,
  "autoPublish": false,
  "tshy": {
    "exports": {
      "./package.json": "./package.json",
      ".": "./src/index.ts"
    },
    "dialects": ["esm", "commonjs"],
    "esmDialects": ["browser", "react-native"],
    "selfLink": false
  },
  "type": "module",
  "keywords": ["node", "azure", "cloud", "typescript", "browser", "isomorphic"],
  "author": "Microsoft Corporation",
  "license": "MIT",
  "files": ["dist", "README.md", "LICENSE", "review/*"],
  "sdk-type": "client",
  "repository": "github:Azure/azure-sdk-for-js",
  "bugs": {
    "url": "https://github.com/Azure/azure-sdk-for-js/issues"
  },
  "homepage": "https://github.com/Azure/azure-sdk-for-js/tree/main/sdk/documentintelligence/ai-document-intelligence-rest/README.md",
  "prettier": "@azure/eslint-plugin-azure-sdk/prettier.json",
  "//metadata": {
    "constantPaths": [
      {
        "path": "src/documentIntelligence.ts",
        "prefix": "package-version"
      }
    ]
  },
  "dependencies": {
    "@azure-rest/core-client": "^2.0.0",
    "@azure/core-auth": "^1.6.0",
    "@azure/core-rest-pipeline": "^1.5.0",
    "@azure/logger": "^1.0.0",
    "tslib": "^2.6.2",
    "@azure/core-lro": "3.0.0-beta.1",
    "@azure/abort-controller": "^2.0.0",
    "@azure/core-paging": "^1.5.0"
  },
  "devDependencies": {
    "dotenv": "^16.0.0",
    "@microsoft/api-extractor": "^7.40.3",
    "@types/node": "^18.0.0",
    "eslint": "^8.55.0",
    "prettier": "^3.2.5",
    "rimraf": "^5.0.5",
    "mkdirp": "^3.0.1",
<<<<<<< HEAD
    "rimraf": "^5.0.0",
    "source-map-support": "^0.5.9",
    "typescript": "~5.5.3",
    "@azure/dev-tool": "^1.0.0",
    "@azure/eslint-plugin-azure-sdk": "^3.0.0",
    "@azure-tools/test-credential": "^1.0.0",
    "@azure/identity": "^4.0.1",
    "@azure-tools/test-recorder": "^3.0.0",
    "mocha": "^10.0.0",
    "@types/mocha": "^10.0.0",
    "cross-env": "^7.0.2",
    "@types/chai": "^4.2.8",
    "chai": "^4.2.0",
    "karma-chrome-launcher": "^3.0.0",
    "karma-coverage": "^2.0.0",
    "karma-env-preprocessor": "^0.1.1",
    "karma-firefox-launcher": "^2.1.2",
    "karma-junit-reporter": "^2.0.1",
    "karma-mocha-reporter": "^2.2.5",
    "karma-mocha": "^2.0.1",
    "karma-source-map-support": "~1.4.0",
    "karma-sourcemap-loader": "^0.4.0",
    "karma": "^6.2.0",
    "nyc": "^17.0.0",
    "ts-node": "^10.0.0"
  },
  "homepage": "https://github.com/Azure/azure-sdk-for-js/tree/main/sdk/documentintelligence/ai-document-intelligence-rest/README.md",
  "//metadata": {
    "constantPaths": [
      {
        "path": "src/documentIntelligence.ts",
        "prefix": "userAgentInfo"
      }
    ]
=======
    "typescript": "~5.4.5",
    "tshy": "^1.11.1",
    "@azure/core-util": "^1.0.0",
    "@azure-tools/test-credential": "^1.1.0",
    "@azure/identity": "^4.0.1",
    "@azure-tools/test-recorder": "^3.0.0",
    "@vitest/browser": "^1.3.1",
    "@vitest/coverage-istanbul": "^1.3.1",
    "playwright": "^1.41.2",
    "vitest": "^1.3.1",
    "@azure/dev-tool": "^1.0.0",
    "@azure/eslint-plugin-azure-sdk": "^3.0.0"
>>>>>>> a1df7b41
  },
  "scripts": {
    "clean": "rimraf --glob dist dist-browser dist-esm test-dist temp types *.tgz *.log",
    "extract-api": "rimraf review && mkdirp ./review && dev-tool run extract-api",
    "pack": "npm pack 2>&1",
    "lint": "eslint package.json api-extractor.json src test --ext .ts --ext .cts --ext .mts",
    "lint:fix": "eslint package.json api-extractor.json src test --ext .ts --ext .cts --ext .mts --fix --fix-type [problem,suggestion]",
    "unit-test": "npm run unit-test:node && npm run unit-test:browser",
    "unit-test:browser": "npm run build:test && dev-tool run test:vitest --no-test-proxy --browser",
    "unit-test:node": "dev-tool run test:vitest --no-test-proxy",
    "integration-test": "npm run integration-test:node && npm run integration-test:browser",
    "integration-test:browser": "echo skipped",
    "integration-test:node": "echo skipped",
    "audit": "node ../../../common/scripts/rush-audit.js && rimraf node_modules package-lock.json && npm i --package-lock-only 2>&1 && npm audit",
    "build:samples": "dev-tool samples publish --force",
    "check-format": "dev-tool run vendored prettier --list-different --config ../../../.prettierrc.json --ignore-path ../../../.prettierignore \"src/**/*.{ts,cts,mts}\" \"test/**/*.{ts,cts,mts}\" \"*.{js,cjs,mjs,json}\"",
    "execute:samples": "dev-tool samples run samples-dev",
    "format": "dev-tool run vendored prettier --write --config ../../../.prettierrc.json --ignore-path ../../../.prettierignore \"src/**/*.{ts,cts,mts}\" \"test/**/*.{ts,cts,mts}\" \"*.{js,cjs,mjs,json}\"",
    "generate:client": "echo skipped",
    "test:browser": "npm run clean && npm run build:test && npm run unit-test:browser && npm run integration-test:browser",
    "minify": "uglifyjs -c -m --comments --source-map \"content='./dist/index.js.map'\" -o ./dist/index.min.js ./dist/index.js",
    "build:test": "npm run clean && tshy && dev-tool run build-test",
    "build": "npm run clean && tshy && mkdirp ./review && dev-tool run extract-api",
    "test:node": "npm run clean && tshy && npm run unit-test:node && npm run integration-test:node",
    "test": "npm run clean && tshy && npm run unit-test:node && dev-tool run bundle && npm run unit-test:browser && npm run integration-test"
  }
}<|MERGE_RESOLUTION|>--- conflicted
+++ resolved
@@ -54,42 +54,6 @@
     "prettier": "^3.2.5",
     "rimraf": "^5.0.5",
     "mkdirp": "^3.0.1",
-<<<<<<< HEAD
-    "rimraf": "^5.0.0",
-    "source-map-support": "^0.5.9",
-    "typescript": "~5.5.3",
-    "@azure/dev-tool": "^1.0.0",
-    "@azure/eslint-plugin-azure-sdk": "^3.0.0",
-    "@azure-tools/test-credential": "^1.0.0",
-    "@azure/identity": "^4.0.1",
-    "@azure-tools/test-recorder": "^3.0.0",
-    "mocha": "^10.0.0",
-    "@types/mocha": "^10.0.0",
-    "cross-env": "^7.0.2",
-    "@types/chai": "^4.2.8",
-    "chai": "^4.2.0",
-    "karma-chrome-launcher": "^3.0.0",
-    "karma-coverage": "^2.0.0",
-    "karma-env-preprocessor": "^0.1.1",
-    "karma-firefox-launcher": "^2.1.2",
-    "karma-junit-reporter": "^2.0.1",
-    "karma-mocha-reporter": "^2.2.5",
-    "karma-mocha": "^2.0.1",
-    "karma-source-map-support": "~1.4.0",
-    "karma-sourcemap-loader": "^0.4.0",
-    "karma": "^6.2.0",
-    "nyc": "^17.0.0",
-    "ts-node": "^10.0.0"
-  },
-  "homepage": "https://github.com/Azure/azure-sdk-for-js/tree/main/sdk/documentintelligence/ai-document-intelligence-rest/README.md",
-  "//metadata": {
-    "constantPaths": [
-      {
-        "path": "src/documentIntelligence.ts",
-        "prefix": "userAgentInfo"
-      }
-    ]
-=======
     "typescript": "~5.4.5",
     "tshy": "^1.11.1",
     "@azure/core-util": "^1.0.0",
@@ -102,7 +66,6 @@
     "vitest": "^1.3.1",
     "@azure/dev-tool": "^1.0.0",
     "@azure/eslint-plugin-azure-sdk": "^3.0.0"
->>>>>>> a1df7b41
   },
   "scripts": {
     "clean": "rimraf --glob dist dist-browser dist-esm test-dist temp types *.tgz *.log",
