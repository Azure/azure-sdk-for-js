{
  "extends": "../../../tsconfig.package",
  "compilerOptions": {
    "outDir": "./dist-esm",
    "declarationDir": "./types",
<<<<<<< HEAD
    "paths": { "@azure-rest/ai-document-intelligence": ["./src/index"] },
  },
  "include": ["./src/**/*.ts", "./test/**/*.ts", "samples-dev/**/*.ts"],
=======
    "paths": {
      "@azure-rest/ai-document-intelligence": ["./src/index"]
    }
  },
  "include": ["src/**/*.ts", "./test/**/*.ts", "samples-dev/**/*.ts"]
>>>>>>> dd670f67
}<|MERGE_RESOLUTION|>--- conflicted
+++ resolved
@@ -3,15 +3,9 @@
   "compilerOptions": {
     "outDir": "./dist-esm",
     "declarationDir": "./types",
-<<<<<<< HEAD
-    "paths": { "@azure-rest/ai-document-intelligence": ["./src/index"] },
-  },
-  "include": ["./src/**/*.ts", "./test/**/*.ts", "samples-dev/**/*.ts"],
-=======
     "paths": {
       "@azure-rest/ai-document-intelligence": ["./src/index"]
     }
   },
   "include": ["src/**/*.ts", "./test/**/*.ts", "samples-dev/**/*.ts"]
->>>>>>> dd670f67
 }