--- conflicted
+++ resolved
@@ -4,18 +4,6 @@
   {
     rules: {
       "@azure/azure-sdk/ts-modules-only-named": "warn",
-<<<<<<< HEAD
-      "@azure/azure-sdk/ts-apiextractor-json-types": "warn",
-      "@azure/azure-sdk/ts-package-json-types": "warn",
-      "@azure/azure-sdk/ts-package-json-engine-is-present": "warn",
-      "@azure/azure-sdk/ts-package-json-module": "off",
-      "@azure/azure-sdk/ts-package-json-files-required": "off",
-      "@azure/azure-sdk/ts-package-json-main-is-cjs": "off",
-      "tsdoc/syntax": "warn"
-    }
-  }
-];
-=======
     },
   },
   {
@@ -26,5 +14,4 @@
       },
     },
   },
-]);
->>>>>>> 7b884b24
+]);