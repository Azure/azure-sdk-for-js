// Copyright (c) Microsoft Corporation.
// Licensed under the MIT License.

import type { Client, HttpResponse } from "@azure-rest/core-client";
import type { AbortSignalLike } from "@azure/abort-controller";
import type {
  CancelOnProgress,
  CreateHttpPollerOptions,
  RunningOperation,
  OperationResponse,
  OperationState,
} from "@azure/core-lro";
import { createHttpPoller } from "@azure/core-lro";
import type {
  AnalyzeDocumentFromStream202Response,
  AnalyzeDocumentFromStreamDefaultResponse,
  AnalyzeDocumentFromStreamLogicalResponse,
  AnalyzeBatchDocuments202Response,
  AnalyzeBatchDocumentsDefaultResponse,
  AnalyzeBatchDocumentsLogicalResponse,
  BuildModel202Response,
  BuildModelDefaultResponse,
  BuildModelLogicalResponse,
  ComposeModel202Response,
  ComposeModelDefaultResponse,
  ComposeModelLogicalResponse,
  CopyModelTo202Response,
  CopyModelToDefaultResponse,
  CopyModelToLogicalResponse,
  BuildClassifier202Response,
  BuildClassifierDefaultResponse,
  BuildClassifierLogicalResponse,
  ClassifyDocumentFromStream202Response,
  ClassifyDocumentFromStreamDefaultResponse,
  ClassifyDocumentFromStreamLogicalResponse,
  CopyClassifierTo202Response,
  CopyClassifierToDefaultResponse,
  CopyClassifierToLogicalResponse,
} from "./responses.js";
<<<<<<< HEAD
=======
import type { AnalyzeBatchResultOperationOutput } from "./outputModels.js";
>>>>>>> 26333cfd

/**
 * A simple poller that can be used to poll a long running operation.
 */
export interface SimplePollerLike<
  TState extends OperationState<TResult>,
  TResult,
> {
  /**
   * Returns true if the poller has finished polling.
   */
  isDone(): boolean;
  /**
   * Returns the state of the operation.
   */
  getOperationState(): TState;
  /**
   * Returns the id of the operation.
   */
  getOperationId(): string;
  /**
   * Returns the result value of the operation,
   * regardless of the state of the poller.
   * It can return undefined or an incomplete form of the final TResult value
   * depending on the implementation.
   */
  getResult(): TResult | undefined;
  /**
   * Returns a promise that will resolve once a single polling request finishes.
   * It does this by calling the update method of the Poller's operation.
   */
  poll(options?: { abortSignal?: AbortSignalLike }): Promise<TState>;
  /**
   * Returns a promise that will resolve once the underlying operation is completed.
   */
  pollUntilDone(pollOptions?: {
    abortSignal?: AbortSignalLike;
  }): Promise<TResult>;
  /**
   * Invokes the provided callback after each polling is completed,
   * sending the current state of the poller's operation.
   *
   * It returns a method that can be used to stop receiving updates on the given callback function.
   */
  onProgress(callback: (state: TState) => void): CancelOnProgress;

  /**
   * Returns a promise that could be used for serialized version of the poller's operation
   * by invoking the operation's serialize method.
   */
  serialize(): Promise<string>;

  /**
   * Wait the poller to be submitted.
   */
  submitted(): Promise<void>;

  /**
   * Returns a string representation of the poller's operation. Similar to serialize but returns a string.
   * @deprecated Use serialize() instead.
   */
  toString(): string;

  /**
   * Stops the poller from continuing to poll. Please note this will only stop the client-side polling
   * @deprecated Use abortSignal to stop polling instead.
   */
  stopPolling(): void;

  /**
   * Returns true if the poller is stopped.
   * @deprecated Use abortSignal status to track this instead.
   */
  isStopped(): boolean;
}

/**
 * Helper function that builds a Poller object to help polling a long running operation.
 * @param client - Client to use for sending the request to get additional pages.
 * @param initialResponse - The initial response.
 * @param options - Options to set a resume state or custom polling interval.
 * @returns - A poller object to poll for operation state updates and eventually get the final response.
 */
export async function getLongRunningPoller<
  TResult extends
  | AnalyzeBatchDocumentsLogicalResponse
  | AnalyzeBatchDocumentsDefaultResponse,
>(
  client: Client,
  initialResponse:
    | AnalyzeBatchDocuments202Response
    | AnalyzeBatchDocumentsDefaultResponse,
  options?: CreateHttpPollerOptions<TResult, OperationState<TResult>>,
): Promise<SimplePollerLike<OperationState<TResult>, TResult>>;
export async function getLongRunningPoller<
  TResult extends BuildModelLogicalResponse | BuildModelDefaultResponse,
>(
  client: Client,
  initialResponse: BuildModel202Response | BuildModelDefaultResponse,
  options?: CreateHttpPollerOptions<TResult, OperationState<TResult>>,
): Promise<SimplePollerLike<OperationState<TResult>, TResult>>;
export async function getLongRunningPoller<
  TResult extends ComposeModelLogicalResponse | ComposeModelDefaultResponse,
>(
  client: Client,
  initialResponse: ComposeModel202Response | ComposeModelDefaultResponse,
  options?: CreateHttpPollerOptions<TResult, OperationState<TResult>>,
): Promise<SimplePollerLike<OperationState<TResult>, TResult>>;
export async function getLongRunningPoller<
  TResult extends CopyModelToLogicalResponse | CopyModelToDefaultResponse,
>(
  client: Client,
  initialResponse: CopyModelTo202Response | CopyModelToDefaultResponse,
  options?: CreateHttpPollerOptions<TResult, OperationState<TResult>>,
): Promise<SimplePollerLike<OperationState<TResult>, TResult>>;
export async function getLongRunningPoller<
  TResult extends
  | BuildClassifierLogicalResponse
  | BuildClassifierDefaultResponse,
>(
  client: Client,
  initialResponse: BuildClassifier202Response | BuildClassifierDefaultResponse,
  options?: CreateHttpPollerOptions<TResult, OperationState<TResult>>,
): Promise<SimplePollerLike<OperationState<TResult>, TResult>>;
export async function getLongRunningPoller<
  TResult extends
  | CopyClassifierToLogicalResponse
  | CopyClassifierToDefaultResponse,
>(
  client: Client,
  initialResponse:
    | CopyClassifierTo202Response
    | CopyClassifierToDefaultResponse,
  options?: CreateHttpPollerOptions<TResult, OperationState<TResult>>,
): Promise<SimplePollerLike<OperationState<TResult>, TResult>>;
export async function getLongRunningPoller<
  TResult extends
  | AnalyzeDocumentFromStreamLogicalResponse
  | AnalyzeDocumentFromStreamDefaultResponse,
>(
  client: Client,
  initialResponse:
    | AnalyzeDocumentFromStream202Response
    | AnalyzeDocumentFromStreamDefaultResponse,
  options?: CreateHttpPollerOptions<TResult, OperationState<TResult>>,
): Promise<SimplePollerLike<OperationState<TResult>, TResult>>;
export async function getLongRunningPoller<
  TResult extends
  | ClassifyDocumentFromStreamLogicalResponse
  | ClassifyDocumentFromStreamDefaultResponse,
>(
  client: Client,
  initialResponse:
    | ClassifyDocumentFromStream202Response
    | ClassifyDocumentFromStreamDefaultResponse,
  options?: CreateHttpPollerOptions<TResult, OperationState<TResult>>,
): Promise<SimplePollerLike<OperationState<TResult>, TResult>>;
export async function getLongRunningPoller<TResult extends HttpResponse>(
  client: Client,
  initialResponse: TResult,
  options: CreateHttpPollerOptions<TResult, OperationState<TResult>> = {},
): Promise<SimplePollerLike<OperationState<TResult>, TResult>> {
  const abortController = new AbortController();
  const poller: RunningOperation<TResult> = {
    sendInitialRequest: async () => {
      // In the case of Rest Clients we are building the LRO poller object from a response that's the reason
      // we are not triggering the initial request here, just extracting the information from the
      // response we were provided.
      return getLroResponse(initialResponse);
    },
    sendPollRequest: async (
      path: string,
      pollOptions?: { abortSignal?: AbortSignalLike },
    ) => {
      // This is the callback that is going to be called to poll the service
      // to get the latest status. We use the client provided and the polling path
      // which is an opaque URL provided by caller, the service sends this in one of the following headers: operation-location, azure-asyncoperation or location
      // depending on the lro pattern that the service implements. If non is provided we default to the initial path.
      function abortListener(): void {
        abortController.abort();
      }
      const inputAbortSignal = pollOptions?.abortSignal;
      const abortSignal = abortController.signal;
      if (inputAbortSignal?.aborted) {
        abortController.abort();
      } else if (!abortSignal.aborted) {
        inputAbortSignal?.addEventListener("abort", abortListener, {
          once: true,
        });
      }
      let response;
      try {
        response = await client
          .pathUnchecked(path ?? initialResponse.request.url)
          .get({ abortSignal });
      } finally {
        inputAbortSignal?.removeEventListener("abort", abortListener);
      }
      const lroResponse = getLroResponse(response as TResult);
      lroResponse.rawResponse.headers["x-ms-original-url"] =
        initialResponse.request.url;
      return lroResponse;
    },
  };

  options.resolveOnUnsuccessful = options.resolveOnUnsuccessful ?? true;
  const httpPoller = createHttpPoller(poller, options);
  const simplePoller: SimplePollerLike<OperationState<TResult>, TResult> = {
    isDone() {
      return httpPoller.isDone;
    },
    isStopped() {
      return abortController.signal.aborted;
    },
    getOperationState() {
      if (!httpPoller.operationState) {
        throw new Error(
          "Operation state is not available. The poller may not have been started and you could await submitted() before calling getOperationState().",
        );
      }
      return httpPoller.operationState;
    },
    getResult() {
      return httpPoller.result;
    },
    toString() {
      if (!httpPoller.operationState) {
        throw new Error(
          "Operation state is not available. The poller may not have been started and you could await submitted() before calling getOperationState().",
        );
      }
      return JSON.stringify({
        state: httpPoller.operationState,
      });
    },
    stopPolling() {
      abortController.abort();
    },
    onProgress: httpPoller.onProgress,
    poll: httpPoller.poll,
    pollUntilDone: httpPoller.pollUntilDone,
    serialize: httpPoller.serialize,
    submitted: httpPoller.submitted,
    getOperationId: () => parseOperationId(initialResponse.headers["operation-location"]),
  };
  return simplePoller;
}

/**
 * Returns the operation-id from the operation-location header
 */
function parseOperationId(operationLocationHeader: string): string {
  // regex to extract the operation id from the operation-location header with the regex "[^:]+://[^/]+/documentintelligence/.+/([^?/]+)"
  const regex = /[^:]+:\/\/[^/]+\/documentintelligence\/.+\/([^?/]+)/;
  const match = operationLocationHeader.match(regex);
  if (!match) {
    throw new Error(
      `Failed to parse operation id from the operation-location header: ${operationLocationHeader}`,
    );
  }
  return match[1];
}

/**
 * Returns the operation-id from the initialResponse header
 */
export function parseOperationIdFromResponse(initialResponse: { headers: { "operation-location": string } }): string {
  const operationLocationHeader = initialResponse.headers["operation-location"];
  return parseOperationId(operationLocationHeader);
}

/**
 * Converts a Rest Client response to a response that the LRO implementation understands
 * @param response - a rest client http response
 * @returns - An LRO response that the LRO implementation understands
 */
function getLroResponse<TResult extends HttpResponse>(
  response: TResult,
): OperationResponse<TResult> {
  if (Number.isNaN(response.status)) {
    throw new TypeError(
      `Status code of the response is not a number. Value: ${response.status}`,
    );
  }

  return {
    flatResponse: response,
    rawResponse: {
      ...response,
      statusCode: Number.parseInt(response.status),
      body: response.body,
    },
  };
}<|MERGE_RESOLUTION|>--- conflicted
+++ resolved
@@ -37,10 +37,6 @@
   CopyClassifierToDefaultResponse,
   CopyClassifierToLogicalResponse,
 } from "./responses.js";
-<<<<<<< HEAD
-=======
-import type { AnalyzeBatchResultOperationOutput } from "./outputModels.js";
->>>>>>> 26333cfd
 
 /**
  * A simple poller that can be used to poll a long running operation.
