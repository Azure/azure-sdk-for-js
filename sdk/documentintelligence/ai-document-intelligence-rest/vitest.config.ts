// Copyright (c) Microsoft Corporation.
// Licensed under the MIT License.

<<<<<<< HEAD
import { defineConfig } from "vitest/config";

export default defineConfig({
  test: {
    reporters: ["verbose"],
    outputFile: {
      junit: "test-results.browser.xml",
    },
    fakeTimers: {
      toFake: ["setTimeout", "Date"],
    },
    watch: false,
    include: ["test/**/*.spec.ts"],
    exclude: ["test/**/browser/*.spec.ts"],
    coverage: {
      include: ["src/**/*.ts"],
      exclude: [
        "src/**/*-browser.mts",
        "src/**/*-react-native.mts",
        "vitest*.config.ts",
        "samples-dev/**/*.ts",
      ],
      provider: "istanbul",
      reporter: ["text", "json", "html"],
      reportsDirectory: "coverage",
    },
    testTimeout: 1200000,
    hookTimeout: 1200000,
    typecheck: {
      enabled: false,
      tsconfig: "tsconfig.test.json",
      include: ["test/**/*.ts", "test/**/*.mts", "test/**/*.cts"],
    },
  },
});
=======
import { defineConfig, mergeConfig } from "vitest/config";
import viteConfig from "../../../vitest.shared.config.ts";

export default mergeConfig(
  viteConfig,
  defineConfig({
    test: {
      testTimeout: 1200000,
      hookTimeout: 1200000,
    },
  }),
);
>>>>>>> 16d22bd0
<|MERGE_RESOLUTION|>--- conflicted
+++ resolved
@@ -1,43 +1,6 @@
 // Copyright (c) Microsoft Corporation.
 // Licensed under the MIT License.
 
-<<<<<<< HEAD
-import { defineConfig } from "vitest/config";
-
-export default defineConfig({
-  test: {
-    reporters: ["verbose"],
-    outputFile: {
-      junit: "test-results.browser.xml",
-    },
-    fakeTimers: {
-      toFake: ["setTimeout", "Date"],
-    },
-    watch: false,
-    include: ["test/**/*.spec.ts"],
-    exclude: ["test/**/browser/*.spec.ts"],
-    coverage: {
-      include: ["src/**/*.ts"],
-      exclude: [
-        "src/**/*-browser.mts",
-        "src/**/*-react-native.mts",
-        "vitest*.config.ts",
-        "samples-dev/**/*.ts",
-      ],
-      provider: "istanbul",
-      reporter: ["text", "json", "html"],
-      reportsDirectory: "coverage",
-    },
-    testTimeout: 1200000,
-    hookTimeout: 1200000,
-    typecheck: {
-      enabled: false,
-      tsconfig: "tsconfig.test.json",
-      include: ["test/**/*.ts", "test/**/*.mts", "test/**/*.cts"],
-    },
-  },
-});
-=======
 import { defineConfig, mergeConfig } from "vitest/config";
 import viteConfig from "../../../vitest.shared.config.ts";
 
@@ -49,5 +12,4 @@
       hookTimeout: 1200000,
     },
   }),
-);
->>>>>>> 16d22bd0
+);