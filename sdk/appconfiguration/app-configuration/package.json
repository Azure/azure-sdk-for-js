--- conflicted
+++ resolved
@@ -26,10 +26,6 @@
     "LICENSE"
   ],
   "scripts": {
-<<<<<<< HEAD
-    "audit": "skipped",
-=======
->>>>>>> 1b240a90
     "build": "npm run clean && dev-tool run build-package && dev-tool run extract-api",
     "build:samples": "echo Obsolete.",
     "build:test": "dev-tool run build-package && dev-tool run bundle",
