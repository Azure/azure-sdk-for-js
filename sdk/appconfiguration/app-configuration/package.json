{
  "name": "@azure/app-configuration",
  "author": "Microsoft Corporation",
  "description": "An isomorphic client library for the Azure App Configuration service.",
  "version": "1.7.1",
  "sdk-type": "client",
  "keywords": [
    "node",
    "azure",
    "typescript",
    "browser",
    "isomorphic",
    "cloud"
  ],
  "license": "MIT",
  "main": "./dist/commonjs/index.js",
  "types": "./dist/commonjs/index.d.ts",
  "homepage": "https://github.com/Azure/azure-sdk-for-js/tree/main/sdk/appconfiguration/app-configuration/",
  "repository": "github:Azure/azure-sdk-for-js",
  "bugs": {
    "url": "https://github.com/Azure/azure-sdk-for-js/issues"
  },
  "files": [
<<<<<<< HEAD
    "dist/",
=======
    "dist/**/*.js",
    "dist/**/*.js.map",
    "dist/**/*.d.ts",
    "dist/**/*.d.ts.map",
    "dist-esm/src/**/*.js",
    "dist-esm/src/**/*.js.map",
    "dist-esm/src/**/*.d.ts",
    "dist-esm/src/**/*.d.ts.map",
    "types/app-configuration.d.ts",
>>>>>>> c6c136d4
    "README.md",
    "LICENSE"
  ],
  "scripts": {
    "audit": "node ../../../common/scripts/rush-audit.js && rimraf node_modules package-lock.json && npm i --package-lock-only 2>&1 && npm audit",
    "build:test": "tsc -p . && dev-tool run bundle",
    "build:samples": "echo Obsolete.",
    "build": "npm run clean && tshy && dev-tool run extract-api",
    "check-format": "dev-tool run vendored prettier --list-different --config ../../../.prettierrc.json --ignore-path ../../../.prettierignore \"src/**/*.ts\" \"test/**/*.ts\" \"samples-dev/**/*.ts\" \"*.{js,json}\"",
    "clean": "rimraf --glob dist dist-* types *.tgz *.log",
    "execute:samples": "dev-tool samples run samples-dev",
    "extract-api": "tsc -p . && dev-tool run extract-api",
    "format": "dev-tool run vendored prettier --write --config ../../../.prettierrc.json --ignore-path ../../../.prettierignore \"src/**/*.ts\" \"test/**/*.ts\" \"samples-dev/**/*.ts\" \"*.{js,json}\"",
    "generate:client": "autorest --typescript swagger/swagger.md",
    "lint:fix": "eslint package.json api-extractor.json README.md src test --fix",
    "lint": "eslint package.json api-extractor.json README.md src test",
    "pack": "npm pack 2>&1",
    "integration-test": "npm run integration-test:node && npm run integration-test:browser",
    "integration-test:browser": "npm run build:test && dev-tool run test:browser",
    "integration-test:node": "dev-tool run test:node-js-input -- --timeout 180000 'dist-esm/test/**/*.spec.js'",
    "test:browser": "npm run clean && npm run build:test && npm run unit-test:browser",
    "test:node": "npm run clean && npm run build:test && npm run unit-test:node",
    "test": "npm run test:node && npm run test:browser",
    "unit-test:browser": "npm run clean && tshy && dev-tool run build-test && dev-tool run test:vitest --no-test-proxy --browser",
    "unit-test:node": "dev-tool run test:vitest --no-test-proxy",
    "unit-test": "npm run unit-test:node && npm run unit-test:browser"
  },
  "engines": {
    "node": ">=18.0.0"
  },
  "sideEffects": false,
  "autoPublish": false,
  "//metadata": {
    "constantPaths": [
      {
        "path": "src/internal/constants.ts",
        "prefix": "packageVersion"
      },
      {
        "path": "src/generated/src/appConfiguration.ts",
        "prefix": "packageDetails"
      },
      {
        "path": "swagger/swagger.md",
        "prefix": "package-version"
      }
    ]
  },
  "dependencies": {
    "@azure/abort-controller": "^2.0.0",
    "@azure/core-client": "^1.5.0",
    "@azure/core-http-compat": "^2.0.0",
    "@azure/core-lro": "^2.5.1",
    "@azure/core-paging": "^1.4.0",
    "@azure/core-rest-pipeline": "^1.6.0",
    "@azure/core-tracing": "^1.0.0",
    "@azure/core-auth": "^1.3.0",
    "@azure/core-util": "^1.6.1",
    "@azure/logger": "^1.0.0",
    "tslib": "^2.2.0"
  },
  "devDependencies": {
    "@azure-tools/test-credential": "^1.0.0",
    "@azure-tools/test-recorder": "^4.1.0",
    "@azure/dev-tool": "^1.0.0",
    "@azure/eslint-plugin-azure-sdk": "^3.0.0",
    "@azure/eventgrid": "^5.0.0",
    "@azure/identity": "^4.4.1",
    "@azure/keyvault-secrets": "^4.2.0",
    "@microsoft/api-extractor": "^7.31.1",
    "@types/node": "^18.0.0",
<<<<<<< HEAD
    "@vitest/browser": "^2.0.5",
    "@vitest/coverage-istanbul": "^2.0.5",
    "dotenv": "^16.0.0",
    "eslint": "^8.0.0",
=======
    "@types/sinon": "^17.0.0",
    "nyc": "^17.0.0",
    "chai": "^4.2.0",
    "dotenv": "^16.0.0",
    "eslint": "^9.9.0",
    "karma": "^6.2.0",
    "karma-chrome-launcher": "^3.0.0",
    "karma-coverage": "^2.0.0",
    "karma-env-preprocessor": "^0.1.1",
    "karma-firefox-launcher": "^1.1.0",
    "karma-junit-reporter": "^2.0.1",
    "karma-mocha": "^2.0.1",
    "karma-mocha-reporter": "^2.2.5",
    "karma-sourcemap-loader": "^0.3.8",
    "mocha": "^10.0.0",
>>>>>>> c6c136d4
    "nock": "^13.5.4",
    "playwright": "^1.46.1",
    "rimraf": "^5.0.5",
    "tshy": "^3.0.2",
    "tsx": "^4.7.1",
<<<<<<< HEAD
    "typescript": "~5.4.5",
    "vitest": "^2.0.5"
=======
    "typescript": "~5.5.3"
>>>>>>> c6c136d4
  },
  "//sampleConfiguration": {
    "productName": "Azure App Configuration",
    "productSlugs": [
      "azure",
      "azure-app-configuration"
    ],
    "requiredResources": {
      "Azure App Configuration account": "https://docs.microsoft.com/azure/azure-app-configuration/quickstart-aspnet-core-app?tabs=core5x#create-an-app-configuration-store"
    },
    "skip": [
      "secretReference.js",
      "updateSyncTokenSample.js"
    ]
  },
  "type": "module",
  "tshy": {
    "exports": {
      "./package.json": "./package.json",
      ".": "./src/index.ts"
    },
    "dialects": [
      "esm",
      "commonjs"
    ],
    "esmDialects": [
      "browser",
      "react-native"
    ],
    "selfLink": false
  },
  "browser": "./dist/browser/index.js",
  "exports": {
    "./package.json": "./package.json",
    ".": {
      "browser": {
        "source": "./src/index.ts",
        "types": "./dist/browser/index.d.ts",
        "default": "./dist/browser/index.js"
      },
      "react-native": {
        "source": "./src/index.ts",
        "types": "./dist/react-native/index.d.ts",
        "default": "./dist/react-native/index.js"
      },
      "import": {
        "source": "./src/index.ts",
        "types": "./dist/esm/index.d.ts",
        "default": "./dist/esm/index.js"
      },
      "require": {
        "source": "./src/index.ts",
        "types": "./dist/commonjs/index.d.ts",
        "default": "./dist/commonjs/index.js"
      }
    }
  }
}<|MERGE_RESOLUTION|>--- conflicted
+++ resolved
@@ -21,19 +21,7 @@
     "url": "https://github.com/Azure/azure-sdk-for-js/issues"
   },
   "files": [
-<<<<<<< HEAD
     "dist/",
-=======
-    "dist/**/*.js",
-    "dist/**/*.js.map",
-    "dist/**/*.d.ts",
-    "dist/**/*.d.ts.map",
-    "dist-esm/src/**/*.js",
-    "dist-esm/src/**/*.js.map",
-    "dist-esm/src/**/*.d.ts",
-    "dist-esm/src/**/*.d.ts.map",
-    "types/app-configuration.d.ts",
->>>>>>> c6c136d4
     "README.md",
     "LICENSE"
   ],
@@ -105,39 +93,17 @@
     "@azure/keyvault-secrets": "^4.2.0",
     "@microsoft/api-extractor": "^7.31.1",
     "@types/node": "^18.0.0",
-<<<<<<< HEAD
     "@vitest/browser": "^2.0.5",
     "@vitest/coverage-istanbul": "^2.0.5",
     "dotenv": "^16.0.0",
-    "eslint": "^8.0.0",
-=======
-    "@types/sinon": "^17.0.0",
-    "nyc": "^17.0.0",
-    "chai": "^4.2.0",
-    "dotenv": "^16.0.0",
     "eslint": "^9.9.0",
-    "karma": "^6.2.0",
-    "karma-chrome-launcher": "^3.0.0",
-    "karma-coverage": "^2.0.0",
-    "karma-env-preprocessor": "^0.1.1",
-    "karma-firefox-launcher": "^1.1.0",
-    "karma-junit-reporter": "^2.0.1",
-    "karma-mocha": "^2.0.1",
-    "karma-mocha-reporter": "^2.2.5",
-    "karma-sourcemap-loader": "^0.3.8",
-    "mocha": "^10.0.0",
->>>>>>> c6c136d4
     "nock": "^13.5.4",
     "playwright": "^1.46.1",
     "rimraf": "^5.0.5",
     "tshy": "^3.0.2",
     "tsx": "^4.7.1",
-<<<<<<< HEAD
-    "typescript": "~5.4.5",
+    "typescript": "~5.5.3",
     "vitest": "^2.0.5"
-=======
-    "typescript": "~5.5.3"
->>>>>>> c6c136d4
   },
   "//sampleConfiguration": {
     "productName": "Azure App Configuration",
