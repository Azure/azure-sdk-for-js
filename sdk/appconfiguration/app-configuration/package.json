--- conflicted
+++ resolved
@@ -26,11 +26,7 @@
     "LICENSE"
   ],
   "scripts": {
-<<<<<<< HEAD
     "audit": "skipped",
-=======
-    "audit": "node ../../../common/scripts/rush-audit.js && dev-tool run vendored rimraf node_modules package-lock.json && npm i --package-lock-only 2>&1 && npm audit",
->>>>>>> cae1265f
     "build": "npm run clean && dev-tool run build-package && dev-tool run extract-api",
     "build:samples": "echo Obsolete.",
     "build:test": "dev-tool run build-package && dev-tool run bundle",
@@ -43,8 +39,8 @@
     "integration-test": "npm run integration-test:node && npm run integration-test:browser",
     "integration-test:browser": "dev-tool run build-package && dev-tool run build-test && dev-tool run test:vitest --browser",
     "integration-test:node": "dev-tool run test:vitest -- --test-timeout 180000",
-    "lint": "dev-tool run vendored eslintpackage.json api-extractor.json README.md src test",
-    "lint:fix": "dev-tool run vendored eslintpackage.json api-extractor.json README.md src test --fix",
+    "lint": "dev-tool run vendored eslint package.json api-extractor.json README.md src test",
+    "lint:fix": "dev-tool run vendored eslint package.json api-extractor.json README.md src test --fix",
     "pack": "npm pack 2>&1",
     "test": "npm run test:node && npm run test:browser",
     "test:browser": "npm run clean && dev-tool run build-test && npm run unit-test:browser",
@@ -89,7 +85,6 @@
     "tslib": "catalog:"
   },
   "devDependencies": {
-<<<<<<< HEAD
     "@azure-tools/test-credential": "workspace:*",
     "@azure-tools/test-recorder": "workspace:*",
     "@azure/dev-tool": "workspace:*",
@@ -105,27 +100,8 @@
     "eslint": "catalog:",
     "nock": "^13.5.4",
     "playwright": "catalog:",
-    "rimraf": "catalog:",
     "typescript": "catalog:",
     "vitest": "catalog:"
-=======
-    "@azure-tools/test-credential": "^2.0.0",
-    "@azure-tools/test-recorder": "^4.1.0",
-    "@azure/dev-tool": "^1.0.0",
-    "@azure/eslint-plugin-azure-sdk": "^3.0.0",
-    "@azure/eventgrid": "^5.0.0",
-    "@azure/identity": "^4.4.1",
-    "@azure/keyvault-secrets": "^4.2.0",
-    "@types/node": "^18.0.0",
-    "@vitest/browser": "^2.1.1",
-    "@vitest/coverage-istanbul": "^2.1.1",
-    "dotenv": "^16.0.0",
-    "eslint": "^9.9.0",
-    "nock": "^13.5.4",
-    "playwright": "^1.47.2",
-    "typescript": "~5.6.2",
-    "vitest": "^2.1.1"
->>>>>>> cae1265f
   },
   "//sampleConfiguration": {
     "productName": "Azure App Configuration",
