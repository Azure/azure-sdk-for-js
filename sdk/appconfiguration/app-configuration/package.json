{
  "name": "@azure/app-configuration",
  "author": "Microsoft Corporation",
  "description": "An isomorphic client library for the Azure App Configuration service.",
  "version": "1.7.1",
  "sdk-type": "client",
  "keywords": [
    "node",
    "azure",
    "typescript",
    "browser",
    "isomorphic",
    "cloud"
  ],
  "license": "MIT",
  "main": "./dist/commonjs/index.js",
  "types": "./dist/commonjs/index.d.ts",
  "homepage": "https://github.com/Azure/azure-sdk-for-js/tree/main/sdk/appconfiguration/app-configuration/",
  "repository": "github:Azure/azure-sdk-for-js",
  "bugs": {
    "url": "https://github.com/Azure/azure-sdk-for-js/issues"
  },
  "files": [
    "dist/",
    "README.md",
    "LICENSE"
  ],
  "scripts": {
    "audit": "node ../../../common/scripts/rush-audit.js && rimraf node_modules package-lock.json && npm i --package-lock-only 2>&1 && npm audit",
<<<<<<< HEAD
    "build:test": "tsc -p . && dev-tool run bundle",
    "build:samples": "echo Obsolete.",
    "build": "npm run clean && tshy && dev-tool run extract-api",
=======
    "build": "npm run clean && tsc -p . && dev-tool run bundle && dev-tool run extract-api",
    "build:samples": "echo Obsolete.",
    "build:test": "tsc -p . && dev-tool run bundle",
>>>>>>> c414c729
    "check-format": "dev-tool run vendored prettier --list-different --config ../../../.prettierrc.json --ignore-path ../../../.prettierignore \"src/**/*.ts\" \"test/**/*.ts\" \"samples-dev/**/*.ts\" \"*.{js,json}\"",
    "clean": "rimraf --glob dist dist-* types *.tgz *.log",
    "execute:samples": "dev-tool samples run samples-dev",
    "extract-api": "tsc -p . && dev-tool run extract-api",
    "format": "dev-tool run vendored prettier --write --config ../../../.prettierrc.json --ignore-path ../../../.prettierignore \"src/**/*.ts\" \"test/**/*.ts\" \"samples-dev/**/*.ts\" \"*.{js,json}\"",
    "generate:client": "autorest --typescript swagger/swagger.md",
    "integration-test": "npm run integration-test:node && npm run integration-test:browser",
    "integration-test:browser": "npm run build:test && dev-tool run test:browser",
    "integration-test:node": "dev-tool run test:node-js-input -- --timeout 180000 'dist-esm/test/**/*.spec.js'",
    "lint": "eslint package.json api-extractor.json README.md src test",
    "lint:fix": "eslint package.json api-extractor.json README.md src test --fix",
    "pack": "npm pack 2>&1",
    "test": "npm run test:node && npm run test:browser",
    "test:browser": "npm run clean && npm run build:test && npm run unit-test:browser",
    "test:node": "npm run clean && npm run build:test && npm run unit-test:node",
<<<<<<< HEAD
    "test": "npm run test:node && npm run test:browser",
    "unit-test:browser": "npm run clean && tshy && dev-tool run build-test && dev-tool run test:vitest --no-test-proxy --browser",
    "unit-test:node": "dev-tool run test:vitest --no-test-proxy",
    "unit-test": "npm run unit-test:node && npm run unit-test:browser"
=======
    "unit-test": "npm run unit-test:node && npm run unit-test:browser",
    "unit-test:browser": "dev-tool run test:browser",
    "unit-test:node": "dev-tool run test:node-tsx-ts -- --timeout 1200000 --exclude 'test/**/browser/*.spec.ts' 'test/**/*.spec.ts'",
    "update-snippets": "echo skipped"
>>>>>>> c414c729
  },
  "engines": {
    "node": ">=18.0.0"
  },
  "sideEffects": false,
  "autoPublish": false,
  "//metadata": {
    "constantPaths": [
      {
        "path": "src/internal/constants.ts",
        "prefix": "packageVersion"
      },
      {
        "path": "src/generated/src/appConfiguration.ts",
        "prefix": "packageDetails"
      },
      {
        "path": "swagger/swagger.md",
        "prefix": "package-version"
      }
    ]
  },
  "dependencies": {
    "@azure/abort-controller": "^2.0.0",
    "@azure/core-auth": "^1.3.0",
    "@azure/core-client": "^1.5.0",
    "@azure/core-http-compat": "^2.0.0",
    "@azure/core-lro": "^2.5.1",
    "@azure/core-paging": "^1.4.0",
    "@azure/core-rest-pipeline": "^1.6.0",
    "@azure/core-tracing": "^1.0.0",
    "@azure/core-util": "^1.6.1",
    "@azure/logger": "^1.0.0",
    "tslib": "^2.2.0"
  },
  "devDependencies": {
<<<<<<< HEAD
    "@azure-tools/test-credential": "^2.0.0",
    "@azure-tools/test-recorder": "^4.1.0",
=======
    "@azure-tools/test-credential": "^1.0.0",
    "@azure-tools/test-recorder": "^3.1.0",
    "@azure-tools/test-utils": "^1.0.1",
>>>>>>> c414c729
    "@azure/dev-tool": "^1.0.0",
    "@azure/eslint-plugin-azure-sdk": "^3.0.0",
    "@azure/eventgrid": "^5.0.0",
    "@azure/identity": "^4.4.1",
    "@azure/keyvault-secrets": "^4.2.0",
    "@microsoft/api-extractor": "^7.31.1",
    "@types/node": "^18.0.0",
<<<<<<< HEAD
    "@vitest/browser": "^2.0.5",
    "@vitest/coverage-istanbul": "^2.0.5",
    "dotenv": "^16.0.0",
    "eslint": "^9.9.0",
    "nock": "^13.5.4",
    "playwright": "^1.46.1",
=======
    "@types/sinon": "^17.0.0",
    "chai": "^4.2.0",
    "dotenv": "^16.0.0",
    "eslint": "^9.9.0",
    "karma": "^6.2.0",
    "karma-chrome-launcher": "^3.0.0",
    "karma-coverage": "^2.0.0",
    "karma-env-preprocessor": "^0.1.1",
    "karma-firefox-launcher": "^1.1.0",
    "karma-junit-reporter": "^2.0.1",
    "karma-mocha": "^2.0.1",
    "karma-mocha-reporter": "^2.2.5",
    "karma-sourcemap-loader": "^0.3.8",
    "mocha": "^10.0.0",
    "nyc": "^17.0.0",
>>>>>>> c414c729
    "rimraf": "^5.0.5",
    "tshy": "^3.0.2",
    "tsx": "^4.7.1",
<<<<<<< HEAD
    "typescript": "~5.5.3",
    "vitest": "^2.0.5"
=======
    "typescript": "~5.6.2"
>>>>>>> c414c729
  },
  "//sampleConfiguration": {
    "productName": "Azure App Configuration",
    "productSlugs": [
      "azure",
      "azure-app-configuration"
    ],
    "requiredResources": {
      "Azure App Configuration account": "https://docs.microsoft.com/azure/azure-app-configuration/quickstart-aspnet-core-app?tabs=core5x#create-an-app-configuration-store"
    },
    "skip": [
      "secretReference.js",
      "updateSyncTokenSample.js"
    ]
  },
  "type": "module",
  "tshy": {
    "exports": {
      "./package.json": "./package.json",
      ".": "./src/index.ts"
    },
    "dialects": [
      "esm",
      "commonjs"
    ],
    "esmDialects": [
      "browser",
      "react-native"
    ],
    "selfLink": false
  },
  "browser": "./dist/browser/index.js",
  "exports": {
    "./package.json": "./package.json",
    ".": {
      "browser": {
        "source": "./src/index.ts",
        "types": "./dist/browser/index.d.ts",
        "default": "./dist/browser/index.js"
      },
      "react-native": {
        "source": "./src/index.ts",
        "types": "./dist/react-native/index.d.ts",
        "default": "./dist/react-native/index.js"
      },
      "import": {
        "source": "./src/index.ts",
        "types": "./dist/esm/index.d.ts",
        "default": "./dist/esm/index.js"
      },
      "require": {
        "source": "./src/index.ts",
        "types": "./dist/commonjs/index.d.ts",
        "default": "./dist/commonjs/index.js"
      }
    }
  }
}<|MERGE_RESOLUTION|>--- conflicted
+++ resolved
@@ -27,15 +27,9 @@
   ],
   "scripts": {
     "audit": "node ../../../common/scripts/rush-audit.js && rimraf node_modules package-lock.json && npm i --package-lock-only 2>&1 && npm audit",
-<<<<<<< HEAD
-    "build:test": "tsc -p . && dev-tool run bundle",
-    "build:samples": "echo Obsolete.",
     "build": "npm run clean && tshy && dev-tool run extract-api",
-=======
-    "build": "npm run clean && tsc -p . && dev-tool run bundle && dev-tool run extract-api",
     "build:samples": "echo Obsolete.",
     "build:test": "tsc -p . && dev-tool run bundle",
->>>>>>> c414c729
     "check-format": "dev-tool run vendored prettier --list-different --config ../../../.prettierrc.json --ignore-path ../../../.prettierignore \"src/**/*.ts\" \"test/**/*.ts\" \"samples-dev/**/*.ts\" \"*.{js,json}\"",
     "clean": "rimraf --glob dist dist-* types *.tgz *.log",
     "execute:samples": "dev-tool samples run samples-dev",
@@ -51,17 +45,10 @@
     "test": "npm run test:node && npm run test:browser",
     "test:browser": "npm run clean && npm run build:test && npm run unit-test:browser",
     "test:node": "npm run clean && npm run build:test && npm run unit-test:node",
-<<<<<<< HEAD
-    "test": "npm run test:node && npm run test:browser",
+    "unit-test": "npm run unit-test:node && npm run unit-test:browser",
     "unit-test:browser": "npm run clean && tshy && dev-tool run build-test && dev-tool run test:vitest --no-test-proxy --browser",
     "unit-test:node": "dev-tool run test:vitest --no-test-proxy",
-    "unit-test": "npm run unit-test:node && npm run unit-test:browser"
-=======
-    "unit-test": "npm run unit-test:node && npm run unit-test:browser",
-    "unit-test:browser": "dev-tool run test:browser",
-    "unit-test:node": "dev-tool run test:node-tsx-ts -- --timeout 1200000 --exclude 'test/**/browser/*.spec.ts' 'test/**/*.spec.ts'",
     "update-snippets": "echo skipped"
->>>>>>> c414c729
   },
   "engines": {
     "node": ">=18.0.0"
@@ -98,14 +85,8 @@
     "tslib": "^2.2.0"
   },
   "devDependencies": {
-<<<<<<< HEAD
     "@azure-tools/test-credential": "^2.0.0",
     "@azure-tools/test-recorder": "^4.1.0",
-=======
-    "@azure-tools/test-credential": "^1.0.0",
-    "@azure-tools/test-recorder": "^3.1.0",
-    "@azure-tools/test-utils": "^1.0.1",
->>>>>>> c414c729
     "@azure/dev-tool": "^1.0.0",
     "@azure/eslint-plugin-azure-sdk": "^3.0.0",
     "@azure/eventgrid": "^5.0.0",
@@ -113,39 +94,17 @@
     "@azure/keyvault-secrets": "^4.2.0",
     "@microsoft/api-extractor": "^7.31.1",
     "@types/node": "^18.0.0",
-<<<<<<< HEAD
     "@vitest/browser": "^2.0.5",
     "@vitest/coverage-istanbul": "^2.0.5",
     "dotenv": "^16.0.0",
     "eslint": "^9.9.0",
     "nock": "^13.5.4",
     "playwright": "^1.46.1",
-=======
-    "@types/sinon": "^17.0.0",
-    "chai": "^4.2.0",
-    "dotenv": "^16.0.0",
-    "eslint": "^9.9.0",
-    "karma": "^6.2.0",
-    "karma-chrome-launcher": "^3.0.0",
-    "karma-coverage": "^2.0.0",
-    "karma-env-preprocessor": "^0.1.1",
-    "karma-firefox-launcher": "^1.1.0",
-    "karma-junit-reporter": "^2.0.1",
-    "karma-mocha": "^2.0.1",
-    "karma-mocha-reporter": "^2.2.5",
-    "karma-sourcemap-loader": "^0.3.8",
-    "mocha": "^10.0.0",
-    "nyc": "^17.0.0",
->>>>>>> c414c729
     "rimraf": "^5.0.5",
     "tshy": "^3.0.2",
     "tsx": "^4.7.1",
-<<<<<<< HEAD
-    "typescript": "~5.5.3",
+    "typescript": "~5.6.2",
     "vitest": "^2.0.5"
-=======
-    "typescript": "~5.6.2"
->>>>>>> c414c729
   },
   "//sampleConfiguration": {
     "productName": "Azure App Configuration",
