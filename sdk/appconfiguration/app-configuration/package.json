--- conflicted
+++ resolved
@@ -1,14 +1,7 @@
 {
   "name": "@azure/app-configuration",
-<<<<<<< HEAD
-  "version": "1.7.1",
+  "version": "1.8.1",
   "description": "An isomorphic client library for the Azure App Configuration service.",
-=======
-  "author": "Microsoft Corporation",
-  "description": "An isomorphic client library for the Azure App Configuration service.",
-  "version": "1.8.1",
-  "sdk-type": "client",
->>>>>>> 9a8b4d2e
   "keywords": [
     "node",
     "azure",
