{
  "name": "@azure/app-configuration",
  "author": "Microsoft Corporation",
  "description": "An isomorphic client library for the Azure App Configuration service.",
  "version": "1.3.1",
  "sdk-type": "client",
  "keywords": [
    "node",
    "azure",
    "typescript",
    "browser",
    "isomorphic",
    "cloud"
  ],
  "license": "MIT",
  "main": "./dist/index.js",
  "module": "./dist-esm/src/index.js",
  "types": "./types/app-configuration.d.ts",
  "homepage": "https://github.com/Azure/azure-sdk-for-js/tree/main/sdk/appconfiguration/app-configuration/",
  "repository": "github:Azure/azure-sdk-for-js",
  "bugs": {
    "url": "https://github.com/Azure/azure-sdk-for-js/issues"
  },
  "browser": {
    "./dist-esm/src/internal/cryptoHelpers.js": "./dist-esm/src/internal/cryptoHelpers.browser.js"
  },
  "files": [
    "dist/**/*.js",
    "dist/**/*.js.map",
    "dist/**/*.d.ts",
    "dist/**/*.d.ts.map",
    "dist-esm/**/*.js",
    "dist-esm/**/*.js.map",
    "dist-esm/**/*.d.ts",
    "dist-esm/**/*.d.ts.map",
    "types/app-configuration.d.ts",
    "README.md",
    "LICENSE"
  ],
  "scripts": {
    "audit": "node ../../../common/scripts/rush-audit.js && rimraf node_modules package-lock.json && npm i --package-lock-only 2>&1 && npm audit",
<<<<<<< HEAD
    "build": "tsc -p . && rollup -c 2>&1 && npm run extract-api",
    "build:test": "echo skipped",
=======
    "build": "npm run clean && npm run build:node && npm run build:browser",
    "build:node": "tsc -p . && cross-env ONLY_NODE=true rollup -c 2>&1 && npm run extract-api",
    "build:browser": "tsc -p . && cross-env ONLY_BROWSER=true rollup -c 2>&1",
    "build:test": "npm run build:test:node && npm run build:test:browser",
    "build:test:node": "tsc -p . && cross-env ONLY_NODE=true rollup -c rollup.test.config.js 2>&1",
    "build:test:browser": "tsc -p . && cross-env ONLY_BROWSER=true rollup -c rollup.test.config.js 2>&1",
>>>>>>> b8f46a91
    "build:samples": "echo Obsolete.",
    "check-format": "prettier --list-different --config ../../../.prettierrc.json --ignore-path ../../../.prettierignore \"src/**/*.ts\" \"test/**/*.ts\" \"samples-dev/**/*.ts\" \"*.{js,json}\"",
    "clean": "rimraf dist dist-* types *.tgz *.log",
    "coverage": "nyc --reporter=lcov --exclude-after-remap=false mocha -t 120000 dist-test/index.js --reporter ../../../common/tools/mocha-multi-reporter.js",
    "execute:samples": "dev-tool samples run samples-dev",
    "extract-api": "tsc -p . && api-extractor run --local",
    "format": "prettier --write --config ../../../.prettierrc.json --ignore-path ../../../.prettierignore \"src/**/*.ts\" \"test/**/*.ts\" \"samples-dev/**/*.ts\" \"*.{js,json}\"",
    "lint:fix": "eslint package.json api-extractor.json src test --ext .ts --fix",
    "lint": "eslint package.json api-extractor.json src test --ext .ts",
    "pack": "npm pack 2>&1",
    "swagger": "autorest --typescript swagger/swagger.md",
    "integration-test": "npm run integration-test:node && npm run integration-test:browser",
    "integration-test:browser": "npm run build && cross-env TEST_MODE=live karma start --single-run",
    "integration-test:node": "npm run build && nyc mocha -r esm --require source-map-support/register --reporter ../../../common/tools/mocha-multi-reporter.js --timeout 180000 --full-trace \"dist-esm/test/*.spec.js\" \"dist-esm/test/**/*.spec.js\"",
    "test:browser": "npm run clean && npm run build && npm run unit-test:browser",
    "test:node": "npm run clean && npm run build && npm run unit-test:node",
    "test": "npm run test:node && npm run test:browser",
    "unit-test:browser": "echo skipped",
    "unit-test:node": "npm run build && mocha --require source-map-support/register --reporter ../../../common/tools/mocha-multi-reporter.js --timeout 180000 --full-trace \"dist-test/index.node.js\"",
    "unit-test": "npm run unit-test:node && npm run unit-test:browser",
    "docs": "typedoc --excludePrivate --excludeNotExported --excludeExternals --stripInternal --mode file --out ./dist/docs ./src"
  },
  "engines": {
    "node": ">=12.0.0"
  },
  "sideEffects": false,
  "autoPublish": false,
  "//metadata": {
    "constantPaths": [
      {
        "path": "src/appConfigurationClient.ts",
        "prefix": "packageVersion"
      },
      {
        "path": "src/generated/src/appConfigurationContext.ts",
        "prefix": "packageVersion"
      }
    ]
  },
  "dependencies": {
    "@azure/abort-controller": "^1.0.0",
    "@azure/core-asynciterator-polyfill": "^1.0.0",
    "@azure/core-http": "^2.0.0",
    "@azure/core-paging": "^1.1.1",
    "@azure/core-tracing": "1.0.0-preview.13",
    "@azure/core-auth": "^1.3.0",
    "tslib": "^2.2.0"
  },
  "devDependencies": {
    "@azure/dev-tool": "^1.0.0",
    "@azure/eslint-plugin-azure-sdk": "^3.0.0",
    "@azure/identity": "2.0.0-beta.6",
    "@azure/keyvault-secrets": "^4.2.0",
    "@azure/test-utils-recorder": "^1.0.0",
    "@microsoft/api-extractor": "7.7.11",
    "@rollup/plugin-commonjs": "11.0.2",
    "@rollup/plugin-inject": "^4.0.0",
    "@rollup/plugin-json": "^4.0.0",
    "@rollup/plugin-multi-entry": "^3.0.0",
    "@rollup/plugin-node-resolve": "^8.0.0",
    "@rollup/plugin-replace": "^2.2.0",
    "@types/chai": "^4.1.6",
    "@types/mocha": "^7.0.2",
    "@types/node": "^12.0.0",
    "@types/sinon": "^9.0.4",
    "assert": "^1.4.1",
    "chai": "^4.2.0",
    "dotenv": "^8.2.0",
    "eslint": "^7.15.0",
    "esm": "^3.2.18",
    "karma": "^6.2.0",
    "karma-chrome-launcher": "^3.0.0",
    "karma-coverage": "^2.0.0",
    "karma-edge-launcher": "^0.4.2",
    "karma-env-preprocessor": "^0.1.1",
    "karma-firefox-launcher": "^1.1.0",
    "karma-ie-launcher": "^1.0.0",
    "karma-junit-reporter": "^2.0.1",
    "karma-mocha": "^2.0.1",
    "karma-mocha-reporter": "^2.2.5",
    "karma-sourcemap-loader": "^0.3.8",
    "mocha": "^7.1.1",
    "mocha-junit-reporter": "^1.18.0",
    "nock": "^12.0.3",
    "nyc": "^14.0.0",
    "prettier": "^1.16.4",
    "rimraf": "^3.0.0",
    "rollup": "^1.16.3",
    "rollup-plugin-shim": "^1.0.0",
    "rollup-plugin-sourcemaps": "^0.4.2",
    "rollup-plugin-terser": "^5.1.1",
    "sinon": "^9.0.2",
    "ts-node": "^9.0.0",
    "typescript": "~4.2.0",
    "uglify-js": "^3.4.9",
    "cross-env": "^7.0.2",
    "typedoc": "0.15.2"
  },
  "//sampleConfiguration": {
    "productName": "Azure App Configuration",
    "productSlugs": [
      "azure",
      "azure-app-configuration"
    ],
    "requiredResources": {
      "Azure App Configuration account": "https://docs.microsoft.com/azure/azure-app-configuration/quickstart-aspnet-core-app?tabs=core5x#create-an-app-configuration-store"
    }
  }
}<|MERGE_RESOLUTION|>--- conflicted
+++ resolved
@@ -39,17 +39,8 @@
   ],
   "scripts": {
     "audit": "node ../../../common/scripts/rush-audit.js && rimraf node_modules package-lock.json && npm i --package-lock-only 2>&1 && npm audit",
-<<<<<<< HEAD
-    "build": "tsc -p . && rollup -c 2>&1 && npm run extract-api",
+    "build": "npm run clean && tsc -p . && rollup -c 2>&1 && npm run extract-api",
     "build:test": "echo skipped",
-=======
-    "build": "npm run clean && npm run build:node && npm run build:browser",
-    "build:node": "tsc -p . && cross-env ONLY_NODE=true rollup -c 2>&1 && npm run extract-api",
-    "build:browser": "tsc -p . && cross-env ONLY_BROWSER=true rollup -c 2>&1",
-    "build:test": "npm run build:test:node && npm run build:test:browser",
-    "build:test:node": "tsc -p . && cross-env ONLY_NODE=true rollup -c rollup.test.config.js 2>&1",
-    "build:test:browser": "tsc -p . && cross-env ONLY_BROWSER=true rollup -c rollup.test.config.js 2>&1",
->>>>>>> b8f46a91
     "build:samples": "echo Obsolete.",
     "check-format": "prettier --list-different --config ../../../.prettierrc.json --ignore-path ../../../.prettierignore \"src/**/*.ts\" \"test/**/*.ts\" \"samples-dev/**/*.ts\" \"*.{js,json}\"",
     "clean": "rimraf dist dist-* types *.tgz *.log",
