--- conflicted
+++ resolved
@@ -90,12 +90,7 @@
     "@azure/core-asynciterator-polyfill": "^1.0.0",
     "@azure/core-http": "^1.2.0",
     "@azure/core-paging": "^1.1.1",
-<<<<<<< HEAD
-    "@azure/core-tracing": "1.0.0-preview.11",
-    "@azure/core-util": "^1.0.0-beta.1",
-=======
     "@azure/core-tracing": "1.0.0-preview.12",
->>>>>>> 137c6714
     "tslib": "^2.2.0"
   },
   "devDependencies": {
