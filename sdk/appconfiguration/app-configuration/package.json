{
  "name": "@azure/app-configuration",
  "author": "Microsoft Corporation",
  "description": "An isomorphic client library for the Azure App Configuration service.",
  "version": "1.3.1",
  "sdk-type": "client",
  "keywords": [
    "node",
    "azure",
    "typescript",
    "browser",
    "isomorphic",
    "cloud"
  ],
  "license": "MIT",
  "main": "./dist/index.js",
  "module": "./dist-esm/src/index.js",
  "types": "./types/app-configuration.d.ts",
  "homepage": "https://github.com/Azure/azure-sdk-for-js/tree/main/sdk/appconfiguration/app-configuration/",
  "repository": "github:Azure/azure-sdk-for-js",
  "bugs": {
    "url": "https://github.com/Azure/azure-sdk-for-js/issues"
  },
  "browser": {
    "./dist-esm/src/internal/cryptoHelpers.js": "./dist-esm/src/internal/cryptoHelpers.browser.js"
  },
  "files": [
    "dist/**/*.js",
    "dist/**/*.js.map",
    "dist/**/*.d.ts",
    "dist/**/*.d.ts.map",
    "dist-esm/**/*.js",
    "dist-esm/**/*.js.map",
    "dist-esm/**/*.d.ts",
    "dist-esm/**/*.d.ts.map",
    "types/app-configuration.d.ts",
    "README.md",
    "LICENSE"
  ],
  "scripts": {
    "audit": "node ../../../common/scripts/rush-audit.js && rimraf node_modules package-lock.json && npm i --package-lock-only 2>&1 && npm audit",
    "build": "npm run clean && npm run build:node && npm run build:browser",
    "build:node": "tsc -p . && cross-env ONLY_NODE=true rollup -c 2>&1 && npm run extract-api",
    "build:browser": "tsc -p . && cross-env ONLY_BROWSER=true rollup -c 2>&1",
    "build:test": "npm run build:test:node && npm run build:test:browser",
    "build:test:node": "tsc -p . && cross-env ONLY_NODE=true rollup -c rollup.test.config.js 2>&1",
    "build:test:browser": "tsc -p . && cross-env ONLY_BROWSER=true rollup -c rollup.test.config.js 2>&1",
    "build:samples": "echo Obsolete.",
    "check-format": "prettier --list-different --config ../../../.prettierrc.json --ignore-path ../../../.prettierignore \"src/**/*.ts\" \"test/**/*.ts\" \"samples-dev/**/*.ts\" \"*.{js,json}\"",
    "clean": "rimraf dist dist-* types *.tgz *.log",
    "coverage": "nyc --reporter=lcov --exclude-after-remap=false mocha -t 120000 dist-test/index.js --reporter ../../../common/tools/mocha-multi-reporter.js",
    "execute:samples": "dev-tool samples run samples-dev",
    "extract-api": "tsc -p . && api-extractor run --local",
    "format": "prettier --write --config ../../../.prettierrc.json --ignore-path ../../../.prettierignore \"src/**/*.ts\" \"test/**/*.ts\" \"samples-dev/**/*.ts\" \"*.{js,json}\"",
    "generate:client": "autorest --typescript swagger/swagger.md",
    "lint:fix": "eslint package.json api-extractor.json src test --ext .ts --fix",
    "lint": "eslint package.json api-extractor.json src test --ext .ts",
    "pack": "npm pack 2>&1",
    "integration-test": "npm run integration-test:node && npm run integration-test:browser",
    "integration-test:browser": "dev-tool run test:browser",
    "integration-test:node": "dev-tool run test:node-js-input --mocha='--timeout 1200000 \"dist-esm/test/*.spec.js\" \"dist-esm/test/**/*.spec.js\"'",
    "test:browser": "npm run clean && npm run build:test:browser && npm run unit-test:browser",
    "test:node": "npm run clean && npm run build:test:node && npm run unit-test:node",
    "test": "npm run test:node && npm run test:browser",
<<<<<<< HEAD
    "unit-test:browser": "dev-tool run test:browser",
    "unit-test:node": "dev-tool run test:node-js-input --mocha='--timeout 1200000 \"dist-test/index.node.js\"'",
    "unit-test": "npm run unit-test:node && npm run unit-test:browser",
    "docs": "typedoc --excludePrivate --excludeNotExported --excludeExternals --stripInternal --mode file --out ./dist/docs ./src"
=======
    "unit-test:browser": "",
    "unit-test:node": "npm run build:test:node && mocha --require source-map-support/register --reporter ../../../common/tools/mocha-multi-reporter.js --timeout 180000 --full-trace \"dist-test/index.node.js\"",
    "unit-test": "npm run unit-test:node && npm run unit-test:browser"
>>>>>>> c3e805d8
  },
  "engines": {
    "node": ">=12.0.0"
  },
  "sideEffects": false,
  "autoPublish": false,
  "//metadata": {
    "constantPaths": [
      {
        "path": "src/appConfigurationClient.ts",
        "prefix": "packageVersion"
      },
      {
        "path": "src/generated/src/appConfigurationContext.ts",
        "prefix": "packageVersion"
      }
    ]
  },
  "dependencies": {
    "@azure/abort-controller": "^1.0.0",
    "@azure/core-asynciterator-polyfill": "^1.0.0",
    "@azure/core-http": "^2.0.0",
    "@azure/core-paging": "^1.1.1",
    "@azure/core-tracing": "1.0.0-preview.13",
    "@azure/core-auth": "^1.3.0",
    "tslib": "^2.2.0"
  },
  "devDependencies": {
    "@azure/core-client": "^1.3.2",
    "@azure/dev-tool": "^1.0.0",
    "@azure/eslint-plugin-azure-sdk": "^3.0.0",
    "@azure/identity": "^2.0.1",
    "@azure/keyvault-secrets": "^4.2.0",
    "@azure-tools/test-recorder": "^1.0.0",
    "@azure-tools/test-recorder-new": "^1.0.0",
    "@microsoft/api-extractor": "^7.18.11",
    "@rollup/plugin-commonjs": "11.0.2",
    "@rollup/plugin-inject": "^4.0.0",
    "@rollup/plugin-json": "^4.0.0",
    "@rollup/plugin-multi-entry": "^3.0.0",
    "@rollup/plugin-node-resolve": "^8.0.0",
    "@rollup/plugin-replace": "^2.2.0",
    "@types/chai": "^4.1.6",
    "@types/mocha": "^7.0.2",
    "@types/node": "^12.0.0",
    "@types/sinon": "^9.0.4",
    "chai": "^4.2.0",
    "dotenv": "^8.2.0",
    "eslint": "^7.15.0",
    "esm": "^3.2.18",
    "karma": "^6.2.0",
    "karma-chrome-launcher": "^3.0.0",
    "karma-coverage": "^2.0.0",
    "karma-edge-launcher": "^0.4.2",
    "karma-env-preprocessor": "^0.1.1",
    "karma-firefox-launcher": "^1.1.0",
    "karma-ie-launcher": "^1.0.0",
    "karma-junit-reporter": "^2.0.1",
    "karma-mocha": "^2.0.1",
    "karma-mocha-reporter": "^2.2.5",
    "karma-sourcemap-loader": "^0.3.8",
    "mocha": "^7.1.1",
    "mocha-junit-reporter": "^2.0.0",
    "nock": "^12.0.3",
    "nyc": "^15.0.0",
    "prettier": "^1.16.4",
    "rimraf": "^3.0.0",
    "rollup": "^1.16.3",
    "rollup-plugin-shim": "^1.0.0",
    "rollup-plugin-sourcemaps": "^0.4.2",
    "rollup-plugin-terser": "^5.1.1",
    "sinon": "^9.0.2",
    "ts-node": "^10.0.0",
    "typescript": "~4.2.0",
    "uglify-js": "^3.4.9",
    "cross-env": "^7.0.2"
  },
  "//sampleConfiguration": {
    "productName": "Azure App Configuration",
    "productSlugs": [
      "azure",
      "azure-app-configuration"
    ],
    "requiredResources": {
      "Azure App Configuration account": "https://docs.microsoft.com/azure/azure-app-configuration/quickstart-aspnet-core-app?tabs=core5x#create-an-app-configuration-store"
    }
  }
}<|MERGE_RESOLUTION|>--- conflicted
+++ resolved
@@ -62,16 +62,9 @@
     "test:browser": "npm run clean && npm run build:test:browser && npm run unit-test:browser",
     "test:node": "npm run clean && npm run build:test:node && npm run unit-test:node",
     "test": "npm run test:node && npm run test:browser",
-<<<<<<< HEAD
     "unit-test:browser": "dev-tool run test:browser",
     "unit-test:node": "dev-tool run test:node-js-input --mocha='--timeout 1200000 \"dist-test/index.node.js\"'",
-    "unit-test": "npm run unit-test:node && npm run unit-test:browser",
-    "docs": "typedoc --excludePrivate --excludeNotExported --excludeExternals --stripInternal --mode file --out ./dist/docs ./src"
-=======
-    "unit-test:browser": "",
-    "unit-test:node": "npm run build:test:node && mocha --require source-map-support/register --reporter ../../../common/tools/mocha-multi-reporter.js --timeout 180000 --full-trace \"dist-test/index.node.js\"",
     "unit-test": "npm run unit-test:node && npm run unit-test:browser"
->>>>>>> c3e805d8
   },
   "engines": {
     "node": ">=12.0.0"
