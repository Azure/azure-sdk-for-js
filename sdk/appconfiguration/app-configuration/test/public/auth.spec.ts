--- conflicted
+++ resolved
@@ -8,12 +8,8 @@
   CredsAndEndpoint
 } from "./utils/testHelpers";
 import * as assert from "assert";
-<<<<<<< HEAD
 import { Recorder } from "@azure/test-utils-recorder";
-=======
-import { Recorder, isPlaybackMode } from "@azure/test-utils-recorder";
 import { Context } from "mocha";
->>>>>>> 611a74bf
 
 describe("Authentication", () => {
   let credsAndEndpoint: CredsAndEndpoint;
@@ -35,14 +31,7 @@
     );
   });
 
-<<<<<<< HEAD
   it("token authentication works", async function() {
-=======
-  it("token authentication works", async function(this: Context) {
-    if (isPlaybackMode()) {
-      this.skip();
-    }
->>>>>>> 611a74bf
     const client = new AppConfigurationClient(
       credsAndEndpoint.endpoint,
       credsAndEndpoint.credential
