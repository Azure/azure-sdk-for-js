// Copyright (c) Microsoft Corporation.
// Licensed under the MIT license.

import { AppConfigurationClient, AppConfigurationClientOptions } from "../../../src";
import { PagedAsyncIterableIterator } from "@azure/core-paging";
import {
  ConfigurationSetting,
  ListConfigurationSettingPage,
  ListRevisionsPage
} from "../../../src";
<<<<<<< HEAD
import { env, isPlaybackMode } from "@azure-tools/test-recorder";
import { RecorderStartOptions, NoOpCredential } from "@azure-tools/test-recorder-new";
import * as assert from "assert";

// allow loading from a .env file as an alternative to defining the variable
// in the environment
import * as dotenv from "dotenv";
import {
  ClientSecretCredential,
  DefaultAzureCredentialOptions,
  TokenCredential
} from "@azure/identity";
dotenv.config();
=======
import {
  env,
  isPlaybackMode,
  RecorderEnvironmentSetup,
  record,
  Recorder
} from "@azure-tools/test-recorder";
import { assert } from "chai";

import { DefaultAzureCredential, TokenCredential } from "@azure/identity";
import { RestError } from "@azure/core-http";
>>>>>>> c3e805d8

let connectionStringNotPresentWarning = false;

export interface CredsAndEndpoint {
  credential: TokenCredential;
  endpoint: string;
}

const fakeConnString = "Endpoint=https://myappconfig.azconfig.io;Id=123456;Secret=123456";

export const recorderStartOptions: RecorderStartOptions = {
  envSetupForPlayback: {
    APPCONFIG_CONNECTION_STRING: fakeConnString,
    AZ_CONFIG_ENDPOINT: "https://myappconfig.azconfig.io",
    AZURE_CLIENT_ID: "azure_client_id",
    AZURE_CLIENT_SECRET: "azure_client_secret",
    AZURE_TENANT_ID: "azuretenantid"
  },
  sanitizerOptions: {
    connectionStringSanitizers: [
      { actualConnString: env.APPCONFIG_CONNECTION_STRING, fakeConnString }
    ],
    bodyRegexSanitizers: [
      {
        regex: encodeURIComponent(env.AZ_CONFIG_ENDPOINT),
        value: encodeURIComponent("https://myappconfig.azconfig.io")
      }
    ]
  }
};

export function getTokenAuthenticationCredential(
  options?: DefaultAzureCredentialOptions | undefined
): CredsAndEndpoint {
  const requiredEnvironmentVariables = [
    "AZ_CONFIG_ENDPOINT",
    "AZURE_CLIENT_ID",
    "AZURE_TENANT_ID",
    "AZURE_CLIENT_SECRET"
  ];

  for (const name of requiredEnvironmentVariables) {
    if (env[name] == null) {
      throw new Error("Functional tests not running - set client identity variables to activate");
    }
  }

  return {
    credential: isPlaybackMode()
      ? new NoOpCredential()
      : new ClientSecretCredential(
          env["AZURE_TENANT_ID"],
          env["AZURE_CLIENT_ID"],
          env["AZURE_CLIENT_SECRET"],
          options
        ),
    endpoint: env["AZ_CONFIG_ENDPOINT"]!
  };
}

export function createAppConfigurationClientForTests<
  Options extends AppConfigurationClientOptions = AppConfigurationClientOptions
>(options?: Options): AppConfigurationClient | undefined {
  const connectionString = env["APPCONFIG_CONNECTION_STRING"];

  if (connectionString == null) {
    if (!connectionStringNotPresentWarning) {
      connectionStringNotPresentWarning = true;
      console.log(
        "Functional tests not running - set APPCONFIG_CONNECTION_STRING to a valid AppConfig connection string to activate"
      );
    }
    return undefined;
  }

  return new AppConfigurationClient(connectionString, options);
}

export async function deleteKeyCompletely(
  keys: string[],
  client: AppConfigurationClient
): Promise<void> {
  const settingsIterator = client.listConfigurationSettings({
    keyFilter: keys.join(",")
  });

  for await (const setting of settingsIterator) {
    if (setting.isReadOnly) {
      await client.setReadOnly(setting, false);
    }

    await client.deleteConfigurationSetting({ key: setting.key, label: setting.label });
  }
}

export async function toSortedArray(
  pagedIterator: PagedAsyncIterableIterator<
    ConfigurationSetting,
    ListConfigurationSettingPage | ListRevisionsPage
  >,
  compareFn?: (a: ConfigurationSetting, b: ConfigurationSetting) => number
): Promise<ConfigurationSetting[]> {
  const settings: ConfigurationSetting[] = [];

  for await (const setting of pagedIterator) {
    settings.push(setting);
  }

  let settingsViaPageIterator: ConfigurationSetting[] = [];

  for await (const page of pagedIterator.byPage()) {
    settingsViaPageIterator = settingsViaPageIterator.concat(page.items);
  }

  // just a sanity-check
  assert.deepEqual(settings, settingsViaPageIterator);

  settings.sort((a, b) =>
    compareFn
      ? compareFn(a, b)
      : `${a.key}-${a.label}-${a.value}`.localeCompare(`${b.key}-${b.label}-${b.value}`)
  );

  return settings;
}

export function assertEqualSettings(
  expected: Pick<ConfigurationSetting, "key" | "value" | "label" | "isReadOnly">[],
  actual: ConfigurationSetting[]
): void {
  actual = actual.map((setting) => {
    return {
      key: setting.key,
      label: setting.label || undefined,
      value: setting.value,
      isReadOnly: setting.isReadOnly
    };
  });

  assert.deepEqual(expected, actual);
}

export async function assertThrowsRestError(
  testFunction: () => Promise<any>,
  expectedStatusCode: number,
  message: string = ""
): Promise<Error> {
  try {
    await testFunction();
    assert.fail(`${message}: No error thrown`);
  } catch (err) {
    if (!(err instanceof RestError)) {
      throw new Error("Error is not recognized");
    }
    if (err.name === "RestError") {
      assert.equal(expectedStatusCode, err.statusCode, message);
      return err;
    }

    assert.fail(`${message}: Caught error but wasn't a RestError: ${err}`);
  }

  return new Error("We won't reach this - both cases above throw because of assert.fail()");
}

export async function assertThrowsAbortError(
  testFunction: () => Promise<any>,
  message = ""
): Promise<Error> {
  try {
    await testFunction();
    assert.fail(`${message}: No error thrown`);
  } catch (e) {
<<<<<<< HEAD
    if (!isPlaybackMode() && (e.name === "FetchError" || e.name === "AbortError")) {
=======
    if (!(e instanceof Error)) {
      throw new Error("Error is not recognized");
    }
    if (isPlaybackMode() && (e.name === "FetchError" || e.name === "AbortError")) {
>>>>>>> c3e805d8
      return e;
    } else {
      assert.equal(e.name, "AbortError");
      return e;
    }
  }
}

export function getRandomNumber() {
  return Math.ceil(Math.random() * 1000 + 1000);
}<|MERGE_RESOLUTION|>--- conflicted
+++ resolved
@@ -8,33 +8,20 @@
   ListConfigurationSettingPage,
   ListRevisionsPage
 } from "../../../src";
-<<<<<<< HEAD
 import { env, isPlaybackMode } from "@azure-tools/test-recorder";
 import { RecorderStartOptions, NoOpCredential } from "@azure-tools/test-recorder-new";
-import * as assert from "assert";
 
 // allow loading from a .env file as an alternative to defining the variable
 // in the environment
-import * as dotenv from "dotenv";
 import {
   ClientSecretCredential,
   DefaultAzureCredentialOptions,
   TokenCredential
 } from "@azure/identity";
-dotenv.config();
-=======
-import {
-  env,
-  isPlaybackMode,
-  RecorderEnvironmentSetup,
-  record,
-  Recorder
-} from "@azure-tools/test-recorder";
+
 import { assert } from "chai";
 
-import { DefaultAzureCredential, TokenCredential } from "@azure/identity";
 import { RestError } from "@azure/core-http";
->>>>>>> c3e805d8
 
 let connectionStringNotPresentWarning = false;
 
@@ -208,14 +195,10 @@
     await testFunction();
     assert.fail(`${message}: No error thrown`);
   } catch (e) {
-<<<<<<< HEAD
-    if (!isPlaybackMode() && (e.name === "FetchError" || e.name === "AbortError")) {
-=======
     if (!(e instanceof Error)) {
       throw new Error("Error is not recognized");
     }
     if (isPlaybackMode() && (e.name === "FetchError" || e.name === "AbortError")) {
->>>>>>> c3e805d8
       return e;
     } else {
       assert.equal(e.name, "AbortError");
