--- conflicted
+++ resolved
@@ -6,18 +6,13 @@
   AppConfigurationClientOptions,
   ListSnapshotsPage,
   ConfigurationSnapshot,
-<<<<<<< HEAD
-} from "../../../src/index.js";
-=======
   SettingLabel,
   ListLabelsPage,
-} from "../../../src";
->>>>>>> c6c136d4
+} from "../../../src/index.js";
 import {
   ConfigurationSetting,
   ListConfigurationSettingPage,
   ListRevisionsPage,
-<<<<<<< HEAD
 } from "../../../src/index.js";
 import {
   Recorder,
@@ -26,12 +21,7 @@
   isPlaybackMode,
   VitestTestContext,
 } from "@azure-tools/test-recorder";
-import { PagedAsyncIterableIterator } from "@azure/core-paging";
-=======
-} from "../../../src";
-import { Recorder, RecorderStartOptions, env, isPlaybackMode } from "@azure-tools/test-recorder";
 import { PagedAsyncIterableIterator, PageSettings } from "@azure/core-paging";
->>>>>>> c6c136d4
 import { RestError } from "@azure/core-rest-pipeline";
 import { TokenCredential } from "@azure/identity";
 import { createTestCredential } from "@azure-tools/test-credential";
