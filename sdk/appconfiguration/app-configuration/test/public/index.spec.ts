// Copyright (c) Microsoft Corporation.
// Licensed under the MIT license.

import {
  AppConfigurationClient,
  ConfigurationSetting,
  ConfigurationSettingParam,
  ConfigurationSettingsFilter,
  CreateSnapshotResponse,
  Snapshot,
} from "../../src";
import { Recorder, delay, isLiveMode, isPlaybackMode } from "@azure-tools/test-recorder";
import {
  assertEqualSettings,
  assertThrowsAbortError,
  assertThrowsRestError,
  createAppConfigurationClientForTests,
  // deleteEverySetting,
  deleteKeyCompletely,
  startRecorder,
  toSortedArray,
} from "./utils/testHelpers";
import { Context } from "mocha";
import { assert } from "chai";

describe("AppConfigurationClient", () => {
  let client: AppConfigurationClient;
  let recorder: Recorder;

  beforeEach(async function (this: Context) {
    recorder = await startRecorder(this);
    client = createAppConfigurationClientForTests(recorder.configureClientOptions({}));
  });

  afterEach(async function (this: Context) {
    await recorder.stop();
  });

  after(async function (this: Context) {
    if (!isPlaybackMode()) {
      // await deleteEverySetting();
    }
  });

  describe("simple usages", () => {
    it("Add and query a setting without a label", async () => {
      const key = recorder.variable(
        "noLabelTests",
        `noLabelTests${Math.floor(Math.random() * 1000)}`
      );

      await client.addConfigurationSetting({ key, value: "added" });

      await compare({
        key,
        value: "added",
        label: undefined,
      });

      await client.deleteConfigurationSetting({ key });

      // will recreate the setting
      await client.setConfigurationSetting({ key, value: "set" });

      await compare({
        key,
        value: "set",
        label: undefined,
      });

      // and now acts as a wholesale update
      await client.setConfigurationSetting({ key, value: "set a second time" });

      await compare({
        key,
        value: "set a second time",
        label: undefined,
      });

      await client.deleteConfigurationSetting({ key });
    });

    async function compare(expected: {
      key: string;
      value: string;
      label?: string;
    }): Promise<void> {
      const actualSettings = await client.getConfigurationSetting(expected);

      assert.equal(expected.key, actualSettings.key);
      assert.equal(expected.value, actualSettings.value);
      assert.equal(expected.label, actualSettings.label);
    }
  });

  describe("addConfigurationSetting", () => {
    it("sample works", async () => {
      const key = recorder.variable(
        "addConfigSample",
        `addConfigSample${Math.floor(Math.random() * 1000)}`
      );
      const result = await client.setConfigurationSetting({
        key,
        value: "MyValue",
      });

      assert.equal(key, result.key);
    });

    it("adds a configuration setting", async () => {
      const key = recorder.variable(
        "addConfigTest",
        `addConfigTest${Math.floor(Math.random() * 1000)}`
      );
      const label = "MyLabel";
      const value = "MyValue";
      const result = await client.addConfigurationSetting({ key, label, value });

      assert.equal(result.key, key, "Unexpected key in result from addConfigurationSetting().");
      assert.equal(
        result.label,
        label,
        "Unexpected label in result from addConfigurationSetting()."
      );
      assert.equal(
        result.value,
        value,
        "Unexpected value in result from addConfigurationSetting()."
      );

      // just a sanity check - the 'eTag' field that gets added by the response headers
      // is removed (and is replaced by the 'etag' field in the model)
      assert.ok(!(result as any).eTag);
      assert.ok(result.etag);

      await client.deleteConfigurationSetting({ key, label });
    });

    it("throws an error if the configuration setting already exists", async () => {
      const key = recorder.variable(
        "addConfigTestTwice",
        `addConfigTestTwice${Math.floor(Math.random() * 1000)}`
      );
      const label = "test";
      const value = "foo";
      const result = await client.addConfigurationSetting({ key, label, value });

      assert.equal(result.key, key, "Unexpected key in result from addConfigurationSetting().");
      assert.equal(
        result.label,
        label,
        "Unexpected label in result from addConfigurationSetting()."
      );
      assert.equal(
        result.value,
        value,
        "Unexpected value in result from addConfigurationSetting()."
      );

      // attempt to add the same setting
      try {
        await client.addConfigurationSetting({ key, label, value });
        throw new Error("Test failure");
      } catch (err: any) {
        assert.equal(
          (err as { message: string }).message,
          "Status 412: Setting was already present"
        );
        assert.notEqual((err as { message: string }).message, "Test failure");
      }

      await client.deleteConfigurationSetting({ key, label });
    });

    it("accepts operation options", async function () {
      if (isPlaybackMode()) this.skip();
      const key = recorder.variable(
        "addConfigTestTwice",
        `addConfigTestTwice${Math.floor(Math.random() * 1000)}`
      );
      const label = "test";
      const value = "foo";
      await assertThrowsAbortError(async () => {
        await client.addConfigurationSetting(
          { key, label, value },

          {
            requestOptions: {
              timeout: 1,
            },
          }
        );
      });
    });
  });

  describe("deleteConfigurationSetting", () => {
    it("deletes an existing configuration setting", async () => {
      const key = recorder.variable(
        "deleteConfigTestEtag",
        `deleteConfigTestEtag${Math.floor(Math.random() * 1000)}`
      );
      const label = "MyLabel";
      const value = "MyValue";

      // create configuration
      const result = await client.addConfigurationSetting({ key, label, value });

      assert.equal(result.key, key, "Unexpected key in result from addConfigurationSetting().");
      assert.equal(
        result.label,
        label,
        "Unexpected label in result from addConfigurationSetting()."
      );
      assert.equal(
        result.value,
        value,
        "Unexpected value in result from addConfigurationSetting()."
      );

      // delete configuration
      const deletedSetting = await client.deleteConfigurationSetting(result);
      assert.equal(200, deletedSetting.statusCode);

      // confirm setting no longer exists
      try {
        await client.getConfigurationSetting({ key, label });
        throw new Error("Test failure");
      } catch (err: any) {
        assert.notEqual((err as { message: string }).message, "Test failure");
      }
    });

    it("deletes an existing configuration setting (valid etag)", async () => {
      const key = recorder.variable(
        "deleteConfigTestEtag",
        `deleteConfigTestEtag${Math.floor(Math.random() * 1000)}`
      );
      const label = "test";
      const value = "foo";

      // create configuration
      const result = await client.addConfigurationSetting({ key, label, value });

      assert.equal(result.key, key, "Unexpected key in result from addConfigurationSetting().");
      assert.equal(
        result.label,
        label,
        "Unexpected label in result from addConfigurationSetting()."
      );
      assert.equal(
        result.value,
        value,
        "Unexpected value in result from addConfigurationSetting()."
      );

      // delete configuration
      await client.deleteConfigurationSetting(
        {
          key,
          label,
        },
        { onlyIfUnchanged: true }
      );

      // confirm setting no longer exists
      try {
        await client.getConfigurationSetting({ key, label });
        throw new Error("Test failure");
      } catch (err: any) {
        assert.notEqual((err as { message: string }).message, "Test failure");
      }
    });

    it("does not throw when deleting a non-existent configuration setting", async () => {
      const key = recorder.variable(
        "deleteConfigTestNA",
        `deleteConfigTestNA${Math.floor(Math.random() * 1000)}`
      );
      const label = "test";

      // delete configuration
      const response = await client.deleteConfigurationSetting({ key, label });

      // we hoist this code up to the top in case users want to check if the
      // delete actually happened (status code: 200) or if the setting wasn't
      // found which results in the same state but might matter to
      // the user(status code: 204)
      assert.equal(204, response.statusCode);
    });

    it("throws when deleting a configuration setting (invalid etag)", async () => {
      const key = recorder.variable(
        "deleteConfigTestBadEtag",
        `deleteConfigTestBadEtag${Math.floor(Math.random() * 1000)}`
      );
      const label = "test";
      const value = "foo";

      // create configuration
      const result = await client.addConfigurationSetting({ key, label, value });

      assert.equal(result.key, key, "Unexpected key in result from addConfigurationSetting().");
      assert.equal(
        result.label,
        label,
        "Unexpected label in result from addConfigurationSetting()."
      );
      assert.equal(
        result.value,
        value,
        "Unexpected value in result from addConfigurationSetting()."
      );

      // delete configuration
      await assertThrowsRestError(
        () =>
          client.deleteConfigurationSetting(
            { key, label, etag: "invalid" },
            { onlyIfUnchanged: true }
          ),
        412
      );

      await client.deleteConfigurationSetting({ key, label });
    });

    it("accepts operation options", async function () {
      // Recorder checks for the recording and complains before core-rest-pipeline could throw the AbortError (Recorder v2 should help here)
      // eslint-disable-next-line @typescript-eslint/no-invalid-this
      if (isPlaybackMode()) this.skip();
      const key = recorder.variable(
        "deleteConfigTest",
        `deleteConfigTest${Math.floor(Math.random() * 1000)}`
      );
      const label = "MyLabel";
      const value = "MyValue";

      // create configuration
      const result = await client.addConfigurationSetting({ key, label, value });

      // delete configuration
      await assertThrowsAbortError(async () => {
        await client.deleteConfigurationSetting(result, {
          requestOptions: { timeout: 1 },
        });
      });
    });
  });

  describe("getConfigurationSetting", () => {
    it("retrieves an existing configuration setting", async () => {
      const key = recorder.variable(
        "getConfigTest",
        `getConfigTest${Math.floor(Math.random() * 1000)}`
      );
      const label = "test";
      const value = "foo";
      const tags = {
        bar: "baz",
        car: "caz",
      };
      const contentType = "application/json";

      // create configuration
      const result = await client.addConfigurationSetting({ key, label, value, contentType, tags });

      assert.equal(result.key, key, "Unexpected key in result from addConfigurationSetting().");
      assert.equal(
        result.label,
        label,
        "Unexpected label in result from addConfigurationSetting()."
      );
      assert.equal(
        result.value,
        value,
        "Unexpected value in result from addConfigurationSetting()."
      );
      assert.equal(
        result.lastModified instanceof Date,
        true,
        "Unexpected lastModified in result from addConfigurationSetting()."
      );
      assert.equal(
        result.isReadOnly,
        false,
        "Unexpected readOnly in result from addConfigurationSetting()."
      );
      assert.deepEqual(
        result.tags,
        tags,
        "Unexpected tags in result from addConfigurationSetting()."
      );
      assert.equal(
        result.contentType,
        contentType,
        "Unexpected contentType in result from addConfigurationSetting()."
      );

      // retrieve the value from the service
      const remoteResult = await client.getConfigurationSetting({ key, label });
      assert.equal(
        remoteResult.key,
        key,
        "Unexpected key in result from getConfigurationSetting()."
      );
      assert.equal(
        remoteResult.label,
        label,
        "Unexpected label in result from getConfigurationSetting()."
      );
      assert.equal(
        remoteResult.value,
        value,
        "Unexpected value in result from getConfigurationSetting()."
      );
      assert.equal(
        remoteResult.lastModified instanceof Date,
        true,
        "Unexpected lastModified in result from getConfigurationSetting()."
      );
      assert.equal(
        remoteResult.isReadOnly,
        false,
        "Unexpected readOnly in result from getConfigurationSetting()."
      );
      assert.deepEqual(
        remoteResult.tags,
        tags,
        "Unexpected tags in result from getConfigurationSetting()."
      );
      assert.equal(
        remoteResult.contentType,
        contentType,
        "Unexpected contentType in result from getConfigurationSetting()."
      );

      await client.deleteConfigurationSetting({ key, label });
    });

    it("throws when retrieving a non-existent configuration setting", async () => {
      const key = recorder.variable(
        "getConfigTestNA",
        `getConfigTestNA${Math.floor(Math.random() * 1000)}`
      );
      const label = "test";

      // retrieve the value from the service
      try {
        await client.getConfigurationSetting({ key, label });
        throw new Error("Test failure");
      } catch (err: any) {
        assert.notEqual((err as { message: string }).message, "Test failure");
      }
    });

    it("accepts operation options", async function () {
      // Recorder checks for the recording and complains before core-rest-pipeline could throw the AbortError (Recorder v2 should help here)
      // eslint-disable-next-line @typescript-eslint/no-invalid-this
      if (isPlaybackMode()) this.skip();
      const key = recorder.variable(
        "getConfigTest",
        `getConfigTest${Math.floor(Math.random() * 1000)}`
      );
      const label = "test";
      const value = "foo";
      const tags = {
        bar: "baz",
        car: "caz",
      };
      const contentType = "application/json";
      await client.addConfigurationSetting({ key, label, value, contentType, tags });
      await assertThrowsAbortError(async () => {
        await client.getConfigurationSetting({ key, label }, { requestOptions: { timeout: 1 } });
      });
    });

    it("by date", async () => {
      const key = recorder.variable(
        "getConfigurationSettingByDate",
        `getConfigurationSettingByDate${Math.floor(Math.random() * 1000)}`
      );

      const initialSetting = await client.setConfigurationSetting({
        key,
        value: "value1",
      });

      await delay(1000);
      await client.setConfigurationSetting({
        key,
        value: "value2",
      });

      const settingAtPointInTime = await client.getConfigurationSetting(
        { key },

        {
          acceptDateTime: initialSetting.lastModified,
        }
      );

      assert.equal("value1", settingAtPointInTime.value);
    });

    it("Using `select` via `fields`", async () => {
      const settingToAdd: ConfigurationSettingParam = {
        key: recorder.variable("getConfigTest", `getConfigTest${Math.floor(Math.random() * 1000)}`),
        value: "value that will not be retrieved",
        contentType: "a content type",
        label: "a label",
      };

      await client.addConfigurationSetting(settingToAdd);
      await client.setReadOnly(settingToAdd, true);

      const retrievedSetting = await client.getConfigurationSetting(settingToAdd, {
        fields: ["isReadOnly", "contentType", "lastModified", "label"],
      });

      assert.isOk(retrievedSetting.lastModified);

      assert.deepEqual(
        {
          key: retrievedSetting.key,
          value: retrievedSetting.value,
          contentType: retrievedSetting.contentType,
          etag: retrievedSetting.etag,
          label: retrievedSetting.label,
          tags: retrievedSetting.tags,
          statusCode: retrievedSetting.statusCode,
          isReadOnly: retrievedSetting.isReadOnly,
        },
        {
          contentType: "a content type",
          isReadOnly: true,
          label: "a label",

          // this is an HTTP response field and is always included.
          statusCode: 200,

          // these values were purposefully omitted from my list of fields that I
          // selected above.
          key: undefined,
          value: undefined,
          etag: undefined,
          tags: undefined,
        }
      );
    });
  });

  describe("listConfigurationSettings", () => {
    let uniqueLabel: string;
    let listConfigSettingA: ConfigurationSetting;
    let count = 0;

    /** Simulating a setting in production that will be made read only */
    const productionASettingId: Pick<
      ConfigurationSetting,
      "key" | "label" | "value" | "contentType"
    > = {
      key: "",
      label: "",
      value: "[A] production value",
      contentType: "a content type",
    };

    const keys: {
      listConfigSettingA: string;
      listConfigSettingB: string;
    } = {
      listConfigSettingA: "",
      listConfigSettingB: "",
    };

    beforeEach(async () => {
      keys.listConfigSettingA = recorder.variable(
        `listConfigSetting${count}A`,
        `listConfigSetting${count}A${Math.floor(Math.random() * 100000)}`
      );
      keys.listConfigSettingB = recorder.variable(
        `listConfigSetting${count}B`,
        `listConfigSetting${count}B${Math.floor(Math.random() * 100000)}`
      );
      count += 1;

      uniqueLabel = recorder.variable(
        "listConfigSettingsLabel",
        `listConfigSettingsLabel${Math.floor(Math.random() * 100000)}`
      );
      productionASettingId.key = keys.listConfigSettingA;
      productionASettingId.label = uniqueLabel;

      await client.addConfigurationSetting(productionASettingId);
      await client.setReadOnly(productionASettingId, true);

      listConfigSettingA = await client.addConfigurationSetting({
        key: keys.listConfigSettingA,
        value: "[A] value",
      });

      await client.addConfigurationSetting({
        key: keys.listConfigSettingB,
        label: uniqueLabel,
        value: "[B] production value",
      });
      await client.addConfigurationSetting({
        key: keys.listConfigSettingB,
        value: "[B] value",
      });
    });

    after(async () => {
      try {
        await deleteKeyCompletely([keys.listConfigSettingA, keys.listConfigSettingB], client);
      } catch (e: any) {
        /** empty */
      }
    });

    it("undefined doesn't throw and will just return everything", async () => {
      const settingsIterator = client.listConfigurationSettings();
      await settingsIterator.next();
    });

    it("exact match on label", async () => {
      // query with a direct label match
      const byLabelIterator = client.listConfigurationSettings({ labelFilter: uniqueLabel });
      const byLabelSettings = await toSortedArray(byLabelIterator);

      assertEqualSettings(
        [
          {
            key: keys.listConfigSettingA,
            value: "[A] production value",
            label: uniqueLabel,
            isReadOnly: true,
          },
          {
            key: keys.listConfigSettingB,
            value: "[B] production value",
            label: uniqueLabel,
            isReadOnly: false,
          },
        ],
        byLabelSettings
      );
    });

    it("label wildcards", async () => {
      // query with a direct label match
      const byLabelIterator = client.listConfigurationSettings({
        labelFilter: uniqueLabel.substring(0, uniqueLabel.length - 1) + "*",
      });
      const byLabelSettings = await toSortedArray(byLabelIterator);

      assertEqualSettings(
        [
          {
            key: keys.listConfigSettingA,
            value: "[A] production value",
            label: uniqueLabel,
            isReadOnly: true,
          },
          {
            key: keys.listConfigSettingB,
            value: "[B] production value",
            label: uniqueLabel,
            isReadOnly: false,
          },
        ],
        byLabelSettings
      );
    });

    it("exact match on key", async () => {
      const byKeyIterator = client.listConfigurationSettings({
        keyFilter: keys.listConfigSettingA,
      });
      const byKeySettings = await toSortedArray(byKeyIterator);

      assertEqualSettings(
        [
          {
            key: keys.listConfigSettingA,
            value: "[A] production value",
            label: uniqueLabel,
            isReadOnly: true,
          },
          {
            key: keys.listConfigSettingA,
            value: "[A] value",
            label: undefined,
            isReadOnly: false,
          },
        ],
        byKeySettings
      );
    });

    it("key wildcards", async () => {
      // query with a key wildcard
      const keyFilter = keys.listConfigSettingA;
      const byKeyIterator = client.listConfigurationSettings({
        keyFilter: keyFilter.substring(0, keyFilter.length - 1) + "*",
      });
      const byKeySettings = await toSortedArray(byKeyIterator);

      assertEqualSettings(
        [
          {
            key: keys.listConfigSettingA,
            value: "[A] production value",
            label: uniqueLabel,
            isReadOnly: true,
          },
          {
            key: keys.listConfigSettingA,
            value: "[A] value",
            label: undefined,
            isReadOnly: false,
          },
        ],
        byKeySettings
      );
    });

    it("Using `select` via `fields`", async () => {
      let byKeyIterator = client.listConfigurationSettings({
        keyFilter: productionASettingId.key,
        labelFilter: productionASettingId.label,
        fields: ["isReadOnly", "contentType", "lastModified", "label"],
      });
      const [retrievedSetting, ...otherValues] = await toSortedArray(byKeyIterator);

      assert.isEmpty(otherValues);
      assert.isOk(retrievedSetting.lastModified);

      assert.deepEqual(
        {
          key: retrievedSetting.key,
          value: retrievedSetting.value,
          contentType: retrievedSetting.contentType,
          etag: retrievedSetting.etag,
          label: retrievedSetting.label,
          tags: retrievedSetting.tags,
          isReadOnly: retrievedSetting.isReadOnly,
        },
        {
          contentType: "a content type",
          isReadOnly: true,
          label: productionASettingId.label,

          // these values were purposefully omitted from my list of fields that I
          // selected above.
          key: undefined,
          value: undefined,
          etag: undefined,
          tags: undefined,
        }
      );

      // only fill in the 'readOnly' field (which is really the locked field in the REST model)
      byKeyIterator = client.listConfigurationSettings({
        keyFilter: keys.listConfigSettingA,
        fields: ["key", "label", "value"],
      });
      const settings = await toSortedArray(byKeyIterator);

      // the fields we retrieved
      assert.equal(productionASettingId.key, settings[0].key);
      assert.equal("[A] production value", settings[0].value);
      assert.equal(uniqueLabel, settings[0].label);

      assert.ok(!settings[0].isReadOnly);
      assert.ok(!settings[0].contentType);
      assert.ok(!settings[0].etag);
    });

    it("by date", async () => {
      const byKeyIterator = client.listConfigurationSettings({
        keyFilter: "listConfigSetting*",
        acceptDateTime: listConfigSettingA.lastModified,
      });

      const settings = await toSortedArray(byKeyIterator);
      let foundMyExactSettingToo = false;
      // all settings returned should be the same date or as old as my setting
      for (const setting of settings) {
        assert.ok(setting.lastModified);
        assert.ok(setting.lastModified! <= listConfigSettingA.lastModified!);

        if (setting.key === listConfigSettingA.key && setting.label === listConfigSettingA.label) {
          foundMyExactSettingToo = true;
        }
      }

      assert.ok(foundMyExactSettingToo);
    });

    it("list with multiple pages", async function () {
      // This occasionally hits 429 error (throttling) since we are making 100s of requests in the test to create, get and delete keys.
      // To avoid hitting the service with too many requests, skipping the test in live.
      // More details at https://github.com/Azure/azure-sdk-for-js/issues/16743
      //
      // Remove the following line if you want to hit the live service.
      // eslint-disable-next-line @typescript-eslint/no-invalid-this
      if (isLiveMode()) this.skip();

      const key = recorder.variable(
        "listMultiplePagesOfResults",
        `listMultiplePagesOfResults${Math.floor(Math.random() * 1000)}`
      );

      // this number is arbitrarily chosen to match the size of a page + 1
      const expectedNumberOfLabels = 200;

      let addSettingPromises = [];

      for (let i = 0; i < expectedNumberOfLabels; i++) {
        addSettingPromises.push(
          client.addConfigurationSetting({
            key,
            value: `the value for ${i}`,
            label: i.toString(),
          })
        );

        if (i !== 0 && i % 2 === 0) {
          await Promise.all(addSettingPromises);
          addSettingPromises = [];
        }
      }

      await Promise.all(addSettingPromises);

      const listResult = client.listConfigurationSettings({
        keyFilter: key,
      });

      const sortedResults = await toSortedArray(listResult);
      assert.equal(sortedResults.length, 200);

      // make sure we have 200 unique labels
      const uniqueLabels = new Set(sortedResults.map((res) => res.label));
      assert.equal(uniqueLabels.size, 200);

      for (let i = 0; i < 200; ++i) {
        assert.ok(uniqueLabels.has(i.toString()));
      }

      for (let i = 0; i < expectedNumberOfLabels; i++) {
        await client.deleteConfigurationSetting({ key, label: i.toString() });
      }
    });

    it("accepts operation options", async function () {
      // Recorder checks for the recording and complains before core-rest-pipeline could throw the AbortError (Recorder v2 should help here)
      // eslint-disable-next-line @typescript-eslint/no-invalid-this
      if (isPlaybackMode()) this.skip();
      await assertThrowsAbortError(async () => {
        const settingsIterator = client.listConfigurationSettings({
          requestOptions: { timeout: 1 },
        });
        await settingsIterator.next();
      });
    });
  });

  describe("listRevisions", () => {
    let key: string;
    let labelA: string;
    let labelB: string;
    let originalSetting: ConfigurationSetting;

    beforeEach(async () => {
      key = recorder.variable(
        `listRevisions`,
        `listRevisions${Math.floor(Math.random() * 100000)}`
      );
      labelA = recorder.variable(
        `list-revisions-A`,
        `list-revisions-A${Math.floor(Math.random() * 100000)}`
      );
      labelB = recorder.variable(
        `list-revisions-B`,
        `list-revisions-B${Math.floor(Math.random() * 100000)}`
      );

      // we'll generate two sets of keys and labels for this selection
      originalSetting = await client.addConfigurationSetting({
        key,
        label: labelA,
        value: "fooA1",
      });
      await delay(1000);
      await client.setConfigurationSetting({ key, label: labelA, value: "fooA2" });
      await client.addConfigurationSetting({ key, label: labelB, value: "fooB1" });
      await client.setConfigurationSetting({ key, label: labelB, value: "fooB2" });
    });

    it("exact match on label", async () => {
      const revisionsWithLabelIterator = client.listRevisions({ labelFilter: labelA });
      const revisions = await toSortedArray(revisionsWithLabelIterator);

      assertEqualSettings(
        [
          { key, label: labelA, value: "fooA1", isReadOnly: false },
          { key, label: labelA, value: "fooA2", isReadOnly: false },
        ],
        revisions
      );
    });

    it("label wildcards", async () => {
      const revisionsWithLabelIterator = client.listRevisions({
        labelFilter: labelA.substring(0, labelA.length - 1) + "*",
      });
      const revisions = await toSortedArray(revisionsWithLabelIterator);

      assertEqualSettings(
        [
          { key, label: labelA, value: "fooA1", isReadOnly: false },
          { key, label: labelA, value: "fooA2", isReadOnly: false },
        ],
        revisions
      );
    });

    it("exact match on key", async () => {
      const revisionsWithKeyIterator = client.listRevisions({ keyFilter: key });
      const revisions = await toSortedArray(revisionsWithKeyIterator);

      assertEqualSettings(
        [
          { key, label: labelA, value: "fooA1", isReadOnly: false },
          { key, label: labelA, value: "fooA2", isReadOnly: false },
          { key, label: labelB, value: "fooB1", isReadOnly: false },
          { key, label: labelB, value: "fooB2", isReadOnly: false },
        ],
        revisions
      );
    });

    it("key wildcards", async () => {
      const revisionsWithKeyIterator = client.listRevisions({
        keyFilter: key.substring(0, key.length - 1) + "*",
      });
      const revisions = await toSortedArray(revisionsWithKeyIterator);

      assertEqualSettings(
        [
          { key, label: labelA, value: "fooA1", isReadOnly: false },
          { key, label: labelA, value: "fooA2", isReadOnly: false },
          { key, label: labelB, value: "fooB1", isReadOnly: false },
          { key, label: labelB, value: "fooB2", isReadOnly: false },
        ],
        revisions
      );
    });

    it("accepts operation options", async function () {
      // Recorder checks for the recording and complains before core-rest-pipeline could throw the AbortError (Recorder v2 should help here)
      // eslint-disable-next-line @typescript-eslint/no-invalid-this
      if (isPlaybackMode()) this.skip();
      await assertThrowsAbortError(async () => {
        const iter = client.listRevisions({ labelFilter: labelA, requestOptions: { timeout: 1 } });
        await iter.next();
      });
    });

    it("by date", async () => {
      const byKeyIterator = client.listRevisions({
        keyFilter: key,
        acceptDateTime: originalSetting.lastModified,
      });

      const settings = await toSortedArray(byKeyIterator);

      assert.deepEqual(
        {
          key: originalSetting.key,
          label: originalSetting.label,
          value: originalSetting.value,
          isReadOnly: originalSetting.isReadOnly,
        },
        {
          key: settings[0].key,
          label: settings[0].label,
          value: settings[0].value,
          isReadOnly: settings[0].isReadOnly,
        }
      );
    });
  });

  describe("setConfigurationSetting", () => {
    it("replaces a configuration setting", async () => {
      const key = recorder.variable(
        `setConfigTest`,
        `setConfigTest${Math.floor(Math.random() * 1000)}`
      );
      const label = "test";
      const contentType = "application/json";
      const tags = {
        bar: "baz",
        car: "caz",
      };

      // create configuration
      const result = await client.addConfigurationSetting({
        key,
        label,
        value: "foo",
        contentType,
        tags,
      });

      assert.equal(result.key, key, "Unexpected key in result from addConfigurationSetting().");
      assert.equal(
        result.label,
        label,
        "Unexpected label in result from addConfigurationSetting()."
      );
      assert.equal(
        result.value,
        "foo",
        "Unexpected value in result from addConfigurationSetting()."
      );
      assert.equal(
        result.lastModified instanceof Date,
        true,
        "Unexpected lastModified in result from addConfigurationSetting()."
      );
      assert.equal(
        result.isReadOnly,
        false,
        "Unexpected readOnly in result from addConfigurationSetting()."
      );
      assert.deepEqual(
        result.tags,
        tags,
        "Unexpected tags in result from addConfigurationSetting()."
      );
      assert.equal(
        result.contentType,
        contentType,
        "Unexpected contentType in result from addConfigurationSetting()."
      );

      const replacedResult = await client.setConfigurationSetting({ key, label, value: "foo2" });

      assert.equal(
        replacedResult.key,
        key,
        "Unexpected key in result from setConfigurationSetting()."
      );
      assert.equal(
        replacedResult.label,
        label,
        "Unexpected label in result from setConfigurationSetting()."
      );
      assert.equal(
        replacedResult.value,
        "foo2",
        "Unexpected value in result from setConfigurationSetting()."
      );
      assert.equal(
        replacedResult.lastModified instanceof Date,
        true,
        "Unexpected lastModified in result from setConfigurationSetting()."
      );
      assert.equal(
        replacedResult.isReadOnly,
        false,
        "Unexpected readOnly in result from setConfigurationSetting()."
      );
      assert.deepEqual(
        replacedResult.tags,
        {},
        "Unexpected tags in result from setConfigurationSetting()."
      );
      assert.strictEqual(
        replacedResult.contentType,
        null,
        "Unexpected contentType in result from setConfigurationSetting()."
      );

      await client.deleteConfigurationSetting({ key, label });
    });

    it("replaces a configuration setting (valid etag)", async () => {
      const key = recorder.variable(
        `setConfigTestEtag`,
        `setConfigTestEtag${Math.floor(Math.random() * 1000)}`
      );
      const label = "test";
      const contentType = "application/json";
      const tags = {
        bar: "baz",
        car: "caz",
      };

      // create configuration
      const result = await client.addConfigurationSetting({
        key,
        label,
        value: "foo",
        contentType,
        tags,
      });

      assert.equal(result.key, key, "Unexpected key in result from addConfigurationSetting().");
      assert.equal(
        result.label,
        label,
        "Unexpected label in result from addConfigurationSetting()."
      );
      assert.equal(
        result.value,
        "foo",
        "Unexpected value in result from addConfigurationSetting()."
      );
      assert.equal(
        result.lastModified instanceof Date,
        true,
        "Unexpected lastModified in result from addConfigurationSetting()."
      );
      assert.equal(
        result.isReadOnly,
        false,
        "Unexpected readOnly in result from addConfigurationSetting()."
      );
      assert.deepEqual(
        result.tags,
        tags,
        "Unexpected tags in result from addConfigurationSetting()."
      );
      assert.equal(
        result.contentType,
        contentType,
        "Unexpected contentType in result from addConfigurationSetting()."
      );

      const replacedResult = await client.setConfigurationSetting(
        {
          key,
          label,
          value: "foo2",
          etag: result.etag,
        },
        { onlyIfUnchanged: true }
      );

      assert.equal(
        replacedResult.key,
        key,
        "Unexpected key in result from setConfigurationSetting()."
      );
      assert.equal(
        replacedResult.label,
        label,
        "Unexpected label in result from setConfigurationSetting()."
      );
      assert.equal(
        replacedResult.value,
        "foo2",
        "Unexpected value in result from setConfigurationSetting()."
      );
      assert.equal(
        replacedResult.lastModified instanceof Date,
        true,
        "Unexpected lastModified in result from setConfigurationSetting()."
      );
      assert.equal(
        replacedResult.isReadOnly,
        false,
        "Unexpected readOnly in result from setConfigurationSetting()."
      );
      assert.deepEqual(
        replacedResult.tags,
        {},
        "Unexpected tags in result from setConfigurationSetting()."
      );
      assert.strictEqual(
        replacedResult.contentType,
        null,
        "Unexpected contentType in result from setConfigurationSetting()."
      );

      await client.deleteConfigurationSetting({ key, label });
    });

    it("creates a configuration setting if it doesn't exist", async () => {
      const key = recorder.variable(
        `setConfigTestNA`,
        `setConfigTestNA${Math.floor(Math.random() * 1000)}`
      );
      const label = "test";
      const value = "foo";

      const result = await client.setConfigurationSetting({ key, label, value: "foo" });
      assert.equal(result.key, key, "Unexpected key in result from setConfigurationSetting().");
      assert.equal(
        result.label,
        label,
        "Unexpected label in result from setConfigurationSetting()."
      );
      assert.equal(
        result.value,
        value,
        "Unexpected value in result from setConfigurationSetting()."
      );
      assert.equal(
        result.lastModified instanceof Date,
        true,
        "Unexpected lastModified in result from setConfigurationSetting()."
      );
      assert.equal(
        result.isReadOnly,
        false,
        "Unexpected readOnly in result from setConfigurationSetting()."
      );
      assert.deepEqual(
        result.tags,
        {},
        "Unexpected tags in result from setConfigurationSetting()."
      );
      assert.strictEqual(
        result.contentType,
        null,
        "Unexpected contentType in result from setConfigurationSetting()."
      );
    });

    it("accepts operation options", async function () {
      if (isPlaybackMode()) this.skip();
      const key = recorder.variable(
        `setConfigTestNA`,
        `setConfigTestNA${Math.floor(Math.random() * 1000)}`
      );
      const label = "test";
      const value = "foo";
      await assertThrowsAbortError(async () => {
        await client.setConfigurationSetting(
          { key, label, value: value },
          {
            requestOptions: {
              timeout: 1,
            },
          }
        );
      });
    });
  });
  describe("snapshot methods", () => {
    let key1: string;
    let key2: string;
    let snapshot1: Snapshot;
    let snapshot2: Snapshot;
    let filter1: ConfigurationSettingsFilter;
    let filter2: ConfigurationSettingsFilter;
    let newSnapshot: CreateSnapshotResponse;

    before(async () => {
      key1 = "key1";
      key2 = "key2";
      filter1 = {
        key: key1,
<<<<<<< HEAD
        label: "label1"
      };
      filter2 = {
        key: key2,
        label: "label2",
=======
      };
      filter2 = {
        key: key2,
>>>>>>> 2fa6936b
      };
      snapshot1 = {
        name: "testSnapshot1",
        retentionPeriod: 0,
        filters: [filter1],
      };
      snapshot2 = {
        name: "testSnapshot2",
        filters: [filter1, filter2],
      };
<<<<<<< HEAD
=======

      // creating a new setting for key1
      await client.addConfigurationSetting({ key: key1, value: "value1" });

      // creating a new setting for key2
      await client.addConfigurationSetting({ key: key2, value: "value2" });
>>>>>>> 2fa6936b
    });

    after(async () => {
      // delete a new setting for key2
      await client.deleteConfigurationSetting({ key: key1 });
      // delete a new setting for key2
      await client.deleteConfigurationSetting({ key: key2 });
    });

<<<<<<< HEAD
    describe("createSnapshot", () => {
      it.only("create a snapshot", async () => {
        // creating a new setting for key1
        // await client.addConfigurationSetting({ key: key1, value: "value1" });

        // // creating a new setting for key2
        // await client.addConfigurationSetting({ key: key2, value: "value2" });
        // creating a new snapshot
        newSnapshot = await client.createSnapshot(snapshot1);
        console.log(newSnapshot);
=======
    describe.only("createSnapshot", () => {
      it("create a snapshot", async () => {
        // creating a new snapshot
        newSnapshot = await client.createSnapshot(snapshot1);
>>>>>>> 2fa6936b
        assert.equal(
          newSnapshot.name,
          "testSnapshot1",
          "Unexpected name in result from createSnapshot()."
        );
        assert.equal(
          newSnapshot.retentionPeriod,
          0,
          "Unexpected retentionPeriod in result from createSnapshot()."
        );
        assert.equal(
          newSnapshot.filters[0],
          filter1,
          "Unexpected filters in result from createSnapshot()."
        );
        assert.equal(
          newSnapshot.filters.length,
          1,
          "Unexpected filters in result from createSnapshot()."
        );
      });

      it("service will throw error when try to create a snapshot of the same name", async () => {
        // creating a new snapshot
        newSnapshot = await client.createSnapshot(snapshot1);
        assert.equal(
          newSnapshot.name,
          "testSnapshot1",
          "Unexpected name in result from createSnapshot()."
        );
      });
    });
<<<<<<< HEAD

=======
>>>>>>> 2fa6936b
    describe("listConfigurationSettings for Snapshot", () => {
      it("list a snapshot configuration setting", async () => {
        // getting the configuration settting of the snapshot
        const snapshotConfigurationSettings = await client.listConfigurationSettings({
          snapshotName: newSnapshot.name,
        });

        for await (const setting of snapshotConfigurationSettings) {
          console.log(`  Found key: ${setting.key}, label: ${setting.label}`);
        }
      });
    });

    describe("listSnapshots", () => {
      it("list all snapshots", async () => {
        // creating a new snapshot
        const newSnapshot2 = await client.createSnapshot(snapshot2);
        console.log(`New snapshot object added ${newSnapshot2}`);

        // list all the snapshots
        console.log(`List all the snapshots`);
        await client.listSnapshots();
      });
    });

    describe("archiveSnapshot", () => {
      it("archive all snapshot", async () => {
        // archive snapshot
        await client.archiveSnapshot(newSnapshot);
        console.log(`${newSnapshot.name} has been archived. Status is ${newSnapshot.status}`);
      });
    });

    describe("recoverSnapshot", () => {
      it("recover a snapshot", async () => {
        // archive snapshot
        await client.recoverSnapshot(newSnapshot);
        console.log(`${newSnapshot.name} has been archived. Status is ${newSnapshot.status}`);
      });
    });
  });
});<|MERGE_RESOLUTION|>--- conflicted
+++ resolved
@@ -6,7 +6,6 @@
   ConfigurationSetting,
   ConfigurationSettingParam,
   ConfigurationSettingsFilter,
-  CreateSnapshotResponse,
   Snapshot,
 } from "../../src";
 import { Recorder, delay, isLiveMode, isPlaybackMode } from "@azure-tools/test-recorder";
@@ -1254,151 +1253,173 @@
       });
     });
   });
-  describe("snapshot methods", () => {
-    let key1: string;
-    let key2: string;
-    let snapshot1: Snapshot;
-    let snapshot2: Snapshot;
+  describe("createSnapshot", () => {
     let filter1: ConfigurationSettingsFilter;
     let filter2: ConfigurationSettingsFilter;
-    let newSnapshot: CreateSnapshotResponse;
 
     before(async () => {
-      key1 = "key1";
-      key2 = "key2";
+      const key1 = recorder.variable(
+        "snapshotTest1",
+        `snapshotTest1${Math.floor(Math.random() * 1000)}`
+      );
+      const key2 = recorder.variable(
+        "snapshotTest2",
+        `snapshotTest2${Math.floor(Math.random() * 1000)}`
+      );
+
       filter1 = {
         key: key1,
-<<<<<<< HEAD
-        label: "label1"
+        label: "label1",
       };
       filter2 = {
         key: key2,
         label: "label2",
-=======
       };
-      filter2 = {
-        key: key2,
->>>>>>> 2fa6936b
-      };
-      snapshot1 = {
-        name: "testSnapshot1",
+
+      // creating a new setting for key1
+      await client.addConfigurationSetting({ ...filter1, value: "value1" });
+
+      // creating a new setting for key2
+      await client.addConfigurationSetting({ ...filter2, value: "value2" });
+    });
+
+    after(async () => {
+      await client.deleteConfigurationSetting({ ...filter1 });
+      await client.deleteConfigurationSetting({ ...filter2 });
+    });
+
+    it.only("create a snapshot", async () => {
+      const name = recorder.variable(
+        "snapshotTest1",
+        `snapshotTest1${Math.floor(Math.random() * 1000)}`
+      );
+
+      const snapshot: Snapshot = {
+        name,
         retentionPeriod: 0,
         filters: [filter1],
       };
-      snapshot2 = {
-        name: "testSnapshot2",
-        filters: [filter1, filter2],
-      };
-<<<<<<< HEAD
-=======
-
-      // creating a new setting for key1
-      await client.addConfigurationSetting({ key: key1, value: "value1" });
-
-      // creating a new setting for key2
-      await client.addConfigurationSetting({ key: key2, value: "value2" });
->>>>>>> 2fa6936b
-    });
-
-    after(async () => {
-      // delete a new setting for key2
-      await client.deleteConfigurationSetting({ key: key1 });
-      // delete a new setting for key2
-      await client.deleteConfigurationSetting({ key: key2 });
-    });
-
-<<<<<<< HEAD
-    describe("createSnapshot", () => {
-      it.only("create a snapshot", async () => {
-        // creating a new setting for key1
-        // await client.addConfigurationSetting({ key: key1, value: "value1" });
-
-        // // creating a new setting for key2
-        // await client.addConfigurationSetting({ key: key2, value: "value2" });
-        // creating a new snapshot
-        newSnapshot = await client.createSnapshot(snapshot1);
-        console.log(newSnapshot);
-=======
-    describe.only("createSnapshot", () => {
-      it("create a snapshot", async () => {
-        // creating a new snapshot
-        newSnapshot = await client.createSnapshot(snapshot1);
->>>>>>> 2fa6936b
+
+      // creating a new snapshot
+      let newSnapshot = await client.createSnapshot(snapshot);
+      console.log(newSnapshot);
+      assert.equal(
+        newSnapshot.name,
+        name,
+        "Unexpected name in result from createSnapshot()."
+      );
+      assert.equal(
+        newSnapshot.retentionPeriod,
+        0,
+        "Unexpected retentionPeriod in result from createSnapshot()."
+      );
+      
+      assert.deepEqual(
+        newSnapshot.filters[0],
+        filter1,
+        "Unexpected filters in result from createSnapshot()."
+      );
+      assert.equal(
+        newSnapshot.filters.length,
+        1,
+        "Unexpected filters in result from createSnapshot()."
+      );
+
+      while (newSnapshot.status != "ready") {
+        newSnapshot = await client.getSnapshot(newSnapshot.name);
+        await delay(2000);
+      }
+      
+      assert.equal(newSnapshot.itemCount, 1, "Unexpected itemCount in result from createSnapshot().");
+      
+      await client.archiveSnapshot(newSnapshot);
+    });
+
+    it.only("service throws error when created snaps", async () => {
+            const name = recorder.variable(
+              "snapshotTest1",
+              `snapshotTest1${Math.floor(Math.random() * 1000)}`
+            );
+
+            const snapshot: Snapshot = {
+              name,
+              retentionPeriod: 0,
+              filters: [filter1],
+            };
+
+            // creating a new snapshot
+            let newSnapshot = await client.createSnapshot(snapshot);
+            console.log(newSnapshot);
+            assert.equal(
+              newSnapshot.name,
+              name,
+              "Unexpected name in result from createSnapshot()."
+            );
+            assert.equal(
+              newSnapshot.retentionPeriod,
+              0,
+              "Unexpected retentionPeriod in result from createSnapshot()."
+            );
+
+            assert.deepEqual(
+              newSnapshot.filters[0],
+              filter1,
+              "Unexpected filters in result from createSnapshot()."
+            );
+            assert.equal(
+              newSnapshot.filters.length,
+              1,
+              "Unexpected filters in result from createSnapshot()."
+            );
+
+            while (newSnapshot.status != "ready") {
+              newSnapshot = await client.getSnapshot(newSnapshot.name);
+              await delay(2000);
+            }
+
+            assert.equal(
+              newSnapshot.itemCount,
+              1,
+              "Unexpected itemCount in result from createSnapshot()."
+            );
+
+            await client.archiveSnapshot(newSnapshot);
+    });
+
+    it("throws an error if the snapshot already exists", async () => {
+      const key = recorder.variable(
+        "addConfigTestTwice",
+        `addConfigTestTwice${Math.floor(Math.random() * 1000)}`
+      );
+      const label = "test";
+      const value = "foo";
+      const result = await client.addConfigurationSetting({ key, label, value });
+
+      assert.equal(result.key, key, "Unexpected key in result from addConfigurationSetting().");
+      assert.equal(
+        result.label,
+        label,
+        "Unexpected label in result from addConfigurationSetting()."
+      );
+      assert.equal(
+        result.value,
+        value,
+        "Unexpected value in result from addConfigurationSetting()."
+      );
+
+      // attempt to add the same setting
+      try {
+        await client.addConfigurationSetting({ key, label, value });
+        throw new Error("Test failure");
+      } catch (err: any) {
         assert.equal(
-          newSnapshot.name,
-          "testSnapshot1",
-          "Unexpected name in result from createSnapshot()."
+          (err as { message: string }).message,
+          "Status 412: Setting was already present"
         );
-        assert.equal(
-          newSnapshot.retentionPeriod,
-          0,
-          "Unexpected retentionPeriod in result from createSnapshot()."
-        );
-        assert.equal(
-          newSnapshot.filters[0],
-          filter1,
-          "Unexpected filters in result from createSnapshot()."
-        );
-        assert.equal(
-          newSnapshot.filters.length,
-          1,
-          "Unexpected filters in result from createSnapshot()."
-        );
-      });
-
-      it("service will throw error when try to create a snapshot of the same name", async () => {
-        // creating a new snapshot
-        newSnapshot = await client.createSnapshot(snapshot1);
-        assert.equal(
-          newSnapshot.name,
-          "testSnapshot1",
-          "Unexpected name in result from createSnapshot()."
-        );
-      });
-    });
-<<<<<<< HEAD
-
-=======
->>>>>>> 2fa6936b
-    describe("listConfigurationSettings for Snapshot", () => {
-      it("list a snapshot configuration setting", async () => {
-        // getting the configuration settting of the snapshot
-        const snapshotConfigurationSettings = await client.listConfigurationSettings({
-          snapshotName: newSnapshot.name,
-        });
-
-        for await (const setting of snapshotConfigurationSettings) {
-          console.log(`  Found key: ${setting.key}, label: ${setting.label}`);
-        }
-      });
-    });
-
-    describe("listSnapshots", () => {
-      it("list all snapshots", async () => {
-        // creating a new snapshot
-        const newSnapshot2 = await client.createSnapshot(snapshot2);
-        console.log(`New snapshot object added ${newSnapshot2}`);
-
-        // list all the snapshots
-        console.log(`List all the snapshots`);
-        await client.listSnapshots();
-      });
-    });
-
-    describe("archiveSnapshot", () => {
-      it("archive all snapshot", async () => {
-        // archive snapshot
-        await client.archiveSnapshot(newSnapshot);
-        console.log(`${newSnapshot.name} has been archived. Status is ${newSnapshot.status}`);
-      });
-    });
-
-    describe("recoverSnapshot", () => {
-      it("recover a snapshot", async () => {
-        // archive snapshot
-        await client.recoverSnapshot(newSnapshot);
-        console.log(`${newSnapshot.name} has been archived. Status is ${newSnapshot.status}`);
-      });
+        assert.notEqual((err as { message: string }).message, "Test failure");
+      }
+
+      await client.deleteConfigurationSetting({ key, label });
     });
   });
 });