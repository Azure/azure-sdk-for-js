--- conflicted
+++ resolved
@@ -9,12 +9,8 @@
   assertEqualSettings,
   assertThrowsRestError,
   assertThrowsAbortError,
-<<<<<<< HEAD
   recorderStartOptions,
   getRandomNumber
-=======
-  startRecorder,
->>>>>>> 61528a2a
 } from "./utils/testHelpers";
 import { AppConfigurationClient, ConfigurationSetting, ConfigurationSettingParam } from "../../src";
 import { Context } from "mocha";
@@ -23,7 +19,6 @@
 
 describe("AppConfigurationClient", () => {
   let client: AppConfigurationClient;
-<<<<<<< HEAD
   let recorder: TestProxyHttpClientCoreV1;
   let key: string;
 
@@ -35,13 +30,6 @@
       recorder.variables["key-1"] = `key-1-${getRandomNumber()}`;
     }
     key = recorder.variables["key-1"];
-=======
-  let recorder: Recorder;
-
-  beforeEach(function (this: Context) {
-    recorder = startRecorder(this);
-    client = createAppConfigurationClientForTests() || this.skip();
->>>>>>> 61528a2a
   });
 
   afterEach(async function (this: Context) {
@@ -742,11 +730,7 @@
       assert.ok(foundMyExactSettingToo);
     });
 
-<<<<<<< HEAD
     it.skip("list with multiple pages", async function() {
-=======
-    it("list with multiple pages", async function () {
->>>>>>> 61528a2a
       // This occasionally hits 429 error (throttling) since we are making 100s of requests in the test to create, get and delete keys.
       // To avoid hitting the service with too many requests, skipping the test in live.
       // More details at https://github.com/Azure/azure-sdk-for-js/issues/16743
