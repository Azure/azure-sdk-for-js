--- conflicted
+++ resolved
@@ -18,15 +18,9 @@
   deleteKeyCompletely,
   startRecorder,
   toSortedArray,
-<<<<<<< HEAD
+  toSortedLabelsArray,
 } from "./utils/testHelpers.js";
 import { describe, it, assert, beforeEach, afterEach, afterAll } from "vitest";
-=======
-  toSortedLabelsArray,
-} from "./utils/testHelpers";
-import { Context } from "mocha";
-import { assert } from "chai";
->>>>>>> c6c136d4
 
 describe("AppConfigurationClient", () => {
   let client: AppConfigurationClient;
@@ -769,11 +763,7 @@
       });
     });
 
-<<<<<<< HEAD
-    afterAll(async () => {
-=======
     afterEach(async () => {
->>>>>>> c6c136d4
       try {
         await deleteKeyCompletely([keys.listConfigSettingA, keys.listConfigSettingB], client);
       } catch (e: any) {
