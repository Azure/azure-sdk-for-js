--- conflicted
+++ resolved
@@ -9,12 +9,7 @@
   recorderStartOptions,
   getRandomNumber
 } from "./utils/testHelpers";
-<<<<<<< HEAD
-import * as assert from "assert";
-=======
 import { assert } from "chai";
-import { Recorder } from "@azure-tools/test-recorder";
->>>>>>> c3e805d8
 import { Context } from "mocha";
 import { TestProxyHttpClientCoreV1 } from "@azure-tools/test-recorder-new";
 import { isPlaybackMode } from "@azure-tools/test-recorder";
