--- conflicted
+++ resolved
@@ -6,12 +6,8 @@
   createAppConfigurationClientForTests,
   deleteKeyCompletely,
   assertThrowsRestError,
-<<<<<<< HEAD
   recorderStartOptions,
   getRandomNumber
-=======
-  startRecorder,
->>>>>>> 61528a2a
 } from "./utils/testHelpers";
 import { assert } from "chai";
 import { Context } from "mocha";
@@ -27,7 +23,6 @@
   let recorder: TestProxyHttpClientCoreV1;
   const nonMatchingETag = "never-match-etag";
 
-<<<<<<< HEAD
   beforeEach(async function(this: Context) {
     recorder = new TestProxyHttpClientCoreV1(this.currentTest);
     await recorder.start(recorderStartOptions);
@@ -35,11 +30,6 @@
     if (!isPlaybackMode()) {
       recorder.variables["etags"] = `etags-${getRandomNumber()}`;
     }
-=======
-  beforeEach(function (this: Context) {
-    recorder = startRecorder(this);
-    client = createAppConfigurationClientForTests() || this.skip();
->>>>>>> 61528a2a
   });
 
   afterEach(async function () {
@@ -52,13 +42,8 @@
 
     beforeEach(async () => {
       addedSetting = await client.addConfigurationSetting({
-<<<<<<< HEAD
         key: recorder.variables["etags"],
         value: "world"
-=======
-        key: recorder.getUniqueName(`etags`),
-        value: "world",
->>>>>>> 61528a2a
       });
 
       nonExistentKey = "non-existent key " + addedSetting.key;
@@ -118,13 +103,8 @@
 
       // the 'no label' value for 'hello'
       addedSetting = await client.addConfigurationSetting({
-<<<<<<< HEAD
         key: recorder.variables["etags"],
         value: "world"
-=======
-        key: recorder.getUniqueName(`etags`),
-        value: "world",
->>>>>>> 61528a2a
       });
 
       nonExistentKey = "bogus key " + addedSetting.key;
