// Copyright (c) Microsoft Corporation.
// Licensed under the MIT license.

import { AppConfigurationClient } from "../../src";
import {
  createAppConfigurationClientForTests,
  deleteKeyCompletely,
  assertThrowsRestError,
<<<<<<< HEAD
  recorderStartOptions,
  getRandomNumber
=======
>>>>>>> 61528a2a
} from "./utils/testHelpers";
import { assert } from "chai";
import { Context } from "mocha";
import { TestProxyHttpClientCoreV1 } from "@azure-tools/test-recorder-new";
import { isPlaybackMode } from "@azure-tools/test-recorder";

describe("etags", () => {
  let client: AppConfigurationClient;
  let recorder: TestProxyHttpClientCoreV1;
  let key: string;

<<<<<<< HEAD
  beforeEach(async function(this: Context) {
    recorder = new TestProxyHttpClientCoreV1(this.currentTest);
    await recorder.start(recorderStartOptions);
    client = createAppConfigurationClientForTests({ httpClient: recorder }) || this.skip();
    if (!isPlaybackMode()) {
      recorder.variables["etags"] = `etags-${getRandomNumber()}`;
    }
    key = recorder.variables["etags"];
=======
  beforeEach(async function (this: Context) {
    recorder = startRecorder(this);
    key = recorder.getUniqueName("etags");
    client = createAppConfigurationClientForTests() || this.skip();
>>>>>>> 61528a2a
    await client.addConfigurationSetting({
      key: key,
      value: "some value",
    });
  });

  afterEach(async function () {
    await deleteKeyCompletely([key], client);
    await recorder.stop();
  });

  // etag usage is 'opt-in' via the onlyIfChanged/onlyIfUnchanged options for certain calls
  // by default no etags are used.
  it("Get and set by default doesn't use etags", async () => {
    const addedSetting = await client.getConfigurationSetting({ key });

    // by default - ignores the etag in 'addedSetting.etag' so last one in
    // wins
    addedSetting.value = "some new value!";
    await client.setConfigurationSetting(addedSetting);
  });

  it("Get and set, enabling etag checking using onlyIfUnchanged", async () => {
    const addedSetting = await client.getConfigurationSetting({ key });

    addedSetting.value = "some new value!";

    // etag of the remote setting matches what we have so we're okay to update
    const newlyUpdatedSetting = await client.setConfigurationSetting(addedSetting, {
      onlyIfUnchanged: true,
    });
    assert.equal(newlyUpdatedSetting.value, addedSetting.value);

    const badEtagSetting = {
      ...addedSetting,
      etag: "bogus",
    };

    // trying to save with a non-matching etag (when we specifically said to only save if
    // nothing has changed) will result in a 412 (precondition failed)
    await assertThrowsRestError(
      () => client.setConfigurationSetting(badEtagSetting, { onlyIfUnchanged: true }),
      412
    );
  });

  it("set with an old etag will throw RestError", async () => {
    const addedSetting = await client.getConfigurationSetting({ key });

    addedSetting.value = "some new value!";

    // sneaky process B comes in and does an update (ie, does NOT
    // enable the etag)
    await client.setConfigurationSetting({
      ...addedSetting,
      value: "sneaky user updated the field",
    });

    // the value (and thus the etag) was changed behind our backs
    // so now this update (with the original etag) will throw.
    await assertThrowsRestError(
      () =>
        client.setConfigurationSetting(addedSetting, {
          onlyIfUnchanged: true,
        }),
      412,
      "Old etag will result in a failed update and error"
    );
  });

  it("get using ifNoneMatch to only get the setting if it's changed (ie: safe GET)", async () => {
    const originalSetting = await client.setConfigurationSetting({
      key: key,
      value: "world",
    });

    // only get the setting if it changed (it hasn't)
    const response = await client.getConfigurationSetting(originalSetting, {
      onlyIfChanged: true,
    });

    // to keep 'key' a required field we fill this out (but set all the other properties to undefined)
    assert.equal(response.key, key);
    assert.equal(response._response.status, 304);
    assert.equal(response.statusCode, 304);

    assert.ok(!response.contentType);
    assert.ok(!response.etag);
    assert.ok(!response.label);
    assert.ok(!response.lastModified);
    assert.ok(!response.isReadOnly);
    assert.ok(!response.tags);
    assert.ok(!response.value);

    // let's update it and then try again
    await client.setConfigurationSetting({ key: key, value: "new world" });

    const updatedSetting = await client.getConfigurationSetting({ key });

    assert.notEqual(
      originalSetting.etag,
      updatedSetting.etag,
      "New content, new update, etags shouldn't match"
    );

    assert.equal(200, updatedSetting.statusCode);

    // only get the setting if it changed (it has!)
    const configurationSetting = await client.getConfigurationSetting(originalSetting, {
      onlyIfChanged: true,
    });

    // now our retrieved setting matches what's on the server
    assert.equal("new world", configurationSetting.value);
    assert.equal(updatedSetting.etag, configurationSetting.etag);
  });

  it("(set|clear)readonly using etags", async () => {
    const addedSetting = await client.getConfigurationSetting({ key });

    const badEtagSetting = {
      ...addedSetting,
      etag: "bogus",
    };

    // etag won't match so we get a precondition failed
    await assertThrowsRestError(
      () =>
        client.setReadOnly(badEtagSetting, true, {
          onlyIfUnchanged: true,
        }),
      412
    );

    let actualSetting = await client.getConfigurationSetting(badEtagSetting);
    // should not be read-only since it didn't match
    assert.ok(!actualSetting.isReadOnly);

    // and now that the etag matches we should be able to set the
    // key's value to read-onlly
    await client.setReadOnly(addedSetting, true, { onlyIfUnchanged: true });
    actualSetting = await client.getConfigurationSetting(addedSetting);
    assert.ok(actualSetting.isReadOnly);

    // now let's try to clear it (using a bogus etag so it won't match)
    await assertThrowsRestError(
      () =>
        client.setReadOnly(badEtagSetting, false, {
          onlyIfUnchanged: true,
        }),
      412
    );

    // ...still readOnly
    actualSetting = await client.getConfigurationSetting(addedSetting);
    assert.ok(actualSetting.isReadOnly);

    // now we'll use the right etag (from the setting we just retrieved)
    await client.setReadOnly(actualSetting, false, {
      onlyIfUnchanged: true,
    });

    // and now it's no longer readOnly
    actualSetting = await client.getConfigurationSetting(addedSetting);
    assert.ok(!actualSetting.isReadOnly);
  });

  it("delete using etags", async () => {
    const addedSetting = await client.getConfigurationSetting({ key });

    const badEtagSetting = {
      ...addedSetting,
      etag: "bogus",
    };

    await assertThrowsRestError(
      () => client.deleteConfigurationSetting(badEtagSetting, { onlyIfUnchanged: true }),
      412
    );

    // obviously the setting is still there (or else this would throw)
    await client.getConfigurationSetting({ key });

    // this time we'll pass in the proper setting with the right etag
    await client.deleteConfigurationSetting(addedSetting, { onlyIfUnchanged: true });

    // and now the setting isn't found
    await assertThrowsRestError(() => client.getConfigurationSetting({ key }), 404);
  });
});<|MERGE_RESOLUTION|>--- conflicted
+++ resolved
@@ -6,11 +6,8 @@
   createAppConfigurationClientForTests,
   deleteKeyCompletely,
   assertThrowsRestError,
-<<<<<<< HEAD
   recorderStartOptions,
   getRandomNumber
-=======
->>>>>>> 61528a2a
 } from "./utils/testHelpers";
 import { assert } from "chai";
 import { Context } from "mocha";
@@ -22,7 +19,6 @@
   let recorder: TestProxyHttpClientCoreV1;
   let key: string;
 
-<<<<<<< HEAD
   beforeEach(async function(this: Context) {
     recorder = new TestProxyHttpClientCoreV1(this.currentTest);
     await recorder.start(recorderStartOptions);
@@ -31,12 +27,6 @@
       recorder.variables["etags"] = `etags-${getRandomNumber()}`;
     }
     key = recorder.variables["etags"];
-=======
-  beforeEach(async function (this: Context) {
-    recorder = startRecorder(this);
-    key = recorder.getUniqueName("etags");
-    client = createAppConfigurationClientForTests() || this.skip();
->>>>>>> 61528a2a
     await client.addConfigurationSetting({
       key: key,
       value: "some value",
