// Copyright (c) Microsoft Corporation.
// Licensed under the MIT license.

import {
  checkAndFormatIfAndIfNoneMatch,
  formatWildcards,
  extractAfterTokenFromNextLink,
  quoteETag,
  makeConfigurationSettingEmpty,
  transformKeyValue,
  transformKeyValueResponseWithStatusCode,
  transformKeyValueResponse
} from "../src/internal/helpers";
import * as assert from "assert";
import { ConfigurationSetting, HttpResponseField, HttpResponseFields } from "../src";
import { HttpHeaders } from "@azure/core-http";

describe("helper methods", () => {
  it("checkAndFormatIfAndIfNoneMatch", () => {
    const key = "ignored";

    assert.deepEqual(
      {
        ifMatch: undefined,
        ifNoneMatch: undefined
      },
      checkAndFormatIfAndIfNoneMatch({ key }, {})
    );

    assert.deepEqual(
      {
        ifMatch: '"hello"',
        ifNoneMatch: undefined
      },
      checkAndFormatIfAndIfNoneMatch(
        { key, etag: "hello" },
        {
          onlyIfUnchanged: true
        }
      )
    );

    assert.deepEqual(
      {
        ifNoneMatch: '"hello"',
        ifMatch: undefined
      },
      checkAndFormatIfAndIfNoneMatch(
        { key, etag: "hello" },
        {
          onlyIfChanged: true
        }
      )
    );
  });

  it("checkAndFormatIfAndIfNoneMatch - mutually exclusive", () => {
    const key = "ignored";

    assert.throws(
      () =>
        checkAndFormatIfAndIfNoneMatch(
          { key, etag: "won't get used" },
          {
            onlyIfChanged: true,
            onlyIfUnchanged: true
          }
        ),
      /onlyIfChanged and onlyIfUnchanged are mutually-exclusive/
    );
  });

  describe("quoteETag", () => {
    it("undefined", () => {
      assert.equal(undefined, quoteETag(undefined));

      assert.equal('"etagishere"', quoteETag("etagishere"));

      assert.equal("'etagishere'", quoteETag("'etagishere'"));

      assert.equal("*", quoteETag("*"));
    });
  });

  describe("formatWildcards", () => {
    it("undefined", () => {
      const result = formatWildcards({
        keys: undefined,
        labels: undefined
      });

      assert.ok(!result.key);
      assert.ok(!result.label);
    });

    it("single values only", () => {
      const result = formatWildcards({
        keys: ["key1"],
        labels: ["label1"]
      });

      assert.equal("key1", result.key);
      assert.equal("label1", result.label);
    });

    it("multiple values", () => {
      const result = formatWildcards({
        keys: ["key1", "key2"],
        labels: ["label1", "label2"]
      });

      assert.equal("key1,key2", result.key);
      assert.equal("label1,label2", result.label);
    });

    it("fields map properly", () => {
      const result = formatWildcards({
        fields: ["isReadOnly", "value"]
      });

      assert.deepEqual(["locked", "value"], result.select);
    });
  });

  describe("extractAfterTokenFromNextLink", () => {
    it("token is extracted and properly unescaped", () => {
      let token = extractAfterTokenFromNextLink("/kv?key=someKey&api-version=1.0&after=bGlah%3D");
      assert.equal("bGlah=", token);
    });
  });

  it("makeConfigurationSettingEmpty", () => {
    const response: ConfigurationSetting & HttpResponseField<any> & HttpResponseFields = {
      key: "mykey",
      statusCode: 204,
      isReadOnly: false,
      ...fakeHttp204Response
    };

    makeConfigurationSettingEmpty(response);

    // key isn't touched
    assert.equal("mykey", response.key);

    for (const name of getAllConfigurationSettingFields()) {
      assert.ok(!response[name], name);
    }

    // These point is these properties are untouched and won't throw
    // since they're the only properties the user is allowed to touch on these
    // "body empty" objects.
    assert.equal(204, response._response.status);
    assert.equal(204, response.statusCode);
  });

  it("transformKeyValue", () => {

    const configurationSetting = transformKeyValue({
      key: "hello",
      locked: true,
    });

    assert.deepEqual(
      {
        // the 'locked' property should not be present in the object since
        // it should be 'renamed' to readOnly
<<<<<<< HEAD
        readOnly: true,
        key: "hello",
=======
        isReadOnly: true,
        key: "hello"
>>>>>>> 53fb29a2
      },
      configurationSetting
    );
  });

  it("transformKeyValueResponseWithStatusCode", () => {
    const configurationSetting = transformKeyValueResponseWithStatusCode({
      key: "hello",
      locked: true,
      ...fakeHttp204Response
    });

    const actualKeys = Object.keys(configurationSetting).sort();

    // _response is explictly set to not enumerate, even in our copied object.
    assert.deepEqual(["isReadOnly", "key", "statusCode"], actualKeys);

    // now make it enumerable so we can do our comparison
    Object.defineProperty(configurationSetting, "_response", {
      enumerable: true
    });

    assert.deepEqual(
      {
        isReadOnly: true,
        key: "hello",
        
        statusCode: 204,
        _response: fakeHttp204Response._response
      },
      configurationSetting
    );
  });

  it("transformKeyValueResponse", () => {
    const configurationSetting = transformKeyValueResponse({
      key: "hello",
      locked: true,
      ...fakeHttp204Response
    });

    const actualKeys = Object.keys(configurationSetting).sort();

    // _response is explictly set to not enumerate, even in our copied object.
    assert.deepEqual(["isReadOnly", "key"], actualKeys);

    // now make it enumerable so we can do our comparison
    Object.defineProperty(configurationSetting, "_response", {
      enumerable: true
    });

    assert.deepEqual(
      {
        isReadOnly: true,
        key: "hello",
        _response: fakeHttp204Response._response
      },
      configurationSetting
    );
  });

  function getAllConfigurationSettingFields(): (Exclude<keyof ConfigurationSetting, "key">)[] {
    const configObjectWithAllFieldsRequired: Required<ConfigurationSetting> = {
      contentType: "",
      etag: "",
      key: "",
      label: "",
      lastModified: new Date(),
      isReadOnly: true,
      tags: {},
      value: ""
    };

    const keys = Object.keys(configObjectWithAllFieldsRequired).filter((key) => key !== "key");
    return keys as (Exclude<keyof ConfigurationSetting, "key">[]);
  }

  const fakeHttp204Response: HttpResponseField<any> = {
    _response: {
      request: {
        url: "unused",
        abortSignal: {
          aborted: true,
          addEventListener: () => {},
          removeEventListener: () => {}
        },
        method: "GET",
        withCredentials: false,
        headers: new HttpHeaders(),
        timeout: 0,
        clone: function() {
          return this;
        },
        validateRequestProperties: () => {},
        prepare: function(options) {
          return this;
        }
      },
      status: 204,
      headers: new HttpHeaders(),
      bodyAsText: "",
      parsedHeaders: {}
    }
  };
});<|MERGE_RESOLUTION|>--- conflicted
+++ resolved
@@ -164,13 +164,8 @@
       {
         // the 'locked' property should not be present in the object since
         // it should be 'renamed' to readOnly
-<<<<<<< HEAD
-        readOnly: true,
-        key: "hello",
-=======
         isReadOnly: true,
         key: "hello"
->>>>>>> 53fb29a2
       },
       configurationSetting
     );
