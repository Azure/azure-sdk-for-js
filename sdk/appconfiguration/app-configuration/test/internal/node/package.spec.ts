--- conflicted
+++ resolved
@@ -1,14 +1,6 @@
 // Copyright (c) Microsoft Corporation.
-<<<<<<< HEAD
-// Licensed under the MIT license.
+// Licensed under the MIT License.
 import { AppConfigurationClient } from "../../../src/appConfigurationClient.js";
-=======
-// Licensed under the MIT License.
-
-import { Context } from "mocha";
-import { assert } from "chai";
-import { AppConfigurationClient } from "../../../src/appConfigurationClient";
->>>>>>> c6c136d4
 import { TokenCredential } from "@azure/core-auth";
 import { packageVersion } from "../../../src/internal/constants.js";
 import { describe, it, assert } from "vitest";
