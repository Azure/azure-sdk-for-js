--- conflicted
+++ resolved
@@ -1,12 +1,7 @@
 // Copyright (c) Microsoft Corporation.
 // Licensed under the MIT License.
 
-<<<<<<< HEAD
-import { AbortController } from "@azure/abort-controller";
 import { AppConfigurationClient } from "../../../src/index.js";
-=======
-import { AppConfigurationClient } from "../../../src";
->>>>>>> c6c136d4
 import { RestError } from "@azure/core-rest-pipeline";
 import { randomUUID } from "@azure/core-util";
 import nock from "nock";
