// Copyright (c) Microsoft Corporation.
// Licensed under the MIT License.

<<<<<<< HEAD
import { AppConfigurationClient } from "../../../src/index.js";
import { RestError } from "@azure/core-rest-pipeline";
import { randomUUID } from "@azure/core-util";
import nock from "nock";
import { describe, it, assert, beforeEach, afterEach } from "vitest";
=======
import { AppConfigurationClient } from "../../../src";
import {
  createHttpHeaders,
  HttpClient,
  PipelineRequest,
  RestError,
  SendRequest,
} from "@azure/core-rest-pipeline";
import chai from "chai";
import { randomUUID } from "@azure/core-util";
import { NoOpCredential } from "@azure-tools/test-credential";
>>>>>>> c414c729

describe("Should not retry forever", () => {
  let client: AppConfigurationClient;
  const connectionString = "Endpoint=https://myappconfig.azconfig.io;Id=key:ai/u/fake;Secret=abcd=";

  beforeEach(() => {
    client = new AppConfigurationClient(connectionString, { retryOptions: { maxRetries: 3 } });
  });

  it("simulate the service throttling - honors the abort signal passed", async () => {
    client = createMockAppConfigurationClient(async (request: PipelineRequest) => {
      return {
        headers: createHttpHeaders({
          "Retry-After": "10000", // 10000 seconds - a large duration
        }),
        request,
        status: 429,
        bodyAsText: JSON.stringify({
          type: "https://azconfig.io/errors/too-many-requests",
          title: "Resource utilization has surpassed the assigned quota",
          policy: "Total Requests",
          status: 429,
        }),
      };
    });
    const key = randomUUID();
    const numberOfSettings = 200;
    const promises = [];
    let errorWasThrown = false;
    try {
      for (let index = 0; index < numberOfSettings; index++) {
        promises.push(
          client.addConfigurationSetting(
            {
              key: key + "-" + index,
              value: "added",
            },
            {
              abortSignal: AbortSignal.timeout(1000),
            },
          ),
        );
      }
      await Promise.all(promises);
    } catch (error: any) {
      errorWasThrown = true;
      assert.equal((error as any).name, "AbortError", "Unexpected error thrown");
    }
    assert.equal(errorWasThrown, true, "Error was not thrown");
  });

  it("should not retry forever without abortSignal", async () => {
    const key = randomUUID();
    let errorWasThrown = false;

<<<<<<< HEAD
    assert.equal(
      nock.pendingMocks().length,
      responseCount,
      "unexpected pending mocks before making the request",
    );
=======
    client = createMockAppConfigurationClient(async (request: PipelineRequest) => {
      return {
        headers: createHttpHeaders({
          "Retry-After": "10",
        }),
        request,
        status: 429,
        bodyAsText: JSON.stringify({
          type: "https://azconfig.io/errors/too-many-requests",
          title: "Resource utilization has surpassed the assigned quota",
          policy: "Total Requests",
          status: 429,
        }),
      };
    });

>>>>>>> c414c729
    try {
      await client.addConfigurationSetting({
        key: key,
        value: "added",
      });
    } catch (error: any) {
      errorWasThrown = true;
      const err = error as RestError;
      assert.equal(err.name, "RestError", "Unexpected error thrown");
      assert.equal(JSON.parse(err.message).status, 429, "Unexpected error thrown");
      assert.equal(
        JSON.parse(err.message).title,
        "Resource utilization has surpassed the assigned quota",
        "Unexpected error thrown",
      );
    }
<<<<<<< HEAD
    assert.equal(errorWasThrown, true, "Error was not thrown");
    assert.equal(
      nock.pendingMocks().length,
      responseCount - 1 - 3, // one attempt + three retries
      "unexpected pending mocks after the test was run",
    );
=======
    chai.assert.equal(errorWasThrown, true, "Error was not thrown");
>>>>>>> c414c729
  });
});

function createMockAppConfigurationClient(sendRequest: SendRequest): AppConfigurationClient {
  const fakeHttpClient: HttpClient = {
    sendRequest,
  };

  // Use NoOpCredential to avoid interception for credential request
  return new AppConfigurationClient("https://example.com", new NoOpCredential(), {
    httpClient: fakeHttpClient,
    retryOptions: { maxRetries: 3 },
  });
}<|MERGE_RESOLUTION|>--- conflicted
+++ resolved
@@ -1,14 +1,7 @@
 // Copyright (c) Microsoft Corporation.
 // Licensed under the MIT License.
 
-<<<<<<< HEAD
 import { AppConfigurationClient } from "../../../src/index.js";
-import { RestError } from "@azure/core-rest-pipeline";
-import { randomUUID } from "@azure/core-util";
-import nock from "nock";
-import { describe, it, assert, beforeEach, afterEach } from "vitest";
-=======
-import { AppConfigurationClient } from "../../../src";
 import {
   createHttpHeaders,
   HttpClient,
@@ -16,10 +9,9 @@
   RestError,
   SendRequest,
 } from "@azure/core-rest-pipeline";
-import chai from "chai";
 import { randomUUID } from "@azure/core-util";
 import { NoOpCredential } from "@azure-tools/test-credential";
->>>>>>> c414c729
+import { describe, it, assert, beforeEach } from "vitest";
 
 describe("Should not retry forever", () => {
   let client: AppConfigurationClient;
@@ -75,13 +67,6 @@
     const key = randomUUID();
     let errorWasThrown = false;
 
-<<<<<<< HEAD
-    assert.equal(
-      nock.pendingMocks().length,
-      responseCount,
-      "unexpected pending mocks before making the request",
-    );
-=======
     client = createMockAppConfigurationClient(async (request: PipelineRequest) => {
       return {
         headers: createHttpHeaders({
@@ -98,7 +83,6 @@
       };
     });
 
->>>>>>> c414c729
     try {
       await client.addConfigurationSetting({
         key: key,
@@ -115,16 +99,7 @@
         "Unexpected error thrown",
       );
     }
-<<<<<<< HEAD
-    assert.equal(errorWasThrown, true, "Error was not thrown");
-    assert.equal(
-      nock.pendingMocks().length,
-      responseCount - 1 - 3, // one attempt + three retries
-      "unexpected pending mocks after the test was run",
-    );
-=======
     chai.assert.equal(errorWasThrown, true, "Error was not thrown");
->>>>>>> c414c729
   });
 });
 
