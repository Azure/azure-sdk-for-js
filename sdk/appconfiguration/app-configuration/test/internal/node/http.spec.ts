--- conflicted
+++ resolved
@@ -1,14 +1,7 @@
 // Copyright (c) Microsoft Corporation.
 // Licensed under the MIT License.
 
-<<<<<<< HEAD
-// Copyright (c) Microsoft Corporation.
-// Licensed under the MIT License.
-
 import { SyncTokens, parseSyncToken } from "../../../src/internal/synctokenpolicy.js";
-=======
-import { SyncTokens, parseSyncToken } from "../../../src/internal/synctokenpolicy";
->>>>>>> c414c729
 import {
   assertThrowsRestError,
   createAppConfigurationClientForTests,
@@ -17,20 +10,14 @@
 import { AppConfigurationClient } from "../../../src/index.js";
 import { InternalAppConfigurationClientOptions } from "../../../src/appConfigurationClient.js";
 import { Recorder } from "@azure-tools/test-recorder";
-<<<<<<< HEAD
-import nock from "nock";
 import { NoOpCredential } from "@azure-tools/test-credential";
 import { describe, it, assert, beforeEach, afterEach } from "vitest";
-=======
-import { assert } from "chai";
-import { NoOpCredential } from "@azure-tools/test-credential";
 import {
   createHttpHeaders,
   HttpClient,
   PipelineRequest,
   SendRequest,
 } from "@azure/core-rest-pipeline";
->>>>>>> c414c729
 
 describe("http request related tests", function () {
   describe("unit tests", () => {
@@ -130,57 +117,11 @@
   describe("request/reply tests for sync token headers", () => {
     let client: AppConfigurationClient;
     let syncTokens: SyncTokens;
-<<<<<<< HEAD
-    let scope: nock.Scope;
-
-    beforeEach(function (ctx) {
-      if (nock == null || nock.recorder == null) {
-        ctx.skip();
-        return;
-      }
-=======
->>>>>>> c414c729
-
-    beforeEach(async function (this: Context) {
+
+    beforeEach(async function () {
       syncTokens = new SyncTokens();
-<<<<<<< HEAD
-
-      // Use NoOpCredential for nock tests to avoid interception for credential request
-      client =
-        createAppConfigurationClientForTests({
-          syncTokens: syncTokens,
-          testCredential: new NoOpCredential(),
-        } as InternalAppConfigurationClientOptions) || ctx.skip();
-
-      nock.recorder.clear();
-      nock.restore();
-      nock.cleanAll();
-      if (!nock.isActive()) {
-        nock.activate();
-      }
-
-      // Add authorization request headers to match GET requests with NoOpCredential
-      scope = nock(/.*/, {
-        reqheaders: {
-          authorization: /.*/,
-        },
-      });
-    });
-
-    afterEach(function (ctx) {
-      if (nock == null || nock.recorder == null) {
-        return;
-      }
-
-      if (!ctx.task.pending) {
-        assert.ok(scope.isDone());
-      }
-      nock.recorder.clear();
-      nock.restore();
-      nock.cleanAll();
-=======
->>>>>>> c414c729
-    });
+    });
+
 
     it("policy is setup properly to send sync tokens", async function () {
       client = createMockSyncTokenClient(syncTokens, async (request: PipelineRequest) => {
