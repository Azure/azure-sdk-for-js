--- conflicted
+++ resolved
@@ -1,11 +1,7 @@
 // Copyright (c) Microsoft Corporation.
 // Licensed under the MIT License.
 
-<<<<<<< HEAD
-import { SyncTokens, parseSyncToken } from "$internal/internal/synctokenpolicy.js";
-=======
-import { SyncTokens, parseSyncToken } from "../../../src/internal/syncTokenPolicy.js";
->>>>>>> e59b5521
+import { SyncTokens, parseSyncToken } from "$internal/internal/syncTokenPolicy.js";
 import {
   assertThrowsRestError,
   createAppConfigurationClientForTests,
