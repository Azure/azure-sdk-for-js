--- conflicted
+++ resolved
@@ -144,11 +144,7 @@
 setting = await client.getConfigurationSetting(setting);
 ```
 
-<<<<<<< HEAD
-A new feature supported in `2022-11-01-preview` API version is the creation of key-value snapshots. They allow developers to create an immuntable point-in-time snapshot of their configuration store. During creation, developers can add filters to their snapshots to filter what key-values get put inside. This allows developers to create immutable, composed views of their configuration store that they can release with their application. 
-=======
 A new feature supported in `2022-11-01-preview` API version is the creation of key-value snapshots. They allow developers to create an immutable point-in-time snapshot of their configuration store. During creation, developers can add filters to their snapshots to filter what key-values get put inside. This allows developers to create immutable, composed views of their configuration store that they can release with their application. 
->>>>>>> 8c0ad4be
 
 ## Examples
 
