--- conflicted
+++ resolved
@@ -1,12 +1,7 @@
 {
   "extends": "../../../tsconfig",
   "compilerOptions": {
-<<<<<<< HEAD
     "downlevelIteration": true,
-=======
-    "declarationDir": "./types",
-    "outDir": "./dist-esm",
->>>>>>> c6c136d4
     "paths": {
       "@azure/app-configuration": ["./src/index"]
     },
