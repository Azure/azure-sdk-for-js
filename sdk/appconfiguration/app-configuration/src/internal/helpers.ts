// Copyright (c) Microsoft Corporation.
// Licensed under the MIT License.

import {
  ConfigurationSetting,
  ConfigurationSettingParam,
  HttpOnlyIfChangedField,
  HttpOnlyIfUnchangedField,
  HttpResponseField,
  HttpResponseFields,
  ListRevisionsOptions,
  ListSettingsOptions,
  ListSnapshotsOptions,
  ConfigurationSnapshot,
  SnapshotResponse,
  EtagEntity,
<<<<<<< HEAD
} from "../models.js";
import { FeatureFlagHelper, FeatureFlagValue, featureFlagContentType } from "../featureFlag.js";
=======
  ListLabelsOptions,
} from "../models";
import { FeatureFlagHelper, FeatureFlagValue, featureFlagContentType } from "../featureFlag";
>>>>>>> c6c136d4
import {
  GetKeyValuesOptionalParams,
  GetLabelsOptionalParams,
  GetSnapshotsOptionalParams,
  KeyValue,
} from "../generated/src/models/index.js";
import {
  SecretReferenceHelper,
  SecretReferenceValue,
  secretReferenceContentType,
} from "../secretReference.js";
import { isDefined } from "@azure/core-util";
import { logger } from "../logger.js";
import { OperationOptions } from "@azure/core-client";

/**
 * Options for listConfigurationSettings that allow for filtering based on keys, labels and other fields.
 * Also provides `fields` which allows you to selectively choose which fields are populated in the
 * result.
 */
export interface SendConfigurationSettingsOptions
  extends OperationOptions,
    ListSettingsOptions,
    EtagEntity {
  /**
   * A filter used get configuration setting for a snapshot. Not valid when used with 'key' and 'label' filters
   */
  snapshotName?: string;
}

/**
 * Options for listLabels that allow for filtering based on keys, labels and other fields.
 * Also provides `fields` which allows you to selectively choose which fields are populated in the
 * result.
 */
export interface SendLabelsRequestOptions extends ListLabelsOptions {}

/**
 * Formats the etag so it can be used with a If-Match/If-None-Match header
 * @internal
 */
export function quoteETag(etag: string | undefined): string | undefined {
  // https://tools.ietf.org/html/rfc7232#section-3.1
  if (etag === undefined || etag === "*") {
    return etag;
  }

  if (etag.startsWith('"') && etag.endsWith('"')) {
    return etag;
  }

  if (etag.startsWith("'") && etag.endsWith("'")) {
    return etag;
  }

  return `"${etag}"`;
}

/**
 * Checks the onlyIfChanged/onlyIfUnchanged properties to make sure we haven't specified both
 * and throws an Error. Otherwise, returns the properties properly quoted.
 * @param options - An options object with onlyIfChanged/onlyIfUnchanged fields
 * @internal
 */
export function checkAndFormatIfAndIfNoneMatch(
  objectWithEtag: EtagEntity,
  options: HttpOnlyIfChangedField & HttpOnlyIfUnchangedField,
): { ifMatch: string | undefined; ifNoneMatch: string | undefined } {
  if (options.onlyIfChanged && options.onlyIfUnchanged) {
    logger.error(
      "onlyIfChanged and onlyIfUnchanged are both specified",
      options.onlyIfChanged,
      options.onlyIfUnchanged,
    );
    throw new Error("onlyIfChanged and onlyIfUnchanged are mutually-exclusive");
  }

  let ifMatch;
  let ifNoneMatch;

  if (options.onlyIfUnchanged) {
    ifMatch = quoteETag(objectWithEtag.etag);
  }

  if (options.onlyIfChanged) {
    ifNoneMatch = quoteETag(objectWithEtag.etag);
  }

  return {
    ifMatch: ifMatch,
    ifNoneMatch: ifNoneMatch,
  };
}

/**
 * Transforms some of the key fields in SendConfigurationSettingsOptions and ListRevisionsOptions
 * so they can be added to a request using AppConfigurationGetKeyValuesOptionalParams.
 * - `options.acceptDateTime` is converted into an ISO string
 * - `select` is populated with the proper field names from `options.fields`
 * - keyFilter and labelFilter are moved to key and label, respectively.
 *
 * @internal
 */
export function formatFiltersAndSelect(
  listConfigOptions: ListRevisionsOptions,
): Pick<GetKeyValuesOptionalParams, "key" | "label" | "select" | "acceptDatetime" | "tags"> {
  let acceptDatetime: string | undefined = undefined;

  if (listConfigOptions.acceptDateTime) {
    acceptDatetime = listConfigOptions.acceptDateTime.toISOString();
  }
  return {
    key: listConfigOptions.keyFilter,
    label: listConfigOptions.labelFilter,
    tags: listConfigOptions.tagsFilter,
    acceptDatetime,
    select: formatFieldsForSelect(listConfigOptions.fields),
  };
}

/**
 * Transforms some of the key fields in SendConfigurationSettingsOptions
 * so they can be added to a request using AppConfigurationGetKeyValuesOptionalParams.
 * - `options.acceptDateTime` is converted into an ISO string
 * - `select` is populated with the proper field names from `options.fields`
 * - keyFilter, labelFilter, snapshotName are moved to key, label, and snapshot respectively.
 *
 * @internal
 */
export function formatConfigurationSettingsFiltersAndSelect(
  listConfigOptions: SendConfigurationSettingsOptions,
): Pick<
  GetKeyValuesOptionalParams,
  "key" | "label" | "select" | "acceptDatetime" | "snapshot" | "tags"
> {
  const { snapshotName: snapshot, ...options } = listConfigOptions;
  return {
    ...formatFiltersAndSelect(options),
    snapshot,
  };
}
/**
 * Transforms some of the key fields in ListSnapshotsOptions
 * so they can be added to a request using AppConfigurationGetSnapshotsOptionalParams.
 * - `select` is populated with the proper field names from `options.fields`
 * - keyFilter and labelFilter are moved to key and label, respectively.
 *
 * @internal
 */
export function formatSnapshotFiltersAndSelect(
  listSnapshotOptions: ListSnapshotsOptions,
): Pick<GetSnapshotsOptionalParams, "name" | "select" | "status"> {
  return {
    name: listSnapshotOptions.nameFilter,
    status: listSnapshotOptions.statusFilter,
    select: listSnapshotOptions.fields,
  };
}

/**
 * Transforms some of the key fields in ListLabelsOptions
 * so they can be added to a request using AppConfigurationGetLabelsOptionalParams.
 * - `select` is populated with the proper field names from `options.fields`
 * - `nameFilter` are moved to name
 *
 * @internal
 */
export function formatLabelsFiltersAndSelect(
  listLabelsOptions: ListLabelsOptions,
): Pick<GetLabelsOptionalParams, "name" | "select"> {
  return {
    name: listLabelsOptions.nameFilter,
    select: listLabelsOptions.fields,
  };
}
/**
 * Handles translating a Date acceptDateTime into a string as needed by the API
 * @param newOptions - A newer style options with acceptDateTime as a date (and with proper casing!)
 * @internal
 */
export function formatAcceptDateTime(newOptions: { acceptDateTime?: Date }): {
  acceptDatetime?: string;
} {
  return {
    acceptDatetime: newOptions.acceptDateTime && newOptions.acceptDateTime.toISOString(),
  };
}

/**
 * Take the URL that gets returned from next link and extract the 'after' token needed
 * to get the next page of results.
 * @internal
 */
export function extractAfterTokenFromNextLink(nextLink: string): string {
  const searchParams = new URLSearchParams(nextLink);
  const afterToken = searchParams.get("after");

  if (afterToken == null || Array.isArray(afterToken)) {
    logger.error("Invalid nextLink - invalid after token", afterToken, Array.isArray(afterToken));
    throw new Error("Invalid nextLink - invalid after token");
  }

  return decodeURIComponent(afterToken);
}

/**
 * Take the header link that gets returned from 304 response and extract the 'after' token needed
 * to get the next page of results.
 *
 * @internal
 */
export function extractAfterTokenFromLinkHeader(link: string): string {
  // Example transformation of the link header
  // link:
  // '</kv?api-version=2023-10-01&key=listResults714&after=bGlzdE4>; rel="next"'
  //
  // linkValue:
  // </kv?api-version=2023-10-01&key=listResults714&after=bGlzdE4>
  //
  // nextLink:
  // /kv?api-version=2023-10-01&key=listResults714&after=bGlzdE4
  const linkValue = link.split(";")[0];
  const nextLink = linkValue.substring(1, linkValue.length - 1);
  return extractAfterTokenFromNextLink(nextLink);
}

/**
 * Makes a ConfigurationSetting-based response throw for all of the data members. Used primarily
 * to prevent possible errors by the user in accessing a model that is uninitialized. This can happen
 * in cases like HTTP status code 204 or 304, which return an empty response body.
 *
 * @param configurationSetting - The configuration setting to alter
 */
export function makeConfigurationSettingEmpty(
  configurationSetting: Partial<Record<Exclude<keyof ConfigurationSetting, "key">, any>>,
): void {
  const names: Exclude<keyof ConfigurationSetting, "key">[] = [
    "contentType",
    "etag",
    "label",
    "lastModified",
    "isReadOnly",
    "tags",
    "value",
  ];

  for (const name of names) {
    configurationSetting[name] = undefined;
  }
}

/**
 * @internal
 */
export function transformKeyValue<T>(kvp: T & KeyValue): T & ConfigurationSetting {
  const setting: T & ConfigurationSetting & KeyValue = {
    value: undefined,
    ...kvp,
    isReadOnly: !!kvp.locked,
  };
  delete setting.locked;
  if (!setting.label) {
    delete setting.label;
  }
  if (!setting.contentType) {
    delete setting.contentType;
  }
  return setting;
}

/**
 * @internal
 */
function isConfigSettingWithSecretReferenceValue(
  setting: any,
): setting is ConfigurationSetting<SecretReferenceValue> {
  return (
    setting.contentType === secretReferenceContentType &&
    isDefined(setting.value) &&
    typeof setting.value !== "string"
  );
}

/**
 * @internal
 */
function isConfigSettingWithFeatureFlagValue(
  setting: any,
): setting is ConfigurationSetting<FeatureFlagValue> {
  return (
    setting.contentType === featureFlagContentType &&
    isDefined(setting.value) &&
    typeof setting.value !== "string"
  );
}

/**
 * @internal
 */
function isSimpleConfigSetting(setting: any): setting is ConfigurationSetting {
  return typeof setting.value === "string" || !isDefined(setting.value);
}

/**
 * @internal
 */
export function serializeAsConfigurationSettingParam(
  setting:
    | ConfigurationSettingParam
    | ConfigurationSettingParam<FeatureFlagValue>
    | ConfigurationSettingParam<SecretReferenceValue>,
): ConfigurationSettingParam {
  if (isSimpleConfigSetting(setting)) {
    return setting as ConfigurationSettingParam;
  }
  try {
    if (isConfigSettingWithFeatureFlagValue(setting)) {
      return FeatureFlagHelper.toConfigurationSettingParam(setting);
    }
    if (isConfigSettingWithSecretReferenceValue(setting)) {
      return SecretReferenceHelper.toConfigurationSettingParam(setting);
    }
  } catch (error: any) {
    return setting as ConfigurationSettingParam;
  }
  logger.error("Unable to serialize to a configuration setting", setting);
  throw new TypeError(
    `Unable to serialize the setting with key "${setting.key}" as a configuration setting`,
  );
}

/**
 * @internal
 */
export function transformKeyValueResponseWithStatusCode<T extends KeyValue>(
  kvp: T,
  status: number | undefined,
): ConfigurationSetting & { eTag?: string } & HttpResponseFields {
  const response = {
    ...transformKeyValue(kvp),
    statusCode: status ?? -1,
  };

  if (hasUnderscoreResponse(kvp)) {
    Object.defineProperty(response, "_response", {
      enumerable: false,
      value: kvp._response,
    });
  }
  return response;
}

/**
 * @internal
 */
export function transformKeyValueResponse<T extends KeyValue & { eTag?: string }>(
  kvp: T,
): ConfigurationSetting {
  const setting = transformKeyValue(kvp);
  if (hasUnderscoreResponse(kvp)) {
    Object.defineProperty(setting, "_response", {
      enumerable: false,
      value: kvp._response,
    });
  }

  delete setting.eTag;
  return setting;
}

/**
 * @internal
 */
export function transformSnapshotResponse<T extends ConfigurationSnapshot>(
  snapshot: T,
): SnapshotResponse {
  if (hasUnderscoreResponse(snapshot)) {
    Object.defineProperty(snapshot, "_response", {
      enumerable: false,
      value: snapshot._response,
    });
  }
  return snapshot as any;
}

/**
 * Translates user-facing field names into their `select` equivalents (these can be
 * seen in the `KnownEnum5`)
 *
 * @param fieldNames - fieldNames from users.
 * @returns The field names translated into the `select` field equivalents.
 *
 * @internal
 */
export function formatFieldsForSelect(
  fieldNames: (keyof ConfigurationSetting)[] | undefined,
): string[] | undefined {
  if (fieldNames == null) {
    return undefined;
  }

  const mappedFieldNames = fieldNames.map((fn) => {
    switch (fn) {
      case "lastModified":
        return "last_modified";
      case "contentType":
        return "content_type";
      case "isReadOnly":
        return "locked";
      default:
        return fn;
    }
  });

  return mappedFieldNames;
}

/**
 * @internal
 */
export function errorMessageForUnexpectedSetting(
  key: string,
  expectedType: "FeatureFlag" | "SecretReference",
): string {
  return `Setting with key ${key} is not a valid ${expectedType}, make sure to have the correct content-type and a valid non-null value.`;
}

export function assertResponse<T extends object>(
  result: T,
): asserts result is T & HttpResponseField<any> {
  if (!hasUnderscoreResponse(result)) {
    Object.defineProperty(result, "_response", {
      enumerable: false,
      value:
        "Something went wrong, _response(raw response) is supposed to be part of the response. Please file a bug at https://github.com/Azure/azure-sdk-for-js",
    });
  }
}

export function hasUnderscoreResponse<T extends object>(
  result: T,
): result is T & HttpResponseField<any> {
  return Object.prototype.hasOwnProperty.call(result, "_response");
}<|MERGE_RESOLUTION|>--- conflicted
+++ resolved
@@ -14,14 +14,9 @@
   ConfigurationSnapshot,
   SnapshotResponse,
   EtagEntity,
-<<<<<<< HEAD
+  ListLabelsOptions,
 } from "../models.js";
 import { FeatureFlagHelper, FeatureFlagValue, featureFlagContentType } from "../featureFlag.js";
-=======
-  ListLabelsOptions,
-} from "../models";
-import { FeatureFlagHelper, FeatureFlagValue, featureFlagContentType } from "../featureFlag";
->>>>>>> c6c136d4
 import {
   GetKeyValuesOptionalParams,
   GetLabelsOptionalParams,
