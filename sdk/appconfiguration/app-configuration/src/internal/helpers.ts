// Copyright (c) Microsoft Corporation.
// Licensed under the MIT license.

import { ListConfigurationSettingsOptions } from "..";
import { URLBuilder } from "@azure/core-http";
import {
  ListRevisionsOptions,
  ConfigurationSettingId,
  ConfigurationSetting,
  HttpResponseField,
  HttpResponseFields,
  HttpOnlyIfChangedField,
  HttpOnlyIfUnchangedField
} from "../models";
import { AppConfigurationGetKeyValuesOptionalParams, KeyValue } from "../generated/src/models";

/**
 * Formats the etag so it can be used with a If-Match/If-None-Match header
 * @internal
 * @hidden
 */
export function quoteETag(etag: string | undefined): string | undefined {
  // https://tools.ietf.org/html/rfc7232#section-3.1
  if (etag === undefined || etag === "*") {
    return etag;
  }

  if (etag.startsWith('"') && etag.endsWith('"')) {
    return etag;
  }

  if (etag.startsWith("'") && etag.endsWith("'")) {
    return etag;
  }

  return `"${etag}"`;
}

/**
 * Checks the onlyIfChanged/onlyIfUnchanged properties to make sure we haven't specified both
 * and throws an Error. Otherwise, returns the properties properly quoted.
 * @param options - An options object with onlyIfChanged/onlyIfUnchanged fields
 * @internal
 * @hidden
 */
export function checkAndFormatIfAndIfNoneMatch(
  configurationSetting: ConfigurationSettingId,
  options: HttpOnlyIfChangedField & HttpOnlyIfUnchangedField
): { ifMatch: string | undefined; ifNoneMatch: string | undefined } {
  if (options.onlyIfChanged && options.onlyIfUnchanged) {
    throw new Error("onlyIfChanged and onlyIfUnchanged are mutually-exclusive");
  }

  let ifMatch;
  let ifNoneMatch;

  if (options.onlyIfUnchanged) {
    ifMatch = quoteETag(configurationSetting.etag);
  }

  if (options.onlyIfChanged) {
    ifNoneMatch = quoteETag(configurationSetting.etag);
  }

  return {
    ifMatch: ifMatch,
    ifNoneMatch: ifNoneMatch
  };
}

/**
 * Transforms the keys/labels parameters in the listConfigurationSettings and listRevisions
 * into the format the REST call will need.
 *
 * @internal
 * @hidden
 */
export function formatWildcards(
  listConfigOptions: ListConfigurationSettingsOptions | ListRevisionsOptions
): Pick<AppConfigurationGetKeyValuesOptionalParams, "key" | "label" | "select" | "acceptDatetime"> {
  let fieldsToGet: (keyof KeyValue)[] | undefined;

  if (listConfigOptions.fields) {
    fieldsToGet = listConfigOptions.fields.map((opt) => {
      if (opt === "isReadOnly") {
        return "locked";
      }

      return opt;
    });
  }

  let acceptDatetime: string | undefined = undefined;

  if (listConfigOptions.acceptDateTime) {
    acceptDatetime = listConfigOptions.acceptDateTime.toISOString();
  }

  return {
    key: listConfigOptions.keyFilter,
    label: listConfigOptions.labelFilter,
    acceptDatetime,
    select: fieldsToGet
  };
}

/**
 * Handles translating a Date acceptDateTime into a string as needed by the API
 * @param newOptions - A newer style options with acceptDateTime as a date (and with proper casing!)
 * @internal
 * @hidden
 */
export function formatAcceptDateTime(newOptions: {
  acceptDateTime?: Date;
}): { acceptDatetime?: string } {
  return {
    acceptDatetime: newOptions.acceptDateTime && newOptions.acceptDateTime.toISOString()
  };
}

/**
 * Take the URL that gets returned from next link and extract the 'after' token needed
 * to get the next page of results.
 * @internal
 * @hidden
 */
export function extractAfterTokenFromNextLink(nextLink: string) {
  const parsedLink = URLBuilder.parse(nextLink);
  const afterToken = parsedLink.getQueryParameterValue("after");

  if (afterToken == null || Array.isArray(afterToken)) {
    throw new Error("Invalid nextLink - invalid after token");
  }

  return decodeURIComponent(afterToken);
}

/**
 * Makes a ConfigurationSetting-based response throw for all of the data members. Used primarily
 * to prevent possible errors by the user in accessing a model that is uninitialized. This can happen
 * in cases like HTTP status code 204 or 304, which return an empty response body.
 *
 * @param configurationSetting - The configuration setting to alter
 */
export function makeConfigurationSettingEmpty(
  configurationSetting: Partial<Record<Exclude<keyof ConfigurationSetting, "key">, any>>
) {
  const names: Exclude<keyof ConfigurationSetting, "key">[] = [
    "contentType",
    "etag",
    "label",
    "lastModified",
    "isReadOnly",
    "tags",
    "value"
  ];

  for (const name of names) {
    configurationSetting[name] = undefined;
  }
}

/**
<<<<<<< HEAD
 * @hidden
=======
>>>>>>> 90f9d8ec
 * @internal
 * @hidden
 */
export function transformKeyValue(kvp: KeyValue): ConfigurationSetting {
  const obj: ConfigurationSetting & KeyValue = {
    ...kvp,
    isReadOnly: !!kvp.locked
  };

  delete obj.locked;
  return obj;
}

/**
<<<<<<< HEAD
 * @hidden
=======
>>>>>>> 90f9d8ec
 * @internal
 * @hidden
 */
export function transformKeyValueResponseWithStatusCode<
  T extends KeyValue & HttpResponseField<any>
>(kvp: T): ConfigurationSetting & { eTag?: string } & HttpResponseField<any> & HttpResponseFields {
  return normalizeResponse(kvp, <
    ConfigurationSetting & HttpResponseField<any> & HttpResponseFields
  >{
    ...transformKeyValue(kvp),
    statusCode: kvp._response.status
  });
}

/**
<<<<<<< HEAD
 * @hidden
=======
>>>>>>> 90f9d8ec
 * @internal
 * @hidden
 */
export function transformKeyValueResponse<
  T extends KeyValue & { eTag?: string } & HttpResponseField<any>
>(kvp: T): ConfigurationSetting & HttpResponseField<any> {
  return normalizeResponse(kvp, <ConfigurationSetting & HttpResponseField<any>>{
    ...transformKeyValue(kvp)
  });
}

function normalizeResponse<T extends HttpResponseField<any> & { eTag?: string }>(
  originalResponse: HttpResponseField<any>,
  newResponse: T
): T {
  Object.defineProperty(newResponse, "_response", {
    enumerable: false,
    value: originalResponse._response
  });

  // this field comes from the header but it's redundant with
  // the one serialized in the model itself
  delete newResponse.eTag;

  return newResponse;
}<|MERGE_RESOLUTION|>--- conflicted
+++ resolved
@@ -161,12 +161,8 @@
 }
 
 /**
-<<<<<<< HEAD
- * @hidden
-=======
->>>>>>> 90f9d8ec
- * @internal
- * @hidden
+ * @hidden
+ * @internal
  */
 export function transformKeyValue(kvp: KeyValue): ConfigurationSetting {
   const obj: ConfigurationSetting & KeyValue = {
@@ -179,12 +175,8 @@
 }
 
 /**
-<<<<<<< HEAD
- * @hidden
-=======
->>>>>>> 90f9d8ec
- * @internal
- * @hidden
+ * @hidden
+ * @internal
  */
 export function transformKeyValueResponseWithStatusCode<
   T extends KeyValue & HttpResponseField<any>
@@ -198,12 +190,8 @@
 }
 
 /**
-<<<<<<< HEAD
- * @hidden
-=======
->>>>>>> 90f9d8ec
- * @internal
- * @hidden
+ * @hidden
+ * @internal
  */
 export function transformKeyValueResponse<
   T extends KeyValue & { eTag?: string } & HttpResponseField<any>
