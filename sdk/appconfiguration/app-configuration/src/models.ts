// Copyright (c) Microsoft Corporation.
// Licensed under the MIT license.

import { CompatResponse } from "@azure/core-http-compat";
import { FeatureFlagValue } from "./featureFlag";
import { OperationOptions } from "@azure/core-client";
import { SecretReferenceValue } from "./secretReference";
import { CompositionType, OperationDetails, SnapshotStatus } from "./generated/src";
/**
 * Fields that uniquely identify a configuration setting
 */
export interface ConfigurationSettingId extends ConfigurationSettingsFilter {
  /**
   * The etag for this setting
   */
  etag?: string;
}
/** Enables filtering of key-values. */
export interface ConfigurationSettingsFilter {
  /** Filters key-values by their key field. */
  key: string;
  /** Filters key-values by their label field. */
  label?: string;
}
/**
 * Necessary fields for updating or creating a new configuration setting
 */
export type ConfigurationSettingParam<
  T extends string | FeatureFlagValue | SecretReferenceValue = string
> = ConfigurationSettingId & {
  /**
   * The content type of the setting's value
   */
  contentType?: string;

  /**
   * Tags for this key
   */
  tags?: { [propertyName: string]: string };
} & (T extends string
    ? {
        /**
         * The setting's value
         */
        value?: string;
      }
    : {
        /**
         * The setting's value
         */
        value: T;
      });

/**
 * Configuration setting with extra metadata from the server, indicating
 * its etag, whether it is currently readOnly and when it was last modified.
 */
export type ConfigurationSetting<
  T extends string | FeatureFlagValue | SecretReferenceValue = string
> = ConfigurationSettingParam<T> & {
  /**
   * Whether or not the setting is read-only
   */
  isReadOnly: boolean;

  /**
   * The date when this setting was last modified
   */
  lastModified?: Date;
};

/**
 * Fields that are hoisted up  from the _response field of the object
 * Used in cases where individual HTTP response fields are important for
 * the user to use in common-use cases like handling http status codes 204 or 304.
 */
export interface HttpResponseFields {
  /**
   * The HTTP status code for the response
   */
  statusCode: number;
}
/**
 * HTTP response related information - headers and raw body.
 */
export interface HttpResponseField<HeadersT> {
  /**
   * The underlying HTTP response.
   */
  _response: CompatResponse & {
    /**
     * The parsed HTTP response headers.
     */
    parsedHeaders: HeadersT;

    /**
     * The response body as text (string format)
     */
    bodyAsText: string;
  };
}
/**
 * Parameters for adding a new configuration setting
 */
export type AddConfigurationSettingParam<
  T extends string | FeatureFlagValue | SecretReferenceValue = string
> = ConfigurationSettingParam<T>;

/**
 * Parameters for creating or updating a new configuration setting
 */
export type SetConfigurationSettingParam<
  T extends string | FeatureFlagValue | SecretReferenceValue = string
> = ConfigurationSettingParam<T>;

/**
 * Standard base response for getting, deleting or updating a configuration setting
 */
export type ConfigurationSettingResponse<HeadersT> = ConfigurationSetting &
  HttpResponseField<HeadersT> &
  Pick<HeadersT, Exclude<keyof HeadersT, "eTag">>;

/**
 * Options used to provide if-none-match for an HTTP request
 */
export interface HttpOnlyIfChangedField {
  /**
   * Used to perform an operation only if the targeted resource's etag does not match the value
   * provided.
   */
  onlyIfChanged?: boolean;
}

/**
 * Options used to provide if-match for an HTTP request
 */
export interface HttpOnlyIfUnchangedField {
  /**
   * Used to perform an operation only if the targeted resource's etag matches the value provided.
   */
  onlyIfUnchanged?: boolean;
}

/**
 * Used when the API supports selectively returning fields.
 */
export interface OptionalFields {
  /**
   * Which fields to return for each ConfigurationSetting
   */
  fields?: (keyof ConfigurationSetting)[];
}

/**
 * Used when the API supports selectively returning fields.
 */
export interface OptionalSnapshotFields {
  /**
   * Which fields to return for each ConfigurationSetting
   */
  fields?: (keyof Snapshot)[];
}

/**
 * Sync token header field
 */
export interface SyncTokenHeaderField {
  /**
   * Enables real-time consistency between requests by providing the returned value in the next
   * request made to the server.
   */
  syncToken?: string;
}

/**
 * Options used when adding a ConfigurationSetting.
 */
export interface AddConfigurationSettingOptions extends OperationOptions {}

/**
 * Response from adding a ConfigurationSetting.
 */
export interface AddConfigurationSettingResponse
  extends ConfigurationSetting,
    SyncTokenHeaderField,
    HttpResponseField<SyncTokenHeaderField> {}

/**
 * Response from deleting a ConfigurationSetting.
 */
export interface DeleteConfigurationSettingResponse
  extends SyncTokenHeaderField,
    HttpResponseFields,
    HttpResponseField<SyncTokenHeaderField> {}

/**
 * Options for deleting a ConfigurationSetting.
 */
export interface DeleteConfigurationSettingOptions
  extends HttpOnlyIfUnchangedField,
    OperationOptions {}

/**
 * Options used when saving a ConfigurationSetting.
 */
export interface SetConfigurationSettingOptions
  extends HttpOnlyIfUnchangedField,
    OperationOptions {}

/**
 * Response from setting a ConfigurationSetting.
 */
export interface SetConfigurationSettingResponse
  extends ConfigurationSetting,
    SyncTokenHeaderField,
    HttpResponseField<SyncTokenHeaderField> {}

/**
 * Headers from getting a ConfigurationSetting.
 */
export interface GetConfigurationHeaders extends SyncTokenHeaderField {}

/**
 * Response from retrieving a ConfigurationSetting.
 */
export interface GetConfigurationSettingResponse
  extends ConfigurationSetting,
    GetConfigurationHeaders,
    HttpResponseFields,
    HttpResponseField<GetConfigurationHeaders> {}

/**
 * Options for getting a ConfigurationSetting.
 */
export interface GetConfigurationSettingOptions
  extends OperationOptions,
    HttpOnlyIfChangedField,
    OptionalFields {
  /**
   * Requests the server to respond with the state of the resource at the specified time.
   */
  acceptDateTime?: Date;
}

/**
 * Common options for 'list' style APIs in AppConfig used to specify wildcards as well as
 * the accept date time header.
 */
export interface ListSettingsOptions extends OptionalFields {
  /**
   * Requests the server to respond with the state of the resource at the specified time.
   */
  acceptDateTime?: Date;

  /**
   * Filters for keys. There are two types of matching:
   *
   * 1. Exact matching. Up to 5 key names are allowed, separated by commas (',')
   * 2. Wildcard matching. A single wildcard expression can be specified.
   *
   *    | Value        | Matches                               |
   *    |--------------|---------------------------------------|
   *    | omitted or * | Matches any key                       |
   *    | abc          | Matches a key named abc               |
   *    | abc*         | Matches key names that start with abc |
   *
   * These characters are reserved and must be prefixed with backslash in order
   * to be specified: * or \\ or ,
   */
  keyFilter?: string;

  /* eslint-disable tsdoc/syntax */
  /**
   * Filters for labels. There are two types of matching:
   *
   * 1. Exact matching. Up to 5 labels are allowed, separated by commas (',')
   * 2. Wildcard matching. A single wildcard expression can be specified.
   *
   *    | Value        | Matches                                              |
   *    |--------------|------------------------------------------------------|
   *    | omitted or * | Matches any key                                      |
   *    | \0           | Matches any key without a label (URL encoded as %00) |
   *    | prod         | Matches a key with label named prod                  |
   *    | prod*        | Matches key with label names that start with prod    |
   * These characters are reserved and must be prefixed with backslash in order
   * to be specified: * or \\ or ,
   *
   * Reference: https://learn.microsoft.com/azure/azure-app-configuration/rest-api-key-value
   */
  labelFilter?: string;
<<<<<<< HEAD

  /**
   * A filter used get configuration setting for a snapshot. Not valid when used with 'key' and 'label' filters
   */
  snapshotName?: string;
=======
  /* eslint-enable tsdoc/syntax */
>>>>>>> de2d7678
}

/**
 * Options for listConfigurationSettings that allow for filtering based on keys, labels and other fields.
 * Also provides `fields` which allows you to selectively choose which fields are populated in the
 * result.
 */
export interface ListConfigurationSettingsOptions extends OperationOptions, ListSettingsOptions {}

/**
 * Common options for 'list' style APIs in AppConfig used to specify wildcards as well as
 * the accept date time header.
 */
export interface ListSnapshots extends OptionalSnapshotFields {
  /** A filter for the name of the returned snapshots. */
  nameFilter?: string;

  /** Used to filter returned snapshots by their status property. */
  statusFilter?: SnapshotStatus[];
}

/**
 * Options for listConfigurationSettings that allow for filtering based on keys, labels and other fields.
 * Also provides `fields` which allows you to selectively choose which fields are populated in the
 * result.
 */
export interface ListSnapshotsOptions extends OperationOptions, ListSnapshots {}

/**
 * An interface that tracks the settings for paged iteration
 */
export interface PageSettings {
  /**
   * The token that keeps track of where to continue the iterator
   */
  continuationToken?: string;
  // The appconfig service doesn't currently support letting you select a page size
  // so we're ignoring their setting for now.
}

/**
 * A page of configuration settings and the corresponding HTTP response
 */
export interface ListConfigurationSettingPage
  extends HttpResponseField<SyncTokenHeaderField>,
    PageSettings {
  /**
   * The configuration settings for this page of results.
   */
  items: ConfigurationSetting[];
}

/**
 * A page of configuration settings and the corresponding HTTP response
 */
export interface ListSnapshotsPage extends HttpResponseField<SyncTokenHeaderField>, PageSettings {
  /**
   * The configuration settings for this page of results.
   */
  items: Snapshot[];
}

/**
 * Options for listRevisions that allow for filtering based on keys, labels and other fields.
 * Also provides `fields` which allows you to selectively choose which fields are populated in the
 * result.
 */
export interface ListRevisionsOptions extends OperationOptions, ListSettingsOptions {}

/**
 * A page of configuration settings and the corresponding HTTP response
 */
export interface ListRevisionsPage extends HttpResponseField<SyncTokenHeaderField>, PageSettings {
  /**
   * The configuration settings for this page of results.
   */
  items: ConfigurationSetting[];
}

/**
 * Options for setReadOnly
 */
export interface SetReadOnlyOptions extends HttpOnlyIfUnchangedField, OperationOptions {}

/**
 * Response when setting a value to read-only.
 */
export interface SetReadOnlyResponse
  extends ConfigurationSetting,
    SyncTokenHeaderField,
    HttpResponseField<SyncTokenHeaderField> {}

/**
 * Options that control how to retry failed requests.
 */
export interface RetryOptions {
  /**
   * The maximum number of retry attempts.  Defaults to 3.
   */
  maxRetries?: number;

  /**
   * The maximum delay in milliseconds allowed before retrying an operation.
   */
  maxRetryDelayInMs?: number;
}

/**
 * Options used when creating a Snapshot.
 */
export interface CreateSnapshotOptions extends OperationOptions {}

/**
 * Response from adding a Snapshot.
 */
export interface SnapshotResponse extends Snapshot, SyncTokenHeaderField {}

/**
 * Response from adding a Snapshot.
 */
export interface OperationDetailsResponse extends OperationDetails {}

/**
 * Options used when getting a Snapshot.
 */
export interface GetSnapshotOptions
  extends OperationOptions,
    HttpOnlyIfChangedField,
    OptionalSnapshotFields {}

/**
 * Response from getting a Snapshot.
 */
export interface GetSnapshotResponse extends SnapshotResponse {}

/**
 * Options used when upadting a Snapshot.
 */
export interface UpdateSnapshotOptions extends HttpOnlyIfUnchangedField, OperationOptions {}

/**
 * Response from updating a Snapshot.
 */
export interface UpdateSnapshotResponse extends SnapshotResponse {}
/**
 * Response from updating a Snapshot.
 */
export interface CreateSnapshotResponse extends SnapshotResponse {}

export { CompositionType, SnapshotStatus };

/**
 * Fields that uniquely identify a snapshot
 */
export interface SnapshotInfo {
  /**
   * The name for this snapshot
   */
  name: string;
  /** A list of filters used to filter the key-values included in the snapshot. */
  filters: ConfigurationSettingsFilter[];
  /** The composition type describes how the key-values within the snapshot are composed. The 'all' composition type includes all key-values. The 'group_by_key' composition type ensures there are no two key-values containing the same key. */
  compositionType?: CompositionType;
  /** The amount of time, in seconds, that a snapshot will remain in the archived state before expiring. This property is only writable during the creation of a snapshot. If not specified, the default lifetime of key-value revisions will be used. */
  retentionPeriod?: number;
  /** The tags of the snapshot. */
  tags?: { [propertyName: string]: string };
}
/**
 * Fields for the snapshot
 */
export interface SnapshotId {
  /**
   * The name for this snapshot
   */
  name: string;
  /**
   * The etag for this snapshot
   */
  etag?: string;
}

export interface Snapshot {
  /**
   * The name of the snapshot.
   * NOTE: This property will not be serialized. It can only be populated by the server.
   */
  readonly name: string;
  /**
   * The current status of the snapshot.
   * NOTE: This property will not be serialized. It can only be populated by the server.
   */
  readonly status?: SnapshotStatus;
  /**
   * Provides additional information about the status of the snapshot. The status code values are modeled after HTTP status codes.
   * NOTE: This property will not be serialized. It can only be populated by the server.
   */
  readonly statusCode?: number;
  /** A list of filters used to filter the key-values included in the snapshot. */
  filters: ConfigurationSettingsFilter[];
  /** The composition type describes how the key-values within the snapshot are composed. The 'all' composition type includes all key-values. The 'group_by_key' composition type ensures there are no two key-values containing the same key. */
  compositionType?: CompositionType;
  /**
   * The time that the snapshot was created.
   * NOTE: This property will not be serialized. It can only be populated by the server.
   */
  readonly createdOn?: Date;
  /**
   * The time that the snapshot will expire.
   * NOTE: This property will not be serialized. It can only be populated by the server.
   */
  readonly expiresOn?: Date;
  /** The amount of time, in seconds, that a snapshot will remain in the archived state before expiring. This property is only writable during the creation of a snapshot. If not specified, the default lifetime of key-value revisions will be used. */
  retentionPeriod?: number;
  /**
   * The size in bytes of the snapshot.
   * NOTE: This property will not be serialized. It can only be populated by the server.
   */
  readonly size?: number;
  /**
   * The amount of key-values in the snapshot.
   * NOTE: This property will not be serialized. It can only be populated by the server.
   */
  readonly itemCount?: number;
  /** The tags of the snapshot. */
  tags?: { [propertyName: string]: string };
  /**
   * A value representing the current state of the snapshot.
   * NOTE: This property will not be serialized. It can only be populated by the server.
   */
  readonly etag?: string;
}<|MERGE_RESOLUTION|>--- conflicted
+++ resolved
@@ -288,15 +288,11 @@
    * Reference: https://learn.microsoft.com/azure/azure-app-configuration/rest-api-key-value
    */
   labelFilter?: string;
-<<<<<<< HEAD
 
   /**
    * A filter used get configuration setting for a snapshot. Not valid when used with 'key' and 'label' filters
    */
   snapshotName?: string;
-=======
-  /* eslint-enable tsdoc/syntax */
->>>>>>> de2d7678
 }
 
 /**
