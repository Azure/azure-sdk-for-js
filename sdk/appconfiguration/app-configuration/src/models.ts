// Copyright (c) Microsoft Corporation.
// Licensed under the MIT license.

<<<<<<< HEAD
import { FullOperationResponse, OperationOptions } from "@azure/core-client";
import { FeatureFlagValue } from "./featureFlag";
import { SecretReferenceValue } from "./secretReference";
=======
import { OperationOptions } from "@azure/core-client";
import { FeatureFlagValue } from "./featureFlag";
import { SecretReferenceValue } from "./secretReference";
import { CompatResponse } from "@azure/core-http-compat";
>>>>>>> 67b21420
/**
 * Fields that uniquely identify a configuration setting
 */
export interface ConfigurationSettingId {
  /**
   * The key for this setting.
   * Feature flags must be prefixed with `.appconfig.featureflag/<feature-flag-name>`.
   */
  key: string;

  /**
   * The label for this setting. Leaving this undefined means this
   * setting does not have a label.
   */
  label?: string;

  /**
   * The etag for this setting
   */
  etag?: string;
}

/**
 * Necessary fields for updating or creating a new configuration setting
 */
export type ConfigurationSettingParam<
  T extends string | FeatureFlagValue | SecretReferenceValue = string
  > = ConfigurationSettingId & {
    /**
     * The content type of the setting's value
     */
    contentType?: string;

    /**
     * Tags for this key
     */
    tags?: { [propertyName: string]: string };
  } & (T extends string
    ? {
      /**
       * The setting's value
       */
      value?: string;
    }
    : {
      /**
       * The setting's value
       */
      value: T;
    });

/**
 * Configuration setting with extra metadata from the server, indicating
 * its etag, whether it is currently readOnly and when it was last modified.
 */
export type ConfigurationSetting<
  T extends string | FeatureFlagValue | SecretReferenceValue = string
  > = ConfigurationSettingParam<T> & {
    /**
     * Whether or not the setting is read-only
     */
    isReadOnly: boolean;

    /**
     * The date when this setting was last modified
     */
    lastModified?: Date;
  };

/**
 * Fields that are hoisted up  from the _response field of the object
 * Used in cases where individual HTTP response fields are important for
 * the user to use in common-use cases like handling http status codes 204 or 304.
 */
export interface HttpResponseFields {
  /**
   * The HTTP status code for the response
   */
  statusCode: number | undefined;
}
<<<<<<< HEAD
/**
 * HTTP response related information - headers and raw body.
 */
export interface HttpResponseField<HeadersT> {
  /**
   * The underlying HTTP response.
   */
  _response: FullOperationResponse & {
    /**
     * The parsed HTTP response headers.
     */
    parsedHeaders: HeadersT;

    /**
     * The response body as text (string format)
     */
    bodyAsText: string;
  };
}
/**
 * Parameters for adding a new configuration setting
 */
export type AddConfigurationSettingParam<
  T extends string | FeatureFlagValue | SecretReferenceValue = string
  > = ConfigurationSettingParam<T>;

/**
 * Parameters for creating or updating a new configuration setting
 */
export type SetConfigurationSettingParam<
  T extends string | FeatureFlagValue | SecretReferenceValue = string
  > = ConfigurationSettingParam<T>;

/**
 * Standard base response for getting, deleting or updating a configuration setting
 */
export type ConfigurationSettingResponse<HeadersT> = ConfigurationSetting & HttpResponseField<HeadersT> &
  Pick<HeadersT, Exclude<keyof HeadersT, "eTag">>;

/**
=======
/**
 * HTTP response related information - headers and raw body.
 */
export interface HttpResponseField<HeadersT> {
  /**
   * The underlying HTTP response.
   */
  _response: CompatResponse & {
    /**
     * The parsed HTTP response headers.
     */
    parsedHeaders: HeadersT;

    /**
     * The response body as text (string format)
     */
    bodyAsText: string;
  };
}
/**
 * Parameters for adding a new configuration setting
 */
export type AddConfigurationSettingParam<
  T extends string | FeatureFlagValue | SecretReferenceValue = string
> = ConfigurationSettingParam<T>;

/**
 * Parameters for creating or updating a new configuration setting
 */
export type SetConfigurationSettingParam<
  T extends string | FeatureFlagValue | SecretReferenceValue = string
> = ConfigurationSettingParam<T>;

/**
 * Standard base response for getting, deleting or updating a configuration setting
 */
export type ConfigurationSettingResponse<HeadersT> = ConfigurationSetting &
  HttpResponseField<HeadersT> &
  Pick<HeadersT, Exclude<keyof HeadersT, "eTag">>;

/**
>>>>>>> 67b21420
 * Options used to provide if-none-match for an HTTP request
 */
export interface HttpOnlyIfChangedField {
  /**
   * Used to perform an operation only if the targeted resource's etag does not match the value
   * provided.
   */
  onlyIfChanged?: boolean;
}

/**
 * Options used to provide if-match for an HTTP request
 */
export interface HttpOnlyIfUnchangedField {
  /**
   * Used to perform an operation only if the targeted resource's etag matches the value provided.
   */
  onlyIfUnchanged?: boolean;
}

/**
 * Used when the API supports selectively returning fields.
 */
export interface OptionalFields {
  /**
   * Which fields to return for each ConfigurationSetting
   */
  fields?: (keyof ConfigurationSetting)[];
}

/**
 * Sync token header field
 */
export interface SyncTokenHeaderField {
  /**
   * Enables real-time consistency between requests by providing the returned value in the next
   * request made to the server.
   */
  syncToken?: string;
}

/**
 * Options used when adding a ConfigurationSetting.
 */
export interface AddConfigurationSettingOptions extends OperationOptions { }

/**
 * Response from adding a ConfigurationSetting.
 */
export interface AddConfigurationSettingResponse
  extends ConfigurationSetting,
  SyncTokenHeaderField, HttpResponseField<SyncTokenHeaderField> { }

/**
 * Response from deleting a ConfigurationSetting.
 */
export interface DeleteConfigurationSettingResponse
  extends SyncTokenHeaderField,
  HttpResponseFields, HttpResponseField<SyncTokenHeaderField> { }

/**
 * Options for deleting a ConfigurationSetting.
 */
export interface DeleteConfigurationSettingOptions
  extends HttpOnlyIfUnchangedField,
  OperationOptions { }

/**
 * Options used when saving a ConfigurationSetting.
 */
export interface SetConfigurationSettingOptions
  extends HttpOnlyIfUnchangedField,
  OperationOptions { }

/**
 * Response from setting a ConfigurationSetting.
 */
export interface SetConfigurationSettingResponse
  extends ConfigurationSetting,
  SyncTokenHeaderField, HttpResponseField<SyncTokenHeaderField> { }

/**
 * Headers from getting a ConfigurationSetting.
 */
export interface GetConfigurationHeaders extends SyncTokenHeaderField { }

/**
 * Response from retrieving a ConfigurationSetting.
 */
export interface GetConfigurationSettingResponse
  extends ConfigurationSetting,
  GetConfigurationHeaders,
  HttpResponseFields, HttpResponseField<GetConfigurationHeaders> { }

/**
 * Options for getting a ConfigurationSetting.
 */
export interface GetConfigurationSettingOptions
  extends OperationOptions,
  HttpOnlyIfChangedField,
  OptionalFields {
  /**
   * Requests the server to respond with the state of the resource at the specified time.
   */
  acceptDateTime?: Date;
}

/**
 * Common options for 'list' style APIs in AppConfig used to specify wildcards as well as
 * the accept date time header.
 */
export interface ListSettingsOptions extends OptionalFields {
  /**
   * Requests the server to respond with the state of the resource at the specified time.
   */
  acceptDateTime?: Date;

  /**
   * Filters for keys. There are two types of matching:
   *
   * 1. Exact matching. Up to 5 key names are allowed, separated by commas (',')
   * 2. Wildcard matching. A single wildcard expression can be specified.
   *
   *    | Value        | Matches                               |
   *    |--------------|---------------------------------------|
   *    | omitted or * | Matches any key                       |
   *    | abc          | Matches a key named abc               |
   *    | abc*         | Matches key names that start with abc |
   *
   * These characters are reserved and must be prefixed with backslash in order
   * to be specified: * or \\ or ,
   */
  keyFilter?: string;

  /**
   * Filters for labels. There are two types of matching:
   *
   * 1. Exact matching. Up to 5 labels are allowed, separated by commas (',')
   * 2. Wildcard matching. A single wildcard expression can be specified.
   *
   *    | Value        | Matches                                           |
   *    |--------------|---------------------------------------------------|
   *    | omitted or * | Matches any key                                   |
   *    | %00          | Matches any key without a label                   |
   *    | prod         | Matches a key with label named prod               |
   *    | prod*        | Matches key with label names that start with prod |
   *
   * These characters are reserved and must be prefixed with backslash in order
   * to be specified: * or \\ or ,
   */
  labelFilter?: string;
}

/**
 * Options for listConfigurationSettings that allow for filtering based on keys, labels and other fields.
 * Also provides `fields` which allows you to selectively choose which fields are populated in the
 * result.
 */
export interface ListConfigurationSettingsOptions extends OperationOptions, ListSettingsOptions { }

/**
 * An interface that tracks the settings for paged iteration
 */
export interface PageSettings {
  /**
   * The token that keeps track of where to continue the iterator
   */
  continuationToken?: string;
  // The appconfig service doesn't currently support letting you select a page size
  // so we're ignoring their setting for now.
}

/**
 * A page of configuration settings and the corresponding HTTP response
 */
export interface ListConfigurationSettingPage extends HttpResponseField<SyncTokenHeaderField>, PageSettings {
  /**
   * The configuration settings for this page of results.
   */
  items: ConfigurationSetting[];
}

/**
 * Options for listRevisions that allow for filtering based on keys, labels and other fields.
 * Also provides `fields` which allows you to selectively choose which fields are populated in the
 * result.
 */
export interface ListRevisionsOptions extends OperationOptions, ListSettingsOptions { }

/**
 * A page of configuration settings and the corresponding HTTP response
 */
export interface ListRevisionsPage extends HttpResponseField<SyncTokenHeaderField>, PageSettings {
  /**
   * The configuration settings for this page of results.
   */
  items: ConfigurationSetting[];
}

/**
 * Options for setReadOnly
 */
export interface SetReadOnlyOptions extends HttpOnlyIfUnchangedField, OperationOptions { }

/**
 * Response when setting a value to read-only.
 */
export interface SetReadOnlyResponse extends ConfigurationSetting, SyncTokenHeaderField, HttpResponseField<SyncTokenHeaderField> { }

/**
 * Options that control how to retry failed requests.
 */
export interface RetryOptions {
  /**
   * The maximum number of retry attempts.  Defaults to 3.
   */
  maxRetries?: number;

  /**
   * The maximum delay in milliseconds allowed before retrying an operation.
   */
  maxRetryDelayInMs?: number;
}<|MERGE_RESOLUTION|>--- conflicted
+++ resolved
@@ -1,16 +1,10 @@
 // Copyright (c) Microsoft Corporation.
 // Licensed under the MIT license.
 
-<<<<<<< HEAD
 import { FullOperationResponse, OperationOptions } from "@azure/core-client";
 import { FeatureFlagValue } from "./featureFlag";
 import { SecretReferenceValue } from "./secretReference";
-=======
-import { OperationOptions } from "@azure/core-client";
-import { FeatureFlagValue } from "./featureFlag";
-import { SecretReferenceValue } from "./secretReference";
 import { CompatResponse } from "@azure/core-http-compat";
->>>>>>> 67b21420
 /**
  * Fields that uniquely identify a configuration setting
  */
@@ -91,48 +85,6 @@
    */
   statusCode: number | undefined;
 }
-<<<<<<< HEAD
-/**
- * HTTP response related information - headers and raw body.
- */
-export interface HttpResponseField<HeadersT> {
-  /**
-   * The underlying HTTP response.
-   */
-  _response: FullOperationResponse & {
-    /**
-     * The parsed HTTP response headers.
-     */
-    parsedHeaders: HeadersT;
-
-    /**
-     * The response body as text (string format)
-     */
-    bodyAsText: string;
-  };
-}
-/**
- * Parameters for adding a new configuration setting
- */
-export type AddConfigurationSettingParam<
-  T extends string | FeatureFlagValue | SecretReferenceValue = string
-  > = ConfigurationSettingParam<T>;
-
-/**
- * Parameters for creating or updating a new configuration setting
- */
-export type SetConfigurationSettingParam<
-  T extends string | FeatureFlagValue | SecretReferenceValue = string
-  > = ConfigurationSettingParam<T>;
-
-/**
- * Standard base response for getting, deleting or updating a configuration setting
- */
-export type ConfigurationSettingResponse<HeadersT> = ConfigurationSetting & HttpResponseField<HeadersT> &
-  Pick<HeadersT, Exclude<keyof HeadersT, "eTag">>;
-
-/**
-=======
 /**
  * HTTP response related information - headers and raw body.
  */
@@ -174,7 +126,6 @@
   Pick<HeadersT, Exclude<keyof HeadersT, "eTag">>;
 
 /**
->>>>>>> 67b21420
  * Options used to provide if-none-match for an HTTP request
  */
 export interface HttpOnlyIfChangedField {
